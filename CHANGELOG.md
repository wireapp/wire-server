<!--

# [2021-xx-xx]

[please put all changes that only affect federation into this section to unclutter the rest of the release notes.]
[if something is both an API change and a feature, please mention it twice (you can abbreviate the second mention and add "see above").]

## Release Notes

## API Changes

## Features

## Bug fixes and other updates

## Documentation

## Internal changes

-->


# [unreleased]

[please put all changes that only affect federation into this section to unclutter the rest of the release notes.]
[if something is both an API change and a feature, please mention it twice (you can abbreviate the second mention and add "see above").]

## Release Notes

## API Changes

* Add `POST /conversations/list-ids` (#1686)
* Deprecate `GET /converstations/ids` (#1686)
* Deprecate `DELETE /conversations/:cnv/members/:usr` (#1697)
* Add `DELETE /conversations/:cnv/members/:domain/:usr` (#1697)

## Features

* Client functions for the hscim library (#1699)

## Bug fixes and other updates

* Remove old end-point for changing email

## Federation changes (alpha feature, do not use yet)

* Add new API to list paginated qualified conversation ids (#1686)
* Add an endpoint for removing a qualified user from a local conversation (#1697)

## Documentation

* fix swagger: mark name in UserUpdate as optional (#1691)
<<<<<<< HEAD
* Improve Swagger for `DELETE /conversations/:cnv/members/:usr` (#1697)
=======
* Fixed a few issues with error response documentation in Swagger (#1707)
>>>>>>> 94df3545

## Internal changes

* Replaced uses of `UVerb` and `EmptyResult` with `MultiVerb` (#1693)
* Added a mechanism to derive `AsUnion` instances automatically (#1693)
* The `DELETE /conversations/:cnv/members/:usr` endpoint rewritten to Servant (#1697)
* Integration test coverage (#1704)

# [2021-08-02]

## Release Notes

If you want to set the default for file sharing in all teams to `disabled`, search for "File Sharing" in https://github.com/wireapp/wire-server/tree/develop/docs/reference/config-options.md.

## Release Notes for Wire.com Cloud operators

Upgrade nginz (#1658)

## API Changes

## Features

* A new team feature for classified domains is available (#1626):
  - a public endpoint is at `GET /teams/:tid/features/classifiedDomains`
  - an internal endpoint is at `GET /i/teams/:tid/features/classifiedDomains`
* Extend feature config API (#1658)
* `fileSharing` feature config (#1652, #1654, #1655)
* `conferenceCalling` feature flag (#1683)
* Add user_id to csv export (#1663)

## Bug fixes and other updates

* New, hardened end-point for changing email (68b4db08)
* Fix: CSV export is missing SCIM external id when SAML is also used (#1608)
* Fix: sso_id field in user record (brig) was not always filled correctly in cassandra (#1334)
* Change http response code for `missing-legalhold-consent` from 412 to 403 (#1688)

## Documentation

* Improved Swagger documentation for endpoints with multiple responses (#1649, #1645)

## Internal changes

* Improvements to local integration test setup when using buildah and kind (#1667)
* The servant-swagger dependency now points to the current upstream master (#1656)
* Improved error handling middleware (#1671)
* Refactor function createUser for readability (#1670)
* Removed explicit implementation for user HEAD endpoints (#1679)
* Improved test coverage for error responses (#1680)
* Introduced `MultiVerb` endpoints in Servant API (#1649).

## Federation changes (alpha feature, do not use yet)

* Validate server TLS certificate between federators (#1662)
* A clarification is added about listing your own domain as a classified domain (#1678)
* Added a `QualifiedCapture` type to Servant for qualified paths (#1669)
* Renamed `DomainHeader` type to `OriginDomainHeader` (#1689)
* Added golden tests for protobuf serialisation / deserialisation (#1644).


# [2021-07-09]

## Release Notes

This release requires a manual change in your galley configuration: `settings.conversationCodeURI` in `galley.yaml` was had to be set to `${WEBAPP}/join` before this release, and must be set to `${ACCOUNTS}/conversation-join` from now on, where `${WEBAPP}` is the url to the webapp and `${ACCOUNTS}` is the url to the account pages.

## API Changes

* Several public team feature endpoints are removed (their internal and
  Stern-based counterparts remain available):
  - `PUT /teams/:tid/features/sso`
  - `PUT /teams/:tid/features/validateSAMLemails`
  - `PUT /teams/:tid/features/digitalSignatures`
* All endpoints that fetch conversation details now also include a new key
  `qualified_id` for a qualified conversation ID (#1640)
* New endpoint `POST /list-conversations` similar to `GET /conversations`, but which will also return your own remote conversations (if federation is enabled). (#1591)

## Features

* Change `settings.conversationCodeURI` in galley.yaml (#1643).
* [Federation] RPC to propagate messages to other backends (#1596).
* [Federation] Fetch remote user's clients when sending messages (#1635).
* [Federation] Actually propagate messages to other backends (#1638).
* [Federation] Support sending messages to remote conversations (#1609).
* [Federation] Guard against path traversal attacks (#1646).

## Internal changes

* Feature endpoints are rewritten in Servant (#1642).
* Internal federation endpoints using the publicly-facing conversation data type
  now also include a qualified conversation ID under the `qualified_id` key
  (#1640)
* schema-profunctor: add `optField` combinator and corresponding documentation (#1621, #1624).
* [Federation] Let a receiving backend decide conversation attribute specifics of its users
  added to a new conversation via `POST /federation/register-conversation` (#1622).
* [Federation] Adjust scripts under ./hack/federation to work with recent changes to the federation API (#1632).
* Refactored Proteus endpoint to work with qualified users (#1634).
* Refactored Federator InternalServer (#1637)

### Internal Federation API changes

* Breaking change on InwardResponse and OutwardResponse in router.proto for improved error handling (#1637)
  * Note: federation should not be in use anywhere yet, so this should not have any impact

## Documentation

* Fix validation errors in Swagger documentation (#1625).

## Bug fixes and other updates

* Restore old behaviour for parse errors in request bodies (#1628, #1629).
* Allow to change IdP Issuer name to previous name (#1615).


# [2021-06-23]

## API Changes

* [Federation] Add qualified endpoint for sending messages at `POST /conversations/:domain/:cnv/proteus/messages` (#1593, #1614, #1616, #1620).
* Replace 'otr' with 'proteus' in new message sending API (#1616)

## Features

## Bug fixes and other updates

* [helm] Allow sending messages upto 40 MB by default (#1614)
* Fix for https://github.com/wireapp/wire-webapp/security/advisories/GHSA-382j-mmc8-m5rw  (#1613)
* Update wire-webapp version (#1613)
* Update team-settings version (#1598)
* Allow optional password field in RmClient (#1604, #1607)
* Add endpoint: Get name, id with for CodeAccess conversations (#1592)
* demote logging failed invitations to a warning, rather than an error. Server operators can't act on these errors in any way (#1586)

## Documentation

* Add descriptive comments to `ConversationMemberUpdate` (#1578)
* initial few anti-patterns and links about cassandra (#1599)

## Internal changes

* Rename a local members field in the Conversation data type (#1580)
* Servantify Protobuf endpoint to send messages (#1583)
* Servantify own client API (#1584, #1603)
* Remove resource requests (#1581)
* Import http2 fix (#1582)
* Remove stale FUTUREWORK comment (#1587)
* Reorganise helper functions for conversation notifications (#1588)
* Extract origin domain header name for use in API (#1597)
* Merge Empty200, Empty404 and EmptyResult (#1589)
* Set content-type header for JSON errors in Servant (#1600)
* Add golden tests for ClientCapability(List) (#1590)
* Add checklist for PRs (#1601, #1610)
* Remove outdated TODO (#1606)
* submodules (#1612)

## More federation changes (inactive code)

* Add getUserClients RPC (and thereby allow remote clients lookup) (#1500)
* minor refactor: runFederated (#1575)
* Notify remote backends when users join (#1556)
* end2end test getting remote conversation and complete its implementation (#1585)
* Federation: Notify Remote Users of Being Added to a New Conversation (#1594)
* Add qualified endpoint for sending messages (#1593, #1614)
* Galley/int: Expect remote call when creating conv with remotes (#1611)


# [2021-06-08]

## Release Notes

This release doesn't require any extra considerations to deploy.

## Release Notes for Wire.com Cloud operators

Deploy brig before galley (#1526, #1549)

## Features
* Update versions of webapp, team-settings, account-pages (#1559)
* Add missing /list-users route (#1572)
* [Legalhold] Block device handshake in case of LH policy conflict (#1526)
* [Legalhold] Fix: Connection type when unblocking after LH (#1549)
* [Legalhold] Allow Legalhold for large teams (>2000) if enabled via whitelist (#1546)
* [Legalhold] Add ClientCapabilities to NewClient. (#1552)
* [Legalhold] Dynamic whitelisted teams & whitelist-teams-and-implicit-consent feature in tests (#1557, #1574)
* [Federation] Add remote members to conversations (#1529)
* [Federation] Federation: new endpoint: GET /conversations/{domain}/{cnv} (#1566)
* [Federation] Parametric mock federator (#1558)
* [Federation] Add more information to federation errors (#1560)
* [Federation] Add remote users when creating a conversation (#1569)
* [Federation] Update conversation membership in a remote backend (#1540)
* [Federation] expose /conversations/{cnv}/members/v2 for federation backends (#1543)

## Bug fixes and other updates
* Fix MIME-type of asset artifacts
* Add some missing charts (#1533)

# Internal changes
* Qualify users and conversations in Event (#1547)
* Make botsAndUsers pure (#1562)
* Set swagger type of text schema (#1561)
* More examples in schema-profunctor documentation (#1539)
* Refactoring-friendly FutureWork data type (#1550)
* nginz/Dockerfile: Run 'apk add' verbosely for debugging (#1565)
* Introduce a generalized version of wai-extra Session type constructor (#1563)
* Avoid wrapping error in rethrow middleware (#1567)
* wire-api: Introduce ErrorDescription (#1573)
* [Federation] Use Servant.respond instead of explicit SOP (#1535)
* [Federation] Add end2end test for adding remote users to a conversation (#1538)
* [Federation] Add required fields to Swagger for SchemaP (#1536)
* [Federation] Add Galley component to federator API (#1555)
* [Federation] Generalises the mock federator to work with any MonadIO m monad (#1564)
* [Federation] Introduces the HasGalley class (#1568)
* [Federation] Servantify JSON endpoint to send messages (#1532)
* [Federation] federator: rename Brig -> Service and add galley (#1570)

## Documentation
* Update Rich Info docs (#1544)


# [2021-05-26]

## Release Notes

**Legalhold:** This release introduces a notion of "consent" to
legalhold (LH).  If you are using LH on your site, follow the
instructions in
https://github.com/wireapp/wire-server/blob/814f3ebc251965ab4492f5df4d9195f3b2e0256f/docs/reference/team/legalhold.md#whitelisting-and-implicit-consent
after the upgrade.  **Legalhold will not work as expected until you
change `galley.conf` as described!**

**SAML/SCIM:** This release introduces changes to the way `NameID` is
processed: all identifiers are stored in lower-case and qualifiers are
ignored.  No manual upgrade steps are necessary, but consult
https://docs.wire.com/how-to/single-sign-on/trouble-shooting.html#theoretical-name-clashes-in-saml-nameids
on whether you need to re-calibrate your SAML IdP / SCIM setup.
(Reason / technical details: this change is motivated by two facts:
(1) email casing is complicated, and industry best practice appears to
be to ignore case information even though that is in conflict with the
official standard documents; and (2) SCIM user provisioning does not
allow to provide SAML NameID qualifiers, and guessing them has proven
to be infeasible.  See
https://github.com/wireapp/wire-server/pull/1495 for the code
changes.)

## Features
 - [SAML/SCIM] More lenient matching of user ids (#1495)
 - [Legalhold] Block and kick users in case of LH no_consent conflict (1:1 convs). (#1507, #1530)
 - [Legalhold] Add legalhold status to user profile (#1522)
 - [Legalhold] Client-supported capabilities end-point (#1503)
 - [Legalhold] Whitelisting Teams for LH with implicit consent (#1502)
 - [Federation] Remove OptionallyQualified data type from types-common (#1517)
 - [Federation] Add RPC getConversations (#1493)
 - [Federation] Prepare remote conversations: Remove Opaque/Mapped Ids, delete remote identifiers from member/user tables. (#1478)
 - [Federation] Add schema migration for new tables (#1485)
 - [SAML/SCIM] Normalize SAML identifiers and fix issues with duplicate account creation (#1495)
 - Internal end-point for ejpd request processing. (#1484)

## Bug fixes and other updates
 - Fix: NewTeamMember vs. UserLegalHoldStatus (increase robustness against rogue clients) (#1496)

## Documentation
 - Fixes a typo in the wire-api documentation (#1513)
 - Unify Swagger 2.0 docs for brig, galley and spar (#1508)

## Internal changes
 - Cleanup (no change in behavior) (#1494, #1501)
 - wire-api: Add golden test for FromJSON instance of NewOtrMessage (#1531)
 - Swagger/JSON cleanup (#1521, #1525)
 - Work around a locale issue in Ormolu (#1520)
 - Expose mock federator in wire-api-federation (#1524)
 - Prettier looking golden tests (#1527)
 - Refactorings, bug fixes (in tests only) (#1523)
 - Use sed instead of yq to read yaml files (#1518)
 - Remove zauth dependency from wire-api (#1516)
 - Improve naming conventions federation RPC calls (#1511)
 - Event refactoring and schema instances (#1506)
 - Fix: regenerate cabal files. (#1510)
 - Make DerivingVia a package default. (#1505)
 - Port instances to schemas library (#1482)
 - wire-api-federator: Make client tests more reliable (#1491)
 - Remove duplicated roundtrip test (#1498)
 - schema-profunctor: Add combinator for nonEmptyArray (#1497)
 - Golden tests for JSON instances (#1486)
 - galley: Convert conversation endpoints to servant (#1444, #1499)
 - Fix Arbitrary instances and enable corresponding roundtrip tests (#1492)
 - wire-api-fed: Mark flaky tests as pending
 - RFC: Schemas for documented bidirectional JSON encoding (#1474)


# [2021-05-04]

## Features
 - [brig] New option to use a random prekey selection strategy to remove DynamoDB dependency (#1416, #1476)
 - [brig] Ensure servant APIs are recorded by the metrics middleware (#1441)
 - [brig] Add exact handle matches from all teams in /search/contacts (#1431, #1455)
 - [brig] CSV endpoint: Add columns to output (#1452)
 - [galley] Make pagination more idiomatic (#1460)
 - [federation] Testing improvements (#1411, #1429)
 - [federation] error reporting, DNS error logging (#1433, #1463)
 - [federation] endpoint refactoring, new brig endpoints, servant client for federated calls, originDomain metadata (#1389, #1446, #1445, #1468, #1447)
 - [federation] Add federator to galley (#1465)
 - [move-team] Update move-team with upstream schema changes #1423

## Bug fixes and other updates
 - [security] Update webapp container image tag to address CVE-2021-21400 (#1473)
 - [brig] Return correct status phrase and body on error (#1414) …
 - [brig] Fix FromJSON instance of ListUsersQuery (#1456)
 - [galley] Lower the limit for URL lengths for galley -> brig RPC calls (#1469)
 - [chores] Remove unused dependencies (#1424) …
 - [compilation] Stop re-compiling nginz when running integration test for unrelated changes
 - [tooling] Use jq magic instead of bash (#1432), Add wget (#1443)
 - [chores] Refactor Dockerfile apk installation tasks (#1448)
 - [tooling] Script to generate token for SCIM endpoints (#1457)
 - [tooling] Ormolu script improvements (#1458)
 - [tooling] Add script to colourise test failure output (#1459)
 - [tooling] Setup for running tests in kind (#1451, #1462)
 - [tooling] HLS workaround for optimisation flags (#1449)

## Documentation
 - [docs] Document how to run multi-backend tests for federation (#1436)
 - [docs] Fix CHANGELOG: incorrect release dates (#1435)
 - [docs] Update release notes with data migration for SCIM (#1442)
 - [docs] Fixes a k8s typo in the README (#1475)
 - [docs] Document testing strategy and patterns (#1472)


# [2021-03-23]

## Features

* [federation] Handle errors which could happen while talking to remote federator (#1408)
* [federation] Forward grpc traffic to federator via ingress (or nginz for local integration tests) (#1386)
* [federation] Return UserProfile when getting user by qualified handle (#1397)

## Bug fixes and other updates

* [SCIM] Fix: Invalid requests raise 5xxs (#1392)
* [SAML] Fix: permissions for IdP CRUD operations. (#1405)

## Documentation

*  Tweak docs about team search visibility configuration. (#1407)
*  Move docs around. (#1399)
*  Describe how to look at swagger locally (#1388)

## Internal changes

* Optimize /users/list-clients to only fetch required things from DB (#1398)
* [SCIM] Remove usage of spar.scim_external_ids table (#1418)
* Add-license. (#1394)
* Bump nixpkgs for hls-1.0 (#1412)
* stack-deps.nix: Use nixpkgs from niv (#1406)


# [2021-03-21]

## Release Notes

If you are using Wire's SCIM functionality you shouldn't skip this release. If you skip it then there's a chance of requests from SCIM clients being missed during the time window of Wire being upgraded.
This might cause sync issues between your SCIM peer and Wire's user DB.
This is due to an internal data migration job (`spar-migrate-data`) that needs to run once. If it hasn't run yet then any upgrade to this and any later release will automatically run it. After it has completed once it is safe again to upgrade Wire while receiving requests from SCIM clients.

## Internal changes

* Migrate spar external id table (#1400, #1413, #1415, #1417)

# [2021-03-02]

## Bug fixes and other updates

* Return PubClient instead of Client from /users/list-clients (#1391)

## Internal changes

* Federation: Add qualified endpoints for prekey management (#1372)


# [2021-02-25]

## Bug fixes and other updates

* Pin kubectl image in sftd chart (#1383)
* Remove imagePullPolicy: Always for reaper chart (#1387)


## Internal changes

* Use mu-haskell to implement one initial federation request across backends (#1319)
* Add migrate-external-ids tool (#1384)


# [2021-02-16]

## Release Notes

This release might require manual migration steps, see [ElasticSearch migration instructions for release 2021-02-16 ](https://github.com/wireapp/wire-server/blob/c81a189d0dc8916b72ef20d9607888618cb22598/docs/reference/elasticsearch-migration-2021-02-16.md).

## Features

* Team search: Add search by email (#1344) (#1286)
* Add endpoint to get client metadata for many users (#1345)
* Public end-point for getting the team size. (#1295)
* sftd: add support for multiple SFT servers (#1325) (#1377)
* SAML allow enveloped signatures (#1375)

## Bug fixes and other updates

* Wire.API.UserMap & Brig.API.Public: Fix Swagger docs (#1350)
* Fix nix build on OSX (#1340)

## Internal changes

* [federation] Federation end2end test scripts and Makefile targets (#1341)
* [federation] Brig integration tests (#1342)
* Add stack 2.3.1 to shell.nix (#1347)
* buildah: Use correct dist directory while building docker-images (#1352)
* Add spar.scim_external table and follow changes (#1359)
* buildah: Allow building only a given exec and fix brig templates (#1353)
* Galley: Add /teams/:tid/members csv download (#1351) (#1351)
* Faster local docker image building using buildah (#1349)
* Replace federation guard with env var (#1346)
* Update cassandra schema after latest changes (#1337)
* Add fast-intermediate Dockerfile for faster PR CI (#1328)
* dns-util: Allow running lookup with a given resolver (#1338)
* Add missing internal qa routes (#1336)
* Extract and rename PolyLog to a library for reusability (#1329)
* Fix: Spar integration tests misconfigured on CI (#1343)
* Bump ormolu version (#1366, #1368)
* Update ES upgrade path (#1339) (#1376)
* Bump saml2-web-sso version to latest upstream (#1369)
* Add docs for deriving-swagger2 (#1373)


# [2021-01-15]

## Release Notes

This release contains bugfixes and internal changes.

## Features

* [federation] Add helm chart for the federator (#1317)

## Bug fixes and other updates

* [SCIM] Accept any query string for externalId (#1330)
* [SCIM] Allow at most one identity provider (#1332)

## Internal changes

* [SCIM] Change log level to Warning & format filter logs (#1331)
* Improve flaky integration tests (#1333)
* Upgrade nixpkgs and niv (#1326)


# [2021-01-12]

## Release Notes

This release contains bugfixes and internal changes.

## Bug fixes and other updates

* [SCIM] Fix bug: Deleting a user retains their externalId (#1323)
* [SCIM] Fix bug: Provisioned users can update update to email, handle, name (#1320)

## Internal changes

* [SCIM] Add logging to SCIM ops, invitation ops, createUser (#1322) (#1318)
* Upgrade nixpkgs and add HLS to shell.nix (#1314)
* create_test_team_scim.sh script: fix arg parsing and invite (#1321)


# [2021-01-06]

## Release Notes

This release contains bugfixes and internal changes.

## Bug fixes and other updates

* [SCIM] Bug fix: handle is lost after registration (#1303)
* [SCIM] Better error message (#1306)

## Documentation

* [SCIM] Document `validateSAMLemails` feature in docs/reference/spar-braindump.md (#1299)

## Internal changes

* [federation] Servantify get users by unqualified ids or handles (#1291)
* [federation] Add endpoint to get users by qualified ids or handles (#1291)
* Allow overriding NAMESPACE for kube-integration target (#1305)
* Add script create_test_team_scim.sh for development (#1302)
* Update brig helm chart: Add `setExpiredUserCleanupTimeout` (#1304)
* Nit-picks (#1300)
* nginz_disco: docker building consistency (#1311)
* Add tools/db/repair-handles (#1310)
* small speedup for 'make upload-charts' by inlining loop (#1308)
* Cleanup stack.yaml. (#1312) (#1316)


# [2020-12-21]

## Release Notes

* upgrade spar before brig
* upgrade nginz

## Features

* Increase the max allowed search results from 100 to 500. (#1282)

## Bug fixes and other updates

* SCIM: Allow strings for boolean values (#1296)
* Extend SAML IdP/SCIM permissions to admins (not just owners) (#1274, #1280)
* Clean up SCIM-invited users with expired invitation (#1264)
* move-team: CLI to export/import team data (proof of concept, needs testing) (#1288)
* Change some error labels for status 403 responses under `/identity-providers` (used by team-settings only) (#1274)
* [federation] Data.Qualified: Better field names (#1290)
* [federation] Add endpoint to get User Id by qualified handle (#1281, #1297)
* [federation] Remove DB tables for ID mapping (#1287)
* [federation] servantify /self endpoint, add `qualified_id` field (#1283)

## Documentation

* Integrate servant-swagger-ui to brig (#1270)

## Internal changes

* import all charts from wire-server-deploy/develop as of 2012-12-17 (#1293)
* Migrate code for easier CI (#1294)
* unit test and fix for null values in rendered JSON in UserProfile (#1292)
* hscim: Bump upper bound for servant packages (#1285)
* drive-by fix: allow federator to locally start up by specifying config (#1283)


# 2020-12-15

## Release Notes

As a preparation for federation, this release introduces a mandatory 'federationDomain' configuration setting for brig and galley (#1261)

## Features

* brig: Allow setting a static SFT Server (#1277)

## Bug fixes and other updates

## Documentation

## Internal changes

* Add federation aware endpoint for getting user (#1254)
* refactor brig Servant API for consistency (#1276)
* Feature flags cleanup (#1256)


# 2020-11-24

## Release Notes

* Allow an empty SAML contact list, which is configured at `saml.contacts` in spar's config.
  The contact list is exposed at the `/sso/metadata` endpoint.

## Features

* Make Content-MD5 header optional for asset upload (#1252)
* Add applock team feature (#1242, #1253)
* /teams/[tid]/features endpoint

## Bug fixes

* Fix content-type headers in saml responses (#1241)

## Internal changes

* parse exposed 'tracestate' header in nginz logs if present (#1244)
* Store SCIM tokens in hashed form (#1240)
* better error handling (#1251)


# 2020-10-28

## Features

* Onboard password-auth'ed users via SCIM, via existing invitation flow (#1213)

## Bug fixes and other updates

* cargohold: add compatibility mode for Scality RING S3 implementation (#1217, reverted in 4ce798e8d9db, then #1234)
* update email translations to latest (#1231)

## Documentation

* [brig:docs] Add a note on feature flag: setEmailVisibility (#1235)

## Internal changes

* Upgrade bonanza to geoip2 (#1236)
* Migrate rex to this repository (#1218)
* Fix stack warning about bloodhound. (#1237)
* Distinguish different places that throw the same error. (#1229)
* make fetch.py compatible with python 3 (#1230)
* add missing license headers (#1221)
* More debug logging for native push notifications. (#1220, #1226)
* add libtinfo/ncurses to docs and nix deps (#1215)
* Double memory available to cassandra in demo mode (#1216)


# 2020-10-05

## Release Notes

With this release, the `setCookieDomain` configuration (under `brig`/`config`.`optSettings`) no longer has any effect, and can be removed.

## Security improvements

* Authentication cookies are set to the specific DNS name of the backend server (like nginz-https.example.com), instead of a wildcard domain (like *.example.com). This is achieved by leaving the domain empty in the Set-Cookie header, but changing the code to allow clients with old cookies to continue using them until they get renewed. (#1102)

## Bug Fixes

* Match users on email in SCIM search: Manage invited user by SCIM when SSO is enabled (#1207)

## New Features

* Amount of SFT servers returned on /calls/config/v2 can be limited (default 5, configurable) (#1206)
* Allow SCIM without SAML (#1200)

## Internal changes

* Cargohold: Log more about AWS errors, ease compatibility testing (#1205, #1210)
* GHC upgrade to 8.8.4 (#1204)
* Preparation for APNS notification on iOS 13 devices: Use mutable content for non-voip notifications and update limits (#1212)
* Cleanup: remove unused scim_user table (#1211)


# 2020-09-04

## Release Notes

## Bug Fixes

* Fixed logic related to ephemeral users (#1197)

## New Features

* SFT servers now exposed over /calls/config/v2 (#1177)
* First federation endpoint (#1188)

## Internal changes

* ormolu upgrade to 0.1.2.0 and formatting (#1145, #1185, #1186)
* handy cqlsh make target to manually poke at the database (#1170)
* spar cleanup
* brig user name during scim user parsing (#1195)
* invitation refactor (#1196)
* SCIM users are never ephemeral (#1198)


# 2020-07-29

## Release Notes

* This release makes a couple of changes to the elasticsearch mapping and requires a data migration. The correct order of upgrade is:
  1. [Update mapping](./docs/reference/elastic-search.md#update-mapping)
  1. Upgrade brig as usual
  1. [Run data migration](./docs/reference/elastic-search.md#migrate-data)
  Search should continue to work normally during this upgrade.
* Now with cargohold using V4 signatures, the region is part of the Authorization header, so please make sure it is configured correctly. This can be provided the same way as the AWS credentials, e.g. using the AWS_REGION environment variable.

## Bug Fixes

* Fix member count of suspended teams in journal events (#1171)
* Disallow team creation when setRestrictUserCreation is true (#1174)

## New Features

* Pending invitations by email lookup (#1168)
* Support s3 v4 signatures (and use package amazonka instead of aws in cargohold) (#1157)
* Federation: Implement ID mapping (brig) (#1162)

## Internal changes

* SCIM cleanup; drop table `spar.scim_user` (#1169, #1172)
* ormolu script: use ++FAILURES as it will not evaluate to 0 (#1178)
* Refactor: Simplify SRV lookup logic in federation-util (#1175)
* handy cqlsh make target to manually poke at the database (#1170)
* hscim: add license headers (#1165)
* Upgrade stack to 2.3.1 (#1166)
* gundeck: drop deprecated tables (#1163)


# 2020-07-13

## Release Notes

* If you are self-hosting wire on the public internet, consider [changing your brig server config](https://github.com/wireapp/wire-server/blob/49f414add470f4c5e969814a37bc851e26f6d9a7/docs/reference/user/registration.md#blocking-creation-of-personal-users-new-teams-refrestrictregistration).
* Deploy all services except nginz.
* No migrations, no restrictions on deployment order.

## New Features

* Restrict user creation in on-prem installations (#1161)
* Implement active flag in SCIM for user suspension (#1158)

## Bug Fixes

* Fix setting team feature status in Stern/backoffice (#1146)
* Add missing Swagger models (#1153)
* docs/reference/elastic-search.md: fix typos (#1154)

## Internal changes

* Federation: Implement ID mapping (galley) (#1134)
* Tweak cassandra container settings to get it to work on nixos. (#1155)
* Merge wireapp/subtree-hscim repository under `/libs`, preserving history (#1152)
* Add link to twilio message ID format (#1150)
* Run backoffice locally (#1148)
* Fix services-demo (#1149, #1156)
* Add missing license headers (#1143)
* Test sign up with invalid email (#1141)
* Fix ormolu script (source code pretty-printing) (#1142)


# 2020-06-19

## Release Notes

- run galley schema migrations
- no need to upgrade nginz

## New Features

* Add team level flag for digital signtaures (#1132)

## Bug fixes

* Bump http-client (#1138)

## Internal changes

* Script for finding undead users in elasticsearch (#1137)
* DB changes for federation (#1070)
* Refactor team feature tests (#1136)


# 2020-06-10

## Release Notes

- schema migration for cassandra_galley
- promote stern *after* galley
- promote spar *after* brig
- no need to upgrade nginz

## New Features

* Validate saml emails (#1113, #1122, #1129)

## Documentation

* Add a note about unused registration flow in docs (#1119)
* Update cassandra-schema.cql (#1127)

## Internal changes

* Fix incomplete pattern in code checking email domain (custom extensions) (#1130)
* Enable additional GHC warnings (#1131)
* Cleanup export list; swagger names. (#1126)


# 2020-06-03

## Release Notes

* This release fixes a bug with searching. To get this fix, a new elasticsearch index must be used.
  The steps for doing this migration can be found in [./docs/reference/elastic-search.md](./docs/reference/elastic-search.md#migrate-to-a-new-index)
  Alternatively the same index can be recreated instead, this will cause downtime.
  The steps for the recreation can be found in [./docs/reference/elastic-search.md](./docs/reference/elastic-search.md#recreate-an-index-requires-downtime)

## New Features

* Customer Extensions (not documented, disabled by default, use at your own risk, [details](https://github.com/wireapp/wire-server/blob/3a21a82a1781f0d128f503df6a705b0b5f733d7b/services/brig/src/Brig/Options.hs#L465-L504)) (#1108)
* Upgrade emails to the latest version: small change in the footer (#1106)
* Add new "team event queue" and send MemberJoin events on it (#1097, #1115)
* Change maxTeamSize to Word32 to allow for larger teams (#1105)

## Bug fixes

* Implement better prefix search for name/handle (#1052, #1124)
* Base64 encode error details in HTML presented by Spar. (#1120)
* Bump schemaVersion for Brig and Galley (#1118)

## Internal Changes

* Copy swagger-ui bundle to nginz conf for integration tests (#1121)
* Use wire-api types in public endpoints (galley, brig, gundeck, cargohold) (#1114, #1116, #1117)
* wire-api: extend generic Arbitrary instances with implementation for 'shrink' (#1111)
* api-client: depend on wire-api only (#1110)
* Move and add wire-api JSON roundtrip tests (#1098)
* Spar tests cleanup (#1100)


# 2020-05-15

## New Features

* Add tool to migrate data for galley (#1096)
  This can be used in a more automated way than the backfill-billing-team-member.
  It should be done as a step after deployment.

## Internal Changes

* More tests for OTR messages using protobuf (#1095)
* Set brig's logLevel to Warn while running integration-tests (#1099)
* Refactor: Create wire-api package for types used in the public API (#1090)


# 2020-05-07

## Upgrade steps (IMPORTANT)

* Deploy new version of all services as usual, make sure `enableIndexedBillingTeamMember` setting in galley is `false`.
* Run backfill using
  ```bash
  CASSANDRA_HOST_GALLEY=<IP Address of one of the galley cassandra instaces>
  CASSANDRA_PORT_GALLEY=<port>
  CASSANDRA_KEYSPACE_GALLEY=<GALLEY_KEYSPACE>
  docker run quay.io/wire/backfill-billing-team-members:2.81.18 \
    --cassandra-host-galley="$CASSANDRA_HOST_GALLEY" \
    --cassandra-port-galley="$CASSANDRA_PORT_GALLEY" \
    --cassandra-keyspace-galley="$CASSANDRA_KEYSPACE_GALLEY"
  ```
  You can also run the above using [`kubectl run`](https://kubernetes.io/docs/reference/generated/kubectl/kubectl-commands#run).
* Set `enableIndexedBillingTeamMember` setting in galley to `true` and re-deploy the same version.

## New Features

* Custom search visibility - limit name search (#1086)
* Add tool to backfill billing_team_member (#1089)
* Index billing team members (#1081, #1091)
* Allow team deletion on stern (#1080)
* Do not fanout very large teams (#1060, #1075)

## Bug fixes

* Fix licenses of db tools (#1088)

## Internal Changes
* Add docs for updating ID Provider (#1074)
* Add comments/docs about hie.yaml (#1037)
* Don't poll from SQS as often (#1082)
* Refactor: Split API modules into public/internal (#1083)
* Manage license headers with headroom instead of licensure (#1084)
* Monitor access to DynamoDB (#1077)
* Make make docker-intermediate command work again (#1079)
* Upgrade Ormolu to 0.0.5.0 (#1078)
* Add (very few) unit tests to galley (#1071)
* Pull brig-index before running the docker ephemeral setup (#1066)


# 2020-04-21

## New Features

* Allow for `report_missing` in `NewOtrMessage`. (#1056, #1062)
* List team members by UserId (#1048)
* Support idp update.  (#1065 for issuer, #1026 for everything else)
* Support synchronous purge-deletion of idps (via query param).  (#1068)

## Bug fixes

* Test that custom backend domains are case-insensitive (#1051)
* Swagger improvements. (#1059, #1054)

## Internal Changes

* Count team members using es (#1046)
* Make delete or downgrade team owners scale (#1029)
* services-demo/demo.sh: mkdir zauth (if not exists) (#1055)
* Use fork of bloodhound to support ES 5.2 (#1050)


# 2020-04-15

## Upgrade steps (IMPORTANT)

1. Update mapping in ElasticSearch (see [./docs/reference/elastic-search.md](./docs/reference/elastic-search.md))
2. Upgrade brig and the other services as usual
3. Migrate data in ElasticSearch (see [./docs/reference/elastic-search.md](./docs/reference/elastic-search.md))

## New features

* Allow `brig-index create` to set ES index settings (#1023)
* Extended team invitations to have name and phone number (#1032)
* Allow team members to be searched by teammates. (#964)
* Better defaults for maxKeyLen and maxValueLen (#1034)

## Bug Fixes

* Fix swagger (#1012, #1031)
* Custom backend lookup by domain is now case-insensitive (#1013)

## Internal Changes

* Federation: resolve opaque IDs at the edges of galley (#1008)
* Qualify all API imports in Galley (#1006)
* types-common: write unit tests for Data.Qualified (#1011)
* Remove subv4 (#1003)
* Add federation feature flag to brig and galley (#1014)
* Add hie.yaml (#1024)
* Improve reproducibility of builds (#1027)
* Update types of some brig endpoints to be federation-aware (#1013)
* Bump to lts-14.27 (#1030)
* Add comments about which endpoints send which events to clients (#1025)
* Minimize dependencies of all brig binaries (#1035)
* Federation: Use status 403 for 'not implemented' (#1036)
* Add endpoint to count team members using ES (#1022)
* Rename brig's userName to userDisplayName to avoid confusion (#1039)
* Upgrade to restund 0.4.14 (#1043)
* Add license headers to all files (#980, #1045)
* Federation: Link related issue IDs (#1041)


# 2020-03-10

## New features

- Remove autoconnect functionality; deprecate end-point. (#1005)
- Email visible to all users in same team (#999)

## Bug fixes

- fix nginx permissions in docker image (#985)

## Significant internal changes

- Update nginx to latest stable (#725)

## Internal Changes

- ormolu.sh: make queries for options more robust (#1009)
- Run hscim azure tests (#941)
- move FUTUREWORK(federation) comment to right place
- stack snapshot 3.0. (#1004, works around 8697b57609b523905641f943d68bbbe18de110e8)
- Fix .gitignore shenanigans in Nix (#1002)
- Update types of some galley endpoints to be federation-aware (#1001)
- Cleanup (#1000)
- Compile nginx with libzauth using nix (#988)
- Move and create federation-related types (#997)
- Tweak ormolu script. (#998)
- Give handlers in gundeck, cannon stronger types (#990)
- Rename cassandra-schema.txt to cassandra-schema.cql (#992)
- Ignore dist-newstyle (#991)
- Refactor: separate HTTP handlers from app logic (galley) (#989)
- Mock federator (#986)
- Eliminate more CPP (#987)
- Cleanup compiler warnings (#984)
- Make ormolu available in builder (#983)


# 2020-02-27

## Hotfix

- Fix encoding bug in SAML SSO (#995)


# 2020-02-06

## New features

* Configure max nr of devices (#969)
* libs/federation-util: SRV resolution (#962)

## Significant internal changes

* Better docs on brig integration yaml (#973)

## Internal changes

- Remove unnecessary LANGUAGE CPP pragmas (#978)
- Introduce code formatting with ormolu (#974, #979)
- Soften a rarely occurring timing issue by slowing things down. (#975)
- debug spar prod (#977)
- Upgrade amazonka (abandon fork) (#976)
- remove unused imports
- Symlink local dist folders in tools to the global one (#971, similar to #904)
- Upgrade to GHC 8.6.5 (LTS 14.12) (#958)
- Refactor: separate http parsing / generation from app logic. (#967)
- spar/integration: no auth required for /sso/settings (#963)


# 2020-02-06

## New features

- SCIM top level extra attrs / rich info (#931)
  - Added to all endpoints under "/scim/v2"
- Create endpoint for default SSO code (#954)
  - New public endpoint:
    - GET "/sso/settings"
  - New private endpoint:
    - PUT "/i/sso/settings"

## Relevant for client developers

- add docs for default sso code (#960)
- Add missing options to services-demo config files (#961)

## Security fixes

- Remove verifcation code from email subject line. (#950)

## Internal changes

- Whitespace (#957)


# 2020-01-30

## API changes (relevant client developers)

- Allow up to 256 characters as handle, dots and dashes too (#953)
  - All handles related endpoints, namely:
    - POST "/users/handles"
    - HEAD "/users/handles/:handle"
    - GET "/users/handles/:handle"
  - now accept this new format of handles
- Refuse to delete non-empty IdPs (412 precondition failed) (#875)
  - DELETE "identity-providers/:idp" will now return 412 if there are users provisioned with that IDP
- Linear onboarding feature: Provide information about custom backends (#946)
  - New public endpoint:
    - GET "/custom-backend/by-domain/:domain"
  - New interal endpoints:
    - PUT "/i/custom-backend/by-domain/:domain"
    - DELETE "/i/custom-backend/by-domain/:domain"

## Bug fixes

- Make sure that someone is SSO user before setting ManagedBy (#947)
- Misc SCIM bugfixes (#948)

## Internal changes

- Fix complexity issue in cassandra query. (#942)
- Remove collectd metrics (finally!) (#940)
- Update `cargoSha256` for cryptobox-c in stack-deps.nix (#949)


# 2020-01-08

## Relevant for self-hosters

- Handle search within team (#921)
- Fixed logic with connection checks (#930)

## Relevant for client developers

- SCIM Fixes Phase 1 + 2 (#926)

## Bug fixes

- Stack nix fixes (#937)


# 2019-12-20

## Relevant for self-hosters

- Access tokens are now sanitized on nginz logs (#920)

## Relevant for client developers

- Conversation roles (#911)
  - Users joining by link are always members (#924) and (#927)

## Bug fixes

- Limit batch size when adding users to conversations (#923)
- Fixed user property integration test (#922)



# 2019-11-28

## Relevant for client developers

- Remove unnecessary fanout team events (#915)


## Bug fixes

- SCIM fixes Phase 0: User creation in correct order (#905)

## Internal changes

- Gundeck: Use polledMapConcurrently (#914)


# 2019-11-06 #901

## Relevant for self-hosters

- New configuration options available (none mandatory). See #895 #900 #869

## Relevant for client developers

- Support HEAD requests for `/sso/initiate-bind` (#878)

## Bug fixes

- Do not send conversation delete events to team members upon team deletion (#897)
- Support SNI for bot registrations (by bumping http-client version) (#899)

## Internal changes

- Make gundeck handle AWS outages better. (#869, #890, #892)
- Improve performance by avoiding unbounded intra-service traffic spikes on team deletions (#900)
- Add optional native push connection throttling (#895)
- New backoffice/stern endpoint (#896)
- SAML: Store raw idp metadata with typed details in c* (#872)
- documentation/script updates


# 2019-09-30 #868

## Relevant for self-hosters
- More information is logged about user actions (#856)

## Relevant for client developers
- Make team member property size configurable (#867)

## Bug fixes
- Fix bugs related to metrics (#853, #866)
- Sneak up on flaky test. (#863)

## Internal Changes
- Derive Generic everywhere (#864)
- Add issue templates (#862)
- Cleanup stern (#845)
- Log warnings only when users are suspended (#854)
- Documentation update for restund and smoketester (#855)


# 2019-09-16 #858

## Relevant for self-hosters

- Documentation changes for Twilio configurations and TURN setup. (#775)

## Relevant for client developers

- Better events for deletion of team conversations (also send `conversation.delete` to team members) (#849)
- Add a new type of authorization tokens for legalhold (for details on legalhold, see https://github.com/wireapp/wire-server/blob/develop/docs/reference/team/legalhold.md) (#761)

## Bug fixes

- Fix swagger docs. (#852)
- Fix intra call in stern (aka customer support, aka backoffice) (#844)

## Internal Changes

- Change feature flags from boolean to custom enum types. (#850)
- Fix flaky integration test. (#848)
- Cleanup: incoherent functions for response body parsing. (#847)
- add route for consistency (#851)


# 2019-09-03 #843

## Relevant for self-hosters

- Option for limiting login retries (#830)
- Option for suspending inactive users (#831)
- Add json logging (#828) (#836)
- Feature Flags in galley options. (#825)

## Relevant for client developers

- Specialize the error cases on conversation lookup. (#841)

## Bug fixes

- Fix is-team-owner logic (don't require email in all cases) (#833)
- Typos in swagger (#826)

## Internal changes

- Fix flaky integration test. (#834)
- Remove `exposed-modules` sections from all package.yaml files. (#832)
- Remove Debug.Trace from Imports. (#838)
- Cleanup integration tests (#839)


# 2019-08-08 #822

## Features

- legalhold (#802), but block feature activation (#823)
- a few shell scripts for self-hosters (#805, #801)
- Release nginz_disco (#759)

## Public API changes

- SSO is disabled by default now; but enabled for all teams that already have an IdP.
- feature flags (starting with legalhold, sso) (#813, #818)
  - new public end-points (#813, #818):
    - get "/teams/:tid/features/legalhold"
    - get "/teams/:tid/features/sso"
  - new internal end-points:
    - get "/i/teams/:tid/features/legalhold"
    - get "/i/teams/:tid/features/sso"
    - put "/i/teams/:tid/features/legalhold"
    - put "/i/teams/:tid/features/sso"
  - new backoffice end-points:
    - get "/teams/:tid/features/legalhold"
    - get "/teams/:tid/features/sso"
    - put "/teams/:tid/features/legalhold"
    - put "/teams/:tid/features/sso"
- Always throw json errors, never plaintext (#722, #814)
- Register IdP: allow json bodies with xml strings (#722)

## Backend-internal changes

- [stern aka backoffice] allow galeb returning a 404 (#820)
- Cleanup logging (#816, #819)
- Canonicalize http request path capture names (#808, #809)
- Galley depends on libsodium too now (#807)
- Add generics instances to common, brig, galley types. (#804)
- Upgrade CQL protocol version to V4 (#763)
- Log last prekey used only at debug level (#785)
- Cleanup (#799)


# 2019-07-08 #798

## Internal Changes

* restund: add EXTRA_CFLAGS  to work on ubuntu 16 (#788)
* Fix flaky unit test. (#770)
* Add upstream references in stack.yaml deps (wai-middleware-prometheus). (#760)
* Cannon analytics (2) (#750)
* fix this file.


# 2019-05-13 #756

## Documentation changes

* Group provisioning (#748)
* Instructions for running load tests (#738)
* Twilio configuration (#733)

## Bug fixes

Cannon no longer reports 500s in the prometheus metrics when establishing websocket connections. (#751, #754)

## Features

Per-installation flag: Allow displaying emails of users in a team (code from #724, see description in #719)

## Internal Changes

Docker image building improvements (#755)

## Changes (potentially) requiring action for self-hosters

Config value `setEmailVisibility` must be set in brig's config file (if you're not sure, `visible_to_self` is the preferred default)


# 2019-05-02 #746

## Documentation changes

* Improved Cassandra documentation in `docs/README.md`
* Improved documentation on SCIM storage in `docs/README.md`
* Improved documentation on SCIM Tokens in `docs/reference/provisioning/scim-token.md`

## Bug fixes

* Sanitize metric names to be valid prometheus names in metrics-core
* Add missing a `.git` suffix on gitlab dependencies in stack.yaml
* Time bounds checks now allow 60s of tolerance; this is helpful in cases of drifting clocks (#730)

## Features

* Services now provide Prometheus metrics on `/i/metrics`
* Garbage Collection and memory statistics are available alongside other prometheus metrics

## Internal Changes

* Alpine Builder is no longer built with `--profile`
* SCIM users now have an additional wire-specific schema attached.

## Changes (potentially) requiring action
* `/i/monitoring` is *DEPRECATED*. Please use prometheus metrics provided by `/i/metrics` instead.
* On password reset the new password must be different than the old one
* Stern is now available as a new tool for performing adminstrative tasks via API (#720)
* SCIM handler errors are now reported according to SCIM error schema (#575)


# 2019-04-09 #710

## API changes

- Do not allow provisioning saml users if SCIM is configured (#706)

## Documentation changes

- Docs for user deletion via SCIM. (#691)
- Docs for jump-to-definition with Emacs (#693)
- Add missing config options in demo (#694)
- Move the connections doc, add haddocks (#695)

## Bug fixes

- Fix templating in outgoing SMSs. (#696)
- Saml implicit user creation no longer chokes on odd but legal names. (#702)
- Fix: user deletion via scim (#698)

## Internal changes

- Remove redundant cassandra write in renewCookie (#676)
- Add Prometheus middleware for wire-services (#672)
- Improve logging of spar errors (#654)
- Upgrade cql-io-1.1.0 (#697)
- Switch metrics-core to be backed by Prometheus (#704)
- Refactorings:
    - #665, #687, #685, #686

## Changes (potentially) requiring action for self-hosters

- Switch proxy to use YAML-only config (#684)


# 2019-03-25 #674

## API changes

  * SCIM delete user endpoint (#660)
  * Require reauthentication when creating a SCIM token (#639)
  * Disallow duplicate external ids via SCIM update user (#657)

## Documentation changes

  * Make an index for the docs/ (#662)
  * Docs: using scim with curl. (#659)
  * Add spar to the arch diagram. (#650)

## Bug fixes

  * ADFS-workaround for SAML2 authn response signature validation. (#670)
  * Fix: empty objects `{}` are valid TeamMemberDeleteData. (#652)
  * Better logo rendering in emails (#649)

## Internal changes

  * Remove some unused instances (#671)
  * Reusable wai middleware for prometheus (for Galley only for now) (#669)
  * Bump cql-io dep from merge request to latest release. (#661)
  * docker image building for all of the docker images our integration tests require. (#622, #668)
  * Checking for 404 is flaky; depends on deletion succeeding (#667)
  * Refactor Galley Tests to use Reader Pattern (#666)
  * Switch Cargohold to YAML-only config (#653)
  * Filter newlines in log output.  (#642)


# 2019-02-28 #648

## API changes

  * Support for SCIM based rich profiles (#645)
    * `PUT /scim/v2/Users/:id` supports rich profile
    * `GET /users/:id/rich-info` to get the rich profile id

## Internal changes

  * Gundeck now uses YAML based config
  * Brig templates can now be easily customized and have been updated too
  * Misc improvements to our docs and build processes


# 2019-02-18 #646

## API changes

  * n/a

## Bug fixes

  * SAML input sanitization (#636)

## Internal changes

  * helper script for starting services only without integration tests (#641)
  * Scim error handling (#640)
  * Gundeck: cleanup, improve logging (#628)


# 2019-02-18 #634

## API changes

  * Support for SCIM (#559, #608, #602, #613, #617, #614, #620, #621, #627)
    - several new end-points under `/scim` (see hscim package or the standards for the details; no swagger docs).
    - new end-point `put "/i/users/:uid/managed-by"` for marking scim-managed users (no swagger docs)
  * Add support for excluding certain phone number prefixes (#593)
    - several new end-points under `/i/users/phone-prefixes/` (no swagger docs)
  * Fix SAML2.0 compatibility issues in Spar (#607, #623)

## Bug fixes

  * Update swagger docs (#598)

## Internal changes

  * Architecture independence, better use of make features, more docs. (#594)
  * Fix nginz docker image building (#605)
  * Enable journaling locally and fix integration tests (#606)
  * Use network-2.7 for more informative "connection failed" errors (#586)
  * Use custom snapshots (#597)
  * Add module documentation for all Spar modules (#611)
  * Change the bot port in integration tests to something less common (#618)
  * Spar metrics (#604, #633)
  * Extend the list of default language extensions (#619)
  * Fix: do not have newlines in log messages. (#625)


# 2019-01-27 #596

## API changes

  * Track inviters of team members (#566)
  * New partner role. (#569, #572, #573, #576, #579, #584, #577, #592)
  * App-level websocket pongs. (#561)

## Bug fixes

  * Spar re-login deleted sso users; fix handling of brig errors. (#588)
  * Gundeck: lost push notifications with push-all enabled.  (#554)
  * Gundeck: do not push natively to devices if they are not on the whitelist.  (#554)
  * Gundeck: link gundeck unit tests with -threaded.  (#554)

## Internal changes

  * Get rid of async-pool (unliftio now provides the same functionality) (#568)
  * Fix: log multi-line error messages on one line. (#595)
  * Whitelist all wire.com email addresses (#578)
  * SCIM -> Scim (#581)
  * Changes to make the demo runnable from Docker (#571)
  * Feature/docker image consistency (#570)
  * add a readme, for how to build libzauth. (#591)
  * better support debian style machines of different architecturs (#582, #587, #583, #585, #590, #580)


# 2019-01-10 #567

## API changes

  * `sigkeys` attribute on POST|PUT to `/clients` is now deprecated and ignored (clients can stop sending it)
  * `cancel_callback` parameter on GET `/notifications` is now deprecated and ignored (clients can stop sending it)
  * The deprecated `POST /push/fallback/<notif>/cancel` is now removed.
  * The deprecated `tokenFallback` field returned on `GET /push/tokens` is now removed.

## Bug fixes

  * Size-restrict SSO subject identities (#557)
  * Propagate team deletions to spar (#519)
  * Allow using `$arg_name` in nginz (#538)

## Internal changes

  * Version upgrades to GHC 8.4 (LTS-12), nginx 14.2, alpine 3.8 (#527, #540)
  * Code refactoring, consitency with Imports.hs (#543, #553, #552)
  * Improved test coverage on spar (#539)
  * Use yaml configuration in cannon (#555)

## Others

  * Docs and local dev/demo improvements


# 2018-12-07 #542

## API changes

  * New API endpoint (`/properties-values`) to get all properties keys and values

## Bug fixes

  * Proper JSON object encapsulation for `conversation.receipt-mode-update` events (#535)
  * Misc Makefile related changes to improve dev workflow

## Internal changes

  * Gundeck now pushes events asynchronously after writing to Cassandra (#530)

# Others

  * Improved docs (yes!) with (#528)


# 2018-11-28 #527

## Bug fixes

  * Spar now handles base64 input more leniently (#526)

  * More lenient IdP metadata parsing (#522)

## Internal changes

  * Refactor Haskell module imports (#524, #521, #520)

  * Switch Galley, Brig to YAML-only config (#517, #510)

  * Better SAML error types (#522)

  * Fix: gundeck bulkpush option. (#511)


# 2018-11-16 #515

## Bug Fixes

  * Fix: spar session cookie (#512)

  * SSO: fix cookie handling around binding users (#505)

## Internal Changes

  * partial implementation of SCIM (without exposure to the spar routing table)

  * Always build benchmarks (#486)

  * Fix: gundeck compilation (#506)

  * Fix: use available env var for docker tag in dev make rule.  (#509)

  * Use Imports.hs in Brig, Spar, Galley (#507)

  * update dependencies docs (#514)


# 2018-10-25 #500

## New Features

  * SSO: team member deletion, team deletion do not require
    the user to have chosen a password.  (Needed for
    SAML-authenticated team co-admins.)  #497

  * SSO: `sso-initiate-bind` end-point for inviting ("binding")
    existing users to SAML auth.  #496

  * SSO: shell script for registering IdPs in wire-teams.
    (`/deploy/services-demo/register_idp.sh`)  #489

  * Allow setting a different endpoint for generating download links.
    #480

  * Allow setting specific ports for SMTP and use different image for
    SMTP.  #481

  * Route calls/config in the demo to brig.  #487

## Internal Changes

  * Metrics for spar (service for SSO).  #498

  * Upgrade to stackage lts-11.  #478

  * Upgrade cql-io library.  #495

  * Allow easily running tests against AWS.  #482


# 2018-10-04 #477

## Highlights

  * We now store the `otr_muted_status` field per conversation,
    suitable for supporting more notifications options than just "muted/not
    muted". The exact meaning of this field is client-dependent.  #469

  * Our schema migration tools (which you are probably using if
    you're doing self-hosting) are more resilient now. They have longer
    timeouts and they wait for schema consistency across peers before
    reporting success.  #467

## Other changes

  * Building from scratch on macOS is now a tiny bit easier.  #474

  * Various Spar fixes, breaking changes, refactorings, and what-not. Please
    refer to the commit log, in particular commits c173f42b and
    80d06c9a.

  * Spar now only accepts a [subset][TLS ciphersuite] of available TLS
    ciphers. See af8299d4.

[TLS ciphersuite]: https://hackage.haskell.org/package/tls-1.4.1/docs/src/Network-TLS-Extra-Cipher.html#ciphersuite_default<|MERGE_RESOLUTION|>--- conflicted
+++ resolved
@@ -50,11 +50,8 @@
 ## Documentation
 
 * fix swagger: mark name in UserUpdate as optional (#1691)
-<<<<<<< HEAD
 * Improve Swagger for `DELETE /conversations/:cnv/members/:usr` (#1697)
-=======
 * Fixed a few issues with error response documentation in Swagger (#1707)
->>>>>>> 94df3545
 
 ## Internal changes
 

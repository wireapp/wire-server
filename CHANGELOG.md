<!--

# [2021-xx-xx]

## Release Notes

## Features

## Bug fixes and other updates

## Documentation

## Internal changes

-->

# Unreleased

<<<<<<< HEAD
## Features

* [Federation] RPC to propagate messages to other backends (#1596).
=======
## API Changes

* New endpoint `POST /list-conversations` similar to `GET /conversations`, but which will also return your own remote conversations (if federation is enabled). (#1591)
>>>>>>> 25cc4e9d

## Internal changes

* schema-profunctor: add `optField` combinator and corresponding documentation (#1621, #1624).
* [Federation] Let a receiving backend decide conversation attribute specifics of its users
  added to a new conversation via `POST /federation/register-conversation` (#1622)
* [Federation] Adjust scripts under ./hack/federation to work with recent changes to the federation API (#1632)

## Documentation

* Fix validation errors in Swagger documentation (#1625).

## Bug fixes and other updates

* Restore old behaviour for parse errors in request bodies (#1628, #1629).

# 2021-06-23

## API Changes

* [Federation] Add qualified endpoint for sending messages at `POST /conversations/:domain/:cnv/proteus/messages` (#1593, #1614, #1616, #1620).

## Features

## Bug fixes and other updates

* [helm] Allow sending messages upto 40 MB by default (#1614)
* Fix for https://github.com/wireapp/wire-webapp/security/advisories/GHSA-382j-mmc8-m5rw  (#1613)

## Documentation

## Internal changes

# [2021-06-08]

## Release Notes

This release doesn't require any extra considerations to deploy.

## Release Notes for Wire.com Cloud operators

Deploy brig before galley (#1526, #1549)

## Features
* Update versions of webapp, team-settings, account-pages (#1559)
* Add missing /list-users route (#1572)
* [Legalhold] Block device handshake in case of LH policy conflict (#1526)
* [Legalhold] Fix: Connection type when unblocking after LH (#1549)
* [Legalhold] Allow Legalhold for large teams (>2000) if enabled via whitelist (#1546)
* [Legalhold] Add ClientCapabilities to NewClient. (#1552)
* [Legalhold] Dynamic whitelisted teams & whitelist-teams-and-implicit-consent feature in tests (#1557, #1574)
* [Federation] Add remote members to conversations (#1529)
* [Federation] Federation: new endpoint: GET /conversations/{domain}/{cnv} (#1566)
* [Federation] Parametric mock federator (#1558)
* [Federation] Add more information to federation errors (#1560)
* [Federation] Add remote users when creating a conversation (#1569)
* [Federation] Update conversation membership in a remote backend (#1540)
* [Federation] expose /conversations/{cnv}/members/v2 for federation backends (#1543)

## Bug fixes and other updates
* Fix MIME-type of asset artifacts
* Add some missing charts (#1533)

# Internal changes
* Qualify users and conversations in Event (#1547)
* Make botsAndUsers pure (#1562)
* Set swagger type of text schema (#1561)
* More examples in schema-profunctor documentation (#1539)
* Refactoring-friendly FutureWork data type (#1550)
* nginz/Dockerfile: Run 'apk add' verbosely for debugging (#1565)
* Introduce a generalized version of wai-extra Session type constructor (#1563)
* Avoid wrapping error in rethrow middleware (#1567)
* wire-api: Introduce ErrorDescription (#1573)
* [Federation] Use Servant.respond instead of explicit SOP (#1535)
* [Federation] Add end2end test for adding remote users to a conversation (#1538)
* [Federation] Add required fields to Swagger for SchemaP (#1536)
* [Federation] Add Galley component to federator API (#1555)
* [Federation] Generalises the mock federator to work with any MonadIO m monad (#1564)
* [Federation] Introduces the HasGalley class (#1568)
* [Federation] Servantify JSON endpoint to send messages (#1532)
* [Federation] federator: rename Brig -> Service and add galley (#1570)

## Documentation
* Update Rich Info docs (#1544)

# [2021-05-26]

## Release Notes

**Legalhold:** This release introduces a notion of "consent" to
legalhold (LH).  If you are using LH on your site, follow the
instructions in
https://github.com/wireapp/wire-server/blob/814f3ebc251965ab4492f5df4d9195f3b2e0256f/docs/reference/team/legalhold.md#whitelisting-and-implicit-consent
after the upgrade.  **Legalhold will not work as expected until you
change `galley.conf` as described!**

**SAML/SCIM:** This release introduces changes to the way `NameID` is
processed: all identifiers are stored in lower-case and qualifiers are
ignored.  No manual upgrade steps are necessary, but consult
https://docs.wire.com/how-to/single-sign-on/trouble-shooting.html#theoretical-name-clashes-in-saml-nameids
on whether you need to re-calibrate your SAML IdP / SCIM setup.
(Reason / technical details: this change is motivated by two facts:
(1) email casing is complicated, and industry best practice appears to
be to ignore case information even though that is in conflict with the
official standard documents; and (2) SCIM user provisioning does not
allow to provide SAML NameID qualifiers, and guessing them has proven
to be infeasible.  See
https://github.com/wireapp/wire-server/pull/1495 for the code
changes.)

## Features
 - [SAML/SCIM] More lenient matching of user ids (#1495)
 - [Legalhold] Block and kick users in case of LH no_consent conflict (1:1 convs). (#1507, #1530)
 - [Legalhold] Add legalhold status to user profile (#1522)
 - [Legalhold] Client-supported capabilities end-point (#1503)
 - [Legalhold] Whitelisting Teams for LH with implicit consent (#1502)
 - [Federation] Remove OptionallyQualified data type from types-common (#1517)
 - [Federation] Add RPC getConversations (#1493)
 - [Federation] Prepare remote conversations: Remove Opaque/Mapped Ids, delete remote identifiers from member/user tables. (#1478)
 - [Federation] Add schema migration for new tables (#1485)
 - [SAML/SCIM] Normalize SAML identifiers and fix issues with duplicate account creation (#1495)
 - Internal end-point for ejpd request processing. (#1484)

## Bug fixes and other updates
 - Fix: NewTeamMember vs. UserLegalHoldStatus (increase robustness against rogue clients) (#1496)

## Documentation
 - Fixes a typo in the wire-api documentation (#1513)
 - Unify Swagger 2.0 docs for brig, galley and spar (#1508)

## Internal changes
 - Cleanup (no change in behavior) (#1494, #1501)
 - wire-api: Add golden test for FromJSON instance of NewOtrMessage (#1531)
 - Swagger/JSON cleanup (#1521, #1525)
 - Work around a locale issue in Ormolu (#1520)
 - Expose mock federator in wire-api-federation (#1524)
 - Prettier looking golden tests (#1527)
 - Refactorings, bug fixes (in tests only) (#1523)
 - Use sed instead of yq to read yaml files (#1518)
 - Remove zauth dependency from wire-api (#1516)
 - Improve naming conventions federation RPC calls (#1511)
 - Event refactoring and schema instances (#1506)
 - Fix: regenerate cabal files. (#1510)
 - Make DerivingVia a package default. (#1505)
 - Port instances to schemas library (#1482)
 - wire-api-federator: Make client tests more reliable (#1491)
 - Remove duplicated roundtrip test (#1498)
 - schema-profunctor: Add combinator for nonEmptyArray (#1497)
 - Golden tests for JSON instances (#1486)
 - galley: Convert conversation endpoints to servant (#1444, #1499)
 - Fix Arbitrary instances and enable corresponding roundtrip tests (#1492)
 - wire-api-fed: Mark flaky tests as pending
 - RFC: Schemas for documented bidirectional JSON encoding (#1474)

# [2021-05-04]

## Features
 - [brig] New option to use a random prekey selection strategy to remove DynamoDB dependency (#1416, #1476)
 - [brig] Ensure servant APIs are recorded by the metrics middleware (#1441)
 - [brig] Add exact handle matches from all teams in /search/contacts (#1431, #1455)
 - [brig] CSV endpoint: Add columns to output (#1452)
 - [galley] Make pagination more idiomatic (#1460)
 - [federation] Testing improvements (#1411, #1429)
 - [federation] error reporting, DNS error logging (#1433, #1463)
 - [federation] endpoint refactoring, new brig endpoints, servant client for federated calls, originDomain metadata (#1389, #1446, #1445, #1468, #1447)
 - [federation] Add federator to galley (#1465)
 - [move-team] Update move-team with upstream schema changes #1423

## Bug fixes and other updates
 - [security] Update webapp container image tag to address CVE-2021-21400 (#1473)
 - [brig] Return correct status phrase and body on error (#1414) …
 - [brig] Fix FromJSON instance of ListUsersQuery (#1456)
 - [galley] Lower the limit for URL lengths for galley -> brig RPC calls (#1469)
 - [chores] Remove unused dependencies (#1424) …
 - [compilation] Stop re-compiling nginz when running integration test for unrelated changes
 - [tooling] Use jq magic instead of bash (#1432), Add wget (#1443)
 - [chores] Refactor Dockerfile apk installation tasks (#1448)
 - [tooling] Script to generate token for SCIM endpoints (#1457)
 - [tooling] Ormolu script improvements (#1458)
 - [tooling] Add script to colourise test failure output (#1459)
 - [tooling] Setup for running tests in kind (#1451, #1462)
 - [tooling] HLS workaround for optimisation flags (#1449)

## Documentation
 - [docs] Document how to run multi-backend tests for federation (#1436)
 - [docs] Fix CHANGELOG: incorrect release dates (#1435)
 - [docs] Update release notes with data migration for SCIM (#1442)
 - [docs] Fixes a k8s typo in the README (#1475)
 - [docs] Document testing strategy and patterns (#1472)

# [2021-03-23]

## Features

* [federation] Handle errors which could happen while talking to remote federator (#1408)
* [federation] Forward grpc traffic to federator via ingress (or nginz for local integration tests) (#1386)
* [federation] Return UserProfile when getting user by qualified handle (#1397)

## Bug fixes and other updates

* [SCIM] Fix: Invalid requests raise 5xxs (#1392)
* [SAML] Fix: permissions for IdP CRUD operations. (#1405)

## Documentation

*  Tweak docs about team search visibility configuration. (#1407)
*  Move docs around. (#1399)
*  Describe how to look at swagger locally (#1388)

## Internal changes

* Optimize /users/list-clients to only fetch required things from DB (#1398)
* [SCIM] Remove usage of spar.scim_external_ids table (#1418)
* Add-license. (#1394)
* Bump nixpkgs for hls-1.0 (#1412)
* stack-deps.nix: Use nixpkgs from niv (#1406)


# [2021-03-21]

## Release Notes

If you are using Wire's SCIM functionality you shouldn't skip this release. If you skip it then there's a chance of requests from SCIM clients being missed during the time window of Wire being upgraded.
This might cause sync issues between your SCIM peer and Wire's user DB.
This is due to an internal data migration job (`spar-migrate-data`) that needs to run once. If it hasn't run yet then any upgrade to this and any later release will automatically run it. After it has completed once it is safe again to upgrade Wire while receiving requests from SCIM clients.

## Internal changes

* Migrate spar external id table (#1400, #1413, #1415, #1417)

# [2021-03-02]

## Bug fixes and other updates

* Return PubClient instead of Client from /users/list-clients (#1391)

## Internal changes

* Federation: Add qualified endpoints for prekey management (#1372)


# [2021-02-25]

## Bug fixes and other updates

* Pin kubectl image in sftd chart (#1383)
* Remove imagePullPolicy: Always for reaper chart (#1387)


## Internal changes

* Use mu-haskell to implement one initial federation request across backends (#1319)
* Add migrate-external-ids tool (#1384)

# [2021-02-16]

## Release Notes

This release might require manual migration steps, see [ElasticSearch migration instructions for release 2021-02-16 ](https://github.com/wireapp/wire-server/blob/c81a189d0dc8916b72ef20d9607888618cb22598/docs/reference/elasticsearch-migration-2021-02-16.md).

## Features

* Team search: Add search by email (#1344) (#1286)
* Add endpoint to get client metadata for many users (#1345)
* Public end-point for getting the team size. (#1295)
* sftd: add support for multiple SFT servers (#1325) (#1377)
* SAML allow enveloped signatures (#1375)

## Bug fixes and other updates

* Wire.API.UserMap & Brig.API.Public: Fix Swagger docs (#1350)
* Fix nix build on OSX (#1340)

## Internal changes

* [federation] Federation end2end test scripts and Makefile targets (#1341)
* [federation] Brig integration tests (#1342)
* Add stack 2.3.1 to shell.nix (#1347)
* buildah: Use correct dist directory while building docker-images (#1352)
* Add spar.scim_external table and follow changes (#1359)
* buildah: Allow building only a given exec and fix brig templates (#1353)
* Galley: Add /teams/:tid/members csv download (#1351) (#1351)
* Faster local docker image building using buildah (#1349)
* Replace federation guard with env var (#1346)
* Update cassandra schema after latest changes (#1337)
* Add fast-intermediate Dockerfile for faster PR CI (#1328)
* dns-util: Allow running lookup with a given resolver (#1338)
* Add missing internal qa routes (#1336)
* Extract and rename PolyLog to a library for reusability (#1329)
* Fix: Spar integration tests misconfigured on CI (#1343)
* Bump ormolu version (#1366, #1368)
* Update ES upgrade path (#1339) (#1376)
* Bump saml2-web-sso version to latest upstream (#1369)
* Add docs for deriving-swagger2 (#1373)

# [2021-01-15]

## Release Notes

This release contains bugfixes and internal changes.

## Features

* [federation] Add helm chart for the federator (#1317)

## Bug fixes and other updates

* [SCIM] Accept any query string for externalId (#1330)
* [SCIM] Allow at most one identity provider (#1332)

## Internal changes

* [SCIM] Change log level to Warning & format filter logs (#1331)
* Improve flaky integration tests (#1333)
* Upgrade nixpkgs and niv (#1326)


# [2021-01-12]

## Release Notes

This release contains bugfixes and internal changes.

## Bug fixes and other updates

* [SCIM] Fix bug: Deleting a user retains their externalId (#1323)
* [SCIM] Fix bug: Provisioned users can update update to email, handle, name (#1320)

## Internal changes

* [SCIM] Add logging to SCIM ops, invitation ops, createUser (#1322) (#1318)
* Upgrade nixpkgs and add HLS to shell.nix (#1314)
* create_test_team_scim.sh script: fix arg parsing and invite (#1321)


# [2021-01-06]

## Release Notes

This release contains bugfixes and internal changes.

## Bug fixes and other updates

* [SCIM] Bug fix: handle is lost after registration (#1303)
* [SCIM] Better error message (#1306)

## Documentation

* [SCIM] Document `validateSAMLemails` feature in docs/reference/spar-braindump.md (#1299)

## Internal changes

* [federation] Servantify get users by unqualified ids or handles (#1291)
* [federation] Add endpoint to get users by qualified ids or handles (#1291)
* Allow overriding NAMESPACE for kube-integration target (#1305)
* Add script create_test_team_scim.sh for development (#1302)
* Update brig helm chart: Add `setExpiredUserCleanupTimeout` (#1304)
* Nit-picks (#1300)
* nginz_disco: docker building consistency (#1311)
* Add tools/db/repair-handles (#1310)
* small speedup for 'make upload-charts' by inlining loop (#1308)
* Cleanup stack.yaml. (#1312) (#1316)


# [2020-12-21]

## Release Notes

* upgrade spar before brig
* upgrade nginz

## Features

* Increase the max allowed search results from 100 to 500. (#1282)

## Bug fixes and other updates

* SCIM: Allow strings for boolean values (#1296)
* Extend SAML IdP/SCIM permissions to admins (not just owners) (#1274, #1280)
* Clean up SCIM-invited users with expired invitation (#1264)
* move-team: CLI to export/import team data (proof of concept, needs testing) (#1288)
* Change some error labels for status 403 responses under `/identity-providers` (used by team-settings only) (#1274)
* [federation] Data.Qualified: Better field names (#1290)
* [federation] Add endpoint to get User Id by qualified handle (#1281, #1297)
* [federation] Remove DB tables for ID mapping (#1287)
* [federation] servantify /self endpoint, add `qualified_id` field (#1283)

## Documentation

* Integrate servant-swagger-ui to brig (#1270)

## Internal changes

* import all charts from wire-server-deploy/develop as of 2012-12-17 (#1293)
* Migrate code for easier CI (#1294)
* unit test and fix for null values in rendered JSON in UserProfile (#1292)
* hscim: Bump upper bound for servant packages (#1285)
* drive-by fix: allow federator to locally start up by specifying config (#1283)


# 2020-12-15

## Release Notes

As a preparation for federation, this release introduces a mandatory 'federationDomain' configuration setting for brig and galley (#1261)

## Features

* brig: Allow setting a static SFT Server (#1277)

## Bug fixes and other updates

## Documentation

## Internal changes

* Add federation aware endpoint for getting user (#1254)
* refactor brig Servant API for consistency (#1276)
* Feature flags cleanup (#1256)

# 2020-11-24

## Release Notes

* Allow an empty SAML contact list, which is configured at `saml.contacts` in spar's config.
  The contact list is exposed at the `/sso/metadata` endpoint.

## Features

* Make Content-MD5 header optional for asset upload (#1252)
* Add applock team feature (#1242, #1253)
* /teams/[tid]/features endpoint

## Bug fixes

* Fix content-type headers in saml responses (#1241)

## Internal changes

* parse exposed 'tracestate' header in nginz logs if present (#1244)
* Store SCIM tokens in hashed form (#1240)
* better error handling (#1251)

# 2020-10-28

## Features

* Onboard password-auth'ed users via SCIM, via existing invitation flow (#1213)

## Bug fixes and other updates

* cargohold: add compatibility mode for Scality RING S3 implementation (#1217, reverted in 4ce798e8d9db, then #1234)
* update email translations to latest (#1231)

## Documentation

* [brig:docs] Add a note on feature flag: setEmailVisibility (#1235)

## Internal changes

* Upgrade bonanza to geoip2 (#1236)
* Migrate rex to this repository (#1218)
* Fix stack warning about bloodhound. (#1237)
* Distinguish different places that throw the same error. (#1229)
* make fetch.py compatible with python 3 (#1230)
* add missing license headers (#1221)
* More debug logging for native push notifications. (#1220, #1226)
* add libtinfo/ncurses to docs and nix deps (#1215)
* Double memory available to cassandra in demo mode (#1216)


# 2020-10-05

## Release Notes

With this release, the `setCookieDomain` configuration (under `brig`/`config`.`optSettings`) no longer has any effect, and can be removed.

## Security improvements

* Authentication cookies are set to the specific DNS name of the backend server (like nginz-https.example.com), instead of a wildcard domain (like *.example.com). This is achieved by leaving the domain empty in the Set-Cookie header, but changing the code to allow clients with old cookies to continue using them until they get renewed. (#1102)

## Bug Fixes

* Match users on email in SCIM search: Manage invited user by SCIM when SSO is enabled (#1207)

## New Features

* Amount of SFT servers returned on /calls/config/v2 can be limited (default 5, configurable) (#1206)
* Allow SCIM without SAML (#1200)

## Internal changes

* Cargohold: Log more about AWS errors, ease compatibility testing (#1205, #1210)
* GHC upgrade to 8.8.4 (#1204)
* Preparation for APNS notification on iOS 13 devices: Use mutable content for non-voip notifications and update limits (#1212)
* Cleanup: remove unused scim_user table (#1211)

# 2020-09-04

## Release Notes

## Bug Fixes

* Fixed logic related to ephemeral users (#1197)

## New Features

* SFT servers now exposed over /calls/config/v2 (#1177)
* First federation endpoint (#1188)

## Internal changes

* ormolu upgrade to 0.1.2.0 and formatting (#1145, #1185, #1186)
* handy cqlsh make target to manually poke at the database (#1170)
* spar cleanup
* brig user name during scim user parsing (#1195)
* invitation refactor (#1196)
* SCIM users are never ephemeral (#1198)


# 2020-07-29

## Release Notes

* This release makes a couple of changes to the elasticsearch mapping and requires a data migration. The correct order of upgrade is:
  1. [Update mapping](./docs/reference/elastic-search.md#update-mapping)
  1. Upgrade brig as usual
  1. [Run data migration](./docs/reference/elastic-search.md#migrate-data)
  Search should continue to work normally during this upgrade.
* Now with cargohold using V4 signatures, the region is part of the Authorization header, so please make sure it is configured correctly. This can be provided the same way as the AWS credentials, e.g. using the AWS_REGION environment variable.

## Bug Fixes

* Fix member count of suspended teams in journal events (#1171)
* Disallow team creation when setRestrictUserCreation is true (#1174)

## New Features

* Pending invitations by email lookup (#1168)
* Support s3 v4 signatures (and use package amazonka instead of aws in cargohold) (#1157)
* Federation: Implement ID mapping (brig) (#1162)

## Internal changes

* SCIM cleanup; drop table `spar.scim_user` (#1169, #1172)
* ormolu script: use ++FAILURES as it will not evaluate to 0 (#1178)
* Refactor: Simplify SRV lookup logic in federation-util (#1175)
* handy cqlsh make target to manually poke at the database (#1170)
* hscim: add license headers (#1165)
* Upgrade stack to 2.3.1 (#1166)
* gundeck: drop deprecated tables (#1163)


# 2020-07-13

## Release Notes

* If you are self-hosting wire on the public internet, consider [changing your brig server config](https://github.com/wireapp/wire-server/blob/49f414add470f4c5e969814a37bc851e26f6d9a7/docs/reference/user/registration.md#blocking-creation-of-personal-users-new-teams-refrestrictregistration).
* Deploy all services except nginz.
* No migrations, no restrictions on deployment order.

## New Features

* Restrict user creation in on-prem installations (#1161)
* Implement active flag in SCIM for user suspension (#1158)

## Bug Fixes

* Fix setting team feature status in Stern/backoffice (#1146)
* Add missing Swagger models (#1153)
* docs/reference/elastic-search.md: fix typos (#1154)

## Internal changes

* Federation: Implement ID mapping (galley) (#1134)
* Tweak cassandra container settings to get it to work on nixos. (#1155)
* Merge wireapp/subtree-hscim repository under `/libs`, preserving history (#1152)
* Add link to twilio message ID format (#1150)
* Run backoffice locally (#1148)
* Fix services-demo (#1149, #1156)
* Add missing license headers (#1143)
* Test sign up with invalid email (#1141)
* Fix ormolu script (source code pretty-printing) (#1142)


# 2020-06-19

## Release Notes

- run galley schema migrations
- no need to upgrade nginz

## New Features

* Add team level flag for digital signtaures (#1132)

## Bug fixes

* Bump http-client (#1138)

## Internal changes

* Script for finding undead users in elasticsearch (#1137)
* DB changes for federation (#1070)
* Refactor team feature tests (#1136)


# 2020-06-10

## Release Notes

- schema migration for cassandra_galley
- promote stern *after* galley
- promote spar *after* brig
- no need to upgrade nginz

## New Features

* Validate saml emails (#1113, #1122, #1129)

## Documentation

* Add a note about unused registration flow in docs (#1119)
* Update cassandra-schema.cql (#1127)

## Internal changes

* Fix incomplete pattern in code checking email domain (custom extensions) (#1130)
* Enable additional GHC warnings (#1131)
* Cleanup export list; swagger names. (#1126)

# 2020-06-03

## Release Notes

* This release fixes a bug with searching. To get this fix, a new elasticsearch index must be used.
  The steps for doing this migration can be found in [./docs/reference/elastic-search.md](./docs/reference/elastic-search.md#migrate-to-a-new-index)
  Alternatively the same index can be recreated instead, this will cause downtime.
  The steps for the recreation can be found in [./docs/reference/elastic-search.md](./docs/reference/elastic-search.md#recreate-an-index-requires-downtime)

## New Features

* Customer Extensions (not documented, disabled by default, use at your own risk, [details](https://github.com/wireapp/wire-server/blob/3a21a82a1781f0d128f503df6a705b0b5f733d7b/services/brig/src/Brig/Options.hs#L465-L504)) (#1108)
* Upgrade emails to the latest version: small change in the footer (#1106)
* Add new "team event queue" and send MemberJoin events on it (#1097, #1115)
* Change maxTeamSize to Word32 to allow for larger teams (#1105)

## Bug fixes

* Implement better prefix search for name/handle (#1052, #1124)
* Base64 encode error details in HTML presented by Spar. (#1120)
* Bump schemaVersion for Brig and Galley (#1118)

## Internal Changes

* Copy swagger-ui bundle to nginz conf for integration tests (#1121)
* Use wire-api types in public endpoints (galley, brig, gundeck, cargohold) (#1114, #1116, #1117)
* wire-api: extend generic Arbitrary instances with implementation for 'shrink' (#1111)
* api-client: depend on wire-api only (#1110)
* Move and add wire-api JSON roundtrip tests (#1098)
* Spar tests cleanup (#1100)

# 2020-05-15

## New Features

* Add tool to migrate data for galley (#1096)
  This can be used in a more automated way than the backfill-billing-team-member.
  It should be done as a step after deployment.

## Internal Changes

* More tests for OTR messages using protobuf (#1095)
* Set brig's logLevel to Warn while running integration-tests (#1099)
* Refactor: Create wire-api package for types used in the public API (#1090)

# 2020-05-07

## Upgrade steps (IMPORTANT)

* Deploy new version of all services as usual, make sure `enableIndexedBillingTeamMember` setting in galley is `false`.
* Run backfill using
  ```bash
  CASSANDRA_HOST_GALLEY=<IP Address of one of the galley cassandra instaces>
  CASSANDRA_PORT_GALLEY=<port>
  CASSANDRA_KEYSPACE_GALLEY=<GALLEY_KEYSPACE>
  docker run quay.io/wire/backfill-billing-team-members:2.81.18 \
    --cassandra-host-galley="$CASSANDRA_HOST_GALLEY" \
    --cassandra-port-galley="$CASSANDRA_PORT_GALLEY" \
    --cassandra-keyspace-galley="$CASSANDRA_KEYSPACE_GALLEY"
  ```
  You can also run the above using [`kubectl run`](https://kubernetes.io/docs/reference/generated/kubectl/kubectl-commands#run).
* Set `enableIndexedBillingTeamMember` setting in galley to `true` and re-deploy the same version.

## New Features

* Custom search visibility - limit name search (#1086)
* Add tool to backfill billing_team_member (#1089)
* Index billing team members (#1081, #1091)
* Allow team deletion on stern (#1080)
* Do not fanout very large teams (#1060, #1075)

## Bug fixes

* Fix licenses of db tools (#1088)

## Internal Changes
* Add docs for updating ID Provider (#1074)
* Add comments/docs about hie.yaml (#1037)
* Don't poll from SQS as often (#1082)
* Refactor: Split API modules into public/internal (#1083)
* Manage license headers with headroom instead of licensure (#1084)
* Monitor access to DynamoDB (#1077)
* Make make docker-intermediate command work again (#1079)
* Upgrade Ormolu to 0.0.5.0 (#1078)
* Add (very few) unit tests to galley (#1071)
* Pull brig-index before running the docker ephemeral setup (#1066)

# 2020-04-21

## New Features

* Allow for `report_missing` in `NewOtrMessage`. (#1056, #1062)
* List team members by UserId (#1048)
* Support idp update.  (#1065 for issuer, #1026 for everything else)
* Support synchronous purge-deletion of idps (via query param).  (#1068)

## Bug fixes

* Test that custom backend domains are case-insensitive (#1051)
* Swagger improvements. (#1059, #1054)

## Internal Changes

* Count team members using es (#1046)
* Make delete or downgrade team owners scale (#1029)
* services-demo/demo.sh: mkdir zauth (if not exists) (#1055)
* Use fork of bloodhound to support ES 5.2 (#1050)


# 2020-04-15

## Upgrade steps (IMPORTANT)

1. Update mapping in ElasticSearch (see [./docs/reference/elastic-search.md](./docs/reference/elastic-search.md))
2. Upgrade brig and the other services as usual
3. Migrate data in ElasticSearch (see [./docs/reference/elastic-search.md](./docs/reference/elastic-search.md))

## New features

* Allow `brig-index create` to set ES index settings (#1023)
* Extended team invitations to have name and phone number (#1032)
* Allow team members to be searched by teammates. (#964)
* Better defaults for maxKeyLen and maxValueLen (#1034)

## Bug Fixes

* Fix swagger (#1012, #1031)
* Custom backend lookup by domain is now case-insensitive (#1013)

## Internal Changes

* Federation: resolve opaque IDs at the edges of galley (#1008)
* Qualify all API imports in Galley (#1006)
* types-common: write unit tests for Data.Qualified (#1011)
* Remove subv4 (#1003)
* Add federation feature flag to brig and galley (#1014)
* Add hie.yaml (#1024)
* Improve reproducibility of builds (#1027)
* Update types of some brig endpoints to be federation-aware (#1013)
* Bump to lts-14.27 (#1030)
* Add comments about which endpoints send which events to clients (#1025)
* Minimize dependencies of all brig binaries (#1035)
* Federation: Use status 403 for 'not implemented' (#1036)
* Add endpoint to count team members using ES (#1022)
* Rename brig's userName to userDisplayName to avoid confusion (#1039)
* Upgrade to restund 0.4.14 (#1043)
* Add license headers to all files (#980, #1045)
* Federation: Link related issue IDs (#1041)

# 2020-03-10

## New features

- Remove autoconnect functionality; deprecate end-point. (#1005)
- Email visible to all users in same team (#999)

## Bug fixes

- fix nginx permissions in docker image (#985)

## Significant internal changes

- Update nginx to latest stable (#725)

## Internal Changes

- ormolu.sh: make queries for options more robust (#1009)
- Run hscim azure tests (#941)
- move FUTUREWORK(federation) comment to right place
- stack snapshot 3.0. (#1004, works around 8697b57609b523905641f943d68bbbe18de110e8)
- Fix .gitignore shenanigans in Nix (#1002)
- Update types of some galley endpoints to be federation-aware (#1001)
- Cleanup (#1000)
- Compile nginx with libzauth using nix (#988)
- Move and create federation-related types (#997)
- Tweak ormolu script. (#998)
- Give handlers in gundeck, cannon stronger types (#990)
- Rename cassandra-schema.txt to cassandra-schema.cql (#992)
- Ignore dist-newstyle (#991)
- Refactor: separate HTTP handlers from app logic (galley) (#989)
- Mock federator (#986)
- Eliminate more CPP (#987)
- Cleanup compiler warnings (#984)
- Make ormolu available in builder (#983)


# 2020-02-27

## Hotfix

- Fix encoding bug in SAML SSO (#995)


# 2020-02-06

## New features

* Configure max nr of devices (#969)
* libs/federation-util: SRV resolution (#962)

## Significant internal changes

* Better docs on brig integration yaml (#973)

## Internal changes

- Remove unnecessary LANGUAGE CPP pragmas (#978)
- Introduce code formatting with ormolu (#974, #979)
- Soften a rarely occurring timing issue by slowing things down. (#975)
- debug spar prod (#977)
- Upgrade amazonka (abandon fork) (#976)
- remove unused imports
- Symlink local dist folders in tools to the global one (#971, similar to #904)
- Upgrade to GHC 8.6.5 (LTS 14.12) (#958)
- Refactor: separate http parsing / generation from app logic. (#967)
- spar/integration: no auth required for /sso/settings (#963)


# 2020-02-06

## New features

- SCIM top level extra attrs / rich info (#931)
  - Added to all endpoints under "/scim/v2"
- Create endpoint for default SSO code (#954)
  - New public endpoint:
    - GET "/sso/settings"
  - New private endpoint:
    - PUT "/i/sso/settings"

## Relevant for client developers

- add docs for default sso code (#960)
- Add missing options to services-demo config files (#961)

## Security fixes

- Remove verifcation code from email subject line. (#950)

## Internal changes

- Whitespace (#957)


# 2020-01-30

## API changes (relevant client developers)

- Allow up to 256 characters as handle, dots and dashes too (#953)
  - All handles related endpoints, namely:
    - POST "/users/handles"
    - HEAD "/users/handles/:handle"
    - GET "/users/handles/:handle"
  - now accept this new format of handles
- Refuse to delete non-empty IdPs (412 precondition failed) (#875)
  - DELETE "identity-providers/:idp" will now return 412 if there are users provisioned with that IDP
- Linear onboarding feature: Provide information about custom backends (#946)
  - New public endpoint:
    - GET "/custom-backend/by-domain/:domain"
  - New interal endpoints:
    - PUT "/i/custom-backend/by-domain/:domain"
    - DELETE "/i/custom-backend/by-domain/:domain"

## Bug fixes

- Make sure that someone is SSO user before setting ManagedBy (#947)
- Misc SCIM bugfixes (#948)

## Internal changes

- Fix complexity issue in cassandra query. (#942)
- Remove collectd metrics (finally!) (#940)
- Update `cargoSha256` for cryptobox-c in stack-deps.nix (#949)

# 2020-01-08

## Relevant for self-hosters

- Handle search within team (#921)
- Fixed logic with connection checks (#930)

## Relevant for client developers

- SCIM Fixes Phase 1 + 2 (#926)

## Bug fixes

- Stack nix fixes (#937)


# 2019-12-20

## Relevant for self-hosters

- Access tokens are now sanitized on nginz logs (#920)

## Relevant for client developers

- Conversation roles (#911)
  - Users joining by link are always members (#924) and (#927)

## Bug fixes

- Limit batch size when adding users to conversations (#923)
- Fixed user property integration test (#922)



# 2019-11-28

## Relevant for client developers

- Remove unnecessary fanout team events (#915)


## Bug fixes

- SCIM fixes Phase 0: User creation in correct order (#905)

## Internal changes

- Gundeck: Use polledMapConcurrently (#914)

# 2019-11-06 #901

## Relevant for self-hosters

- New configuration options available (none mandatory). See #895 #900 #869

## Relevant for client developers

- Support HEAD requests for `/sso/initiate-bind` (#878)

## Bug fixes

- Do not send conversation delete events to team members upon team deletion (#897)
- Support SNI for bot registrations (by bumping http-client version) (#899)

## Internal changes

- Make gundeck handle AWS outages better. (#869, #890, #892)
- Improve performance by avoiding unbounded intra-service traffic spikes on team deletions (#900)
- Add optional native push connection throttling (#895)
- New backoffice/stern endpoint (#896)
- SAML: Store raw idp metadata with typed details in c* (#872)
- documentation/script updates

# 2019-09-30 #868

## Relevant for self-hosters
- More information is logged about user actions (#856)

## Relevant for client developers
- Make team member property size configurable (#867)

## Bug fixes
- Fix bugs related to metrics (#853, #866)
- Sneak up on flaky test. (#863)

## Internal Changes
- Derive Generic everywhere (#864)
- Add issue templates (#862)
- Cleanup stern (#845)
- Log warnings only when users are suspended (#854)
- Documentation update for restund and smoketester (#855)


# 2019-09-16 #858

## Relevant for self-hosters

- Documentation changes for Twilio configurations and TURN setup. (#775)

## Relevant for client developers

- Better events for deletion of team conversations (also send `conversation.delete` to team members) (#849)
- Add a new type of authorization tokens for legalhold (for details on legalhold, see https://github.com/wireapp/wire-server/blob/develop/docs/reference/team/legalhold.md) (#761)

## Bug fixes

- Fix swagger docs. (#852)
- Fix intra call in stern (aka customer support, aka backoffice) (#844)

## Internal Changes

- Change feature flags from boolean to custom enum types. (#850)
- Fix flaky integration test. (#848)
- Cleanup: incoherent functions for response body parsing. (#847)
- add route for consistency (#851)


# 2019-09-03 #843

## Relevant for self-hosters

- Option for limiting login retries (#830)
- Option for suspending inactive users (#831)
- Add json logging (#828) (#836)
- Feature Flags in galley options. (#825)

## Relevant for client developers

- Specialize the error cases on conversation lookup. (#841)

## Bug fixes

- Fix is-team-owner logic (don't require email in all cases) (#833)
- Typos in swagger (#826)

## Internal changes

- Fix flaky integration test. (#834)
- Remove `exposed-modules` sections from all package.yaml files. (#832)
- Remove Debug.Trace from Imports. (#838)
- Cleanup integration tests (#839)


# 2019-08-08 #822

## Features

- legalhold (#802), but block feature activation (#823)
- a few shell scripts for self-hosters (#805, #801)
- Release nginz_disco (#759)

## Public API changes

- SSO is disabled by default now; but enabled for all teams that already have an IdP.
- feature flags (starting with legalhold, sso) (#813, #818)
  - new public end-points (#813, #818):
    - get "/teams/:tid/features/legalhold"
    - get "/teams/:tid/features/sso"
  - new internal end-points:
    - get "/i/teams/:tid/features/legalhold"
    - get "/i/teams/:tid/features/sso"
    - put "/i/teams/:tid/features/legalhold"
    - put "/i/teams/:tid/features/sso"
  - new backoffice end-points:
    - get "/teams/:tid/features/legalhold"
    - get "/teams/:tid/features/sso"
    - put "/teams/:tid/features/legalhold"
    - put "/teams/:tid/features/sso"
- Always throw json errors, never plaintext (#722, #814)
- Register IdP: allow json bodies with xml strings (#722)

## Backend-internal changes

- [stern aka backoffice] allow galeb returning a 404 (#820)
- Cleanup logging (#816, #819)
- Canonicalize http request path capture names (#808, #809)
- Galley depends on libsodium too now (#807)
- Add generics instances to common, brig, galley types. (#804)
- Upgrade CQL protocol version to V4 (#763)
- Log last prekey used only at debug level (#785)
- Cleanup (#799)


# 2019-07-08 #798

## Internal Changes

* restund: add EXTRA_CFLAGS  to work on ubuntu 16 (#788)
* Fix flaky unit test. (#770)
* Add upstream references in stack.yaml deps (wai-middleware-prometheus). (#760)
* Cannon analytics (2) (#750)
* fix this file.

# 2019-05-13 #756

## Documentation changes

* Group provisioning (#748)
* Instructions for running load tests (#738)
* Twilio configuration (#733)

## Bug fixes

Cannon no longer reports 500s in the prometheus metrics when establishing websocket connections. (#751, #754)

## Features

Per-installation flag: Allow displaying emails of users in a team (code from #724, see description in #719)

## Internal Changes

Docker image building improvements (#755)

## Changes (potentially) requiring action for self-hosters

Config value `setEmailVisibility` must be set in brig's config file (if you're not sure, `visible_to_self` is the preferred default)

# 2019-05-02 #746

## Documentation changes

* Improved Cassandra documentation in `docs/README.md`
* Improved documentation on SCIM storage in `docs/README.md`
* Improved documentation on SCIM Tokens in `docs/reference/provisioning/scim-token.md`

## Bug fixes

* Sanitize metric names to be valid prometheus names in metrics-core
* Add missing a `.git` suffix on gitlab dependencies in stack.yaml
* Time bounds checks now allow 60s of tolerance; this is helpful in cases of drifting clocks (#730)

## Features

* Services now provide Prometheus metrics on `/i/metrics`
* Garbage Collection and memory statistics are available alongside other prometheus metrics

## Internal Changes

* Alpine Builder is no longer built with `--profile`
* SCIM users now have an additional wire-specific schema attached.

## Changes (potentially) requiring action
* `/i/monitoring` is *DEPRECATED*. Please use prometheus metrics provided by `/i/metrics` instead.
* On password reset the new password must be different than the old one
* Stern is now available as a new tool for performing adminstrative tasks via API (#720)
* SCIM handler errors are now reported according to SCIM error schema (#575)

# 2019-04-09 #710

## API changes

- Do not allow provisioning saml users if SCIM is configured (#706)

## Documentation changes

- Docs for user deletion via SCIM. (#691)
- Docs for jump-to-definition with Emacs (#693)
- Add missing config options in demo (#694)
- Move the connections doc, add haddocks (#695)

## Bug fixes

- Fix templating in outgoing SMSs. (#696)
- Saml implicit user creation no longer chokes on odd but legal names. (#702)
- Fix: user deletion via scim (#698)

## Internal changes

- Remove redundant cassandra write in renewCookie (#676)
- Add Prometheus middleware for wire-services (#672)
- Improve logging of spar errors (#654)
- Upgrade cql-io-1.1.0 (#697)
- Switch metrics-core to be backed by Prometheus (#704)
- Refactorings:
    - #665, #687, #685, #686

## Changes (potentially) requiring action for self-hosters

- Switch proxy to use YAML-only config (#684)

# 2019-03-25 #674

## API changes

  * SCIM delete user endpoint (#660)
  * Require reauthentication when creating a SCIM token (#639)
  * Disallow duplicate external ids via SCIM update user (#657)

## Documentation changes

  * Make an index for the docs/ (#662)
  * Docs: using scim with curl. (#659)
  * Add spar to the arch diagram. (#650)

## Bug fixes

  * ADFS-workaround for SAML2 authn response signature validation. (#670)
  * Fix: empty objects `{}` are valid TeamMemberDeleteData. (#652)
  * Better logo rendering in emails (#649)

## Internal changes

  * Remove some unused instances (#671)
  * Reusable wai middleware for prometheus (for Galley only for now) (#669)
  * Bump cql-io dep from merge request to latest release. (#661)
  * docker image building for all of the docker images our integration tests require. (#622, #668)
  * Checking for 404 is flaky; depends on deletion succeeding (#667)
  * Refactor Galley Tests to use Reader Pattern (#666)
  * Switch Cargohold to YAML-only config (#653)
  * Filter newlines in log output.  (#642)


# 2019-02-28 #648

## API changes

  * Support for SCIM based rich profiles (#645)
    * `PUT /scim/v2/Users/:id` supports rich profile
    * `GET /users/:id/rich-info` to get the rich profile id

## Internal changes

  * Gundeck now uses YAML based config
  * Brig templates can now be easily customized and have been updated too
  * Misc improvements to our docs and build processes


# 2019-02-18 #646

## API changes

  * n/a

## Bug fixes

  * SAML input sanitization (#636)

## Internal changes

  * helper script for starting services only without integration tests (#641)
  * Scim error handling (#640)
  * Gundeck: cleanup, improve logging (#628)


# 2019-02-18 #634

## API changes

  * Support for SCIM (#559, #608, #602, #613, #617, #614, #620, #621, #627)
    - several new end-points under `/scim` (see hscim package or the standards for the details; no swagger docs).
    - new end-point `put "/i/users/:uid/managed-by"` for marking scim-managed users (no swagger docs)
  * Add support for excluding certain phone number prefixes (#593)
    - several new end-points under `/i/users/phone-prefixes/` (no swagger docs)
  * Fix SAML2.0 compatibility issues in Spar (#607, #623)

## Bug fixes

  * Update swagger docs (#598)

## Internal changes

  * Architecture independence, better use of make features, more docs. (#594)
  * Fix nginz docker image building (#605)
  * Enable journaling locally and fix integration tests (#606)
  * Use network-2.7 for more informative "connection failed" errors (#586)
  * Use custom snapshots (#597)
  * Add module documentation for all Spar modules (#611)
  * Change the bot port in integration tests to something less common (#618)
  * Spar metrics (#604, #633)
  * Extend the list of default language extensions (#619)
  * Fix: do not have newlines in log messages. (#625)


# 2019-01-27 #596

## API changes

  * Track inviters of team members (#566)
  * New partner role. (#569, #572, #573, #576, #579, #584, #577, #592)
  * App-level websocket pongs. (#561)

## Bug fixes

  * Spar re-login deleted sso users; fix handling of brig errors. (#588)
  * Gundeck: lost push notifications with push-all enabled.  (#554)
  * Gundeck: do not push natively to devices if they are not on the whitelist.  (#554)
  * Gundeck: link gundeck unit tests with -threaded.  (#554)

## Internal changes

  * Get rid of async-pool (unliftio now provides the same functionality) (#568)
  * Fix: log multi-line error messages on one line. (#595)
  * Whitelist all wire.com email addresses (#578)
  * SCIM -> Scim (#581)
  * Changes to make the demo runnable from Docker (#571)
  * Feature/docker image consistency (#570)
  * add a readme, for how to build libzauth. (#591)
  * better support debian style machines of different architecturs (#582, #587, #583, #585, #590, #580)


# 2019-01-10 #567

## API changes

  * `sigkeys` attribute on POST|PUT to `/clients` is now deprecated and ignored (clients can stop sending it)
  * `cancel_callback` parameter on GET `/notifications` is now deprecated and ignored (clients can stop sending it)
  * The deprecated `POST /push/fallback/<notif>/cancel` is now removed.
  * The deprecated `tokenFallback` field returned on `GET /push/tokens` is now removed.

## Bug fixes

  * Size-restrict SSO subject identities (#557)
  * Propagate team deletions to spar (#519)
  * Allow using `$arg_name` in nginz (#538)

## Internal changes

  * Version upgrades to GHC 8.4 (LTS-12), nginx 14.2, alpine 3.8 (#527, #540)
  * Code refactoring, consitency with Imports.hs (#543, #553, #552)
  * Improved test coverage on spar (#539)
  * Use yaml configuration in cannon (#555)

## Others

  * Docs and local dev/demo improvements


# 2018-12-07 #542

## API changes

  * New API endpoint (`/properties-values`) to get all properties keys and values

## Bug fixes

  * Proper JSON object encapsulation for `conversation.receipt-mode-update` events (#535)
  * Misc Makefile related changes to improve dev workflow

## Internal changes

  * Gundeck now pushes events asynchronously after writing to Cassandra (#530)

# Others

  * Improved docs (yes!) with (#528)

# 2018-11-28 #527

## Bug fixes

  * Spar now handles base64 input more leniently (#526)

  * More lenient IdP metadata parsing (#522)

## Internal changes

  * Refactor Haskell module imports (#524, #521, #520)

  * Switch Galley, Brig to YAML-only config (#517, #510)

  * Better SAML error types (#522)

  * Fix: gundeck bulkpush option. (#511)


# 2018-11-16 #515

## Bug Fixes

  * Fix: spar session cookie (#512)

  * SSO: fix cookie handling around binding users (#505)

## Internal Changes

  * partial implementation of SCIM (without exposure to the spar routing table)

  * Always build benchmarks (#486)

  * Fix: gundeck compilation (#506)

  * Fix: use available env var for docker tag in dev make rule.  (#509)

  * Use Imports.hs in Brig, Spar, Galley (#507)

  * update dependencies docs (#514)


# 2018-10-25 #500

## New Features

  * SSO: team member deletion, team deletion do not require
    the user to have chosen a password.  (Needed for
    SAML-authenticated team co-admins.)  #497

  * SSO: `sso-initiate-bind` end-point for inviting ("binding")
    existing users to SAML auth.  #496

  * SSO: shell script for registering IdPs in wire-teams.
    (`/deploy/services-demo/register_idp.sh`)  #489

  * Allow setting a different endpoint for generating download links.
    #480

  * Allow setting specific ports for SMTP and use different image for
    SMTP.  #481

  * Route calls/config in the demo to brig.  #487

## Internal Changes

  * Metrics for spar (service for SSO).  #498

  * Upgrade to stackage lts-11.  #478

  * Upgrade cql-io library.  #495

  * Allow easily running tests against AWS.  #482


# 2018-10-04 #477

## Highlights

  * We now store the `otr_muted_status` field per conversation,
    suitable for supporting more notifications options than just "muted/not
    muted". The exact meaning of this field is client-dependent.  #469

  * Our schema migration tools (which you are probably using if
    you're doing self-hosting) are more resilient now. They have longer
    timeouts and they wait for schema consistency across peers before
    reporting success.  #467

## Other changes

  * Building from scratch on macOS is now a tiny bit easier.  #474

  * Various Spar fixes, breaking changes, refactorings, and what-not. Please
    refer to the commit log, in particular commits c173f42b and
    80d06c9a.

  * Spar now only accepts a [subset][TLS ciphersuite] of available TLS
    ciphers. See af8299d4.

[TLS ciphersuite]: https://hackage.haskell.org/package/tls-1.4.1/docs/src/Network-TLS-Extra-Cipher.html#ciphersuite_default<|MERGE_RESOLUTION|>--- conflicted
+++ resolved
@@ -16,15 +16,13 @@
 
 # Unreleased
 
-<<<<<<< HEAD
-## Features
-
-* [Federation] RPC to propagate messages to other backends (#1596).
-=======
 ## API Changes
 
 * New endpoint `POST /list-conversations` similar to `GET /conversations`, but which will also return your own remote conversations (if federation is enabled). (#1591)
->>>>>>> 25cc4e9d
+
+## Features
+
+* [Federation] (Not-yet-used) RPC to propagate messages to other backends (#1596).
 
 ## Internal changes
 

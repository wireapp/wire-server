--- conflicted
+++ resolved
@@ -54,13 +54,9 @@
 
 ## Documentation
 
-<<<<<<< HEAD
-* Improved Swagger documentation for endpoints with multiple responses (#1649, #1645).
-=======
+* Improved Swagger documentation for endpoints with multiple responses (#1649, #1645)
 * A clarification is added about listing your own domain as a classified domain
-  (#1678).
-* Improved Swagger documentation for endpoints with multiple responses (#1649).
->>>>>>> f290337c
+  (#1678)
 
 ## Internal changes
 

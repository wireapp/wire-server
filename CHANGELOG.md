--- conflicted
+++ resolved
@@ -70,13 +70,7 @@
 
 * Replaced uses of `UVerb` and `EmptyResult` with `MultiVerb` (#1693)
 * Added a mechanism to derive `AsUnion` instances automatically (#1693)
-<<<<<<< HEAD
-* Integration test coverage (#1704)
-* Integration test script now displays output interactively (#1700)
-=======
 * Integration test coverage (#1696, #1704)
-
->>>>>>> d22bbc76
 
 # [2021-08-02]
 

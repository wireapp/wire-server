--- conflicted
+++ resolved
@@ -54,12 +54,9 @@
 
 ## Documentation
 
-<<<<<<< HEAD
-- A clarification is added about listing your own domain as a classified domain
+* A clarification is added about listing your own domain as a classified domain
   (#1678).
-=======
 * Improved Swagger documentation for endpoints with multiple responses (#1649).
->>>>>>> 7a97cb5a
 
 ## Internal changes
 

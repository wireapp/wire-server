--- conflicted
+++ resolved
@@ -54,13 +54,9 @@
 
 ## Documentation
 
-<<<<<<< HEAD
 * Improved Swagger documentation for endpoints with multiple responses (#1649)
-=======
 * A clarification is added about listing your own domain as a classified domain
-  (#1678).
-* Improved Swagger documentation for endpoints with multiple responses (#1649).
->>>>>>> f290337c
+  (#1678)
 
 ## Internal changes
 
@@ -68,11 +64,8 @@
 * The servant-swagger dependency now points to the current upstream master (#1656)
 * Improved error handling middleware (#1671)
 * Refactor function createUser for readability (#1670)
-<<<<<<< HEAD
 * Removed explicit implementation for user HEAD endpoints (#1679)
-=======
 * Improved test coverage for error responses (#1680)
->>>>>>> f290337c
 
 ## Federation changes (alpha feature, do not use yet)
 

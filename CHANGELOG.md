--- conflicted
+++ resolved
@@ -49,16 +49,13 @@
   added to a new conversation via `POST /federation/register-conversation` (#1622).
 * [Federation] Adjust scripts under ./hack/federation to work with recent changes to the federation API (#1632).
 * Refactored Proteus endpoint to work with qualified users (#1634).
-<<<<<<< HEAD
+* Change `settings.conversationCodeURI` in galley.yaml (#1643).
 * Refactored Federator InternalServer (#1637)
 
 ### Internal Federation API changes
 
 * Breaking change on InwardResponse and OutwardResponse in router.proto for improved error handling (#1637)
   * Note: federation should not be in use anywhere yet, so this should not have any impact
-=======
-* Change `settings.conversationCodeURI` in galley.yaml (#1643).
->>>>>>> e18641a2
 
 ## Documentation
 

--- conflicted
+++ resolved
@@ -24,11 +24,6 @@
 
 ## Release Notes
 
-<<<<<<< HEAD
-## Release Notes for Wire.com Cloud operators
-
-Upgrade nginz (#1658)
-=======
 If you want to set the default for file sharing in all teams to `disabled`, add the following to `galley.yaml` (default is "enabled"):
 
 ```
@@ -38,18 +33,17 @@
       defaults:
         status: disabled
 ```
->>>>>>> 9e172a31
+
+## Release Notes for Wire.com Cloud operators
+
+Upgrade nginz (#1658)
 
 ## API Changes
 
 ## Features
 
-<<<<<<< HEAD
 * Extend feature config API (#1658)
-* `fileSharing` feature config (#1652)
-=======
 * `fileSharing` feature config (#1652, #1654)
->>>>>>> 9e172a31
 * Add user_id to csv export (#1663)
 
 ## Bug fixes and other updates

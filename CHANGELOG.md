--- conflicted
+++ resolved
@@ -56,11 +56,8 @@
 
 * Replaced uses of `UVerb` and `EmptyResult` with `MultiVerb` (#1693)
 * Added a mechanism to derive `AsUnion` instances automatically (#1693)
-<<<<<<< HEAD
 * The `DELETE /conversations/:cnv/members/:usr` endpoint rewritten to Servant (#1697)
-=======
 * Integration test coverage (#1704)
->>>>>>> 6d626d04
 
 # [2021-08-02]
 

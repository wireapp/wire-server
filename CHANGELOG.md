


<!-- if you're not the release manager, do your edits to changelog in CHANGELOG-draft.md -->

<<<<<<< HEAD
[please put all changes that only affect federation into this section to unclutter the rest of the release notes.]
[if something is both an API change and a feature, please mention it twice (you can abbreviate the second mention and add "see above").]

## Release Notes

## API Changes

## Features

## Bug fixes and other updates

## Documentation

* Fixed a few issues with error response documentation in Swagger (#1707)

## Internal changes
=======
>>>>>>> 0e0dfea5


# [2021-08-16]

## Release Notes

This is a routine release requiring only the routine upgrade steps.

## API Changes

* Add `POST /conversations/list-ids` (#1686)
* Deprecate `GET /converstations/ids` (#1686)

## Features

* Client functions for the hscim library (#1694, #1699, #1702, https://hackage.haskell.org/package/hscim)

## Bug fixes and other updates

* Change http response code for `missing-legalhold-consent`. (#1688)
* Remove old end-point for changing email

## Federation changes (alpha feature, do not use yet)

* Add new API to list paginated qualified conversation ids (#1686)

## Documentation

* Fix swagger: mark name in UserUpdate as optional (#1691, #1692)

## Internal changes

* Replaced uses of `UVerb` and `EmptyResult` with `MultiVerb` (#1693)
* Added a mechanism to derive `AsUnion` instances automatically (#1693)
* Integration test coverage (#1696, #1704)

# [2021-08-02]

## Release Notes

If you want to set the default for file sharing in all teams to `disabled`, search for "File Sharing" in https://github.com/wireapp/wire-server/tree/develop/docs/reference/config-options.md.

## Release Notes for Wire.com Cloud operators

Upgrade nginz (#1658)

## API Changes

## Features

* A new team feature for classified domains is available (#1626):
  - a public endpoint is at `GET /teams/:tid/features/classifiedDomains`
  - an internal endpoint is at `GET /i/teams/:tid/features/classifiedDomains`
* Extend feature config API (#1658)
* `fileSharing` feature config (#1652, #1654, #1655)
* `conferenceCalling` feature flag (#1683)
* Add user_id to csv export (#1663)

## Bug fixes and other updates

* New, hardened end-point for changing email (68b4db08)
* Fix: CSV export is missing SCIM external id when SAML is also used (#1608)
* Fix: sso_id field in user record (brig) was not always filled correctly in cassandra (#1334)
* Change http response code for `missing-legalhold-consent` from 412 to 403 (#1688)

## Documentation

* Improved Swagger documentation for endpoints with multiple responses (#1649, #1645)

## Internal changes

* Improvements to local integration test setup when using buildah and kind (#1667)
* The servant-swagger dependency now points to the current upstream master (#1656)
* Improved error handling middleware (#1671)
* Refactor function createUser for readability (#1670)
* Removed explicit implementation for user HEAD endpoints (#1679)
* Improved test coverage for error responses (#1680)
* Introduced `MultiVerb` endpoints in Servant API (#1649).

## Federation changes (alpha feature, do not use yet)

* Validate server TLS certificate between federators (#1662)
* A clarification is added about listing your own domain as a classified domain (#1678)
* Added a `QualifiedCapture` type to Servant for qualified paths (#1669)
* Renamed `DomainHeader` type to `OriginDomainHeader` (#1689)
* Added golden tests for protobuf serialisation / deserialisation (#1644).

# [2021-07-09]

## Release Notes

This release requires a manual change in your galley configuration: `settings.conversationCodeURI` in `galley.yaml` was had to be set to `${WEBAPP}/join` before this release, and must be set to `${ACCOUNTS}/conversation-join` from now on, where `${WEBAPP}` is the url to the webapp and `${ACCOUNTS}` is the url to the account pages.

## API Changes

* Several public team feature endpoints are removed (their internal and
  Stern-based counterparts remain available):
  - `PUT /teams/:tid/features/sso`
  - `PUT /teams/:tid/features/validateSAMLemails`
  - `PUT /teams/:tid/features/digitalSignatures`
* All endpoints that fetch conversation details now also include a new key
  `qualified_id` for a qualified conversation ID (#1640)
* New endpoint `POST /list-conversations` similar to `GET /conversations`, but which will also return your own remote conversations (if federation is enabled). (#1591)

## Features

* Change `settings.conversationCodeURI` in galley.yaml (#1643).
* [Federation] RPC to propagate messages to other backends (#1596).
* [Federation] Fetch remote user's clients when sending messages (#1635).
* [Federation] Actually propagate messages to other backends (#1638).
* [Federation] Support sending messages to remote conversations (#1609).
* [Federation] Guard against path traversal attacks (#1646).

## Internal changes

* Feature endpoints are rewritten in Servant (#1642).
* Internal federation endpoints using the publicly-facing conversation data type
  now also include a qualified conversation ID under the `qualified_id` key
  (#1640)
* schema-profunctor: add `optField` combinator and corresponding documentation (#1621, #1624).
* [Federation] Let a receiving backend decide conversation attribute specifics of its users
  added to a new conversation via `POST /federation/register-conversation` (#1622).
* [Federation] Adjust scripts under ./hack/federation to work with recent changes to the federation API (#1632).
* Refactored Proteus endpoint to work with qualified users (#1634).
* Refactored Federator InternalServer (#1637)

### Internal Federation API changes

* Breaking change on InwardResponse and OutwardResponse in router.proto for improved error handling (#1637)
  * Note: federation should not be in use anywhere yet, so this should not have any impact

## Documentation

* Fix validation errors in Swagger documentation (#1625).

## Bug fixes and other updates

* Restore old behaviour for parse errors in request bodies (#1628, #1629).
* Allow to change IdP Issuer name to previous name (#1615).


# [2021-06-23]

## API Changes

* [Federation] Add qualified endpoint for sending messages at `POST /conversations/:domain/:cnv/proteus/messages` (#1593, #1614, #1616, #1620).
* Replace 'otr' with 'proteus' in new message sending API (#1616)

## Features

## Bug fixes and other updates

* [helm] Allow sending messages upto 40 MB by default (#1614)
* Fix for https://github.com/wireapp/wire-webapp/security/advisories/GHSA-382j-mmc8-m5rw  (#1613)
* Update wire-webapp version (#1613)
* Update team-settings version (#1598)
* Allow optional password field in RmClient (#1604, #1607)
* Add endpoint: Get name, id with for CodeAccess conversations (#1592)
* demote logging failed invitations to a warning, rather than an error. Server operators can't act on these errors in any way (#1586)

## Documentation

* Add descriptive comments to `ConversationMemberUpdate` (#1578)
* initial few anti-patterns and links about cassandra (#1599)

## Internal changes

* Rename a local members field in the Conversation data type (#1580)
* Servantify Protobuf endpoint to send messages (#1583)
* Servantify own client API (#1584, #1603)
* Remove resource requests (#1581)
* Import http2 fix (#1582)
* Remove stale FUTUREWORK comment (#1587)
* Reorganise helper functions for conversation notifications (#1588)
* Extract origin domain header name for use in API (#1597)
* Merge Empty200, Empty404 and EmptyResult (#1589)
* Set content-type header for JSON errors in Servant (#1600)
* Add golden tests for ClientCapability(List) (#1590)
* Add checklist for PRs (#1601, #1610)
* Remove outdated TODO (#1606)
* submodules (#1612)

## More federation changes (inactive code)

* Add getUserClients RPC (and thereby allow remote clients lookup) (#1500)
* minor refactor: runFederated (#1575)
* Notify remote backends when users join (#1556)
* end2end test getting remote conversation and complete its implementation (#1585)
* Federation: Notify Remote Users of Being Added to a New Conversation (#1594)
* Add qualified endpoint for sending messages (#1593, #1614)
* Galley/int: Expect remote call when creating conv with remotes (#1611)


# [2021-06-08]

## Release Notes

This release doesn't require any extra considerations to deploy.

## Release Notes for Wire.com Cloud operators

Deploy brig before galley (#1526, #1549)

## Features
* Update versions of webapp, team-settings, account-pages (#1559)
* Add missing /list-users route (#1572)
* [Legalhold] Block device handshake in case of LH policy conflict (#1526)
* [Legalhold] Fix: Connection type when unblocking after LH (#1549)
* [Legalhold] Allow Legalhold for large teams (>2000) if enabled via whitelist (#1546)
* [Legalhold] Add ClientCapabilities to NewClient. (#1552)
* [Legalhold] Dynamic whitelisted teams & whitelist-teams-and-implicit-consent feature in tests (#1557, #1574)
* [Federation] Add remote members to conversations (#1529)
* [Federation] Federation: new endpoint: GET /conversations/{domain}/{cnv} (#1566)
* [Federation] Parametric mock federator (#1558)
* [Federation] Add more information to federation errors (#1560)
* [Federation] Add remote users when creating a conversation (#1569)
* [Federation] Update conversation membership in a remote backend (#1540)
* [Federation] expose /conversations/{cnv}/members/v2 for federation backends (#1543)

## Bug fixes and other updates
* Fix MIME-type of asset artifacts
* Add some missing charts (#1533)

# Internal changes
* Qualify users and conversations in Event (#1547)
* Make botsAndUsers pure (#1562)
* Set swagger type of text schema (#1561)
* More examples in schema-profunctor documentation (#1539)
* Refactoring-friendly FutureWork data type (#1550)
* nginz/Dockerfile: Run 'apk add' verbosely for debugging (#1565)
* Introduce a generalized version of wai-extra Session type constructor (#1563)
* Avoid wrapping error in rethrow middleware (#1567)
* wire-api: Introduce ErrorDescription (#1573)
* [Federation] Use Servant.respond instead of explicit SOP (#1535)
* [Federation] Add end2end test for adding remote users to a conversation (#1538)
* [Federation] Add required fields to Swagger for SchemaP (#1536)
* [Federation] Add Galley component to federator API (#1555)
* [Federation] Generalises the mock federator to work with any MonadIO m monad (#1564)
* [Federation] Introduces the HasGalley class (#1568)
* [Federation] Servantify JSON endpoint to send messages (#1532)
* [Federation] federator: rename Brig -> Service and add galley (#1570)

## Documentation
* Update Rich Info docs (#1544)


# [2021-05-26]

## Release Notes

**Legalhold:** This release introduces a notion of "consent" to
legalhold (LH).  If you are using LH on your site, follow the
instructions in
https://github.com/wireapp/wire-server/blob/814f3ebc251965ab4492f5df4d9195f3b2e0256f/docs/reference/team/legalhold.md#whitelisting-and-implicit-consent
after the upgrade.  **Legalhold will not work as expected until you
change `galley.conf` as described!**

**SAML/SCIM:** This release introduces changes to the way `NameID` is
processed: all identifiers are stored in lower-case and qualifiers are
ignored.  No manual upgrade steps are necessary, but consult
https://docs.wire.com/how-to/single-sign-on/trouble-shooting.html#theoretical-name-clashes-in-saml-nameids
on whether you need to re-calibrate your SAML IdP / SCIM setup.
(Reason / technical details: this change is motivated by two facts:
(1) email casing is complicated, and industry best practice appears to
be to ignore case information even though that is in conflict with the
official standard documents; and (2) SCIM user provisioning does not
allow to provide SAML NameID qualifiers, and guessing them has proven
to be infeasible.  See
https://github.com/wireapp/wire-server/pull/1495 for the code
changes.)

## Features
 - [SAML/SCIM] More lenient matching of user ids (#1495)
 - [Legalhold] Block and kick users in case of LH no_consent conflict (1:1 convs). (#1507, #1530)
 - [Legalhold] Add legalhold status to user profile (#1522)
 - [Legalhold] Client-supported capabilities end-point (#1503)
 - [Legalhold] Whitelisting Teams for LH with implicit consent (#1502)
 - [Federation] Remove OptionallyQualified data type from types-common (#1517)
 - [Federation] Add RPC getConversations (#1493)
 - [Federation] Prepare remote conversations: Remove Opaque/Mapped Ids, delete remote identifiers from member/user tables. (#1478)
 - [Federation] Add schema migration for new tables (#1485)
 - [SAML/SCIM] Normalize SAML identifiers and fix issues with duplicate account creation (#1495)
 - Internal end-point for ejpd request processing. (#1484)

## Bug fixes and other updates
 - Fix: NewTeamMember vs. UserLegalHoldStatus (increase robustness against rogue clients) (#1496)

## Documentation
 - Fixes a typo in the wire-api documentation (#1513)
 - Unify Swagger 2.0 docs for brig, galley and spar (#1508)

## Internal changes
 - Cleanup (no change in behavior) (#1494, #1501)
 - wire-api: Add golden test for FromJSON instance of NewOtrMessage (#1531)
 - Swagger/JSON cleanup (#1521, #1525)
 - Work around a locale issue in Ormolu (#1520)
 - Expose mock federator in wire-api-federation (#1524)
 - Prettier looking golden tests (#1527)
 - Refactorings, bug fixes (in tests only) (#1523)
 - Use sed instead of yq to read yaml files (#1518)
 - Remove zauth dependency from wire-api (#1516)
 - Improve naming conventions federation RPC calls (#1511)
 - Event refactoring and schema instances (#1506)
 - Fix: regenerate cabal files. (#1510)
 - Make DerivingVia a package default. (#1505)
 - Port instances to schemas library (#1482)
 - wire-api-federator: Make client tests more reliable (#1491)
 - Remove duplicated roundtrip test (#1498)
 - schema-profunctor: Add combinator for nonEmptyArray (#1497)
 - Golden tests for JSON instances (#1486)
 - galley: Convert conversation endpoints to servant (#1444, #1499)
 - Fix Arbitrary instances and enable corresponding roundtrip tests (#1492)
 - wire-api-fed: Mark flaky tests as pending
 - RFC: Schemas for documented bidirectional JSON encoding (#1474)


# [2021-05-04]

## Features
 - [brig] New option to use a random prekey selection strategy to remove DynamoDB dependency (#1416, #1476)
 - [brig] Ensure servant APIs are recorded by the metrics middleware (#1441)
 - [brig] Add exact handle matches from all teams in /search/contacts (#1431, #1455)
 - [brig] CSV endpoint: Add columns to output (#1452)
 - [galley] Make pagination more idiomatic (#1460)
 - [federation] Testing improvements (#1411, #1429)
 - [federation] error reporting, DNS error logging (#1433, #1463)
 - [federation] endpoint refactoring, new brig endpoints, servant client for federated calls, originDomain metadata (#1389, #1446, #1445, #1468, #1447)
 - [federation] Add federator to galley (#1465)
 - [move-team] Update move-team with upstream schema changes #1423

## Bug fixes and other updates
 - [security] Update webapp container image tag to address CVE-2021-21400 (#1473)
 - [brig] Return correct status phrase and body on error (#1414) …
 - [brig] Fix FromJSON instance of ListUsersQuery (#1456)
 - [galley] Lower the limit for URL lengths for galley -> brig RPC calls (#1469)
 - [chores] Remove unused dependencies (#1424) …
 - [compilation] Stop re-compiling nginz when running integration test for unrelated changes
 - [tooling] Use jq magic instead of bash (#1432), Add wget (#1443)
 - [chores] Refactor Dockerfile apk installation tasks (#1448)
 - [tooling] Script to generate token for SCIM endpoints (#1457)
 - [tooling] Ormolu script improvements (#1458)
 - [tooling] Add script to colourise test failure output (#1459)
 - [tooling] Setup for running tests in kind (#1451, #1462)
 - [tooling] HLS workaround for optimisation flags (#1449)

## Documentation
 - [docs] Document how to run multi-backend tests for federation (#1436)
 - [docs] Fix CHANGELOG: incorrect release dates (#1435)
 - [docs] Update release notes with data migration for SCIM (#1442)
 - [docs] Fixes a k8s typo in the README (#1475)
 - [docs] Document testing strategy and patterns (#1472)


# [2021-03-23]

## Features

* [federation] Handle errors which could happen while talking to remote federator (#1408)
* [federation] Forward grpc traffic to federator via ingress (or nginz for local integration tests) (#1386)
* [federation] Return UserProfile when getting user by qualified handle (#1397)

## Bug fixes and other updates

* [SCIM] Fix: Invalid requests raise 5xxs (#1392)
* [SAML] Fix: permissions for IdP CRUD operations. (#1405)

## Documentation

*  Tweak docs about team search visibility configuration. (#1407)
*  Move docs around. (#1399)
*  Describe how to look at swagger locally (#1388)

## Internal changes

* Optimize /users/list-clients to only fetch required things from DB (#1398)
* [SCIM] Remove usage of spar.scim_external_ids table (#1418)
* Add-license. (#1394)
* Bump nixpkgs for hls-1.0 (#1412)
* stack-deps.nix: Use nixpkgs from niv (#1406)


# [2021-03-21]

## Release Notes

If you are using Wire's SCIM functionality you shouldn't skip this release. If you skip it then there's a chance of requests from SCIM clients being missed during the time window of Wire being upgraded.
This might cause sync issues between your SCIM peer and Wire's user DB.
This is due to an internal data migration job (`spar-migrate-data`) that needs to run once. If it hasn't run yet then any upgrade to this and any later release will automatically run it. After it has completed once it is safe again to upgrade Wire while receiving requests from SCIM clients.

## Internal changes

* Migrate spar external id table (#1400, #1413, #1415, #1417)

# [2021-03-02]

## Bug fixes and other updates

* Return PubClient instead of Client from /users/list-clients (#1391)

## Internal changes

* Federation: Add qualified endpoints for prekey management (#1372)


# [2021-02-25]

## Bug fixes and other updates

* Pin kubectl image in sftd chart (#1383)
* Remove imagePullPolicy: Always for reaper chart (#1387)


## Internal changes

* Use mu-haskell to implement one initial federation request across backends (#1319)
* Add migrate-external-ids tool (#1384)


# [2021-02-16]

## Release Notes

This release might require manual migration steps, see [ElasticSearch migration instructions for release 2021-02-16 ](https://github.com/wireapp/wire-server/blob/c81a189d0dc8916b72ef20d9607888618cb22598/docs/reference/elasticsearch-migration-2021-02-16.md).

## Features

* Team search: Add search by email (#1344) (#1286)
* Add endpoint to get client metadata for many users (#1345)
* Public end-point for getting the team size. (#1295)
* sftd: add support for multiple SFT servers (#1325) (#1377)
* SAML allow enveloped signatures (#1375)

## Bug fixes and other updates

* Wire.API.UserMap & Brig.API.Public: Fix Swagger docs (#1350)
* Fix nix build on OSX (#1340)

## Internal changes

* [federation] Federation end2end test scripts and Makefile targets (#1341)
* [federation] Brig integration tests (#1342)
* Add stack 2.3.1 to shell.nix (#1347)
* buildah: Use correct dist directory while building docker-images (#1352)
* Add spar.scim_external table and follow changes (#1359)
* buildah: Allow building only a given exec and fix brig templates (#1353)
* Galley: Add /teams/:tid/members csv download (#1351) (#1351)
* Faster local docker image building using buildah (#1349)
* Replace federation guard with env var (#1346)
* Update cassandra schema after latest changes (#1337)
* Add fast-intermediate Dockerfile for faster PR CI (#1328)
* dns-util: Allow running lookup with a given resolver (#1338)
* Add missing internal qa routes (#1336)
* Extract and rename PolyLog to a library for reusability (#1329)
* Fix: Spar integration tests misconfigured on CI (#1343)
* Bump ormolu version (#1366, #1368)
* Update ES upgrade path (#1339) (#1376)
* Bump saml2-web-sso version to latest upstream (#1369)
* Add docs for deriving-swagger2 (#1373)


# [2021-01-15]

## Release Notes

This release contains bugfixes and internal changes.

## Features

* [federation] Add helm chart for the federator (#1317)

## Bug fixes and other updates

* [SCIM] Accept any query string for externalId (#1330)
* [SCIM] Allow at most one identity provider (#1332)

## Internal changes

* [SCIM] Change log level to Warning & format filter logs (#1331)
* Improve flaky integration tests (#1333)
* Upgrade nixpkgs and niv (#1326)


# [2021-01-12]

## Release Notes

This release contains bugfixes and internal changes.

## Bug fixes and other updates

* [SCIM] Fix bug: Deleting a user retains their externalId (#1323)
* [SCIM] Fix bug: Provisioned users can update update to email, handle, name (#1320)

## Internal changes

* [SCIM] Add logging to SCIM ops, invitation ops, createUser (#1322) (#1318)
* Upgrade nixpkgs and add HLS to shell.nix (#1314)
* create_test_team_scim.sh script: fix arg parsing and invite (#1321)


# [2021-01-06]

## Release Notes

This release contains bugfixes and internal changes.

## Bug fixes and other updates

* [SCIM] Bug fix: handle is lost after registration (#1303)
* [SCIM] Better error message (#1306)

## Documentation

* [SCIM] Document `validateSAMLemails` feature in docs/reference/spar-braindump.md (#1299)

## Internal changes

* [federation] Servantify get users by unqualified ids or handles (#1291)
* [federation] Add endpoint to get users by qualified ids or handles (#1291)
* Allow overriding NAMESPACE for kube-integration target (#1305)
* Add script create_test_team_scim.sh for development (#1302)
* Update brig helm chart: Add `setExpiredUserCleanupTimeout` (#1304)
* Nit-picks (#1300)
* nginz_disco: docker building consistency (#1311)
* Add tools/db/repair-handles (#1310)
* small speedup for 'make upload-charts' by inlining loop (#1308)
* Cleanup stack.yaml. (#1312) (#1316)


# [2020-12-21]

## Release Notes

* upgrade spar before brig
* upgrade nginz

## Features

* Increase the max allowed search results from 100 to 500. (#1282)

## Bug fixes and other updates

* SCIM: Allow strings for boolean values (#1296)
* Extend SAML IdP/SCIM permissions to admins (not just owners) (#1274, #1280)
* Clean up SCIM-invited users with expired invitation (#1264)
* move-team: CLI to export/import team data (proof of concept, needs testing) (#1288)
* Change some error labels for status 403 responses under `/identity-providers` (used by team-settings only) (#1274)
* [federation] Data.Qualified: Better field names (#1290)
* [federation] Add endpoint to get User Id by qualified handle (#1281, #1297)
* [federation] Remove DB tables for ID mapping (#1287)
* [federation] servantify /self endpoint, add `qualified_id` field (#1283)

## Documentation

* Integrate servant-swagger-ui to brig (#1270)

## Internal changes

* import all charts from wire-server-deploy/develop as of 2012-12-17 (#1293)
* Migrate code for easier CI (#1294)
* unit test and fix for null values in rendered JSON in UserProfile (#1292)
* hscim: Bump upper bound for servant packages (#1285)
* drive-by fix: allow federator to locally start up by specifying config (#1283)


# 2020-12-15

## Release Notes

As a preparation for federation, this release introduces a mandatory 'federationDomain' configuration setting for brig and galley (#1261)

## Features

* brig: Allow setting a static SFT Server (#1277)

## Bug fixes and other updates

## Documentation

## Internal changes

* Add federation aware endpoint for getting user (#1254)
* refactor brig Servant API for consistency (#1276)
* Feature flags cleanup (#1256)


# 2020-11-24

## Release Notes

* Allow an empty SAML contact list, which is configured at `saml.contacts` in spar's config.
  The contact list is exposed at the `/sso/metadata` endpoint.

## Features

* Make Content-MD5 header optional for asset upload (#1252)
* Add applock team feature (#1242, #1253)
* /teams/[tid]/features endpoint

## Bug fixes

* Fix content-type headers in saml responses (#1241)

## Internal changes

* parse exposed 'tracestate' header in nginz logs if present (#1244)
* Store SCIM tokens in hashed form (#1240)
* better error handling (#1251)


# 2020-10-28

## Features

* Onboard password-auth'ed users via SCIM, via existing invitation flow (#1213)

## Bug fixes and other updates

* cargohold: add compatibility mode for Scality RING S3 implementation (#1217, reverted in 4ce798e8d9db, then #1234)
* update email translations to latest (#1231)

## Documentation

* [brig:docs] Add a note on feature flag: setEmailVisibility (#1235)

## Internal changes

* Upgrade bonanza to geoip2 (#1236)
* Migrate rex to this repository (#1218)
* Fix stack warning about bloodhound. (#1237)
* Distinguish different places that throw the same error. (#1229)
* make fetch.py compatible with python 3 (#1230)
* add missing license headers (#1221)
* More debug logging for native push notifications. (#1220, #1226)
* add libtinfo/ncurses to docs and nix deps (#1215)
* Double memory available to cassandra in demo mode (#1216)


# 2020-10-05

## Release Notes

With this release, the `setCookieDomain` configuration (under `brig`/`config`.`optSettings`) no longer has any effect, and can be removed.

## Security improvements

* Authentication cookies are set to the specific DNS name of the backend server (like nginz-https.example.com), instead of a wildcard domain (like *.example.com). This is achieved by leaving the domain empty in the Set-Cookie header, but changing the code to allow clients with old cookies to continue using them until they get renewed. (#1102)

## Bug Fixes

* Match users on email in SCIM search: Manage invited user by SCIM when SSO is enabled (#1207)

## New Features

* Amount of SFT servers returned on /calls/config/v2 can be limited (default 5, configurable) (#1206)
* Allow SCIM without SAML (#1200)

## Internal changes

* Cargohold: Log more about AWS errors, ease compatibility testing (#1205, #1210)
* GHC upgrade to 8.8.4 (#1204)
* Preparation for APNS notification on iOS 13 devices: Use mutable content for non-voip notifications and update limits (#1212)
* Cleanup: remove unused scim_user table (#1211)


# 2020-09-04

## Release Notes

## Bug Fixes

* Fixed logic related to ephemeral users (#1197)

## New Features

* SFT servers now exposed over /calls/config/v2 (#1177)
* First federation endpoint (#1188)

## Internal changes

* ormolu upgrade to 0.1.2.0 and formatting (#1145, #1185, #1186)
* handy cqlsh make target to manually poke at the database (#1170)
* spar cleanup
* brig user name during scim user parsing (#1195)
* invitation refactor (#1196)
* SCIM users are never ephemeral (#1198)


# 2020-07-29

## Release Notes

* This release makes a couple of changes to the elasticsearch mapping and requires a data migration. The correct order of upgrade is:
  1. [Update mapping](./docs/reference/elastic-search.md#update-mapping)
  1. Upgrade brig as usual
  1. [Run data migration](./docs/reference/elastic-search.md#migrate-data)
  Search should continue to work normally during this upgrade.
* Now with cargohold using V4 signatures, the region is part of the Authorization header, so please make sure it is configured correctly. This can be provided the same way as the AWS credentials, e.g. using the AWS_REGION environment variable.

## Bug Fixes

* Fix member count of suspended teams in journal events (#1171)
* Disallow team creation when setRestrictUserCreation is true (#1174)

## New Features

* Pending invitations by email lookup (#1168)
* Support s3 v4 signatures (and use package amazonka instead of aws in cargohold) (#1157)
* Federation: Implement ID mapping (brig) (#1162)

## Internal changes

* SCIM cleanup; drop table `spar.scim_user` (#1169, #1172)
* ormolu script: use ++FAILURES as it will not evaluate to 0 (#1178)
* Refactor: Simplify SRV lookup logic in federation-util (#1175)
* handy cqlsh make target to manually poke at the database (#1170)
* hscim: add license headers (#1165)
* Upgrade stack to 2.3.1 (#1166)
* gundeck: drop deprecated tables (#1163)


# 2020-07-13

## Release Notes

* If you are self-hosting wire on the public internet, consider [changing your brig server config](https://github.com/wireapp/wire-server/blob/49f414add470f4c5e969814a37bc851e26f6d9a7/docs/reference/user/registration.md#blocking-creation-of-personal-users-new-teams-refrestrictregistration).
* Deploy all services except nginz.
* No migrations, no restrictions on deployment order.

## New Features

* Restrict user creation in on-prem installations (#1161)
* Implement active flag in SCIM for user suspension (#1158)

## Bug Fixes

* Fix setting team feature status in Stern/backoffice (#1146)
* Add missing Swagger models (#1153)
* docs/reference/elastic-search.md: fix typos (#1154)

## Internal changes

* Federation: Implement ID mapping (galley) (#1134)
* Tweak cassandra container settings to get it to work on nixos. (#1155)
* Merge wireapp/subtree-hscim repository under `/libs`, preserving history (#1152)
* Add link to twilio message ID format (#1150)
* Run backoffice locally (#1148)
* Fix services-demo (#1149, #1156)
* Add missing license headers (#1143)
* Test sign up with invalid email (#1141)
* Fix ormolu script (source code pretty-printing) (#1142)


# 2020-06-19

## Release Notes

- run galley schema migrations
- no need to upgrade nginz

## New Features

* Add team level flag for digital signtaures (#1132)

## Bug fixes

* Bump http-client (#1138)

## Internal changes

* Script for finding undead users in elasticsearch (#1137)
* DB changes for federation (#1070)
* Refactor team feature tests (#1136)


# 2020-06-10

## Release Notes

- schema migration for cassandra_galley
- promote stern *after* galley
- promote spar *after* brig
- no need to upgrade nginz

## New Features

* Validate saml emails (#1113, #1122, #1129)

## Documentation

* Add a note about unused registration flow in docs (#1119)
* Update cassandra-schema.cql (#1127)

## Internal changes

* Fix incomplete pattern in code checking email domain (custom extensions) (#1130)
* Enable additional GHC warnings (#1131)
* Cleanup export list; swagger names. (#1126)


# 2020-06-03

## Release Notes

* This release fixes a bug with searching. To get this fix, a new elasticsearch index must be used.
  The steps for doing this migration can be found in [./docs/reference/elastic-search.md](./docs/reference/elastic-search.md#migrate-to-a-new-index)
  Alternatively the same index can be recreated instead, this will cause downtime.
  The steps for the recreation can be found in [./docs/reference/elastic-search.md](./docs/reference/elastic-search.md#recreate-an-index-requires-downtime)

## New Features

* Customer Extensions (not documented, disabled by default, use at your own risk, [details](https://github.com/wireapp/wire-server/blob/3a21a82a1781f0d128f503df6a705b0b5f733d7b/services/brig/src/Brig/Options.hs#L465-L504)) (#1108)
* Upgrade emails to the latest version: small change in the footer (#1106)
* Add new "team event queue" and send MemberJoin events on it (#1097, #1115)
* Change maxTeamSize to Word32 to allow for larger teams (#1105)

## Bug fixes

* Implement better prefix search for name/handle (#1052, #1124)
* Base64 encode error details in HTML presented by Spar. (#1120)
* Bump schemaVersion for Brig and Galley (#1118)

## Internal Changes

* Copy swagger-ui bundle to nginz conf for integration tests (#1121)
* Use wire-api types in public endpoints (galley, brig, gundeck, cargohold) (#1114, #1116, #1117)
* wire-api: extend generic Arbitrary instances with implementation for 'shrink' (#1111)
* api-client: depend on wire-api only (#1110)
* Move and add wire-api JSON roundtrip tests (#1098)
* Spar tests cleanup (#1100)


# 2020-05-15

## New Features

* Add tool to migrate data for galley (#1096)
  This can be used in a more automated way than the backfill-billing-team-member.
  It should be done as a step after deployment.

## Internal Changes

* More tests for OTR messages using protobuf (#1095)
* Set brig's logLevel to Warn while running integration-tests (#1099)
* Refactor: Create wire-api package for types used in the public API (#1090)


# 2020-05-07

## Upgrade steps (IMPORTANT)

* Deploy new version of all services as usual, make sure `enableIndexedBillingTeamMember` setting in galley is `false`.
* Run backfill using
  ```bash
  CASSANDRA_HOST_GALLEY=<IP Address of one of the galley cassandra instaces>
  CASSANDRA_PORT_GALLEY=<port>
  CASSANDRA_KEYSPACE_GALLEY=<GALLEY_KEYSPACE>
  docker run quay.io/wire/backfill-billing-team-members:2.81.18 \
    --cassandra-host-galley="$CASSANDRA_HOST_GALLEY" \
    --cassandra-port-galley="$CASSANDRA_PORT_GALLEY" \
    --cassandra-keyspace-galley="$CASSANDRA_KEYSPACE_GALLEY"
  ```
  You can also run the above using [`kubectl run`](https://kubernetes.io/docs/reference/generated/kubectl/kubectl-commands#run).
* Set `enableIndexedBillingTeamMember` setting in galley to `true` and re-deploy the same version.

## New Features

* Custom search visibility - limit name search (#1086)
* Add tool to backfill billing_team_member (#1089)
* Index billing team members (#1081, #1091)
* Allow team deletion on stern (#1080)
* Do not fanout very large teams (#1060, #1075)

## Bug fixes

* Fix licenses of db tools (#1088)

## Internal Changes
* Add docs for updating ID Provider (#1074)
* Add comments/docs about hie.yaml (#1037)
* Don't poll from SQS as often (#1082)
* Refactor: Split API modules into public/internal (#1083)
* Manage license headers with headroom instead of licensure (#1084)
* Monitor access to DynamoDB (#1077)
* Make make docker-intermediate command work again (#1079)
* Upgrade Ormolu to 0.0.5.0 (#1078)
* Add (very few) unit tests to galley (#1071)
* Pull brig-index before running the docker ephemeral setup (#1066)


# 2020-04-21

## New Features

* Allow for `report_missing` in `NewOtrMessage`. (#1056, #1062)
* List team members by UserId (#1048)
* Support idp update.  (#1065 for issuer, #1026 for everything else)
* Support synchronous purge-deletion of idps (via query param).  (#1068)

## Bug fixes

* Test that custom backend domains are case-insensitive (#1051)
* Swagger improvements. (#1059, #1054)

## Internal Changes

* Count team members using es (#1046)
* Make delete or downgrade team owners scale (#1029)
* services-demo/demo.sh: mkdir zauth (if not exists) (#1055)
* Use fork of bloodhound to support ES 5.2 (#1050)


# 2020-04-15

## Upgrade steps (IMPORTANT)

1. Update mapping in ElasticSearch (see [./docs/reference/elastic-search.md](./docs/reference/elastic-search.md))
2. Upgrade brig and the other services as usual
3. Migrate data in ElasticSearch (see [./docs/reference/elastic-search.md](./docs/reference/elastic-search.md))

## New features

* Allow `brig-index create` to set ES index settings (#1023)
* Extended team invitations to have name and phone number (#1032)
* Allow team members to be searched by teammates. (#964)
* Better defaults for maxKeyLen and maxValueLen (#1034)

## Bug Fixes

* Fix swagger (#1012, #1031)
* Custom backend lookup by domain is now case-insensitive (#1013)

## Internal Changes

* Federation: resolve opaque IDs at the edges of galley (#1008)
* Qualify all API imports in Galley (#1006)
* types-common: write unit tests for Data.Qualified (#1011)
* Remove subv4 (#1003)
* Add federation feature flag to brig and galley (#1014)
* Add hie.yaml (#1024)
* Improve reproducibility of builds (#1027)
* Update types of some brig endpoints to be federation-aware (#1013)
* Bump to lts-14.27 (#1030)
* Add comments about which endpoints send which events to clients (#1025)
* Minimize dependencies of all brig binaries (#1035)
* Federation: Use status 403 for 'not implemented' (#1036)
* Add endpoint to count team members using ES (#1022)
* Rename brig's userName to userDisplayName to avoid confusion (#1039)
* Upgrade to restund 0.4.14 (#1043)
* Add license headers to all files (#980, #1045)
* Federation: Link related issue IDs (#1041)


# 2020-03-10

## New features

- Remove autoconnect functionality; deprecate end-point. (#1005)
- Email visible to all users in same team (#999)

## Bug fixes

- fix nginx permissions in docker image (#985)

## Significant internal changes

- Update nginx to latest stable (#725)

## Internal Changes

- ormolu.sh: make queries for options more robust (#1009)
- Run hscim azure tests (#941)
- move FUTUREWORK(federation) comment to right place
- stack snapshot 3.0. (#1004, works around 8697b57609b523905641f943d68bbbe18de110e8)
- Fix .gitignore shenanigans in Nix (#1002)
- Update types of some galley endpoints to be federation-aware (#1001)
- Cleanup (#1000)
- Compile nginx with libzauth using nix (#988)
- Move and create federation-related types (#997)
- Tweak ormolu script. (#998)
- Give handlers in gundeck, cannon stronger types (#990)
- Rename cassandra-schema.txt to cassandra-schema.cql (#992)
- Ignore dist-newstyle (#991)
- Refactor: separate HTTP handlers from app logic (galley) (#989)
- Mock federator (#986)
- Eliminate more CPP (#987)
- Cleanup compiler warnings (#984)
- Make ormolu available in builder (#983)


# 2020-02-27

## Hotfix

- Fix encoding bug in SAML SSO (#995)


# 2020-02-06

## New features

* Configure max nr of devices (#969)
* libs/federation-util: SRV resolution (#962)

## Significant internal changes

* Better docs on brig integration yaml (#973)

## Internal changes

- Remove unnecessary LANGUAGE CPP pragmas (#978)
- Introduce code formatting with ormolu (#974, #979)
- Soften a rarely occurring timing issue by slowing things down. (#975)
- debug spar prod (#977)
- Upgrade amazonka (abandon fork) (#976)
- remove unused imports
- Symlink local dist folders in tools to the global one (#971, similar to #904)
- Upgrade to GHC 8.6.5 (LTS 14.12) (#958)
- Refactor: separate http parsing / generation from app logic. (#967)
- spar/integration: no auth required for /sso/settings (#963)


# 2020-02-06

## New features

- SCIM top level extra attrs / rich info (#931)
  - Added to all endpoints under "/scim/v2"
- Create endpoint for default SSO code (#954)
  - New public endpoint:
    - GET "/sso/settings"
  - New private endpoint:
    - PUT "/i/sso/settings"

## Relevant for client developers

- add docs for default sso code (#960)
- Add missing options to services-demo config files (#961)

## Security fixes

- Remove verifcation code from email subject line. (#950)

## Internal changes

- Whitespace (#957)


# 2020-01-30

## API changes (relevant client developers)

- Allow up to 256 characters as handle, dots and dashes too (#953)
  - All handles related endpoints, namely:
    - POST "/users/handles"
    - HEAD "/users/handles/:handle"
    - GET "/users/handles/:handle"
  - now accept this new format of handles
- Refuse to delete non-empty IdPs (412 precondition failed) (#875)
  - DELETE "identity-providers/:idp" will now return 412 if there are users provisioned with that IDP
- Linear onboarding feature: Provide information about custom backends (#946)
  - New public endpoint:
    - GET "/custom-backend/by-domain/:domain"
  - New interal endpoints:
    - PUT "/i/custom-backend/by-domain/:domain"
    - DELETE "/i/custom-backend/by-domain/:domain"

## Bug fixes

- Make sure that someone is SSO user before setting ManagedBy (#947)
- Misc SCIM bugfixes (#948)

## Internal changes

- Fix complexity issue in cassandra query. (#942)
- Remove collectd metrics (finally!) (#940)
- Update `cargoSha256` for cryptobox-c in stack-deps.nix (#949)


# 2020-01-08

## Relevant for self-hosters

- Handle search within team (#921)
- Fixed logic with connection checks (#930)

## Relevant for client developers

- SCIM Fixes Phase 1 + 2 (#926)

## Bug fixes

- Stack nix fixes (#937)


# 2019-12-20

## Relevant for self-hosters

- Access tokens are now sanitized on nginz logs (#920)

## Relevant for client developers

- Conversation roles (#911)
  - Users joining by link are always members (#924) and (#927)

## Bug fixes

- Limit batch size when adding users to conversations (#923)
- Fixed user property integration test (#922)



# 2019-11-28

## Relevant for client developers

- Remove unnecessary fanout team events (#915)


## Bug fixes

- SCIM fixes Phase 0: User creation in correct order (#905)

## Internal changes

- Gundeck: Use polledMapConcurrently (#914)


# 2019-11-06 #901

## Relevant for self-hosters

- New configuration options available (none mandatory). See #895 #900 #869

## Relevant for client developers

- Support HEAD requests for `/sso/initiate-bind` (#878)

## Bug fixes

- Do not send conversation delete events to team members upon team deletion (#897)
- Support SNI for bot registrations (by bumping http-client version) (#899)

## Internal changes

- Make gundeck handle AWS outages better. (#869, #890, #892)
- Improve performance by avoiding unbounded intra-service traffic spikes on team deletions (#900)
- Add optional native push connection throttling (#895)
- New backoffice/stern endpoint (#896)
- SAML: Store raw idp metadata with typed details in c* (#872)
- documentation/script updates


# 2019-09-30 #868

## Relevant for self-hosters
- More information is logged about user actions (#856)

## Relevant for client developers
- Make team member property size configurable (#867)

## Bug fixes
- Fix bugs related to metrics (#853, #866)
- Sneak up on flaky test. (#863)

## Internal Changes
- Derive Generic everywhere (#864)
- Add issue templates (#862)
- Cleanup stern (#845)
- Log warnings only when users are suspended (#854)
- Documentation update for restund and smoketester (#855)


# 2019-09-16 #858

## Relevant for self-hosters

- Documentation changes for Twilio configurations and TURN setup. (#775)

## Relevant for client developers

- Better events for deletion of team conversations (also send `conversation.delete` to team members) (#849)
- Add a new type of authorization tokens for legalhold (for details on legalhold, see https://github.com/wireapp/wire-server/blob/develop/docs/reference/team/legalhold.md) (#761)

## Bug fixes

- Fix swagger docs. (#852)
- Fix intra call in stern (aka customer support, aka backoffice) (#844)

## Internal Changes

- Change feature flags from boolean to custom enum types. (#850)
- Fix flaky integration test. (#848)
- Cleanup: incoherent functions for response body parsing. (#847)
- add route for consistency (#851)


# 2019-09-03 #843

## Relevant for self-hosters

- Option for limiting login retries (#830)
- Option for suspending inactive users (#831)
- Add json logging (#828) (#836)
- Feature Flags in galley options. (#825)

## Relevant for client developers

- Specialize the error cases on conversation lookup. (#841)

## Bug fixes

- Fix is-team-owner logic (don't require email in all cases) (#833)
- Typos in swagger (#826)

## Internal changes

- Fix flaky integration test. (#834)
- Remove `exposed-modules` sections from all package.yaml files. (#832)
- Remove Debug.Trace from Imports. (#838)
- Cleanup integration tests (#839)


# 2019-08-08 #822

## Features

- legalhold (#802), but block feature activation (#823)
- a few shell scripts for self-hosters (#805, #801)
- Release nginz_disco (#759)

## Public API changes

- SSO is disabled by default now; but enabled for all teams that already have an IdP.
- feature flags (starting with legalhold, sso) (#813, #818)
  - new public end-points (#813, #818):
    - get "/teams/:tid/features/legalhold"
    - get "/teams/:tid/features/sso"
  - new internal end-points:
    - get "/i/teams/:tid/features/legalhold"
    - get "/i/teams/:tid/features/sso"
    - put "/i/teams/:tid/features/legalhold"
    - put "/i/teams/:tid/features/sso"
  - new backoffice end-points:
    - get "/teams/:tid/features/legalhold"
    - get "/teams/:tid/features/sso"
    - put "/teams/:tid/features/legalhold"
    - put "/teams/:tid/features/sso"
- Always throw json errors, never plaintext (#722, #814)
- Register IdP: allow json bodies with xml strings (#722)

## Backend-internal changes

- [stern aka backoffice] allow galeb returning a 404 (#820)
- Cleanup logging (#816, #819)
- Canonicalize http request path capture names (#808, #809)
- Galley depends on libsodium too now (#807)
- Add generics instances to common, brig, galley types. (#804)
- Upgrade CQL protocol version to V4 (#763)
- Log last prekey used only at debug level (#785)
- Cleanup (#799)


# 2019-07-08 #798

## Internal Changes

* restund: add EXTRA_CFLAGS  to work on ubuntu 16 (#788)
* Fix flaky unit test. (#770)
* Add upstream references in stack.yaml deps (wai-middleware-prometheus). (#760)
* Cannon analytics (2) (#750)
* fix this file.


# 2019-05-13 #756

## Documentation changes

* Group provisioning (#748)
* Instructions for running load tests (#738)
* Twilio configuration (#733)

## Bug fixes

Cannon no longer reports 500s in the prometheus metrics when establishing websocket connections. (#751, #754)

## Features

Per-installation flag: Allow displaying emails of users in a team (code from #724, see description in #719)

## Internal Changes

Docker image building improvements (#755)

## Changes (potentially) requiring action for self-hosters

Config value `setEmailVisibility` must be set in brig's config file (if you're not sure, `visible_to_self` is the preferred default)


# 2019-05-02 #746

## Documentation changes

* Improved Cassandra documentation in `docs/README.md`
* Improved documentation on SCIM storage in `docs/README.md`
* Improved documentation on SCIM Tokens in `docs/reference/provisioning/scim-token.md`

## Bug fixes

* Sanitize metric names to be valid prometheus names in metrics-core
* Add missing a `.git` suffix on gitlab dependencies in stack.yaml
* Time bounds checks now allow 60s of tolerance; this is helpful in cases of drifting clocks (#730)

## Features

* Services now provide Prometheus metrics on `/i/metrics`
* Garbage Collection and memory statistics are available alongside other prometheus metrics

## Internal Changes

* Alpine Builder is no longer built with `--profile`
* SCIM users now have an additional wire-specific schema attached.

## Changes (potentially) requiring action
* `/i/monitoring` is *DEPRECATED*. Please use prometheus metrics provided by `/i/metrics` instead.
* On password reset the new password must be different than the old one
* Stern is now available as a new tool for performing adminstrative tasks via API (#720)
* SCIM handler errors are now reported according to SCIM error schema (#575)


# 2019-04-09 #710

## API changes

- Do not allow provisioning saml users if SCIM is configured (#706)

## Documentation changes

- Docs for user deletion via SCIM. (#691)
- Docs for jump-to-definition with Emacs (#693)
- Add missing config options in demo (#694)
- Move the connections doc, add haddocks (#695)

## Bug fixes

- Fix templating in outgoing SMSs. (#696)
- Saml implicit user creation no longer chokes on odd but legal names. (#702)
- Fix: user deletion via scim (#698)

## Internal changes

- Remove redundant cassandra write in renewCookie (#676)
- Add Prometheus middleware for wire-services (#672)
- Improve logging of spar errors (#654)
- Upgrade cql-io-1.1.0 (#697)
- Switch metrics-core to be backed by Prometheus (#704)
- Refactorings:
    - #665, #687, #685, #686

## Changes (potentially) requiring action for self-hosters

- Switch proxy to use YAML-only config (#684)


# 2019-03-25 #674

## API changes

  * SCIM delete user endpoint (#660)
  * Require reauthentication when creating a SCIM token (#639)
  * Disallow duplicate external ids via SCIM update user (#657)

## Documentation changes

  * Make an index for the docs/ (#662)
  * Docs: using scim with curl. (#659)
  * Add spar to the arch diagram. (#650)

## Bug fixes

  * ADFS-workaround for SAML2 authn response signature validation. (#670)
  * Fix: empty objects `{}` are valid TeamMemberDeleteData. (#652)
  * Better logo rendering in emails (#649)

## Internal changes

  * Remove some unused instances (#671)
  * Reusable wai middleware for prometheus (for Galley only for now) (#669)
  * Bump cql-io dep from merge request to latest release. (#661)
  * docker image building for all of the docker images our integration tests require. (#622, #668)
  * Checking for 404 is flaky; depends on deletion succeeding (#667)
  * Refactor Galley Tests to use Reader Pattern (#666)
  * Switch Cargohold to YAML-only config (#653)
  * Filter newlines in log output.  (#642)


# 2019-02-28 #648

## API changes

  * Support for SCIM based rich profiles (#645)
    * `PUT /scim/v2/Users/:id` supports rich profile
    * `GET /users/:id/rich-info` to get the rich profile id

## Internal changes

  * Gundeck now uses YAML based config
  * Brig templates can now be easily customized and have been updated too
  * Misc improvements to our docs and build processes


# 2019-02-18 #646

## API changes

  * n/a

## Bug fixes

  * SAML input sanitization (#636)

## Internal changes

  * helper script for starting services only without integration tests (#641)
  * Scim error handling (#640)
  * Gundeck: cleanup, improve logging (#628)


# 2019-02-18 #634

## API changes

  * Support for SCIM (#559, #608, #602, #613, #617, #614, #620, #621, #627)
    - several new end-points under `/scim` (see hscim package or the standards for the details; no swagger docs).
    - new end-point `put "/i/users/:uid/managed-by"` for marking scim-managed users (no swagger docs)
  * Add support for excluding certain phone number prefixes (#593)
    - several new end-points under `/i/users/phone-prefixes/` (no swagger docs)
  * Fix SAML2.0 compatibility issues in Spar (#607, #623)

## Bug fixes

  * Update swagger docs (#598)

## Internal changes

  * Architecture independence, better use of make features, more docs. (#594)
  * Fix nginz docker image building (#605)
  * Enable journaling locally and fix integration tests (#606)
  * Use network-2.7 for more informative "connection failed" errors (#586)
  * Use custom snapshots (#597)
  * Add module documentation for all Spar modules (#611)
  * Change the bot port in integration tests to something less common (#618)
  * Spar metrics (#604, #633)
  * Extend the list of default language extensions (#619)
  * Fix: do not have newlines in log messages. (#625)


# 2019-01-27 #596

## API changes

  * Track inviters of team members (#566)
  * New partner role. (#569, #572, #573, #576, #579, #584, #577, #592)
  * App-level websocket pongs. (#561)

## Bug fixes

  * Spar re-login deleted sso users; fix handling of brig errors. (#588)
  * Gundeck: lost push notifications with push-all enabled.  (#554)
  * Gundeck: do not push natively to devices if they are not on the whitelist.  (#554)
  * Gundeck: link gundeck unit tests with -threaded.  (#554)

## Internal changes

  * Get rid of async-pool (unliftio now provides the same functionality) (#568)
  * Fix: log multi-line error messages on one line. (#595)
  * Whitelist all wire.com email addresses (#578)
  * SCIM -> Scim (#581)
  * Changes to make the demo runnable from Docker (#571)
  * Feature/docker image consistency (#570)
  * add a readme, for how to build libzauth. (#591)
  * better support debian style machines of different architecturs (#582, #587, #583, #585, #590, #580)


# 2019-01-10 #567

## API changes

  * `sigkeys` attribute on POST|PUT to `/clients` is now deprecated and ignored (clients can stop sending it)
  * `cancel_callback` parameter on GET `/notifications` is now deprecated and ignored (clients can stop sending it)
  * The deprecated `POST /push/fallback/<notif>/cancel` is now removed.
  * The deprecated `tokenFallback` field returned on `GET /push/tokens` is now removed.

## Bug fixes

  * Size-restrict SSO subject identities (#557)
  * Propagate team deletions to spar (#519)
  * Allow using `$arg_name` in nginz (#538)

## Internal changes

  * Version upgrades to GHC 8.4 (LTS-12), nginx 14.2, alpine 3.8 (#527, #540)
  * Code refactoring, consitency with Imports.hs (#543, #553, #552)
  * Improved test coverage on spar (#539)
  * Use yaml configuration in cannon (#555)

## Others

  * Docs and local dev/demo improvements


# 2018-12-07 #542

## API changes

  * New API endpoint (`/properties-values`) to get all properties keys and values

## Bug fixes

  * Proper JSON object encapsulation for `conversation.receipt-mode-update` events (#535)
  * Misc Makefile related changes to improve dev workflow

## Internal changes

  * Gundeck now pushes events asynchronously after writing to Cassandra (#530)

# Others

  * Improved docs (yes!) with (#528)


# 2018-11-28 #527

## Bug fixes

  * Spar now handles base64 input more leniently (#526)

  * More lenient IdP metadata parsing (#522)

## Internal changes

  * Refactor Haskell module imports (#524, #521, #520)

  * Switch Galley, Brig to YAML-only config (#517, #510)

  * Better SAML error types (#522)

  * Fix: gundeck bulkpush option. (#511)


# 2018-11-16 #515

## Bug Fixes

  * Fix: spar session cookie (#512)

  * SSO: fix cookie handling around binding users (#505)

## Internal Changes

  * partial implementation of SCIM (without exposure to the spar routing table)

  * Always build benchmarks (#486)

  * Fix: gundeck compilation (#506)

  * Fix: use available env var for docker tag in dev make rule.  (#509)

  * Use Imports.hs in Brig, Spar, Galley (#507)

  * update dependencies docs (#514)


# 2018-10-25 #500

## New Features

  * SSO: team member deletion, team deletion do not require
    the user to have chosen a password.  (Needed for
    SAML-authenticated team co-admins.)  #497

  * SSO: `sso-initiate-bind` end-point for inviting ("binding")
    existing users to SAML auth.  #496

  * SSO: shell script for registering IdPs in wire-teams.
    (`/deploy/services-demo/register_idp.sh`)  #489

  * Allow setting a different endpoint for generating download links.
    #480

  * Allow setting specific ports for SMTP and use different image for
    SMTP.  #481

  * Route calls/config in the demo to brig.  #487

## Internal Changes

  * Metrics for spar (service for SSO).  #498

  * Upgrade to stackage lts-11.  #478

  * Upgrade cql-io library.  #495

  * Allow easily running tests against AWS.  #482


# 2018-10-04 #477

## Highlights

  * We now store the `otr_muted_status` field per conversation,
    suitable for supporting more notifications options than just "muted/not
    muted". The exact meaning of this field is client-dependent.  #469

  * Our schema migration tools (which you are probably using if
    you're doing self-hosting) are more resilient now. They have longer
    timeouts and they wait for schema consistency across peers before
    reporting success.  #467

## Other changes

  * Building from scratch on macOS is now a tiny bit easier.  #474

  * Various Spar fixes, breaking changes, refactorings, and what-not. Please
    refer to the commit log, in particular commits c173f42b and
    80d06c9a.

  * Spar now only accepts a [subset][TLS ciphersuite] of available TLS
    ciphers. See af8299d4.

[TLS ciphersuite]: https://hackage.haskell.org/package/tls-1.4.1/docs/src/Network-TLS-Extra-Cipher.html#ciphersuite_default<|MERGE_RESOLUTION|>--- conflicted
+++ resolved
@@ -2,27 +2,6 @@
 
 
 <!-- if you're not the release manager, do your edits to changelog in CHANGELOG-draft.md -->
-
-<<<<<<< HEAD
-[please put all changes that only affect federation into this section to unclutter the rest of the release notes.]
-[if something is both an API change and a feature, please mention it twice (you can abbreviate the second mention and add "see above").]
-
-## Release Notes
-
-## API Changes
-
-## Features
-
-## Bug fixes and other updates
-
-## Documentation
-
-* Fixed a few issues with error response documentation in Swagger (#1707)
-
-## Internal changes
-=======
->>>>>>> 0e0dfea5
-
 
 # [2021-08-16]
 

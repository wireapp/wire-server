--- conflicted
+++ resolved
@@ -37,13 +37,11 @@
 
 ## Internal changes
 
-<<<<<<< HEAD
 * Integration test script now displays output interactively (#1700)
-=======
+
 ## Federation changes
 
 * Added client certificate support for server to server authentication (#1682)
->>>>>>> a706a5c0
 
 # [2021-08-16]
 

--- conflicted
+++ resolved
@@ -16,15 +16,11 @@
 
 # Unreleased
 
-<<<<<<< HEAD
 ## API Changes
 
 * New endpoint `POST /list-conversations` similar to `GET /conversations`, but which will also return your own remote conversations (if federation is enabled). (#1591)
 
 ## Internal changes
-=======
-# Internal changes
->>>>>>> 69932bdb
 
 * schema-profunctor: add `optField` combinator and corresponding documentation (#1621, #1624).
 * [Federation] Let a receiving backend decide conversation attribute specifics of its users

--- conflicted
+++ resolved
@@ -60,11 +60,8 @@
 
 * Improvements to local integration test setup when using buildah and kind (#1667)
 * The servant-swagger dependency now points to the current upstream master (#1656).
-<<<<<<< HEAD
 * Improved error handling middleware (#1671).
-=======
 * Refactor function createUser for readability (#1670)
->>>>>>> c58fb1a9
 
 ## Federation changes (alpha feature, do not use yet)
 

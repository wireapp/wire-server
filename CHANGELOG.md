<!--

# [2021-xx-xx]

## Release Notes

## Features

## Bug fixes and other updates

## Documentation

## Internal changes

-->

# Unreleased

<<<<<<< HEAD
## Features

* [Federation] RPC to propagate messages to other backends (#1596).

## Internal changes
=======
# Internal changes
>>>>>>> 69932bdb

* schema-profunctor: add `optField` combinator and corresponding documentation (#1621, #1624).
* [Federation] Let a receiving backend decide conversation attribute specifics of its users
  added to a new conversation via `POST /federation/register-conversation` (#1622)

## Documentation

* Fix validation errors in Swagger documentation (#1625).

## Bug fixes and other updates

* Restore old behaviour for parse errors in request bodies (#1628, #1629).

# 2021-06-23

## API Changes

* [Federation] Add qualified endpoint for sending messages at `POST /conversations/:domain/:cnv/proteus/messages` (#1593, #1614, #1616, #1620).

## Features

## Bug fixes and other updates

* [helm] Allow sending messages upto 40 MB by default (#1614)
* Fix for https://github.com/wireapp/wire-webapp/security/advisories/GHSA-382j-mmc8-m5rw  (#1613)

## Documentation

## Internal changes

# [2021-06-08]

## Release Notes

This release doesn't require any extra considerations to deploy.

## Release Notes for Wire.com Cloud operators

Deploy brig before galley (#1526, #1549)

## Features
* Update versions of webapp, team-settings, account-pages (#1559)
* Add missing /list-users route (#1572)
* [Legalhold] Block device handshake in case of LH policy conflict (#1526)
* [Legalhold] Fix: Connection type when unblocking after LH (#1549)
* [Legalhold] Allow Legalhold for large teams (>2000) if enabled via whitelist (#1546)
* [Legalhold] Add ClientCapabilities to NewClient. (#1552)
* [Legalhold] Dynamic whitelisted teams & whitelist-teams-and-implicit-consent feature in tests (#1557, #1574)
* [Federation] Add remote members to conversations (#1529)
* [Federation] Federation: new endpoint: GET /conversations/{domain}/{cnv} (#1566)
* [Federation] Parametric mock federator (#1558)
* [Federation] Add more information to federation errors (#1560)
* [Federation] Add remote users when creating a conversation (#1569)
* [Federation] Update conversation membership in a remote backend (#1540)
* [Federation] expose /conversations/{cnv}/members/v2 for federation backends (#1543)

## Bug fixes and other updates
* Fix MIME-type of asset artifacts
* Add some missing charts (#1533)

# Internal changes
* Qualify users and conversations in Event (#1547)
* Make botsAndUsers pure (#1562)
* Set swagger type of text schema (#1561)
* More examples in schema-profunctor documentation (#1539)
* Refactoring-friendly FutureWork data type (#1550)
* nginz/Dockerfile: Run 'apk add' verbosely for debugging (#1565)
* Introduce a generalized version of wai-extra Session type constructor (#1563)
* Avoid wrapping error in rethrow middleware (#1567)
* wire-api: Introduce ErrorDescription (#1573)
* [Federation] Use Servant.respond instead of explicit SOP (#1535)
* [Federation] Add end2end test for adding remote users to a conversation (#1538)
* [Federation] Add required fields to Swagger for SchemaP (#1536)
* [Federation] Add Galley component to federator API (#1555)
* [Federation] Generalises the mock federator to work with any MonadIO m monad (#1564)
* [Federation] Introduces the HasGalley class (#1568)
* [Federation] Servantify JSON endpoint to send messages (#1532)
* [Federation] federator: rename Brig -> Service and add galley (#1570)

## Documentation
* Update Rich Info docs (#1544)

# [2021-05-26]

## Release Notes

**Legalhold:** This release introduces a notion of "consent" to
legalhold (LH).  If you are using LH on your site, follow the
instructions in
https://github.com/wireapp/wire-server/blob/814f3ebc251965ab4492f5df4d9195f3b2e0256f/docs/reference/team/legalhold.md#whitelisting-and-implicit-consent
after the upgrade.  **Legalhold will not work as expected until you
change `galley.conf` as described!**

**SAML/SCIM:** This release introduces changes to the way `NameID` is
processed: all identifiers are stored in lower-case and qualifiers are
ignored.  No manual upgrade steps are necessary, but consult
https://docs.wire.com/how-to/single-sign-on/trouble-shooting.html#theoretical-name-clashes-in-saml-nameids
on whether you need to re-calibrate your SAML IdP / SCIM setup.
(Reason / technical details: this change is motivated by two facts:
(1) email casing is complicated, and industry best practice appears to
be to ignore case information even though that is in conflict with the
official standard documents; and (2) SCIM user provisioning does not
allow to provide SAML NameID qualifiers, and guessing them has proven
to be infeasible.  See
https://github.com/wireapp/wire-server/pull/1495 for the code
changes.)

## Features
 - [SAML/SCIM] More lenient matching of user ids (#1495)
 - [Legalhold] Block and kick users in case of LH no_consent conflict (1:1 convs). (#1507, #1530)
 - [Legalhold] Add legalhold status to user profile (#1522)
 - [Legalhold] Client-supported capabilities end-point (#1503)
 - [Legalhold] Whitelisting Teams for LH with implicit consent (#1502)
 - [Federation] Remove OptionallyQualified data type from types-common (#1517)
 - [Federation] Add RPC getConversations (#1493)
 - [Federation] Prepare remote conversations: Remove Opaque/Mapped Ids, delete remote identifiers from member/user tables. (#1478)
 - [Federation] Add schema migration for new tables (#1485)
 - [SAML/SCIM] Normalize SAML identifiers and fix issues with duplicate account creation (#1495)
 - Internal end-point for ejpd request processing. (#1484)

## Bug fixes and other updates
 - Fix: NewTeamMember vs. UserLegalHoldStatus (increase robustness against rogue clients) (#1496)

## Documentation
 - Fixes a typo in the wire-api documentation (#1513)
 - Unify Swagger 2.0 docs for brig, galley and spar (#1508)

## Internal changes
 - Cleanup (no change in behavior) (#1494, #1501)
 - wire-api: Add golden test for FromJSON instance of NewOtrMessage (#1531)
 - Swagger/JSON cleanup (#1521, #1525)
 - Work around a locale issue in Ormolu (#1520)
 - Expose mock federator in wire-api-federation (#1524)
 - Prettier looking golden tests (#1527)
 - Refactorings, bug fixes (in tests only) (#1523)
 - Use sed instead of yq to read yaml files (#1518)
 - Remove zauth dependency from wire-api (#1516)
 - Improve naming conventions federation RPC calls (#1511)
 - Event refactoring and schema instances (#1506)
 - Fix: regenerate cabal files. (#1510)
 - Make DerivingVia a package default. (#1505)
 - Port instances to schemas library (#1482)
 - wire-api-federator: Make client tests more reliable (#1491)
 - Remove duplicated roundtrip test (#1498)
 - schema-profunctor: Add combinator for nonEmptyArray (#1497)
 - Golden tests for JSON instances (#1486)
 - galley: Convert conversation endpoints to servant (#1444, #1499)
 - Fix Arbitrary instances and enable corresponding roundtrip tests (#1492)
 - wire-api-fed: Mark flaky tests as pending
 - RFC: Schemas for documented bidirectional JSON encoding (#1474)

# [2021-05-04]

## Features
 - [brig] New option to use a random prekey selection strategy to remove DynamoDB dependency (#1416, #1476)
 - [brig] Ensure servant APIs are recorded by the metrics middleware (#1441)
 - [brig] Add exact handle matches from all teams in /search/contacts (#1431, #1455)
 - [brig] CSV endpoint: Add columns to output (#1452)
 - [galley] Make pagination more idiomatic (#1460)
 - [federation] Testing improvements (#1411, #1429)
 - [federation] error reporting, DNS error logging (#1433, #1463)
 - [federation] endpoint refactoring, new brig endpoints, servant client for federated calls, originDomain metadata (#1389, #1446, #1445, #1468, #1447)
 - [federation] Add federator to galley (#1465)
 - [move-team] Update move-team with upstream schema changes #1423

## Bug fixes and other updates
 - [security] Update webapp container image tag to address CVE-2021-21400 (#1473)
 - [brig] Return correct status phrase and body on error (#1414) …
 - [brig] Fix FromJSON instance of ListUsersQuery (#1456)
 - [galley] Lower the limit for URL lengths for galley -> brig RPC calls (#1469)
 - [chores] Remove unused dependencies (#1424) …
 - [compilation] Stop re-compiling nginz when running integration test for unrelated changes
 - [tooling] Use jq magic instead of bash (#1432), Add wget (#1443)
 - [chores] Refactor Dockerfile apk installation tasks (#1448)
 - [tooling] Script to generate token for SCIM endpoints (#1457)
 - [tooling] Ormolu script improvements (#1458)
 - [tooling] Add script to colourise test failure output (#1459)
 - [tooling] Setup for running tests in kind (#1451, #1462)
 - [tooling] HLS workaround for optimisation flags (#1449)

## Documentation
 - [docs] Document how to run multi-backend tests for federation (#1436)
 - [docs] Fix CHANGELOG: incorrect release dates (#1435)
 - [docs] Update release notes with data migration for SCIM (#1442)
 - [docs] Fixes a k8s typo in the README (#1475)
 - [docs] Document testing strategy and patterns (#1472)

# [2021-03-23]

## Features

* [federation] Handle errors which could happen while talking to remote federator (#1408)
* [federation] Forward grpc traffic to federator via ingress (or nginz for local integration tests) (#1386)
* [federation] Return UserProfile when getting user by qualified handle (#1397)

## Bug fixes and other updates

* [SCIM] Fix: Invalid requests raise 5xxs (#1392)
* [SAML] Fix: permissions for IdP CRUD operations. (#1405)

## Documentation

*  Tweak docs about team search visibility configuration. (#1407)
*  Move docs around. (#1399)
*  Describe how to look at swagger locally (#1388)

## Internal changes

* Optimize /users/list-clients to only fetch required things from DB (#1398)
* [SCIM] Remove usage of spar.scim_external_ids table (#1418)
* Add-license. (#1394)
* Bump nixpkgs for hls-1.0 (#1412)
* stack-deps.nix: Use nixpkgs from niv (#1406)


# [2021-03-21]

## Release Notes

If you are using Wire's SCIM functionality you shouldn't skip this release. If you skip it then there's a chance of requests from SCIM clients being missed during the time window of Wire being upgraded.
This might cause sync issues between your SCIM peer and Wire's user DB.
This is due to an internal data migration job (`spar-migrate-data`) that needs to run once. If it hasn't run yet then any upgrade to this and any later release will automatically run it. After it has completed once it is safe again to upgrade Wire while receiving requests from SCIM clients.

## Internal changes

* Migrate spar external id table (#1400, #1413, #1415, #1417)

# [2021-03-02]

## Bug fixes and other updates

* Return PubClient instead of Client from /users/list-clients (#1391)

## Internal changes

* Federation: Add qualified endpoints for prekey management (#1372)


# [2021-02-25]

## Bug fixes and other updates

* Pin kubectl image in sftd chart (#1383)
* Remove imagePullPolicy: Always for reaper chart (#1387)


## Internal changes

* Use mu-haskell to implement one initial federation request across backends (#1319)
* Add migrate-external-ids tool (#1384)

# [2021-02-16]

## Release Notes

This release might require manual migration steps, see [ElasticSearch migration instructions for release 2021-02-16 ](https://github.com/wireapp/wire-server/blob/c81a189d0dc8916b72ef20d9607888618cb22598/docs/reference/elasticsearch-migration-2021-02-16.md).

## Features

* Team search: Add search by email (#1344) (#1286)
* Add endpoint to get client metadata for many users (#1345)
* Public end-point for getting the team size. (#1295)
* sftd: add support for multiple SFT servers (#1325) (#1377)
* SAML allow enveloped signatures (#1375)

## Bug fixes and other updates

* Wire.API.UserMap & Brig.API.Public: Fix Swagger docs (#1350)
* Fix nix build on OSX (#1340)

## Internal changes

* [federation] Federation end2end test scripts and Makefile targets (#1341)
* [federation] Brig integration tests (#1342)
* Add stack 2.3.1 to shell.nix (#1347)
* buildah: Use correct dist directory while building docker-images (#1352)
* Add spar.scim_external table and follow changes (#1359)
* buildah: Allow building only a given exec and fix brig templates (#1353)
* Galley: Add /teams/:tid/members csv download (#1351) (#1351)
* Faster local docker image building using buildah (#1349)
* Replace federation guard with env var (#1346)
* Update cassandra schema after latest changes (#1337)
* Add fast-intermediate Dockerfile for faster PR CI (#1328)
* dns-util: Allow running lookup with a given resolver (#1338)
* Add missing internal qa routes (#1336)
* Extract and rename PolyLog to a library for reusability (#1329)
* Fix: Spar integration tests misconfigured on CI (#1343)
* Bump ormolu version (#1366, #1368)
* Update ES upgrade path (#1339) (#1376)
* Bump saml2-web-sso version to latest upstream (#1369)
* Add docs for deriving-swagger2 (#1373)

# [2021-01-15]

## Release Notes

This release contains bugfixes and internal changes.

## Features

* [federation] Add helm chart for the federator (#1317)

## Bug fixes and other updates

* [SCIM] Accept any query string for externalId (#1330)
* [SCIM] Allow at most one identity provider (#1332)

## Internal changes

* [SCIM] Change log level to Warning & format filter logs (#1331)
* Improve flaky integration tests (#1333)
* Upgrade nixpkgs and niv (#1326)


# [2021-01-12]

## Release Notes

This release contains bugfixes and internal changes.

## Bug fixes and other updates

* [SCIM] Fix bug: Deleting a user retains their externalId (#1323)
* [SCIM] Fix bug: Provisioned users can update update to email, handle, name (#1320)

## Internal changes

* [SCIM] Add logging to SCIM ops, invitation ops, createUser (#1322) (#1318)
* Upgrade nixpkgs and add HLS to shell.nix (#1314)
* create_test_team_scim.sh script: fix arg parsing and invite (#1321)


# [2021-01-06]

## Release Notes

This release contains bugfixes and internal changes.

## Bug fixes and other updates

* [SCIM] Bug fix: handle is lost after registration (#1303)
* [SCIM] Better error message (#1306)

## Documentation

* [SCIM] Document `validateSAMLemails` feature in docs/reference/spar-braindump.md (#1299)

## Internal changes

* [federation] Servantify get users by unqualified ids or handles (#1291)
* [federation] Add endpoint to get users by qualified ids or handles (#1291)
* Allow overriding NAMESPACE for kube-integration target (#1305)
* Add script create_test_team_scim.sh for development (#1302)
* Update brig helm chart: Add `setExpiredUserCleanupTimeout` (#1304)
* Nit-picks (#1300)
* nginz_disco: docker building consistency (#1311)
* Add tools/db/repair-handles (#1310)
* small speedup for 'make upload-charts' by inlining loop (#1308)
* Cleanup stack.yaml. (#1312) (#1316)


# [2020-12-21]

## Release Notes

* upgrade spar before brig
* upgrade nginz

## Features

* Increase the max allowed search results from 100 to 500. (#1282)

## Bug fixes and other updates

* SCIM: Allow strings for boolean values (#1296)
* Extend SAML IdP/SCIM permissions to admins (not just owners) (#1274, #1280)
* Clean up SCIM-invited users with expired invitation (#1264)
* move-team: CLI to export/import team data (proof of concept, needs testing) (#1288)
* Change some error labels for status 403 responses under `/identity-providers` (used by team-settings only) (#1274)
* [federation] Data.Qualified: Better field names (#1290)
* [federation] Add endpoint to get User Id by qualified handle (#1281, #1297)
* [federation] Remove DB tables for ID mapping (#1287)
* [federation] servantify /self endpoint, add `qualified_id` field (#1283)

## Documentation

* Integrate servant-swagger-ui to brig (#1270)

## Internal changes

* import all charts from wire-server-deploy/develop as of 2012-12-17 (#1293)
* Migrate code for easier CI (#1294)
* unit test and fix for null values in rendered JSON in UserProfile (#1292)
* hscim: Bump upper bound for servant packages (#1285)
* drive-by fix: allow federator to locally start up by specifying config (#1283)


# 2020-12-15

## Release Notes

As a preparation for federation, this release introduces a mandatory 'federationDomain' configuration setting for brig and galley (#1261)

## Features

* brig: Allow setting a static SFT Server (#1277)

## Bug fixes and other updates

## Documentation

## Internal changes

* Add federation aware endpoint for getting user (#1254)
* refactor brig Servant API for consistency (#1276)
* Feature flags cleanup (#1256)

# 2020-11-24

## Release Notes

* Allow an empty SAML contact list, which is configured at `saml.contacts` in spar's config.
  The contact list is exposed at the `/sso/metadata` endpoint.

## Features

* Make Content-MD5 header optional for asset upload (#1252)
* Add applock team feature (#1242, #1253)
* /teams/[tid]/features endpoint

## Bug fixes

* Fix content-type headers in saml responses (#1241)

## Internal changes

* parse exposed 'tracestate' header in nginz logs if present (#1244)
* Store SCIM tokens in hashed form (#1240)
* better error handling (#1251)

# 2020-10-28

## Features

* Onboard password-auth'ed users via SCIM, via existing invitation flow (#1213)

## Bug fixes and other updates

* cargohold: add compatibility mode for Scality RING S3 implementation (#1217, reverted in 4ce798e8d9db, then #1234)
* update email translations to latest (#1231)

## Documentation

* [brig:docs] Add a note on feature flag: setEmailVisibility (#1235)

## Internal changes

* Upgrade bonanza to geoip2 (#1236)
* Migrate rex to this repository (#1218)
* Fix stack warning about bloodhound. (#1237)
* Distinguish different places that throw the same error. (#1229)
* make fetch.py compatible with python 3 (#1230)
* add missing license headers (#1221)
* More debug logging for native push notifications. (#1220, #1226)
* add libtinfo/ncurses to docs and nix deps (#1215)
* Double memory available to cassandra in demo mode (#1216)


# 2020-10-05

## Release Notes

With this release, the `setCookieDomain` configuration (under `brig`/`config`.`optSettings`) no longer has any effect, and can be removed.

## Security improvements

* Authentication cookies are set to the specific DNS name of the backend server (like nginz-https.example.com), instead of a wildcard domain (like *.example.com). This is achieved by leaving the domain empty in the Set-Cookie header, but changing the code to allow clients with old cookies to continue using them until they get renewed. (#1102)

## Bug Fixes

* Match users on email in SCIM search: Manage invited user by SCIM when SSO is enabled (#1207)

## New Features

* Amount of SFT servers returned on /calls/config/v2 can be limited (default 5, configurable) (#1206)
* Allow SCIM without SAML (#1200)

## Internal changes

* Cargohold: Log more about AWS errors, ease compatibility testing (#1205, #1210)
* GHC upgrade to 8.8.4 (#1204)
* Preparation for APNS notification on iOS 13 devices: Use mutable content for non-voip notifications and update limits (#1212)
* Cleanup: remove unused scim_user table (#1211)

# 2020-09-04

## Release Notes

## Bug Fixes

* Fixed logic related to ephemeral users (#1197)

## New Features

* SFT servers now exposed over /calls/config/v2 (#1177)
* First federation endpoint (#1188)

## Internal changes

* ormolu upgrade to 0.1.2.0 and formatting (#1145, #1185, #1186)
* handy cqlsh make target to manually poke at the database (#1170)
* spar cleanup
* brig user name during scim user parsing (#1195)
* invitation refactor (#1196)
* SCIM users are never ephemeral (#1198)


# 2020-07-29

## Release Notes

* This release makes a couple of changes to the elasticsearch mapping and requires a data migration. The correct order of upgrade is:
  1. [Update mapping](./docs/reference/elastic-search.md#update-mapping)
  1. Upgrade brig as usual
  1. [Run data migration](./docs/reference/elastic-search.md#migrate-data)
  Search should continue to work normally during this upgrade.
* Now with cargohold using V4 signatures, the region is part of the Authorization header, so please make sure it is configured correctly. This can be provided the same way as the AWS credentials, e.g. using the AWS_REGION environment variable.

## Bug Fixes

* Fix member count of suspended teams in journal events (#1171)
* Disallow team creation when setRestrictUserCreation is true (#1174)

## New Features

* Pending invitations by email lookup (#1168)
* Support s3 v4 signatures (and use package amazonka instead of aws in cargohold) (#1157)
* Federation: Implement ID mapping (brig) (#1162)

## Internal changes

* SCIM cleanup; drop table `spar.scim_user` (#1169, #1172)
* ormolu script: use ++FAILURES as it will not evaluate to 0 (#1178)
* Refactor: Simplify SRV lookup logic in federation-util (#1175)
* handy cqlsh make target to manually poke at the database (#1170)
* hscim: add license headers (#1165)
* Upgrade stack to 2.3.1 (#1166)
* gundeck: drop deprecated tables (#1163)


# 2020-07-13

## Release Notes

* If you are self-hosting wire on the public internet, consider [changing your brig server config](https://github.com/wireapp/wire-server/blob/49f414add470f4c5e969814a37bc851e26f6d9a7/docs/reference/user/registration.md#blocking-creation-of-personal-users-new-teams-refrestrictregistration).
* Deploy all services except nginz.
* No migrations, no restrictions on deployment order.

## New Features

* Restrict user creation in on-prem installations (#1161)
* Implement active flag in SCIM for user suspension (#1158)

## Bug Fixes

* Fix setting team feature status in Stern/backoffice (#1146)
* Add missing Swagger models (#1153)
* docs/reference/elastic-search.md: fix typos (#1154)

## Internal changes

* Federation: Implement ID mapping (galley) (#1134)
* Tweak cassandra container settings to get it to work on nixos. (#1155)
* Merge wireapp/subtree-hscim repository under `/libs`, preserving history (#1152)
* Add link to twilio message ID format (#1150)
* Run backoffice locally (#1148)
* Fix services-demo (#1149, #1156)
* Add missing license headers (#1143)
* Test sign up with invalid email (#1141)
* Fix ormolu script (source code pretty-printing) (#1142)


# 2020-06-19

## Release Notes

- run galley schema migrations
- no need to upgrade nginz

## New Features

* Add team level flag for digital signtaures (#1132)

## Bug fixes

* Bump http-client (#1138)

## Internal changes

* Script for finding undead users in elasticsearch (#1137)
* DB changes for federation (#1070)
* Refactor team feature tests (#1136)


# 2020-06-10

## Release Notes

- schema migration for cassandra_galley
- promote stern *after* galley
- promote spar *after* brig
- no need to upgrade nginz

## New Features

* Validate saml emails (#1113, #1122, #1129)

## Documentation

* Add a note about unused registration flow in docs (#1119)
* Update cassandra-schema.cql (#1127)

## Internal changes

* Fix incomplete pattern in code checking email domain (custom extensions) (#1130)
* Enable additional GHC warnings (#1131)
* Cleanup export list; swagger names. (#1126)

# 2020-06-03

## Release Notes

* This release fixes a bug with searching. To get this fix, a new elasticsearch index must be used.
  The steps for doing this migration can be found in [./docs/reference/elastic-search.md](./docs/reference/elastic-search.md#migrate-to-a-new-index)
  Alternatively the same index can be recreated instead, this will cause downtime.
  The steps for the recreation can be found in [./docs/reference/elastic-search.md](./docs/reference/elastic-search.md#recreate-an-index-requires-downtime)

## New Features

* Customer Extensions (not documented, disabled by default, use at your own risk, [details](https://github.com/wireapp/wire-server/blob/3a21a82a1781f0d128f503df6a705b0b5f733d7b/services/brig/src/Brig/Options.hs#L465-L504)) (#1108)
* Upgrade emails to the latest version: small change in the footer (#1106)
* Add new "team event queue" and send MemberJoin events on it (#1097, #1115)
* Change maxTeamSize to Word32 to allow for larger teams (#1105)

## Bug fixes

* Implement better prefix search for name/handle (#1052, #1124)
* Base64 encode error details in HTML presented by Spar. (#1120)
* Bump schemaVersion for Brig and Galley (#1118)

## Internal Changes

* Copy swagger-ui bundle to nginz conf for integration tests (#1121)
* Use wire-api types in public endpoints (galley, brig, gundeck, cargohold) (#1114, #1116, #1117)
* wire-api: extend generic Arbitrary instances with implementation for 'shrink' (#1111)
* api-client: depend on wire-api only (#1110)
* Move and add wire-api JSON roundtrip tests (#1098)
* Spar tests cleanup (#1100)

# 2020-05-15

## New Features

* Add tool to migrate data for galley (#1096)
  This can be used in a more automated way than the backfill-billing-team-member.
  It should be done as a step after deployment.

## Internal Changes

* More tests for OTR messages using protobuf (#1095)
* Set brig's logLevel to Warn while running integration-tests (#1099)
* Refactor: Create wire-api package for types used in the public API (#1090)

# 2020-05-07

## Upgrade steps (IMPORTANT)

* Deploy new version of all services as usual, make sure `enableIndexedBillingTeamMember` setting in galley is `false`.
* Run backfill using
  ```bash
  CASSANDRA_HOST_GALLEY=<IP Address of one of the galley cassandra instaces>
  CASSANDRA_PORT_GALLEY=<port>
  CASSANDRA_KEYSPACE_GALLEY=<GALLEY_KEYSPACE>
  docker run quay.io/wire/backfill-billing-team-members:2.81.18 \
    --cassandra-host-galley="$CASSANDRA_HOST_GALLEY" \
    --cassandra-port-galley="$CASSANDRA_PORT_GALLEY" \
    --cassandra-keyspace-galley="$CASSANDRA_KEYSPACE_GALLEY"
  ```
  You can also run the above using [`kubectl run`](https://kubernetes.io/docs/reference/generated/kubectl/kubectl-commands#run).
* Set `enableIndexedBillingTeamMember` setting in galley to `true` and re-deploy the same version.

## New Features

* Custom search visibility - limit name search (#1086)
* Add tool to backfill billing_team_member (#1089)
* Index billing team members (#1081, #1091)
* Allow team deletion on stern (#1080)
* Do not fanout very large teams (#1060, #1075)

## Bug fixes

* Fix licenses of db tools (#1088)

## Internal Changes
* Add docs for updating ID Provider (#1074)
* Add comments/docs about hie.yaml (#1037)
* Don't poll from SQS as often (#1082)
* Refactor: Split API modules into public/internal (#1083)
* Manage license headers with headroom instead of licensure (#1084)
* Monitor access to DynamoDB (#1077)
* Make make docker-intermediate command work again (#1079)
* Upgrade Ormolu to 0.0.5.0 (#1078)
* Add (very few) unit tests to galley (#1071)
* Pull brig-index before running the docker ephemeral setup (#1066)

# 2020-04-21

## New Features

* Allow for `report_missing` in `NewOtrMessage`. (#1056, #1062)
* List team members by UserId (#1048)
* Support idp update.  (#1065 for issuer, #1026 for everything else)
* Support synchronous purge-deletion of idps (via query param).  (#1068)

## Bug fixes

* Test that custom backend domains are case-insensitive (#1051)
* Swagger improvements. (#1059, #1054)

## Internal Changes

* Count team members using es (#1046)
* Make delete or downgrade team owners scale (#1029)
* services-demo/demo.sh: mkdir zauth (if not exists) (#1055)
* Use fork of bloodhound to support ES 5.2 (#1050)


# 2020-04-15

## Upgrade steps (IMPORTANT)

1. Update mapping in ElasticSearch (see [./docs/reference/elastic-search.md](./docs/reference/elastic-search.md))
2. Upgrade brig and the other services as usual
3. Migrate data in ElasticSearch (see [./docs/reference/elastic-search.md](./docs/reference/elastic-search.md))

## New features

* Allow `brig-index create` to set ES index settings (#1023)
* Extended team invitations to have name and phone number (#1032)
* Allow team members to be searched by teammates. (#964)
* Better defaults for maxKeyLen and maxValueLen (#1034)

## Bug Fixes

* Fix swagger (#1012, #1031)
* Custom backend lookup by domain is now case-insensitive (#1013)

## Internal Changes

* Federation: resolve opaque IDs at the edges of galley (#1008)
* Qualify all API imports in Galley (#1006)
* types-common: write unit tests for Data.Qualified (#1011)
* Remove subv4 (#1003)
* Add federation feature flag to brig and galley (#1014)
* Add hie.yaml (#1024)
* Improve reproducibility of builds (#1027)
* Update types of some brig endpoints to be federation-aware (#1013)
* Bump to lts-14.27 (#1030)
* Add comments about which endpoints send which events to clients (#1025)
* Minimize dependencies of all brig binaries (#1035)
* Federation: Use status 403 for 'not implemented' (#1036)
* Add endpoint to count team members using ES (#1022)
* Rename brig's userName to userDisplayName to avoid confusion (#1039)
* Upgrade to restund 0.4.14 (#1043)
* Add license headers to all files (#980, #1045)
* Federation: Link related issue IDs (#1041)

# 2020-03-10

## New features

- Remove autoconnect functionality; deprecate end-point. (#1005)
- Email visible to all users in same team (#999)

## Bug fixes

- fix nginx permissions in docker image (#985)

## Significant internal changes

- Update nginx to latest stable (#725)

## Internal Changes

- ormolu.sh: make queries for options more robust (#1009)
- Run hscim azure tests (#941)
- move FUTUREWORK(federation) comment to right place
- stack snapshot 3.0. (#1004, works around 8697b57609b523905641f943d68bbbe18de110e8)
- Fix .gitignore shenanigans in Nix (#1002)
- Update types of some galley endpoints to be federation-aware (#1001)
- Cleanup (#1000)
- Compile nginx with libzauth using nix (#988)
- Move and create federation-related types (#997)
- Tweak ormolu script. (#998)
- Give handlers in gundeck, cannon stronger types (#990)
- Rename cassandra-schema.txt to cassandra-schema.cql (#992)
- Ignore dist-newstyle (#991)
- Refactor: separate HTTP handlers from app logic (galley) (#989)
- Mock federator (#986)
- Eliminate more CPP (#987)
- Cleanup compiler warnings (#984)
- Make ormolu available in builder (#983)


# 2020-02-27

## Hotfix

- Fix encoding bug in SAML SSO (#995)


# 2020-02-06

## New features

* Configure max nr of devices (#969)
* libs/federation-util: SRV resolution (#962)

## Significant internal changes

* Better docs on brig integration yaml (#973)

## Internal changes

- Remove unnecessary LANGUAGE CPP pragmas (#978)
- Introduce code formatting with ormolu (#974, #979)
- Soften a rarely occurring timing issue by slowing things down. (#975)
- debug spar prod (#977)
- Upgrade amazonka (abandon fork) (#976)
- remove unused imports
- Symlink local dist folders in tools to the global one (#971, similar to #904)
- Upgrade to GHC 8.6.5 (LTS 14.12) (#958)
- Refactor: separate http parsing / generation from app logic. (#967)
- spar/integration: no auth required for /sso/settings (#963)


# 2020-02-06

## New features

- SCIM top level extra attrs / rich info (#931)
  - Added to all endpoints under "/scim/v2"
- Create endpoint for default SSO code (#954)
  - New public endpoint:
    - GET "/sso/settings"
  - New private endpoint:
    - PUT "/i/sso/settings"

## Relevant for client developers

- add docs for default sso code (#960)
- Add missing options to services-demo config files (#961)

## Security fixes

- Remove verifcation code from email subject line. (#950)

## Internal changes

- Whitespace (#957)


# 2020-01-30

## API changes (relevant client developers)

- Allow up to 256 characters as handle, dots and dashes too (#953)
  - All handles related endpoints, namely:
    - POST "/users/handles"
    - HEAD "/users/handles/:handle"
    - GET "/users/handles/:handle"
  - now accept this new format of handles
- Refuse to delete non-empty IdPs (412 precondition failed) (#875)
  - DELETE "identity-providers/:idp" will now return 412 if there are users provisioned with that IDP
- Linear onboarding feature: Provide information about custom backends (#946)
  - New public endpoint:
    - GET "/custom-backend/by-domain/:domain"
  - New interal endpoints:
    - PUT "/i/custom-backend/by-domain/:domain"
    - DELETE "/i/custom-backend/by-domain/:domain"

## Bug fixes

- Make sure that someone is SSO user before setting ManagedBy (#947)
- Misc SCIM bugfixes (#948)

## Internal changes

- Fix complexity issue in cassandra query. (#942)
- Remove collectd metrics (finally!) (#940)
- Update `cargoSha256` for cryptobox-c in stack-deps.nix (#949)

# 2020-01-08

## Relevant for self-hosters

- Handle search within team (#921)
- Fixed logic with connection checks (#930)

## Relevant for client developers

- SCIM Fixes Phase 1 + 2 (#926)

## Bug fixes

- Stack nix fixes (#937)


# 2019-12-20

## Relevant for self-hosters

- Access tokens are now sanitized on nginz logs (#920)

## Relevant for client developers

- Conversation roles (#911)
  - Users joining by link are always members (#924) and (#927)

## Bug fixes

- Limit batch size when adding users to conversations (#923)
- Fixed user property integration test (#922)



# 2019-11-28

## Relevant for client developers

- Remove unnecessary fanout team events (#915)


## Bug fixes

- SCIM fixes Phase 0: User creation in correct order (#905)

## Internal changes

- Gundeck: Use polledMapConcurrently (#914)

# 2019-11-06 #901

## Relevant for self-hosters

- New configuration options available (none mandatory). See #895 #900 #869

## Relevant for client developers

- Support HEAD requests for `/sso/initiate-bind` (#878)

## Bug fixes

- Do not send conversation delete events to team members upon team deletion (#897)
- Support SNI for bot registrations (by bumping http-client version) (#899)

## Internal changes

- Make gundeck handle AWS outages better. (#869, #890, #892)
- Improve performance by avoiding unbounded intra-service traffic spikes on team deletions (#900)
- Add optional native push connection throttling (#895)
- New backoffice/stern endpoint (#896)
- SAML: Store raw idp metadata with typed details in c* (#872)
- documentation/script updates

# 2019-09-30 #868

## Relevant for self-hosters
- More information is logged about user actions (#856)

## Relevant for client developers
- Make team member property size configurable (#867)

## Bug fixes
- Fix bugs related to metrics (#853, #866)
- Sneak up on flaky test. (#863)

## Internal Changes
- Derive Generic everywhere (#864)
- Add issue templates (#862)
- Cleanup stern (#845)
- Log warnings only when users are suspended (#854)
- Documentation update for restund and smoketester (#855)


# 2019-09-16 #858

## Relevant for self-hosters

- Documentation changes for Twilio configurations and TURN setup. (#775)

## Relevant for client developers

- Better events for deletion of team conversations (also send `conversation.delete` to team members) (#849)
- Add a new type of authorization tokens for legalhold (for details on legalhold, see https://github.com/wireapp/wire-server/blob/develop/docs/reference/team/legalhold.md) (#761)

## Bug fixes

- Fix swagger docs. (#852)
- Fix intra call in stern (aka customer support, aka backoffice) (#844)

## Internal Changes

- Change feature flags from boolean to custom enum types. (#850)
- Fix flaky integration test. (#848)
- Cleanup: incoherent functions for response body parsing. (#847)
- add route for consistency (#851)


# 2019-09-03 #843

## Relevant for self-hosters

- Option for limiting login retries (#830)
- Option for suspending inactive users (#831)
- Add json logging (#828) (#836)
- Feature Flags in galley options. (#825)

## Relevant for client developers

- Specialize the error cases on conversation lookup. (#841)

## Bug fixes

- Fix is-team-owner logic (don't require email in all cases) (#833)
- Typos in swagger (#826)

## Internal changes

- Fix flaky integration test. (#834)
- Remove `exposed-modules` sections from all package.yaml files. (#832)
- Remove Debug.Trace from Imports. (#838)
- Cleanup integration tests (#839)


# 2019-08-08 #822

## Features

- legalhold (#802), but block feature activation (#823)
- a few shell scripts for self-hosters (#805, #801)
- Release nginz_disco (#759)

## Public API changes

- SSO is disabled by default now; but enabled for all teams that already have an IdP.
- feature flags (starting with legalhold, sso) (#813, #818)
  - new public end-points (#813, #818):
    - get "/teams/:tid/features/legalhold"
    - get "/teams/:tid/features/sso"
  - new internal end-points:
    - get "/i/teams/:tid/features/legalhold"
    - get "/i/teams/:tid/features/sso"
    - put "/i/teams/:tid/features/legalhold"
    - put "/i/teams/:tid/features/sso"
  - new backoffice end-points:
    - get "/teams/:tid/features/legalhold"
    - get "/teams/:tid/features/sso"
    - put "/teams/:tid/features/legalhold"
    - put "/teams/:tid/features/sso"
- Always throw json errors, never plaintext (#722, #814)
- Register IdP: allow json bodies with xml strings (#722)

## Backend-internal changes

- [stern aka backoffice] allow galeb returning a 404 (#820)
- Cleanup logging (#816, #819)
- Canonicalize http request path capture names (#808, #809)
- Galley depends on libsodium too now (#807)
- Add generics instances to common, brig, galley types. (#804)
- Upgrade CQL protocol version to V4 (#763)
- Log last prekey used only at debug level (#785)
- Cleanup (#799)


# 2019-07-08 #798

## Internal Changes

* restund: add EXTRA_CFLAGS  to work on ubuntu 16 (#788)
* Fix flaky unit test. (#770)
* Add upstream references in stack.yaml deps (wai-middleware-prometheus). (#760)
* Cannon analytics (2) (#750)
* fix this file.

# 2019-05-13 #756

## Documentation changes

* Group provisioning (#748)
* Instructions for running load tests (#738)
* Twilio configuration (#733)

## Bug fixes

Cannon no longer reports 500s in the prometheus metrics when establishing websocket connections. (#751, #754)

## Features

Per-installation flag: Allow displaying emails of users in a team (code from #724, see description in #719)

## Internal Changes

Docker image building improvements (#755)

## Changes (potentially) requiring action for self-hosters

Config value `setEmailVisibility` must be set in brig's config file (if you're not sure, `visible_to_self` is the preferred default)

# 2019-05-02 #746

## Documentation changes

* Improved Cassandra documentation in `docs/README.md`
* Improved documentation on SCIM storage in `docs/README.md`
* Improved documentation on SCIM Tokens in `docs/reference/provisioning/scim-token.md`

## Bug fixes

* Sanitize metric names to be valid prometheus names in metrics-core
* Add missing a `.git` suffix on gitlab dependencies in stack.yaml
* Time bounds checks now allow 60s of tolerance; this is helpful in cases of drifting clocks (#730)

## Features

* Services now provide Prometheus metrics on `/i/metrics`
* Garbage Collection and memory statistics are available alongside other prometheus metrics

## Internal Changes

* Alpine Builder is no longer built with `--profile`
* SCIM users now have an additional wire-specific schema attached.

## Changes (potentially) requiring action
* `/i/monitoring` is *DEPRECATED*. Please use prometheus metrics provided by `/i/metrics` instead.
* On password reset the new password must be different than the old one
* Stern is now available as a new tool for performing adminstrative tasks via API (#720)
* SCIM handler errors are now reported according to SCIM error schema (#575)

# 2019-04-09 #710

## API changes

- Do not allow provisioning saml users if SCIM is configured (#706)

## Documentation changes

- Docs for user deletion via SCIM. (#691)
- Docs for jump-to-definition with Emacs (#693)
- Add missing config options in demo (#694)
- Move the connections doc, add haddocks (#695)

## Bug fixes

- Fix templating in outgoing SMSs. (#696)
- Saml implicit user creation no longer chokes on odd but legal names. (#702)
- Fix: user deletion via scim (#698)

## Internal changes

- Remove redundant cassandra write in renewCookie (#676)
- Add Prometheus middleware for wire-services (#672)
- Improve logging of spar errors (#654)
- Upgrade cql-io-1.1.0 (#697)
- Switch metrics-core to be backed by Prometheus (#704)
- Refactorings:
    - #665, #687, #685, #686

## Changes (potentially) requiring action for self-hosters

- Switch proxy to use YAML-only config (#684)

# 2019-03-25 #674

## API changes

  * SCIM delete user endpoint (#660)
  * Require reauthentication when creating a SCIM token (#639)
  * Disallow duplicate external ids via SCIM update user (#657)

## Documentation changes

  * Make an index for the docs/ (#662)
  * Docs: using scim with curl. (#659)
  * Add spar to the arch diagram. (#650)

## Bug fixes

  * ADFS-workaround for SAML2 authn response signature validation. (#670)
  * Fix: empty objects `{}` are valid TeamMemberDeleteData. (#652)
  * Better logo rendering in emails (#649)

## Internal changes

  * Remove some unused instances (#671)
  * Reusable wai middleware for prometheus (for Galley only for now) (#669)
  * Bump cql-io dep from merge request to latest release. (#661)
  * docker image building for all of the docker images our integration tests require. (#622, #668)
  * Checking for 404 is flaky; depends on deletion succeeding (#667)
  * Refactor Galley Tests to use Reader Pattern (#666)
  * Switch Cargohold to YAML-only config (#653)
  * Filter newlines in log output.  (#642)


# 2019-02-28 #648

## API changes

  * Support for SCIM based rich profiles (#645)
    * `PUT /scim/v2/Users/:id` supports rich profile
    * `GET /users/:id/rich-info` to get the rich profile id

## Internal changes

  * Gundeck now uses YAML based config
  * Brig templates can now be easily customized and have been updated too
  * Misc improvements to our docs and build processes


# 2019-02-18 #646

## API changes

  * n/a

## Bug fixes

  * SAML input sanitization (#636)

## Internal changes

  * helper script for starting services only without integration tests (#641)
  * Scim error handling (#640)
  * Gundeck: cleanup, improve logging (#628)


# 2019-02-18 #634

## API changes

  * Support for SCIM (#559, #608, #602, #613, #617, #614, #620, #621, #627)
    - several new end-points under `/scim` (see hscim package or the standards for the details; no swagger docs).
    - new end-point `put "/i/users/:uid/managed-by"` for marking scim-managed users (no swagger docs)
  * Add support for excluding certain phone number prefixes (#593)
    - several new end-points under `/i/users/phone-prefixes/` (no swagger docs)
  * Fix SAML2.0 compatibility issues in Spar (#607, #623)

## Bug fixes

  * Update swagger docs (#598)

## Internal changes

  * Architecture independence, better use of make features, more docs. (#594)
  * Fix nginz docker image building (#605)
  * Enable journaling locally and fix integration tests (#606)
  * Use network-2.7 for more informative "connection failed" errors (#586)
  * Use custom snapshots (#597)
  * Add module documentation for all Spar modules (#611)
  * Change the bot port in integration tests to something less common (#618)
  * Spar metrics (#604, #633)
  * Extend the list of default language extensions (#619)
  * Fix: do not have newlines in log messages. (#625)


# 2019-01-27 #596

## API changes

  * Track inviters of team members (#566)
  * New partner role. (#569, #572, #573, #576, #579, #584, #577, #592)
  * App-level websocket pongs. (#561)

## Bug fixes

  * Spar re-login deleted sso users; fix handling of brig errors. (#588)
  * Gundeck: lost push notifications with push-all enabled.  (#554)
  * Gundeck: do not push natively to devices if they are not on the whitelist.  (#554)
  * Gundeck: link gundeck unit tests with -threaded.  (#554)

## Internal changes

  * Get rid of async-pool (unliftio now provides the same functionality) (#568)
  * Fix: log multi-line error messages on one line. (#595)
  * Whitelist all wire.com email addresses (#578)
  * SCIM -> Scim (#581)
  * Changes to make the demo runnable from Docker (#571)
  * Feature/docker image consistency (#570)
  * add a readme, for how to build libzauth. (#591)
  * better support debian style machines of different architecturs (#582, #587, #583, #585, #590, #580)


# 2019-01-10 #567

## API changes

  * `sigkeys` attribute on POST|PUT to `/clients` is now deprecated and ignored (clients can stop sending it)
  * `cancel_callback` parameter on GET `/notifications` is now deprecated and ignored (clients can stop sending it)
  * The deprecated `POST /push/fallback/<notif>/cancel` is now removed.
  * The deprecated `tokenFallback` field returned on `GET /push/tokens` is now removed.

## Bug fixes

  * Size-restrict SSO subject identities (#557)
  * Propagate team deletions to spar (#519)
  * Allow using `$arg_name` in nginz (#538)

## Internal changes

  * Version upgrades to GHC 8.4 (LTS-12), nginx 14.2, alpine 3.8 (#527, #540)
  * Code refactoring, consitency with Imports.hs (#543, #553, #552)
  * Improved test coverage on spar (#539)
  * Use yaml configuration in cannon (#555)

## Others

  * Docs and local dev/demo improvements


# 2018-12-07 #542

## API changes

  * New API endpoint (`/properties-values`) to get all properties keys and values

## Bug fixes

  * Proper JSON object encapsulation for `conversation.receipt-mode-update` events (#535)
  * Misc Makefile related changes to improve dev workflow

## Internal changes

  * Gundeck now pushes events asynchronously after writing to Cassandra (#530)

# Others

  * Improved docs (yes!) with (#528)

# 2018-11-28 #527

## Bug fixes

  * Spar now handles base64 input more leniently (#526)

  * More lenient IdP metadata parsing (#522)

## Internal changes

  * Refactor Haskell module imports (#524, #521, #520)

  * Switch Galley, Brig to YAML-only config (#517, #510)

  * Better SAML error types (#522)

  * Fix: gundeck bulkpush option. (#511)


# 2018-11-16 #515

## Bug Fixes

  * Fix: spar session cookie (#512)

  * SSO: fix cookie handling around binding users (#505)

## Internal Changes

  * partial implementation of SCIM (without exposure to the spar routing table)

  * Always build benchmarks (#486)

  * Fix: gundeck compilation (#506)

  * Fix: use available env var for docker tag in dev make rule.  (#509)

  * Use Imports.hs in Brig, Spar, Galley (#507)

  * update dependencies docs (#514)


# 2018-10-25 #500

## New Features

  * SSO: team member deletion, team deletion do not require
    the user to have chosen a password.  (Needed for
    SAML-authenticated team co-admins.)  #497

  * SSO: `sso-initiate-bind` end-point for inviting ("binding")
    existing users to SAML auth.  #496

  * SSO: shell script for registering IdPs in wire-teams.
    (`/deploy/services-demo/register_idp.sh`)  #489

  * Allow setting a different endpoint for generating download links.
    #480

  * Allow setting specific ports for SMTP and use different image for
    SMTP.  #481

  * Route calls/config in the demo to brig.  #487

## Internal Changes

  * Metrics for spar (service for SSO).  #498

  * Upgrade to stackage lts-11.  #478

  * Upgrade cql-io library.  #495

  * Allow easily running tests against AWS.  #482


# 2018-10-04 #477

## Highlights

  * We now store the `otr_muted_status` field per conversation,
    suitable for supporting more notifications options than just "muted/not
    muted". The exact meaning of this field is client-dependent.  #469

  * Our schema migration tools (which you are probably using if
    you're doing self-hosting) are more resilient now. They have longer
    timeouts and they wait for schema consistency across peers before
    reporting success.  #467

## Other changes

  * Building from scratch on macOS is now a tiny bit easier.  #474

  * Various Spar fixes, breaking changes, refactorings, and what-not. Please
    refer to the commit log, in particular commits c173f42b and
    80d06c9a.

  * Spar now only accepts a [subset][TLS ciphersuite] of available TLS
    ciphers. See af8299d4.

[TLS ciphersuite]: https://hackage.haskell.org/package/tls-1.4.1/docs/src/Network-TLS-Extra-Cipher.html#ciphersuite_default<|MERGE_RESOLUTION|>--- conflicted
+++ resolved
@@ -16,15 +16,11 @@
 
 # Unreleased
 
-<<<<<<< HEAD
 ## Features
 
 * [Federation] RPC to propagate messages to other backends (#1596).
 
 ## Internal changes
-=======
-# Internal changes
->>>>>>> 69932bdb
 
 * schema-profunctor: add `optField` combinator and corresponding documentation (#1621, #1624).
 * [Federation] Let a receiving backend decide conversation attribute specifics of its users

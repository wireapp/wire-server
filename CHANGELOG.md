<!--

# [2021-xx-xx]

[please put all changes that only affect federation into this section to unclutter the rest of the release notes.]
[if something is both an API change and a feature, please mention it twice (you can abbreviate the second mention and add "see above").]

## Release Notes

## API Changes

## Features

## Bug fixes and other updates

## Documentation

## Internal changes

-->


# [unreleased]

[please put all changes that only affect federation into the "Federation changes" section to unclutter the rest of the release notes.]
[if something is both an API change and a feature, please mention it twice (you can abbreviate the second mention and add "see above").]

## Release Notes

## API Changes

## Features

## Bug fixes and other updates

## Documentation

## Internal changes

* Integration test script now displays output interactively (#1700)

## Federation changes

* Added client certificate support for server to server authentication (#1682)

# [2021-08-16]

## Release Notes

This is a routine release requiring only the routine upgrade steps.

## API Changes

* Add `POST /conversations/list-ids` (#1686)
* Deprecate `GET /converstations/ids` (#1686)
* Deprecate `DELETE /conversations/:cnv/members/:usr` (#1697)
* Add `DELETE /conversations/:cnv/members/:domain/:usr` (#1697)

## Features

* Client functions for the hscim library (#1694, #1699, #1702, https://hackage.haskell.org/package/hscim)

## Bug fixes and other updates

* Change http response code for `missing-legalhold-consent`. (#1688)
* Remove old end-point for changing email

## Federation changes (alpha feature, do not use yet)

* Add new API to list paginated qualified conversation ids (#1686)
* Add an endpoint for removing a qualified user from a local conversation (#1697)

## Documentation

<<<<<<< HEAD
* fix swagger: mark name in UserUpdate as optional (#1691)
* Improve Swagger for `DELETE /conversations/:cnv/members/:usr` (#1697)
* Fixed a few issues with error response documentation in Swagger (#1707)
=======
* Fix swagger: mark name in UserUpdate as optional (#1691, #1692)
>>>>>>> 7cf79c13

## Internal changes

* Replaced uses of `UVerb` and `EmptyResult` with `MultiVerb` (#1693)
* Added a mechanism to derive `AsUnion` instances automatically (#1693)
<<<<<<< HEAD
* The `DELETE /conversations/:cnv/members/:usr` endpoint rewritten to Servant (#1697)
* Integration test coverage (#1704)
=======
* Integration test coverage (#1696, #1704)
>>>>>>> 7cf79c13

# [2021-08-02]

## Release Notes

If you want to set the default for file sharing in all teams to `disabled`, search for "File Sharing" in https://github.com/wireapp/wire-server/tree/develop/docs/reference/config-options.md.

## Release Notes for Wire.com Cloud operators

Upgrade nginz (#1658)

## API Changes

## Features

* A new team feature for classified domains is available (#1626):
  - a public endpoint is at `GET /teams/:tid/features/classifiedDomains`
  - an internal endpoint is at `GET /i/teams/:tid/features/classifiedDomains`
* Extend feature config API (#1658)
* `fileSharing` feature config (#1652, #1654, #1655)
* `conferenceCalling` feature flag (#1683)
* Add user_id to csv export (#1663)

## Bug fixes and other updates

* New, hardened end-point for changing email (68b4db08)
* Fix: CSV export is missing SCIM external id when SAML is also used (#1608)
* Fix: sso_id field in user record (brig) was not always filled correctly in cassandra (#1334)
* Change http response code for `missing-legalhold-consent` from 412 to 403 (#1688)

## Documentation

* Improved Swagger documentation for endpoints with multiple responses (#1649, #1645)

## Internal changes

* Improvements to local integration test setup when using buildah and kind (#1667)
* The servant-swagger dependency now points to the current upstream master (#1656)
* Improved error handling middleware (#1671)
* Refactor function createUser for readability (#1670)
* Removed explicit implementation for user HEAD endpoints (#1679)
* Improved test coverage for error responses (#1680)
* Introduced `MultiVerb` endpoints in Servant API (#1649).

## Federation changes (alpha feature, do not use yet)

* Validate server TLS certificate between federators (#1662)
* A clarification is added about listing your own domain as a classified domain (#1678)
* Added a `QualifiedCapture` type to Servant for qualified paths (#1669)
* Renamed `DomainHeader` type to `OriginDomainHeader` (#1689)
* Added golden tests for protobuf serialisation / deserialisation (#1644).

# [2021-07-09]

## Release Notes

This release requires a manual change in your galley configuration: `settings.conversationCodeURI` in `galley.yaml` was had to be set to `${WEBAPP}/join` before this release, and must be set to `${ACCOUNTS}/conversation-join` from now on, where `${WEBAPP}` is the url to the webapp and `${ACCOUNTS}` is the url to the account pages.

## API Changes

* Several public team feature endpoints are removed (their internal and
  Stern-based counterparts remain available):
  - `PUT /teams/:tid/features/sso`
  - `PUT /teams/:tid/features/validateSAMLemails`
  - `PUT /teams/:tid/features/digitalSignatures`
* All endpoints that fetch conversation details now also include a new key
  `qualified_id` for a qualified conversation ID (#1640)
* New endpoint `POST /list-conversations` similar to `GET /conversations`, but which will also return your own remote conversations (if federation is enabled). (#1591)

## Features

* Change `settings.conversationCodeURI` in galley.yaml (#1643).
* [Federation] RPC to propagate messages to other backends (#1596).
* [Federation] Fetch remote user's clients when sending messages (#1635).
* [Federation] Actually propagate messages to other backends (#1638).
* [Federation] Support sending messages to remote conversations (#1609).
* [Federation] Guard against path traversal attacks (#1646).

## Internal changes

* Feature endpoints are rewritten in Servant (#1642).
* Internal federation endpoints using the publicly-facing conversation data type
  now also include a qualified conversation ID under the `qualified_id` key
  (#1640)
* schema-profunctor: add `optField` combinator and corresponding documentation (#1621, #1624).
* [Federation] Let a receiving backend decide conversation attribute specifics of its users
  added to a new conversation via `POST /federation/register-conversation` (#1622).
* [Federation] Adjust scripts under ./hack/federation to work with recent changes to the federation API (#1632).
* Refactored Proteus endpoint to work with qualified users (#1634).
* Refactored Federator InternalServer (#1637)

### Internal Federation API changes

* Breaking change on InwardResponse and OutwardResponse in router.proto for improved error handling (#1637)
  * Note: federation should not be in use anywhere yet, so this should not have any impact

## Documentation

* Fix validation errors in Swagger documentation (#1625).

## Bug fixes and other updates

* Restore old behaviour for parse errors in request bodies (#1628, #1629).
* Allow to change IdP Issuer name to previous name (#1615).


# [2021-06-23]

## API Changes

* [Federation] Add qualified endpoint for sending messages at `POST /conversations/:domain/:cnv/proteus/messages` (#1593, #1614, #1616, #1620).
* Replace 'otr' with 'proteus' in new message sending API (#1616)

## Features

## Bug fixes and other updates

* [helm] Allow sending messages upto 40 MB by default (#1614)
* Fix for https://github.com/wireapp/wire-webapp/security/advisories/GHSA-382j-mmc8-m5rw  (#1613)
* Update wire-webapp version (#1613)
* Update team-settings version (#1598)
* Allow optional password field in RmClient (#1604, #1607)
* Add endpoint: Get name, id with for CodeAccess conversations (#1592)
* demote logging failed invitations to a warning, rather than an error. Server operators can't act on these errors in any way (#1586)

## Documentation

* Add descriptive comments to `ConversationMemberUpdate` (#1578)
* initial few anti-patterns and links about cassandra (#1599)

## Internal changes

* Rename a local members field in the Conversation data type (#1580)
* Servantify Protobuf endpoint to send messages (#1583)
* Servantify own client API (#1584, #1603)
* Remove resource requests (#1581)
* Import http2 fix (#1582)
* Remove stale FUTUREWORK comment (#1587)
* Reorganise helper functions for conversation notifications (#1588)
* Extract origin domain header name for use in API (#1597)
* Merge Empty200, Empty404 and EmptyResult (#1589)
* Set content-type header for JSON errors in Servant (#1600)
* Add golden tests for ClientCapability(List) (#1590)
* Add checklist for PRs (#1601, #1610)
* Remove outdated TODO (#1606)
* submodules (#1612)

## More federation changes (inactive code)

* Add getUserClients RPC (and thereby allow remote clients lookup) (#1500)
* minor refactor: runFederated (#1575)
* Notify remote backends when users join (#1556)
* end2end test getting remote conversation and complete its implementation (#1585)
* Federation: Notify Remote Users of Being Added to a New Conversation (#1594)
* Add qualified endpoint for sending messages (#1593, #1614)
* Galley/int: Expect remote call when creating conv with remotes (#1611)


# [2021-06-08]

## Release Notes

This release doesn't require any extra considerations to deploy.

## Release Notes for Wire.com Cloud operators

Deploy brig before galley (#1526, #1549)

## Features
* Update versions of webapp, team-settings, account-pages (#1559)
* Add missing /list-users route (#1572)
* [Legalhold] Block device handshake in case of LH policy conflict (#1526)
* [Legalhold] Fix: Connection type when unblocking after LH (#1549)
* [Legalhold] Allow Legalhold for large teams (>2000) if enabled via whitelist (#1546)
* [Legalhold] Add ClientCapabilities to NewClient. (#1552)
* [Legalhold] Dynamic whitelisted teams & whitelist-teams-and-implicit-consent feature in tests (#1557, #1574)
* [Federation] Add remote members to conversations (#1529)
* [Federation] Federation: new endpoint: GET /conversations/{domain}/{cnv} (#1566)
* [Federation] Parametric mock federator (#1558)
* [Federation] Add more information to federation errors (#1560)
* [Federation] Add remote users when creating a conversation (#1569)
* [Federation] Update conversation membership in a remote backend (#1540)
* [Federation] expose /conversations/{cnv}/members/v2 for federation backends (#1543)

## Bug fixes and other updates
* Fix MIME-type of asset artifacts
* Add some missing charts (#1533)

# Internal changes
* Qualify users and conversations in Event (#1547)
* Make botsAndUsers pure (#1562)
* Set swagger type of text schema (#1561)
* More examples in schema-profunctor documentation (#1539)
* Refactoring-friendly FutureWork data type (#1550)
* nginz/Dockerfile: Run 'apk add' verbosely for debugging (#1565)
* Introduce a generalized version of wai-extra Session type constructor (#1563)
* Avoid wrapping error in rethrow middleware (#1567)
* wire-api: Introduce ErrorDescription (#1573)
* [Federation] Use Servant.respond instead of explicit SOP (#1535)
* [Federation] Add end2end test for adding remote users to a conversation (#1538)
* [Federation] Add required fields to Swagger for SchemaP (#1536)
* [Federation] Add Galley component to federator API (#1555)
* [Federation] Generalises the mock federator to work with any MonadIO m monad (#1564)
* [Federation] Introduces the HasGalley class (#1568)
* [Federation] Servantify JSON endpoint to send messages (#1532)
* [Federation] federator: rename Brig -> Service and add galley (#1570)

## Documentation
* Update Rich Info docs (#1544)


# [2021-05-26]

## Release Notes

**Legalhold:** This release introduces a notion of "consent" to
legalhold (LH).  If you are using LH on your site, follow the
instructions in
https://github.com/wireapp/wire-server/blob/814f3ebc251965ab4492f5df4d9195f3b2e0256f/docs/reference/team/legalhold.md#whitelisting-and-implicit-consent
after the upgrade.  **Legalhold will not work as expected until you
change `galley.conf` as described!**

**SAML/SCIM:** This release introduces changes to the way `NameID` is
processed: all identifiers are stored in lower-case and qualifiers are
ignored.  No manual upgrade steps are necessary, but consult
https://docs.wire.com/how-to/single-sign-on/trouble-shooting.html#theoretical-name-clashes-in-saml-nameids
on whether you need to re-calibrate your SAML IdP / SCIM setup.
(Reason / technical details: this change is motivated by two facts:
(1) email casing is complicated, and industry best practice appears to
be to ignore case information even though that is in conflict with the
official standard documents; and (2) SCIM user provisioning does not
allow to provide SAML NameID qualifiers, and guessing them has proven
to be infeasible.  See
https://github.com/wireapp/wire-server/pull/1495 for the code
changes.)

## Features
 - [SAML/SCIM] More lenient matching of user ids (#1495)
 - [Legalhold] Block and kick users in case of LH no_consent conflict (1:1 convs). (#1507, #1530)
 - [Legalhold] Add legalhold status to user profile (#1522)
 - [Legalhold] Client-supported capabilities end-point (#1503)
 - [Legalhold] Whitelisting Teams for LH with implicit consent (#1502)
 - [Federation] Remove OptionallyQualified data type from types-common (#1517)
 - [Federation] Add RPC getConversations (#1493)
 - [Federation] Prepare remote conversations: Remove Opaque/Mapped Ids, delete remote identifiers from member/user tables. (#1478)
 - [Federation] Add schema migration for new tables (#1485)
 - [SAML/SCIM] Normalize SAML identifiers and fix issues with duplicate account creation (#1495)
 - Internal end-point for ejpd request processing. (#1484)

## Bug fixes and other updates
 - Fix: NewTeamMember vs. UserLegalHoldStatus (increase robustness against rogue clients) (#1496)

## Documentation
 - Fixes a typo in the wire-api documentation (#1513)
 - Unify Swagger 2.0 docs for brig, galley and spar (#1508)

## Internal changes
 - Cleanup (no change in behavior) (#1494, #1501)
 - wire-api: Add golden test for FromJSON instance of NewOtrMessage (#1531)
 - Swagger/JSON cleanup (#1521, #1525)
 - Work around a locale issue in Ormolu (#1520)
 - Expose mock federator in wire-api-federation (#1524)
 - Prettier looking golden tests (#1527)
 - Refactorings, bug fixes (in tests only) (#1523)
 - Use sed instead of yq to read yaml files (#1518)
 - Remove zauth dependency from wire-api (#1516)
 - Improve naming conventions federation RPC calls (#1511)
 - Event refactoring and schema instances (#1506)
 - Fix: regenerate cabal files. (#1510)
 - Make DerivingVia a package default. (#1505)
 - Port instances to schemas library (#1482)
 - wire-api-federator: Make client tests more reliable (#1491)
 - Remove duplicated roundtrip test (#1498)
 - schema-profunctor: Add combinator for nonEmptyArray (#1497)
 - Golden tests for JSON instances (#1486)
 - galley: Convert conversation endpoints to servant (#1444, #1499)
 - Fix Arbitrary instances and enable corresponding roundtrip tests (#1492)
 - wire-api-fed: Mark flaky tests as pending
 - RFC: Schemas for documented bidirectional JSON encoding (#1474)


# [2021-05-04]

## Features
 - [brig] New option to use a random prekey selection strategy to remove DynamoDB dependency (#1416, #1476)
 - [brig] Ensure servant APIs are recorded by the metrics middleware (#1441)
 - [brig] Add exact handle matches from all teams in /search/contacts (#1431, #1455)
 - [brig] CSV endpoint: Add columns to output (#1452)
 - [galley] Make pagination more idiomatic (#1460)
 - [federation] Testing improvements (#1411, #1429)
 - [federation] error reporting, DNS error logging (#1433, #1463)
 - [federation] endpoint refactoring, new brig endpoints, servant client for federated calls, originDomain metadata (#1389, #1446, #1445, #1468, #1447)
 - [federation] Add federator to galley (#1465)
 - [move-team] Update move-team with upstream schema changes #1423

## Bug fixes and other updates
 - [security] Update webapp container image tag to address CVE-2021-21400 (#1473)
 - [brig] Return correct status phrase and body on error (#1414) …
 - [brig] Fix FromJSON instance of ListUsersQuery (#1456)
 - [galley] Lower the limit for URL lengths for galley -> brig RPC calls (#1469)
 - [chores] Remove unused dependencies (#1424) …
 - [compilation] Stop re-compiling nginz when running integration test for unrelated changes
 - [tooling] Use jq magic instead of bash (#1432), Add wget (#1443)
 - [chores] Refactor Dockerfile apk installation tasks (#1448)
 - [tooling] Script to generate token for SCIM endpoints (#1457)
 - [tooling] Ormolu script improvements (#1458)
 - [tooling] Add script to colourise test failure output (#1459)
 - [tooling] Setup for running tests in kind (#1451, #1462)
 - [tooling] HLS workaround for optimisation flags (#1449)

## Documentation
 - [docs] Document how to run multi-backend tests for federation (#1436)
 - [docs] Fix CHANGELOG: incorrect release dates (#1435)
 - [docs] Update release notes with data migration for SCIM (#1442)
 - [docs] Fixes a k8s typo in the README (#1475)
 - [docs] Document testing strategy and patterns (#1472)


# [2021-03-23]

## Features

* [federation] Handle errors which could happen while talking to remote federator (#1408)
* [federation] Forward grpc traffic to federator via ingress (or nginz for local integration tests) (#1386)
* [federation] Return UserProfile when getting user by qualified handle (#1397)

## Bug fixes and other updates

* [SCIM] Fix: Invalid requests raise 5xxs (#1392)
* [SAML] Fix: permissions for IdP CRUD operations. (#1405)

## Documentation

*  Tweak docs about team search visibility configuration. (#1407)
*  Move docs around. (#1399)
*  Describe how to look at swagger locally (#1388)

## Internal changes

* Optimize /users/list-clients to only fetch required things from DB (#1398)
* [SCIM] Remove usage of spar.scim_external_ids table (#1418)
* Add-license. (#1394)
* Bump nixpkgs for hls-1.0 (#1412)
* stack-deps.nix: Use nixpkgs from niv (#1406)


# [2021-03-21]

## Release Notes

If you are using Wire's SCIM functionality you shouldn't skip this release. If you skip it then there's a chance of requests from SCIM clients being missed during the time window of Wire being upgraded.
This might cause sync issues between your SCIM peer and Wire's user DB.
This is due to an internal data migration job (`spar-migrate-data`) that needs to run once. If it hasn't run yet then any upgrade to this and any later release will automatically run it. After it has completed once it is safe again to upgrade Wire while receiving requests from SCIM clients.

## Internal changes

* Migrate spar external id table (#1400, #1413, #1415, #1417)

# [2021-03-02]

## Bug fixes and other updates

* Return PubClient instead of Client from /users/list-clients (#1391)

## Internal changes

* Federation: Add qualified endpoints for prekey management (#1372)


# [2021-02-25]

## Bug fixes and other updates

* Pin kubectl image in sftd chart (#1383)
* Remove imagePullPolicy: Always for reaper chart (#1387)


## Internal changes

* Use mu-haskell to implement one initial federation request across backends (#1319)
* Add migrate-external-ids tool (#1384)


# [2021-02-16]

## Release Notes

This release might require manual migration steps, see [ElasticSearch migration instructions for release 2021-02-16 ](https://github.com/wireapp/wire-server/blob/c81a189d0dc8916b72ef20d9607888618cb22598/docs/reference/elasticsearch-migration-2021-02-16.md).

## Features

* Team search: Add search by email (#1344) (#1286)
* Add endpoint to get client metadata for many users (#1345)
* Public end-point for getting the team size. (#1295)
* sftd: add support for multiple SFT servers (#1325) (#1377)
* SAML allow enveloped signatures (#1375)

## Bug fixes and other updates

* Wire.API.UserMap & Brig.API.Public: Fix Swagger docs (#1350)
* Fix nix build on OSX (#1340)

## Internal changes

* [federation] Federation end2end test scripts and Makefile targets (#1341)
* [federation] Brig integration tests (#1342)
* Add stack 2.3.1 to shell.nix (#1347)
* buildah: Use correct dist directory while building docker-images (#1352)
* Add spar.scim_external table and follow changes (#1359)
* buildah: Allow building only a given exec and fix brig templates (#1353)
* Galley: Add /teams/:tid/members csv download (#1351) (#1351)
* Faster local docker image building using buildah (#1349)
* Replace federation guard with env var (#1346)
* Update cassandra schema after latest changes (#1337)
* Add fast-intermediate Dockerfile for faster PR CI (#1328)
* dns-util: Allow running lookup with a given resolver (#1338)
* Add missing internal qa routes (#1336)
* Extract and rename PolyLog to a library for reusability (#1329)
* Fix: Spar integration tests misconfigured on CI (#1343)
* Bump ormolu version (#1366, #1368)
* Update ES upgrade path (#1339) (#1376)
* Bump saml2-web-sso version to latest upstream (#1369)
* Add docs for deriving-swagger2 (#1373)


# [2021-01-15]

## Release Notes

This release contains bugfixes and internal changes.

## Features

* [federation] Add helm chart for the federator (#1317)

## Bug fixes and other updates

* [SCIM] Accept any query string for externalId (#1330)
* [SCIM] Allow at most one identity provider (#1332)

## Internal changes

* [SCIM] Change log level to Warning & format filter logs (#1331)
* Improve flaky integration tests (#1333)
* Upgrade nixpkgs and niv (#1326)


# [2021-01-12]

## Release Notes

This release contains bugfixes and internal changes.

## Bug fixes and other updates

* [SCIM] Fix bug: Deleting a user retains their externalId (#1323)
* [SCIM] Fix bug: Provisioned users can update update to email, handle, name (#1320)

## Internal changes

* [SCIM] Add logging to SCIM ops, invitation ops, createUser (#1322) (#1318)
* Upgrade nixpkgs and add HLS to shell.nix (#1314)
* create_test_team_scim.sh script: fix arg parsing and invite (#1321)


# [2021-01-06]

## Release Notes

This release contains bugfixes and internal changes.

## Bug fixes and other updates

* [SCIM] Bug fix: handle is lost after registration (#1303)
* [SCIM] Better error message (#1306)

## Documentation

* [SCIM] Document `validateSAMLemails` feature in docs/reference/spar-braindump.md (#1299)

## Internal changes

* [federation] Servantify get users by unqualified ids or handles (#1291)
* [federation] Add endpoint to get users by qualified ids or handles (#1291)
* Allow overriding NAMESPACE for kube-integration target (#1305)
* Add script create_test_team_scim.sh for development (#1302)
* Update brig helm chart: Add `setExpiredUserCleanupTimeout` (#1304)
* Nit-picks (#1300)
* nginz_disco: docker building consistency (#1311)
* Add tools/db/repair-handles (#1310)
* small speedup for 'make upload-charts' by inlining loop (#1308)
* Cleanup stack.yaml. (#1312) (#1316)


# [2020-12-21]

## Release Notes

* upgrade spar before brig
* upgrade nginz

## Features

* Increase the max allowed search results from 100 to 500. (#1282)

## Bug fixes and other updates

* SCIM: Allow strings for boolean values (#1296)
* Extend SAML IdP/SCIM permissions to admins (not just owners) (#1274, #1280)
* Clean up SCIM-invited users with expired invitation (#1264)
* move-team: CLI to export/import team data (proof of concept, needs testing) (#1288)
* Change some error labels for status 403 responses under `/identity-providers` (used by team-settings only) (#1274)
* [federation] Data.Qualified: Better field names (#1290)
* [federation] Add endpoint to get User Id by qualified handle (#1281, #1297)
* [federation] Remove DB tables for ID mapping (#1287)
* [federation] servantify /self endpoint, add `qualified_id` field (#1283)

## Documentation

* Integrate servant-swagger-ui to brig (#1270)

## Internal changes

* import all charts from wire-server-deploy/develop as of 2012-12-17 (#1293)
* Migrate code for easier CI (#1294)
* unit test and fix for null values in rendered JSON in UserProfile (#1292)
* hscim: Bump upper bound for servant packages (#1285)
* drive-by fix: allow federator to locally start up by specifying config (#1283)


# 2020-12-15

## Release Notes

As a preparation for federation, this release introduces a mandatory 'federationDomain' configuration setting for brig and galley (#1261)

## Features

* brig: Allow setting a static SFT Server (#1277)

## Bug fixes and other updates

## Documentation

## Internal changes

* Add federation aware endpoint for getting user (#1254)
* refactor brig Servant API for consistency (#1276)
* Feature flags cleanup (#1256)


# 2020-11-24

## Release Notes

* Allow an empty SAML contact list, which is configured at `saml.contacts` in spar's config.
  The contact list is exposed at the `/sso/metadata` endpoint.

## Features

* Make Content-MD5 header optional for asset upload (#1252)
* Add applock team feature (#1242, #1253)
* /teams/[tid]/features endpoint

## Bug fixes

* Fix content-type headers in saml responses (#1241)

## Internal changes

* parse exposed 'tracestate' header in nginz logs if present (#1244)
* Store SCIM tokens in hashed form (#1240)
* better error handling (#1251)


# 2020-10-28

## Features

* Onboard password-auth'ed users via SCIM, via existing invitation flow (#1213)

## Bug fixes and other updates

* cargohold: add compatibility mode for Scality RING S3 implementation (#1217, reverted in 4ce798e8d9db, then #1234)
* update email translations to latest (#1231)

## Documentation

* [brig:docs] Add a note on feature flag: setEmailVisibility (#1235)

## Internal changes

* Upgrade bonanza to geoip2 (#1236)
* Migrate rex to this repository (#1218)
* Fix stack warning about bloodhound. (#1237)
* Distinguish different places that throw the same error. (#1229)
* make fetch.py compatible with python 3 (#1230)
* add missing license headers (#1221)
* More debug logging for native push notifications. (#1220, #1226)
* add libtinfo/ncurses to docs and nix deps (#1215)
* Double memory available to cassandra in demo mode (#1216)


# 2020-10-05

## Release Notes

With this release, the `setCookieDomain` configuration (under `brig`/`config`.`optSettings`) no longer has any effect, and can be removed.

## Security improvements

* Authentication cookies are set to the specific DNS name of the backend server (like nginz-https.example.com), instead of a wildcard domain (like *.example.com). This is achieved by leaving the domain empty in the Set-Cookie header, but changing the code to allow clients with old cookies to continue using them until they get renewed. (#1102)

## Bug Fixes

* Match users on email in SCIM search: Manage invited user by SCIM when SSO is enabled (#1207)

## New Features

* Amount of SFT servers returned on /calls/config/v2 can be limited (default 5, configurable) (#1206)
* Allow SCIM without SAML (#1200)

## Internal changes

* Cargohold: Log more about AWS errors, ease compatibility testing (#1205, #1210)
* GHC upgrade to 8.8.4 (#1204)
* Preparation for APNS notification on iOS 13 devices: Use mutable content for non-voip notifications and update limits (#1212)
* Cleanup: remove unused scim_user table (#1211)


# 2020-09-04

## Release Notes

## Bug Fixes

* Fixed logic related to ephemeral users (#1197)

## New Features

* SFT servers now exposed over /calls/config/v2 (#1177)
* First federation endpoint (#1188)

## Internal changes

* ormolu upgrade to 0.1.2.0 and formatting (#1145, #1185, #1186)
* handy cqlsh make target to manually poke at the database (#1170)
* spar cleanup
* brig user name during scim user parsing (#1195)
* invitation refactor (#1196)
* SCIM users are never ephemeral (#1198)


# 2020-07-29

## Release Notes

* This release makes a couple of changes to the elasticsearch mapping and requires a data migration. The correct order of upgrade is:
  1. [Update mapping](./docs/reference/elastic-search.md#update-mapping)
  1. Upgrade brig as usual
  1. [Run data migration](./docs/reference/elastic-search.md#migrate-data)
  Search should continue to work normally during this upgrade.
* Now with cargohold using V4 signatures, the region is part of the Authorization header, so please make sure it is configured correctly. This can be provided the same way as the AWS credentials, e.g. using the AWS_REGION environment variable.

## Bug Fixes

* Fix member count of suspended teams in journal events (#1171)
* Disallow team creation when setRestrictUserCreation is true (#1174)

## New Features

* Pending invitations by email lookup (#1168)
* Support s3 v4 signatures (and use package amazonka instead of aws in cargohold) (#1157)
* Federation: Implement ID mapping (brig) (#1162)

## Internal changes

* SCIM cleanup; drop table `spar.scim_user` (#1169, #1172)
* ormolu script: use ++FAILURES as it will not evaluate to 0 (#1178)
* Refactor: Simplify SRV lookup logic in federation-util (#1175)
* handy cqlsh make target to manually poke at the database (#1170)
* hscim: add license headers (#1165)
* Upgrade stack to 2.3.1 (#1166)
* gundeck: drop deprecated tables (#1163)


# 2020-07-13

## Release Notes

* If you are self-hosting wire on the public internet, consider [changing your brig server config](https://github.com/wireapp/wire-server/blob/49f414add470f4c5e969814a37bc851e26f6d9a7/docs/reference/user/registration.md#blocking-creation-of-personal-users-new-teams-refrestrictregistration).
* Deploy all services except nginz.
* No migrations, no restrictions on deployment order.

## New Features

* Restrict user creation in on-prem installations (#1161)
* Implement active flag in SCIM for user suspension (#1158)

## Bug Fixes

* Fix setting team feature status in Stern/backoffice (#1146)
* Add missing Swagger models (#1153)
* docs/reference/elastic-search.md: fix typos (#1154)

## Internal changes

* Federation: Implement ID mapping (galley) (#1134)
* Tweak cassandra container settings to get it to work on nixos. (#1155)
* Merge wireapp/subtree-hscim repository under `/libs`, preserving history (#1152)
* Add link to twilio message ID format (#1150)
* Run backoffice locally (#1148)
* Fix services-demo (#1149, #1156)
* Add missing license headers (#1143)
* Test sign up with invalid email (#1141)
* Fix ormolu script (source code pretty-printing) (#1142)


# 2020-06-19

## Release Notes

- run galley schema migrations
- no need to upgrade nginz

## New Features

* Add team level flag for digital signtaures (#1132)

## Bug fixes

* Bump http-client (#1138)

## Internal changes

* Script for finding undead users in elasticsearch (#1137)
* DB changes for federation (#1070)
* Refactor team feature tests (#1136)


# 2020-06-10

## Release Notes

- schema migration for cassandra_galley
- promote stern *after* galley
- promote spar *after* brig
- no need to upgrade nginz

## New Features

* Validate saml emails (#1113, #1122, #1129)

## Documentation

* Add a note about unused registration flow in docs (#1119)
* Update cassandra-schema.cql (#1127)

## Internal changes

* Fix incomplete pattern in code checking email domain (custom extensions) (#1130)
* Enable additional GHC warnings (#1131)
* Cleanup export list; swagger names. (#1126)


# 2020-06-03

## Release Notes

* This release fixes a bug with searching. To get this fix, a new elasticsearch index must be used.
  The steps for doing this migration can be found in [./docs/reference/elastic-search.md](./docs/reference/elastic-search.md#migrate-to-a-new-index)
  Alternatively the same index can be recreated instead, this will cause downtime.
  The steps for the recreation can be found in [./docs/reference/elastic-search.md](./docs/reference/elastic-search.md#recreate-an-index-requires-downtime)

## New Features

* Customer Extensions (not documented, disabled by default, use at your own risk, [details](https://github.com/wireapp/wire-server/blob/3a21a82a1781f0d128f503df6a705b0b5f733d7b/services/brig/src/Brig/Options.hs#L465-L504)) (#1108)
* Upgrade emails to the latest version: small change in the footer (#1106)
* Add new "team event queue" and send MemberJoin events on it (#1097, #1115)
* Change maxTeamSize to Word32 to allow for larger teams (#1105)

## Bug fixes

* Implement better prefix search for name/handle (#1052, #1124)
* Base64 encode error details in HTML presented by Spar. (#1120)
* Bump schemaVersion for Brig and Galley (#1118)

## Internal Changes

* Copy swagger-ui bundle to nginz conf for integration tests (#1121)
* Use wire-api types in public endpoints (galley, brig, gundeck, cargohold) (#1114, #1116, #1117)
* wire-api: extend generic Arbitrary instances with implementation for 'shrink' (#1111)
* api-client: depend on wire-api only (#1110)
* Move and add wire-api JSON roundtrip tests (#1098)
* Spar tests cleanup (#1100)


# 2020-05-15

## New Features

* Add tool to migrate data for galley (#1096)
  This can be used in a more automated way than the backfill-billing-team-member.
  It should be done as a step after deployment.

## Internal Changes

* More tests for OTR messages using protobuf (#1095)
* Set brig's logLevel to Warn while running integration-tests (#1099)
* Refactor: Create wire-api package for types used in the public API (#1090)


# 2020-05-07

## Upgrade steps (IMPORTANT)

* Deploy new version of all services as usual, make sure `enableIndexedBillingTeamMember` setting in galley is `false`.
* Run backfill using
  ```bash
  CASSANDRA_HOST_GALLEY=<IP Address of one of the galley cassandra instaces>
  CASSANDRA_PORT_GALLEY=<port>
  CASSANDRA_KEYSPACE_GALLEY=<GALLEY_KEYSPACE>
  docker run quay.io/wire/backfill-billing-team-members:2.81.18 \
    --cassandra-host-galley="$CASSANDRA_HOST_GALLEY" \
    --cassandra-port-galley="$CASSANDRA_PORT_GALLEY" \
    --cassandra-keyspace-galley="$CASSANDRA_KEYSPACE_GALLEY"
  ```
  You can also run the above using [`kubectl run`](https://kubernetes.io/docs/reference/generated/kubectl/kubectl-commands#run).
* Set `enableIndexedBillingTeamMember` setting in galley to `true` and re-deploy the same version.

## New Features

* Custom search visibility - limit name search (#1086)
* Add tool to backfill billing_team_member (#1089)
* Index billing team members (#1081, #1091)
* Allow team deletion on stern (#1080)
* Do not fanout very large teams (#1060, #1075)

## Bug fixes

* Fix licenses of db tools (#1088)

## Internal Changes
* Add docs for updating ID Provider (#1074)
* Add comments/docs about hie.yaml (#1037)
* Don't poll from SQS as often (#1082)
* Refactor: Split API modules into public/internal (#1083)
* Manage license headers with headroom instead of licensure (#1084)
* Monitor access to DynamoDB (#1077)
* Make make docker-intermediate command work again (#1079)
* Upgrade Ormolu to 0.0.5.0 (#1078)
* Add (very few) unit tests to galley (#1071)
* Pull brig-index before running the docker ephemeral setup (#1066)


# 2020-04-21

## New Features

* Allow for `report_missing` in `NewOtrMessage`. (#1056, #1062)
* List team members by UserId (#1048)
* Support idp update.  (#1065 for issuer, #1026 for everything else)
* Support synchronous purge-deletion of idps (via query param).  (#1068)

## Bug fixes

* Test that custom backend domains are case-insensitive (#1051)
* Swagger improvements. (#1059, #1054)

## Internal Changes

* Count team members using es (#1046)
* Make delete or downgrade team owners scale (#1029)
* services-demo/demo.sh: mkdir zauth (if not exists) (#1055)
* Use fork of bloodhound to support ES 5.2 (#1050)


# 2020-04-15

## Upgrade steps (IMPORTANT)

1. Update mapping in ElasticSearch (see [./docs/reference/elastic-search.md](./docs/reference/elastic-search.md))
2. Upgrade brig and the other services as usual
3. Migrate data in ElasticSearch (see [./docs/reference/elastic-search.md](./docs/reference/elastic-search.md))

## New features

* Allow `brig-index create` to set ES index settings (#1023)
* Extended team invitations to have name and phone number (#1032)
* Allow team members to be searched by teammates. (#964)
* Better defaults for maxKeyLen and maxValueLen (#1034)

## Bug Fixes

* Fix swagger (#1012, #1031)
* Custom backend lookup by domain is now case-insensitive (#1013)

## Internal Changes

* Federation: resolve opaque IDs at the edges of galley (#1008)
* Qualify all API imports in Galley (#1006)
* types-common: write unit tests for Data.Qualified (#1011)
* Remove subv4 (#1003)
* Add federation feature flag to brig and galley (#1014)
* Add hie.yaml (#1024)
* Improve reproducibility of builds (#1027)
* Update types of some brig endpoints to be federation-aware (#1013)
* Bump to lts-14.27 (#1030)
* Add comments about which endpoints send which events to clients (#1025)
* Minimize dependencies of all brig binaries (#1035)
* Federation: Use status 403 for 'not implemented' (#1036)
* Add endpoint to count team members using ES (#1022)
* Rename brig's userName to userDisplayName to avoid confusion (#1039)
* Upgrade to restund 0.4.14 (#1043)
* Add license headers to all files (#980, #1045)
* Federation: Link related issue IDs (#1041)


# 2020-03-10

## New features

- Remove autoconnect functionality; deprecate end-point. (#1005)
- Email visible to all users in same team (#999)

## Bug fixes

- fix nginx permissions in docker image (#985)

## Significant internal changes

- Update nginx to latest stable (#725)

## Internal Changes

- ormolu.sh: make queries for options more robust (#1009)
- Run hscim azure tests (#941)
- move FUTUREWORK(federation) comment to right place
- stack snapshot 3.0. (#1004, works around 8697b57609b523905641f943d68bbbe18de110e8)
- Fix .gitignore shenanigans in Nix (#1002)
- Update types of some galley endpoints to be federation-aware (#1001)
- Cleanup (#1000)
- Compile nginx with libzauth using nix (#988)
- Move and create federation-related types (#997)
- Tweak ormolu script. (#998)
- Give handlers in gundeck, cannon stronger types (#990)
- Rename cassandra-schema.txt to cassandra-schema.cql (#992)
- Ignore dist-newstyle (#991)
- Refactor: separate HTTP handlers from app logic (galley) (#989)
- Mock federator (#986)
- Eliminate more CPP (#987)
- Cleanup compiler warnings (#984)
- Make ormolu available in builder (#983)


# 2020-02-27

## Hotfix

- Fix encoding bug in SAML SSO (#995)


# 2020-02-06

## New features

* Configure max nr of devices (#969)
* libs/federation-util: SRV resolution (#962)

## Significant internal changes

* Better docs on brig integration yaml (#973)

## Internal changes

- Remove unnecessary LANGUAGE CPP pragmas (#978)
- Introduce code formatting with ormolu (#974, #979)
- Soften a rarely occurring timing issue by slowing things down. (#975)
- debug spar prod (#977)
- Upgrade amazonka (abandon fork) (#976)
- remove unused imports
- Symlink local dist folders in tools to the global one (#971, similar to #904)
- Upgrade to GHC 8.6.5 (LTS 14.12) (#958)
- Refactor: separate http parsing / generation from app logic. (#967)
- spar/integration: no auth required for /sso/settings (#963)


# 2020-02-06

## New features

- SCIM top level extra attrs / rich info (#931)
  - Added to all endpoints under "/scim/v2"
- Create endpoint for default SSO code (#954)
  - New public endpoint:
    - GET "/sso/settings"
  - New private endpoint:
    - PUT "/i/sso/settings"

## Relevant for client developers

- add docs for default sso code (#960)
- Add missing options to services-demo config files (#961)

## Security fixes

- Remove verifcation code from email subject line. (#950)

## Internal changes

- Whitespace (#957)


# 2020-01-30

## API changes (relevant client developers)

- Allow up to 256 characters as handle, dots and dashes too (#953)
  - All handles related endpoints, namely:
    - POST "/users/handles"
    - HEAD "/users/handles/:handle"
    - GET "/users/handles/:handle"
  - now accept this new format of handles
- Refuse to delete non-empty IdPs (412 precondition failed) (#875)
  - DELETE "identity-providers/:idp" will now return 412 if there are users provisioned with that IDP
- Linear onboarding feature: Provide information about custom backends (#946)
  - New public endpoint:
    - GET "/custom-backend/by-domain/:domain"
  - New interal endpoints:
    - PUT "/i/custom-backend/by-domain/:domain"
    - DELETE "/i/custom-backend/by-domain/:domain"

## Bug fixes

- Make sure that someone is SSO user before setting ManagedBy (#947)
- Misc SCIM bugfixes (#948)

## Internal changes

- Fix complexity issue in cassandra query. (#942)
- Remove collectd metrics (finally!) (#940)
- Update `cargoSha256` for cryptobox-c in stack-deps.nix (#949)


# 2020-01-08

## Relevant for self-hosters

- Handle search within team (#921)
- Fixed logic with connection checks (#930)

## Relevant for client developers

- SCIM Fixes Phase 1 + 2 (#926)

## Bug fixes

- Stack nix fixes (#937)


# 2019-12-20

## Relevant for self-hosters

- Access tokens are now sanitized on nginz logs (#920)

## Relevant for client developers

- Conversation roles (#911)
  - Users joining by link are always members (#924) and (#927)

## Bug fixes

- Limit batch size when adding users to conversations (#923)
- Fixed user property integration test (#922)



# 2019-11-28

## Relevant for client developers

- Remove unnecessary fanout team events (#915)


## Bug fixes

- SCIM fixes Phase 0: User creation in correct order (#905)

## Internal changes

- Gundeck: Use polledMapConcurrently (#914)


# 2019-11-06 #901

## Relevant for self-hosters

- New configuration options available (none mandatory). See #895 #900 #869

## Relevant for client developers

- Support HEAD requests for `/sso/initiate-bind` (#878)

## Bug fixes

- Do not send conversation delete events to team members upon team deletion (#897)
- Support SNI for bot registrations (by bumping http-client version) (#899)

## Internal changes

- Make gundeck handle AWS outages better. (#869, #890, #892)
- Improve performance by avoiding unbounded intra-service traffic spikes on team deletions (#900)
- Add optional native push connection throttling (#895)
- New backoffice/stern endpoint (#896)
- SAML: Store raw idp metadata with typed details in c* (#872)
- documentation/script updates


# 2019-09-30 #868

## Relevant for self-hosters
- More information is logged about user actions (#856)

## Relevant for client developers
- Make team member property size configurable (#867)

## Bug fixes
- Fix bugs related to metrics (#853, #866)
- Sneak up on flaky test. (#863)

## Internal Changes
- Derive Generic everywhere (#864)
- Add issue templates (#862)
- Cleanup stern (#845)
- Log warnings only when users are suspended (#854)
- Documentation update for restund and smoketester (#855)


# 2019-09-16 #858

## Relevant for self-hosters

- Documentation changes for Twilio configurations and TURN setup. (#775)

## Relevant for client developers

- Better events for deletion of team conversations (also send `conversation.delete` to team members) (#849)
- Add a new type of authorization tokens for legalhold (for details on legalhold, see https://github.com/wireapp/wire-server/blob/develop/docs/reference/team/legalhold.md) (#761)

## Bug fixes

- Fix swagger docs. (#852)
- Fix intra call in stern (aka customer support, aka backoffice) (#844)

## Internal Changes

- Change feature flags from boolean to custom enum types. (#850)
- Fix flaky integration test. (#848)
- Cleanup: incoherent functions for response body parsing. (#847)
- add route for consistency (#851)


# 2019-09-03 #843

## Relevant for self-hosters

- Option for limiting login retries (#830)
- Option for suspending inactive users (#831)
- Add json logging (#828) (#836)
- Feature Flags in galley options. (#825)

## Relevant for client developers

- Specialize the error cases on conversation lookup. (#841)

## Bug fixes

- Fix is-team-owner logic (don't require email in all cases) (#833)
- Typos in swagger (#826)

## Internal changes

- Fix flaky integration test. (#834)
- Remove `exposed-modules` sections from all package.yaml files. (#832)
- Remove Debug.Trace from Imports. (#838)
- Cleanup integration tests (#839)


# 2019-08-08 #822

## Features

- legalhold (#802), but block feature activation (#823)
- a few shell scripts for self-hosters (#805, #801)
- Release nginz_disco (#759)

## Public API changes

- SSO is disabled by default now; but enabled for all teams that already have an IdP.
- feature flags (starting with legalhold, sso) (#813, #818)
  - new public end-points (#813, #818):
    - get "/teams/:tid/features/legalhold"
    - get "/teams/:tid/features/sso"
  - new internal end-points:
    - get "/i/teams/:tid/features/legalhold"
    - get "/i/teams/:tid/features/sso"
    - put "/i/teams/:tid/features/legalhold"
    - put "/i/teams/:tid/features/sso"
  - new backoffice end-points:
    - get "/teams/:tid/features/legalhold"
    - get "/teams/:tid/features/sso"
    - put "/teams/:tid/features/legalhold"
    - put "/teams/:tid/features/sso"
- Always throw json errors, never plaintext (#722, #814)
- Register IdP: allow json bodies with xml strings (#722)

## Backend-internal changes

- [stern aka backoffice] allow galeb returning a 404 (#820)
- Cleanup logging (#816, #819)
- Canonicalize http request path capture names (#808, #809)
- Galley depends on libsodium too now (#807)
- Add generics instances to common, brig, galley types. (#804)
- Upgrade CQL protocol version to V4 (#763)
- Log last prekey used only at debug level (#785)
- Cleanup (#799)


# 2019-07-08 #798

## Internal Changes

* restund: add EXTRA_CFLAGS  to work on ubuntu 16 (#788)
* Fix flaky unit test. (#770)
* Add upstream references in stack.yaml deps (wai-middleware-prometheus). (#760)
* Cannon analytics (2) (#750)
* fix this file.


# 2019-05-13 #756

## Documentation changes

* Group provisioning (#748)
* Instructions for running load tests (#738)
* Twilio configuration (#733)

## Bug fixes

Cannon no longer reports 500s in the prometheus metrics when establishing websocket connections. (#751, #754)

## Features

Per-installation flag: Allow displaying emails of users in a team (code from #724, see description in #719)

## Internal Changes

Docker image building improvements (#755)

## Changes (potentially) requiring action for self-hosters

Config value `setEmailVisibility` must be set in brig's config file (if you're not sure, `visible_to_self` is the preferred default)


# 2019-05-02 #746

## Documentation changes

* Improved Cassandra documentation in `docs/README.md`
* Improved documentation on SCIM storage in `docs/README.md`
* Improved documentation on SCIM Tokens in `docs/reference/provisioning/scim-token.md`

## Bug fixes

* Sanitize metric names to be valid prometheus names in metrics-core
* Add missing a `.git` suffix on gitlab dependencies in stack.yaml
* Time bounds checks now allow 60s of tolerance; this is helpful in cases of drifting clocks (#730)

## Features

* Services now provide Prometheus metrics on `/i/metrics`
* Garbage Collection and memory statistics are available alongside other prometheus metrics

## Internal Changes

* Alpine Builder is no longer built with `--profile`
* SCIM users now have an additional wire-specific schema attached.

## Changes (potentially) requiring action
* `/i/monitoring` is *DEPRECATED*. Please use prometheus metrics provided by `/i/metrics` instead.
* On password reset the new password must be different than the old one
* Stern is now available as a new tool for performing adminstrative tasks via API (#720)
* SCIM handler errors are now reported according to SCIM error schema (#575)


# 2019-04-09 #710

## API changes

- Do not allow provisioning saml users if SCIM is configured (#706)

## Documentation changes

- Docs for user deletion via SCIM. (#691)
- Docs for jump-to-definition with Emacs (#693)
- Add missing config options in demo (#694)
- Move the connections doc, add haddocks (#695)

## Bug fixes

- Fix templating in outgoing SMSs. (#696)
- Saml implicit user creation no longer chokes on odd but legal names. (#702)
- Fix: user deletion via scim (#698)

## Internal changes

- Remove redundant cassandra write in renewCookie (#676)
- Add Prometheus middleware for wire-services (#672)
- Improve logging of spar errors (#654)
- Upgrade cql-io-1.1.0 (#697)
- Switch metrics-core to be backed by Prometheus (#704)
- Refactorings:
    - #665, #687, #685, #686

## Changes (potentially) requiring action for self-hosters

- Switch proxy to use YAML-only config (#684)


# 2019-03-25 #674

## API changes

  * SCIM delete user endpoint (#660)
  * Require reauthentication when creating a SCIM token (#639)
  * Disallow duplicate external ids via SCIM update user (#657)

## Documentation changes

  * Make an index for the docs/ (#662)
  * Docs: using scim with curl. (#659)
  * Add spar to the arch diagram. (#650)

## Bug fixes

  * ADFS-workaround for SAML2 authn response signature validation. (#670)
  * Fix: empty objects `{}` are valid TeamMemberDeleteData. (#652)
  * Better logo rendering in emails (#649)

## Internal changes

  * Remove some unused instances (#671)
  * Reusable wai middleware for prometheus (for Galley only for now) (#669)
  * Bump cql-io dep from merge request to latest release. (#661)
  * docker image building for all of the docker images our integration tests require. (#622, #668)
  * Checking for 404 is flaky; depends on deletion succeeding (#667)
  * Refactor Galley Tests to use Reader Pattern (#666)
  * Switch Cargohold to YAML-only config (#653)
  * Filter newlines in log output.  (#642)


# 2019-02-28 #648

## API changes

  * Support for SCIM based rich profiles (#645)
    * `PUT /scim/v2/Users/:id` supports rich profile
    * `GET /users/:id/rich-info` to get the rich profile id

## Internal changes

  * Gundeck now uses YAML based config
  * Brig templates can now be easily customized and have been updated too
  * Misc improvements to our docs and build processes


# 2019-02-18 #646

## API changes

  * n/a

## Bug fixes

  * SAML input sanitization (#636)

## Internal changes

  * helper script for starting services only without integration tests (#641)
  * Scim error handling (#640)
  * Gundeck: cleanup, improve logging (#628)


# 2019-02-18 #634

## API changes

  * Support for SCIM (#559, #608, #602, #613, #617, #614, #620, #621, #627)
    - several new end-points under `/scim` (see hscim package or the standards for the details; no swagger docs).
    - new end-point `put "/i/users/:uid/managed-by"` for marking scim-managed users (no swagger docs)
  * Add support for excluding certain phone number prefixes (#593)
    - several new end-points under `/i/users/phone-prefixes/` (no swagger docs)
  * Fix SAML2.0 compatibility issues in Spar (#607, #623)

## Bug fixes

  * Update swagger docs (#598)

## Internal changes

  * Architecture independence, better use of make features, more docs. (#594)
  * Fix nginz docker image building (#605)
  * Enable journaling locally and fix integration tests (#606)
  * Use network-2.7 for more informative "connection failed" errors (#586)
  * Use custom snapshots (#597)
  * Add module documentation for all Spar modules (#611)
  * Change the bot port in integration tests to something less common (#618)
  * Spar metrics (#604, #633)
  * Extend the list of default language extensions (#619)
  * Fix: do not have newlines in log messages. (#625)


# 2019-01-27 #596

## API changes

  * Track inviters of team members (#566)
  * New partner role. (#569, #572, #573, #576, #579, #584, #577, #592)
  * App-level websocket pongs. (#561)

## Bug fixes

  * Spar re-login deleted sso users; fix handling of brig errors. (#588)
  * Gundeck: lost push notifications with push-all enabled.  (#554)
  * Gundeck: do not push natively to devices if they are not on the whitelist.  (#554)
  * Gundeck: link gundeck unit tests with -threaded.  (#554)

## Internal changes

  * Get rid of async-pool (unliftio now provides the same functionality) (#568)
  * Fix: log multi-line error messages on one line. (#595)
  * Whitelist all wire.com email addresses (#578)
  * SCIM -> Scim (#581)
  * Changes to make the demo runnable from Docker (#571)
  * Feature/docker image consistency (#570)
  * add a readme, for how to build libzauth. (#591)
  * better support debian style machines of different architecturs (#582, #587, #583, #585, #590, #580)


# 2019-01-10 #567

## API changes

  * `sigkeys` attribute on POST|PUT to `/clients` is now deprecated and ignored (clients can stop sending it)
  * `cancel_callback` parameter on GET `/notifications` is now deprecated and ignored (clients can stop sending it)
  * The deprecated `POST /push/fallback/<notif>/cancel` is now removed.
  * The deprecated `tokenFallback` field returned on `GET /push/tokens` is now removed.

## Bug fixes

  * Size-restrict SSO subject identities (#557)
  * Propagate team deletions to spar (#519)
  * Allow using `$arg_name` in nginz (#538)

## Internal changes

  * Version upgrades to GHC 8.4 (LTS-12), nginx 14.2, alpine 3.8 (#527, #540)
  * Code refactoring, consitency with Imports.hs (#543, #553, #552)
  * Improved test coverage on spar (#539)
  * Use yaml configuration in cannon (#555)

## Others

  * Docs and local dev/demo improvements


# 2018-12-07 #542

## API changes

  * New API endpoint (`/properties-values`) to get all properties keys and values

## Bug fixes

  * Proper JSON object encapsulation for `conversation.receipt-mode-update` events (#535)
  * Misc Makefile related changes to improve dev workflow

## Internal changes

  * Gundeck now pushes events asynchronously after writing to Cassandra (#530)

# Others

  * Improved docs (yes!) with (#528)


# 2018-11-28 #527

## Bug fixes

  * Spar now handles base64 input more leniently (#526)

  * More lenient IdP metadata parsing (#522)

## Internal changes

  * Refactor Haskell module imports (#524, #521, #520)

  * Switch Galley, Brig to YAML-only config (#517, #510)

  * Better SAML error types (#522)

  * Fix: gundeck bulkpush option. (#511)


# 2018-11-16 #515

## Bug Fixes

  * Fix: spar session cookie (#512)

  * SSO: fix cookie handling around binding users (#505)

## Internal Changes

  * partial implementation of SCIM (without exposure to the spar routing table)

  * Always build benchmarks (#486)

  * Fix: gundeck compilation (#506)

  * Fix: use available env var for docker tag in dev make rule.  (#509)

  * Use Imports.hs in Brig, Spar, Galley (#507)

  * update dependencies docs (#514)


# 2018-10-25 #500

## New Features

  * SSO: team member deletion, team deletion do not require
    the user to have chosen a password.  (Needed for
    SAML-authenticated team co-admins.)  #497

  * SSO: `sso-initiate-bind` end-point for inviting ("binding")
    existing users to SAML auth.  #496

  * SSO: shell script for registering IdPs in wire-teams.
    (`/deploy/services-demo/register_idp.sh`)  #489

  * Allow setting a different endpoint for generating download links.
    #480

  * Allow setting specific ports for SMTP and use different image for
    SMTP.  #481

  * Route calls/config in the demo to brig.  #487

## Internal Changes

  * Metrics for spar (service for SSO).  #498

  * Upgrade to stackage lts-11.  #478

  * Upgrade cql-io library.  #495

  * Allow easily running tests against AWS.  #482


# 2018-10-04 #477

## Highlights

  * We now store the `otr_muted_status` field per conversation,
    suitable for supporting more notifications options than just "muted/not
    muted". The exact meaning of this field is client-dependent.  #469

  * Our schema migration tools (which you are probably using if
    you're doing self-hosting) are more resilient now. They have longer
    timeouts and they wait for schema consistency across peers before
    reporting success.  #467

## Other changes

  * Building from scratch on macOS is now a tiny bit easier.  #474

  * Various Spar fixes, breaking changes, refactorings, and what-not. Please
    refer to the commit log, in particular commits c173f42b and
    80d06c9a.

  * Spar now only accepts a [subset][TLS ciphersuite] of available TLS
    ciphers. See af8299d4.

[TLS ciphersuite]: https://hackage.haskell.org/package/tls-1.4.1/docs/src/Network-TLS-Extra-Cipher.html#ciphersuite_default<|MERGE_RESOLUTION|>--- conflicted
+++ resolved
@@ -72,24 +72,17 @@
 
 ## Documentation
 
-<<<<<<< HEAD
 * fix swagger: mark name in UserUpdate as optional (#1691)
 * Improve Swagger for `DELETE /conversations/:cnv/members/:usr` (#1697)
 * Fixed a few issues with error response documentation in Swagger (#1707)
-=======
 * Fix swagger: mark name in UserUpdate as optional (#1691, #1692)
->>>>>>> 7cf79c13
 
 ## Internal changes
 
 * Replaced uses of `UVerb` and `EmptyResult` with `MultiVerb` (#1693)
 * Added a mechanism to derive `AsUnion` instances automatically (#1693)
-<<<<<<< HEAD
 * The `DELETE /conversations/:cnv/members/:usr` endpoint rewritten to Servant (#1697)
-* Integration test coverage (#1704)
-=======
 * Integration test coverage (#1696, #1704)
->>>>>>> 7cf79c13
 
 # [2021-08-02]
 

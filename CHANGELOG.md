--- conflicted
+++ resolved
@@ -42,12 +42,8 @@
 
 ## Features
 
-<<<<<<< HEAD
 * Extend feature config API (#1658)
-* `fileSharing` feature config (#1652, #1654)
-=======
 * `fileSharing` feature config (#1652, #1654, #1655)
->>>>>>> 44f4bd1c
 * Add user_id to csv export (#1663)
 
 ## Bug fixes and other updates

--- conflicted
+++ resolved
@@ -16,16 +16,13 @@
 
 # Unreleased
 
-<<<<<<< HEAD
-- [Federation] Let a receiving backend decide membership specifics of its users
+# Internal changes
+
+* schema-profunctor: add `optField` combinator and corresponding documentation (#1621, #1624).
+* [Federation] Let a receiving backend decide membership specifics of its users
   added to a new conversation via `POST /federation/register-conversation` (#1622)
-=======
-## Internal changes
-
-* schema-profunctor: add `optField` combinator and corresponding documentation (#1621, #1624).
 
 # 2021-06-23
->>>>>>> dc747754
 
 ## API Changes
 

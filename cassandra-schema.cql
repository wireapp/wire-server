-- automatically generated with `make git-add-cassandra-schema`

CREATE KEYSPACE brig_test WITH replication = {'class': 'SimpleStrategy', 'replication_factor': '1'}  AND durable_writes = true;

CREATE TYPE brig_test.asset (
    typ int,
    key text,
    size int
);

CREATE TYPE brig_test.pubkey (
    typ int,
    size int,
    pem blob
);

CREATE TABLE brig_test.team_invitation_info (
    code ascii PRIMARY KEY,
    id uuid,
    team uuid
) WITH bloom_filter_fp_chance = 0.01
    AND caching = {'keys': 'ALL', 'rows_per_partition': 'NONE'}
    AND comment = ''
    AND compaction = {'class': 'org.apache.cassandra.db.compaction.SizeTieredCompactionStrategy', 'max_threshold': '32', 'min_threshold': '4'}
    AND compression = {'chunk_length_in_kb': '64', 'class': 'org.apache.cassandra.io.compress.LZ4Compressor'}
    AND crc_check_chance = 1.0
    AND dclocal_read_repair_chance = 0.1
    AND default_time_to_live = 0
    AND gc_grace_seconds = 864000
    AND max_index_interval = 2048
    AND memtable_flush_period_in_ms = 0
    AND min_index_interval = 128
    AND read_repair_chance = 0.0
    AND speculative_retry = '99PERCENTILE';

CREATE TABLE brig_test.provider_keys (
    key text PRIMARY KEY,
    provider uuid
) WITH bloom_filter_fp_chance = 0.1
    AND caching = {'keys': 'ALL', 'rows_per_partition': 'NONE'}
    AND comment = ''
    AND compaction = {'class': 'org.apache.cassandra.db.compaction.LeveledCompactionStrategy'}
    AND compression = {'chunk_length_in_kb': '64', 'class': 'org.apache.cassandra.io.compress.LZ4Compressor'}
    AND crc_check_chance = 1.0
    AND dclocal_read_repair_chance = 0.1
    AND default_time_to_live = 0
    AND gc_grace_seconds = 864000
    AND max_index_interval = 2048
    AND memtable_flush_period_in_ms = 0
    AND min_index_interval = 128
    AND read_repair_chance = 0.0
    AND speculative_retry = '99PERCENTILE';

CREATE TABLE brig_test.oauth_refresh_token (
    id uuid PRIMARY KEY,
    client uuid,
    created_at timestamp,
    scope set<text>,
    user uuid
) WITH bloom_filter_fp_chance = 0.01
    AND caching = {'keys': 'ALL', 'rows_per_partition': 'NONE'}
    AND comment = ''
    AND compaction = {'class': 'org.apache.cassandra.db.compaction.SizeTieredCompactionStrategy', 'max_threshold': '32', 'min_threshold': '4'}
    AND compression = {'chunk_length_in_kb': '64', 'class': 'org.apache.cassandra.io.compress.LZ4Compressor'}
    AND crc_check_chance = 1.0
    AND dclocal_read_repair_chance = 0.1
    AND default_time_to_live = 14515200
    AND gc_grace_seconds = 864000
    AND max_index_interval = 2048
    AND memtable_flush_period_in_ms = 0
    AND min_index_interval = 128
    AND read_repair_chance = 0.0
    AND speculative_retry = '99PERCENTILE';

CREATE TABLE brig_test.team_invitation_email (
    email text,
    team uuid,
    code ascii,
    invitation uuid,
    PRIMARY KEY (email, team)
) WITH CLUSTERING ORDER BY (team ASC)
    AND bloom_filter_fp_chance = 0.01
    AND caching = {'keys': 'ALL', 'rows_per_partition': 'NONE'}
    AND comment = ''
    AND compaction = {'class': 'org.apache.cassandra.db.compaction.SizeTieredCompactionStrategy', 'max_threshold': '32', 'min_threshold': '4'}
    AND compression = {'chunk_length_in_kb': '64', 'class': 'org.apache.cassandra.io.compress.LZ4Compressor'}
    AND crc_check_chance = 1.0
    AND dclocal_read_repair_chance = 0.1
    AND default_time_to_live = 0
    AND gc_grace_seconds = 864000
    AND max_index_interval = 2048
    AND memtable_flush_period_in_ms = 0
    AND min_index_interval = 128
    AND read_repair_chance = 0.0
    AND speculative_retry = '99PERCENTILE';

CREATE TABLE brig_test.rich_info (
    user uuid PRIMARY KEY,
    json blob
) WITH bloom_filter_fp_chance = 0.01
    AND caching = {'keys': 'ALL', 'rows_per_partition': 'NONE'}
    AND comment = ''
    AND compaction = {'class': 'org.apache.cassandra.db.compaction.SizeTieredCompactionStrategy', 'max_threshold': '32', 'min_threshold': '4'}
    AND compression = {'chunk_length_in_kb': '64', 'class': 'org.apache.cassandra.io.compress.LZ4Compressor'}
    AND crc_check_chance = 1.0
    AND dclocal_read_repair_chance = 0.1
    AND default_time_to_live = 0
    AND gc_grace_seconds = 864000
    AND max_index_interval = 2048
    AND memtable_flush_period_in_ms = 0
    AND min_index_interval = 128
    AND read_repair_chance = 0.0
    AND speculative_retry = '99PERCENTILE';

<<<<<<< HEAD
CREATE TABLE galley_test.team_features (
    team_id uuid PRIMARY KEY,
    app_lock_enforce int,
    app_lock_inactivity_timeout_secs int,
    app_lock_status int,
    conference_calling int,
    digital_signatures int,
    expose_invitation_urls_to_team_admin int,
    file_sharing int,
    file_sharing_lock_status int,
    guest_links_lock_status int,
    guest_links_status int,
    legalhold_status int,
    mls_allowed_ciphersuites set<int>,
    mls_default_ciphersuite int,
    mls_default_protocol int,
    mls_e2eid_acme_discovery_url blob,
    mls_e2eid_grace_period int,
    mls_e2eid_lock_status int,
    mls_e2eid_status int,
    mls_e2eid_ver_exp timestamp,
    mls_migration_clients_threshold int,
    mls_migration_finalise_regardless_after timestamp,
    mls_migration_lock_status int,
    mls_migration_start_time timestamp,
    mls_migration_status int,
    mls_migration_users_threshold int,
    mls_protocol_toggle_users set<uuid>,
    mls_status int,
    outlook_cal_integration_lock_status int,
    outlook_cal_integration_status int,
    search_visibility_inbound_status int,
    search_visibility_status int,
    self_deleting_messages_lock_status int,
    self_deleting_messages_status int,
    self_deleting_messages_ttl int,
    snd_factor_password_challenge_lock_status int,
    snd_factor_password_challenge_status int,
    sso_status int,
    validate_saml_emails int
=======
CREATE TABLE brig_test.user_keys_hash (
    key blob PRIMARY KEY,
    key_type int,
    user uuid
>>>>>>> d47d2749
) WITH bloom_filter_fp_chance = 0.1
    AND caching = {'keys': 'ALL', 'rows_per_partition': 'NONE'}
    AND comment = ''
    AND compaction = {'class': 'org.apache.cassandra.db.compaction.LeveledCompactionStrategy'}
    AND compression = {'chunk_length_in_kb': '64', 'class': 'org.apache.cassandra.io.compress.LZ4Compressor'}
    AND crc_check_chance = 1.0
    AND dclocal_read_repair_chance = 0.1
    AND default_time_to_live = 0
    AND gc_grace_seconds = 864000
    AND max_index_interval = 2048
    AND memtable_flush_period_in_ms = 0
    AND min_index_interval = 128
    AND read_repair_chance = 0.0
    AND speculative_retry = '99PERCENTILE';

CREATE TABLE brig_test.service_tag (
    bucket int,
    tag bigint,
    name text,
    service uuid,
    provider uuid,
    PRIMARY KEY ((bucket, tag), name, service)
) WITH CLUSTERING ORDER BY (name ASC, service ASC)
    AND bloom_filter_fp_chance = 0.1
    AND caching = {'keys': 'ALL', 'rows_per_partition': 'NONE'}
    AND comment = ''
    AND compaction = {'class': 'org.apache.cassandra.db.compaction.LeveledCompactionStrategy'}
    AND compression = {'chunk_length_in_kb': '64', 'class': 'org.apache.cassandra.io.compress.LZ4Compressor'}
    AND crc_check_chance = 1.0
    AND dclocal_read_repair_chance = 0.1
    AND default_time_to_live = 0
    AND gc_grace_seconds = 864000
    AND max_index_interval = 2048
    AND memtable_flush_period_in_ms = 0
    AND min_index_interval = 128
    AND read_repair_chance = 0.0
    AND speculative_retry = '99PERCENTILE';

CREATE TABLE brig_test.meta (
    id int,
    version int,
    date timestamp,
    descr text,
    PRIMARY KEY (id, version)
) WITH CLUSTERING ORDER BY (version ASC)
    AND bloom_filter_fp_chance = 0.01
    AND caching = {'keys': 'ALL', 'rows_per_partition': 'NONE'}
    AND comment = ''
    AND compaction = {'class': 'org.apache.cassandra.db.compaction.SizeTieredCompactionStrategy', 'max_threshold': '32', 'min_threshold': '4'}
    AND compression = {'chunk_length_in_kb': '64', 'class': 'org.apache.cassandra.io.compress.LZ4Compressor'}
    AND crc_check_chance = 1.0
    AND dclocal_read_repair_chance = 0.1
    AND default_time_to_live = 0
    AND gc_grace_seconds = 864000
    AND max_index_interval = 2048
    AND memtable_flush_period_in_ms = 0
    AND min_index_interval = 128
    AND read_repair_chance = 0.0
    AND speculative_retry = '99PERCENTILE';

CREATE TABLE brig_test.unique_claims (
    value text PRIMARY KEY,
    claims set<uuid>
) WITH bloom_filter_fp_chance = 0.1
    AND caching = {'keys': 'ALL', 'rows_per_partition': 'NONE'}
    AND comment = ''
    AND compaction = {'class': 'org.apache.cassandra.db.compaction.LeveledCompactionStrategy'}
    AND compression = {'chunk_length_in_kb': '64', 'class': 'org.apache.cassandra.io.compress.LZ4Compressor'}
    AND crc_check_chance = 1.0
    AND dclocal_read_repair_chance = 0.1
    AND default_time_to_live = 0
    AND gc_grace_seconds = 0
    AND max_index_interval = 2048
    AND memtable_flush_period_in_ms = 0
    AND min_index_interval = 128
    AND read_repair_chance = 0.0
    AND speculative_retry = '99PERCENTILE';

CREATE TABLE brig_test.user_cookies (
    user uuid,
    expires timestamp,
    id bigint,
    created timestamp,
    label text,
    succ_id bigint,
    type int,
    PRIMARY KEY (user, expires, id)
) WITH CLUSTERING ORDER BY (expires ASC, id ASC)
    AND bloom_filter_fp_chance = 0.1
    AND caching = {'keys': 'ALL', 'rows_per_partition': 'NONE'}
    AND comment = ''
    AND compaction = {'class': 'org.apache.cassandra.db.compaction.LeveledCompactionStrategy'}
    AND compression = {'chunk_length_in_kb': '64', 'class': 'org.apache.cassandra.io.compress.LZ4Compressor'}
    AND crc_check_chance = 1.0
    AND dclocal_read_repair_chance = 0.1
    AND default_time_to_live = 0
    AND gc_grace_seconds = 864000
    AND max_index_interval = 2048
    AND memtable_flush_period_in_ms = 0
    AND min_index_interval = 128
    AND read_repair_chance = 0.0
    AND speculative_retry = '99PERCENTILE';

CREATE TABLE brig_test.mls_key_packages (
    user uuid,
    client text,
    ref blob,
    data blob,
    PRIMARY KEY ((user, client), ref)
) WITH CLUSTERING ORDER BY (ref ASC)
    AND bloom_filter_fp_chance = 0.1
    AND caching = {'keys': 'ALL', 'rows_per_partition': 'NONE'}
    AND comment = ''
    AND compaction = {'class': 'org.apache.cassandra.db.compaction.LeveledCompactionStrategy'}
    AND compression = {'chunk_length_in_kb': '64', 'class': 'org.apache.cassandra.io.compress.LZ4Compressor'}
    AND crc_check_chance = 1.0
    AND dclocal_read_repair_chance = 0.1
    AND default_time_to_live = 0
    AND gc_grace_seconds = 864000
    AND max_index_interval = 2048
    AND memtable_flush_period_in_ms = 0
    AND min_index_interval = 128
    AND read_repair_chance = 0.0
    AND speculative_retry = '99PERCENTILE';

CREATE TABLE brig_test.mls_key_package_refs (
    ref blob PRIMARY KEY,
    client text,
    conv uuid,
    conv_domain text,
    domain text,
    user uuid
) WITH bloom_filter_fp_chance = 0.1
    AND caching = {'keys': 'ALL', 'rows_per_partition': 'NONE'}
    AND comment = ''
    AND compaction = {'class': 'org.apache.cassandra.db.compaction.LeveledCompactionStrategy'}
    AND compression = {'chunk_length_in_kb': '64', 'class': 'org.apache.cassandra.io.compress.LZ4Compressor'}
    AND crc_check_chance = 1.0
    AND dclocal_read_repair_chance = 0.1
    AND default_time_to_live = 0
    AND gc_grace_seconds = 864000
    AND max_index_interval = 2048
    AND memtable_flush_period_in_ms = 0
    AND min_index_interval = 128
    AND read_repair_chance = 0.0
    AND speculative_retry = '99PERCENTILE';

CREATE TABLE brig_test.excluded_phones (
    prefix text PRIMARY KEY,
    comment text
) WITH bloom_filter_fp_chance = 0.01
    AND caching = {'keys': 'ALL', 'rows_per_partition': 'NONE'}
    AND comment = ''
    AND compaction = {'class': 'org.apache.cassandra.db.compaction.SizeTieredCompactionStrategy', 'max_threshold': '32', 'min_threshold': '4'}
    AND compression = {'chunk_length_in_kb': '64', 'class': 'org.apache.cassandra.io.compress.LZ4Compressor'}
    AND crc_check_chance = 1.0
    AND dclocal_read_repair_chance = 0.1
    AND default_time_to_live = 0
    AND gc_grace_seconds = 864000
    AND max_index_interval = 2048
    AND memtable_flush_period_in_ms = 0
    AND min_index_interval = 128
    AND read_repair_chance = 0.0
    AND speculative_retry = '99PERCENTILE';

CREATE TABLE brig_test.codes (
    user uuid,
    scope int,
    code text,
    retries int,
    PRIMARY KEY (user, scope)
) WITH CLUSTERING ORDER BY (scope ASC)
    AND bloom_filter_fp_chance = 0.01
    AND caching = {'keys': 'ALL', 'rows_per_partition': 'NONE'}
    AND comment = ''
    AND compaction = {'class': 'org.apache.cassandra.db.compaction.SizeTieredCompactionStrategy', 'max_threshold': '32', 'min_threshold': '4'}
    AND compression = {'chunk_length_in_kb': '64', 'class': 'org.apache.cassandra.io.compress.LZ4Compressor'}
    AND crc_check_chance = 1.0
    AND dclocal_read_repair_chance = 0.1
    AND default_time_to_live = 0
    AND gc_grace_seconds = 864000
    AND max_index_interval = 2048
    AND memtable_flush_period_in_ms = 0
    AND min_index_interval = 128
    AND read_repair_chance = 0.0
    AND speculative_retry = '99PERCENTILE';

<<<<<<< HEAD
CREATE TABLE galley_test.group_id_conv_id (
    group_id blob PRIMARY KEY,
    conv_id uuid,
    domain text,
    subconv_id text
) WITH bloom_filter_fp_chance = 0.01
=======
CREATE TABLE brig_test.user_handle (
    handle text PRIMARY KEY,
    user uuid
) WITH bloom_filter_fp_chance = 0.1
>>>>>>> d47d2749
    AND caching = {'keys': 'ALL', 'rows_per_partition': 'NONE'}
    AND comment = ''
    AND compaction = {'class': 'org.apache.cassandra.db.compaction.LeveledCompactionStrategy'}
    AND compression = {'chunk_length_in_kb': '64', 'class': 'org.apache.cassandra.io.compress.LZ4Compressor'}
    AND crc_check_chance = 1.0
    AND dclocal_read_repair_chance = 0.1
    AND default_time_to_live = 0
    AND gc_grace_seconds = 864000
    AND max_index_interval = 2048
    AND memtable_flush_period_in_ms = 0
    AND min_index_interval = 128
    AND read_repair_chance = 0.0
    AND speculative_retry = '99PERCENTILE';

CREATE TABLE brig_test.service (
    provider uuid,
    id uuid,
    assets list<frozen<asset>>,
    auth_tokens list<ascii>,
    base_url blob,
    descr text,
    enabled boolean,
    fingerprints list<blob>,
    name text,
    pubkeys list<frozen<pubkey>>,
    summary text,
    tags set<bigint>,
    PRIMARY KEY (provider, id)
) WITH CLUSTERING ORDER BY (id ASC)
    AND bloom_filter_fp_chance = 0.1
    AND caching = {'keys': 'ALL', 'rows_per_partition': 'NONE'}
    AND comment = ''
    AND compaction = {'class': 'org.apache.cassandra.db.compaction.LeveledCompactionStrategy'}
    AND compression = {'chunk_length_in_kb': '64', 'class': 'org.apache.cassandra.io.compress.LZ4Compressor'}
    AND crc_check_chance = 1.0
    AND dclocal_read_repair_chance = 0.1
    AND default_time_to_live = 0
    AND gc_grace_seconds = 864000
    AND max_index_interval = 2048
    AND memtable_flush_period_in_ms = 0
    AND min_index_interval = 128
    AND read_repair_chance = 0.0
    AND speculative_retry = '99PERCENTILE';

CREATE TABLE brig_test.oauth_user_refresh_token (
    user uuid,
    token_id uuid,
    PRIMARY KEY (user, token_id)
) WITH CLUSTERING ORDER BY (token_id ASC)
    AND bloom_filter_fp_chance = 0.01
    AND caching = {'keys': 'ALL', 'rows_per_partition': 'NONE'}
    AND comment = ''
    AND compaction = {'class': 'org.apache.cassandra.db.compaction.SizeTieredCompactionStrategy', 'max_threshold': '32', 'min_threshold': '4'}
    AND compression = {'chunk_length_in_kb': '64', 'class': 'org.apache.cassandra.io.compress.LZ4Compressor'}
    AND crc_check_chance = 1.0
    AND dclocal_read_repair_chance = 0.1
    AND default_time_to_live = 14515200
    AND gc_grace_seconds = 864000
    AND max_index_interval = 2048
    AND memtable_flush_period_in_ms = 0
    AND min_index_interval = 128
    AND read_repair_chance = 0.0
    AND speculative_retry = '99PERCENTILE';

CREATE TABLE brig_test.invitation_info (
    code ascii PRIMARY KEY,
    id uuid,
    inviter uuid
) WITH bloom_filter_fp_chance = 0.01
    AND caching = {'keys': 'ALL', 'rows_per_partition': 'NONE'}
    AND comment = ''
    AND compaction = {'class': 'org.apache.cassandra.db.compaction.SizeTieredCompactionStrategy', 'max_threshold': '32', 'min_threshold': '4'}
    AND compression = {'chunk_length_in_kb': '64', 'class': 'org.apache.cassandra.io.compress.LZ4Compressor'}
    AND crc_check_chance = 1.0
    AND dclocal_read_repair_chance = 0.1
    AND default_time_to_live = 0
    AND gc_grace_seconds = 864000
    AND max_index_interval = 2048
    AND memtable_flush_period_in_ms = 0
    AND min_index_interval = 128
    AND read_repair_chance = 0.0
    AND speculative_retry = '99PERCENTILE';

<<<<<<< HEAD
CREATE TABLE galley_test.mls_group_member_client (
    group_id blob,
    user_domain text,
    user uuid,
    client text,
    key_package_ref blob,
    leaf_node_index int,
    removal_pending boolean,
    PRIMARY KEY (group_id, user_domain, user, client)
) WITH CLUSTERING ORDER BY (user_domain ASC, user ASC, client ASC)
=======
CREATE TABLE brig_test.service_whitelist (
    team uuid,
    provider uuid,
    service uuid,
    PRIMARY KEY (team, provider, service)
) WITH CLUSTERING ORDER BY (provider ASC, service ASC)
>>>>>>> d47d2749
    AND bloom_filter_fp_chance = 0.01
    AND caching = {'keys': 'ALL', 'rows_per_partition': 'NONE'}
    AND comment = ''
    AND compaction = {'class': 'org.apache.cassandra.db.compaction.SizeTieredCompactionStrategy', 'max_threshold': '32', 'min_threshold': '4'}
    AND compression = {'chunk_length_in_kb': '64', 'class': 'org.apache.cassandra.io.compress.LZ4Compressor'}
    AND crc_check_chance = 1.0
    AND dclocal_read_repair_chance = 0.1
    AND default_time_to_live = 0
    AND gc_grace_seconds = 864000
    AND max_index_interval = 2048
    AND memtable_flush_period_in_ms = 0
    AND min_index_interval = 128
    AND read_repair_chance = 0.0
    AND speculative_retry = '99PERCENTILE';

CREATE TABLE brig_test.provider (
    id uuid PRIMARY KEY,
    descr text,
    email text,
    name text,
    password blob,
    url blob
) WITH bloom_filter_fp_chance = 0.1
    AND caching = {'keys': 'ALL', 'rows_per_partition': 'NONE'}
    AND comment = ''
    AND compaction = {'class': 'org.apache.cassandra.db.compaction.LeveledCompactionStrategy'}
    AND compression = {'chunk_length_in_kb': '64', 'class': 'org.apache.cassandra.io.compress.LZ4Compressor'}
    AND crc_check_chance = 1.0
    AND dclocal_read_repair_chance = 0.1
    AND default_time_to_live = 0
    AND gc_grace_seconds = 864000
    AND max_index_interval = 2048
    AND memtable_flush_period_in_ms = 0
    AND min_index_interval = 128
    AND read_repair_chance = 0.0
    AND speculative_retry = '99PERCENTILE';

CREATE TABLE brig_test.user_keys (
    key text PRIMARY KEY,
    user uuid
) WITH bloom_filter_fp_chance = 0.1
    AND caching = {'keys': 'ALL', 'rows_per_partition': 'NONE'}
    AND comment = ''
    AND compaction = {'class': 'org.apache.cassandra.db.compaction.LeveledCompactionStrategy'}
    AND compression = {'chunk_length_in_kb': '64', 'class': 'org.apache.cassandra.io.compress.LZ4Compressor'}
    AND crc_check_chance = 1.0
    AND dclocal_read_repair_chance = 0.1
    AND default_time_to_live = 0
    AND gc_grace_seconds = 864000
    AND max_index_interval = 2048
    AND memtable_flush_period_in_ms = 0
    AND min_index_interval = 128
    AND read_repair_chance = 0.0
    AND speculative_retry = '99PERCENTILE';

CREATE TABLE brig_test.mls_public_keys (
    user uuid,
    client text,
    sig_scheme text,
    key blob,
    PRIMARY KEY (user, client, sig_scheme)
) WITH CLUSTERING ORDER BY (client ASC, sig_scheme ASC)
    AND bloom_filter_fp_chance = 0.1
    AND caching = {'keys': 'ALL', 'rows_per_partition': 'NONE'}
    AND comment = ''
    AND compaction = {'class': 'org.apache.cassandra.db.compaction.LeveledCompactionStrategy'}
    AND compression = {'chunk_length_in_kb': '64', 'class': 'org.apache.cassandra.io.compress.LZ4Compressor'}
    AND crc_check_chance = 1.0
    AND dclocal_read_repair_chance = 0.1
    AND default_time_to_live = 0
    AND gc_grace_seconds = 864000
    AND max_index_interval = 2048
    AND memtable_flush_period_in_ms = 0
    AND min_index_interval = 128
    AND read_repair_chance = 0.0
    AND speculative_retry = '99PERCENTILE';

<<<<<<< HEAD
CREATE TABLE galley_test.subconversation (
    conv_id uuid,
    subconv_id text,
    cipher_suite int,
    epoch bigint,
    group_id blob,
    public_group_state blob,
    PRIMARY KEY (conv_id, subconv_id)
) WITH CLUSTERING ORDER BY (subconv_id ASC)
    AND bloom_filter_fp_chance = 0.01
    AND caching = {'keys': 'ALL', 'rows_per_partition': 'NONE'}
    AND comment = ''
    AND compaction = {'class': 'org.apache.cassandra.db.compaction.SizeTieredCompactionStrategy', 'max_threshold': '32', 'min_threshold': '4'}
    AND compression = {'chunk_length_in_kb': '64', 'class': 'org.apache.cassandra.io.compress.LZ4Compressor'}
    AND crc_check_chance = 1.0
    AND dclocal_read_repair_chance = 0.1
    AND default_time_to_live = 0
    AND gc_grace_seconds = 864000
    AND max_index_interval = 2048
    AND memtable_flush_period_in_ms = 0
    AND min_index_interval = 128
    AND read_repair_chance = 0.0
    AND speculative_retry = '99PERCENTILE';

CREATE TABLE galley_test.team (
    team uuid PRIMARY KEY,
    binding boolean,
    creator uuid,
    deleted boolean,
    icon text,
    icon_key text,
    name text,
    search_visibility int,
    splash_screen text,
    status int
=======
CREATE TABLE brig_test.invitee_info (
    invitee uuid PRIMARY KEY,
    conv uuid,
    inviter uuid
>>>>>>> d47d2749
) WITH bloom_filter_fp_chance = 0.1
    AND caching = {'keys': 'ALL', 'rows_per_partition': 'NONE'}
    AND comment = ''
    AND compaction = {'class': 'org.apache.cassandra.db.compaction.LeveledCompactionStrategy'}
    AND compression = {'chunk_length_in_kb': '64', 'class': 'org.apache.cassandra.io.compress.LZ4Compressor'}
    AND crc_check_chance = 1.0
    AND dclocal_read_repair_chance = 0.1
    AND default_time_to_live = 0
    AND gc_grace_seconds = 864000
    AND max_index_interval = 2048
    AND memtable_flush_period_in_ms = 0
    AND min_index_interval = 128
    AND read_repair_chance = 0.0
    AND speculative_retry = '99PERCENTILE';

CREATE TABLE brig_test.nonce (
    user uuid,
    key text,
    nonce uuid,
    PRIMARY KEY (user, key)
) WITH CLUSTERING ORDER BY (key ASC)
    AND bloom_filter_fp_chance = 0.01
    AND caching = {'keys': 'ALL', 'rows_per_partition': 'NONE'}
    AND comment = ''
    AND compaction = {'class': 'org.apache.cassandra.db.compaction.SizeTieredCompactionStrategy', 'max_threshold': '32', 'min_threshold': '4'}
    AND compression = {'chunk_length_in_kb': '64', 'class': 'org.apache.cassandra.io.compress.LZ4Compressor'}
    AND crc_check_chance = 1.0
    AND dclocal_read_repair_chance = 0.1
    AND default_time_to_live = 300
    AND gc_grace_seconds = 864000
    AND max_index_interval = 2048
    AND memtable_flush_period_in_ms = 0
    AND min_index_interval = 128
    AND read_repair_chance = 0.0
    AND speculative_retry = '99PERCENTILE';

CREATE TABLE brig_test.login_codes (
    user uuid PRIMARY KEY,
    code text,
    retries int,
    timeout timestamp
) WITH bloom_filter_fp_chance = 0.01
    AND caching = {'keys': 'ALL', 'rows_per_partition': 'NONE'}
    AND comment = ''
    AND compaction = {'class': 'org.apache.cassandra.db.compaction.SizeTieredCompactionStrategy', 'max_threshold': '32', 'min_threshold': '4'}
    AND compression = {'chunk_length_in_kb': '64', 'class': 'org.apache.cassandra.io.compress.LZ4Compressor'}
    AND crc_check_chance = 1.0
    AND dclocal_read_repair_chance = 0.1
    AND default_time_to_live = 0
    AND gc_grace_seconds = 864000
    AND max_index_interval = 2048
    AND memtable_flush_period_in_ms = 0
    AND min_index_interval = 128
    AND read_repair_chance = 0.0
    AND speculative_retry = '99PERCENTILE';

CREATE TABLE brig_test.oauth_client (
    id uuid PRIMARY KEY,
    name text,
    redirect_uri blob,
    secret blob
) WITH bloom_filter_fp_chance = 0.01
    AND caching = {'keys': 'ALL', 'rows_per_partition': 'NONE'}
    AND comment = ''
    AND compaction = {'class': 'org.apache.cassandra.db.compaction.SizeTieredCompactionStrategy', 'max_threshold': '32', 'min_threshold': '4'}
    AND compression = {'chunk_length_in_kb': '64', 'class': 'org.apache.cassandra.io.compress.LZ4Compressor'}
    AND crc_check_chance = 1.0
    AND dclocal_read_repair_chance = 0.1
    AND default_time_to_live = 0
    AND gc_grace_seconds = 864000
    AND max_index_interval = 2048
    AND memtable_flush_period_in_ms = 0
    AND min_index_interval = 128
    AND read_repair_chance = 0.0
    AND speculative_retry = '99PERCENTILE';

CREATE TABLE brig_test.service_team (
    provider uuid,
    service uuid,
    team uuid,
    user uuid,
    conv uuid,
    PRIMARY KEY ((provider, service), team, user)
) WITH CLUSTERING ORDER BY (team ASC, user ASC)
    AND bloom_filter_fp_chance = 0.01
    AND caching = {'keys': 'ALL', 'rows_per_partition': 'NONE'}
    AND comment = ''
    AND compaction = {'class': 'org.apache.cassandra.db.compaction.SizeTieredCompactionStrategy', 'max_threshold': '32', 'min_threshold': '4'}
    AND compression = {'chunk_length_in_kb': '64', 'class': 'org.apache.cassandra.io.compress.LZ4Compressor'}
    AND crc_check_chance = 1.0
    AND dclocal_read_repair_chance = 0.1
    AND default_time_to_live = 0
    AND gc_grace_seconds = 864000
    AND max_index_interval = 2048
    AND memtable_flush_period_in_ms = 0
    AND min_index_interval = 128
    AND read_repair_chance = 0.0
    AND speculative_retry = '99PERCENTILE';

CREATE TABLE brig_test.blacklist (
    key text PRIMARY KEY
) WITH bloom_filter_fp_chance = 0.1
    AND caching = {'keys': 'ALL', 'rows_per_partition': 'NONE'}
    AND comment = ''
    AND compaction = {'class': 'org.apache.cassandra.db.compaction.LeveledCompactionStrategy'}
    AND compression = {'chunk_length_in_kb': '64', 'class': 'org.apache.cassandra.io.compress.LZ4Compressor'}
    AND crc_check_chance = 1.0
    AND dclocal_read_repair_chance = 0.1
    AND default_time_to_live = 0
    AND gc_grace_seconds = 864000
    AND max_index_interval = 2048
    AND memtable_flush_period_in_ms = 0
    AND min_index_interval = 128
    AND read_repair_chance = 0.0
    AND speculative_retry = '99PERCENTILE';

CREATE TABLE brig_test.service_whitelist_rev (
    provider uuid,
    service uuid,
    team uuid,
    PRIMARY KEY ((provider, service), team)
) WITH CLUSTERING ORDER BY (team ASC)
    AND bloom_filter_fp_chance = 0.01
    AND caching = {'keys': 'ALL', 'rows_per_partition': 'NONE'}
    AND comment = ''
    AND compaction = {'class': 'org.apache.cassandra.db.compaction.SizeTieredCompactionStrategy', 'max_threshold': '32', 'min_threshold': '4'}
    AND compression = {'chunk_length_in_kb': '64', 'class': 'org.apache.cassandra.io.compress.LZ4Compressor'}
    AND crc_check_chance = 1.0
    AND dclocal_read_repair_chance = 0.1
    AND default_time_to_live = 0
    AND gc_grace_seconds = 864000
    AND max_index_interval = 2048
    AND memtable_flush_period_in_ms = 0
    AND min_index_interval = 128
    AND read_repair_chance = 0.0
    AND speculative_retry = '99PERCENTILE';

CREATE TABLE brig_test.team_invitation (
    team uuid,
    id uuid,
    code ascii,
    created_at timestamp,
    created_by uuid,
    email text,
    name text,
    phone text,
    role int,
    PRIMARY KEY (team, id)
) WITH CLUSTERING ORDER BY (id ASC)
    AND bloom_filter_fp_chance = 0.01
    AND caching = {'keys': 'ALL', 'rows_per_partition': 'NONE'}
    AND comment = ''
    AND compaction = {'class': 'org.apache.cassandra.db.compaction.SizeTieredCompactionStrategy', 'max_threshold': '32', 'min_threshold': '4'}
    AND compression = {'chunk_length_in_kb': '64', 'class': 'org.apache.cassandra.io.compress.LZ4Compressor'}
    AND crc_check_chance = 1.0
    AND dclocal_read_repair_chance = 0.1
    AND default_time_to_live = 0
    AND gc_grace_seconds = 864000
    AND max_index_interval = 2048
    AND memtable_flush_period_in_ms = 0
    AND min_index_interval = 128
    AND read_repair_chance = 0.0
    AND speculative_retry = '99PERCENTILE';

CREATE TABLE brig_test.user (
    id uuid PRIMARY KEY,
    accent list<float>,
    accent_id int,
    activated boolean,
    assets list<frozen<asset>>,
    country ascii,
    email text,
    email_unvalidated text,
    expires timestamp,
    feature_conference_calling int,
    handle text,
    language ascii,
    managed_by int,
    name text,
    password blob,
    phone text,
    picture list<blob>,
    provider uuid,
    searchable boolean,
    service uuid,
    sso_id text,
    status int,
    supported_protocols int,
    team uuid
) WITH bloom_filter_fp_chance = 0.1
    AND caching = {'keys': 'ALL', 'rows_per_partition': 'NONE'}
    AND comment = ''
    AND compaction = {'class': 'org.apache.cassandra.db.compaction.LeveledCompactionStrategy'}
    AND compression = {'chunk_length_in_kb': '64', 'class': 'org.apache.cassandra.io.compress.LZ4Compressor'}
    AND crc_check_chance = 1.0
    AND dclocal_read_repair_chance = 0.1
    AND default_time_to_live = 0
    AND gc_grace_seconds = 864000
    AND max_index_interval = 2048
    AND memtable_flush_period_in_ms = 0
    AND min_index_interval = 128
    AND read_repair_chance = 0.0
    AND speculative_retry = '99PERCENTILE';

CREATE TABLE brig_test.vcodes_throttle (
    key ascii,
    scope int,
    initial_delay int,
    PRIMARY KEY (key, scope)
) WITH CLUSTERING ORDER BY (scope ASC)
    AND bloom_filter_fp_chance = 0.01
    AND caching = {'keys': 'ALL', 'rows_per_partition': 'NONE'}
    AND comment = ''
    AND compaction = {'class': 'org.apache.cassandra.db.compaction.SizeTieredCompactionStrategy', 'max_threshold': '32', 'min_threshold': '4'}
    AND compression = {'chunk_length_in_kb': '64', 'class': 'org.apache.cassandra.io.compress.LZ4Compressor'}
    AND crc_check_chance = 1.0
    AND dclocal_read_repair_chance = 0.1
    AND default_time_to_live = 0
    AND gc_grace_seconds = 864000
    AND max_index_interval = 2048
    AND memtable_flush_period_in_ms = 0
    AND min_index_interval = 128
    AND read_repair_chance = 0.0
    AND speculative_retry = '99PERCENTILE';

CREATE TABLE brig_test.properties (
    user uuid,
    key ascii,
    value blob,
    PRIMARY KEY (user, key)
) WITH CLUSTERING ORDER BY (key ASC)
    AND bloom_filter_fp_chance = 0.01
    AND caching = {'keys': 'ALL', 'rows_per_partition': 'NONE'}
    AND comment = ''
    AND compaction = {'class': 'org.apache.cassandra.db.compaction.SizeTieredCompactionStrategy', 'max_threshold': '32', 'min_threshold': '4'}
    AND compression = {'chunk_length_in_kb': '64', 'class': 'org.apache.cassandra.io.compress.LZ4Compressor'}
    AND crc_check_chance = 1.0
    AND dclocal_read_repair_chance = 0.1
    AND default_time_to_live = 0
    AND gc_grace_seconds = 864000
    AND max_index_interval = 2048
    AND memtable_flush_period_in_ms = 0
    AND min_index_interval = 128
    AND read_repair_chance = 0.0
    AND speculative_retry = '99PERCENTILE';

CREATE TABLE brig_test.service_user (
    provider uuid,
    service uuid,
    user uuid,
    conv uuid,
    team uuid,
    PRIMARY KEY ((provider, service), user)
) WITH CLUSTERING ORDER BY (user ASC)
    AND bloom_filter_fp_chance = 0.01
    AND caching = {'keys': 'ALL', 'rows_per_partition': 'NONE'}
    AND comment = ''
    AND compaction = {'class': 'org.apache.cassandra.db.compaction.SizeTieredCompactionStrategy', 'max_threshold': '32', 'min_threshold': '4'}
    AND compression = {'chunk_length_in_kb': '64', 'class': 'org.apache.cassandra.io.compress.LZ4Compressor'}
    AND crc_check_chance = 1.0
    AND dclocal_read_repair_chance = 0.1
    AND default_time_to_live = 0
    AND gc_grace_seconds = 864000
    AND max_index_interval = 2048
    AND memtable_flush_period_in_ms = 0
    AND min_index_interval = 128
    AND read_repair_chance = 0.0
    AND speculative_retry = '99PERCENTILE';

CREATE TABLE brig_test.prekeys (
    user uuid,
    client text,
    key int,
    data text,
    PRIMARY KEY (user, client, key)
) WITH CLUSTERING ORDER BY (client ASC, key ASC)
    AND bloom_filter_fp_chance = 0.01
    AND caching = {'keys': 'ALL', 'rows_per_partition': 'NONE'}
    AND comment = ''
    AND compaction = {'class': 'org.apache.cassandra.db.compaction.LeveledCompactionStrategy'}
    AND compression = {'chunk_length_in_kb': '64', 'class': 'org.apache.cassandra.io.compress.LZ4Compressor'}
    AND crc_check_chance = 1.0
    AND dclocal_read_repair_chance = 0.1
    AND default_time_to_live = 0
    AND gc_grace_seconds = 864000
    AND max_index_interval = 2048
    AND memtable_flush_period_in_ms = 0
    AND min_index_interval = 128
    AND read_repair_chance = 0.0
    AND speculative_retry = '99PERCENTILE';

CREATE TABLE brig_test.oauth_auth_code (
    code ascii PRIMARY KEY,
    client uuid,
    code_challenge blob,
    redirect_uri blob,
    scope set<text>,
    user uuid
) WITH bloom_filter_fp_chance = 0.01
    AND caching = {'keys': 'ALL', 'rows_per_partition': 'NONE'}
    AND comment = ''
    AND compaction = {'class': 'org.apache.cassandra.db.compaction.SizeTieredCompactionStrategy', 'max_threshold': '32', 'min_threshold': '4'}
    AND compression = {'chunk_length_in_kb': '64', 'class': 'org.apache.cassandra.io.compress.LZ4Compressor'}
    AND crc_check_chance = 1.0
    AND dclocal_read_repair_chance = 0.1
    AND default_time_to_live = 300
    AND gc_grace_seconds = 864000
    AND max_index_interval = 2048
    AND memtable_flush_period_in_ms = 0
    AND min_index_interval = 128
    AND read_repair_chance = 0.0
    AND speculative_retry = '99PERCENTILE';

CREATE TABLE brig_test.clients (
    user uuid,
    client text,
    capabilities set<int>,
    class int,
    cookie text,
    ip inet,
    label text,
    lat double,
    lon double,
    model text,
    tstamp timestamp,
    type int,
    PRIMARY KEY (user, client)
) WITH CLUSTERING ORDER BY (client ASC)
    AND bloom_filter_fp_chance = 0.01
    AND caching = {'keys': 'ALL', 'rows_per_partition': 'NONE'}
    AND comment = ''
    AND compaction = {'class': 'org.apache.cassandra.db.compaction.LeveledCompactionStrategy'}
    AND compression = {'chunk_length_in_kb': '64', 'class': 'org.apache.cassandra.io.compress.LZ4Compressor'}
    AND crc_check_chance = 1.0
    AND dclocal_read_repair_chance = 0.1
    AND default_time_to_live = 0
    AND gc_grace_seconds = 864000
    AND max_index_interval = 2048
    AND memtable_flush_period_in_ms = 0
    AND min_index_interval = 128
    AND read_repair_chance = 0.0
    AND speculative_retry = '99PERCENTILE';

CREATE TABLE brig_test.budget (
    key text PRIMARY KEY,
    budget int
) WITH bloom_filter_fp_chance = 0.1
    AND caching = {'keys': 'ALL', 'rows_per_partition': 'NONE'}
    AND comment = ''
    AND compaction = {'class': 'org.apache.cassandra.db.compaction.LeveledCompactionStrategy'}
    AND compression = {'chunk_length_in_kb': '64', 'class': 'org.apache.cassandra.io.compress.LZ4Compressor'}
    AND crc_check_chance = 1.0
    AND dclocal_read_repair_chance = 0.1
    AND default_time_to_live = 0
    AND gc_grace_seconds = 0
    AND max_index_interval = 2048
    AND memtable_flush_period_in_ms = 0
    AND min_index_interval = 128
    AND read_repair_chance = 0.0
    AND speculative_retry = '99PERCENTILE';

CREATE TABLE brig_test.connection_remote (
    left uuid,
    right_domain text,
    right_user uuid,
    conv_domain text,
    conv_id uuid,
    last_update timestamp,
    status int,
    PRIMARY KEY (left, right_domain, right_user)
) WITH CLUSTERING ORDER BY (right_domain ASC, right_user ASC)
    AND bloom_filter_fp_chance = 0.1
    AND caching = {'keys': 'ALL', 'rows_per_partition': 'NONE'}
    AND comment = ''
    AND compaction = {'class': 'org.apache.cassandra.db.compaction.LeveledCompactionStrategy'}
    AND compression = {'chunk_length_in_kb': '64', 'class': 'org.apache.cassandra.io.compress.LZ4Compressor'}
    AND crc_check_chance = 1.0
    AND dclocal_read_repair_chance = 0.1
    AND default_time_to_live = 0
    AND gc_grace_seconds = 864000
    AND max_index_interval = 2048
    AND memtable_flush_period_in_ms = 0
    AND min_index_interval = 128
    AND read_repair_chance = 0.0
    AND speculative_retry = '99PERCENTILE';

CREATE TABLE brig_test.users_pending_activation (
    user uuid PRIMARY KEY,
    expires_at timestamp
) WITH bloom_filter_fp_chance = 0.01
    AND caching = {'keys': 'ALL', 'rows_per_partition': 'NONE'}
    AND comment = ''
    AND compaction = {'class': 'org.apache.cassandra.db.compaction.SizeTieredCompactionStrategy', 'max_threshold': '32', 'min_threshold': '4'}
    AND compression = {'chunk_length_in_kb': '64', 'class': 'org.apache.cassandra.io.compress.LZ4Compressor'}
    AND crc_check_chance = 1.0
    AND dclocal_read_repair_chance = 0.1
    AND default_time_to_live = 0
    AND gc_grace_seconds = 864000
    AND max_index_interval = 2048
    AND memtable_flush_period_in_ms = 0
    AND min_index_interval = 128
    AND read_repair_chance = 0.0
    AND speculative_retry = '99PERCENTILE';

CREATE TABLE brig_test.connection (
    left uuid,
    right uuid,
    conv uuid,
    last_update timestamp,
    message text,
    status int,
    PRIMARY KEY (left, right)
) WITH CLUSTERING ORDER BY (right ASC)
    AND bloom_filter_fp_chance = 0.1
    AND caching = {'keys': 'ALL', 'rows_per_partition': 'NONE'}
    AND comment = ''
    AND compaction = {'class': 'org.apache.cassandra.db.compaction.LeveledCompactionStrategy'}
    AND compression = {'chunk_length_in_kb': '64', 'class': 'org.apache.cassandra.io.compress.LZ4Compressor'}
    AND crc_check_chance = 1.0
    AND dclocal_read_repair_chance = 0.1
    AND default_time_to_live = 0
    AND gc_grace_seconds = 864000
    AND max_index_interval = 2048
    AND memtable_flush_period_in_ms = 0
    AND min_index_interval = 128
    AND read_repair_chance = 0.0
    AND speculative_retry = '99PERCENTILE';
CREATE INDEX conn_status ON brig_test.connection (status);

CREATE TABLE brig_test.password_reset (
    key ascii PRIMARY KEY,
    code ascii,
    retries int,
    timeout timestamp,
    user uuid
) WITH bloom_filter_fp_chance = 0.1
    AND caching = {'keys': 'ALL', 'rows_per_partition': 'NONE'}
    AND comment = ''
    AND compaction = {'class': 'org.apache.cassandra.db.compaction.LeveledCompactionStrategy'}
    AND compression = {'chunk_length_in_kb': '64', 'class': 'org.apache.cassandra.io.compress.LZ4Compressor'}
    AND crc_check_chance = 1.0
    AND dclocal_read_repair_chance = 0.1
    AND default_time_to_live = 0
    AND gc_grace_seconds = 864000
    AND max_index_interval = 2048
    AND memtable_flush_period_in_ms = 0
    AND min_index_interval = 128
    AND read_repair_chance = 0.0
    AND speculative_retry = '99PERCENTILE';

CREATE TABLE brig_test.federation_remotes (
    domain text PRIMARY KEY,
    search_policy int
) WITH bloom_filter_fp_chance = 0.01
    AND caching = {'keys': 'ALL', 'rows_per_partition': 'NONE'}
    AND comment = ''
    AND compaction = {'class': 'org.apache.cassandra.db.compaction.SizeTieredCompactionStrategy', 'max_threshold': '32', 'min_threshold': '4'}
    AND compression = {'chunk_length_in_kb': '64', 'class': 'org.apache.cassandra.io.compress.LZ4Compressor'}
    AND crc_check_chance = 1.0
    AND dclocal_read_repair_chance = 0.1
    AND default_time_to_live = 0
    AND gc_grace_seconds = 864000
    AND max_index_interval = 2048
    AND memtable_flush_period_in_ms = 0
    AND min_index_interval = 128
    AND read_repair_chance = 0.0
    AND speculative_retry = '99PERCENTILE';

CREATE TABLE brig_test.invitation (
    inviter uuid,
    id uuid,
    code ascii,
    created_at timestamp,
    email text,
    name text,
    phone text,
    PRIMARY KEY (inviter, id)
) WITH CLUSTERING ORDER BY (id ASC)
    AND bloom_filter_fp_chance = 0.01
    AND caching = {'keys': 'ALL', 'rows_per_partition': 'NONE'}
    AND comment = ''
    AND compaction = {'class': 'org.apache.cassandra.db.compaction.SizeTieredCompactionStrategy', 'max_threshold': '32', 'min_threshold': '4'}
    AND compression = {'chunk_length_in_kb': '64', 'class': 'org.apache.cassandra.io.compress.LZ4Compressor'}
    AND crc_check_chance = 1.0
    AND dclocal_read_repair_chance = 0.1
    AND default_time_to_live = 0
    AND gc_grace_seconds = 864000
    AND max_index_interval = 2048
    AND memtable_flush_period_in_ms = 0
    AND min_index_interval = 128
    AND read_repair_chance = 0.0
    AND speculative_retry = '99PERCENTILE';

CREATE TABLE brig_test.activation_keys (
    key ascii PRIMARY KEY,
    challenge ascii,
    code ascii,
    key_text text,
    key_type ascii,
    retries int,
    user uuid
) WITH bloom_filter_fp_chance = 0.1
    AND caching = {'keys': 'ALL', 'rows_per_partition': 'NONE'}
    AND comment = ''
    AND compaction = {'class': 'org.apache.cassandra.db.compaction.LeveledCompactionStrategy'}
    AND compression = {'chunk_length_in_kb': '64', 'class': 'org.apache.cassandra.io.compress.LZ4Compressor'}
    AND crc_check_chance = 1.0
    AND dclocal_read_repair_chance = 0.1
    AND default_time_to_live = 0
    AND gc_grace_seconds = 864000
    AND max_index_interval = 2048
    AND memtable_flush_period_in_ms = 0
    AND min_index_interval = 128
    AND read_repair_chance = 0.0
    AND speculative_retry = '99PERCENTILE';

CREATE TABLE brig_test.vcodes (
    key ascii,
    scope int,
    account uuid,
    email text,
    phone text,
    retries int,
    value ascii,
    PRIMARY KEY (key, scope)
) WITH CLUSTERING ORDER BY (scope ASC)
    AND bloom_filter_fp_chance = 0.1
    AND caching = {'keys': 'ALL', 'rows_per_partition': 'NONE'}
    AND comment = ''
    AND compaction = {'class': 'org.apache.cassandra.db.compaction.LeveledCompactionStrategy'}
    AND compression = {'chunk_length_in_kb': '64', 'class': 'org.apache.cassandra.io.compress.LZ4Compressor'}
    AND crc_check_chance = 1.0
    AND dclocal_read_repair_chance = 0.1
    AND default_time_to_live = 0
    AND gc_grace_seconds = 0
    AND max_index_interval = 2048
    AND memtable_flush_period_in_ms = 0
    AND min_index_interval = 128
    AND read_repair_chance = 0.0
    AND speculative_retry = '99PERCENTILE';

CREATE TABLE brig_test.service_prefix (
    prefix text,
    name text,
    service uuid,
    provider uuid,
    PRIMARY KEY (prefix, name, service)
) WITH CLUSTERING ORDER BY (name ASC, service ASC)
    AND bloom_filter_fp_chance = 0.1
    AND caching = {'keys': 'ALL', 'rows_per_partition': 'NONE'}
    AND comment = ''
    AND compaction = {'class': 'org.apache.cassandra.db.compaction.LeveledCompactionStrategy'}
    AND compression = {'chunk_length_in_kb': '64', 'class': 'org.apache.cassandra.io.compress.LZ4Compressor'}
    AND crc_check_chance = 1.0
    AND dclocal_read_repair_chance = 0.1
    AND default_time_to_live = 0
    AND gc_grace_seconds = 864000
    AND max_index_interval = 2048
    AND memtable_flush_period_in_ms = 0
    AND min_index_interval = 128
    AND read_repair_chance = 0.0
    AND speculative_retry = '99PERCENTILE';

CREATE KEYSPACE galley_test WITH replication = {'class': 'SimpleStrategy', 'replication_factor': '1'}  AND durable_writes = true;

CREATE TYPE galley_test.permissions (
    self bigint,
    copy bigint
);

CREATE TYPE galley_test.pubkey (
    typ int,
    size int,
    pem blob
);

CREATE TABLE galley_test.meta (
    id int,
    version int,
    date timestamp,
    descr text,
    PRIMARY KEY (id, version)
) WITH CLUSTERING ORDER BY (version ASC)
    AND bloom_filter_fp_chance = 0.01
    AND caching = {'keys': 'ALL', 'rows_per_partition': 'NONE'}
    AND comment = ''
    AND compaction = {'class': 'org.apache.cassandra.db.compaction.SizeTieredCompactionStrategy', 'max_threshold': '32', 'min_threshold': '4'}
    AND compression = {'chunk_length_in_kb': '64', 'class': 'org.apache.cassandra.io.compress.LZ4Compressor'}
    AND crc_check_chance = 1.0
    AND dclocal_read_repair_chance = 0.1
    AND default_time_to_live = 0
    AND gc_grace_seconds = 864000
    AND max_index_interval = 2048
    AND memtable_flush_period_in_ms = 0
    AND min_index_interval = 128
    AND read_repair_chance = 0.0
    AND speculative_retry = '99PERCENTILE';

CREATE TABLE galley_test.team_conv (
    team uuid,
    conv uuid,
    PRIMARY KEY (team, conv)
) WITH CLUSTERING ORDER BY (conv ASC)
    AND bloom_filter_fp_chance = 0.1
    AND caching = {'keys': 'ALL', 'rows_per_partition': 'NONE'}
    AND comment = ''
    AND compaction = {'class': 'org.apache.cassandra.db.compaction.LeveledCompactionStrategy'}
    AND compression = {'chunk_length_in_kb': '64', 'class': 'org.apache.cassandra.io.compress.LZ4Compressor'}
    AND crc_check_chance = 1.0
    AND dclocal_read_repair_chance = 0.1
    AND default_time_to_live = 0
    AND gc_grace_seconds = 864000
    AND max_index_interval = 2048
    AND memtable_flush_period_in_ms = 0
    AND min_index_interval = 128
    AND read_repair_chance = 0.0
    AND speculative_retry = '99PERCENTILE';

CREATE TABLE galley_test.user_team (
    user uuid,
    team uuid,
    PRIMARY KEY (user, team)
) WITH CLUSTERING ORDER BY (team ASC)
    AND bloom_filter_fp_chance = 0.1
    AND caching = {'keys': 'ALL', 'rows_per_partition': 'NONE'}
    AND comment = ''
    AND compaction = {'class': 'org.apache.cassandra.db.compaction.LeveledCompactionStrategy'}
    AND compression = {'chunk_length_in_kb': '64', 'class': 'org.apache.cassandra.io.compress.LZ4Compressor'}
    AND crc_check_chance = 1.0
    AND dclocal_read_repair_chance = 0.1
    AND default_time_to_live = 0
    AND gc_grace_seconds = 864000
    AND max_index_interval = 2048
    AND memtable_flush_period_in_ms = 0
    AND min_index_interval = 128
    AND read_repair_chance = 0.0
    AND speculative_retry = '99PERCENTILE';

CREATE TABLE galley_test.service (
    provider uuid,
    id uuid,
    auth_token ascii,
    base_url blob,
    enabled boolean,
    fingerprints set<blob>,
    PRIMARY KEY (provider, id)
) WITH CLUSTERING ORDER BY (id ASC)
    AND bloom_filter_fp_chance = 0.01
    AND caching = {'keys': 'ALL', 'rows_per_partition': 'NONE'}
    AND comment = ''
    AND compaction = {'class': 'org.apache.cassandra.db.compaction.SizeTieredCompactionStrategy', 'max_threshold': '32', 'min_threshold': '4'}
    AND compression = {'chunk_length_in_kb': '64', 'class': 'org.apache.cassandra.io.compress.LZ4Compressor'}
    AND crc_check_chance = 1.0
    AND dclocal_read_repair_chance = 0.1
    AND default_time_to_live = 0
    AND gc_grace_seconds = 864000
    AND max_index_interval = 2048
    AND memtable_flush_period_in_ms = 0
    AND min_index_interval = 128
    AND read_repair_chance = 0.0
    AND speculative_retry = '99PERCENTILE';

CREATE TABLE galley_test.data_migration (
    id int,
    version int,
    date timestamp,
    descr text,
    PRIMARY KEY (id, version)
) WITH CLUSTERING ORDER BY (version ASC)
    AND bloom_filter_fp_chance = 0.01
    AND caching = {'keys': 'ALL', 'rows_per_partition': 'NONE'}
    AND comment = ''
    AND compaction = {'class': 'org.apache.cassandra.db.compaction.SizeTieredCompactionStrategy', 'max_threshold': '32', 'min_threshold': '4'}
    AND compression = {'chunk_length_in_kb': '64', 'class': 'org.apache.cassandra.io.compress.LZ4Compressor'}
    AND crc_check_chance = 1.0
    AND dclocal_read_repair_chance = 0.1
    AND default_time_to_live = 0
    AND gc_grace_seconds = 864000
    AND max_index_interval = 2048
    AND memtable_flush_period_in_ms = 0
    AND min_index_interval = 128
    AND read_repair_chance = 0.0
    AND speculative_retry = '99PERCENTILE';

CREATE TABLE galley_test.team_features (
    team_id uuid PRIMARY KEY,
    app_lock_enforce int,
    app_lock_inactivity_timeout_secs int,
    app_lock_status int,
    conference_calling int,
    digital_signatures int,
    expose_invitation_urls_to_team_admin int,
    file_sharing int,
    file_sharing_lock_status int,
    guest_links_lock_status int,
    guest_links_status int,
    legalhold_status int,
    mls_allowed_ciphersuites set<int>,
    mls_default_ciphersuite int,
    mls_default_protocol int,
    mls_e2eid_acme_discovery_url blob,
    mls_e2eid_grace_period int,
    mls_e2eid_lock_status int,
    mls_e2eid_status int,
    mls_e2eid_ver_exp timestamp,
    mls_protocol_toggle_users set<uuid>,
    mls_status int,
    outlook_cal_integration_lock_status int,
    outlook_cal_integration_status int,
    search_visibility_inbound_status int,
    search_visibility_status int,
    self_deleting_messages_lock_status int,
    self_deleting_messages_status int,
    self_deleting_messages_ttl int,
    snd_factor_password_challenge_lock_status int,
    snd_factor_password_challenge_status int,
    sso_status int,
    validate_saml_emails int
) WITH bloom_filter_fp_chance = 0.1
    AND caching = {'keys': 'ALL', 'rows_per_partition': 'NONE'}
    AND comment = ''
    AND compaction = {'class': 'org.apache.cassandra.db.compaction.LeveledCompactionStrategy'}
    AND compression = {'chunk_length_in_kb': '64', 'class': 'org.apache.cassandra.io.compress.LZ4Compressor'}
    AND crc_check_chance = 1.0
    AND dclocal_read_repair_chance = 0.1
    AND default_time_to_live = 0
    AND gc_grace_seconds = 864000
    AND max_index_interval = 2048
    AND memtable_flush_period_in_ms = 0
    AND min_index_interval = 128
    AND read_repair_chance = 0.0
    AND speculative_retry = '99PERCENTILE';

CREATE TABLE galley_test.member (
    conv uuid,
    user uuid,
    conversation_role text,
    hidden boolean,
    hidden_ref text,
    otr_archived boolean,
    otr_archived_ref text,
    otr_muted boolean,
    otr_muted_ref text,
    otr_muted_status int,
    provider uuid,
    service uuid,
    status int,
    PRIMARY KEY (conv, user)
) WITH CLUSTERING ORDER BY (user ASC)
    AND bloom_filter_fp_chance = 0.1
    AND caching = {'keys': 'ALL', 'rows_per_partition': 'NONE'}
    AND comment = ''
    AND compaction = {'class': 'org.apache.cassandra.db.compaction.LeveledCompactionStrategy'}
    AND compression = {'chunk_length_in_kb': '64', 'class': 'org.apache.cassandra.io.compress.LZ4Compressor'}
    AND crc_check_chance = 1.0
    AND dclocal_read_repair_chance = 0.1
    AND default_time_to_live = 0
    AND gc_grace_seconds = 864000
    AND max_index_interval = 2048
    AND memtable_flush_period_in_ms = 0
    AND min_index_interval = 128
    AND read_repair_chance = 0.0
    AND speculative_retry = '99PERCENTILE';

CREATE TABLE galley_test.custom_backend (
    domain text PRIMARY KEY,
    config_json_url blob,
    webapp_welcome_url blob
) WITH bloom_filter_fp_chance = 0.01
    AND caching = {'keys': 'ALL', 'rows_per_partition': 'NONE'}
    AND comment = ''
    AND compaction = {'class': 'org.apache.cassandra.db.compaction.SizeTieredCompactionStrategy', 'max_threshold': '32', 'min_threshold': '4'}
    AND compression = {'chunk_length_in_kb': '64', 'class': 'org.apache.cassandra.io.compress.LZ4Compressor'}
    AND crc_check_chance = 1.0
    AND dclocal_read_repair_chance = 0.1
    AND default_time_to_live = 0
    AND gc_grace_seconds = 864000
    AND max_index_interval = 2048
    AND memtable_flush_period_in_ms = 0
    AND min_index_interval = 128
    AND read_repair_chance = 0.0
    AND speculative_retry = '99PERCENTILE';

CREATE TABLE galley_test.user_remote_conv (
    user uuid,
    conv_remote_domain text,
    conv_remote_id uuid,
    hidden boolean,
    hidden_ref text,
    otr_archived boolean,
    otr_archived_ref text,
    otr_muted_ref text,
    otr_muted_status int,
    PRIMARY KEY (user, conv_remote_domain, conv_remote_id)
) WITH CLUSTERING ORDER BY (conv_remote_domain ASC, conv_remote_id ASC)
    AND bloom_filter_fp_chance = 0.1
    AND caching = {'keys': 'ALL', 'rows_per_partition': 'NONE'}
    AND comment = ''
    AND compaction = {'class': 'org.apache.cassandra.db.compaction.LeveledCompactionStrategy'}
    AND compression = {'chunk_length_in_kb': '64', 'class': 'org.apache.cassandra.io.compress.LZ4Compressor'}
    AND crc_check_chance = 1.0
    AND dclocal_read_repair_chance = 0.1
    AND default_time_to_live = 0
    AND gc_grace_seconds = 864000
    AND max_index_interval = 2048
    AND memtable_flush_period_in_ms = 0
    AND min_index_interval = 128
    AND read_repair_chance = 0.0
    AND speculative_retry = '99PERCENTILE';

CREATE TABLE galley_test.legalhold_whitelisted (
    team uuid PRIMARY KEY
) WITH bloom_filter_fp_chance = 0.01
    AND caching = {'keys': 'ALL', 'rows_per_partition': 'NONE'}
    AND comment = ''
    AND compaction = {'class': 'org.apache.cassandra.db.compaction.SizeTieredCompactionStrategy', 'max_threshold': '32', 'min_threshold': '4'}
    AND compression = {'chunk_length_in_kb': '64', 'class': 'org.apache.cassandra.io.compress.LZ4Compressor'}
    AND crc_check_chance = 1.0
    AND dclocal_read_repair_chance = 0.1
    AND default_time_to_live = 0
    AND gc_grace_seconds = 864000
    AND max_index_interval = 2048
    AND memtable_flush_period_in_ms = 0
    AND min_index_interval = 128
    AND read_repair_chance = 0.0
    AND speculative_retry = '99PERCENTILE';

CREATE TABLE galley_test.member_remote_user (
    conv uuid,
    user_remote_domain text,
    user_remote_id uuid,
    conversation_role text,
    PRIMARY KEY (conv, user_remote_domain, user_remote_id)
) WITH CLUSTERING ORDER BY (user_remote_domain ASC, user_remote_id ASC)
    AND bloom_filter_fp_chance = 0.1
    AND caching = {'keys': 'ALL', 'rows_per_partition': 'NONE'}
    AND comment = ''
    AND compaction = {'class': 'org.apache.cassandra.db.compaction.LeveledCompactionStrategy'}
    AND compression = {'chunk_length_in_kb': '64', 'class': 'org.apache.cassandra.io.compress.LZ4Compressor'}
    AND crc_check_chance = 1.0
    AND dclocal_read_repair_chance = 0.1
    AND default_time_to_live = 0
    AND gc_grace_seconds = 864000
    AND max_index_interval = 2048
    AND memtable_flush_period_in_ms = 0
    AND min_index_interval = 128
    AND read_repair_chance = 0.0
    AND speculative_retry = '99PERCENTILE';

CREATE TABLE galley_test.team_member (
    team uuid,
    user uuid,
    invited_at timestamp,
    invited_by uuid,
    legalhold_status int,
    perms frozen<permissions>,
    PRIMARY KEY (team, user)
) WITH CLUSTERING ORDER BY (user ASC)
    AND bloom_filter_fp_chance = 0.1
    AND caching = {'keys': 'ALL', 'rows_per_partition': 'NONE'}
    AND comment = ''
    AND compaction = {'class': 'org.apache.cassandra.db.compaction.LeveledCompactionStrategy'}
    AND compression = {'chunk_length_in_kb': '64', 'class': 'org.apache.cassandra.io.compress.LZ4Compressor'}
    AND crc_check_chance = 1.0
    AND dclocal_read_repair_chance = 0.1
    AND default_time_to_live = 0
    AND gc_grace_seconds = 864000
    AND max_index_interval = 2048
    AND memtable_flush_period_in_ms = 0
    AND min_index_interval = 128
    AND read_repair_chance = 0.0
    AND speculative_retry = '99PERCENTILE';

CREATE TABLE galley_test.team_notifications (
    team uuid,
    id timeuuid,
    payload blob,
    PRIMARY KEY (team, id)
) WITH CLUSTERING ORDER BY (id ASC)
    AND bloom_filter_fp_chance = 0.1
    AND caching = {'keys': 'ALL', 'rows_per_partition': 'NONE'}
    AND comment = ''
    AND compaction = {'class': 'org.apache.cassandra.db.compaction.LeveledCompactionStrategy'}
    AND compression = {'chunk_length_in_kb': '64', 'class': 'org.apache.cassandra.io.compress.LZ4Compressor'}
    AND crc_check_chance = 1.0
    AND dclocal_read_repair_chance = 0.1
    AND default_time_to_live = 0
    AND gc_grace_seconds = 864000
    AND max_index_interval = 2048
    AND memtable_flush_period_in_ms = 0
    AND min_index_interval = 128
    AND read_repair_chance = 0.0
    AND speculative_retry = '99PERCENTILE';

CREATE TABLE galley_test.legalhold_pending_prekeys (
    user uuid,
    key int,
    data text,
    PRIMARY KEY (user, key)
) WITH CLUSTERING ORDER BY (key ASC)
    AND bloom_filter_fp_chance = 0.1
    AND caching = {'keys': 'ALL', 'rows_per_partition': 'NONE'}
    AND comment = ''
    AND compaction = {'class': 'org.apache.cassandra.db.compaction.LeveledCompactionStrategy'}
    AND compression = {'chunk_length_in_kb': '64', 'class': 'org.apache.cassandra.io.compress.LZ4Compressor'}
    AND crc_check_chance = 1.0
    AND dclocal_read_repair_chance = 0.1
    AND default_time_to_live = 0
    AND gc_grace_seconds = 864000
    AND max_index_interval = 2048
    AND memtable_flush_period_in_ms = 0
    AND min_index_interval = 128
    AND read_repair_chance = 0.0
    AND speculative_retry = '99PERCENTILE';

CREATE TABLE galley_test.group_id_conv_id (
    group_id blob PRIMARY KEY,
    conv_id uuid,
    domain text
) WITH bloom_filter_fp_chance = 0.01
    AND caching = {'keys': 'ALL', 'rows_per_partition': 'NONE'}
    AND comment = ''
    AND compaction = {'class': 'org.apache.cassandra.db.compaction.SizeTieredCompactionStrategy', 'max_threshold': '32', 'min_threshold': '4'}
    AND compression = {'chunk_length_in_kb': '64', 'class': 'org.apache.cassandra.io.compress.LZ4Compressor'}
    AND crc_check_chance = 1.0
    AND dclocal_read_repair_chance = 0.1
    AND default_time_to_live = 0
    AND gc_grace_seconds = 864000
    AND max_index_interval = 2048
    AND memtable_flush_period_in_ms = 0
    AND min_index_interval = 128
    AND read_repair_chance = 0.0
    AND speculative_retry = '99PERCENTILE';

-- NOTE: this table is unused. It was replaced by mls_group_member_client
CREATE TABLE galley_test.member_client (
    conv uuid,
    user_domain text,
    user uuid,
    client text,
    key_package_ref blob,
    PRIMARY KEY (conv, user_domain, user, client)
) WITH CLUSTERING ORDER BY (user_domain ASC, user ASC, client ASC)
    AND bloom_filter_fp_chance = 0.01
    AND caching = {'keys': 'ALL', 'rows_per_partition': 'NONE'}
    AND comment = ''
    AND compaction = {'class': 'org.apache.cassandra.db.compaction.SizeTieredCompactionStrategy', 'max_threshold': '32', 'min_threshold': '4'}
    AND compression = {'chunk_length_in_kb': '64', 'class': 'org.apache.cassandra.io.compress.LZ4Compressor'}
    AND crc_check_chance = 1.0
    AND dclocal_read_repair_chance = 0.1
    AND default_time_to_live = 0
    AND gc_grace_seconds = 864000
    AND max_index_interval = 2048
    AND memtable_flush_period_in_ms = 0
    AND min_index_interval = 128
    AND read_repair_chance = 0.0
    AND speculative_retry = '99PERCENTILE';

CREATE TABLE galley_test.legalhold_service (
    team_id uuid PRIMARY KEY,
    auth_token ascii,
    base_url blob,
    fingerprint blob,
    pubkey pubkey
) WITH bloom_filter_fp_chance = 0.1
    AND caching = {'keys': 'ALL', 'rows_per_partition': 'NONE'}
    AND comment = ''
    AND compaction = {'class': 'org.apache.cassandra.db.compaction.LeveledCompactionStrategy'}
    AND compression = {'chunk_length_in_kb': '64', 'class': 'org.apache.cassandra.io.compress.LZ4Compressor'}
    AND crc_check_chance = 1.0
    AND dclocal_read_repair_chance = 0.1
    AND default_time_to_live = 0
    AND gc_grace_seconds = 864000
    AND max_index_interval = 2048
    AND memtable_flush_period_in_ms = 0
    AND min_index_interval = 128
    AND read_repair_chance = 0.0
    AND speculative_retry = '99PERCENTILE';

CREATE TABLE galley_test.conversation_codes (
    key ascii,
    scope int,
    conversation uuid,
    password blob,
    value ascii,
    PRIMARY KEY (key, scope)
) WITH CLUSTERING ORDER BY (scope ASC)
    AND bloom_filter_fp_chance = 0.1
    AND caching = {'keys': 'ALL', 'rows_per_partition': 'NONE'}
    AND comment = ''
    AND compaction = {'class': 'org.apache.cassandra.db.compaction.LeveledCompactionStrategy'}
    AND compression = {'chunk_length_in_kb': '64', 'class': 'org.apache.cassandra.io.compress.LZ4Compressor'}
    AND crc_check_chance = 1.0
    AND dclocal_read_repair_chance = 0.1
    AND default_time_to_live = 0
    AND gc_grace_seconds = 864000
    AND max_index_interval = 2048
    AND memtable_flush_period_in_ms = 0
    AND min_index_interval = 128
    AND read_repair_chance = 0.0
    AND speculative_retry = '99PERCENTILE';

CREATE TABLE galley_test.mls_group_member_client (
    group_id blob,
    user_domain text,
    user uuid,
    client text,
    key_package_ref blob,
    PRIMARY KEY (group_id, user_domain, user, client)
) WITH CLUSTERING ORDER BY (user_domain ASC, user ASC, client ASC)
    AND bloom_filter_fp_chance = 0.01
    AND caching = {'keys': 'ALL', 'rows_per_partition': 'NONE'}
    AND comment = ''
    AND compaction = {'class': 'org.apache.cassandra.db.compaction.SizeTieredCompactionStrategy', 'max_threshold': '32', 'min_threshold': '4'}
    AND compression = {'chunk_length_in_kb': '64', 'class': 'org.apache.cassandra.io.compress.LZ4Compressor'}
    AND crc_check_chance = 1.0
    AND dclocal_read_repair_chance = 0.1
    AND default_time_to_live = 0
    AND gc_grace_seconds = 864000
    AND max_index_interval = 2048
    AND memtable_flush_period_in_ms = 0
    AND min_index_interval = 128
    AND read_repair_chance = 0.0
    AND speculative_retry = '99PERCENTILE';

CREATE TABLE galley_test.clients (
    user uuid PRIMARY KEY,
    clients set<text>
) WITH bloom_filter_fp_chance = 0.01
    AND caching = {'keys': 'ALL', 'rows_per_partition': 'NONE'}
    AND comment = ''
    AND compaction = {'class': 'org.apache.cassandra.db.compaction.LeveledCompactionStrategy'}
    AND compression = {'chunk_length_in_kb': '64', 'class': 'org.apache.cassandra.io.compress.LZ4Compressor'}
    AND crc_check_chance = 1.0
    AND dclocal_read_repair_chance = 0.1
    AND default_time_to_live = 0
    AND gc_grace_seconds = 864000
    AND max_index_interval = 2048
    AND memtable_flush_period_in_ms = 0
    AND min_index_interval = 128
    AND read_repair_chance = 0.0
    AND speculative_retry = '99PERCENTILE';

CREATE TABLE galley_test.conversation (
    conv uuid PRIMARY KEY,
    access set<int>,
    access_role int,
    access_roles_v2 set<int>,
    cipher_suite int,
    creator uuid,
    deleted boolean,
    epoch bigint,
    group_id blob,
    message_timer bigint,
    name text,
    protocol int,
    public_group_state blob,
    receipt_mode int,
    team uuid,
    type int
) WITH bloom_filter_fp_chance = 0.1
    AND caching = {'keys': 'ALL', 'rows_per_partition': 'NONE'}
    AND comment = ''
    AND compaction = {'class': 'org.apache.cassandra.db.compaction.LeveledCompactionStrategy'}
    AND compression = {'chunk_length_in_kb': '64', 'class': 'org.apache.cassandra.io.compress.LZ4Compressor'}
    AND crc_check_chance = 1.0
    AND dclocal_read_repair_chance = 0.1
    AND default_time_to_live = 0
    AND gc_grace_seconds = 864000
    AND max_index_interval = 2048
    AND memtable_flush_period_in_ms = 0
    AND min_index_interval = 128
    AND read_repair_chance = 0.0
    AND speculative_retry = '99PERCENTILE';

CREATE TABLE galley_test.mls_commit_locks (
    group_id blob,
    epoch bigint,
    PRIMARY KEY (group_id, epoch)
) WITH CLUSTERING ORDER BY (epoch ASC)
    AND bloom_filter_fp_chance = 0.01
    AND caching = {'keys': 'ALL', 'rows_per_partition': 'NONE'}
    AND comment = ''
    AND compaction = {'class': 'org.apache.cassandra.db.compaction.SizeTieredCompactionStrategy', 'max_threshold': '32', 'min_threshold': '4'}
    AND compression = {'chunk_length_in_kb': '64', 'class': 'org.apache.cassandra.io.compress.LZ4Compressor'}
    AND crc_check_chance = 1.0
    AND dclocal_read_repair_chance = 0.1
    AND default_time_to_live = 0
    AND gc_grace_seconds = 864000
    AND max_index_interval = 2048
    AND memtable_flush_period_in_ms = 0
    AND min_index_interval = 128
    AND read_repair_chance = 0.0
    AND speculative_retry = '99PERCENTILE';

CREATE TABLE galley_test.team (
    team uuid PRIMARY KEY,
    binding boolean,
    creator uuid,
    deleted boolean,
    icon text,
    icon_key text,
    name text,
    search_visibility int,
    splash_screen text,
    status int
) WITH bloom_filter_fp_chance = 0.1
    AND caching = {'keys': 'ALL', 'rows_per_partition': 'NONE'}
    AND comment = ''
    AND compaction = {'class': 'org.apache.cassandra.db.compaction.LeveledCompactionStrategy'}
    AND compression = {'chunk_length_in_kb': '64', 'class': 'org.apache.cassandra.io.compress.LZ4Compressor'}
    AND crc_check_chance = 1.0
    AND dclocal_read_repair_chance = 0.1
    AND default_time_to_live = 0
    AND gc_grace_seconds = 864000
    AND max_index_interval = 2048
    AND memtable_flush_period_in_ms = 0
    AND min_index_interval = 128
    AND read_repair_chance = 0.0
    AND speculative_retry = '99PERCENTILE';

CREATE TABLE galley_test.billing_team_member (
    team uuid,
    user uuid,
    PRIMARY KEY (team, user)
) WITH CLUSTERING ORDER BY (user ASC)
    AND bloom_filter_fp_chance = 0.01
    AND caching = {'keys': 'ALL', 'rows_per_partition': 'NONE'}
    AND comment = ''
    AND compaction = {'class': 'org.apache.cassandra.db.compaction.SizeTieredCompactionStrategy', 'max_threshold': '32', 'min_threshold': '4'}
    AND compression = {'chunk_length_in_kb': '64', 'class': 'org.apache.cassandra.io.compress.LZ4Compressor'}
    AND crc_check_chance = 1.0
    AND dclocal_read_repair_chance = 0.1
    AND default_time_to_live = 0
    AND gc_grace_seconds = 864000
    AND max_index_interval = 2048
    AND memtable_flush_period_in_ms = 0
    AND min_index_interval = 128
    AND read_repair_chance = 0.0
    AND speculative_retry = '99PERCENTILE';

CREATE TABLE galley_test.mls_proposal_refs (
    group_id blob,
    epoch bigint,
    ref blob,
    origin int,
    proposal blob,
    PRIMARY KEY (group_id, epoch, ref)
) WITH CLUSTERING ORDER BY (epoch ASC, ref ASC)
    AND bloom_filter_fp_chance = 0.01
    AND caching = {'keys': 'ALL', 'rows_per_partition': 'NONE'}
    AND comment = ''
    AND compaction = {'class': 'org.apache.cassandra.db.compaction.SizeTieredCompactionStrategy', 'max_threshold': '32', 'min_threshold': '4'}
    AND compression = {'chunk_length_in_kb': '64', 'class': 'org.apache.cassandra.io.compress.LZ4Compressor'}
    AND crc_check_chance = 1.0
    AND dclocal_read_repair_chance = 0.1
    AND default_time_to_live = 0
    AND gc_grace_seconds = 864000
    AND max_index_interval = 2048
    AND memtable_flush_period_in_ms = 0
    AND min_index_interval = 128
    AND read_repair_chance = 0.0
    AND speculative_retry = '99PERCENTILE';

CREATE TABLE galley_test.user (
    user uuid,
    conv uuid,
    PRIMARY KEY (user, conv)
) WITH CLUSTERING ORDER BY (conv ASC)
    AND bloom_filter_fp_chance = 0.1
    AND caching = {'keys': 'ALL', 'rows_per_partition': 'NONE'}
    AND comment = ''
    AND compaction = {'class': 'org.apache.cassandra.db.compaction.LeveledCompactionStrategy'}
    AND compression = {'chunk_length_in_kb': '64', 'class': 'org.apache.cassandra.io.compress.LZ4Compressor'}
    AND crc_check_chance = 1.0
    AND dclocal_read_repair_chance = 0.1
    AND default_time_to_live = 0
    AND gc_grace_seconds = 864000
    AND max_index_interval = 2048
    AND memtable_flush_period_in_ms = 0
    AND min_index_interval = 128
    AND read_repair_chance = 0.0
    AND speculative_retry = '99PERCENTILE';

CREATE KEYSPACE gundeck_test WITH replication = {'class': 'SimpleStrategy', 'replication_factor': '1'}  AND durable_writes = true;

CREATE TABLE gundeck_test.push (
    ptoken text,
    app text,
    transport int,
    client text,
    connection blob,
    usr uuid,
    PRIMARY KEY (ptoken, app, transport)
) WITH CLUSTERING ORDER BY (app ASC, transport ASC)
    AND bloom_filter_fp_chance = 0.1
    AND caching = {'keys': 'ALL', 'rows_per_partition': 'NONE'}
    AND comment = ''
    AND compaction = {'class': 'org.apache.cassandra.db.compaction.LeveledCompactionStrategy'}
    AND compression = {'chunk_length_in_kb': '64', 'class': 'org.apache.cassandra.io.compress.LZ4Compressor'}
    AND crc_check_chance = 1.0
    AND dclocal_read_repair_chance = 0.1
    AND default_time_to_live = 0
    AND gc_grace_seconds = 864000
    AND max_index_interval = 2048
    AND memtable_flush_period_in_ms = 0
    AND min_index_interval = 128
    AND read_repair_chance = 0.0
    AND speculative_retry = '99PERCENTILE';

CREATE TABLE gundeck_test.notifications (
    user uuid,
    id timeuuid,
    clients set<text>,
    payload blob,
    PRIMARY KEY (user, id)
) WITH CLUSTERING ORDER BY (id ASC)
    AND bloom_filter_fp_chance = 0.1
    AND caching = {'keys': 'ALL', 'rows_per_partition': 'NONE'}
    AND comment = ''
    AND compaction = {'class': 'org.apache.cassandra.db.compaction.TimeWindowCompactionStrategy', 'compaction_window_size': '1', 'compaction_window_unit': 'DAYS', 'max_threshold': '32', 'min_threshold': '4'}
    AND compression = {'chunk_length_in_kb': '64', 'class': 'org.apache.cassandra.io.compress.LZ4Compressor'}
    AND crc_check_chance = 1.0
    AND dclocal_read_repair_chance = 0.1
    AND default_time_to_live = 0
    AND gc_grace_seconds = 0
    AND max_index_interval = 2048
    AND memtable_flush_period_in_ms = 0
    AND min_index_interval = 128
    AND read_repair_chance = 0.0
    AND speculative_retry = '99PERCENTILE';

CREATE TABLE gundeck_test.meta (
    id int,
    version int,
    date timestamp,
    descr text,
    PRIMARY KEY (id, version)
) WITH CLUSTERING ORDER BY (version ASC)
    AND bloom_filter_fp_chance = 0.01
    AND caching = {'keys': 'ALL', 'rows_per_partition': 'NONE'}
    AND comment = ''
    AND compaction = {'class': 'org.apache.cassandra.db.compaction.SizeTieredCompactionStrategy', 'max_threshold': '32', 'min_threshold': '4'}
    AND compression = {'chunk_length_in_kb': '64', 'class': 'org.apache.cassandra.io.compress.LZ4Compressor'}
    AND crc_check_chance = 1.0
    AND dclocal_read_repair_chance = 0.1
    AND default_time_to_live = 0
    AND gc_grace_seconds = 864000
    AND max_index_interval = 2048
    AND memtable_flush_period_in_ms = 0
    AND min_index_interval = 128
    AND read_repair_chance = 0.0
    AND speculative_retry = '99PERCENTILE';

CREATE TABLE gundeck_test.user_push (
    usr uuid,
    ptoken text,
    app text,
    transport int,
    arn text,
    client text,
    connection blob,
    PRIMARY KEY (usr, ptoken, app, transport)
) WITH CLUSTERING ORDER BY (ptoken ASC, app ASC, transport ASC)
    AND bloom_filter_fp_chance = 0.1
    AND caching = {'keys': 'ALL', 'rows_per_partition': 'NONE'}
    AND comment = ''
    AND compaction = {'class': 'org.apache.cassandra.db.compaction.LeveledCompactionStrategy'}
    AND compression = {'chunk_length_in_kb': '64', 'class': 'org.apache.cassandra.io.compress.LZ4Compressor'}
    AND crc_check_chance = 1.0
    AND dclocal_read_repair_chance = 0.1
    AND default_time_to_live = 0
    AND gc_grace_seconds = 864000
    AND max_index_interval = 2048
    AND memtable_flush_period_in_ms = 0
    AND min_index_interval = 128
    AND read_repair_chance = 0.0
    AND speculative_retry = '99PERCENTILE';

CREATE KEYSPACE spar_test WITH replication = {'class': 'SimpleStrategy', 'replication_factor': '1'}  AND durable_writes = true;

CREATE TABLE spar_test.bind_cookie (
    cookie text PRIMARY KEY,
    session_owner uuid
) WITH bloom_filter_fp_chance = 0.01
    AND caching = {'keys': 'ALL', 'rows_per_partition': 'NONE'}
    AND comment = ''
    AND compaction = {'class': 'org.apache.cassandra.db.compaction.SizeTieredCompactionStrategy', 'max_threshold': '32', 'min_threshold': '4'}
    AND compression = {'chunk_length_in_kb': '64', 'class': 'org.apache.cassandra.io.compress.LZ4Compressor'}
    AND crc_check_chance = 1.0
    AND dclocal_read_repair_chance = 0.1
    AND default_time_to_live = 0
    AND gc_grace_seconds = 864000
    AND max_index_interval = 2048
    AND memtable_flush_period_in_ms = 0
    AND min_index_interval = 128
    AND read_repair_chance = 0.0
    AND speculative_retry = '99PERCENTILE';

CREATE TABLE spar_test.user_v2 (
    issuer text,
    normalized_uname_id text,
    sso_id text,
    uid uuid,
    PRIMARY KEY (issuer, normalized_uname_id)
) WITH CLUSTERING ORDER BY (normalized_uname_id ASC)
    AND bloom_filter_fp_chance = 0.1
    AND caching = {'keys': 'ALL', 'rows_per_partition': 'NONE'}
    AND comment = ''
    AND compaction = {'class': 'org.apache.cassandra.db.compaction.LeveledCompactionStrategy'}
    AND compression = {'chunk_length_in_kb': '64', 'class': 'org.apache.cassandra.io.compress.LZ4Compressor'}
    AND crc_check_chance = 1.0
    AND dclocal_read_repair_chance = 0.1
    AND default_time_to_live = 0
    AND gc_grace_seconds = 864000
    AND max_index_interval = 2048
    AND memtable_flush_period_in_ms = 0
    AND min_index_interval = 128
    AND read_repair_chance = 0.0
    AND speculative_retry = '99PERCENTILE';

CREATE TABLE spar_test.data_migration (
    id int,
    version int,
    date timestamp,
    descr text,
    PRIMARY KEY (id, version)
) WITH CLUSTERING ORDER BY (version ASC)
    AND bloom_filter_fp_chance = 0.01
    AND caching = {'keys': 'ALL', 'rows_per_partition': 'NONE'}
    AND comment = ''
    AND compaction = {'class': 'org.apache.cassandra.db.compaction.SizeTieredCompactionStrategy', 'max_threshold': '32', 'min_threshold': '4'}
    AND compression = {'chunk_length_in_kb': '64', 'class': 'org.apache.cassandra.io.compress.LZ4Compressor'}
    AND crc_check_chance = 1.0
    AND dclocal_read_repair_chance = 0.1
    AND default_time_to_live = 0
    AND gc_grace_seconds = 864000
    AND max_index_interval = 2048
    AND memtable_flush_period_in_ms = 0
    AND min_index_interval = 128
    AND read_repair_chance = 0.0
    AND speculative_retry = '99PERCENTILE';

CREATE TABLE spar_test.authresp (
    resp text PRIMARY KEY,
    end_of_life timestamp
) WITH bloom_filter_fp_chance = 0.1
    AND caching = {'keys': 'ALL', 'rows_per_partition': 'NONE'}
    AND comment = ''
    AND compaction = {'class': 'org.apache.cassandra.db.compaction.LeveledCompactionStrategy'}
    AND compression = {'chunk_length_in_kb': '64', 'class': 'org.apache.cassandra.io.compress.LZ4Compressor'}
    AND crc_check_chance = 1.0
    AND dclocal_read_repair_chance = 0.1
    AND default_time_to_live = 0
    AND gc_grace_seconds = 864000
    AND max_index_interval = 2048
    AND memtable_flush_period_in_ms = 0
    AND min_index_interval = 128
    AND read_repair_chance = 0.0
    AND speculative_retry = '99PERCENTILE';

CREATE TABLE spar_test.idp_raw_metadata (
    id uuid PRIMARY KEY,
    metadata text
) WITH bloom_filter_fp_chance = 0.1
    AND caching = {'keys': 'ALL', 'rows_per_partition': 'NONE'}
    AND comment = ''
    AND compaction = {'class': 'org.apache.cassandra.db.compaction.LeveledCompactionStrategy'}
    AND compression = {'chunk_length_in_kb': '64', 'class': 'org.apache.cassandra.io.compress.LZ4Compressor'}
    AND crc_check_chance = 1.0
    AND dclocal_read_repair_chance = 0.1
    AND default_time_to_live = 0
    AND gc_grace_seconds = 864000
    AND max_index_interval = 2048
    AND memtable_flush_period_in_ms = 0
    AND min_index_interval = 128
    AND read_repair_chance = 0.0
    AND speculative_retry = '99PERCENTILE';

CREATE TABLE spar_test.issuer_idp (
    issuer text PRIMARY KEY,
    idp uuid
) WITH bloom_filter_fp_chance = 0.1
    AND caching = {'keys': 'ALL', 'rows_per_partition': 'NONE'}
    AND comment = ''
    AND compaction = {'class': 'org.apache.cassandra.db.compaction.LeveledCompactionStrategy'}
    AND compression = {'chunk_length_in_kb': '64', 'class': 'org.apache.cassandra.io.compress.LZ4Compressor'}
    AND crc_check_chance = 1.0
    AND dclocal_read_repair_chance = 0.1
    AND default_time_to_live = 0
    AND gc_grace_seconds = 864000
    AND max_index_interval = 2048
    AND memtable_flush_period_in_ms = 0
    AND min_index_interval = 128
    AND read_repair_chance = 0.0
    AND speculative_retry = '99PERCENTILE';

CREATE TABLE spar_test.idp (
    idp uuid PRIMARY KEY,
    api_version int,
    extra_public_keys list<blob>,
    handle text,
    issuer text,
    old_issuers list<text>,
    public_key blob,
    replaced_by uuid,
    request_uri text,
    team uuid
) WITH bloom_filter_fp_chance = 0.1
    AND caching = {'keys': 'ALL', 'rows_per_partition': 'NONE'}
    AND comment = ''
    AND compaction = {'class': 'org.apache.cassandra.db.compaction.LeveledCompactionStrategy'}
    AND compression = {'chunk_length_in_kb': '64', 'class': 'org.apache.cassandra.io.compress.LZ4Compressor'}
    AND crc_check_chance = 1.0
    AND dclocal_read_repair_chance = 0.1
    AND default_time_to_live = 0
    AND gc_grace_seconds = 864000
    AND max_index_interval = 2048
    AND memtable_flush_period_in_ms = 0
    AND min_index_interval = 128
    AND read_repair_chance = 0.0
    AND speculative_retry = '99PERCENTILE';

CREATE TABLE spar_test.default_idp (
    partition_key_always_default text,
    idp uuid,
    PRIMARY KEY (partition_key_always_default, idp)
) WITH CLUSTERING ORDER BY (idp ASC)
    AND bloom_filter_fp_chance = 0.1
    AND caching = {'keys': 'ALL', 'rows_per_partition': 'NONE'}
    AND comment = ''
    AND compaction = {'class': 'org.apache.cassandra.db.compaction.LeveledCompactionStrategy'}
    AND compression = {'chunk_length_in_kb': '64', 'class': 'org.apache.cassandra.io.compress.LZ4Compressor'}
    AND crc_check_chance = 1.0
    AND dclocal_read_repair_chance = 0.1
    AND default_time_to_live = 0
    AND gc_grace_seconds = 864000
    AND max_index_interval = 2048
    AND memtable_flush_period_in_ms = 0
    AND min_index_interval = 128
    AND read_repair_chance = 0.0
    AND speculative_retry = '99PERCENTILE';

CREATE TABLE spar_test.team_provisioning_by_team (
    team uuid,
    id uuid,
    created_at timestamp,
    descr text,
    idp uuid,
    token_ text,
    PRIMARY KEY (team, id)
) WITH CLUSTERING ORDER BY (id ASC)
    AND bloom_filter_fp_chance = 0.1
    AND caching = {'keys': 'ALL', 'rows_per_partition': 'NONE'}
    AND comment = ''
    AND compaction = {'class': 'org.apache.cassandra.db.compaction.LeveledCompactionStrategy'}
    AND compression = {'chunk_length_in_kb': '64', 'class': 'org.apache.cassandra.io.compress.LZ4Compressor'}
    AND crc_check_chance = 1.0
    AND dclocal_read_repair_chance = 0.1
    AND default_time_to_live = 0
    AND gc_grace_seconds = 864000
    AND max_index_interval = 2048
    AND memtable_flush_period_in_ms = 0
    AND min_index_interval = 128
    AND read_repair_chance = 0.0
    AND speculative_retry = '99PERCENTILE';

CREATE TABLE spar_test.meta (
    id int,
    version int,
    date timestamp,
    descr text,
    PRIMARY KEY (id, version)
) WITH CLUSTERING ORDER BY (version ASC)
    AND bloom_filter_fp_chance = 0.01
    AND caching = {'keys': 'ALL', 'rows_per_partition': 'NONE'}
    AND comment = ''
    AND compaction = {'class': 'org.apache.cassandra.db.compaction.SizeTieredCompactionStrategy', 'max_threshold': '32', 'min_threshold': '4'}
    AND compression = {'chunk_length_in_kb': '64', 'class': 'org.apache.cassandra.io.compress.LZ4Compressor'}
    AND crc_check_chance = 1.0
    AND dclocal_read_repair_chance = 0.1
    AND default_time_to_live = 0
    AND gc_grace_seconds = 864000
    AND max_index_interval = 2048
    AND memtable_flush_period_in_ms = 0
    AND min_index_interval = 128
    AND read_repair_chance = 0.0
    AND speculative_retry = '99PERCENTILE';

CREATE TABLE spar_test.verdict (
    req text PRIMARY KEY,
    format_con int,
    format_mobile_error text,
    format_mobile_success text
) WITH bloom_filter_fp_chance = 0.1
    AND caching = {'keys': 'ALL', 'rows_per_partition': 'NONE'}
    AND comment = ''
    AND compaction = {'class': 'org.apache.cassandra.db.compaction.LeveledCompactionStrategy'}
    AND compression = {'chunk_length_in_kb': '64', 'class': 'org.apache.cassandra.io.compress.LZ4Compressor'}
    AND crc_check_chance = 1.0
    AND dclocal_read_repair_chance = 0.1
    AND default_time_to_live = 0
    AND gc_grace_seconds = 864000
    AND max_index_interval = 2048
    AND memtable_flush_period_in_ms = 0
    AND min_index_interval = 128
    AND read_repair_chance = 0.0
    AND speculative_retry = '99PERCENTILE';

CREATE TABLE spar_test.authreq (
    req text PRIMARY KEY,
    end_of_life timestamp
) WITH bloom_filter_fp_chance = 0.1
    AND caching = {'keys': 'ALL', 'rows_per_partition': 'NONE'}
    AND comment = ''
    AND compaction = {'class': 'org.apache.cassandra.db.compaction.LeveledCompactionStrategy'}
    AND compression = {'chunk_length_in_kb': '64', 'class': 'org.apache.cassandra.io.compress.LZ4Compressor'}
    AND crc_check_chance = 1.0
    AND dclocal_read_repair_chance = 0.1
    AND default_time_to_live = 0
    AND gc_grace_seconds = 864000
    AND max_index_interval = 2048
    AND memtable_flush_period_in_ms = 0
    AND min_index_interval = 128
    AND read_repair_chance = 0.0
    AND speculative_retry = '99PERCENTILE';

CREATE TABLE spar_test.team_provisioning_by_token (
    token_ text PRIMARY KEY,
    created_at timestamp,
    descr text,
    id uuid,
    idp uuid,
    team uuid
) WITH bloom_filter_fp_chance = 0.1
    AND caching = {'keys': 'ALL', 'rows_per_partition': 'NONE'}
    AND comment = ''
    AND compaction = {'class': 'org.apache.cassandra.db.compaction.LeveledCompactionStrategy'}
    AND compression = {'chunk_length_in_kb': '64', 'class': 'org.apache.cassandra.io.compress.LZ4Compressor'}
    AND crc_check_chance = 1.0
    AND dclocal_read_repair_chance = 0.1
    AND default_time_to_live = 0
    AND gc_grace_seconds = 864000
    AND max_index_interval = 2048
    AND memtable_flush_period_in_ms = 0
    AND min_index_interval = 128
    AND read_repair_chance = 0.0
    AND speculative_retry = '99PERCENTILE';

CREATE TABLE spar_test.team_idp (
    team uuid,
    idp uuid,
    PRIMARY KEY (team, idp)
) WITH CLUSTERING ORDER BY (idp ASC)
    AND bloom_filter_fp_chance = 0.1
    AND caching = {'keys': 'ALL', 'rows_per_partition': 'NONE'}
    AND comment = ''
    AND compaction = {'class': 'org.apache.cassandra.db.compaction.LeveledCompactionStrategy'}
    AND compression = {'chunk_length_in_kb': '64', 'class': 'org.apache.cassandra.io.compress.LZ4Compressor'}
    AND crc_check_chance = 1.0
    AND dclocal_read_repair_chance = 0.1
    AND default_time_to_live = 0
    AND gc_grace_seconds = 864000
    AND max_index_interval = 2048
    AND memtable_flush_period_in_ms = 0
    AND min_index_interval = 128
    AND read_repair_chance = 0.0
    AND speculative_retry = '99PERCENTILE';

CREATE TABLE spar_test.issuer_idp_v2 (
    issuer text,
    team uuid,
    idp uuid,
    PRIMARY KEY (issuer, team)
) WITH CLUSTERING ORDER BY (team ASC)
    AND bloom_filter_fp_chance = 0.1
    AND caching = {'keys': 'ALL', 'rows_per_partition': 'NONE'}
    AND comment = ''
    AND compaction = {'class': 'org.apache.cassandra.db.compaction.LeveledCompactionStrategy'}
    AND compression = {'chunk_length_in_kb': '64', 'class': 'org.apache.cassandra.io.compress.LZ4Compressor'}
    AND crc_check_chance = 1.0
    AND dclocal_read_repair_chance = 0.1
    AND default_time_to_live = 0
    AND gc_grace_seconds = 864000
    AND max_index_interval = 2048
    AND memtable_flush_period_in_ms = 0
    AND min_index_interval = 128
    AND read_repair_chance = 0.0
    AND speculative_retry = '99PERCENTILE';

CREATE TABLE spar_test.scim_user_times (
    uid uuid PRIMARY KEY,
    created_at timestamp,
    last_updated_at timestamp
) WITH bloom_filter_fp_chance = 0.1
    AND caching = {'keys': 'ALL', 'rows_per_partition': 'NONE'}
    AND comment = ''
    AND compaction = {'class': 'org.apache.cassandra.db.compaction.LeveledCompactionStrategy'}
    AND compression = {'chunk_length_in_kb': '64', 'class': 'org.apache.cassandra.io.compress.LZ4Compressor'}
    AND crc_check_chance = 1.0
    AND dclocal_read_repair_chance = 0.1
    AND default_time_to_live = 0
    AND gc_grace_seconds = 864000
    AND max_index_interval = 2048
    AND memtable_flush_period_in_ms = 0
    AND min_index_interval = 128
    AND read_repair_chance = 0.0
    AND speculative_retry = '99PERCENTILE';

CREATE TABLE spar_test.scim_external (
    team uuid,
    external_id text,
    user uuid,
    PRIMARY KEY (team, external_id)
) WITH CLUSTERING ORDER BY (external_id ASC)
    AND bloom_filter_fp_chance = 0.1
    AND caching = {'keys': 'ALL', 'rows_per_partition': 'NONE'}
    AND comment = ''
    AND compaction = {'class': 'org.apache.cassandra.db.compaction.LeveledCompactionStrategy'}
    AND compression = {'chunk_length_in_kb': '64', 'class': 'org.apache.cassandra.io.compress.LZ4Compressor'}
    AND crc_check_chance = 1.0
    AND dclocal_read_repair_chance = 0.1
    AND default_time_to_live = 0
    AND gc_grace_seconds = 864000
    AND max_index_interval = 2048
    AND memtable_flush_period_in_ms = 0
    AND min_index_interval = 128
    AND read_repair_chance = 0.0
    AND speculative_retry = '99PERCENTILE';

CREATE TABLE spar_test.user (
    issuer text,
    sso_id text,
    uid uuid,
    PRIMARY KEY (issuer, sso_id)
) WITH CLUSTERING ORDER BY (sso_id ASC)
    AND bloom_filter_fp_chance = 0.1
    AND caching = {'keys': 'ALL', 'rows_per_partition': 'NONE'}
    AND comment = ''
    AND compaction = {'class': 'org.apache.cassandra.db.compaction.LeveledCompactionStrategy'}
    AND compression = {'chunk_length_in_kb': '64', 'class': 'org.apache.cassandra.io.compress.LZ4Compressor'}
    AND crc_check_chance = 1.0
    AND dclocal_read_repair_chance = 0.1
    AND default_time_to_live = 0
    AND gc_grace_seconds = 864000
    AND max_index_interval = 2048
    AND memtable_flush_period_in_ms = 0
    AND min_index_interval = 128
    AND read_repair_chance = 0.0
    AND speculative_retry = '99PERCENTILE';
<|MERGE_RESOLUTION|>--- conflicted
+++ resolved
@@ -112,7 +112,1055 @@
     AND read_repair_chance = 0.0
     AND speculative_retry = '99PERCENTILE';
 
-<<<<<<< HEAD
+CREATE TABLE brig_test.user_keys_hash (
+    key blob PRIMARY KEY,
+    key_type int,
+    user uuid
+) WITH bloom_filter_fp_chance = 0.1
+    AND caching = {'keys': 'ALL', 'rows_per_partition': 'NONE'}
+    AND comment = ''
+    AND compaction = {'class': 'org.apache.cassandra.db.compaction.LeveledCompactionStrategy'}
+    AND compression = {'chunk_length_in_kb': '64', 'class': 'org.apache.cassandra.io.compress.LZ4Compressor'}
+    AND crc_check_chance = 1.0
+    AND dclocal_read_repair_chance = 0.1
+    AND default_time_to_live = 0
+    AND gc_grace_seconds = 864000
+    AND max_index_interval = 2048
+    AND memtable_flush_period_in_ms = 0
+    AND min_index_interval = 128
+    AND read_repair_chance = 0.0
+    AND speculative_retry = '99PERCENTILE';
+
+CREATE TABLE brig_test.service_tag (
+    bucket int,
+    tag bigint,
+    name text,
+    service uuid,
+    provider uuid,
+    PRIMARY KEY ((bucket, tag), name, service)
+) WITH CLUSTERING ORDER BY (name ASC, service ASC)
+    AND bloom_filter_fp_chance = 0.1
+    AND caching = {'keys': 'ALL', 'rows_per_partition': 'NONE'}
+    AND comment = ''
+    AND compaction = {'class': 'org.apache.cassandra.db.compaction.LeveledCompactionStrategy'}
+    AND compression = {'chunk_length_in_kb': '64', 'class': 'org.apache.cassandra.io.compress.LZ4Compressor'}
+    AND crc_check_chance = 1.0
+    AND dclocal_read_repair_chance = 0.1
+    AND default_time_to_live = 0
+    AND gc_grace_seconds = 864000
+    AND max_index_interval = 2048
+    AND memtable_flush_period_in_ms = 0
+    AND min_index_interval = 128
+    AND read_repair_chance = 0.0
+    AND speculative_retry = '99PERCENTILE';
+
+CREATE TABLE brig_test.meta (
+    id int,
+    version int,
+    date timestamp,
+    descr text,
+    PRIMARY KEY (id, version)
+) WITH CLUSTERING ORDER BY (version ASC)
+    AND bloom_filter_fp_chance = 0.01
+    AND caching = {'keys': 'ALL', 'rows_per_partition': 'NONE'}
+    AND comment = ''
+    AND compaction = {'class': 'org.apache.cassandra.db.compaction.SizeTieredCompactionStrategy', 'max_threshold': '32', 'min_threshold': '4'}
+    AND compression = {'chunk_length_in_kb': '64', 'class': 'org.apache.cassandra.io.compress.LZ4Compressor'}
+    AND crc_check_chance = 1.0
+    AND dclocal_read_repair_chance = 0.1
+    AND default_time_to_live = 0
+    AND gc_grace_seconds = 864000
+    AND max_index_interval = 2048
+    AND memtable_flush_period_in_ms = 0
+    AND min_index_interval = 128
+    AND read_repair_chance = 0.0
+    AND speculative_retry = '99PERCENTILE';
+
+CREATE TABLE brig_test.unique_claims (
+    value text PRIMARY KEY,
+    claims set<uuid>
+) WITH bloom_filter_fp_chance = 0.1
+    AND caching = {'keys': 'ALL', 'rows_per_partition': 'NONE'}
+    AND comment = ''
+    AND compaction = {'class': 'org.apache.cassandra.db.compaction.LeveledCompactionStrategy'}
+    AND compression = {'chunk_length_in_kb': '64', 'class': 'org.apache.cassandra.io.compress.LZ4Compressor'}
+    AND crc_check_chance = 1.0
+    AND dclocal_read_repair_chance = 0.1
+    AND default_time_to_live = 0
+    AND gc_grace_seconds = 0
+    AND max_index_interval = 2048
+    AND memtable_flush_period_in_ms = 0
+    AND min_index_interval = 128
+    AND read_repair_chance = 0.0
+    AND speculative_retry = '99PERCENTILE';
+
+CREATE TABLE brig_test.user_cookies (
+    user uuid,
+    expires timestamp,
+    id bigint,
+    created timestamp,
+    label text,
+    succ_id bigint,
+    type int,
+    PRIMARY KEY (user, expires, id)
+) WITH CLUSTERING ORDER BY (expires ASC, id ASC)
+    AND bloom_filter_fp_chance = 0.1
+    AND caching = {'keys': 'ALL', 'rows_per_partition': 'NONE'}
+    AND comment = ''
+    AND compaction = {'class': 'org.apache.cassandra.db.compaction.LeveledCompactionStrategy'}
+    AND compression = {'chunk_length_in_kb': '64', 'class': 'org.apache.cassandra.io.compress.LZ4Compressor'}
+    AND crc_check_chance = 1.0
+    AND dclocal_read_repair_chance = 0.1
+    AND default_time_to_live = 0
+    AND gc_grace_seconds = 864000
+    AND max_index_interval = 2048
+    AND memtable_flush_period_in_ms = 0
+    AND min_index_interval = 128
+    AND read_repair_chance = 0.0
+    AND speculative_retry = '99PERCENTILE';
+
+CREATE TABLE brig_test.mls_key_packages (
+    user uuid,
+    client text,
+    ref blob,
+    data blob,
+    PRIMARY KEY ((user, client), ref)
+) WITH CLUSTERING ORDER BY (ref ASC)
+    AND bloom_filter_fp_chance = 0.1
+    AND caching = {'keys': 'ALL', 'rows_per_partition': 'NONE'}
+    AND comment = ''
+    AND compaction = {'class': 'org.apache.cassandra.db.compaction.LeveledCompactionStrategy'}
+    AND compression = {'chunk_length_in_kb': '64', 'class': 'org.apache.cassandra.io.compress.LZ4Compressor'}
+    AND crc_check_chance = 1.0
+    AND dclocal_read_repair_chance = 0.1
+    AND default_time_to_live = 0
+    AND gc_grace_seconds = 864000
+    AND max_index_interval = 2048
+    AND memtable_flush_period_in_ms = 0
+    AND min_index_interval = 128
+    AND read_repair_chance = 0.0
+    AND speculative_retry = '99PERCENTILE';
+
+CREATE TABLE brig_test.mls_key_package_refs (
+    ref blob PRIMARY KEY,
+    client text,
+    conv uuid,
+    conv_domain text,
+    domain text,
+    user uuid
+) WITH bloom_filter_fp_chance = 0.1
+    AND caching = {'keys': 'ALL', 'rows_per_partition': 'NONE'}
+    AND comment = ''
+    AND compaction = {'class': 'org.apache.cassandra.db.compaction.LeveledCompactionStrategy'}
+    AND compression = {'chunk_length_in_kb': '64', 'class': 'org.apache.cassandra.io.compress.LZ4Compressor'}
+    AND crc_check_chance = 1.0
+    AND dclocal_read_repair_chance = 0.1
+    AND default_time_to_live = 0
+    AND gc_grace_seconds = 864000
+    AND max_index_interval = 2048
+    AND memtable_flush_period_in_ms = 0
+    AND min_index_interval = 128
+    AND read_repair_chance = 0.0
+    AND speculative_retry = '99PERCENTILE';
+
+CREATE TABLE brig_test.excluded_phones (
+    prefix text PRIMARY KEY,
+    comment text
+) WITH bloom_filter_fp_chance = 0.01
+    AND caching = {'keys': 'ALL', 'rows_per_partition': 'NONE'}
+    AND comment = ''
+    AND compaction = {'class': 'org.apache.cassandra.db.compaction.SizeTieredCompactionStrategy', 'max_threshold': '32', 'min_threshold': '4'}
+    AND compression = {'chunk_length_in_kb': '64', 'class': 'org.apache.cassandra.io.compress.LZ4Compressor'}
+    AND crc_check_chance = 1.0
+    AND dclocal_read_repair_chance = 0.1
+    AND default_time_to_live = 0
+    AND gc_grace_seconds = 864000
+    AND max_index_interval = 2048
+    AND memtable_flush_period_in_ms = 0
+    AND min_index_interval = 128
+    AND read_repair_chance = 0.0
+    AND speculative_retry = '99PERCENTILE';
+
+CREATE TABLE brig_test.codes (
+    user uuid,
+    scope int,
+    code text,
+    retries int,
+    PRIMARY KEY (user, scope)
+) WITH CLUSTERING ORDER BY (scope ASC)
+    AND bloom_filter_fp_chance = 0.01
+    AND caching = {'keys': 'ALL', 'rows_per_partition': 'NONE'}
+    AND comment = ''
+    AND compaction = {'class': 'org.apache.cassandra.db.compaction.SizeTieredCompactionStrategy', 'max_threshold': '32', 'min_threshold': '4'}
+    AND compression = {'chunk_length_in_kb': '64', 'class': 'org.apache.cassandra.io.compress.LZ4Compressor'}
+    AND crc_check_chance = 1.0
+    AND dclocal_read_repair_chance = 0.1
+    AND default_time_to_live = 0
+    AND gc_grace_seconds = 864000
+    AND max_index_interval = 2048
+    AND memtable_flush_period_in_ms = 0
+    AND min_index_interval = 128
+    AND read_repair_chance = 0.0
+    AND speculative_retry = '99PERCENTILE';
+
+CREATE TABLE brig_test.user_handle (
+    handle text PRIMARY KEY,
+    user uuid
+) WITH bloom_filter_fp_chance = 0.1
+    AND caching = {'keys': 'ALL', 'rows_per_partition': 'NONE'}
+    AND comment = ''
+    AND compaction = {'class': 'org.apache.cassandra.db.compaction.LeveledCompactionStrategy'}
+    AND compression = {'chunk_length_in_kb': '64', 'class': 'org.apache.cassandra.io.compress.LZ4Compressor'}
+    AND crc_check_chance = 1.0
+    AND dclocal_read_repair_chance = 0.1
+    AND default_time_to_live = 0
+    AND gc_grace_seconds = 864000
+    AND max_index_interval = 2048
+    AND memtable_flush_period_in_ms = 0
+    AND min_index_interval = 128
+    AND read_repair_chance = 0.0
+    AND speculative_retry = '99PERCENTILE';
+
+CREATE TABLE brig_test.service (
+    provider uuid,
+    id uuid,
+    assets list<frozen<asset>>,
+    auth_tokens list<ascii>,
+    base_url blob,
+    descr text,
+    enabled boolean,
+    fingerprints list<blob>,
+    name text,
+    pubkeys list<frozen<pubkey>>,
+    summary text,
+    tags set<bigint>,
+    PRIMARY KEY (provider, id)
+) WITH CLUSTERING ORDER BY (id ASC)
+    AND bloom_filter_fp_chance = 0.1
+    AND caching = {'keys': 'ALL', 'rows_per_partition': 'NONE'}
+    AND comment = ''
+    AND compaction = {'class': 'org.apache.cassandra.db.compaction.LeveledCompactionStrategy'}
+    AND compression = {'chunk_length_in_kb': '64', 'class': 'org.apache.cassandra.io.compress.LZ4Compressor'}
+    AND crc_check_chance = 1.0
+    AND dclocal_read_repair_chance = 0.1
+    AND default_time_to_live = 0
+    AND gc_grace_seconds = 864000
+    AND max_index_interval = 2048
+    AND memtable_flush_period_in_ms = 0
+    AND min_index_interval = 128
+    AND read_repair_chance = 0.0
+    AND speculative_retry = '99PERCENTILE';
+
+CREATE TABLE brig_test.oauth_user_refresh_token (
+    user uuid,
+    token_id uuid,
+    PRIMARY KEY (user, token_id)
+) WITH CLUSTERING ORDER BY (token_id ASC)
+    AND bloom_filter_fp_chance = 0.01
+    AND caching = {'keys': 'ALL', 'rows_per_partition': 'NONE'}
+    AND comment = ''
+    AND compaction = {'class': 'org.apache.cassandra.db.compaction.SizeTieredCompactionStrategy', 'max_threshold': '32', 'min_threshold': '4'}
+    AND compression = {'chunk_length_in_kb': '64', 'class': 'org.apache.cassandra.io.compress.LZ4Compressor'}
+    AND crc_check_chance = 1.0
+    AND dclocal_read_repair_chance = 0.1
+    AND default_time_to_live = 14515200
+    AND gc_grace_seconds = 864000
+    AND max_index_interval = 2048
+    AND memtable_flush_period_in_ms = 0
+    AND min_index_interval = 128
+    AND read_repair_chance = 0.0
+    AND speculative_retry = '99PERCENTILE';
+
+CREATE TABLE brig_test.invitation_info (
+    code ascii PRIMARY KEY,
+    id uuid,
+    inviter uuid
+) WITH bloom_filter_fp_chance = 0.01
+    AND caching = {'keys': 'ALL', 'rows_per_partition': 'NONE'}
+    AND comment = ''
+    AND compaction = {'class': 'org.apache.cassandra.db.compaction.SizeTieredCompactionStrategy', 'max_threshold': '32', 'min_threshold': '4'}
+    AND compression = {'chunk_length_in_kb': '64', 'class': 'org.apache.cassandra.io.compress.LZ4Compressor'}
+    AND crc_check_chance = 1.0
+    AND dclocal_read_repair_chance = 0.1
+    AND default_time_to_live = 0
+    AND gc_grace_seconds = 864000
+    AND max_index_interval = 2048
+    AND memtable_flush_period_in_ms = 0
+    AND min_index_interval = 128
+    AND read_repair_chance = 0.0
+    AND speculative_retry = '99PERCENTILE';
+
+CREATE TABLE brig_test.service_whitelist (
+    team uuid,
+    provider uuid,
+    service uuid,
+    PRIMARY KEY (team, provider, service)
+) WITH CLUSTERING ORDER BY (provider ASC, service ASC)
+    AND bloom_filter_fp_chance = 0.01
+    AND caching = {'keys': 'ALL', 'rows_per_partition': 'NONE'}
+    AND comment = ''
+    AND compaction = {'class': 'org.apache.cassandra.db.compaction.SizeTieredCompactionStrategy', 'max_threshold': '32', 'min_threshold': '4'}
+    AND compression = {'chunk_length_in_kb': '64', 'class': 'org.apache.cassandra.io.compress.LZ4Compressor'}
+    AND crc_check_chance = 1.0
+    AND dclocal_read_repair_chance = 0.1
+    AND default_time_to_live = 0
+    AND gc_grace_seconds = 864000
+    AND max_index_interval = 2048
+    AND memtable_flush_period_in_ms = 0
+    AND min_index_interval = 128
+    AND read_repair_chance = 0.0
+    AND speculative_retry = '99PERCENTILE';
+
+CREATE TABLE brig_test.provider (
+    id uuid PRIMARY KEY,
+    descr text,
+    email text,
+    name text,
+    password blob,
+    url blob
+) WITH bloom_filter_fp_chance = 0.1
+    AND caching = {'keys': 'ALL', 'rows_per_partition': 'NONE'}
+    AND comment = ''
+    AND compaction = {'class': 'org.apache.cassandra.db.compaction.LeveledCompactionStrategy'}
+    AND compression = {'chunk_length_in_kb': '64', 'class': 'org.apache.cassandra.io.compress.LZ4Compressor'}
+    AND crc_check_chance = 1.0
+    AND dclocal_read_repair_chance = 0.1
+    AND default_time_to_live = 0
+    AND gc_grace_seconds = 864000
+    AND max_index_interval = 2048
+    AND memtable_flush_period_in_ms = 0
+    AND min_index_interval = 128
+    AND read_repair_chance = 0.0
+    AND speculative_retry = '99PERCENTILE';
+
+CREATE TABLE brig_test.user_keys (
+    key text PRIMARY KEY,
+    user uuid
+) WITH bloom_filter_fp_chance = 0.1
+    AND caching = {'keys': 'ALL', 'rows_per_partition': 'NONE'}
+    AND comment = ''
+    AND compaction = {'class': 'org.apache.cassandra.db.compaction.LeveledCompactionStrategy'}
+    AND compression = {'chunk_length_in_kb': '64', 'class': 'org.apache.cassandra.io.compress.LZ4Compressor'}
+    AND crc_check_chance = 1.0
+    AND dclocal_read_repair_chance = 0.1
+    AND default_time_to_live = 0
+    AND gc_grace_seconds = 864000
+    AND max_index_interval = 2048
+    AND memtable_flush_period_in_ms = 0
+    AND min_index_interval = 128
+    AND read_repair_chance = 0.0
+    AND speculative_retry = '99PERCENTILE';
+
+CREATE TABLE brig_test.mls_public_keys (
+    user uuid,
+    client text,
+    sig_scheme text,
+    key blob,
+    PRIMARY KEY (user, client, sig_scheme)
+) WITH CLUSTERING ORDER BY (client ASC, sig_scheme ASC)
+    AND bloom_filter_fp_chance = 0.1
+    AND caching = {'keys': 'ALL', 'rows_per_partition': 'NONE'}
+    AND comment = ''
+    AND compaction = {'class': 'org.apache.cassandra.db.compaction.LeveledCompactionStrategy'}
+    AND compression = {'chunk_length_in_kb': '64', 'class': 'org.apache.cassandra.io.compress.LZ4Compressor'}
+    AND crc_check_chance = 1.0
+    AND dclocal_read_repair_chance = 0.1
+    AND default_time_to_live = 0
+    AND gc_grace_seconds = 864000
+    AND max_index_interval = 2048
+    AND memtable_flush_period_in_ms = 0
+    AND min_index_interval = 128
+    AND read_repair_chance = 0.0
+    AND speculative_retry = '99PERCENTILE';
+
+CREATE TABLE brig_test.invitee_info (
+    invitee uuid PRIMARY KEY,
+    conv uuid,
+    inviter uuid
+) WITH bloom_filter_fp_chance = 0.1
+    AND caching = {'keys': 'ALL', 'rows_per_partition': 'NONE'}
+    AND comment = ''
+    AND compaction = {'class': 'org.apache.cassandra.db.compaction.LeveledCompactionStrategy'}
+    AND compression = {'chunk_length_in_kb': '64', 'class': 'org.apache.cassandra.io.compress.LZ4Compressor'}
+    AND crc_check_chance = 1.0
+    AND dclocal_read_repair_chance = 0.1
+    AND default_time_to_live = 0
+    AND gc_grace_seconds = 864000
+    AND max_index_interval = 2048
+    AND memtable_flush_period_in_ms = 0
+    AND min_index_interval = 128
+    AND read_repair_chance = 0.0
+    AND speculative_retry = '99PERCENTILE';
+
+CREATE TABLE brig_test.nonce (
+    user uuid,
+    key text,
+    nonce uuid,
+    PRIMARY KEY (user, key)
+) WITH CLUSTERING ORDER BY (key ASC)
+    AND bloom_filter_fp_chance = 0.01
+    AND caching = {'keys': 'ALL', 'rows_per_partition': 'NONE'}
+    AND comment = ''
+    AND compaction = {'class': 'org.apache.cassandra.db.compaction.SizeTieredCompactionStrategy', 'max_threshold': '32', 'min_threshold': '4'}
+    AND compression = {'chunk_length_in_kb': '64', 'class': 'org.apache.cassandra.io.compress.LZ4Compressor'}
+    AND crc_check_chance = 1.0
+    AND dclocal_read_repair_chance = 0.1
+    AND default_time_to_live = 300
+    AND gc_grace_seconds = 864000
+    AND max_index_interval = 2048
+    AND memtable_flush_period_in_ms = 0
+    AND min_index_interval = 128
+    AND read_repair_chance = 0.0
+    AND speculative_retry = '99PERCENTILE';
+
+CREATE TABLE brig_test.login_codes (
+    user uuid PRIMARY KEY,
+    code text,
+    retries int,
+    timeout timestamp
+) WITH bloom_filter_fp_chance = 0.01
+    AND caching = {'keys': 'ALL', 'rows_per_partition': 'NONE'}
+    AND comment = ''
+    AND compaction = {'class': 'org.apache.cassandra.db.compaction.SizeTieredCompactionStrategy', 'max_threshold': '32', 'min_threshold': '4'}
+    AND compression = {'chunk_length_in_kb': '64', 'class': 'org.apache.cassandra.io.compress.LZ4Compressor'}
+    AND crc_check_chance = 1.0
+    AND dclocal_read_repair_chance = 0.1
+    AND default_time_to_live = 0
+    AND gc_grace_seconds = 864000
+    AND max_index_interval = 2048
+    AND memtable_flush_period_in_ms = 0
+    AND min_index_interval = 128
+    AND read_repair_chance = 0.0
+    AND speculative_retry = '99PERCENTILE';
+
+CREATE TABLE brig_test.oauth_client (
+    id uuid PRIMARY KEY,
+    name text,
+    redirect_uri blob,
+    secret blob
+) WITH bloom_filter_fp_chance = 0.01
+    AND caching = {'keys': 'ALL', 'rows_per_partition': 'NONE'}
+    AND comment = ''
+    AND compaction = {'class': 'org.apache.cassandra.db.compaction.SizeTieredCompactionStrategy', 'max_threshold': '32', 'min_threshold': '4'}
+    AND compression = {'chunk_length_in_kb': '64', 'class': 'org.apache.cassandra.io.compress.LZ4Compressor'}
+    AND crc_check_chance = 1.0
+    AND dclocal_read_repair_chance = 0.1
+    AND default_time_to_live = 0
+    AND gc_grace_seconds = 864000
+    AND max_index_interval = 2048
+    AND memtable_flush_period_in_ms = 0
+    AND min_index_interval = 128
+    AND read_repair_chance = 0.0
+    AND speculative_retry = '99PERCENTILE';
+
+CREATE TABLE brig_test.service_team (
+    provider uuid,
+    service uuid,
+    team uuid,
+    user uuid,
+    conv uuid,
+    PRIMARY KEY ((provider, service), team, user)
+) WITH CLUSTERING ORDER BY (team ASC, user ASC)
+    AND bloom_filter_fp_chance = 0.01
+    AND caching = {'keys': 'ALL', 'rows_per_partition': 'NONE'}
+    AND comment = ''
+    AND compaction = {'class': 'org.apache.cassandra.db.compaction.SizeTieredCompactionStrategy', 'max_threshold': '32', 'min_threshold': '4'}
+    AND compression = {'chunk_length_in_kb': '64', 'class': 'org.apache.cassandra.io.compress.LZ4Compressor'}
+    AND crc_check_chance = 1.0
+    AND dclocal_read_repair_chance = 0.1
+    AND default_time_to_live = 0
+    AND gc_grace_seconds = 864000
+    AND max_index_interval = 2048
+    AND memtable_flush_period_in_ms = 0
+    AND min_index_interval = 128
+    AND read_repair_chance = 0.0
+    AND speculative_retry = '99PERCENTILE';
+
+CREATE TABLE brig_test.blacklist (
+    key text PRIMARY KEY
+) WITH bloom_filter_fp_chance = 0.1
+    AND caching = {'keys': 'ALL', 'rows_per_partition': 'NONE'}
+    AND comment = ''
+    AND compaction = {'class': 'org.apache.cassandra.db.compaction.LeveledCompactionStrategy'}
+    AND compression = {'chunk_length_in_kb': '64', 'class': 'org.apache.cassandra.io.compress.LZ4Compressor'}
+    AND crc_check_chance = 1.0
+    AND dclocal_read_repair_chance = 0.1
+    AND default_time_to_live = 0
+    AND gc_grace_seconds = 864000
+    AND max_index_interval = 2048
+    AND memtable_flush_period_in_ms = 0
+    AND min_index_interval = 128
+    AND read_repair_chance = 0.0
+    AND speculative_retry = '99PERCENTILE';
+
+CREATE TABLE brig_test.service_whitelist_rev (
+    provider uuid,
+    service uuid,
+    team uuid,
+    PRIMARY KEY ((provider, service), team)
+) WITH CLUSTERING ORDER BY (team ASC)
+    AND bloom_filter_fp_chance = 0.01
+    AND caching = {'keys': 'ALL', 'rows_per_partition': 'NONE'}
+    AND comment = ''
+    AND compaction = {'class': 'org.apache.cassandra.db.compaction.SizeTieredCompactionStrategy', 'max_threshold': '32', 'min_threshold': '4'}
+    AND compression = {'chunk_length_in_kb': '64', 'class': 'org.apache.cassandra.io.compress.LZ4Compressor'}
+    AND crc_check_chance = 1.0
+    AND dclocal_read_repair_chance = 0.1
+    AND default_time_to_live = 0
+    AND gc_grace_seconds = 864000
+    AND max_index_interval = 2048
+    AND memtable_flush_period_in_ms = 0
+    AND min_index_interval = 128
+    AND read_repair_chance = 0.0
+    AND speculative_retry = '99PERCENTILE';
+
+CREATE TABLE brig_test.team_invitation (
+    team uuid,
+    id uuid,
+    code ascii,
+    created_at timestamp,
+    created_by uuid,
+    email text,
+    name text,
+    phone text,
+    role int,
+    PRIMARY KEY (team, id)
+) WITH CLUSTERING ORDER BY (id ASC)
+    AND bloom_filter_fp_chance = 0.01
+    AND caching = {'keys': 'ALL', 'rows_per_partition': 'NONE'}
+    AND comment = ''
+    AND compaction = {'class': 'org.apache.cassandra.db.compaction.SizeTieredCompactionStrategy', 'max_threshold': '32', 'min_threshold': '4'}
+    AND compression = {'chunk_length_in_kb': '64', 'class': 'org.apache.cassandra.io.compress.LZ4Compressor'}
+    AND crc_check_chance = 1.0
+    AND dclocal_read_repair_chance = 0.1
+    AND default_time_to_live = 0
+    AND gc_grace_seconds = 864000
+    AND max_index_interval = 2048
+    AND memtable_flush_period_in_ms = 0
+    AND min_index_interval = 128
+    AND read_repair_chance = 0.0
+    AND speculative_retry = '99PERCENTILE';
+
+CREATE TABLE brig_test.user (
+    id uuid PRIMARY KEY,
+    accent list<float>,
+    accent_id int,
+    activated boolean,
+    assets list<frozen<asset>>,
+    country ascii,
+    email text,
+    email_unvalidated text,
+    expires timestamp,
+    feature_conference_calling int,
+    handle text,
+    language ascii,
+    managed_by int,
+    name text,
+    password blob,
+    phone text,
+    picture list<blob>,
+    provider uuid,
+    searchable boolean,
+    service uuid,
+    sso_id text,
+    status int,
+    supported_protocols int,
+    team uuid
+) WITH bloom_filter_fp_chance = 0.1
+    AND caching = {'keys': 'ALL', 'rows_per_partition': 'NONE'}
+    AND comment = ''
+    AND compaction = {'class': 'org.apache.cassandra.db.compaction.LeveledCompactionStrategy'}
+    AND compression = {'chunk_length_in_kb': '64', 'class': 'org.apache.cassandra.io.compress.LZ4Compressor'}
+    AND crc_check_chance = 1.0
+    AND dclocal_read_repair_chance = 0.1
+    AND default_time_to_live = 0
+    AND gc_grace_seconds = 864000
+    AND max_index_interval = 2048
+    AND memtable_flush_period_in_ms = 0
+    AND min_index_interval = 128
+    AND read_repair_chance = 0.0
+    AND speculative_retry = '99PERCENTILE';
+
+CREATE TABLE brig_test.vcodes_throttle (
+    key ascii,
+    scope int,
+    initial_delay int,
+    PRIMARY KEY (key, scope)
+) WITH CLUSTERING ORDER BY (scope ASC)
+    AND bloom_filter_fp_chance = 0.01
+    AND caching = {'keys': 'ALL', 'rows_per_partition': 'NONE'}
+    AND comment = ''
+    AND compaction = {'class': 'org.apache.cassandra.db.compaction.SizeTieredCompactionStrategy', 'max_threshold': '32', 'min_threshold': '4'}
+    AND compression = {'chunk_length_in_kb': '64', 'class': 'org.apache.cassandra.io.compress.LZ4Compressor'}
+    AND crc_check_chance = 1.0
+    AND dclocal_read_repair_chance = 0.1
+    AND default_time_to_live = 0
+    AND gc_grace_seconds = 864000
+    AND max_index_interval = 2048
+    AND memtable_flush_period_in_ms = 0
+    AND min_index_interval = 128
+    AND read_repair_chance = 0.0
+    AND speculative_retry = '99PERCENTILE';
+
+CREATE TABLE brig_test.properties (
+    user uuid,
+    key ascii,
+    value blob,
+    PRIMARY KEY (user, key)
+) WITH CLUSTERING ORDER BY (key ASC)
+    AND bloom_filter_fp_chance = 0.01
+    AND caching = {'keys': 'ALL', 'rows_per_partition': 'NONE'}
+    AND comment = ''
+    AND compaction = {'class': 'org.apache.cassandra.db.compaction.SizeTieredCompactionStrategy', 'max_threshold': '32', 'min_threshold': '4'}
+    AND compression = {'chunk_length_in_kb': '64', 'class': 'org.apache.cassandra.io.compress.LZ4Compressor'}
+    AND crc_check_chance = 1.0
+    AND dclocal_read_repair_chance = 0.1
+    AND default_time_to_live = 0
+    AND gc_grace_seconds = 864000
+    AND max_index_interval = 2048
+    AND memtable_flush_period_in_ms = 0
+    AND min_index_interval = 128
+    AND read_repair_chance = 0.0
+    AND speculative_retry = '99PERCENTILE';
+
+CREATE TABLE brig_test.service_user (
+    provider uuid,
+    service uuid,
+    user uuid,
+    conv uuid,
+    team uuid,
+    PRIMARY KEY ((provider, service), user)
+) WITH CLUSTERING ORDER BY (user ASC)
+    AND bloom_filter_fp_chance = 0.01
+    AND caching = {'keys': 'ALL', 'rows_per_partition': 'NONE'}
+    AND comment = ''
+    AND compaction = {'class': 'org.apache.cassandra.db.compaction.SizeTieredCompactionStrategy', 'max_threshold': '32', 'min_threshold': '4'}
+    AND compression = {'chunk_length_in_kb': '64', 'class': 'org.apache.cassandra.io.compress.LZ4Compressor'}
+    AND crc_check_chance = 1.0
+    AND dclocal_read_repair_chance = 0.1
+    AND default_time_to_live = 0
+    AND gc_grace_seconds = 864000
+    AND max_index_interval = 2048
+    AND memtable_flush_period_in_ms = 0
+    AND min_index_interval = 128
+    AND read_repair_chance = 0.0
+    AND speculative_retry = '99PERCENTILE';
+
+CREATE TABLE brig_test.prekeys (
+    user uuid,
+    client text,
+    key int,
+    data text,
+    PRIMARY KEY (user, client, key)
+) WITH CLUSTERING ORDER BY (client ASC, key ASC)
+    AND bloom_filter_fp_chance = 0.01
+    AND caching = {'keys': 'ALL', 'rows_per_partition': 'NONE'}
+    AND comment = ''
+    AND compaction = {'class': 'org.apache.cassandra.db.compaction.LeveledCompactionStrategy'}
+    AND compression = {'chunk_length_in_kb': '64', 'class': 'org.apache.cassandra.io.compress.LZ4Compressor'}
+    AND crc_check_chance = 1.0
+    AND dclocal_read_repair_chance = 0.1
+    AND default_time_to_live = 0
+    AND gc_grace_seconds = 864000
+    AND max_index_interval = 2048
+    AND memtable_flush_period_in_ms = 0
+    AND min_index_interval = 128
+    AND read_repair_chance = 0.0
+    AND speculative_retry = '99PERCENTILE';
+
+CREATE TABLE brig_test.oauth_auth_code (
+    code ascii PRIMARY KEY,
+    client uuid,
+    code_challenge blob,
+    redirect_uri blob,
+    scope set<text>,
+    user uuid
+) WITH bloom_filter_fp_chance = 0.01
+    AND caching = {'keys': 'ALL', 'rows_per_partition': 'NONE'}
+    AND comment = ''
+    AND compaction = {'class': 'org.apache.cassandra.db.compaction.SizeTieredCompactionStrategy', 'max_threshold': '32', 'min_threshold': '4'}
+    AND compression = {'chunk_length_in_kb': '64', 'class': 'org.apache.cassandra.io.compress.LZ4Compressor'}
+    AND crc_check_chance = 1.0
+    AND dclocal_read_repair_chance = 0.1
+    AND default_time_to_live = 300
+    AND gc_grace_seconds = 864000
+    AND max_index_interval = 2048
+    AND memtable_flush_period_in_ms = 0
+    AND min_index_interval = 128
+    AND read_repair_chance = 0.0
+    AND speculative_retry = '99PERCENTILE';
+
+CREATE TABLE brig_test.clients (
+    user uuid,
+    client text,
+    capabilities set<int>,
+    class int,
+    cookie text,
+    ip inet,
+    label text,
+    lat double,
+    lon double,
+    model text,
+    tstamp timestamp,
+    type int,
+    PRIMARY KEY (user, client)
+) WITH CLUSTERING ORDER BY (client ASC)
+    AND bloom_filter_fp_chance = 0.01
+    AND caching = {'keys': 'ALL', 'rows_per_partition': 'NONE'}
+    AND comment = ''
+    AND compaction = {'class': 'org.apache.cassandra.db.compaction.LeveledCompactionStrategy'}
+    AND compression = {'chunk_length_in_kb': '64', 'class': 'org.apache.cassandra.io.compress.LZ4Compressor'}
+    AND crc_check_chance = 1.0
+    AND dclocal_read_repair_chance = 0.1
+    AND default_time_to_live = 0
+    AND gc_grace_seconds = 864000
+    AND max_index_interval = 2048
+    AND memtable_flush_period_in_ms = 0
+    AND min_index_interval = 128
+    AND read_repair_chance = 0.0
+    AND speculative_retry = '99PERCENTILE';
+
+CREATE TABLE brig_test.budget (
+    key text PRIMARY KEY,
+    budget int
+) WITH bloom_filter_fp_chance = 0.1
+    AND caching = {'keys': 'ALL', 'rows_per_partition': 'NONE'}
+    AND comment = ''
+    AND compaction = {'class': 'org.apache.cassandra.db.compaction.LeveledCompactionStrategy'}
+    AND compression = {'chunk_length_in_kb': '64', 'class': 'org.apache.cassandra.io.compress.LZ4Compressor'}
+    AND crc_check_chance = 1.0
+    AND dclocal_read_repair_chance = 0.1
+    AND default_time_to_live = 0
+    AND gc_grace_seconds = 0
+    AND max_index_interval = 2048
+    AND memtable_flush_period_in_ms = 0
+    AND min_index_interval = 128
+    AND read_repair_chance = 0.0
+    AND speculative_retry = '99PERCENTILE';
+
+CREATE TABLE brig_test.connection_remote (
+    left uuid,
+    right_domain text,
+    right_user uuid,
+    conv_domain text,
+    conv_id uuid,
+    last_update timestamp,
+    status int,
+    PRIMARY KEY (left, right_domain, right_user)
+) WITH CLUSTERING ORDER BY (right_domain ASC, right_user ASC)
+    AND bloom_filter_fp_chance = 0.1
+    AND caching = {'keys': 'ALL', 'rows_per_partition': 'NONE'}
+    AND comment = ''
+    AND compaction = {'class': 'org.apache.cassandra.db.compaction.LeveledCompactionStrategy'}
+    AND compression = {'chunk_length_in_kb': '64', 'class': 'org.apache.cassandra.io.compress.LZ4Compressor'}
+    AND crc_check_chance = 1.0
+    AND dclocal_read_repair_chance = 0.1
+    AND default_time_to_live = 0
+    AND gc_grace_seconds = 864000
+    AND max_index_interval = 2048
+    AND memtable_flush_period_in_ms = 0
+    AND min_index_interval = 128
+    AND read_repair_chance = 0.0
+    AND speculative_retry = '99PERCENTILE';
+
+CREATE TABLE brig_test.users_pending_activation (
+    user uuid PRIMARY KEY,
+    expires_at timestamp
+) WITH bloom_filter_fp_chance = 0.01
+    AND caching = {'keys': 'ALL', 'rows_per_partition': 'NONE'}
+    AND comment = ''
+    AND compaction = {'class': 'org.apache.cassandra.db.compaction.SizeTieredCompactionStrategy', 'max_threshold': '32', 'min_threshold': '4'}
+    AND compression = {'chunk_length_in_kb': '64', 'class': 'org.apache.cassandra.io.compress.LZ4Compressor'}
+    AND crc_check_chance = 1.0
+    AND dclocal_read_repair_chance = 0.1
+    AND default_time_to_live = 0
+    AND gc_grace_seconds = 864000
+    AND max_index_interval = 2048
+    AND memtable_flush_period_in_ms = 0
+    AND min_index_interval = 128
+    AND read_repair_chance = 0.0
+    AND speculative_retry = '99PERCENTILE';
+
+CREATE TABLE brig_test.connection (
+    left uuid,
+    right uuid,
+    conv uuid,
+    last_update timestamp,
+    message text,
+    status int,
+    PRIMARY KEY (left, right)
+) WITH CLUSTERING ORDER BY (right ASC)
+    AND bloom_filter_fp_chance = 0.1
+    AND caching = {'keys': 'ALL', 'rows_per_partition': 'NONE'}
+    AND comment = ''
+    AND compaction = {'class': 'org.apache.cassandra.db.compaction.LeveledCompactionStrategy'}
+    AND compression = {'chunk_length_in_kb': '64', 'class': 'org.apache.cassandra.io.compress.LZ4Compressor'}
+    AND crc_check_chance = 1.0
+    AND dclocal_read_repair_chance = 0.1
+    AND default_time_to_live = 0
+    AND gc_grace_seconds = 864000
+    AND max_index_interval = 2048
+    AND memtable_flush_period_in_ms = 0
+    AND min_index_interval = 128
+    AND read_repair_chance = 0.0
+    AND speculative_retry = '99PERCENTILE';
+CREATE INDEX conn_status ON brig_test.connection (status);
+
+CREATE TABLE brig_test.password_reset (
+    key ascii PRIMARY KEY,
+    code ascii,
+    retries int,
+    timeout timestamp,
+    user uuid
+) WITH bloom_filter_fp_chance = 0.1
+    AND caching = {'keys': 'ALL', 'rows_per_partition': 'NONE'}
+    AND comment = ''
+    AND compaction = {'class': 'org.apache.cassandra.db.compaction.LeveledCompactionStrategy'}
+    AND compression = {'chunk_length_in_kb': '64', 'class': 'org.apache.cassandra.io.compress.LZ4Compressor'}
+    AND crc_check_chance = 1.0
+    AND dclocal_read_repair_chance = 0.1
+    AND default_time_to_live = 0
+    AND gc_grace_seconds = 864000
+    AND max_index_interval = 2048
+    AND memtable_flush_period_in_ms = 0
+    AND min_index_interval = 128
+    AND read_repair_chance = 0.0
+    AND speculative_retry = '99PERCENTILE';
+
+CREATE TABLE brig_test.federation_remotes (
+    domain text PRIMARY KEY,
+    search_policy int
+) WITH bloom_filter_fp_chance = 0.01
+    AND caching = {'keys': 'ALL', 'rows_per_partition': 'NONE'}
+    AND comment = ''
+    AND compaction = {'class': 'org.apache.cassandra.db.compaction.SizeTieredCompactionStrategy', 'max_threshold': '32', 'min_threshold': '4'}
+    AND compression = {'chunk_length_in_kb': '64', 'class': 'org.apache.cassandra.io.compress.LZ4Compressor'}
+    AND crc_check_chance = 1.0
+    AND dclocal_read_repair_chance = 0.1
+    AND default_time_to_live = 0
+    AND gc_grace_seconds = 864000
+    AND max_index_interval = 2048
+    AND memtable_flush_period_in_ms = 0
+    AND min_index_interval = 128
+    AND read_repair_chance = 0.0
+    AND speculative_retry = '99PERCENTILE';
+
+CREATE TABLE brig_test.invitation (
+    inviter uuid,
+    id uuid,
+    code ascii,
+    created_at timestamp,
+    email text,
+    name text,
+    phone text,
+    PRIMARY KEY (inviter, id)
+) WITH CLUSTERING ORDER BY (id ASC)
+    AND bloom_filter_fp_chance = 0.01
+    AND caching = {'keys': 'ALL', 'rows_per_partition': 'NONE'}
+    AND comment = ''
+    AND compaction = {'class': 'org.apache.cassandra.db.compaction.SizeTieredCompactionStrategy', 'max_threshold': '32', 'min_threshold': '4'}
+    AND compression = {'chunk_length_in_kb': '64', 'class': 'org.apache.cassandra.io.compress.LZ4Compressor'}
+    AND crc_check_chance = 1.0
+    AND dclocal_read_repair_chance = 0.1
+    AND default_time_to_live = 0
+    AND gc_grace_seconds = 864000
+    AND max_index_interval = 2048
+    AND memtable_flush_period_in_ms = 0
+    AND min_index_interval = 128
+    AND read_repair_chance = 0.0
+    AND speculative_retry = '99PERCENTILE';
+
+CREATE TABLE brig_test.activation_keys (
+    key ascii PRIMARY KEY,
+    challenge ascii,
+    code ascii,
+    key_text text,
+    key_type ascii,
+    retries int,
+    user uuid
+) WITH bloom_filter_fp_chance = 0.1
+    AND caching = {'keys': 'ALL', 'rows_per_partition': 'NONE'}
+    AND comment = ''
+    AND compaction = {'class': 'org.apache.cassandra.db.compaction.LeveledCompactionStrategy'}
+    AND compression = {'chunk_length_in_kb': '64', 'class': 'org.apache.cassandra.io.compress.LZ4Compressor'}
+    AND crc_check_chance = 1.0
+    AND dclocal_read_repair_chance = 0.1
+    AND default_time_to_live = 0
+    AND gc_grace_seconds = 864000
+    AND max_index_interval = 2048
+    AND memtable_flush_period_in_ms = 0
+    AND min_index_interval = 128
+    AND read_repair_chance = 0.0
+    AND speculative_retry = '99PERCENTILE';
+
+CREATE TABLE brig_test.vcodes (
+    key ascii,
+    scope int,
+    account uuid,
+    email text,
+    phone text,
+    retries int,
+    value ascii,
+    PRIMARY KEY (key, scope)
+) WITH CLUSTERING ORDER BY (scope ASC)
+    AND bloom_filter_fp_chance = 0.1
+    AND caching = {'keys': 'ALL', 'rows_per_partition': 'NONE'}
+    AND comment = ''
+    AND compaction = {'class': 'org.apache.cassandra.db.compaction.LeveledCompactionStrategy'}
+    AND compression = {'chunk_length_in_kb': '64', 'class': 'org.apache.cassandra.io.compress.LZ4Compressor'}
+    AND crc_check_chance = 1.0
+    AND dclocal_read_repair_chance = 0.1
+    AND default_time_to_live = 0
+    AND gc_grace_seconds = 0
+    AND max_index_interval = 2048
+    AND memtable_flush_period_in_ms = 0
+    AND min_index_interval = 128
+    AND read_repair_chance = 0.0
+    AND speculative_retry = '99PERCENTILE';
+
+CREATE TABLE brig_test.service_prefix (
+    prefix text,
+    name text,
+    service uuid,
+    provider uuid,
+    PRIMARY KEY (prefix, name, service)
+) WITH CLUSTERING ORDER BY (name ASC, service ASC)
+    AND bloom_filter_fp_chance = 0.1
+    AND caching = {'keys': 'ALL', 'rows_per_partition': 'NONE'}
+    AND comment = ''
+    AND compaction = {'class': 'org.apache.cassandra.db.compaction.LeveledCompactionStrategy'}
+    AND compression = {'chunk_length_in_kb': '64', 'class': 'org.apache.cassandra.io.compress.LZ4Compressor'}
+    AND crc_check_chance = 1.0
+    AND dclocal_read_repair_chance = 0.1
+    AND default_time_to_live = 0
+    AND gc_grace_seconds = 864000
+    AND max_index_interval = 2048
+    AND memtable_flush_period_in_ms = 0
+    AND min_index_interval = 128
+    AND read_repair_chance = 0.0
+    AND speculative_retry = '99PERCENTILE';
+
+CREATE KEYSPACE galley_test WITH replication = {'class': 'SimpleStrategy', 'replication_factor': '1'}  AND durable_writes = true;
+
+CREATE TYPE galley_test.permissions (
+    self bigint,
+    copy bigint
+);
+
+CREATE TYPE galley_test.pubkey (
+    typ int,
+    size int,
+    pem blob
+);
+
+CREATE TABLE galley_test.meta (
+    id int,
+    version int,
+    date timestamp,
+    descr text,
+    PRIMARY KEY (id, version)
+) WITH CLUSTERING ORDER BY (version ASC)
+    AND bloom_filter_fp_chance = 0.01
+    AND caching = {'keys': 'ALL', 'rows_per_partition': 'NONE'}
+    AND comment = ''
+    AND compaction = {'class': 'org.apache.cassandra.db.compaction.SizeTieredCompactionStrategy', 'max_threshold': '32', 'min_threshold': '4'}
+    AND compression = {'chunk_length_in_kb': '64', 'class': 'org.apache.cassandra.io.compress.LZ4Compressor'}
+    AND crc_check_chance = 1.0
+    AND dclocal_read_repair_chance = 0.1
+    AND default_time_to_live = 0
+    AND gc_grace_seconds = 864000
+    AND max_index_interval = 2048
+    AND memtable_flush_period_in_ms = 0
+    AND min_index_interval = 128
+    AND read_repair_chance = 0.0
+    AND speculative_retry = '99PERCENTILE';
+
+CREATE TABLE galley_test.team_conv (
+    team uuid,
+    conv uuid,
+    PRIMARY KEY (team, conv)
+) WITH CLUSTERING ORDER BY (conv ASC)
+    AND bloom_filter_fp_chance = 0.1
+    AND caching = {'keys': 'ALL', 'rows_per_partition': 'NONE'}
+    AND comment = ''
+    AND compaction = {'class': 'org.apache.cassandra.db.compaction.LeveledCompactionStrategy'}
+    AND compression = {'chunk_length_in_kb': '64', 'class': 'org.apache.cassandra.io.compress.LZ4Compressor'}
+    AND crc_check_chance = 1.0
+    AND dclocal_read_repair_chance = 0.1
+    AND default_time_to_live = 0
+    AND gc_grace_seconds = 864000
+    AND max_index_interval = 2048
+    AND memtable_flush_period_in_ms = 0
+    AND min_index_interval = 128
+    AND read_repair_chance = 0.0
+    AND speculative_retry = '99PERCENTILE';
+
+CREATE TABLE galley_test.user_team (
+    user uuid,
+    team uuid,
+    PRIMARY KEY (user, team)
+) WITH CLUSTERING ORDER BY (team ASC)
+    AND bloom_filter_fp_chance = 0.1
+    AND caching = {'keys': 'ALL', 'rows_per_partition': 'NONE'}
+    AND comment = ''
+    AND compaction = {'class': 'org.apache.cassandra.db.compaction.LeveledCompactionStrategy'}
+    AND compression = {'chunk_length_in_kb': '64', 'class': 'org.apache.cassandra.io.compress.LZ4Compressor'}
+    AND crc_check_chance = 1.0
+    AND dclocal_read_repair_chance = 0.1
+    AND default_time_to_live = 0
+    AND gc_grace_seconds = 864000
+    AND max_index_interval = 2048
+    AND memtable_flush_period_in_ms = 0
+    AND min_index_interval = 128
+    AND read_repair_chance = 0.0
+    AND speculative_retry = '99PERCENTILE';
+
+CREATE TABLE galley_test.service (
+    provider uuid,
+    id uuid,
+    auth_token ascii,
+    base_url blob,
+    enabled boolean,
+    fingerprints set<blob>,
+    PRIMARY KEY (provider, id)
+) WITH CLUSTERING ORDER BY (id ASC)
+    AND bloom_filter_fp_chance = 0.01
+    AND caching = {'keys': 'ALL', 'rows_per_partition': 'NONE'}
+    AND comment = ''
+    AND compaction = {'class': 'org.apache.cassandra.db.compaction.SizeTieredCompactionStrategy', 'max_threshold': '32', 'min_threshold': '4'}
+    AND compression = {'chunk_length_in_kb': '64', 'class': 'org.apache.cassandra.io.compress.LZ4Compressor'}
+    AND crc_check_chance = 1.0
+    AND dclocal_read_repair_chance = 0.1
+    AND default_time_to_live = 0
+    AND gc_grace_seconds = 864000
+    AND max_index_interval = 2048
+    AND memtable_flush_period_in_ms = 0
+    AND min_index_interval = 128
+    AND read_repair_chance = 0.0
+    AND speculative_retry = '99PERCENTILE';
+
+CREATE TABLE galley_test.data_migration (
+    id int,
+    version int,
+    date timestamp,
+    descr text,
+    PRIMARY KEY (id, version)
+) WITH CLUSTERING ORDER BY (version ASC)
+    AND bloom_filter_fp_chance = 0.01
+    AND caching = {'keys': 'ALL', 'rows_per_partition': 'NONE'}
+    AND comment = ''
+    AND compaction = {'class': 'org.apache.cassandra.db.compaction.SizeTieredCompactionStrategy', 'max_threshold': '32', 'min_threshold': '4'}
+    AND compression = {'chunk_length_in_kb': '64', 'class': 'org.apache.cassandra.io.compress.LZ4Compressor'}
+    AND crc_check_chance = 1.0
+    AND dclocal_read_repair_chance = 0.1
+    AND default_time_to_live = 0
+    AND gc_grace_seconds = 864000
+    AND max_index_interval = 2048
+    AND memtable_flush_period_in_ms = 0
+    AND min_index_interval = 128
+    AND read_repair_chance = 0.0
+    AND speculative_retry = '99PERCENTILE';
+
 CREATE TABLE galley_test.team_features (
     team_id uuid PRIMARY KEY,
     app_lock_enforce int,
@@ -153,1151 +1201,6 @@
     snd_factor_password_challenge_status int,
     sso_status int,
     validate_saml_emails int
-=======
-CREATE TABLE brig_test.user_keys_hash (
-    key blob PRIMARY KEY,
-    key_type int,
-    user uuid
->>>>>>> d47d2749
-) WITH bloom_filter_fp_chance = 0.1
-    AND caching = {'keys': 'ALL', 'rows_per_partition': 'NONE'}
-    AND comment = ''
-    AND compaction = {'class': 'org.apache.cassandra.db.compaction.LeveledCompactionStrategy'}
-    AND compression = {'chunk_length_in_kb': '64', 'class': 'org.apache.cassandra.io.compress.LZ4Compressor'}
-    AND crc_check_chance = 1.0
-    AND dclocal_read_repair_chance = 0.1
-    AND default_time_to_live = 0
-    AND gc_grace_seconds = 864000
-    AND max_index_interval = 2048
-    AND memtable_flush_period_in_ms = 0
-    AND min_index_interval = 128
-    AND read_repair_chance = 0.0
-    AND speculative_retry = '99PERCENTILE';
-
-CREATE TABLE brig_test.service_tag (
-    bucket int,
-    tag bigint,
-    name text,
-    service uuid,
-    provider uuid,
-    PRIMARY KEY ((bucket, tag), name, service)
-) WITH CLUSTERING ORDER BY (name ASC, service ASC)
-    AND bloom_filter_fp_chance = 0.1
-    AND caching = {'keys': 'ALL', 'rows_per_partition': 'NONE'}
-    AND comment = ''
-    AND compaction = {'class': 'org.apache.cassandra.db.compaction.LeveledCompactionStrategy'}
-    AND compression = {'chunk_length_in_kb': '64', 'class': 'org.apache.cassandra.io.compress.LZ4Compressor'}
-    AND crc_check_chance = 1.0
-    AND dclocal_read_repair_chance = 0.1
-    AND default_time_to_live = 0
-    AND gc_grace_seconds = 864000
-    AND max_index_interval = 2048
-    AND memtable_flush_period_in_ms = 0
-    AND min_index_interval = 128
-    AND read_repair_chance = 0.0
-    AND speculative_retry = '99PERCENTILE';
-
-CREATE TABLE brig_test.meta (
-    id int,
-    version int,
-    date timestamp,
-    descr text,
-    PRIMARY KEY (id, version)
-) WITH CLUSTERING ORDER BY (version ASC)
-    AND bloom_filter_fp_chance = 0.01
-    AND caching = {'keys': 'ALL', 'rows_per_partition': 'NONE'}
-    AND comment = ''
-    AND compaction = {'class': 'org.apache.cassandra.db.compaction.SizeTieredCompactionStrategy', 'max_threshold': '32', 'min_threshold': '4'}
-    AND compression = {'chunk_length_in_kb': '64', 'class': 'org.apache.cassandra.io.compress.LZ4Compressor'}
-    AND crc_check_chance = 1.0
-    AND dclocal_read_repair_chance = 0.1
-    AND default_time_to_live = 0
-    AND gc_grace_seconds = 864000
-    AND max_index_interval = 2048
-    AND memtable_flush_period_in_ms = 0
-    AND min_index_interval = 128
-    AND read_repair_chance = 0.0
-    AND speculative_retry = '99PERCENTILE';
-
-CREATE TABLE brig_test.unique_claims (
-    value text PRIMARY KEY,
-    claims set<uuid>
-) WITH bloom_filter_fp_chance = 0.1
-    AND caching = {'keys': 'ALL', 'rows_per_partition': 'NONE'}
-    AND comment = ''
-    AND compaction = {'class': 'org.apache.cassandra.db.compaction.LeveledCompactionStrategy'}
-    AND compression = {'chunk_length_in_kb': '64', 'class': 'org.apache.cassandra.io.compress.LZ4Compressor'}
-    AND crc_check_chance = 1.0
-    AND dclocal_read_repair_chance = 0.1
-    AND default_time_to_live = 0
-    AND gc_grace_seconds = 0
-    AND max_index_interval = 2048
-    AND memtable_flush_period_in_ms = 0
-    AND min_index_interval = 128
-    AND read_repair_chance = 0.0
-    AND speculative_retry = '99PERCENTILE';
-
-CREATE TABLE brig_test.user_cookies (
-    user uuid,
-    expires timestamp,
-    id bigint,
-    created timestamp,
-    label text,
-    succ_id bigint,
-    type int,
-    PRIMARY KEY (user, expires, id)
-) WITH CLUSTERING ORDER BY (expires ASC, id ASC)
-    AND bloom_filter_fp_chance = 0.1
-    AND caching = {'keys': 'ALL', 'rows_per_partition': 'NONE'}
-    AND comment = ''
-    AND compaction = {'class': 'org.apache.cassandra.db.compaction.LeveledCompactionStrategy'}
-    AND compression = {'chunk_length_in_kb': '64', 'class': 'org.apache.cassandra.io.compress.LZ4Compressor'}
-    AND crc_check_chance = 1.0
-    AND dclocal_read_repair_chance = 0.1
-    AND default_time_to_live = 0
-    AND gc_grace_seconds = 864000
-    AND max_index_interval = 2048
-    AND memtable_flush_period_in_ms = 0
-    AND min_index_interval = 128
-    AND read_repair_chance = 0.0
-    AND speculative_retry = '99PERCENTILE';
-
-CREATE TABLE brig_test.mls_key_packages (
-    user uuid,
-    client text,
-    ref blob,
-    data blob,
-    PRIMARY KEY ((user, client), ref)
-) WITH CLUSTERING ORDER BY (ref ASC)
-    AND bloom_filter_fp_chance = 0.1
-    AND caching = {'keys': 'ALL', 'rows_per_partition': 'NONE'}
-    AND comment = ''
-    AND compaction = {'class': 'org.apache.cassandra.db.compaction.LeveledCompactionStrategy'}
-    AND compression = {'chunk_length_in_kb': '64', 'class': 'org.apache.cassandra.io.compress.LZ4Compressor'}
-    AND crc_check_chance = 1.0
-    AND dclocal_read_repair_chance = 0.1
-    AND default_time_to_live = 0
-    AND gc_grace_seconds = 864000
-    AND max_index_interval = 2048
-    AND memtable_flush_period_in_ms = 0
-    AND min_index_interval = 128
-    AND read_repair_chance = 0.0
-    AND speculative_retry = '99PERCENTILE';
-
-CREATE TABLE brig_test.mls_key_package_refs (
-    ref blob PRIMARY KEY,
-    client text,
-    conv uuid,
-    conv_domain text,
-    domain text,
-    user uuid
-) WITH bloom_filter_fp_chance = 0.1
-    AND caching = {'keys': 'ALL', 'rows_per_partition': 'NONE'}
-    AND comment = ''
-    AND compaction = {'class': 'org.apache.cassandra.db.compaction.LeveledCompactionStrategy'}
-    AND compression = {'chunk_length_in_kb': '64', 'class': 'org.apache.cassandra.io.compress.LZ4Compressor'}
-    AND crc_check_chance = 1.0
-    AND dclocal_read_repair_chance = 0.1
-    AND default_time_to_live = 0
-    AND gc_grace_seconds = 864000
-    AND max_index_interval = 2048
-    AND memtable_flush_period_in_ms = 0
-    AND min_index_interval = 128
-    AND read_repair_chance = 0.0
-    AND speculative_retry = '99PERCENTILE';
-
-CREATE TABLE brig_test.excluded_phones (
-    prefix text PRIMARY KEY,
-    comment text
-) WITH bloom_filter_fp_chance = 0.01
-    AND caching = {'keys': 'ALL', 'rows_per_partition': 'NONE'}
-    AND comment = ''
-    AND compaction = {'class': 'org.apache.cassandra.db.compaction.SizeTieredCompactionStrategy', 'max_threshold': '32', 'min_threshold': '4'}
-    AND compression = {'chunk_length_in_kb': '64', 'class': 'org.apache.cassandra.io.compress.LZ4Compressor'}
-    AND crc_check_chance = 1.0
-    AND dclocal_read_repair_chance = 0.1
-    AND default_time_to_live = 0
-    AND gc_grace_seconds = 864000
-    AND max_index_interval = 2048
-    AND memtable_flush_period_in_ms = 0
-    AND min_index_interval = 128
-    AND read_repair_chance = 0.0
-    AND speculative_retry = '99PERCENTILE';
-
-CREATE TABLE brig_test.codes (
-    user uuid,
-    scope int,
-    code text,
-    retries int,
-    PRIMARY KEY (user, scope)
-) WITH CLUSTERING ORDER BY (scope ASC)
-    AND bloom_filter_fp_chance = 0.01
-    AND caching = {'keys': 'ALL', 'rows_per_partition': 'NONE'}
-    AND comment = ''
-    AND compaction = {'class': 'org.apache.cassandra.db.compaction.SizeTieredCompactionStrategy', 'max_threshold': '32', 'min_threshold': '4'}
-    AND compression = {'chunk_length_in_kb': '64', 'class': 'org.apache.cassandra.io.compress.LZ4Compressor'}
-    AND crc_check_chance = 1.0
-    AND dclocal_read_repair_chance = 0.1
-    AND default_time_to_live = 0
-    AND gc_grace_seconds = 864000
-    AND max_index_interval = 2048
-    AND memtable_flush_period_in_ms = 0
-    AND min_index_interval = 128
-    AND read_repair_chance = 0.0
-    AND speculative_retry = '99PERCENTILE';
-
-<<<<<<< HEAD
-CREATE TABLE galley_test.group_id_conv_id (
-    group_id blob PRIMARY KEY,
-    conv_id uuid,
-    domain text,
-    subconv_id text
-) WITH bloom_filter_fp_chance = 0.01
-=======
-CREATE TABLE brig_test.user_handle (
-    handle text PRIMARY KEY,
-    user uuid
-) WITH bloom_filter_fp_chance = 0.1
->>>>>>> d47d2749
-    AND caching = {'keys': 'ALL', 'rows_per_partition': 'NONE'}
-    AND comment = ''
-    AND compaction = {'class': 'org.apache.cassandra.db.compaction.LeveledCompactionStrategy'}
-    AND compression = {'chunk_length_in_kb': '64', 'class': 'org.apache.cassandra.io.compress.LZ4Compressor'}
-    AND crc_check_chance = 1.0
-    AND dclocal_read_repair_chance = 0.1
-    AND default_time_to_live = 0
-    AND gc_grace_seconds = 864000
-    AND max_index_interval = 2048
-    AND memtable_flush_period_in_ms = 0
-    AND min_index_interval = 128
-    AND read_repair_chance = 0.0
-    AND speculative_retry = '99PERCENTILE';
-
-CREATE TABLE brig_test.service (
-    provider uuid,
-    id uuid,
-    assets list<frozen<asset>>,
-    auth_tokens list<ascii>,
-    base_url blob,
-    descr text,
-    enabled boolean,
-    fingerprints list<blob>,
-    name text,
-    pubkeys list<frozen<pubkey>>,
-    summary text,
-    tags set<bigint>,
-    PRIMARY KEY (provider, id)
-) WITH CLUSTERING ORDER BY (id ASC)
-    AND bloom_filter_fp_chance = 0.1
-    AND caching = {'keys': 'ALL', 'rows_per_partition': 'NONE'}
-    AND comment = ''
-    AND compaction = {'class': 'org.apache.cassandra.db.compaction.LeveledCompactionStrategy'}
-    AND compression = {'chunk_length_in_kb': '64', 'class': 'org.apache.cassandra.io.compress.LZ4Compressor'}
-    AND crc_check_chance = 1.0
-    AND dclocal_read_repair_chance = 0.1
-    AND default_time_to_live = 0
-    AND gc_grace_seconds = 864000
-    AND max_index_interval = 2048
-    AND memtable_flush_period_in_ms = 0
-    AND min_index_interval = 128
-    AND read_repair_chance = 0.0
-    AND speculative_retry = '99PERCENTILE';
-
-CREATE TABLE brig_test.oauth_user_refresh_token (
-    user uuid,
-    token_id uuid,
-    PRIMARY KEY (user, token_id)
-) WITH CLUSTERING ORDER BY (token_id ASC)
-    AND bloom_filter_fp_chance = 0.01
-    AND caching = {'keys': 'ALL', 'rows_per_partition': 'NONE'}
-    AND comment = ''
-    AND compaction = {'class': 'org.apache.cassandra.db.compaction.SizeTieredCompactionStrategy', 'max_threshold': '32', 'min_threshold': '4'}
-    AND compression = {'chunk_length_in_kb': '64', 'class': 'org.apache.cassandra.io.compress.LZ4Compressor'}
-    AND crc_check_chance = 1.0
-    AND dclocal_read_repair_chance = 0.1
-    AND default_time_to_live = 14515200
-    AND gc_grace_seconds = 864000
-    AND max_index_interval = 2048
-    AND memtable_flush_period_in_ms = 0
-    AND min_index_interval = 128
-    AND read_repair_chance = 0.0
-    AND speculative_retry = '99PERCENTILE';
-
-CREATE TABLE brig_test.invitation_info (
-    code ascii PRIMARY KEY,
-    id uuid,
-    inviter uuid
-) WITH bloom_filter_fp_chance = 0.01
-    AND caching = {'keys': 'ALL', 'rows_per_partition': 'NONE'}
-    AND comment = ''
-    AND compaction = {'class': 'org.apache.cassandra.db.compaction.SizeTieredCompactionStrategy', 'max_threshold': '32', 'min_threshold': '4'}
-    AND compression = {'chunk_length_in_kb': '64', 'class': 'org.apache.cassandra.io.compress.LZ4Compressor'}
-    AND crc_check_chance = 1.0
-    AND dclocal_read_repair_chance = 0.1
-    AND default_time_to_live = 0
-    AND gc_grace_seconds = 864000
-    AND max_index_interval = 2048
-    AND memtable_flush_period_in_ms = 0
-    AND min_index_interval = 128
-    AND read_repair_chance = 0.0
-    AND speculative_retry = '99PERCENTILE';
-
-<<<<<<< HEAD
-CREATE TABLE galley_test.mls_group_member_client (
-    group_id blob,
-    user_domain text,
-    user uuid,
-    client text,
-    key_package_ref blob,
-    leaf_node_index int,
-    removal_pending boolean,
-    PRIMARY KEY (group_id, user_domain, user, client)
-) WITH CLUSTERING ORDER BY (user_domain ASC, user ASC, client ASC)
-=======
-CREATE TABLE brig_test.service_whitelist (
-    team uuid,
-    provider uuid,
-    service uuid,
-    PRIMARY KEY (team, provider, service)
-) WITH CLUSTERING ORDER BY (provider ASC, service ASC)
->>>>>>> d47d2749
-    AND bloom_filter_fp_chance = 0.01
-    AND caching = {'keys': 'ALL', 'rows_per_partition': 'NONE'}
-    AND comment = ''
-    AND compaction = {'class': 'org.apache.cassandra.db.compaction.SizeTieredCompactionStrategy', 'max_threshold': '32', 'min_threshold': '4'}
-    AND compression = {'chunk_length_in_kb': '64', 'class': 'org.apache.cassandra.io.compress.LZ4Compressor'}
-    AND crc_check_chance = 1.0
-    AND dclocal_read_repair_chance = 0.1
-    AND default_time_to_live = 0
-    AND gc_grace_seconds = 864000
-    AND max_index_interval = 2048
-    AND memtable_flush_period_in_ms = 0
-    AND min_index_interval = 128
-    AND read_repair_chance = 0.0
-    AND speculative_retry = '99PERCENTILE';
-
-CREATE TABLE brig_test.provider (
-    id uuid PRIMARY KEY,
-    descr text,
-    email text,
-    name text,
-    password blob,
-    url blob
-) WITH bloom_filter_fp_chance = 0.1
-    AND caching = {'keys': 'ALL', 'rows_per_partition': 'NONE'}
-    AND comment = ''
-    AND compaction = {'class': 'org.apache.cassandra.db.compaction.LeveledCompactionStrategy'}
-    AND compression = {'chunk_length_in_kb': '64', 'class': 'org.apache.cassandra.io.compress.LZ4Compressor'}
-    AND crc_check_chance = 1.0
-    AND dclocal_read_repair_chance = 0.1
-    AND default_time_to_live = 0
-    AND gc_grace_seconds = 864000
-    AND max_index_interval = 2048
-    AND memtable_flush_period_in_ms = 0
-    AND min_index_interval = 128
-    AND read_repair_chance = 0.0
-    AND speculative_retry = '99PERCENTILE';
-
-CREATE TABLE brig_test.user_keys (
-    key text PRIMARY KEY,
-    user uuid
-) WITH bloom_filter_fp_chance = 0.1
-    AND caching = {'keys': 'ALL', 'rows_per_partition': 'NONE'}
-    AND comment = ''
-    AND compaction = {'class': 'org.apache.cassandra.db.compaction.LeveledCompactionStrategy'}
-    AND compression = {'chunk_length_in_kb': '64', 'class': 'org.apache.cassandra.io.compress.LZ4Compressor'}
-    AND crc_check_chance = 1.0
-    AND dclocal_read_repair_chance = 0.1
-    AND default_time_to_live = 0
-    AND gc_grace_seconds = 864000
-    AND max_index_interval = 2048
-    AND memtable_flush_period_in_ms = 0
-    AND min_index_interval = 128
-    AND read_repair_chance = 0.0
-    AND speculative_retry = '99PERCENTILE';
-
-CREATE TABLE brig_test.mls_public_keys (
-    user uuid,
-    client text,
-    sig_scheme text,
-    key blob,
-    PRIMARY KEY (user, client, sig_scheme)
-) WITH CLUSTERING ORDER BY (client ASC, sig_scheme ASC)
-    AND bloom_filter_fp_chance = 0.1
-    AND caching = {'keys': 'ALL', 'rows_per_partition': 'NONE'}
-    AND comment = ''
-    AND compaction = {'class': 'org.apache.cassandra.db.compaction.LeveledCompactionStrategy'}
-    AND compression = {'chunk_length_in_kb': '64', 'class': 'org.apache.cassandra.io.compress.LZ4Compressor'}
-    AND crc_check_chance = 1.0
-    AND dclocal_read_repair_chance = 0.1
-    AND default_time_to_live = 0
-    AND gc_grace_seconds = 864000
-    AND max_index_interval = 2048
-    AND memtable_flush_period_in_ms = 0
-    AND min_index_interval = 128
-    AND read_repair_chance = 0.0
-    AND speculative_retry = '99PERCENTILE';
-
-<<<<<<< HEAD
-CREATE TABLE galley_test.subconversation (
-    conv_id uuid,
-    subconv_id text,
-    cipher_suite int,
-    epoch bigint,
-    group_id blob,
-    public_group_state blob,
-    PRIMARY KEY (conv_id, subconv_id)
-) WITH CLUSTERING ORDER BY (subconv_id ASC)
-    AND bloom_filter_fp_chance = 0.01
-    AND caching = {'keys': 'ALL', 'rows_per_partition': 'NONE'}
-    AND comment = ''
-    AND compaction = {'class': 'org.apache.cassandra.db.compaction.SizeTieredCompactionStrategy', 'max_threshold': '32', 'min_threshold': '4'}
-    AND compression = {'chunk_length_in_kb': '64', 'class': 'org.apache.cassandra.io.compress.LZ4Compressor'}
-    AND crc_check_chance = 1.0
-    AND dclocal_read_repair_chance = 0.1
-    AND default_time_to_live = 0
-    AND gc_grace_seconds = 864000
-    AND max_index_interval = 2048
-    AND memtable_flush_period_in_ms = 0
-    AND min_index_interval = 128
-    AND read_repair_chance = 0.0
-    AND speculative_retry = '99PERCENTILE';
-
-CREATE TABLE galley_test.team (
-    team uuid PRIMARY KEY,
-    binding boolean,
-    creator uuid,
-    deleted boolean,
-    icon text,
-    icon_key text,
-    name text,
-    search_visibility int,
-    splash_screen text,
-    status int
-=======
-CREATE TABLE brig_test.invitee_info (
-    invitee uuid PRIMARY KEY,
-    conv uuid,
-    inviter uuid
->>>>>>> d47d2749
-) WITH bloom_filter_fp_chance = 0.1
-    AND caching = {'keys': 'ALL', 'rows_per_partition': 'NONE'}
-    AND comment = ''
-    AND compaction = {'class': 'org.apache.cassandra.db.compaction.LeveledCompactionStrategy'}
-    AND compression = {'chunk_length_in_kb': '64', 'class': 'org.apache.cassandra.io.compress.LZ4Compressor'}
-    AND crc_check_chance = 1.0
-    AND dclocal_read_repair_chance = 0.1
-    AND default_time_to_live = 0
-    AND gc_grace_seconds = 864000
-    AND max_index_interval = 2048
-    AND memtable_flush_period_in_ms = 0
-    AND min_index_interval = 128
-    AND read_repair_chance = 0.0
-    AND speculative_retry = '99PERCENTILE';
-
-CREATE TABLE brig_test.nonce (
-    user uuid,
-    key text,
-    nonce uuid,
-    PRIMARY KEY (user, key)
-) WITH CLUSTERING ORDER BY (key ASC)
-    AND bloom_filter_fp_chance = 0.01
-    AND caching = {'keys': 'ALL', 'rows_per_partition': 'NONE'}
-    AND comment = ''
-    AND compaction = {'class': 'org.apache.cassandra.db.compaction.SizeTieredCompactionStrategy', 'max_threshold': '32', 'min_threshold': '4'}
-    AND compression = {'chunk_length_in_kb': '64', 'class': 'org.apache.cassandra.io.compress.LZ4Compressor'}
-    AND crc_check_chance = 1.0
-    AND dclocal_read_repair_chance = 0.1
-    AND default_time_to_live = 300
-    AND gc_grace_seconds = 864000
-    AND max_index_interval = 2048
-    AND memtable_flush_period_in_ms = 0
-    AND min_index_interval = 128
-    AND read_repair_chance = 0.0
-    AND speculative_retry = '99PERCENTILE';
-
-CREATE TABLE brig_test.login_codes (
-    user uuid PRIMARY KEY,
-    code text,
-    retries int,
-    timeout timestamp
-) WITH bloom_filter_fp_chance = 0.01
-    AND caching = {'keys': 'ALL', 'rows_per_partition': 'NONE'}
-    AND comment = ''
-    AND compaction = {'class': 'org.apache.cassandra.db.compaction.SizeTieredCompactionStrategy', 'max_threshold': '32', 'min_threshold': '4'}
-    AND compression = {'chunk_length_in_kb': '64', 'class': 'org.apache.cassandra.io.compress.LZ4Compressor'}
-    AND crc_check_chance = 1.0
-    AND dclocal_read_repair_chance = 0.1
-    AND default_time_to_live = 0
-    AND gc_grace_seconds = 864000
-    AND max_index_interval = 2048
-    AND memtable_flush_period_in_ms = 0
-    AND min_index_interval = 128
-    AND read_repair_chance = 0.0
-    AND speculative_retry = '99PERCENTILE';
-
-CREATE TABLE brig_test.oauth_client (
-    id uuid PRIMARY KEY,
-    name text,
-    redirect_uri blob,
-    secret blob
-) WITH bloom_filter_fp_chance = 0.01
-    AND caching = {'keys': 'ALL', 'rows_per_partition': 'NONE'}
-    AND comment = ''
-    AND compaction = {'class': 'org.apache.cassandra.db.compaction.SizeTieredCompactionStrategy', 'max_threshold': '32', 'min_threshold': '4'}
-    AND compression = {'chunk_length_in_kb': '64', 'class': 'org.apache.cassandra.io.compress.LZ4Compressor'}
-    AND crc_check_chance = 1.0
-    AND dclocal_read_repair_chance = 0.1
-    AND default_time_to_live = 0
-    AND gc_grace_seconds = 864000
-    AND max_index_interval = 2048
-    AND memtable_flush_period_in_ms = 0
-    AND min_index_interval = 128
-    AND read_repair_chance = 0.0
-    AND speculative_retry = '99PERCENTILE';
-
-CREATE TABLE brig_test.service_team (
-    provider uuid,
-    service uuid,
-    team uuid,
-    user uuid,
-    conv uuid,
-    PRIMARY KEY ((provider, service), team, user)
-) WITH CLUSTERING ORDER BY (team ASC, user ASC)
-    AND bloom_filter_fp_chance = 0.01
-    AND caching = {'keys': 'ALL', 'rows_per_partition': 'NONE'}
-    AND comment = ''
-    AND compaction = {'class': 'org.apache.cassandra.db.compaction.SizeTieredCompactionStrategy', 'max_threshold': '32', 'min_threshold': '4'}
-    AND compression = {'chunk_length_in_kb': '64', 'class': 'org.apache.cassandra.io.compress.LZ4Compressor'}
-    AND crc_check_chance = 1.0
-    AND dclocal_read_repair_chance = 0.1
-    AND default_time_to_live = 0
-    AND gc_grace_seconds = 864000
-    AND max_index_interval = 2048
-    AND memtable_flush_period_in_ms = 0
-    AND min_index_interval = 128
-    AND read_repair_chance = 0.0
-    AND speculative_retry = '99PERCENTILE';
-
-CREATE TABLE brig_test.blacklist (
-    key text PRIMARY KEY
-) WITH bloom_filter_fp_chance = 0.1
-    AND caching = {'keys': 'ALL', 'rows_per_partition': 'NONE'}
-    AND comment = ''
-    AND compaction = {'class': 'org.apache.cassandra.db.compaction.LeveledCompactionStrategy'}
-    AND compression = {'chunk_length_in_kb': '64', 'class': 'org.apache.cassandra.io.compress.LZ4Compressor'}
-    AND crc_check_chance = 1.0
-    AND dclocal_read_repair_chance = 0.1
-    AND default_time_to_live = 0
-    AND gc_grace_seconds = 864000
-    AND max_index_interval = 2048
-    AND memtable_flush_period_in_ms = 0
-    AND min_index_interval = 128
-    AND read_repair_chance = 0.0
-    AND speculative_retry = '99PERCENTILE';
-
-CREATE TABLE brig_test.service_whitelist_rev (
-    provider uuid,
-    service uuid,
-    team uuid,
-    PRIMARY KEY ((provider, service), team)
-) WITH CLUSTERING ORDER BY (team ASC)
-    AND bloom_filter_fp_chance = 0.01
-    AND caching = {'keys': 'ALL', 'rows_per_partition': 'NONE'}
-    AND comment = ''
-    AND compaction = {'class': 'org.apache.cassandra.db.compaction.SizeTieredCompactionStrategy', 'max_threshold': '32', 'min_threshold': '4'}
-    AND compression = {'chunk_length_in_kb': '64', 'class': 'org.apache.cassandra.io.compress.LZ4Compressor'}
-    AND crc_check_chance = 1.0
-    AND dclocal_read_repair_chance = 0.1
-    AND default_time_to_live = 0
-    AND gc_grace_seconds = 864000
-    AND max_index_interval = 2048
-    AND memtable_flush_period_in_ms = 0
-    AND min_index_interval = 128
-    AND read_repair_chance = 0.0
-    AND speculative_retry = '99PERCENTILE';
-
-CREATE TABLE brig_test.team_invitation (
-    team uuid,
-    id uuid,
-    code ascii,
-    created_at timestamp,
-    created_by uuid,
-    email text,
-    name text,
-    phone text,
-    role int,
-    PRIMARY KEY (team, id)
-) WITH CLUSTERING ORDER BY (id ASC)
-    AND bloom_filter_fp_chance = 0.01
-    AND caching = {'keys': 'ALL', 'rows_per_partition': 'NONE'}
-    AND comment = ''
-    AND compaction = {'class': 'org.apache.cassandra.db.compaction.SizeTieredCompactionStrategy', 'max_threshold': '32', 'min_threshold': '4'}
-    AND compression = {'chunk_length_in_kb': '64', 'class': 'org.apache.cassandra.io.compress.LZ4Compressor'}
-    AND crc_check_chance = 1.0
-    AND dclocal_read_repair_chance = 0.1
-    AND default_time_to_live = 0
-    AND gc_grace_seconds = 864000
-    AND max_index_interval = 2048
-    AND memtable_flush_period_in_ms = 0
-    AND min_index_interval = 128
-    AND read_repair_chance = 0.0
-    AND speculative_retry = '99PERCENTILE';
-
-CREATE TABLE brig_test.user (
-    id uuid PRIMARY KEY,
-    accent list<float>,
-    accent_id int,
-    activated boolean,
-    assets list<frozen<asset>>,
-    country ascii,
-    email text,
-    email_unvalidated text,
-    expires timestamp,
-    feature_conference_calling int,
-    handle text,
-    language ascii,
-    managed_by int,
-    name text,
-    password blob,
-    phone text,
-    picture list<blob>,
-    provider uuid,
-    searchable boolean,
-    service uuid,
-    sso_id text,
-    status int,
-    supported_protocols int,
-    team uuid
-) WITH bloom_filter_fp_chance = 0.1
-    AND caching = {'keys': 'ALL', 'rows_per_partition': 'NONE'}
-    AND comment = ''
-    AND compaction = {'class': 'org.apache.cassandra.db.compaction.LeveledCompactionStrategy'}
-    AND compression = {'chunk_length_in_kb': '64', 'class': 'org.apache.cassandra.io.compress.LZ4Compressor'}
-    AND crc_check_chance = 1.0
-    AND dclocal_read_repair_chance = 0.1
-    AND default_time_to_live = 0
-    AND gc_grace_seconds = 864000
-    AND max_index_interval = 2048
-    AND memtable_flush_period_in_ms = 0
-    AND min_index_interval = 128
-    AND read_repair_chance = 0.0
-    AND speculative_retry = '99PERCENTILE';
-
-CREATE TABLE brig_test.vcodes_throttle (
-    key ascii,
-    scope int,
-    initial_delay int,
-    PRIMARY KEY (key, scope)
-) WITH CLUSTERING ORDER BY (scope ASC)
-    AND bloom_filter_fp_chance = 0.01
-    AND caching = {'keys': 'ALL', 'rows_per_partition': 'NONE'}
-    AND comment = ''
-    AND compaction = {'class': 'org.apache.cassandra.db.compaction.SizeTieredCompactionStrategy', 'max_threshold': '32', 'min_threshold': '4'}
-    AND compression = {'chunk_length_in_kb': '64', 'class': 'org.apache.cassandra.io.compress.LZ4Compressor'}
-    AND crc_check_chance = 1.0
-    AND dclocal_read_repair_chance = 0.1
-    AND default_time_to_live = 0
-    AND gc_grace_seconds = 864000
-    AND max_index_interval = 2048
-    AND memtable_flush_period_in_ms = 0
-    AND min_index_interval = 128
-    AND read_repair_chance = 0.0
-    AND speculative_retry = '99PERCENTILE';
-
-CREATE TABLE brig_test.properties (
-    user uuid,
-    key ascii,
-    value blob,
-    PRIMARY KEY (user, key)
-) WITH CLUSTERING ORDER BY (key ASC)
-    AND bloom_filter_fp_chance = 0.01
-    AND caching = {'keys': 'ALL', 'rows_per_partition': 'NONE'}
-    AND comment = ''
-    AND compaction = {'class': 'org.apache.cassandra.db.compaction.SizeTieredCompactionStrategy', 'max_threshold': '32', 'min_threshold': '4'}
-    AND compression = {'chunk_length_in_kb': '64', 'class': 'org.apache.cassandra.io.compress.LZ4Compressor'}
-    AND crc_check_chance = 1.0
-    AND dclocal_read_repair_chance = 0.1
-    AND default_time_to_live = 0
-    AND gc_grace_seconds = 864000
-    AND max_index_interval = 2048
-    AND memtable_flush_period_in_ms = 0
-    AND min_index_interval = 128
-    AND read_repair_chance = 0.0
-    AND speculative_retry = '99PERCENTILE';
-
-CREATE TABLE brig_test.service_user (
-    provider uuid,
-    service uuid,
-    user uuid,
-    conv uuid,
-    team uuid,
-    PRIMARY KEY ((provider, service), user)
-) WITH CLUSTERING ORDER BY (user ASC)
-    AND bloom_filter_fp_chance = 0.01
-    AND caching = {'keys': 'ALL', 'rows_per_partition': 'NONE'}
-    AND comment = ''
-    AND compaction = {'class': 'org.apache.cassandra.db.compaction.SizeTieredCompactionStrategy', 'max_threshold': '32', 'min_threshold': '4'}
-    AND compression = {'chunk_length_in_kb': '64', 'class': 'org.apache.cassandra.io.compress.LZ4Compressor'}
-    AND crc_check_chance = 1.0
-    AND dclocal_read_repair_chance = 0.1
-    AND default_time_to_live = 0
-    AND gc_grace_seconds = 864000
-    AND max_index_interval = 2048
-    AND memtable_flush_period_in_ms = 0
-    AND min_index_interval = 128
-    AND read_repair_chance = 0.0
-    AND speculative_retry = '99PERCENTILE';
-
-CREATE TABLE brig_test.prekeys (
-    user uuid,
-    client text,
-    key int,
-    data text,
-    PRIMARY KEY (user, client, key)
-) WITH CLUSTERING ORDER BY (client ASC, key ASC)
-    AND bloom_filter_fp_chance = 0.01
-    AND caching = {'keys': 'ALL', 'rows_per_partition': 'NONE'}
-    AND comment = ''
-    AND compaction = {'class': 'org.apache.cassandra.db.compaction.LeveledCompactionStrategy'}
-    AND compression = {'chunk_length_in_kb': '64', 'class': 'org.apache.cassandra.io.compress.LZ4Compressor'}
-    AND crc_check_chance = 1.0
-    AND dclocal_read_repair_chance = 0.1
-    AND default_time_to_live = 0
-    AND gc_grace_seconds = 864000
-    AND max_index_interval = 2048
-    AND memtable_flush_period_in_ms = 0
-    AND min_index_interval = 128
-    AND read_repair_chance = 0.0
-    AND speculative_retry = '99PERCENTILE';
-
-CREATE TABLE brig_test.oauth_auth_code (
-    code ascii PRIMARY KEY,
-    client uuid,
-    code_challenge blob,
-    redirect_uri blob,
-    scope set<text>,
-    user uuid
-) WITH bloom_filter_fp_chance = 0.01
-    AND caching = {'keys': 'ALL', 'rows_per_partition': 'NONE'}
-    AND comment = ''
-    AND compaction = {'class': 'org.apache.cassandra.db.compaction.SizeTieredCompactionStrategy', 'max_threshold': '32', 'min_threshold': '4'}
-    AND compression = {'chunk_length_in_kb': '64', 'class': 'org.apache.cassandra.io.compress.LZ4Compressor'}
-    AND crc_check_chance = 1.0
-    AND dclocal_read_repair_chance = 0.1
-    AND default_time_to_live = 300
-    AND gc_grace_seconds = 864000
-    AND max_index_interval = 2048
-    AND memtable_flush_period_in_ms = 0
-    AND min_index_interval = 128
-    AND read_repair_chance = 0.0
-    AND speculative_retry = '99PERCENTILE';
-
-CREATE TABLE brig_test.clients (
-    user uuid,
-    client text,
-    capabilities set<int>,
-    class int,
-    cookie text,
-    ip inet,
-    label text,
-    lat double,
-    lon double,
-    model text,
-    tstamp timestamp,
-    type int,
-    PRIMARY KEY (user, client)
-) WITH CLUSTERING ORDER BY (client ASC)
-    AND bloom_filter_fp_chance = 0.01
-    AND caching = {'keys': 'ALL', 'rows_per_partition': 'NONE'}
-    AND comment = ''
-    AND compaction = {'class': 'org.apache.cassandra.db.compaction.LeveledCompactionStrategy'}
-    AND compression = {'chunk_length_in_kb': '64', 'class': 'org.apache.cassandra.io.compress.LZ4Compressor'}
-    AND crc_check_chance = 1.0
-    AND dclocal_read_repair_chance = 0.1
-    AND default_time_to_live = 0
-    AND gc_grace_seconds = 864000
-    AND max_index_interval = 2048
-    AND memtable_flush_period_in_ms = 0
-    AND min_index_interval = 128
-    AND read_repair_chance = 0.0
-    AND speculative_retry = '99PERCENTILE';
-
-CREATE TABLE brig_test.budget (
-    key text PRIMARY KEY,
-    budget int
-) WITH bloom_filter_fp_chance = 0.1
-    AND caching = {'keys': 'ALL', 'rows_per_partition': 'NONE'}
-    AND comment = ''
-    AND compaction = {'class': 'org.apache.cassandra.db.compaction.LeveledCompactionStrategy'}
-    AND compression = {'chunk_length_in_kb': '64', 'class': 'org.apache.cassandra.io.compress.LZ4Compressor'}
-    AND crc_check_chance = 1.0
-    AND dclocal_read_repair_chance = 0.1
-    AND default_time_to_live = 0
-    AND gc_grace_seconds = 0
-    AND max_index_interval = 2048
-    AND memtable_flush_period_in_ms = 0
-    AND min_index_interval = 128
-    AND read_repair_chance = 0.0
-    AND speculative_retry = '99PERCENTILE';
-
-CREATE TABLE brig_test.connection_remote (
-    left uuid,
-    right_domain text,
-    right_user uuid,
-    conv_domain text,
-    conv_id uuid,
-    last_update timestamp,
-    status int,
-    PRIMARY KEY (left, right_domain, right_user)
-) WITH CLUSTERING ORDER BY (right_domain ASC, right_user ASC)
-    AND bloom_filter_fp_chance = 0.1
-    AND caching = {'keys': 'ALL', 'rows_per_partition': 'NONE'}
-    AND comment = ''
-    AND compaction = {'class': 'org.apache.cassandra.db.compaction.LeveledCompactionStrategy'}
-    AND compression = {'chunk_length_in_kb': '64', 'class': 'org.apache.cassandra.io.compress.LZ4Compressor'}
-    AND crc_check_chance = 1.0
-    AND dclocal_read_repair_chance = 0.1
-    AND default_time_to_live = 0
-    AND gc_grace_seconds = 864000
-    AND max_index_interval = 2048
-    AND memtable_flush_period_in_ms = 0
-    AND min_index_interval = 128
-    AND read_repair_chance = 0.0
-    AND speculative_retry = '99PERCENTILE';
-
-CREATE TABLE brig_test.users_pending_activation (
-    user uuid PRIMARY KEY,
-    expires_at timestamp
-) WITH bloom_filter_fp_chance = 0.01
-    AND caching = {'keys': 'ALL', 'rows_per_partition': 'NONE'}
-    AND comment = ''
-    AND compaction = {'class': 'org.apache.cassandra.db.compaction.SizeTieredCompactionStrategy', 'max_threshold': '32', 'min_threshold': '4'}
-    AND compression = {'chunk_length_in_kb': '64', 'class': 'org.apache.cassandra.io.compress.LZ4Compressor'}
-    AND crc_check_chance = 1.0
-    AND dclocal_read_repair_chance = 0.1
-    AND default_time_to_live = 0
-    AND gc_grace_seconds = 864000
-    AND max_index_interval = 2048
-    AND memtable_flush_period_in_ms = 0
-    AND min_index_interval = 128
-    AND read_repair_chance = 0.0
-    AND speculative_retry = '99PERCENTILE';
-
-CREATE TABLE brig_test.connection (
-    left uuid,
-    right uuid,
-    conv uuid,
-    last_update timestamp,
-    message text,
-    status int,
-    PRIMARY KEY (left, right)
-) WITH CLUSTERING ORDER BY (right ASC)
-    AND bloom_filter_fp_chance = 0.1
-    AND caching = {'keys': 'ALL', 'rows_per_partition': 'NONE'}
-    AND comment = ''
-    AND compaction = {'class': 'org.apache.cassandra.db.compaction.LeveledCompactionStrategy'}
-    AND compression = {'chunk_length_in_kb': '64', 'class': 'org.apache.cassandra.io.compress.LZ4Compressor'}
-    AND crc_check_chance = 1.0
-    AND dclocal_read_repair_chance = 0.1
-    AND default_time_to_live = 0
-    AND gc_grace_seconds = 864000
-    AND max_index_interval = 2048
-    AND memtable_flush_period_in_ms = 0
-    AND min_index_interval = 128
-    AND read_repair_chance = 0.0
-    AND speculative_retry = '99PERCENTILE';
-CREATE INDEX conn_status ON brig_test.connection (status);
-
-CREATE TABLE brig_test.password_reset (
-    key ascii PRIMARY KEY,
-    code ascii,
-    retries int,
-    timeout timestamp,
-    user uuid
-) WITH bloom_filter_fp_chance = 0.1
-    AND caching = {'keys': 'ALL', 'rows_per_partition': 'NONE'}
-    AND comment = ''
-    AND compaction = {'class': 'org.apache.cassandra.db.compaction.LeveledCompactionStrategy'}
-    AND compression = {'chunk_length_in_kb': '64', 'class': 'org.apache.cassandra.io.compress.LZ4Compressor'}
-    AND crc_check_chance = 1.0
-    AND dclocal_read_repair_chance = 0.1
-    AND default_time_to_live = 0
-    AND gc_grace_seconds = 864000
-    AND max_index_interval = 2048
-    AND memtable_flush_period_in_ms = 0
-    AND min_index_interval = 128
-    AND read_repair_chance = 0.0
-    AND speculative_retry = '99PERCENTILE';
-
-CREATE TABLE brig_test.federation_remotes (
-    domain text PRIMARY KEY,
-    search_policy int
-) WITH bloom_filter_fp_chance = 0.01
-    AND caching = {'keys': 'ALL', 'rows_per_partition': 'NONE'}
-    AND comment = ''
-    AND compaction = {'class': 'org.apache.cassandra.db.compaction.SizeTieredCompactionStrategy', 'max_threshold': '32', 'min_threshold': '4'}
-    AND compression = {'chunk_length_in_kb': '64', 'class': 'org.apache.cassandra.io.compress.LZ4Compressor'}
-    AND crc_check_chance = 1.0
-    AND dclocal_read_repair_chance = 0.1
-    AND default_time_to_live = 0
-    AND gc_grace_seconds = 864000
-    AND max_index_interval = 2048
-    AND memtable_flush_period_in_ms = 0
-    AND min_index_interval = 128
-    AND read_repair_chance = 0.0
-    AND speculative_retry = '99PERCENTILE';
-
-CREATE TABLE brig_test.invitation (
-    inviter uuid,
-    id uuid,
-    code ascii,
-    created_at timestamp,
-    email text,
-    name text,
-    phone text,
-    PRIMARY KEY (inviter, id)
-) WITH CLUSTERING ORDER BY (id ASC)
-    AND bloom_filter_fp_chance = 0.01
-    AND caching = {'keys': 'ALL', 'rows_per_partition': 'NONE'}
-    AND comment = ''
-    AND compaction = {'class': 'org.apache.cassandra.db.compaction.SizeTieredCompactionStrategy', 'max_threshold': '32', 'min_threshold': '4'}
-    AND compression = {'chunk_length_in_kb': '64', 'class': 'org.apache.cassandra.io.compress.LZ4Compressor'}
-    AND crc_check_chance = 1.0
-    AND dclocal_read_repair_chance = 0.1
-    AND default_time_to_live = 0
-    AND gc_grace_seconds = 864000
-    AND max_index_interval = 2048
-    AND memtable_flush_period_in_ms = 0
-    AND min_index_interval = 128
-    AND read_repair_chance = 0.0
-    AND speculative_retry = '99PERCENTILE';
-
-CREATE TABLE brig_test.activation_keys (
-    key ascii PRIMARY KEY,
-    challenge ascii,
-    code ascii,
-    key_text text,
-    key_type ascii,
-    retries int,
-    user uuid
-) WITH bloom_filter_fp_chance = 0.1
-    AND caching = {'keys': 'ALL', 'rows_per_partition': 'NONE'}
-    AND comment = ''
-    AND compaction = {'class': 'org.apache.cassandra.db.compaction.LeveledCompactionStrategy'}
-    AND compression = {'chunk_length_in_kb': '64', 'class': 'org.apache.cassandra.io.compress.LZ4Compressor'}
-    AND crc_check_chance = 1.0
-    AND dclocal_read_repair_chance = 0.1
-    AND default_time_to_live = 0
-    AND gc_grace_seconds = 864000
-    AND max_index_interval = 2048
-    AND memtable_flush_period_in_ms = 0
-    AND min_index_interval = 128
-    AND read_repair_chance = 0.0
-    AND speculative_retry = '99PERCENTILE';
-
-CREATE TABLE brig_test.vcodes (
-    key ascii,
-    scope int,
-    account uuid,
-    email text,
-    phone text,
-    retries int,
-    value ascii,
-    PRIMARY KEY (key, scope)
-) WITH CLUSTERING ORDER BY (scope ASC)
-    AND bloom_filter_fp_chance = 0.1
-    AND caching = {'keys': 'ALL', 'rows_per_partition': 'NONE'}
-    AND comment = ''
-    AND compaction = {'class': 'org.apache.cassandra.db.compaction.LeveledCompactionStrategy'}
-    AND compression = {'chunk_length_in_kb': '64', 'class': 'org.apache.cassandra.io.compress.LZ4Compressor'}
-    AND crc_check_chance = 1.0
-    AND dclocal_read_repair_chance = 0.1
-    AND default_time_to_live = 0
-    AND gc_grace_seconds = 0
-    AND max_index_interval = 2048
-    AND memtable_flush_period_in_ms = 0
-    AND min_index_interval = 128
-    AND read_repair_chance = 0.0
-    AND speculative_retry = '99PERCENTILE';
-
-CREATE TABLE brig_test.service_prefix (
-    prefix text,
-    name text,
-    service uuid,
-    provider uuid,
-    PRIMARY KEY (prefix, name, service)
-) WITH CLUSTERING ORDER BY (name ASC, service ASC)
-    AND bloom_filter_fp_chance = 0.1
-    AND caching = {'keys': 'ALL', 'rows_per_partition': 'NONE'}
-    AND comment = ''
-    AND compaction = {'class': 'org.apache.cassandra.db.compaction.LeveledCompactionStrategy'}
-    AND compression = {'chunk_length_in_kb': '64', 'class': 'org.apache.cassandra.io.compress.LZ4Compressor'}
-    AND crc_check_chance = 1.0
-    AND dclocal_read_repair_chance = 0.1
-    AND default_time_to_live = 0
-    AND gc_grace_seconds = 864000
-    AND max_index_interval = 2048
-    AND memtable_flush_period_in_ms = 0
-    AND min_index_interval = 128
-    AND read_repair_chance = 0.0
-    AND speculative_retry = '99PERCENTILE';
-
-CREATE KEYSPACE galley_test WITH replication = {'class': 'SimpleStrategy', 'replication_factor': '1'}  AND durable_writes = true;
-
-CREATE TYPE galley_test.permissions (
-    self bigint,
-    copy bigint
-);
-
-CREATE TYPE galley_test.pubkey (
-    typ int,
-    size int,
-    pem blob
-);
-
-CREATE TABLE galley_test.meta (
-    id int,
-    version int,
-    date timestamp,
-    descr text,
-    PRIMARY KEY (id, version)
-) WITH CLUSTERING ORDER BY (version ASC)
-    AND bloom_filter_fp_chance = 0.01
-    AND caching = {'keys': 'ALL', 'rows_per_partition': 'NONE'}
-    AND comment = ''
-    AND compaction = {'class': 'org.apache.cassandra.db.compaction.SizeTieredCompactionStrategy', 'max_threshold': '32', 'min_threshold': '4'}
-    AND compression = {'chunk_length_in_kb': '64', 'class': 'org.apache.cassandra.io.compress.LZ4Compressor'}
-    AND crc_check_chance = 1.0
-    AND dclocal_read_repair_chance = 0.1
-    AND default_time_to_live = 0
-    AND gc_grace_seconds = 864000
-    AND max_index_interval = 2048
-    AND memtable_flush_period_in_ms = 0
-    AND min_index_interval = 128
-    AND read_repair_chance = 0.0
-    AND speculative_retry = '99PERCENTILE';
-
-CREATE TABLE galley_test.team_conv (
-    team uuid,
-    conv uuid,
-    PRIMARY KEY (team, conv)
-) WITH CLUSTERING ORDER BY (conv ASC)
-    AND bloom_filter_fp_chance = 0.1
-    AND caching = {'keys': 'ALL', 'rows_per_partition': 'NONE'}
-    AND comment = ''
-    AND compaction = {'class': 'org.apache.cassandra.db.compaction.LeveledCompactionStrategy'}
-    AND compression = {'chunk_length_in_kb': '64', 'class': 'org.apache.cassandra.io.compress.LZ4Compressor'}
-    AND crc_check_chance = 1.0
-    AND dclocal_read_repair_chance = 0.1
-    AND default_time_to_live = 0
-    AND gc_grace_seconds = 864000
-    AND max_index_interval = 2048
-    AND memtable_flush_period_in_ms = 0
-    AND min_index_interval = 128
-    AND read_repair_chance = 0.0
-    AND speculative_retry = '99PERCENTILE';
-
-CREATE TABLE galley_test.user_team (
-    user uuid,
-    team uuid,
-    PRIMARY KEY (user, team)
-) WITH CLUSTERING ORDER BY (team ASC)
-    AND bloom_filter_fp_chance = 0.1
-    AND caching = {'keys': 'ALL', 'rows_per_partition': 'NONE'}
-    AND comment = ''
-    AND compaction = {'class': 'org.apache.cassandra.db.compaction.LeveledCompactionStrategy'}
-    AND compression = {'chunk_length_in_kb': '64', 'class': 'org.apache.cassandra.io.compress.LZ4Compressor'}
-    AND crc_check_chance = 1.0
-    AND dclocal_read_repair_chance = 0.1
-    AND default_time_to_live = 0
-    AND gc_grace_seconds = 864000
-    AND max_index_interval = 2048
-    AND memtable_flush_period_in_ms = 0
-    AND min_index_interval = 128
-    AND read_repair_chance = 0.0
-    AND speculative_retry = '99PERCENTILE';
-
-CREATE TABLE galley_test.service (
-    provider uuid,
-    id uuid,
-    auth_token ascii,
-    base_url blob,
-    enabled boolean,
-    fingerprints set<blob>,
-    PRIMARY KEY (provider, id)
-) WITH CLUSTERING ORDER BY (id ASC)
-    AND bloom_filter_fp_chance = 0.01
-    AND caching = {'keys': 'ALL', 'rows_per_partition': 'NONE'}
-    AND comment = ''
-    AND compaction = {'class': 'org.apache.cassandra.db.compaction.SizeTieredCompactionStrategy', 'max_threshold': '32', 'min_threshold': '4'}
-    AND compression = {'chunk_length_in_kb': '64', 'class': 'org.apache.cassandra.io.compress.LZ4Compressor'}
-    AND crc_check_chance = 1.0
-    AND dclocal_read_repair_chance = 0.1
-    AND default_time_to_live = 0
-    AND gc_grace_seconds = 864000
-    AND max_index_interval = 2048
-    AND memtable_flush_period_in_ms = 0
-    AND min_index_interval = 128
-    AND read_repair_chance = 0.0
-    AND speculative_retry = '99PERCENTILE';
-
-CREATE TABLE galley_test.data_migration (
-    id int,
-    version int,
-    date timestamp,
-    descr text,
-    PRIMARY KEY (id, version)
-) WITH CLUSTERING ORDER BY (version ASC)
-    AND bloom_filter_fp_chance = 0.01
-    AND caching = {'keys': 'ALL', 'rows_per_partition': 'NONE'}
-    AND comment = ''
-    AND compaction = {'class': 'org.apache.cassandra.db.compaction.SizeTieredCompactionStrategy', 'max_threshold': '32', 'min_threshold': '4'}
-    AND compression = {'chunk_length_in_kb': '64', 'class': 'org.apache.cassandra.io.compress.LZ4Compressor'}
-    AND crc_check_chance = 1.0
-    AND dclocal_read_repair_chance = 0.1
-    AND default_time_to_live = 0
-    AND gc_grace_seconds = 864000
-    AND max_index_interval = 2048
-    AND memtable_flush_period_in_ms = 0
-    AND min_index_interval = 128
-    AND read_repair_chance = 0.0
-    AND speculative_retry = '99PERCENTILE';
-
-CREATE TABLE galley_test.team_features (
-    team_id uuid PRIMARY KEY,
-    app_lock_enforce int,
-    app_lock_inactivity_timeout_secs int,
-    app_lock_status int,
-    conference_calling int,
-    digital_signatures int,
-    expose_invitation_urls_to_team_admin int,
-    file_sharing int,
-    file_sharing_lock_status int,
-    guest_links_lock_status int,
-    guest_links_status int,
-    legalhold_status int,
-    mls_allowed_ciphersuites set<int>,
-    mls_default_ciphersuite int,
-    mls_default_protocol int,
-    mls_e2eid_acme_discovery_url blob,
-    mls_e2eid_grace_period int,
-    mls_e2eid_lock_status int,
-    mls_e2eid_status int,
-    mls_e2eid_ver_exp timestamp,
-    mls_protocol_toggle_users set<uuid>,
-    mls_status int,
-    outlook_cal_integration_lock_status int,
-    outlook_cal_integration_status int,
-    search_visibility_inbound_status int,
-    search_visibility_status int,
-    self_deleting_messages_lock_status int,
-    self_deleting_messages_status int,
-    self_deleting_messages_ttl int,
-    snd_factor_password_challenge_lock_status int,
-    snd_factor_password_challenge_status int,
-    sso_status int,
-    validate_saml_emails int
 ) WITH bloom_filter_fp_chance = 0.1
     AND caching = {'keys': 'ALL', 'rows_per_partition': 'NONE'}
     AND comment = ''
@@ -1498,7 +1401,8 @@
 CREATE TABLE galley_test.group_id_conv_id (
     group_id blob PRIMARY KEY,
     conv_id uuid,
-    domain text
+    domain text,
+    subconv_id text
 ) WITH bloom_filter_fp_chance = 0.01
     AND caching = {'keys': 'ALL', 'rows_per_partition': 'NONE'}
     AND comment = ''
@@ -1588,6 +1492,8 @@
     user uuid,
     client text,
     key_package_ref blob,
+    leaf_node_index int,
+    removal_pending boolean,
     PRIMARY KEY (group_id, user_domain, user, client)
 ) WITH CLUSTERING ORDER BY (user_domain ASC, user ASC, client ASC)
     AND bloom_filter_fp_chance = 0.01
@@ -1675,6 +1581,30 @@
     AND read_repair_chance = 0.0
     AND speculative_retry = '99PERCENTILE';
 
+CREATE TABLE galley_test.subconversation (
+    conv_id uuid,
+    subconv_id text,
+    cipher_suite int,
+    epoch bigint,
+    group_id blob,
+    public_group_state blob,
+    PRIMARY KEY (conv_id, subconv_id)
+) WITH CLUSTERING ORDER BY (subconv_id ASC)
+    AND bloom_filter_fp_chance = 0.01
+    AND caching = {'keys': 'ALL', 'rows_per_partition': 'NONE'}
+    AND comment = ''
+    AND compaction = {'class': 'org.apache.cassandra.db.compaction.SizeTieredCompactionStrategy', 'max_threshold': '32', 'min_threshold': '4'}
+    AND compression = {'chunk_length_in_kb': '64', 'class': 'org.apache.cassandra.io.compress.LZ4Compressor'}
+    AND crc_check_chance = 1.0
+    AND dclocal_read_repair_chance = 0.1
+    AND default_time_to_live = 0
+    AND gc_grace_seconds = 864000
+    AND max_index_interval = 2048
+    AND memtable_flush_period_in_ms = 0
+    AND min_index_interval = 128
+    AND read_repair_chance = 0.0
+    AND speculative_retry = '99PERCENTILE';
+
 CREATE TABLE galley_test.team (
     team uuid PRIMARY KEY,
     binding boolean,

cabal-version: 2.0

-- This file has been generated from package.yaml by hpack version 0.34.4.
--
-- see: https://github.com/sol/hpack
<<<<<<< HEAD
=======
--
-- hash: 2f8a3d719633015dac9204d43e0b4c79ce5b21b022cd9d4cce3868feea9460e8
>>>>>>> be24d660

name:           brig
version:        2.0
synopsis:       User Service
category:       Network
author:         Wire Swiss GmbH
maintainer:     Wire Swiss GmbH <backend@wire.com>
copyright:      (c) 2017 Wire Swiss GmbH
license:        AGPL-3
license-file:   LICENSE
build-type:     Custom
extra-source-files:
    docs/swagger.md

custom-setup
  setup-depends:
      Cabal
    , base
    , containers
    , directory
    , filepath
    , text

library
  exposed-modules:
      Brig.API
      Brig.API.Client
      Brig.API.Connection
      Brig.API.Connection.Remote
      Brig.API.Connection.Util
      Brig.API.Error
      Brig.API.Federation
      Brig.API.Handler
      Brig.API.Internal
      Brig.API.Properties
      Brig.API.Public
      Brig.API.Types
      Brig.API.User
      Brig.API.Util
      Brig.App
      Brig.AWS
      Brig.AWS.SesNotification
      Brig.AWS.Types
      Brig.Budget
      Brig.Calling
      Brig.Calling.API
      Brig.Calling.Internal
      Brig.Code
      Brig.Data.Activation
      Brig.Data.Blacklist
      Brig.Data.Client
      Brig.Data.Connection
      Brig.Data.Instances
      Brig.Data.LoginCode
      Brig.Data.PasswordReset
      Brig.Data.Properties
      Brig.Data.Types
      Brig.Data.User
      Brig.Data.UserKey
      Brig.Data.UserPendingActivation
      Brig.Effects.SFT
      Brig.Email
      Brig.Federation.Client
      Brig.Index.Eval
      Brig.Index.Migrations
      Brig.Index.Migrations.Types
      Brig.Index.Options
      Brig.Index.Types
      Brig.InternalEvent.Process
      Brig.InternalEvent.Types
      Brig.IO.Intra
      Brig.IO.Journal
      Brig.Locale
      Brig.Options
      Brig.Password
      Brig.Phone
      Brig.Provider.API
      Brig.Provider.DB
      Brig.Provider.Email
      Brig.Provider.RPC
      Brig.Provider.Template
      Brig.Queue
      Brig.Queue.Stomp
      Brig.Queue.Types
      Brig.RPC
      Brig.Run
      Brig.SMTP
      Brig.Team.API
      Brig.Team.DB
      Brig.Team.Email
      Brig.Team.Template
      Brig.Team.Util
      Brig.Template
      Brig.Unique
      Brig.User.API.Auth
      Brig.User.API.Handle
      Brig.User.API.Search
      Brig.User.Auth
      Brig.User.Auth.Cookie
      Brig.User.Auth.Cookie.Limit
      Brig.User.Auth.DB.Cookie
      Brig.User.Auth.DB.Instances
      Brig.User.EJPD
      Brig.User.Email
      Brig.User.Handle
      Brig.User.Handle.Blacklist
      Brig.User.Phone
      Brig.User.Search.Index
      Brig.User.Search.Index.Types
      Brig.User.Search.SearchIndex
      Brig.User.Search.TeamSize
      Brig.User.Search.TeamUserSearch
      Brig.User.Template
      Brig.Whitelist
      Brig.ZAuth
      Main
  other-modules:
      Paths_brig
      Brig.Docs.Swagger
  autogen-modules:
      Brig.Docs.Swagger
  hs-source-dirs:
      src
  default-extensions:
      AllowAmbiguousTypes
      BangPatterns
      ConstraintKinds
      DataKinds
      DefaultSignatures
      DerivingStrategies
      DerivingVia
      DeriveFunctor
      DeriveGeneric
      DeriveLift
      DeriveTraversable
      EmptyCase
      FlexibleContexts
      FlexibleInstances
      FunctionalDependencies
      GADTs
      InstanceSigs
      KindSignatures
      LambdaCase
      MultiParamTypeClasses
      MultiWayIf
      NamedFieldPuns
      NoImplicitPrelude
      OverloadedStrings
      PackageImports
      PatternSynonyms
      PolyKinds
      QuasiQuotes
      RankNTypes
      ScopedTypeVariables
      StandaloneDeriving
      TemplateHaskell
      TupleSections
      TypeApplications
      TypeFamilies
      TypeFamilyDependencies
      TypeOperators
      UndecidableInstances
      ViewPatterns
  ghc-options: -O2 -Wall -Wincomplete-uni-patterns -Wincomplete-record-updates -Wpartial-fields -fwarn-tabs -optP-Wno-nonportable-include-path -funbox-strict-fields
  build-depends:
      HaskellNet >=0.3
    , HaskellNet-SSL >=0.3
    , HsOpenSSL >=0.10
    , HsOpenSSL-x509-system >=0.1
    , MonadRandom >=0.5
    , aeson >=0.11
    , amazonka >=1.3.7
    , amazonka-dynamodb >=1.3.7
    , amazonka-ses >=1.3.7
    , amazonka-sqs >=1.3.7
    , async >=2.1
    , attoparsec >=0.12
    , auto-update >=0.1
    , base ==4.*
    , base-prelude
    , base16-bytestring >=0.1
    , base64-bytestring >=1.0
    , bilge >=0.21.1
    , bloodhound >=0.13
    , brig-types >=0.91.1
    , bytestring >=0.10
    , bytestring-conversion >=0.2
    , cassandra-util >=0.16.2
    , comonad
    , conduit >=1.2.8
    , connection
    , containers >=0.5
    , cookie >=0.4
    , cryptobox-haskell >=0.1.1
    , currency-codes >=2.0
    , data-default >=0.5
    , data-timeout >=0.3
    , dns
    , dns-util
    , either >=4.3
    , enclosed-exceptions >=1.0
    , errors >=1.4
    , exceptions >=0.5
    , extended
    , extra
    , filepath >=1.3
    , fsnotify >=0.2
    , galley-types >=0.75.3
    , geoip2 >=0.3.1.0
    , gundeck-types >=1.32.1
    , hashable >=1.2
    , html-entities >=1.1
    , http-client >=0.5
    , http-client-openssl >=0.2
    , http-client-tls
    , http-media
    , http-types >=0.8
    , imports
    , insert-ordered-containers
    , iproute >=1.5
    , iso639 >=0.1
    , lens >=3.8
    , lens-aeson >=1.0
    , metrics-core >=0.3
    , metrics-wai >=0.3
    , mime
    , mime-mail >=0.4
    , mmorph
    , mtl >=2.1
    , multihash >=0.1.3
    , mwc-random
    , network >=2.4
    , network-conduit-tls
    , optparse-applicative >=0.11
    , pem >=0.2
    , polysemy
    , polysemy-wire-zoo
    , proto-lens >=0.1
    , random-shuffle >=0.0.3
    , resource-pool >=0.2
    , resourcet >=1.1
    , retry >=0.7
    , ropes >=0.4.20
    , safe >=0.3
    , safe-exceptions >=0.1
    , saml2-web-sso
    , scientific >=0.3.4
    , scrypt >=0.5
    , servant
    , servant-client
    , servant-server
    , servant-swagger
    , servant-swagger-ui
    , sodium-crypto-sign >=0.1
    , split >=0.2
    , ssl-util
    , statistics >=0.13
    , stomp-queue >=0.3
    , string-conversions
    , swagger >=0.1
    , swagger2
    , tagged
    , template >=0.2
    , text >=0.11
    , text-icu-translit >=0.1
    , time >=1.1
    , tinylog >=0.10
    , transformers >=0.3
    , types-common >=0.16
    , types-common-journal >=0.1
    , unliftio >=0.2
    , unordered-containers >=0.2
    , uri-bytestring >=0.2
    , uuid >=1.3.5
    , vector >=0.11
    , wai >=3.0
    , wai-extra >=3.0
    , wai-middleware-gunzip >=0.0.2
    , wai-predicates >=0.8
    , wai-routing >=0.12
    , wai-utilities >=0.16
    , warp >=3.0.12.1
    , wire-api
    , wire-api-federation
    , yaml >=0.8.22
    , zauth >=0.10.3
  default-language: Haskell2010

executable brig
  main-is: src/Main.hs
  other-modules:
      Paths_brig
  default-extensions:
      AllowAmbiguousTypes
      BangPatterns
      ConstraintKinds
      DataKinds
      DefaultSignatures
      DerivingStrategies
      DerivingVia
      DeriveFunctor
      DeriveGeneric
      DeriveLift
      DeriveTraversable
      EmptyCase
      FlexibleContexts
      FlexibleInstances
      FunctionalDependencies
      GADTs
      InstanceSigs
      KindSignatures
      LambdaCase
      MultiParamTypeClasses
      MultiWayIf
      NamedFieldPuns
      NoImplicitPrelude
      OverloadedStrings
      PackageImports
      PatternSynonyms
      PolyKinds
      QuasiQuotes
      RankNTypes
      ScopedTypeVariables
      StandaloneDeriving
      TemplateHaskell
      TupleSections
      TypeApplications
      TypeFamilies
      TypeFamilyDependencies
      TypeOperators
      UndecidableInstances
      ViewPatterns
  ghc-options: -O2 -Wall -Wincomplete-uni-patterns -Wincomplete-record-updates -Wpartial-fields -fwarn-tabs -optP-Wno-nonportable-include-path -funbox-strict-fields -threaded -with-rtsopts=-N1 -with-rtsopts=-T -rtsopts
  build-depends:
      HsOpenSSL
    , base
    , brig
    , imports
    , optparse-applicative >=0.10
    , types-common
  default-language: Haskell2010

executable brig-index
  main-is: index/src/Main.hs
  other-modules:
      Paths_brig
  default-extensions:
      AllowAmbiguousTypes
      BangPatterns
      ConstraintKinds
      DataKinds
      DefaultSignatures
      DerivingStrategies
      DerivingVia
      DeriveFunctor
      DeriveGeneric
      DeriveLift
      DeriveTraversable
      EmptyCase
      FlexibleContexts
      FlexibleInstances
      FunctionalDependencies
      GADTs
      InstanceSigs
      KindSignatures
      LambdaCase
      MultiParamTypeClasses
      MultiWayIf
      NamedFieldPuns
      NoImplicitPrelude
      OverloadedStrings
      PackageImports
      PatternSynonyms
      PolyKinds
      QuasiQuotes
      RankNTypes
      ScopedTypeVariables
      StandaloneDeriving
      TemplateHaskell
      TupleSections
      TypeApplications
      TypeFamilies
      TypeFamilyDependencies
      TypeOperators
      UndecidableInstances
      ViewPatterns
  ghc-options: -O2 -Wall -Wincomplete-uni-patterns -Wincomplete-record-updates -Wpartial-fields -fwarn-tabs -optP-Wno-nonportable-include-path -funbox-strict-fields -threaded -with-rtsopts=-N
  build-depends:
      base
    , brig
    , imports
    , optparse-applicative
    , tinylog
  default-language: Haskell2010

executable brig-integration
  main-is: Main.hs
  other-modules:
      API.Calling
      API.Federation
      API.Internal
      API.Internal.Util
      API.Metrics
      API.Provider
      API.RichInfo.Util
      API.Search
      API.Search.Util
      API.Settings
      API.Team
      API.Team.Util
      API.TeamUserSearch
      API.User
      API.User.Account
      API.User.Auth
      API.User.Client
      API.User.Connection
      API.User.Handles
      API.User.PasswordReset
      API.User.Property
      API.User.RichInfo
      API.User.Util
      API.UserPendingActivation
      Federation.End2end
      Federation.Util
      Index.Create
      Util
      Util.AWS
      Paths_brig
  hs-source-dirs:
      test/integration
  default-extensions:
      AllowAmbiguousTypes
      BangPatterns
      ConstraintKinds
      DataKinds
      DefaultSignatures
      DerivingStrategies
      DerivingVia
      DeriveFunctor
      DeriveGeneric
      DeriveLift
      DeriveTraversable
      EmptyCase
      FlexibleContexts
      FlexibleInstances
      FunctionalDependencies
      GADTs
      InstanceSigs
      KindSignatures
      LambdaCase
      MultiParamTypeClasses
      MultiWayIf
      NamedFieldPuns
      NoImplicitPrelude
      OverloadedStrings
      PackageImports
      PatternSynonyms
      PolyKinds
      QuasiQuotes
      RankNTypes
      ScopedTypeVariables
      StandaloneDeriving
      TemplateHaskell
      TupleSections
      TypeApplications
      TypeFamilies
      TypeFamilyDependencies
      TypeOperators
      UndecidableInstances
      ViewPatterns
  ghc-options: -O2 -Wall -Wincomplete-uni-patterns -Wincomplete-record-updates -Wpartial-fields -fwarn-tabs -optP-Wno-nonportable-include-path -funbox-strict-fields
  build-depends:
      HsOpenSSL
    , MonadRandom >=0.5
    , QuickCheck
    , aeson
    , async
    , attoparsec
    , base
    , base16-bytestring
    , bilge
    , bloodhound
    , brig
    , brig-types
    , bytestring >=0.9
    , bytestring-conversion
    , cargohold-types
    , case-insensitive
    , cassandra-util
    , containers
    , cookie
    , data-timeout
    , email-validate
    , exceptions
    , federator
    , filepath >=1.4
    , galley-types
    , gundeck-types
    , hscim
    , http-api-data
    , http-client
    , http-client-tls >=0.2
    , http-types
    , imports
    , lens >=3.9
    , lens-aeson
    , metrics-wai
    , mime >=0.4
    , mtl
    , network
    , optparse-applicative
    , pem
    , proto-lens
    , random >=1.0
    , random-shuffle
    , raw-strings-qq
    , retry >=0.6
    , safe
    , saml2-web-sso
    , servant
    , servant-client
    , servant-client-core
    , spar
    , string-conversions
    , tasty >=1.0
    , tasty-cannon >=0.3.4
    , tasty-hunit >=0.2
    , temporary >=1.2.1
    , text
    , time >=1.5
    , tinylog
    , transformers
    , types-common >=0.3
    , types-common-aws >=0.1
    , types-common-journal
    , unliftio
    , unordered-containers
    , uri-bytestring >=0.2
    , uuid
    , vector >=0.10
    , wai
    , wai-extra
    , wai-route
    , wai-utilities >=0.9
    , warp
    , warp-tls >=3.2
    , wire-api
    , wire-api-federation
    , yaml
    , zauth
  default-language: Haskell2010

executable brig-schema
  main-is: Main.hs
  other-modules:
      V10
      V11
      V12
      V13
      V14
      V15
      V16
      V17
      V18
      V19
      V20
      V21
      V22
      V23
      V24
      V25
      V28
      V29
      V30
      V31
      V32
      V33
      V34
      V35
      V36
      V37
      V38
      V39
      V40
      V41
      V42
      V43
      V44
      V45
      V46
      V47
      V48
      V49
      V50
      V51
      V52
      V53
      V54
      V55
      V56
      V57
      V58
      V59
      V60_AddFederationIdMapping
      V61_team_invitation_email
      V62_RemoveFederationIdMapping
      V63_AddUsersPendingActivation
      V64_ClientCapabilities
      V65_FederatedConnections
      V66_PersonalFeatureConfCallInit
      V9
      Paths_brig
  hs-source-dirs:
      schema/src
  default-extensions:
      AllowAmbiguousTypes
      BangPatterns
      ConstraintKinds
      DataKinds
      DefaultSignatures
      DerivingStrategies
      DerivingVia
      DeriveFunctor
      DeriveGeneric
      DeriveLift
      DeriveTraversable
      EmptyCase
      FlexibleContexts
      FlexibleInstances
      FunctionalDependencies
      GADTs
      InstanceSigs
      KindSignatures
      LambdaCase
      MultiParamTypeClasses
      MultiWayIf
      NamedFieldPuns
      NoImplicitPrelude
      OverloadedStrings
      PackageImports
      PatternSynonyms
      PolyKinds
      QuasiQuotes
      RankNTypes
      ScopedTypeVariables
      StandaloneDeriving
      TemplateHaskell
      TupleSections
      TypeApplications
      TypeFamilies
      TypeFamilyDependencies
      TypeOperators
      UndecidableInstances
      ViewPatterns
  ghc-options: -O2 -Wall -Wincomplete-uni-patterns -Wincomplete-record-updates -Wpartial-fields -fwarn-tabs -optP-Wno-nonportable-include-path -funbox-strict-fields
  build-depends:
      base
    , cassandra-util >=0.12
    , extended
    , imports
    , optparse-applicative >=0.10
    , raw-strings-qq >=1.0
    , text
    , tinylog
    , types-common
  default-language: Haskell2010

test-suite brig-tests
  type: exitcode-stdio-1.0
  main-is: Main.hs
  other-modules:
      Test.Brig.Calling
      Test.Brig.Calling.Internal
      Test.Brig.Roundtrip
      Test.Brig.User.Search.Index.Types
      Paths_brig
  hs-source-dirs:
      test/unit
  default-extensions:
      AllowAmbiguousTypes
      BangPatterns
      ConstraintKinds
      DataKinds
      DefaultSignatures
      DerivingStrategies
      DerivingVia
      DeriveFunctor
      DeriveGeneric
      DeriveLift
      DeriveTraversable
      EmptyCase
      FlexibleContexts
      FlexibleInstances
      FunctionalDependencies
      GADTs
      InstanceSigs
      KindSignatures
      LambdaCase
      MultiParamTypeClasses
      MultiWayIf
      NamedFieldPuns
      NoImplicitPrelude
      OverloadedStrings
      PackageImports
      PatternSynonyms
      PolyKinds
      QuasiQuotes
      RankNTypes
      ScopedTypeVariables
      StandaloneDeriving
      TemplateHaskell
      TupleSections
      TypeApplications
      TypeFamilies
      TypeFamilyDependencies
      TypeOperators
      UndecidableInstances
      ViewPatterns
  ghc-options: -O2 -Wall -Wincomplete-uni-patterns -Wincomplete-record-updates -Wpartial-fields -fwarn-tabs -optP-Wno-nonportable-include-path -funbox-strict-fields -threaded -with-rtsopts=-N
  build-depends:
      aeson
    , base
    , bloodhound
    , brig
    , brig-types
    , containers
    , dns
    , dns-util
    , http-types
    , imports
    , iproute
    , polysemy
    , polysemy-wire-zoo
    , retry
    , servant-client-core
    , string-conversions
    , tasty
    , tasty-hunit
    , tasty-quickcheck
    , time
    , tinylog
    , types-common
    , unliftio
    , uri-bytestring
    , uuid
    , wai-utilities
    , wire-api
    , wire-api-federation
  default-language: Haskell2010<|MERGE_RESOLUTION|>--- conflicted
+++ resolved
@@ -3,11 +3,6 @@
 -- This file has been generated from package.yaml by hpack version 0.34.4.
 --
 -- see: https://github.com/sol/hpack
-<<<<<<< HEAD
-=======
---
--- hash: 2f8a3d719633015dac9204d43e0b4c79ce5b21b022cd9d4cce3868feea9460e8
->>>>>>> be24d660
 
 name:           brig
 version:        2.0

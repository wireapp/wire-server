--- conflicted
+++ resolved
@@ -4,11 +4,7 @@
 --
 -- see: https://github.com/sol/hpack
 --
-<<<<<<< HEAD
--- hash: 3060fe10ef7eff75a0c0c6f23f07f563185fd0d528cbfc8910418073cd495e47
-=======
--- hash: 47605047ee190f11d8d83abeb76dbdeae1a701f79348e470c419598cd05da0d8
->>>>>>> 37955192
+-- hash: 5a4442922e75d8a8d7684845e4168c3d1bcbebff1bc24647c50f5f662e49b265
 
 name:           brig
 version:        1.35.0

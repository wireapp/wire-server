cabal-version:      3.0
name:               brig
version:            2.0
synopsis:           User Service
category:           Network
author:             Wire Swiss GmbH
maintainer:         Wire Swiss GmbH <backend@wire.com>
copyright:          (c) 2017 Wire Swiss GmbH
license:            AGPL-3.0-only
license-file:       LICENSE
build-type:         Simple
extra-source-files:
  docs/swagger-v0.json
  docs/swagger-v1.json
  docs/swagger-v2.json
  docs/swagger-v3.json
  docs/swagger-v4.json
  docs/swagger-v5.json
  docs/swagger.md

common common-all
  default-language:   GHC2021
  ghc-options:
    -O2 -Wall -Wincomplete-uni-patterns -Wincomplete-record-updates
    -Wpartial-fields -fwarn-tabs -optP-Wno-nonportable-include-path
    -Wredundant-constraints

  default-extensions:
    AllowAmbiguousTypes
    BangPatterns
    BlockArguments
    ConstraintKinds
    DataKinds
    DefaultSignatures
    DeriveFunctor
    DeriveGeneric
    DeriveLift
    DeriveTraversable
    DerivingStrategies
    DerivingVia
    DuplicateRecordFields
    EmptyCase
    FlexibleContexts
    FlexibleInstances
    FunctionalDependencies
    GADTs
    GeneralizedNewtypeDeriving
    InstanceSigs
    KindSignatures
    LambdaCase
    MultiParamTypeClasses
    MultiWayIf
    NamedFieldPuns
    NoImplicitPrelude
    NumericUnderscores
    OverloadedLabels
    OverloadedRecordDot
    OverloadedStrings
    PackageImports
    PatternSynonyms
    PolyKinds
    QuasiQuotes
    RankNTypes
    ScopedTypeVariables
    StandaloneDeriving
    TupleSections
    TypeApplications
    TypeFamilies
    TypeFamilyDependencies
    TypeOperators
    UndecidableInstances
    ViewPatterns

library
  import:          common-all

  -- cabal-fmt: expand src
  exposed-modules:
    Brig.API.Auth
    Brig.API.Client
    Brig.API.Connection
    Brig.API.Connection.Remote
    Brig.API.Connection.Util
    Brig.API.Error
    Brig.API.Federation
    Brig.API.Handler
    Brig.API.Internal
    Brig.API.MLS.CipherSuite
    Brig.API.MLS.KeyPackages
    Brig.API.MLS.KeyPackages.Validation
    Brig.API.MLS.Util
    Brig.API.OAuth
    Brig.API.Public
    Brig.API.Public.Swagger
    Brig.API.Types
    Brig.API.User
    Brig.API.Util
    Brig.App
    Brig.AWS
    Brig.AWS.SesNotification
    Brig.AWS.Types
    Brig.Budget
    Brig.Calling
    Brig.Calling.API
    Brig.Calling.Internal
    Brig.CanonicalInterpreter
    Brig.Data.Activation
    Brig.Data.Client
    Brig.Data.Connection
    Brig.Data.MLS.KeyPackage
    Brig.Data.Nonce
    Brig.Data.Types
    Brig.Data.User
    Brig.DeleteQueue.Interpreter
    Brig.Effects.ConnectionStore
    Brig.Effects.ConnectionStore.Cassandra
    Brig.Effects.JwtTools
    Brig.Effects.PublicKeyBundle
    Brig.Effects.SFT
    Brig.Effects.UserPendingActivationStore
    Brig.Effects.UserPendingActivationStore.Cassandra
    Brig.Federation.Client
    Brig.Index.Eval
    Brig.Index.Options
    Brig.Index.Types
    Brig.InternalEvent.Process
    Brig.InternalEvent.Types
    Brig.IO.Intra
    Brig.IO.Journal
    Brig.IO.Logging
    Brig.Options
    Brig.Provider.API
    Brig.Provider.DB
    Brig.Provider.Email
    Brig.Provider.RPC
    Brig.Provider.Template
    Brig.Queue
    Brig.Queue.Stomp
    Brig.Queue.Types
    Brig.RPC
    Brig.Run
    Brig.Schema.Run
    Brig.Schema.V43
    Brig.Schema.V44
    Brig.Schema.V45
    Brig.Schema.V46
    Brig.Schema.V47
    Brig.Schema.V48
    Brig.Schema.V49
    Brig.Schema.V50
    Brig.Schema.V51
    Brig.Schema.V52
    Brig.Schema.V53
    Brig.Schema.V54
    Brig.Schema.V55
    Brig.Schema.V56
    Brig.Schema.V57
    Brig.Schema.V58
    Brig.Schema.V59
    Brig.Schema.V60_AddFederationIdMapping
    Brig.Schema.V61_team_invitation_email
    Brig.Schema.V62_RemoveFederationIdMapping
    Brig.Schema.V63_AddUsersPendingActivation
    Brig.Schema.V64_ClientCapabilities
    Brig.Schema.V65_FederatedConnections
    Brig.Schema.V66_PersonalFeatureConfCallInit
    Brig.Schema.V67_MLSKeyPackages
    Brig.Schema.V68_AddMLSPublicKeys
    Brig.Schema.V69_MLSKeyPackageRefMapping
    Brig.Schema.V70_UserEmailUnvalidated
    Brig.Schema.V71_AddTableVCodesThrottle
    Brig.Schema.V72_AddNonceTable
    Brig.Schema.V73_ReplaceNonceTable
    Brig.Schema.V74_AddOAuthTables
    Brig.Schema.V75_AddOAuthCodeChallenge
    Brig.Schema.V76_AddSupportedProtocols
    Brig.Schema.V77_FederationRemotes
    Brig.Schema.V78_ClientLastActive
    Brig.Schema.V79_ConnectionRemoteIndex
    Brig.Schema.V80_KeyPackageCiphersuite
    Brig.Schema.V81_AddFederationRemoteTeams
    Brig.Schema.V82_DropPhoneColumn
    Brig.Schema.V83_AddTextStatus
    Brig.Schema.V84_DropTeamInvitationPhone
    Brig.Schema.V85_DropUserKeysHashed
    Brig.Team.API
    Brig.Team.Email
    Brig.Team.Template
    Brig.Template
    Brig.User.API.Handle
    Brig.User.Auth
    Brig.User.Auth.Cookie
    Brig.User.Auth.Cookie.Limit
    Brig.User.EJPD
    Brig.User.Search.Index
    Brig.User.Search.SearchIndex
    Brig.User.Search.TeamSize
    Brig.User.Template
    Brig.Version
    Brig.ZAuth

  hs-source-dirs:  src
  ghc-options:
    -funbox-strict-fields -fplugin=Polysemy.Plugin
    -fplugin=TransitiveAnns.Plugin -Wredundant-constraints
    -Wunused-packages

  build-depends:
    , aeson                                 >=2.0.1.0
    , amazonka                              >=2
    , amazonka-core                         >=2
    , amazonka-dynamodb                     >=2
    , amazonka-ses                          >=2
    , amazonka-sqs                          >=2
    , amqp
    , async                                 >=2.1
    , auto-update                           >=0.1
    , base                                  >=4       && <5
    , base-prelude
    , base16-bytestring                     >=0.1
    , base64-bytestring                     >=1.0
    , bilge                                 >=0.21.1
    , bloodhound                            >=0.13
    , brig-types                            >=0.91.1
    , bytestring                            >=0.10
    , bytestring-conversion                 >=0.2
    , cassandra-util                        >=0.16.2
    , comonad
<<<<<<< HEAD
    , conduit                    >=1.2.8
    , containers                 >=0.5
    , cookie                     >=0.4
    , cryptobox-haskell          >=0.1.1
=======
    , conduit                               >=1.2.8
    , containers                            >=0.5
    , cookie                                >=0.4
    , cql
    , cryptobox-haskell                     >=0.1.1
>>>>>>> ea4bfc11
    , crypton
    , currency-codes                        >=2.0
    , data-default
    , dns
    , dns-util
    , enclosed-exceptions                   >=1.0
    , errors                                >=1.4
    , exceptions                            >=0.5
    , extended
    , extra
    , file-embed
    , file-embed-lzma
    , filepath                              >=1.3
    , fsnotify                              >=0.4
    , galley-types                          >=0.75.3
    , gundeck-types                         >=1.32.1
    , hashable                              >=1.2
    , hs-opentelemetry-instrumentation-wai
    , hs-opentelemetry-sdk
    , HsOpenSSL                             >=0.10
    , http-client                           >=0.7
    , http-client-openssl                   >=0.2
    , http-media
    , http-types                            >=0.8
    , http2-manager
    , imports
    , insert-ordered-containers
    , iproute                               >=1.5
    , iso639                                >=0.1
    , jose
    , jwt-tools
    , lens                                  >=3.8
    , lens-aeson                            >=1.0
    , memory
    , metrics-core                          >=0.3
    , metrics-wai                           >=0.3
    , mime
    , mime-mail                             >=0.4
    , mmorph
    , MonadRandom                           >=0.5
    , mtl                                   >=2.1
    , network                               >=2.4
    , network-conduit-tls
    , openapi3
    , optparse-applicative                  >=0.11
    , polysemy
    , polysemy-conc
    , polysemy-plugin
    , polysemy-time
    , polysemy-wire-zoo
    , prometheus-client
    , proto-lens                            >=0.1
    , random-shuffle                        >=0.0.3
    , raw-strings-qq
<<<<<<< HEAD
    , resourcet                  >=1.1
    , retry                      >=0.7
    , safe-exceptions            >=0.1
=======
    , resourcet                             >=1.1
    , retry                                 >=0.7
    , safe-exceptions                       >=0.1
    , saml2-web-sso
>>>>>>> ea4bfc11
    , schema-profunctor
    , servant
    , servant-openapi3
    , servant-server
    , servant-swagger-ui
    , sodium-crypto-sign                    >=0.1
    , split                                 >=0.2
    , ssl-util
    , statistics                            >=0.13
    , stomp-queue                           >=0.3
    , template                              >=0.2
    , template-haskell
<<<<<<< HEAD
    , text                       >=0.11
    , time                       >=1.1
=======
    , text                                  >=0.11
    , text-icu-translit                     >=0.1
    , time                                  >=1.1
>>>>>>> ea4bfc11
    , time-out
    , time-units
    , tinylog                               >=0.10
    , transformers                          >=0.3
    , transitive-anns
    , types-common                          >=0.16
    , types-common-aws
    , types-common-journal                  >=0.1
    , unliftio                              >=0.2
    , unordered-containers                  >=0.2
    , uri-bytestring                        >=0.2
    , utf8-string
    , uuid                                  >=1.3.5
    , vector                                >=0.11
    , wai                                   >=3.0
    , wai-extra                             >=3.0
    , wai-middleware-gunzip                 >=0.0.2
    , wai-utilities                         >=0.16
    , wire-api
    , wire-api-federation
    , wire-otel
    , wire-subsystems
    , zauth                                 >=0.10.3

executable brig
  import:        common-all
  main-is:       exec/Main.hs
  ghc-options:
    -funbox-strict-fields -threaded "-with-rtsopts=-N -T" -rtsopts
    -Wredundant-constraints -Wunused-packages

  build-depends:
    , brig
    , HsOpenSSL
    , imports
    , types-common

executable brig-index
  import:        common-all
  main-is:       index/src/Main.hs
  ghc-options:   -funbox-strict-fields -threaded -with-rtsopts=-N
  build-depends:
    , base
    , brig
    , imports
    , optparse-applicative
    , tinylog

executable brig-integration
  import:         common-all
  main-is:        ../integration.hs

  -- cabal-fmt: expand test/integration
  other-modules:
    API.Calling
    API.Federation
    API.Internal
    API.Metrics
    API.MLS.Util
    API.OAuth
    API.Provider
    API.RichInfo.Util
    API.Search
    API.Search.Util
    API.Settings
    API.SystemSettings
    API.Team
    API.Team.Util
    API.TeamUserSearch
    API.User
    API.User.Account
    API.User.Auth
    API.User.Client
    API.User.Connection
    API.User.Handles
    API.User.PasswordReset
    API.User.RichInfo
    API.User.Util
    API.UserPendingActivation
    Federation.End2end
    Federation.Util
    Index.Create
    Run
    SMTP
    Util
    Util.AWS

  hs-source-dirs: test/integration
  ghc-options:    -funbox-strict-fields -threaded -with-rtsopts=-N
  build-depends:
    , aeson
    , async
    , attoparsec
    , base
    , base16-bytestring
    , bilge
    , bloodhound
    , brig
    , brig-types
    , bytestring             >=0.9
    , bytestring-conversion
    , case-insensitive
    , cassandra-util
    , containers
    , cookie
    , data-default
    , data-timeout
    , email-validate
    , exceptions
    , extra
    , federator
    , filepath               >=1.4
    , galley-types
    , hscim
    , HsOpenSSL
    , http-api-data
    , http-client
    , http-client-tls        >=0.3
    , http-media
    , http-reverse-proxy
    , http-types
    , imports
    , jose
    , lens                   >=3.9
    , lens-aeson
    , metrics-wai
    , mime                   >=0.4
    , mime-mail
    , MonadRandom            >=0.5
    , mtl
    , network
    , network-uri
    , optparse-applicative
    , pem
    , pipes
    , polysemy
    , polysemy-wire-zoo
    , postie                 >=0.6.1.0
    , process
    , proto-lens
    , QuickCheck
    , random                 >=1.0
    , random-shuffle
    , raw-strings-qq
    , retry                  >=0.6
    , safe
    , saml2-web-sso
    , servant
    , servant-client
    , servant-client-core
    , spar
    , streaming-commons
    , string-conversions
    , tasty                  >=1.0
    , tasty-ant-xml
    , tasty-cannon           >=0.3.4
    , tasty-hunit            >=0.2
    , temporary              >=1.2.1
    , text
    , time                   >=1.5
    , time-units
    , tinylog
    , transformers
    , types-common           >=0.3
    , types-common-aws       >=0.1
    , types-common-journal
    , unliftio
    , unordered-containers
    , uri-bytestring         >=0.2
    , uuid
    , vector                 >=0.10
    , wai
    , wai-extra
    , wai-route
    , wai-utilities          >=0.9
    , warp
    , warp-tls               >=3.2
    , wire-api
    , wire-api-federation
    , wire-subsystems
    , yaml
    , zauth

executable brig-schema
  import:             common-all
  main-is:            Main.hs
  hs-source-dirs:     schema
  ghc-options:        -funbox-strict-fields -Wredundant-constraints -threaded
  default-extensions: TemplateHaskell
  build-depends:
    , brig
    , cassandra-util
    , extended
    , imports
    , raw-strings-qq
    , types-common

test-suite brig-tests
  import:         common-all
  type:           exitcode-stdio-1.0
  main-is:        ../unit.hs
  other-modules:
    Run
    Test.Brig.Calling
    Test.Brig.Calling.Internal
    Test.Brig.Effects.Delay
    Test.Brig.InternalNotification
    Test.Brig.MLS

  hs-source-dirs: test/unit
  ghc-options:    -funbox-strict-fields -threaded -with-rtsopts=-N
  build-depends:
    , aeson
    , base
    , binary
    , brig
    , brig-types
    , bytestring
    , containers
    , data-timeout
    , dns
    , dns-util
    , exceptions
    , HsOpenSSL          >=0.10
    , imports
    , lens
    , polysemy
    , polysemy-wire-zoo
    , tasty
    , tasty-hunit
    , tasty-quickcheck
    , text
    , time
    , tinylog
    , types-common
    , unliftio
    , uri-bytestring
    , uuid
    , wire-api
    , wire-subsystems<|MERGE_RESOLUTION|>--- conflicted
+++ resolved
@@ -226,18 +226,10 @@
     , bytestring-conversion                 >=0.2
     , cassandra-util                        >=0.16.2
     , comonad
-<<<<<<< HEAD
-    , conduit                    >=1.2.8
-    , containers                 >=0.5
-    , cookie                     >=0.4
-    , cryptobox-haskell          >=0.1.1
-=======
     , conduit                               >=1.2.8
     , containers                            >=0.5
     , cookie                                >=0.4
-    , cql
     , cryptobox-haskell                     >=0.1.1
->>>>>>> ea4bfc11
     , crypton
     , currency-codes                        >=2.0
     , data-default
@@ -292,16 +284,9 @@
     , proto-lens                            >=0.1
     , random-shuffle                        >=0.0.3
     , raw-strings-qq
-<<<<<<< HEAD
-    , resourcet                  >=1.1
-    , retry                      >=0.7
-    , safe-exceptions            >=0.1
-=======
     , resourcet                             >=1.1
     , retry                                 >=0.7
     , safe-exceptions                       >=0.1
-    , saml2-web-sso
->>>>>>> ea4bfc11
     , schema-profunctor
     , servant
     , servant-openapi3
@@ -314,14 +299,8 @@
     , stomp-queue                           >=0.3
     , template                              >=0.2
     , template-haskell
-<<<<<<< HEAD
-    , text                       >=0.11
-    , time                       >=1.1
-=======
     , text                                  >=0.11
-    , text-icu-translit                     >=0.1
     , time                                  >=1.1
->>>>>>> ea4bfc11
     , time-out
     , time-units
     , tinylog                               >=0.10

cabal-version:      3.0
name:               brig
version:            2.0
synopsis:           User Service
category:           Network
author:             Wire Swiss GmbH
maintainer:         Wire Swiss GmbH <backend@wire.com>
copyright:          (c) 2017 Wire Swiss GmbH
license:            AGPL-3.0-only
license-file:       LICENSE
build-type:         Simple
extra-source-files:
  docs/swagger-v0.json
  docs/swagger-v1.json
  docs/swagger.md

common common-all
  default-language:   Haskell2010
  ghc-options:
    -O2 -Wall -Wincomplete-uni-patterns -Wincomplete-record-updates
    -Wpartial-fields -fwarn-tabs -optP-Wno-nonportable-include-path
    -Wredundant-constraints

  default-extensions:
    NoImplicitPrelude
    AllowAmbiguousTypes
    BangPatterns
    ConstraintKinds
    DataKinds
    DefaultSignatures
    DeriveFunctor
    DeriveGeneric
    DeriveLift
    DeriveTraversable
    DerivingStrategies
    DerivingVia
    DuplicateRecordFields
    EmptyCase
    FlexibleContexts
    FlexibleInstances
    FunctionalDependencies
    GADTs
    GeneralizedNewtypeDeriving
    InstanceSigs
    KindSignatures
    LambdaCase
    MultiParamTypeClasses
    MultiWayIf
    NamedFieldPuns
    NumericUnderscores
    OverloadedLabels
    OverloadedRecordDot
    OverloadedStrings
    PackageImports
    PatternSynonyms
    PolyKinds
    QuasiQuotes
    RankNTypes
    ScopedTypeVariables
    StandaloneDeriving
    TupleSections
    TypeApplications
    TypeFamilies
    TypeFamilyDependencies
    TypeOperators
    UndecidableInstances
    ViewPatterns

library
  import:           common-all

  -- cabal-fmt: expand src
  exposed-modules:
    Brig.Allowlists
    Brig.API
    Brig.API.Auth
    Brig.API.Client
    Brig.API.Connection
    Brig.API.Connection.Remote
    Brig.API.Connection.Util
    Brig.API.Error
    Brig.API.Federation
    Brig.API.Handler
    Brig.API.Internal
    Brig.API.MLS.KeyPackages
    Brig.API.MLS.KeyPackages.Validation
    Brig.API.MLS.Util
    Brig.API.OAuth
    Brig.API.Properties
    Brig.API.Public
    Brig.API.Public.Swagger
    Brig.API.Types
    Brig.API.User
    Brig.API.Util
    Brig.App
    Brig.AWS
    Brig.AWS.SesNotification
    Brig.AWS.Types
    Brig.Budget
    Brig.Calling
    Brig.Calling.API
    Brig.Calling.Internal
    Brig.CanonicalInterpreter
    Brig.Code
    Brig.Data.Activation
    Brig.Data.Client
    Brig.Data.Connection
    Brig.Data.Federation
    Brig.Data.Instances
    Brig.Data.LoginCode
    Brig.Data.MLS.KeyPackage
    Brig.Data.Nonce
    Brig.Data.Properties
    Brig.Data.Types
    Brig.Data.User
    Brig.Data.UserKey
    Brig.Effects.BlacklistPhonePrefixStore
    Brig.Effects.BlacklistPhonePrefixStore.Cassandra
    Brig.Effects.BlacklistStore
    Brig.Effects.BlacklistStore.Cassandra
    Brig.Effects.CodeStore
    Brig.Effects.CodeStore.Cassandra
    Brig.Effects.Delay
    Brig.Effects.GalleyProvider
    Brig.Effects.GalleyProvider.RPC
    Brig.Effects.JwtTools
    Brig.Effects.PasswordResetStore
    Brig.Effects.PasswordResetStore.CodeStore
    Brig.Effects.PublicKeyBundle
    Brig.Effects.RPC
    Brig.Effects.RPC.IO
    Brig.Effects.ServiceRPC
    Brig.Effects.ServiceRPC.IO
    Brig.Effects.SFT
    Brig.Effects.UserPendingActivationStore
    Brig.Effects.UserPendingActivationStore.Cassandra
    Brig.Email
    Brig.Federation.Client
    Brig.Index.Eval
    Brig.Index.Migrations
    Brig.Index.Migrations.Types
    Brig.Index.Options
    Brig.Index.Types
    Brig.InternalEvent.Process
    Brig.InternalEvent.Types
    Brig.IO.Intra
    Brig.IO.Journal
    Brig.Locale
    Brig.Options
    Brig.Phone
    Brig.Provider.API
    Brig.Provider.DB
    Brig.Provider.Email
    Brig.Provider.RPC
    Brig.Provider.Template
    Brig.Queue
    Brig.Queue.Stomp
    Brig.Queue.Types
    Brig.RPC
    Brig.Run
    Brig.SMTP
    Brig.Team.API
    Brig.Team.DB
    Brig.Team.Email
    Brig.Team.Template
    Brig.Team.Types
    Brig.Team.Util
    Brig.Template
    Brig.Unique
    Brig.User.API.Handle
    Brig.User.API.Search
    Brig.User.Auth
    Brig.User.Auth.Cookie
    Brig.User.Auth.Cookie.Limit
    Brig.User.Auth.DB.Cookie
    Brig.User.Auth.DB.Instances
    Brig.User.EJPD
    Brig.User.Email
    Brig.User.Handle
    Brig.User.Handle.Blacklist
    Brig.User.Phone
    Brig.User.Search.Index
    Brig.User.Search.Index.Types
    Brig.User.Search.SearchIndex
    Brig.User.Search.TeamSize
    Brig.User.Search.TeamUserSearch
    Brig.User.Template
    Brig.Version
    Brig.ZAuth

  other-modules:    Paths_brig
  hs-source-dirs:   src
  ghc-options:
    -funbox-strict-fields -fplugin=Polysemy.Plugin
    -fplugin=TransitiveAnns.Plugin -Wredundant-constraints
    -Wunused-packages

  build-depends:
    , aeson                      >=2.0.1.0
    , amazonka                   >=2
    , amazonka-core              >=2
    , amazonka-dynamodb          >=2
    , amazonka-ses               >=2
    , amazonka-sqs               >=2
    , amqp
    , async                      >=2.1
    , auto-update                >=0.1
    , base                       >=4       && <5
    , base-prelude
    , base16-bytestring          >=0.1
    , base64-bytestring          >=1.0
    , bilge                      >=0.21.1
    , bloodhound                 >=0.13
    , brig-types                 >=0.91.1
    , bytestring                 >=0.10
    , bytestring-conversion      >=0.2
    , cassandra-util             >=0.16.2
    , comonad
    , conduit                    >=1.2.8
    , containers                 >=0.5
    , cookie                     >=0.4
    , cql
    , cryptobox-haskell          >=0.1.1
    , currency-codes             >=2.0
    , data-default               >=0.5
    , data-timeout               >=0.3
    , dns
    , dns-util
    , enclosed-exceptions        >=1.0
    , errors                     >=1.4
    , exceptions                 >=0.5
    , extended
    , extra
    , file-embed
    , file-embed-lzma
    , filepath                   >=1.3
    , fsnotify                   >=0.2
    , galley-types               >=0.75.3
    , geoip2                     >=0.3.1.0
    , gundeck-types              >=1.32.1
    , hashable                   >=1.2
    , HaskellNet                 >=0.3
    , HaskellNet-SSL             >=0.3
    , HsOpenSSL                  >=0.10
    , html-entities              >=1.1
    , http-client                >=0.5
    , http-client-openssl        >=0.2
    , http-media
    , http-types                 >=0.8
    , http2-manager
    , imports
    , insert-ordered-containers
    , iproute                    >=1.5
    , iso639                     >=0.1
    , jose
    , jwt-tools
    , lens                       >=3.8
    , lens-aeson                 >=1.0
    , metrics-core               >=0.3
    , metrics-wai                >=0.3
    , mime
    , mime-mail                  >=0.4
    , mmorph
    , MonadRandom                >=0.5
    , mtl                        >=2.1
    , mwc-random
    , network                    >=2.4
    , network-conduit-tls
    , optparse-applicative       >=0.11
    , polysemy
    , polysemy-plugin
    , polysemy-wire-zoo
    , proto-lens                 >=0.1
    , random
    , random-shuffle             >=0.0.3
    , resource-pool              >=0.2
    , resourcet                  >=1.1
    , retry                      >=0.7
    , ropes                      >=0.4.20
    , safe-exceptions            >=0.1
    , saml2-web-sso
    , schema-profunctor
    , scientific                 >=0.3.4
    , servant
    , servant-server
    , servant-swagger
    , servant-swagger-ui
    , sodium-crypto-sign         >=0.1
    , split                      >=0.2
    , ssl-util
    , statistics                 >=0.13
    , stomp-queue                >=0.3
    , swagger2
    , template                   >=0.2
    , template-haskell
    , text                       >=0.11
    , text-icu-translit          >=0.1
    , time                       >=1.1
    , time-out
    , time-units
    , tinylog                    >=0.10
    , transformers               >=0.3
    , transitive-anns
    , types-common               >=0.16
    , types-common-aws
    , types-common-journal       >=0.1
    , unliftio                   >=0.2
    , unordered-containers       >=0.2
    , uri-bytestring             >=0.2
    , uuid                       >=1.3.5
    , vector                     >=0.11
    , wai                        >=3.0
    , wai-extra                  >=3.0
    , wai-middleware-gunzip      >=0.0.2
    , wai-predicates             >=0.8
    , wai-routing                >=0.12
    , wai-utilities              >=0.16
    , wire-api
    , wire-api-federation
    , yaml                       >=0.8.22
    , zauth                      >=0.10.3

<<<<<<< HEAD
  default-language: Haskell2010
=======
  default-language:   GHC2021
>>>>>>> e3dbd56f

executable brig
  import:           common-all
  main-is:          exec/Main.hs
  other-modules:    Paths_brig
  ghc-options:
    -funbox-strict-fields -threaded -with-rtsopts=-N -with-rtsopts=-T
    -rtsopts -Wredundant-constraints -Wunused-packages

  build-depends:
    , base
    , brig
    , HsOpenSSL
    , imports
    , types-common

<<<<<<< HEAD
  default-language: Haskell2010
=======
  default-language:   GHC2021
>>>>>>> e3dbd56f

executable brig-index
  import:           common-all
  main-is:          index/src/Main.hs
  other-modules:    Paths_brig
  ghc-options:      -funbox-strict-fields -threaded -with-rtsopts=-N
  build-depends:
    , base
    , brig
    , imports
    , optparse-applicative
    , tinylog

<<<<<<< HEAD
  default-language: Haskell2010
=======
  default-language:   GHC2021
>>>>>>> e3dbd56f

executable brig-integration
  import:           common-all
  main-is:          ../integration.hs

  -- cabal-fmt: expand test/integration
  other-modules:
    API.Calling
    API.Federation
    API.Internal
    API.Internal.Util
    API.Metrics
    API.MLS
    API.MLS.Util
    API.OAuth
    API.Provider
    API.RichInfo.Util
    API.Search
    API.Search.Util
    API.Settings
    API.Swagger
    API.SystemSettings
    API.Team
    API.Team.Util
    API.TeamUserSearch
    API.User
    API.User.Account
    API.User.Auth
    API.User.Client
    API.User.Connection
    API.User.Handles
    API.User.PasswordReset
    API.User.Property
    API.User.RichInfo
    API.User.Util
    API.UserPendingActivation
    API.Version
    Federation.End2end
    Federation.Util
    Index.Create
    Run
    SMTP
    Util
    Util.AWS

  hs-source-dirs:   test/integration
  ghc-options:      -funbox-strict-fields -threaded -with-rtsopts=-N
  build-depends:
    , aeson
    , async
    , attoparsec
    , base
    , base16-bytestring
    , base64-bytestring
    , bilge
    , bloodhound
    , brig
    , brig-types
    , bytestring             >=0.9
    , bytestring-conversion
    , case-insensitive
    , cassandra-util
    , containers
    , cookie
    , data-default
    , data-timeout
    , email-validate
    , exceptions
    , extra
    , federator
    , filepath               >=1.4
    , galley-types
    , hscim
    , HsOpenSSL
    , http-api-data
    , http-client
    , http-client-tls        >=0.2
    , http-media
    , http-reverse-proxy
    , http-types
    , imports
    , jose
    , lens                   >=3.9
    , lens-aeson
    , metrics-wai
    , mime                   >=0.4
    , mime-mail
    , MonadRandom            >=0.5
    , mtl
    , network
    , network-uri
    , optparse-applicative
    , pem
    , pipes
    , polysemy
    , polysemy-wire-zoo
    , postie                 >=0.6.0.3
    , process
    , proto-lens
    , QuickCheck
    , random                 >=1.0
    , random-shuffle
    , raw-strings-qq
    , retry                  >=0.6
    , safe
    , saml2-web-sso
    , servant
    , servant-client
    , servant-client-core
    , spar
    , streaming-commons
    , tasty                  >=1.0
    , tasty-cannon           >=0.3.4
    , tasty-hunit            >=0.2
    , temporary              >=1.2.1
    , text
    , time                   >=1.5
    , time-units
    , tinylog
    , transformers
    , types-common           >=0.3
    , types-common-aws       >=0.1
    , types-common-journal
    , unliftio
    , unordered-containers
    , uri-bytestring         >=0.2
    , uuid
    , vector                 >=0.10
    , wai
    , wai-extra
    , wai-route
    , wai-utilities          >=0.9
    , warp
    , warp-tls               >=3.2
    , wire-api
    , wire-api-federation
    , yaml
    , zauth

<<<<<<< HEAD
  default-language: Haskell2010
=======
  default-language:   GHC2021
>>>>>>> e3dbd56f

executable brig-schema
  import:             common-all
  main-is:            ../main.hs

  -- cabal-fmt: expand schema/src
  other-modules:
    Run
    V43
    V44
    V45
    V46
    V47
    V48
    V49
    V50
    V51
    V52
    V53
    V54
    V55
    V56
    V57
    V58
    V59
    V60_AddFederationIdMapping
    V61_team_invitation_email
    V62_RemoveFederationIdMapping
    V63_AddUsersPendingActivation
    V64_ClientCapabilities
    V65_FederatedConnections
    V66_PersonalFeatureConfCallInit
    V67_MLSKeyPackages
    V68_AddMLSPublicKeys
    V69_MLSKeyPackageRefMapping
    V70_UserEmailUnvalidated
    V71_AddTableVCodesThrottle
    V72_AddNonceTable
    V73_ReplaceNonceTable
    V74_AddOAuthTables
    V75_AddOAuthCodeChallenge
    V76_AddSupportedProtocols
    V77_FederationRemotes
    V78_ClientLastActive
    V79_ConnectionRemoteIndex
    V_FUTUREWORK

  hs-source-dirs:     schema/src
  ghc-options:        -funbox-strict-fields -Wredundant-constraints
  default-extensions: TemplateHaskell
  build-depends:
    , base
    , cassandra-util  >=0.12
    , extended
    , imports
    , raw-strings-qq  >=1.0
    , types-common

  default-language:   GHC2021

test-suite brig-tests
  import:           common-all
  type:             exitcode-stdio-1.0
  main-is:          ../unit.hs
  other-modules:
    Run
    Test.Brig.Calling
    Test.Brig.Calling.Internal
    Test.Brig.Effects.Delay
    Test.Brig.InternalNotification
    Test.Brig.MLS
    Test.Brig.Roundtrip
    Test.Brig.User.Search.Index.Types

  hs-source-dirs:   test/unit
  ghc-options:      -funbox-strict-fields -threaded -with-rtsopts=-N
  build-depends:
    , aeson
    , base
    , binary
    , brig
    , brig-types
    , bytestring
    , containers
    , data-timeout
    , dns
    , dns-util
    , exceptions
    , HsOpenSSL          >=0.10
    , imports
    , lens
    , polysemy
    , polysemy-wire-zoo
    , tasty
    , tasty-hunit
    , tasty-quickcheck
    , time
    , tinylog
    , types-common
    , unliftio
    , uri-bytestring
    , uuid
    , wire-api

<<<<<<< HEAD
  default-language: Haskell2010
=======
  default-language:   GHC2021
>>>>>>> e3dbd56f
<|MERGE_RESOLUTION|>--- conflicted
+++ resolved
@@ -320,11 +320,7 @@
     , yaml                       >=0.8.22
     , zauth                      >=0.10.3
 
-<<<<<<< HEAD
-  default-language: Haskell2010
-=======
-  default-language:   GHC2021
->>>>>>> e3dbd56f
+  default-language: GHC2021
 
 executable brig
   import:           common-all
@@ -341,11 +337,7 @@
     , imports
     , types-common
 
-<<<<<<< HEAD
-  default-language: Haskell2010
-=======
-  default-language:   GHC2021
->>>>>>> e3dbd56f
+  default-language: GHC2021
 
 executable brig-index
   import:           common-all
@@ -359,11 +351,7 @@
     , optparse-applicative
     , tinylog
 
-<<<<<<< HEAD
-  default-language: Haskell2010
-=======
-  default-language:   GHC2021
->>>>>>> e3dbd56f
+  default-language: GHC2021
 
 executable brig-integration
   import:           common-all
@@ -503,11 +491,7 @@
     , yaml
     , zauth
 
-<<<<<<< HEAD
-  default-language: Haskell2010
-=======
-  default-language:   GHC2021
->>>>>>> e3dbd56f
+  default-language: GHC2021
 
 executable brig-schema
   import:             common-all
@@ -612,8 +596,4 @@
     , uuid
     , wire-api
 
-<<<<<<< HEAD
-  default-language: Haskell2010
-=======
-  default-language:   GHC2021
->>>>>>> e3dbd56f
+  default-language: GHC2021
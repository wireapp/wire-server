cabal-version: 1.12

-- This file has been generated from package.yaml by hpack version 0.33.0.
--
-- see: https://github.com/sol/hpack
--
<<<<<<< HEAD
-- hash: 478fd6f0e9519aaff6ba616b33c2f44056afe87e17026804db64bf4e952a2b4f
=======
-- hash: b89ebb224877febe7b590ff33ee2dc7e95a5cb84f434b9668e9749623feadb2a
>>>>>>> 14ed08f2

name:           brig
version:        1.35.0
synopsis:       User Service
category:       Network
author:         Wire Swiss GmbH
maintainer:     Wire Swiss GmbH <backend@wire.com>
copyright:      (c) 2017 Wire Swiss GmbH
license:        AGPL-3
license-file:   LICENSE
build-type:     Simple

library
  exposed-modules:
      Brig.API
      Brig.API.Client
      Brig.API.Connection
      Brig.API.Error
      Brig.API.Federation
      Brig.API.Handler
      Brig.API.IdMapping
      Brig.API.Internal
      Brig.API.Properties
      Brig.API.Public
      Brig.API.Types
      Brig.API.User
      Brig.API.Util
      Brig.App
      Brig.AWS
      Brig.AWS.SesNotification
      Brig.AWS.Types
      Brig.Budget
      Brig.Calling
      Brig.Calling.API
      Brig.Calling.Internal
      Brig.Code
      Brig.Data.Activation
      Brig.Data.Blacklist
      Brig.Data.Client
      Brig.Data.Connection
      Brig.Data.Instances
      Brig.Data.LoginCode
      Brig.Data.PasswordReset
      Brig.Data.Properties
      Brig.Data.Types
      Brig.Data.User
      Brig.Data.UserKey
      Brig.Data.UserPendingActivation
      Brig.Email
      Brig.Federation.Client
      Brig.Index.Eval
      Brig.Index.Migrations
      Brig.Index.Migrations.Types
      Brig.Index.Options
      Brig.Index.Types
      Brig.InternalEvent.Process
      Brig.InternalEvent.Types
      Brig.IO.Intra
      Brig.IO.Journal
      Brig.Locale
      Brig.Options
      Brig.Password
      Brig.Phone
      Brig.Provider.API
      Brig.Provider.DB
      Brig.Provider.Email
      Brig.Provider.RPC
      Brig.Provider.Template
      Brig.Queue
      Brig.Queue.Stomp
      Brig.Queue.Types
      Brig.RPC
      Brig.Run
      Brig.SMTP
      Brig.Team.API
      Brig.Team.DB
      Brig.Team.Email
      Brig.Team.Template
      Brig.Team.Util
      Brig.Template
      Brig.Unique
      Brig.User.API.Auth
      Brig.User.API.Search
      Brig.User.Auth
      Brig.User.Auth.Cookie
      Brig.User.Auth.Cookie.Limit
      Brig.User.Auth.DB.Cookie
      Brig.User.Auth.DB.Instances
      Brig.User.Email
      Brig.User.Event
      Brig.User.Event.Log
      Brig.User.Handle
      Brig.User.Handle.Blacklist
      Brig.User.Phone
      Brig.User.Search.Index
      Brig.User.Search.Index.Types
      Brig.User.Search.SearchIndex
      Brig.User.Search.TeamSize
      Brig.User.Search.TeamUserSearch
      Brig.User.Template
      Brig.Whitelist
      Brig.ZAuth
      Main
  other-modules:
      Paths_brig
  hs-source-dirs:
      src
  default-extensions: AllowAmbiguousTypes BangPatterns ConstraintKinds DataKinds DefaultSignatures DerivingStrategies DeriveFunctor DeriveGeneric DeriveLift DeriveTraversable EmptyCase FlexibleContexts FlexibleInstances FunctionalDependencies GADTs InstanceSigs KindSignatures LambdaCase MultiParamTypeClasses MultiWayIf NamedFieldPuns NoImplicitPrelude OverloadedStrings PackageImports PatternSynonyms PolyKinds QuasiQuotes RankNTypes ScopedTypeVariables StandaloneDeriving TemplateHaskell TupleSections TypeApplications TypeFamilies TypeFamilyDependencies TypeOperators UndecidableInstances ViewPatterns
  ghc-options: -O2 -Wall -Wincomplete-uni-patterns -Wincomplete-record-updates -Wpartial-fields -fwarn-tabs -optP-Wno-nonportable-include-path -funbox-strict-fields
  build-depends:
      HaskellNet >=0.3
    , HaskellNet-SSL >=0.3
    , HsOpenSSL >=0.10
    , HsOpenSSL-x509-system >=0.1
    , MonadRandom >=0.5
    , aeson >=0.11
    , amazonka >=1.3.7
    , amazonka-dynamodb >=1.3.7
    , amazonka-ses >=1.3.7
    , amazonka-sns >=1.3.7
    , amazonka-sqs >=1.3.7
    , async >=2.1
    , attoparsec >=0.12
    , auto-update >=0.1
    , base ==4.*
    , base-prelude
    , base16-bytestring >=0.1
    , base64-bytestring >=1.0
    , bilge >=0.21.1
    , bloodhound >=0.13
    , brig-types >=0.91.1
    , bytestring >=0.10
    , bytestring-conversion >=0.2
    , cassandra-util >=0.16.2
    , conduit >=1.2.8
    , containers >=0.5
    , cookie >=0.4
    , cryptobox-haskell >=0.1.1
    , currency-codes >=2.0
    , data-default >=0.5
    , data-timeout >=0.3
    , directory >=1.2
    , dns
    , dns-util
    , either >=4.3
    , enclosed-exceptions >=1.0
    , errors >=1.4
    , exceptions >=0.5
    , extended
    , extra >=1.3
    , filepath >=1.3
    , fsnotify >=0.2
    , galley-types >=0.75.3
    , geoip2 >=0.3.1.0
    , gundeck-types >=1.32.1
    , hashable >=1.2
    , html-entities >=1.1
    , http-client >=0.5
    , http-client-openssl >=0.2
    , http-types >=0.8
    , imports
    , insert-ordered-containers
    , iproute >=1.5
    , iso639 >=0.1
    , lens >=3.8
    , lens-aeson >=1.0
    , lifted-base >=0.2
    , metrics-core >=0.3
    , metrics-wai >=0.3
    , mime
    , mime-mail >=0.4
    , monad-control >=1.0
    , mtl >=2.1
    , mu-grpc-client
    , mu-rpc
    , multihash >=0.1.3
    , mwc-random
    , network >=2.4
    , network-conduit-tls
    , network-uri >=2.6
    , optparse-applicative >=0.11
    , pem >=0.2
    , polysemy
    , polysemy-wire-zoo
    , prometheus-client
    , proto-lens >=0.1
    , random-shuffle >=0.0.3
    , resource-pool >=0.2
    , resourcet >=1.1
    , retry >=0.7
    , ropes >=0.4.20
    , safe >=0.3
    , safe-exceptions >=0.1
    , saml2-web-sso
    , scientific >=0.3.4
    , scrypt >=0.5
    , semigroups >=0.15
    , servant
    , servant-server
    , servant-swagger
    , servant-swagger-ui
    , singletons >=2.0
    , smtp-mail >=0.1
    , sodium-crypto-sign >=0.1
    , split >=0.2
    , ssl-util
    , statistics >=0.13
    , stomp-queue >=0.3
    , string-conversions
    , swagger >=0.1
    , swagger2
    , tagged >=0.7
    , template >=0.2
    , text >=0.11
    , text-icu-translit >=0.1
    , time >=1.1
    , tinylog >=0.10
    , tls >=1.3.4
    , transformers >=0.3
    , transformers-base >=0.4
    , types-common >=0.16
    , types-common-journal >=0.1
    , unliftio >=0.2
    , unliftio-core >=0.1
    , unordered-containers >=0.2
    , uri-bytestring >=0.2
    , uuid >=1.3.5
    , vault >=0.3
    , vector >=0.11
    , wai >=3.0
    , wai-extra >=3.0
    , wai-middleware-gunzip >=0.0.2
    , wai-predicates >=0.8
    , wai-routing >=0.12
    , wai-utilities >=0.16
    , warp >=3.0.12.1
    , wire-api
    , wire-api-federation
    , yaml >=0.8.22
    , zauth >=0.10.3
  default-language: Haskell2010

executable brig
  main-is: src/Main.hs
  other-modules:
      Paths_brig
  default-extensions: AllowAmbiguousTypes BangPatterns ConstraintKinds DataKinds DefaultSignatures DerivingStrategies DeriveFunctor DeriveGeneric DeriveLift DeriveTraversable EmptyCase FlexibleContexts FlexibleInstances FunctionalDependencies GADTs InstanceSigs KindSignatures LambdaCase MultiParamTypeClasses MultiWayIf NamedFieldPuns NoImplicitPrelude OverloadedStrings PackageImports PatternSynonyms PolyKinds QuasiQuotes RankNTypes ScopedTypeVariables StandaloneDeriving TemplateHaskell TupleSections TypeApplications TypeFamilies TypeFamilyDependencies TypeOperators UndecidableInstances ViewPatterns
  ghc-options: -O2 -Wall -Wincomplete-uni-patterns -Wincomplete-record-updates -Wpartial-fields -fwarn-tabs -optP-Wno-nonportable-include-path -funbox-strict-fields -threaded -with-rtsopts=-N1 -with-rtsopts=-T -rtsopts
  build-depends:
      HsOpenSSL
    , base
    , brig
    , directory >=1.3
    , imports
    , optparse-applicative >=0.10
    , types-common
  default-language: Haskell2010

executable brig-index
  main-is: index/src/Main.hs
  other-modules:
      Paths_brig
  default-extensions: AllowAmbiguousTypes BangPatterns ConstraintKinds DataKinds DefaultSignatures DerivingStrategies DeriveFunctor DeriveGeneric DeriveLift DeriveTraversable EmptyCase FlexibleContexts FlexibleInstances FunctionalDependencies GADTs InstanceSigs KindSignatures LambdaCase MultiParamTypeClasses MultiWayIf NamedFieldPuns NoImplicitPrelude OverloadedStrings PackageImports PatternSynonyms PolyKinds QuasiQuotes RankNTypes ScopedTypeVariables StandaloneDeriving TemplateHaskell TupleSections TypeApplications TypeFamilies TypeFamilyDependencies TypeOperators UndecidableInstances ViewPatterns
  ghc-options: -O2 -Wall -Wincomplete-uni-patterns -Wincomplete-record-updates -Wpartial-fields -fwarn-tabs -optP-Wno-nonportable-include-path -funbox-strict-fields -threaded -with-rtsopts=-N
  build-depends:
      base
    , brig
    , imports
    , optparse-applicative
    , tinylog
  default-language: Haskell2010

executable brig-integration
  main-is: Main.hs
  other-modules:
      API.Calling
      API.Federation
      API.Metrics
      API.Provider
      API.RichInfo.Util
      API.Search
      API.Search.Util
      API.Settings
      API.Team
      API.Team.Util
      API.TeamUserSearch
      API.User
      API.User.Account
      API.User.Auth
      API.User.Client
      API.User.Connection
      API.User.Handles
      API.User.PasswordReset
      API.User.Property
      API.User.RichInfo
      API.User.Util
      API.UserPendingActivation
      Federation.User
      Index.Create
      Util
      Util.AWS
      Paths_brig
  hs-source-dirs:
      test/integration
  default-extensions: AllowAmbiguousTypes BangPatterns ConstraintKinds DataKinds DefaultSignatures DerivingStrategies DeriveFunctor DeriveGeneric DeriveLift DeriveTraversable EmptyCase FlexibleContexts FlexibleInstances FunctionalDependencies GADTs InstanceSigs KindSignatures LambdaCase MultiParamTypeClasses MultiWayIf NamedFieldPuns NoImplicitPrelude OverloadedStrings PackageImports PatternSynonyms PolyKinds QuasiQuotes RankNTypes ScopedTypeVariables StandaloneDeriving TemplateHaskell TupleSections TypeApplications TypeFamilies TypeFamilyDependencies TypeOperators UndecidableInstances ViewPatterns
  ghc-options: -O2 -Wall -Wincomplete-uni-patterns -Wincomplete-record-updates -Wpartial-fields -fwarn-tabs -optP-Wno-nonportable-include-path -funbox-strict-fields
  build-depends:
      HsOpenSSL
    , MonadRandom >=0.5
    , QuickCheck
    , aeson
    , async
    , attoparsec
    , base
    , bilge
    , bloodhound
    , brig
    , brig-types
    , bytestring >=0.9
    , bytestring-conversion
    , cargohold-types
    , case-insensitive
    , cassandra-util
    , containers
    , cookie
    , data-timeout
    , email-validate
    , exceptions
    , extra
    , filepath >=1.4
    , galley-types
    , gundeck-types
    , hscim
    , http-api-data
    , http-client
    , http-client-tls >=0.2
    , http-types
    , imports
    , lens >=3.9
    , lens-aeson
    , metrics-wai
    , mime >=0.4
    , network
    , options >=0.1
    , optparse-applicative
    , pem
    , proto-lens
    , random >=1.0
    , random-shuffle
    , raw-strings-qq
    , retry >=0.6
    , safe
    , saml2-web-sso
    , semigroups
    , spar
    , string-conversions
    , tasty >=1.0
    , tasty-cannon >=0.3.4
    , tasty-hunit >=0.2
    , temporary >=1.2.1
    , text
    , time >=1.5
    , tinylog
    , types-common >=0.3
    , types-common-aws >=0.1
    , types-common-journal
    , unix >=2.5
    , unliftio
    , unordered-containers
    , uri-bytestring >=0.2
    , uuid
    , vector >=0.10
    , wai
    , wai-extra
    , wai-route
    , wai-utilities >=0.9
    , warp
    , warp-tls >=3.2
    , wire-api
    , yaml
    , zauth
  default-language: Haskell2010

executable brig-schema
  main-is: Main.hs
  other-modules:
      V10
      V11
      V12
      V13
      V14
      V15
      V16
      V17
      V18
      V19
      V20
      V21
      V22
      V23
      V24
      V25
      V28
      V29
      V30
      V31
      V32
      V33
      V34
      V35
      V36
      V37
      V38
      V39
      V40
      V41
      V42
      V43
      V44
      V45
      V46
      V47
      V48
      V49
      V50
      V51
      V52
      V53
      V54
      V55
      V56
      V57
      V58
      V59
      V60_AddFederationIdMapping
      V61_team_invitation_email
      V62_RemoveFederationIdMapping
      V63_AddUsersPendingActivation
      V9
      Paths_brig
  hs-source-dirs:
      schema/src
  default-extensions: AllowAmbiguousTypes BangPatterns ConstraintKinds DataKinds DefaultSignatures DerivingStrategies DeriveFunctor DeriveGeneric DeriveLift DeriveTraversable EmptyCase FlexibleContexts FlexibleInstances FunctionalDependencies GADTs InstanceSigs KindSignatures LambdaCase MultiParamTypeClasses MultiWayIf NamedFieldPuns NoImplicitPrelude OverloadedStrings PackageImports PatternSynonyms PolyKinds QuasiQuotes RankNTypes ScopedTypeVariables StandaloneDeriving TemplateHaskell TupleSections TypeApplications TypeFamilies TypeFamilyDependencies TypeOperators UndecidableInstances ViewPatterns
  ghc-options: -O2 -Wall -Wincomplete-uni-patterns -Wincomplete-record-updates -Wpartial-fields -fwarn-tabs -optP-Wno-nonportable-include-path -funbox-strict-fields
  build-depends:
      base
    , cassandra-util >=0.12
    , directory >=1.3
    , extended
    , imports
    , optparse-applicative >=0.10
    , raw-strings-qq >=1.0
    , text
    , tinylog
    , types-common
  default-language: Haskell2010

test-suite brig-tests
  type: exitcode-stdio-1.0
  main-is: Main.hs
  other-modules:
      Test.Brig.Calling
      Test.Brig.Calling.Internal
      Test.Brig.User.Search.Index.Types
      Paths_brig
  hs-source-dirs:
      test/unit
  default-extensions: AllowAmbiguousTypes BangPatterns ConstraintKinds DataKinds DefaultSignatures DerivingStrategies DeriveFunctor DeriveGeneric DeriveLift DeriveTraversable EmptyCase FlexibleContexts FlexibleInstances FunctionalDependencies GADTs InstanceSigs KindSignatures LambdaCase MultiParamTypeClasses MultiWayIf NamedFieldPuns NoImplicitPrelude OverloadedStrings PackageImports PatternSynonyms PolyKinds QuasiQuotes RankNTypes ScopedTypeVariables StandaloneDeriving TemplateHaskell TupleSections TypeApplications TypeFamilies TypeFamilyDependencies TypeOperators UndecidableInstances ViewPatterns
  ghc-options: -O2 -Wall -Wincomplete-uni-patterns -Wincomplete-record-updates -Wpartial-fields -fwarn-tabs -optP-Wno-nonportable-include-path -funbox-strict-fields -threaded -with-rtsopts=-N
  build-depends:
      aeson
    , base
    , bloodhound
    , brig
    , brig-types
    , containers
    , dns
    , dns-util
    , imports
    , polysemy
    , polysemy-wire-zoo
    , raw-strings-qq
    , retry
    , tasty
    , tasty-hunit
    , time
    , tinylog
    , types-common
    , unliftio
    , uri-bytestring
    , uuid
    , wire-api
  default-language: Haskell2010<|MERGE_RESOLUTION|>--- conflicted
+++ resolved
@@ -4,11 +4,7 @@
 --
 -- see: https://github.com/sol/hpack
 --
-<<<<<<< HEAD
--- hash: 478fd6f0e9519aaff6ba616b33c2f44056afe87e17026804db64bf4e952a2b4f
-=======
--- hash: b89ebb224877febe7b590ff33ee2dc7e95a5cb84f434b9668e9749623feadb2a
->>>>>>> 14ed08f2
+-- hash: ed5a26f3be12829ad529ee559312e31bc37ccd967c6af5733efe14e4916e215c
 
 name:           brig
 version:        1.35.0

--- conflicted
+++ resolved
@@ -202,11 +202,8 @@
     Brig.Schema.V78_ClientLastActive
     Brig.Schema.V79_ConnectionRemoteIndex
     Brig.Schema.V80_KeyPackageCiphersuite
-<<<<<<< HEAD
-    Brig.Schema.V81_SparUserAuthId
-=======
     Brig.Schema.V81_AddFederationRemoteTeams
->>>>>>> 5d8b7fde
+    Brig.Schema.V82_SparUserAuthId
     Brig.Schema.V_FUTUREWORK
     Brig.SMTP
     Brig.Team.API

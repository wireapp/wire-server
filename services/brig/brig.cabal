cabal-version: 1.12

-- This file has been generated from package.yaml by hpack version 0.33.0.
--
-- see: https://github.com/sol/hpack
--
<<<<<<< HEAD
-- hash: 670f843aba3cda85744cc93d0d9990c63f90e68840f01d5ab388e35aae734797
=======
-- hash: a47fb6c72eba5a70e538ca96d44ad561bde605884e883471e182ed805aa8b980
>>>>>>> 248c6333

name:           brig
version:        1.35.0
synopsis:       User Service
category:       Network
author:         Wire Swiss GmbH
maintainer:     Wire Swiss GmbH <backend@wire.com>
copyright:      (c) 2017 Wire Swiss GmbH
license:        AGPL-3
license-file:   LICENSE
build-type:     Simple

library
  exposed-modules:
      Brig.API
      Brig.API.Client
      Brig.API.Connection
      Brig.API.Error
      Brig.API.Federation
      Brig.API.Handler
      Brig.API.Internal
      Brig.API.Properties
      Brig.API.Public
      Brig.API.Types
      Brig.API.User
      Brig.API.Util
      Brig.App
      Brig.AWS
      Brig.AWS.SesNotification
      Brig.AWS.Types
      Brig.Budget
      Brig.Calling
      Brig.Calling.API
      Brig.Calling.Internal
      Brig.Code
      Brig.Data.Activation
      Brig.Data.Blacklist
      Brig.Data.Client
      Brig.Data.Connection
      Brig.Data.Instances
      Brig.Data.LoginCode
      Brig.Data.PasswordReset
      Brig.Data.Properties
      Brig.Data.Types
      Brig.Data.User
      Brig.Data.UserKey
      Brig.Data.UserPendingActivation
      Brig.Email
      Brig.Federation.Client
      Brig.Index.Eval
      Brig.Index.Migrations
      Brig.Index.Migrations.Types
      Brig.Index.Options
      Brig.Index.Types
      Brig.InternalEvent.Process
      Brig.InternalEvent.Types
      Brig.IO.Intra
      Brig.IO.Journal
      Brig.Locale
      Brig.Options
      Brig.Password
      Brig.Phone
      Brig.Provider.API
      Brig.Provider.DB
      Brig.Provider.Email
      Brig.Provider.RPC
      Brig.Provider.Template
      Brig.Queue
      Brig.Queue.Stomp
      Brig.Queue.Types
      Brig.RPC
      Brig.Run
      Brig.SMTP
      Brig.Team.API
      Brig.Team.DB
      Brig.Team.Email
      Brig.Team.Template
      Brig.Team.Util
      Brig.Template
      Brig.Unique
      Brig.User.API.Auth
      Brig.User.API.Handle
      Brig.User.API.Search
      Brig.User.Auth
      Brig.User.Auth.Cookie
      Brig.User.Auth.Cookie.Limit
      Brig.User.Auth.DB.Cookie
      Brig.User.Auth.DB.Instances
      Brig.User.EJPD
      Brig.User.Email
      Brig.User.Event
      Brig.User.Event.Log
      Brig.User.Handle
      Brig.User.Handle.Blacklist
      Brig.User.Phone
      Brig.User.Search.Index
      Brig.User.Search.Index.Types
      Brig.User.Search.SearchIndex
      Brig.User.Search.TeamSize
      Brig.User.Search.TeamUserSearch
      Brig.User.Template
      Brig.Whitelist
      Brig.ZAuth
      Main
  other-modules:
      Paths_brig
  hs-source-dirs:
      src
  default-extensions: AllowAmbiguousTypes BangPatterns ConstraintKinds DataKinds DefaultSignatures DerivingStrategies DerivingVia DeriveFunctor DeriveGeneric DeriveLift DeriveTraversable EmptyCase FlexibleContexts FlexibleInstances FunctionalDependencies GADTs InstanceSigs KindSignatures LambdaCase MultiParamTypeClasses MultiWayIf NamedFieldPuns NoImplicitPrelude OverloadedStrings PackageImports PatternSynonyms PolyKinds QuasiQuotes RankNTypes ScopedTypeVariables StandaloneDeriving TemplateHaskell TupleSections TypeApplications TypeFamilies TypeFamilyDependencies TypeOperators UndecidableInstances ViewPatterns
  ghc-options: -O2 -Wall -Wincomplete-uni-patterns -Wincomplete-record-updates -Wpartial-fields -fwarn-tabs -optP-Wno-nonportable-include-path -funbox-strict-fields
  build-depends:
      HaskellNet >=0.3
    , HaskellNet-SSL >=0.3
    , HsOpenSSL >=0.10
    , HsOpenSSL-x509-system >=0.1
    , MonadRandom >=0.5
    , aeson >=0.11
    , amazonka >=1.3.7
    , amazonka-dynamodb >=1.3.7
    , amazonka-ses >=1.3.7
    , amazonka-sqs >=1.3.7
    , async >=2.1
    , attoparsec >=0.12
    , auto-update >=0.1
    , base ==4.*
    , base-prelude
    , base16-bytestring >=0.1
    , base64-bytestring >=1.0
    , bilge >=0.21.1
    , bloodhound >=0.13
    , brig-types >=0.91.1
    , bytestring >=0.10
    , bytestring-conversion >=0.2
    , cassandra-util >=0.16.2
    , conduit >=1.2.8
    , containers >=0.5
    , cookie >=0.4
    , cryptobox-haskell >=0.1.1
    , currency-codes >=2.0
    , data-default >=0.5
    , data-timeout >=0.3
    , dns
    , dns-util
    , either >=4.3
    , enclosed-exceptions >=1.0
    , errors >=1.4
    , exceptions >=0.5
    , extended
    , filepath >=1.3
    , fsnotify >=0.2
    , galley-types >=0.75.3
    , geoip2 >=0.3.1.0
    , gundeck-types >=1.32.1
    , hashable >=1.2
    , html-entities >=1.1
    , http-client >=0.5
    , http-client-openssl >=0.2
    , http-types >=0.8
    , imports
    , insert-ordered-containers
    , interpolate
    , iproute >=1.5
    , iso639 >=0.1
    , lens >=3.8
    , lens-aeson >=1.0
    , metrics-core >=0.3
    , metrics-wai >=0.3
    , mime
    , mime-mail >=0.4
    , mtl >=2.1
    , mu-grpc-client
    , multihash >=0.1.3
    , mwc-random
    , network >=2.4
    , network-conduit-tls
    , optparse-applicative >=0.11
    , pem >=0.2
    , polysemy
    , polysemy-wire-zoo
    , proto-lens >=0.1
    , random-shuffle >=0.0.3
    , resource-pool >=0.2
    , resourcet >=1.1
    , retry >=0.7
    , ropes >=0.4.20
    , safe >=0.3
    , safe-exceptions >=0.1
    , saml2-web-sso
    , scientific >=0.3.4
    , scrypt >=0.5
    , servant
    , servant-client
    , servant-server
    , servant-swagger
    , servant-swagger-ui
    , sodium-crypto-sign >=0.1
    , split >=0.2
    , ssl-util
    , statistics >=0.13
    , stomp-queue >=0.3
    , string-conversions
    , swagger >=0.1
    , swagger2
    , template >=0.2
    , text >=0.11
    , text-icu-translit >=0.1
    , time >=1.1
    , tinylog >=0.10
    , transformers >=0.3
    , types-common >=0.16
    , types-common-journal >=0.1
    , unliftio >=0.2
    , unordered-containers >=0.2
    , uri-bytestring >=0.2
    , uuid >=1.3.5
    , vector >=0.11
    , wai >=3.0
    , wai-extra >=3.0
    , wai-middleware-gunzip >=0.0.2
    , wai-predicates >=0.8
    , wai-routing >=0.12
    , wai-utilities >=0.16
    , warp >=3.0.12.1
    , wire-api
    , wire-api-federation
    , yaml >=0.8.22
    , zauth >=0.10.3
  default-language: Haskell2010

executable brig
  main-is: src/Main.hs
  other-modules:
      Paths_brig
  default-extensions: AllowAmbiguousTypes BangPatterns ConstraintKinds DataKinds DefaultSignatures DerivingStrategies DerivingVia DeriveFunctor DeriveGeneric DeriveLift DeriveTraversable EmptyCase FlexibleContexts FlexibleInstances FunctionalDependencies GADTs InstanceSigs KindSignatures LambdaCase MultiParamTypeClasses MultiWayIf NamedFieldPuns NoImplicitPrelude OverloadedStrings PackageImports PatternSynonyms PolyKinds QuasiQuotes RankNTypes ScopedTypeVariables StandaloneDeriving TemplateHaskell TupleSections TypeApplications TypeFamilies TypeFamilyDependencies TypeOperators UndecidableInstances ViewPatterns
  ghc-options: -O2 -Wall -Wincomplete-uni-patterns -Wincomplete-record-updates -Wpartial-fields -fwarn-tabs -optP-Wno-nonportable-include-path -funbox-strict-fields -threaded -with-rtsopts=-N1 -with-rtsopts=-T -rtsopts
  build-depends:
      HsOpenSSL
    , base
    , brig
    , imports
    , optparse-applicative >=0.10
    , types-common
  default-language: Haskell2010

executable brig-index
  main-is: index/src/Main.hs
  other-modules:
      Paths_brig
  default-extensions: AllowAmbiguousTypes BangPatterns ConstraintKinds DataKinds DefaultSignatures DerivingStrategies DerivingVia DeriveFunctor DeriveGeneric DeriveLift DeriveTraversable EmptyCase FlexibleContexts FlexibleInstances FunctionalDependencies GADTs InstanceSigs KindSignatures LambdaCase MultiParamTypeClasses MultiWayIf NamedFieldPuns NoImplicitPrelude OverloadedStrings PackageImports PatternSynonyms PolyKinds QuasiQuotes RankNTypes ScopedTypeVariables StandaloneDeriving TemplateHaskell TupleSections TypeApplications TypeFamilies TypeFamilyDependencies TypeOperators UndecidableInstances ViewPatterns
  ghc-options: -O2 -Wall -Wincomplete-uni-patterns -Wincomplete-record-updates -Wpartial-fields -fwarn-tabs -optP-Wno-nonportable-include-path -funbox-strict-fields -threaded -with-rtsopts=-N
  build-depends:
      base
    , brig
    , imports
    , optparse-applicative
    , tinylog
  default-language: Haskell2010

executable brig-integration
  main-is: Main.hs
  other-modules:
      API.Calling
      API.Federation
      API.Internal
      API.Metrics
      API.Provider
      API.RichInfo.Util
      API.Search
      API.Search.Util
      API.Settings
      API.Team
      API.Team.Util
      API.TeamUserSearch
      API.User
      API.User.Account
      API.User.Auth
      API.User.Client
      API.User.Connection
      API.User.Handles
      API.User.PasswordReset
      API.User.Property
      API.User.RichInfo
      API.User.Util
      API.UserPendingActivation
      Federation.End2end
      Federation.Util
      Index.Create
      Util
      Util.AWS
      Paths_brig
  hs-source-dirs:
      test/integration
  default-extensions: AllowAmbiguousTypes BangPatterns ConstraintKinds DataKinds DefaultSignatures DerivingStrategies DerivingVia DeriveFunctor DeriveGeneric DeriveLift DeriveTraversable EmptyCase FlexibleContexts FlexibleInstances FunctionalDependencies GADTs InstanceSigs KindSignatures LambdaCase MultiParamTypeClasses MultiWayIf NamedFieldPuns NoImplicitPrelude OverloadedStrings PackageImports PatternSynonyms PolyKinds QuasiQuotes RankNTypes ScopedTypeVariables StandaloneDeriving TemplateHaskell TupleSections TypeApplications TypeFamilies TypeFamilyDependencies TypeOperators UndecidableInstances ViewPatterns
  ghc-options: -O2 -Wall -Wincomplete-uni-patterns -Wincomplete-record-updates -Wpartial-fields -fwarn-tabs -optP-Wno-nonportable-include-path -funbox-strict-fields
  build-depends:
      HsOpenSSL
    , MonadRandom >=0.5
    , QuickCheck
    , aeson
    , async
    , attoparsec
    , base
    , base16-bytestring
    , bilge
    , bloodhound
    , brig
    , brig-types
    , bytestring >=0.9
    , bytestring-conversion
    , cargohold-types
    , case-insensitive
    , cassandra-util
    , containers
    , cookie
    , data-timeout
    , email-validate
    , exceptions
    , filepath >=1.4
    , galley-types
    , gundeck-types
    , hscim
    , http-api-data
    , http-client
    , http-client-tls >=0.2
    , http-types
    , imports
    , lens >=3.9
    , lens-aeson
    , metrics-wai
    , mime >=0.4
    , mu-grpc-server
    , mu-rpc
    , network
    , optparse-applicative
    , pem
    , proto-lens
    , random >=1.0
    , random-shuffle
    , raw-strings-qq
    , retry >=0.6
    , safe
    , saml2-web-sso
    , servant
    , servant-client
    , servant-client-core
    , spar
    , string-conversions
    , tasty >=1.0
    , tasty-cannon >=0.3.4
    , tasty-hunit >=0.2
    , temporary >=1.2.1
    , text
    , time >=1.5
    , tinylog
    , types-common >=0.3
    , types-common-aws >=0.1
    , types-common-journal
    , unliftio
    , unordered-containers
    , uri-bytestring >=0.2
    , uuid
    , vector >=0.10
    , wai
    , wai-extra
    , wai-route
    , wai-utilities >=0.9
    , warp
    , warp-tls >=3.2
    , wire-api
    , wire-api-federation
    , yaml
    , zauth
  default-language: Haskell2010

executable brig-schema
  main-is: Main.hs
  other-modules:
      V10
      V11
      V12
      V13
      V14
      V15
      V16
      V17
      V18
      V19
      V20
      V21
      V22
      V23
      V24
      V25
      V28
      V29
      V30
      V31
      V32
      V33
      V34
      V35
      V36
      V37
      V38
      V39
      V40
      V41
      V42
      V43
      V44
      V45
      V46
      V47
      V48
      V49
      V50
      V51
      V52
      V53
      V54
      V55
      V56
      V57
      V58
      V59
      V60_AddFederationIdMapping
      V61_team_invitation_email
      V62_RemoveFederationIdMapping
      V63_AddUsersPendingActivation
      V9
      Paths_brig
  hs-source-dirs:
      schema/src
  default-extensions: AllowAmbiguousTypes BangPatterns ConstraintKinds DataKinds DefaultSignatures DerivingStrategies DerivingVia DeriveFunctor DeriveGeneric DeriveLift DeriveTraversable EmptyCase FlexibleContexts FlexibleInstances FunctionalDependencies GADTs InstanceSigs KindSignatures LambdaCase MultiParamTypeClasses MultiWayIf NamedFieldPuns NoImplicitPrelude OverloadedStrings PackageImports PatternSynonyms PolyKinds QuasiQuotes RankNTypes ScopedTypeVariables StandaloneDeriving TemplateHaskell TupleSections TypeApplications TypeFamilies TypeFamilyDependencies TypeOperators UndecidableInstances ViewPatterns
  ghc-options: -O2 -Wall -Wincomplete-uni-patterns -Wincomplete-record-updates -Wpartial-fields -fwarn-tabs -optP-Wno-nonportable-include-path -funbox-strict-fields
  build-depends:
      base
    , cassandra-util >=0.12
    , extended
    , imports
    , optparse-applicative >=0.10
    , raw-strings-qq >=1.0
    , text
    , tinylog
    , types-common
  default-language: Haskell2010

test-suite brig-tests
  type: exitcode-stdio-1.0
  main-is: Main.hs
  other-modules:
      Test.Brig.API.Error
      Test.Brig.Calling
      Test.Brig.Calling.Internal
      Test.Brig.User.Search.Index.Types
      Paths_brig
  hs-source-dirs:
      test/unit
  default-extensions: AllowAmbiguousTypes BangPatterns ConstraintKinds DataKinds DefaultSignatures DerivingStrategies DerivingVia DeriveFunctor DeriveGeneric DeriveLift DeriveTraversable EmptyCase FlexibleContexts FlexibleInstances FunctionalDependencies GADTs InstanceSigs KindSignatures LambdaCase MultiParamTypeClasses MultiWayIf NamedFieldPuns NoImplicitPrelude OverloadedStrings PackageImports PatternSynonyms PolyKinds QuasiQuotes RankNTypes ScopedTypeVariables StandaloneDeriving TemplateHaskell TupleSections TypeApplications TypeFamilies TypeFamilyDependencies TypeOperators UndecidableInstances ViewPatterns
  ghc-options: -O2 -Wall -Wincomplete-uni-patterns -Wincomplete-record-updates -Wpartial-fields -fwarn-tabs -optP-Wno-nonportable-include-path -funbox-strict-fields -threaded -with-rtsopts=-N
  build-depends:
      aeson
    , base
    , bloodhound
    , brig
    , brig-types
    , containers
    , dns
    , dns-util
    , http-types
    , imports
    , polysemy
    , polysemy-wire-zoo
    , retry
    , servant-client-core
    , tasty
    , tasty-hunit
    , time
    , tinylog
    , types-common
    , unliftio
    , uri-bytestring
    , uuid
    , wai-utilities
    , wire-api
    , wire-api-federation
  default-language: Haskell2010<|MERGE_RESOLUTION|>--- conflicted
+++ resolved
@@ -4,11 +4,7 @@
 --
 -- see: https://github.com/sol/hpack
 --
-<<<<<<< HEAD
--- hash: 670f843aba3cda85744cc93d0d9990c63f90e68840f01d5ab388e35aae734797
-=======
 -- hash: a47fb6c72eba5a70e538ca96d44ad561bde605884e883471e182ed805aa8b980
->>>>>>> 248c6333
 
 name:           brig
 version:        1.35.0
@@ -169,7 +165,6 @@
     , http-types >=0.8
     , imports
     , insert-ordered-containers
-    , interpolate
     , iproute >=1.5
     , iso639 >=0.1
     , lens >=3.8

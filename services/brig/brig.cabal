--- conflicted
+++ resolved
@@ -179,11 +179,7 @@
     -O2 -Wall -Wincomplete-uni-patterns -Wincomplete-record-updates
     -Wpartial-fields -fwarn-tabs -optP-Wno-nonportable-include-path
     -funbox-strict-fields -fplugin=Polysemy.Plugin
-<<<<<<< HEAD
-    -fplugin=TransitiveAnns.Plugin
-=======
     -Wredundant-constraints
->>>>>>> f3e980d8
 
   build-depends:
       aeson                      >=2.0.1.0

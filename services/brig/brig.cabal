--- conflicted
+++ resolved
@@ -3,12 +3,6 @@
 -- This file has been generated from package.yaml by hpack version 0.34.4.
 --
 -- see: https://github.com/sol/hpack
---
-<<<<<<< HEAD
--- hash: 5417b475e0e4287e9cf83ec5fbacd82263f43bd8f45b8240f4a89a764295145c
-=======
--- hash: addf4b080e564149f44c6cdb33c824734aa68cc9ff021f41268938902e2958b0
->>>>>>> f6fd70d6
 
 name:           brig
 version:        2.0

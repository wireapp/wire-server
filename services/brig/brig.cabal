--- conflicted
+++ resolved
@@ -3,11 +3,6 @@
 -- This file has been generated from package.yaml by hpack version 0.34.4.
 --
 -- see: https://github.com/sol/hpack
-<<<<<<< HEAD
-=======
---
--- hash: 2a5e368730d4530d05df5395f6b3157536513b1049130b541d257aa79296cb75
->>>>>>> 3c683edf
 
 name:           brig
 version:        2.0

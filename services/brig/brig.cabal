cabal-version:      3.0
name:               brig
version:            2.0
synopsis:           User Service
category:           Network
author:             Wire Swiss GmbH
maintainer:         Wire Swiss GmbH <backend@wire.com>
copyright:          (c) 2017 Wire Swiss GmbH
license:            AGPL-3.0-only
license-file:       LICENSE
build-type:         Simple
extra-source-files:
  docs/swagger-v0.json
  docs/swagger-v1.json
  docs/swagger-v2.json
  docs/swagger-v3.json
  docs/swagger-v4.json
  docs/swagger-v5.json
  docs/swagger.md

common common-all
  default-language:   GHC2021
  ghc-options:
    -O2 -Wall -Wincomplete-uni-patterns -Wincomplete-record-updates
    -Wpartial-fields -fwarn-tabs -optP-Wno-nonportable-include-path
    -Wredundant-constraints

  default-extensions:
    AllowAmbiguousTypes
    BangPatterns
    BlockArguments
    ConstraintKinds
    DataKinds
    DefaultSignatures
    DeriveFunctor
    DeriveGeneric
    DeriveLift
    DeriveTraversable
    DerivingStrategies
    DerivingVia
    DuplicateRecordFields
    EmptyCase
    FlexibleContexts
    FlexibleInstances
    FunctionalDependencies
    GADTs
    GeneralizedNewtypeDeriving
    InstanceSigs
    KindSignatures
    LambdaCase
    MultiParamTypeClasses
    MultiWayIf
    NamedFieldPuns
    NoImplicitPrelude
    NumericUnderscores
    OverloadedLabels
    OverloadedRecordDot
    OverloadedStrings
    PackageImports
    PatternSynonyms
    PolyKinds
    QuasiQuotes
    RankNTypes
    ScopedTypeVariables
    StandaloneDeriving
    TupleSections
    TypeApplications
    TypeFamilies
    TypeFamilyDependencies
    TypeOperators
    UndecidableInstances
    ViewPatterns

library
  import:          common-all

  -- cabal-fmt: expand src
  exposed-modules:
    Brig.API.Auth
    Brig.API.Client
    Brig.API.Connection
    Brig.API.Connection.Remote
    Brig.API.Connection.Util
    Brig.API.Error
    Brig.API.Federation
    Brig.API.Handler
    Brig.API.Internal
    Brig.API.MLS.CipherSuite
    Brig.API.MLS.KeyPackages
    Brig.API.MLS.KeyPackages.Validation
    Brig.API.MLS.Util
    Brig.API.OAuth
    Brig.API.Public
    Brig.API.Public.Swagger
    Brig.API.Types
    Brig.API.User
    Brig.API.Util
    Brig.App
    Brig.AWS
    Brig.AWS.SesNotification
    Brig.AWS.Types
    Brig.Budget
    Brig.Calling
    Brig.Calling.API
    Brig.Calling.Internal
    Brig.CanonicalInterpreter
    Brig.Data.Activation
    Brig.Data.Client
    Brig.Data.Connection
    Brig.Data.LoginCode
    Brig.Data.MLS.KeyPackage
    Brig.Data.Nonce
    Brig.Data.Types
    Brig.Data.User
    Brig.DeleteQueue.Interpreter
    Brig.Effects.ConnectionStore
    Brig.Effects.ConnectionStore.Cassandra
    Brig.Effects.FederationConfigStore
    Brig.Effects.FederationConfigStore.Cassandra
    Brig.Effects.JwtTools
    Brig.Effects.PublicKeyBundle
    Brig.Effects.SFT
    Brig.Effects.UserPendingActivationStore
    Brig.Effects.UserPendingActivationStore.Cassandra
    Brig.Federation.Client
    Brig.Index.Eval
    Brig.Index.Migrations
    Brig.Index.Migrations.Types
    Brig.Index.Options
    Brig.Index.Types
    Brig.InternalEvent.Process
    Brig.InternalEvent.Types
    Brig.IO.Intra
    Brig.IO.Journal
    Brig.IO.Logging
    Brig.Options
    Brig.Provider.API
    Brig.Provider.DB
    Brig.Provider.Email
    Brig.Provider.RPC
    Brig.Provider.Template
    Brig.Queue
    Brig.Queue.Stomp
    Brig.Queue.Types
    Brig.RPC
    Brig.Run
    Brig.Schema.Run
    Brig.Schema.V43
    Brig.Schema.V44
    Brig.Schema.V45
    Brig.Schema.V46
    Brig.Schema.V47
    Brig.Schema.V48
    Brig.Schema.V49
    Brig.Schema.V50
    Brig.Schema.V51
    Brig.Schema.V52
    Brig.Schema.V53
    Brig.Schema.V54
    Brig.Schema.V55
    Brig.Schema.V56
    Brig.Schema.V57
    Brig.Schema.V58
    Brig.Schema.V59
    Brig.Schema.V60_AddFederationIdMapping
    Brig.Schema.V61_team_invitation_email
    Brig.Schema.V62_RemoveFederationIdMapping
    Brig.Schema.V63_AddUsersPendingActivation
    Brig.Schema.V64_ClientCapabilities
    Brig.Schema.V65_FederatedConnections
    Brig.Schema.V66_PersonalFeatureConfCallInit
    Brig.Schema.V67_MLSKeyPackages
    Brig.Schema.V68_AddMLSPublicKeys
    Brig.Schema.V69_MLSKeyPackageRefMapping
    Brig.Schema.V70_UserEmailUnvalidated
    Brig.Schema.V71_AddTableVCodesThrottle
    Brig.Schema.V72_AddNonceTable
    Brig.Schema.V73_ReplaceNonceTable
    Brig.Schema.V74_AddOAuthTables
    Brig.Schema.V75_AddOAuthCodeChallenge
    Brig.Schema.V76_AddSupportedProtocols
    Brig.Schema.V77_FederationRemotes
    Brig.Schema.V78_ClientLastActive
    Brig.Schema.V79_ConnectionRemoteIndex
    Brig.Schema.V80_KeyPackageCiphersuite
    Brig.Schema.V81_AddFederationRemoteTeams
    Brig.Schema.V82_DropPhoneColumn
    Brig.Schema.V83_AddTextStatus
<<<<<<< HEAD
    Brig.Schema.V84_DropUserKeysHashed
=======
    Brig.Schema.V84_DropTeamInvitationPhone
    Brig.Schema.V_FUTUREWORK
>>>>>>> 96300a72
    Brig.Team.API
    Brig.Team.DB
    Brig.Team.Email
    Brig.Team.Template
    Brig.Team.Util
    Brig.Template
    Brig.User.API.Handle
    Brig.User.API.Search
    Brig.User.Auth
    Brig.User.Auth.Cookie
    Brig.User.Auth.Cookie.Limit
    Brig.User.EJPD
    Brig.User.Search.Index
    Brig.User.Search.Index.Types
    Brig.User.Search.SearchIndex
    Brig.User.Search.TeamSize
    Brig.User.Search.TeamUserSearch
    Brig.User.Template
    Brig.Version
    Brig.ZAuth

  other-modules:   Paths_brig
  hs-source-dirs:  src
  ghc-options:
    -funbox-strict-fields -fplugin=Polysemy.Plugin
    -fplugin=TransitiveAnns.Plugin -Wredundant-constraints
    -Wunused-packages

  build-depends:
    , aeson                      >=2.0.1.0
    , amazonka                   >=2
    , amazonka-core              >=2
    , amazonka-dynamodb          >=2
    , amazonka-ses               >=2
    , amazonka-sqs               >=2
    , amqp
    , async                      >=2.1
    , auto-update                >=0.1
    , base                       >=4       && <5
    , base-prelude
    , base16-bytestring          >=0.1
    , base64-bytestring          >=1.0
    , bilge                      >=0.21.1
    , bloodhound                 >=0.13
    , brig-types                 >=0.91.1
    , bytestring                 >=0.10
    , bytestring-conversion      >=0.2
    , cassandra-util             >=0.16.2
    , comonad
    , conduit                    >=1.2.8
    , containers                 >=0.5
    , cookie                     >=0.4
    , cql
    , cryptobox-haskell          >=0.1.1
    , crypton
    , currency-codes             >=2.0
    , data-default
    , dns
    , dns-util
    , enclosed-exceptions        >=1.0
    , errors                     >=1.4
    , exceptions                 >=0.5
    , extended
    , extra
    , file-embed
    , file-embed-lzma
    , filepath                   >=1.3
    , fsnotify                   >=0.4
    , galley-types               >=0.75.3
    , gundeck-types              >=1.32.1
    , hashable                   >=1.2
    , HsOpenSSL                  >=0.10
    , http-client                >=0.7
    , http-client-openssl        >=0.2
    , http-media
    , http-types                 >=0.8
    , http2-manager
    , imports
    , insert-ordered-containers
    , iproute                    >=1.5
    , iso639                     >=0.1
    , jose
    , jwt-tools
    , lens                       >=3.8
    , lens-aeson                 >=1.0
    , memory
    , metrics-core               >=0.3
    , metrics-wai                >=0.3
    , mime
    , mime-mail                  >=0.4
    , mmorph
    , MonadRandom                >=0.5
    , mtl                        >=2.1
    , network                    >=2.4
    , network-conduit-tls
    , openapi3
    , optparse-applicative       >=0.11
    , polysemy
    , polysemy-conc
    , polysemy-plugin
    , polysemy-time
    , polysemy-wire-zoo
    , prometheus-client
    , proto-lens                 >=0.1
    , random-shuffle             >=0.0.3
    , raw-strings-qq
    , resourcet                  >=1.1
    , retry                      >=0.7
    , safe-exceptions            >=0.1
    , saml2-web-sso
    , schema-profunctor
    , scientific                 >=0.3.4
    , servant
    , servant-openapi3
    , servant-server
    , servant-swagger-ui
    , sodium-crypto-sign         >=0.1
    , split                      >=0.2
    , ssl-util
    , statistics                 >=0.13
    , stomp-queue                >=0.3
    , template                   >=0.2
    , template-haskell
    , text                       >=0.11
    , text-icu-translit          >=0.1
    , time                       >=1.1
    , time-out
    , time-units
    , tinylog                    >=0.10
    , transformers               >=0.3
    , transitive-anns
    , types-common               >=0.16
    , types-common-aws
    , types-common-journal       >=0.1
    , unliftio                   >=0.2
    , unordered-containers       >=0.2
    , uri-bytestring             >=0.2
    , utf8-string
    , uuid                       >=1.3.5
    , vector                     >=0.11
    , wai                        >=3.0
    , wai-extra                  >=3.0
    , wai-middleware-gunzip      >=0.0.2
    , wai-utilities              >=0.16
    , wire-api
    , wire-api-federation
    , wire-subsystems
    , yaml                       >=0.8.22
    , zauth                      >=0.10.3

executable brig
  import:        common-all
  main-is:       exec/Main.hs
  other-modules: Paths_brig
  ghc-options:
    -funbox-strict-fields -threaded "-with-rtsopts=-N -T" -rtsopts
    -Wredundant-constraints -Wunused-packages

  build-depends:
    , base
    , brig
    , HsOpenSSL
    , imports
    , types-common

executable brig-index
  import:        common-all
  main-is:       index/src/Main.hs
  other-modules: Paths_brig
  ghc-options:   -funbox-strict-fields -threaded -with-rtsopts=-N
  build-depends:
    , base
    , brig
    , imports
    , optparse-applicative
    , tinylog

executable brig-integration
  import:         common-all
  main-is:        ../integration.hs

  -- cabal-fmt: expand test/integration
  other-modules:
    API.Calling
    API.Federation
    API.Internal
    API.Internal.Util
    API.Metrics
    API.MLS.Util
    API.OAuth
    API.Provider
    API.RichInfo.Util
    API.Search
    API.Search.Util
    API.Settings
    API.SystemSettings
    API.Team
    API.Team.Util
    API.TeamUserSearch
    API.User
    API.User.Account
    API.User.Auth
    API.User.Client
    API.User.Connection
    API.User.Handles
    API.User.PasswordReset
    API.User.RichInfo
    API.User.Util
    API.UserPendingActivation
    Federation.End2end
    Federation.Util
    Index.Create
    Run
    SMTP
    Util
    Util.AWS

  hs-source-dirs: test/integration
  ghc-options:    -funbox-strict-fields -threaded -with-rtsopts=-N
  build-depends:
    , aeson
    , async
    , attoparsec
    , base
    , base16-bytestring
    , bilge
    , bloodhound
    , brig
    , brig-types
    , bytestring             >=0.9
    , bytestring-conversion
    , case-insensitive
    , cassandra-util
    , containers
    , cookie
    , data-default
    , data-timeout
    , either
    , email-validate
    , exceptions
    , extra
    , federator
    , filepath               >=1.4
    , galley-types
    , hscim
    , HsOpenSSL
    , http-api-data
    , http-client
    , http-client-tls        >=0.3
    , http-media
    , http-reverse-proxy
    , http-types
    , imports
    , jose
    , lens                   >=3.9
    , lens-aeson
    , metrics-wai
    , mime                   >=0.4
    , mime-mail
    , MonadRandom            >=0.5
    , mtl
    , network
    , network-uri
    , optparse-applicative
    , pem
    , pipes
    , polysemy
    , polysemy-wire-zoo
    , postie                 >=0.6.1.0
    , process
    , proto-lens
    , QuickCheck
    , random                 >=1.0
    , random-shuffle
    , raw-strings-qq
    , retry                  >=0.6
    , safe
    , saml2-web-sso
    , servant
    , servant-client
    , servant-client-core
    , spar
    , streaming-commons
    , string-conversions
    , tasty                  >=1.0
    , tasty-ant-xml
    , tasty-cannon           >=0.3.4
    , tasty-hunit            >=0.2
    , temporary              >=1.2.1
    , text
    , time                   >=1.5
    , time-units
    , tinylog
    , transformers
    , types-common           >=0.3
    , types-common-aws       >=0.1
    , types-common-journal
    , unliftio
    , unordered-containers
    , uri-bytestring         >=0.2
    , uuid
    , vector                 >=0.10
    , wai
    , wai-extra
    , wai-route
    , wai-utilities          >=0.9
    , warp
    , warp-tls               >=3.2
    , wire-api
    , wire-api-federation
    , wire-subsystems
    , yaml
    , zauth

executable brig-schema
  import:             common-all
  main-is:            Main.hs
  hs-source-dirs:     schema
  ghc-options:        -funbox-strict-fields -Wredundant-constraints -threaded
  default-extensions: TemplateHaskell
  build-depends:
    , base
    , brig
    , cassandra-util
    , extended
    , imports
    , raw-strings-qq
    , types-common

test-suite brig-tests
  import:         common-all
  type:           exitcode-stdio-1.0
  main-is:        ../unit.hs
  other-modules:
    Run
    Test.Brig.Calling
    Test.Brig.Calling.Internal
    Test.Brig.Effects.Delay
    Test.Brig.InternalNotification
    Test.Brig.MLS
    Test.Brig.Roundtrip
    Test.Brig.User.Search.Index.Types

  hs-source-dirs: test/unit
  ghc-options:    -funbox-strict-fields -threaded -with-rtsopts=-N
  build-depends:
    , aeson
    , base
    , binary
    , brig
    , brig-types
    , bytestring
    , containers
    , data-timeout
    , dns
    , dns-util
    , exceptions
    , HsOpenSSL          >=0.10
    , imports
    , lens
    , polysemy
    , polysemy-wire-zoo
    , tasty
    , tasty-hunit
    , tasty-quickcheck
    , text
    , time
    , tinylog
    , types-common
    , unliftio
    , uri-bytestring
    , uuid
    , wire-api
    , wire-subsystems<|MERGE_RESOLUTION|>--- conflicted
+++ resolved
@@ -186,12 +186,8 @@
     Brig.Schema.V81_AddFederationRemoteTeams
     Brig.Schema.V82_DropPhoneColumn
     Brig.Schema.V83_AddTextStatus
-<<<<<<< HEAD
-    Brig.Schema.V84_DropUserKeysHashed
-=======
     Brig.Schema.V84_DropTeamInvitationPhone
-    Brig.Schema.V_FUTUREWORK
->>>>>>> 96300a72
+    Brig.Schema.V85_DropUserKeysHashed
     Brig.Team.API
     Brig.Team.DB
     Brig.Team.Email

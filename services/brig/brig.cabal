--- conflicted
+++ resolved
@@ -4,11 +4,7 @@
 --
 -- see: https://github.com/sol/hpack
 --
-<<<<<<< HEAD
--- hash: e94e8adeae26c79337ad12de754df09ed9c3adfb13298cfd75e1e6cee805bf40
-=======
--- hash: c7835f8f87028c54ae10d187a35bbd93346cf9931a34dc6e9a38d103cd495905
->>>>>>> 492f036e
+-- hash: 8ed6b489b5ddf4652861e87ad845b5c06d587795b38d02c0550d0b761582da45
 
 name:           brig
 version:        1.35.0

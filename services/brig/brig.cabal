cabal-version:      1.12
name:               brig
version:            2.0
synopsis:           User Service
category:           Network
author:             Wire Swiss GmbH
maintainer:         Wire Swiss GmbH <backend@wire.com>
copyright:          (c) 2017 Wire Swiss GmbH
license:            AGPL-3
license-file:       LICENSE
build-type:         Simple
extra-source-files:
  docs/swagger-v0.json
  docs/swagger-v1.json
  docs/swagger.md

library
  -- cabal-fmt: expand src
  exposed-modules:
    Brig.API
    Brig.API.Client
    Brig.API.Connection
    Brig.API.Connection.Remote
    Brig.API.Connection.Util
    Brig.API.Error
    Brig.API.Federation
    Brig.API.Handler
    Brig.API.Internal
    Brig.API.MLS.KeyPackages
    Brig.API.MLS.KeyPackages.Validation
    Brig.API.Properties
    Brig.API.Public
    Brig.API.Types
    Brig.API.User
    Brig.API.Util
    Brig.App
    Brig.AWS
    Brig.AWS.SesNotification
    Brig.AWS.Types
    Brig.Calling
    Brig.Calling.API
    Brig.Calling.Internal
    Brig.CanonicalInterpreter
    Brig.Code
    Brig.Data.Activation
    Brig.Data.Client
    Brig.Data.Connection
    Brig.Data.Instances
    Brig.Data.LoginCode
    Brig.Data.MLS.KeyPackage
    Brig.Data.Nonce
    Brig.Data.Properties
    Brig.Data.Types
    Brig.Data.User
    Brig.Data.UserKey
    Brig.Effects.BlacklistPhonePrefixStore
    Brig.Effects.BlacklistPhonePrefixStore.Cassandra
    Brig.Effects.BlacklistStore
    Brig.Effects.BlacklistStore.Cassandra
    Brig.Effects.CodeStore
    Brig.Effects.CodeStore.Cassandra
    Brig.Effects.Delay
    Brig.Effects.PasswordResetStore
    Brig.Effects.PasswordResetStore.CodeStore
    Brig.Effects.SFT
    Brig.Effects.UserPendingActivationStore
    Brig.Effects.UserPendingActivationStore.Cassandra
    Brig.Email
    Brig.Federation.Client
    Brig.Index.Eval
    Brig.Index.Migrations
    Brig.Index.Migrations.Types
    Brig.Index.Options
    Brig.Index.Types
    Brig.InternalEvent.Process
    Brig.InternalEvent.Types
    Brig.IO.Intra
    Brig.IO.Journal
    Brig.Locale
    Brig.Options
    Brig.Password
    Brig.Phone
    Brig.Provider.API
    Brig.Provider.DB
    Brig.Provider.Email
    Brig.Provider.RPC
    Brig.Provider.Template
    Brig.Queue
    Brig.Queue.Stomp
    Brig.Queue.Types
    Brig.RPC
    Brig.RPC.Decode
    Brig.Run
<<<<<<< HEAD
    Brig.Sem.ActivationKeyStore
    Brig.Sem.ActivationKeyStore.Cassandra
    Brig.Sem.ActivationSupply
    Brig.Sem.ActivationSupply.IO
    Brig.Sem.BudgetStore
    Brig.Sem.BudgetStore.Cassandra
    Brig.Sem.CodeStore
    Brig.Sem.CodeStore.Cassandra
    Brig.Sem.Common
    Brig.Sem.GalleyAccess
    Brig.Sem.GalleyAccess.Http
    Brig.Sem.GundeckAccess
    Brig.Sem.GundeckAccess.Http
    Brig.Sem.PasswordResetStore
    Brig.Sem.PasswordResetStore.CodeStore
    Brig.Sem.PasswordResetSupply
    Brig.Sem.PasswordResetSupply.IO
    Brig.Sem.Twilio
    Brig.Sem.Twilio.IO
    Brig.Sem.UniqueClaimsStore
    Brig.Sem.UniqueClaimsStore.Cassandra
    Brig.Sem.UserHandleStore
    Brig.Sem.UserHandleStore.Cassandra
    Brig.Sem.UserKeyStore
    Brig.Sem.UserKeyStore.Cassandra
    Brig.Sem.UserPendingActivationStore
    Brig.Sem.UserPendingActivationStore.Cassandra
    Brig.Sem.UserQuery
    Brig.Sem.UserQuery.Cassandra
    Brig.Sem.VerificationCodeStore
    Brig.Sem.VerificationCodeStore.Cassandra
=======
>>>>>>> cb6e9c23
    Brig.SMTP
    Brig.Team.API
    Brig.Team.DB
    Brig.Team.Email
    Brig.Team.Template
    Brig.Team.Types
    Brig.Team.Util
    Brig.Template
    Brig.Unique
    Brig.User.API.Auth
    Brig.User.API.Handle
    Brig.User.API.Search
    Brig.User.Auth
    Brig.User.Auth.Cookie
    Brig.User.Auth.Cookie.Limit
    Brig.User.Auth.DB.Cookie
    Brig.User.Auth.DB.Instances
    Brig.User.EJPD
    Brig.User.Email
    Brig.User.Handle
    Brig.User.Handle.Blacklist
    Brig.User.Phone
    Brig.User.Search.Index
    Brig.User.Search.Index.Types
    Brig.User.Search.SearchIndex
    Brig.User.Search.TeamSize
    Brig.User.Search.TeamUserSearch
    Brig.User.Template
    Brig.Version
    Brig.Whitelist
    Brig.ZAuth
    Main

  other-modules:      Paths_brig
  hs-source-dirs:     src
  default-extensions:
    NoImplicitPrelude
    AllowAmbiguousTypes
    BangPatterns
    ConstraintKinds
    DataKinds
    DefaultSignatures
    DeriveFunctor
    DeriveGeneric
    DeriveLift
    DeriveTraversable
    DerivingStrategies
    DerivingVia
    EmptyCase
    FlexibleContexts
    FlexibleInstances
    FunctionalDependencies
    GADTs
    InstanceSigs
    KindSignatures
    LambdaCase
    MultiParamTypeClasses
    MultiWayIf
    NamedFieldPuns
    OverloadedStrings
    PackageImports
    PatternSynonyms
    PolyKinds
    QuasiQuotes
    RankNTypes
    ScopedTypeVariables
    StandaloneDeriving
    TupleSections
    TypeApplications
    TypeFamilies
    TypeFamilyDependencies
    TypeOperators
    UndecidableInstances
    ViewPatterns

  ghc-options:
    -O2 -Wall -Wincomplete-uni-patterns -Wincomplete-record-updates
    -Wpartial-fields -fwarn-tabs -optP-Wno-nonportable-include-path
    -funbox-strict-fields -fplugin=Polysemy.Plugin

  build-depends:
      aeson                      >=2.0.1.0
    , amazonka                   >=1.3.7
    , amazonka-dynamodb          >=1.3.7
    , amazonka-ses               >=1.3.7
    , amazonka-sqs               >=1.3.7
    , async                      >=2.1
    , attoparsec                 >=0.12
    , auto-update                >=0.1
    , base                       >=4        && <5
    , base-prelude
    , base16-bytestring          >=0.1
    , base64-bytestring          >=1.0
    , bilge                      >=0.21.1
    , bloodhound                 >=0.13
    , brig-types                 >=0.91.1
    , bytestring                 >=0.10
    , bytestring-conversion      >=0.2
    , cassandra-util             >=0.16.2
    , comonad
    , conduit                    >=1.2.8
    , containers                 >=0.5
    , cookie                     >=0.4
    , cryptobox-haskell          >=0.1.1
    , currency-codes             >=2.0
    , data-default               >=0.5
    , data-timeout               >=0.3
    , dns
    , dns-util
    , either                     >=4.3
    , enclosed-exceptions        >=1.0
    , errors                     >=1.4
    , exceptions                 >=0.5
    , extended
    , extra
    , file-embed
    , file-embed-lzma
    , filepath                   >=1.3
    , fsnotify                   >=0.2
    , galley-types               >=0.75.3
    , geoip2                     >=0.3.1.0
    , gundeck-types              >=1.32.1
    , hashable                   >=1.2
    , HaskellNet                 >=0.3
    , HaskellNet-SSL             >=0.3
    , HsOpenSSL                  >=0.10
    , HsOpenSSL-x509-system      >=0.1
    , html-entities              >=1.1
    , http-client                >=0.5
    , http-client-openssl        >=0.2
    , http-media
    , http-types                 >=0.8
    , imports
    , insert-ordered-containers
    , iproute                    >=1.5
    , iso3166-country-codes
    , iso639                     >=0.1
    , lens                       >=3.8
    , lens-aeson                 >=1.0
    , metrics-core               >=0.3
    , metrics-wai                >=0.3
    , mime
    , mime-mail                  >=0.4
    , mmorph
    , MonadRandom                >=0.5
    , mtl                        >=2.1
    , multihash                  >=0.1.3
    , mwc-random
    , network                    >=2.4
    , network-conduit-tls
    , optparse-applicative       >=0.11
    , pem                        >=0.2
    , polysemy
    , polysemy-conc
    , polysemy-plugin
    , polysemy-time
    , polysemy-wire-zoo
    , proto-lens                 >=0.1
    , random-shuffle             >=0.0.3
    , resource-pool              >=0.2
    , resourcet                  >=1.1
    , retry                      >=0.7
    , ropes                      >=0.4.20
    , safe                       >=0.3
    , safe-exceptions            >=0.1
    , saml2-web-sso
    , schema-profunctor
    , scientific                 >=0.3.4
    , scrypt                     >=0.5
    , servant
    , servant-client
    , servant-client-core
    , servant-server
    , servant-swagger
    , servant-swagger-ui
    , sodium-crypto-sign         >=0.1
    , split                      >=0.2
    , ssl-util
    , statistics                 >=0.13
    , stomp-queue                >=0.3
    , string-conversions
    , swagger                    >=0.1
    , swagger2
    , tagged
    , template                   >=0.2
    , text                       >=0.11
    , text-icu-translit          >=0.1
    , time                       >=1.1
    , tinylog                    >=0.10
    , transformers               >=0.3
    , types-common               >=0.16
    , types-common-aws
    , types-common-journal       >=0.1
    , unliftio                   >=0.2
    , unordered-containers       >=0.2
    , uri-bytestring             >=0.2
    , uuid                       >=1.3.5
    , vector                     >=0.11
    , wai                        >=3.0
    , wai-extra                  >=3.0
    , wai-middleware-gunzip      >=0.0.2
    , wai-predicates             >=0.8
    , wai-routing                >=0.12
    , wai-utilities              >=0.16
    , warp                       >=3.0.12.1
    , wire-api
    , wire-api-federation
    , yaml                       >=0.8.22
    , zauth                      >=0.10.3

  default-language:   Haskell2010

executable brig
  main-is:            src/Main.hs
  other-modules:      Paths_brig
  default-extensions:
    NoImplicitPrelude
    AllowAmbiguousTypes
    BangPatterns
    ConstraintKinds
    DataKinds
    DefaultSignatures
    DeriveFunctor
    DeriveGeneric
    DeriveLift
    DeriveTraversable
    DerivingStrategies
    DerivingVia
    EmptyCase
    FlexibleContexts
    FlexibleInstances
    FunctionalDependencies
    GADTs
    InstanceSigs
    KindSignatures
    LambdaCase
    MultiParamTypeClasses
    MultiWayIf
    NamedFieldPuns
    OverloadedStrings
    PackageImports
    PatternSynonyms
    PolyKinds
    QuasiQuotes
    RankNTypes
    ScopedTypeVariables
    StandaloneDeriving
    TupleSections
    TypeApplications
    TypeFamilies
    TypeFamilyDependencies
    TypeOperators
    UndecidableInstances
    ViewPatterns

  ghc-options:
    -O2 -Wall -Wincomplete-uni-patterns -Wincomplete-record-updates
    -Wpartial-fields -fwarn-tabs -optP-Wno-nonportable-include-path
    -funbox-strict-fields -threaded -with-rtsopts=-N1 -with-rtsopts=-T
    -rtsopts

  build-depends:
      base
    , brig
    , HsOpenSSL
    , imports
    , optparse-applicative  >=0.10
    , types-common

  default-language:   Haskell2010

executable brig-index
  main-is:            index/src/Main.hs
  other-modules:      Paths_brig
  default-extensions:
    NoImplicitPrelude
    AllowAmbiguousTypes
    BangPatterns
    ConstraintKinds
    DataKinds
    DefaultSignatures
    DeriveFunctor
    DeriveGeneric
    DeriveLift
    DeriveTraversable
    DerivingStrategies
    DerivingVia
    EmptyCase
    FlexibleContexts
    FlexibleInstances
    FunctionalDependencies
    GADTs
    InstanceSigs
    KindSignatures
    LambdaCase
    MultiParamTypeClasses
    MultiWayIf
    NamedFieldPuns
    OverloadedStrings
    PackageImports
    PatternSynonyms
    PolyKinds
    QuasiQuotes
    RankNTypes
    ScopedTypeVariables
    StandaloneDeriving
    TupleSections
    TypeApplications
    TypeFamilies
    TypeFamilyDependencies
    TypeOperators
    UndecidableInstances
    ViewPatterns

  ghc-options:
    -O2 -Wall -Wincomplete-uni-patterns -Wincomplete-record-updates
    -Wpartial-fields -fwarn-tabs -optP-Wno-nonportable-include-path
    -funbox-strict-fields -threaded -with-rtsopts=-N

  build-depends:
      base
    , brig
    , imports
    , optparse-applicative
    , tinylog

  default-language:   Haskell2010

executable brig-integration
  main-is:            Main.hs

  -- cabal-fmt: expand test/integration
  other-modules:
    API.Calling
    API.Federation
    API.Internal
    API.Internal.Util
    API.Metrics
    API.MLS
    API.MLS.Util
    API.Provider
    API.RichInfo.Util
    API.Search
    API.Search.Util
    API.Settings
    API.Team
    API.Team.Util
    API.TeamUserSearch
    API.User
    API.User.Account
    API.User.Auth
    API.User.Client
    API.User.Connection
    API.User.Handles
    API.User.PasswordReset
    API.User.Property
    API.User.RichInfo
    API.User.Util
    API.UserPendingActivation
    API.Version
    Federation.End2end
    Federation.Util
    Index.Create
    Main
    Util
    Util.AWS

  hs-source-dirs:     test/integration
  default-extensions:
    NoImplicitPrelude
    AllowAmbiguousTypes
    BangPatterns
    ConstraintKinds
    DataKinds
    DefaultSignatures
    DeriveFunctor
    DeriveGeneric
    DeriveLift
    DeriveTraversable
    DerivingStrategies
    DerivingVia
    EmptyCase
    FlexibleContexts
    FlexibleInstances
    FunctionalDependencies
    GADTs
    InstanceSigs
    KindSignatures
    LambdaCase
    MultiParamTypeClasses
    MultiWayIf
    NamedFieldPuns
    OverloadedStrings
    PackageImports
    PatternSynonyms
    PolyKinds
    QuasiQuotes
    RankNTypes
    ScopedTypeVariables
    StandaloneDeriving
    TupleSections
    TypeApplications
    TypeFamilies
    TypeFamilyDependencies
    TypeOperators
    UndecidableInstances
    ViewPatterns

  ghc-options:
    -O2 -Wall -Wincomplete-uni-patterns -Wincomplete-record-updates
    -Wpartial-fields -fwarn-tabs -optP-Wno-nonportable-include-path
    -funbox-strict-fields

  build-depends:
      aeson
    , async
    , attoparsec
    , base
    , base16-bytestring
    , bilge
    , bloodhound
    , brig
    , brig-types
    , bytestring             >=0.9
    , bytestring-conversion
    , cargohold-types
    , case-insensitive
    , cassandra-util
    , containers
    , cookie
    , data-default
    , data-timeout
    , email-validate
    , exceptions
    , federator
    , filepath               >=1.4
    , galley-types
    , gundeck-types
    , hscim
    , HsOpenSSL
    , http-api-data
    , http-client
    , http-client-tls        >=0.2
    , http-media
    , http-reverse-proxy
    , http-types
    , imports
    , lens                   >=3.9
    , lens-aeson
    , metrics-wai
    , mime                   >=0.4
    , MonadRandom            >=0.5
    , mtl
    , network
    , optparse-applicative
    , pem
    , polysemy
    , polysemy-wire-zoo
    , process
    , proto-lens
    , QuickCheck
    , random                 >=1.0
    , random-shuffle
    , raw-strings-qq
    , retry                  >=0.6
    , safe
    , saml2-web-sso
    , servant
    , servant-client
    , servant-client-core
    , spar
    , string-conversions
    , tasty                  >=1.0
    , tasty-cannon           >=0.3.4
    , tasty-hunit            >=0.2
    , temporary              >=1.2.1
    , text
    , time                   >=1.5
    , timeout
    , tinylog
    , transformers
    , types-common           >=0.3
    , types-common-aws       >=0.1
    , types-common-journal
    , unliftio
    , unordered-containers
    , uri-bytestring         >=0.2
    , uuid
    , vector                 >=0.10
    , wai
    , wai-extra
    , wai-route
    , wai-utilities          >=0.9
    , warp
    , warp-tls               >=3.2
    , wire-api
    , wire-api-federation
    , yaml
    , zauth

  default-language:   Haskell2010

executable brig-schema
  main-is:            Main.hs

  -- cabal-fmt: expand schema/src
  other-modules:
    Main
    V10
    V11
    V12
    V13
    V14
    V15
    V16
    V17
    V18
    V19
    V20
    V21
    V22
    V23
    V24
    V25
    V28
    V29
    V30
    V31
    V32
    V33
    V34
    V35
    V36
    V37
    V38
    V39
    V40
    V41
    V42
    V43
    V44
    V45
    V46
    V47
    V48
    V49
    V50
    V51
    V52
    V53
    V54
    V55
    V56
    V57
    V58
    V59
    V60_AddFederationIdMapping
    V61_team_invitation_email
    V62_RemoveFederationIdMapping
    V63_AddUsersPendingActivation
    V64_ClientCapabilities
    V65_FederatedConnections
    V66_PersonalFeatureConfCallInit
    V67_MLSKeyPackages
    V68_AddMLSPublicKeys
    V69_MLSKeyPackageRefMapping
    V70_UserEmailUnvalidated
    V71_AddTableVCodesThrottle
    V72_AddNonceTable
    V73_ReplaceNonceTable
    V9

  hs-source-dirs:     schema/src
  default-extensions:
    NoImplicitPrelude
    AllowAmbiguousTypes
    BangPatterns
    ConstraintKinds
    DataKinds
    DefaultSignatures
    DeriveFunctor
    DeriveGeneric
    DeriveLift
    DeriveTraversable
    DerivingStrategies
    DerivingVia
    EmptyCase
    FlexibleContexts
    FlexibleInstances
    FunctionalDependencies
    GADTs
    InstanceSigs
    KindSignatures
    LambdaCase
    MultiParamTypeClasses
    MultiWayIf
    NamedFieldPuns
    OverloadedStrings
    PackageImports
    PatternSynonyms
    PolyKinds
    QuasiQuotes
    RankNTypes
    ScopedTypeVariables
    StandaloneDeriving
    TupleSections
    TypeApplications
    TypeFamilies
    TypeFamilyDependencies
    TypeOperators
    UndecidableInstances
    ViewPatterns

  ghc-options:
    -O2 -Wall -Wincomplete-uni-patterns -Wincomplete-record-updates
    -Wpartial-fields -fwarn-tabs -optP-Wno-nonportable-include-path
    -funbox-strict-fields

  build-depends:
      base
    , cassandra-util        >=0.12
    , extended
    , imports
    , optparse-applicative  >=0.10
    , raw-strings-qq        >=1.0
    , text
    , tinylog
    , types-common

  default-language:   Haskell2010

test-suite brig-tests
  type:               exitcode-stdio-1.0
  main-is:            Main.hs

  -- cabal-fmt: expand test/unit
  other-modules:
    Main
    Test.Brig.Calling
    Test.Brig.Calling.Internal
    Test.Brig.Effects.Delay
    Test.Brig.MLS
    Test.Brig.Roundtrip
    Test.Brig.User.Search.Index.Types

  hs-source-dirs:     test/unit
  default-extensions:
    NoImplicitPrelude
    AllowAmbiguousTypes
    BangPatterns
    ConstraintKinds
    DataKinds
    DefaultSignatures
    DeriveFunctor
    DeriveGeneric
    DeriveLift
    DeriveTraversable
    DerivingStrategies
    DerivingVia
    EmptyCase
    FlexibleContexts
    FlexibleInstances
    FunctionalDependencies
    GADTs
    InstanceSigs
    KindSignatures
    LambdaCase
    MultiParamTypeClasses
    MultiWayIf
    NamedFieldPuns
    OverloadedStrings
    PackageImports
    PatternSynonyms
    PolyKinds
    QuasiQuotes
    RankNTypes
    ScopedTypeVariables
    StandaloneDeriving
    TupleSections
    TypeApplications
    TypeFamilies
    TypeFamilyDependencies
    TypeOperators
    UndecidableInstances
    ViewPatterns

  ghc-options:
    -O2 -Wall -Wincomplete-uni-patterns -Wincomplete-record-updates
    -Wpartial-fields -fwarn-tabs -optP-Wno-nonportable-include-path
    -funbox-strict-fields -threaded -with-rtsopts=-N

  build-depends:
      aeson
    , base
    , binary
    , bloodhound
    , brig
    , brig-types
    , bytestring
    , containers
    , data-timeout
    , dns
    , dns-util
    , exceptions
    , HsOpenSSL            >=0.10
    , http-types
    , imports
    , lens
    , polysemy
    , polysemy-wire-zoo
    , retry
    , servant-client-core
    , string-conversions
    , tasty
    , tasty-hunit
    , tasty-quickcheck
    , time
    , tinylog
    , types-common
    , unliftio
    , uri-bytestring
    , uuid
    , wai-utilities
    , wire-api
    , wire-api-federation

  default-language:   Haskell2010<|MERGE_RESOLUTION|>--- conflicted
+++ resolved
@@ -53,18 +53,43 @@
     Brig.Data.Types
     Brig.Data.User
     Brig.Data.UserKey
+    Brig.Effects.ActivationKeyStore
+    Brig.Effects.ActivationKeyStore.Cassandra
+    Brig.Effects.ActivationSupply
+    Brig.Effects.ActivationSupply.IO
     Brig.Effects.BlacklistPhonePrefixStore
     Brig.Effects.BlacklistPhonePrefixStore.Cassandra
     Brig.Effects.BlacklistStore
     Brig.Effects.BlacklistStore.Cassandra
+    Brig.Effects.BudgetStore
+    Brig.Effects.BudgetStore.Cassandra
     Brig.Effects.CodeStore
     Brig.Effects.CodeStore.Cassandra
+    Brig.Effects.Common
     Brig.Effects.Delay
+    Brig.Effects.GalleyAccess
+    Brig.Effects.GalleyAccess.Http
+    Brig.Effects.GundeckAccess
+    Brig.Effects.GundeckAccess.Http
     Brig.Effects.PasswordResetStore
     Brig.Effects.PasswordResetStore.CodeStore
+    Brig.Effects.PasswordResetSupply
+    Brig.Effects.PasswordResetSupply.IO
     Brig.Effects.SFT
+    Brig.Effects.Twilio
+    Brig.Effects.Twilio.IO
+    Brig.Effects.UniqueClaimsStore
+    Brig.Effects.UniqueClaimsStore.Cassandra
+    Brig.Effects.UserHandleStore
+    Brig.Effects.UserHandleStore.Cassandra
+    Brig.Effects.UserKeyStore
+    Brig.Effects.UserKeyStore.Cassandra
     Brig.Effects.UserPendingActivationStore
     Brig.Effects.UserPendingActivationStore.Cassandra
+    Brig.Effects.UserQuery
+    Brig.Effects.UserQuery.Cassandra
+    Brig.Effects.VerificationCodeStore
+    Brig.Effects.VerificationCodeStore.Cassandra
     Brig.Email
     Brig.Federation.Client
     Brig.Index.Eval
@@ -91,40 +116,6 @@
     Brig.RPC
     Brig.RPC.Decode
     Brig.Run
-<<<<<<< HEAD
-    Brig.Sem.ActivationKeyStore
-    Brig.Sem.ActivationKeyStore.Cassandra
-    Brig.Sem.ActivationSupply
-    Brig.Sem.ActivationSupply.IO
-    Brig.Sem.BudgetStore
-    Brig.Sem.BudgetStore.Cassandra
-    Brig.Sem.CodeStore
-    Brig.Sem.CodeStore.Cassandra
-    Brig.Sem.Common
-    Brig.Sem.GalleyAccess
-    Brig.Sem.GalleyAccess.Http
-    Brig.Sem.GundeckAccess
-    Brig.Sem.GundeckAccess.Http
-    Brig.Sem.PasswordResetStore
-    Brig.Sem.PasswordResetStore.CodeStore
-    Brig.Sem.PasswordResetSupply
-    Brig.Sem.PasswordResetSupply.IO
-    Brig.Sem.Twilio
-    Brig.Sem.Twilio.IO
-    Brig.Sem.UniqueClaimsStore
-    Brig.Sem.UniqueClaimsStore.Cassandra
-    Brig.Sem.UserHandleStore
-    Brig.Sem.UserHandleStore.Cassandra
-    Brig.Sem.UserKeyStore
-    Brig.Sem.UserKeyStore.Cassandra
-    Brig.Sem.UserPendingActivationStore
-    Brig.Sem.UserPendingActivationStore.Cassandra
-    Brig.Sem.UserQuery
-    Brig.Sem.UserQuery.Cassandra
-    Brig.Sem.VerificationCodeStore
-    Brig.Sem.VerificationCodeStore.Cassandra
-=======
->>>>>>> cb6e9c23
     Brig.SMTP
     Brig.Team.API
     Brig.Team.DB

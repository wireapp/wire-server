cabal-version: 1.12

-- This file has been generated from package.yaml by hpack version 0.33.0.
--
-- see: https://github.com/sol/hpack
--
<<<<<<< HEAD
-- hash: 13feba119854f995a963c09c7498961bad15fa5bb8fac298835ff60a29e3cd8a
=======
-- hash: 43ab5a599f01fc9e162b243ef44c8aa65981e8add3904a82c9fe3d722d17f0ba
>>>>>>> 1f7f26b6

name:           brig
version:        1.35.0
synopsis:       User Service
category:       Network
author:         Wire Swiss GmbH
maintainer:     Wire Swiss GmbH <backend@wire.com>
copyright:      (c) 2017 Wire Swiss GmbH
license:        AGPL-3
license-file:   LICENSE
build-type:     Simple

library
  exposed-modules:
      Brig.API
      Brig.API.Client
      Brig.API.Connection
      Brig.API.Error
      Brig.API.Federation
      Brig.API.Handler
      Brig.API.IdMapping
      Brig.API.Internal
      Brig.API.Properties
      Brig.API.Public
      Brig.API.Types
      Brig.API.User
      Brig.API.Util
      Brig.App
      Brig.AWS
      Brig.AWS.SesNotification
      Brig.AWS.Types
      Brig.Budget
      Brig.Calling
      Brig.Calling.API
      Brig.Calling.Internal
      Brig.Code
      Brig.Data.Activation
      Brig.Data.Blacklist
      Brig.Data.Client
      Brig.Data.Connection
      Brig.Data.Instances
      Brig.Data.LoginCode
      Brig.Data.PasswordReset
      Brig.Data.Properties
      Brig.Data.Types
      Brig.Data.User
      Brig.Data.UserKey
      Brig.Data.UserPendingActivation
      Brig.Email
      Brig.Federation.Client
      Brig.Index.Eval
      Brig.Index.Migrations
      Brig.Index.Migrations.Types
      Brig.Index.Options
      Brig.InternalEvent.Process
      Brig.InternalEvent.Types
      Brig.IO.Intra
      Brig.IO.Journal
      Brig.Locale
      Brig.Options
      Brig.Password
      Brig.Phone
      Brig.Provider.API
      Brig.Provider.DB
      Brig.Provider.Email
      Brig.Provider.RPC
      Brig.Provider.Template
      Brig.Queue
      Brig.Queue.Stomp
      Brig.Queue.Types
      Brig.RPC
      Brig.Run
      Brig.SMTP
      Brig.Team.API
      Brig.Team.DB
      Brig.Team.Email
      Brig.Team.Template
      Brig.Team.Util
      Brig.Template
      Brig.Unique
      Brig.User.API.Auth
      Brig.User.API.Search
      Brig.User.Auth
      Brig.User.Auth.Cookie
      Brig.User.Auth.Cookie.Limit
      Brig.User.Auth.DB.Cookie
      Brig.User.Auth.DB.Instances
      Brig.User.Email
      Brig.User.Event
      Brig.User.Event.Log
      Brig.User.Handle
      Brig.User.Handle.Blacklist
      Brig.User.Phone
      Brig.User.Search.Index
      Brig.User.Search.Index.Types
      Brig.User.Search.SearchIndex
      Brig.User.Search.TeamSize
      Brig.User.Search.TeamUserSearch
      Brig.User.Template
      Brig.Whitelist
      Brig.ZAuth
      Main
  other-modules:
      Paths_brig
  hs-source-dirs:
      src
  default-extensions: AllowAmbiguousTypes BangPatterns ConstraintKinds DataKinds DefaultSignatures DerivingStrategies DeriveFunctor DeriveGeneric DeriveLift DeriveTraversable EmptyCase FlexibleContexts FlexibleInstances FunctionalDependencies GADTs InstanceSigs KindSignatures LambdaCase MultiParamTypeClasses MultiWayIf NamedFieldPuns NoImplicitPrelude OverloadedStrings PackageImports PatternSynonyms PolyKinds QuasiQuotes RankNTypes ScopedTypeVariables StandaloneDeriving TemplateHaskell TupleSections TypeApplications TypeFamilies TypeFamilyDependencies TypeOperators UndecidableInstances ViewPatterns
  ghc-options: -O2 -Wall -Wincomplete-uni-patterns -Wincomplete-record-updates -Wpartial-fields -fwarn-tabs -optP-Wno-nonportable-include-path -funbox-strict-fields
  build-depends:
      HaskellNet >=0.3
    , HaskellNet-SSL >=0.3
    , HsOpenSSL >=0.10
    , HsOpenSSL-x509-system >=0.1
    , MonadRandom >=0.5
    , aeson >=0.11
    , amazonka >=1.3.7
    , amazonka-dynamodb >=1.3.7
    , amazonka-ses >=1.3.7
    , amazonka-sns >=1.3.7
    , amazonka-sqs >=1.3.7
    , async >=2.1
    , attoparsec >=0.12
    , auto-update >=0.1
    , base ==4.*
    , base-prelude
    , base16-bytestring >=0.1
    , base64-bytestring >=1.0
    , bilge >=0.21.1
    , bloodhound >=0.13
    , brig-types >=0.91.1
    , bytestring >=0.10
    , bytestring-conversion >=0.2
    , cassandra-util >=0.16.2
    , conduit >=1.2.8
    , containers >=0.5
    , cookie >=0.4
    , cryptobox-haskell >=0.1.1
    , currency-codes >=2.0
    , data-default >=0.5
    , data-timeout >=0.3
    , directory >=1.2
    , dns
    , dns-util
    , either >=4.3
    , enclosed-exceptions >=1.0
    , errors >=1.4
    , exceptions >=0.5
    , extended
    , extra >=1.3
    , filepath >=1.3
    , fsnotify >=0.2
    , galley-types >=0.75.3
    , geoip2 >=0.3.1.0
    , gundeck-types >=1.32.1
    , hashable >=1.2
    , html-entities >=1.1
    , http-client >=0.5
    , http-client-openssl >=0.2
    , http-types >=0.8
    , imports
    , iproute >=1.5
    , iso639 >=0.1
    , lens >=3.8
    , lens-aeson >=1.0
    , lifted-base >=0.2
    , metrics-core >=0.3
    , metrics-wai >=0.3
    , mime
    , mime-mail >=0.4
    , monad-control >=1.0
    , mtl >=2.1
    , mu-rpc
    , multihash >=0.1.3
    , mwc-random
    , network >=2.4
    , network-conduit-tls
    , network-uri >=2.6
    , optparse-applicative >=0.11
    , pem >=0.2
    , polysemy
    , polysemy-wire-zoo
    , prometheus-client
    , proto-lens >=0.1
    , random-shuffle >=0.0.3
    , resource-pool >=0.2
    , resourcet >=1.1
    , retry >=0.7
    , ropes >=0.4.20
    , safe >=0.3
    , safe-exceptions >=0.1
    , saml2-web-sso
    , scientific >=0.3.4
    , scrypt >=0.5
    , semigroups >=0.15
    , servant
    , servant-server
    , servant-swagger
    , servant-swagger-ui
    , singletons >=2.0
    , smtp-mail >=0.1
    , sodium-crypto-sign >=0.1
    , split >=0.2
    , ssl-util
    , statistics >=0.13
    , stomp-queue >=0.3
    , string-conversions
    , swagger >=0.1
    , swagger2
    , tagged >=0.7
    , template >=0.2
    , text >=0.11
    , text-icu-translit >=0.1
    , time >=1.1
    , tinylog >=0.10
    , tls >=1.3.4
    , transformers >=0.3
    , transformers-base >=0.4
    , types-common >=0.16
    , types-common-journal >=0.1
    , unliftio >=0.2
    , unliftio-core >=0.1
    , unordered-containers >=0.2
    , uri-bytestring >=0.2
    , uuid >=1.3.5
    , vault >=0.3
    , vector >=0.11
    , wai >=3.0
    , wai-extra >=3.0
    , wai-middleware-gunzip >=0.0.2
    , wai-predicates >=0.8
    , wai-routing >=0.12
    , wai-utilities >=0.16
    , warp >=3.0.12.1
    , wire-api
    , wire-api-federation
    , yaml >=0.8.22
    , zauth >=0.10.3
  default-language: Haskell2010

executable brig
  main-is: src/Main.hs
  other-modules:
      Paths_brig
  default-extensions: AllowAmbiguousTypes BangPatterns ConstraintKinds DataKinds DefaultSignatures DerivingStrategies DeriveFunctor DeriveGeneric DeriveLift DeriveTraversable EmptyCase FlexibleContexts FlexibleInstances FunctionalDependencies GADTs InstanceSigs KindSignatures LambdaCase MultiParamTypeClasses MultiWayIf NamedFieldPuns NoImplicitPrelude OverloadedStrings PackageImports PatternSynonyms PolyKinds QuasiQuotes RankNTypes ScopedTypeVariables StandaloneDeriving TemplateHaskell TupleSections TypeApplications TypeFamilies TypeFamilyDependencies TypeOperators UndecidableInstances ViewPatterns
  ghc-options: -O2 -Wall -Wincomplete-uni-patterns -Wincomplete-record-updates -Wpartial-fields -fwarn-tabs -optP-Wno-nonportable-include-path -funbox-strict-fields -threaded -with-rtsopts=-N1 -with-rtsopts=-T -rtsopts
  build-depends:
      HsOpenSSL
    , base
    , brig
    , directory >=1.3
    , imports
    , optparse-applicative >=0.10
    , types-common
  default-language: Haskell2010

executable brig-index
  main-is: index/src/Main.hs
  other-modules:
      Paths_brig
  default-extensions: AllowAmbiguousTypes BangPatterns ConstraintKinds DataKinds DefaultSignatures DerivingStrategies DeriveFunctor DeriveGeneric DeriveLift DeriveTraversable EmptyCase FlexibleContexts FlexibleInstances FunctionalDependencies GADTs InstanceSigs KindSignatures LambdaCase MultiParamTypeClasses MultiWayIf NamedFieldPuns NoImplicitPrelude OverloadedStrings PackageImports PatternSynonyms PolyKinds QuasiQuotes RankNTypes ScopedTypeVariables StandaloneDeriving TemplateHaskell TupleSections TypeApplications TypeFamilies TypeFamilyDependencies TypeOperators UndecidableInstances ViewPatterns
  ghc-options: -O2 -Wall -Wincomplete-uni-patterns -Wincomplete-record-updates -Wpartial-fields -fwarn-tabs -optP-Wno-nonportable-include-path -funbox-strict-fields -threaded -with-rtsopts=-N
  build-depends:
      base
    , brig
    , imports
    , optparse-applicative
    , tinylog
  default-language: Haskell2010

executable brig-integration
  main-is: Main.hs
  other-modules:
      API.Calling
      API.Metrics
      API.Provider
      API.RichInfo.Util
      API.Search
      API.Search.Util
      API.Settings
      API.Team
      API.Team.Util
      API.TeamUserSearch
      API.User
      API.User.Account
      API.User.Auth
      API.User.Client
      API.User.Connection
      API.User.Handles
      API.User.PasswordReset
      API.User.Property
      API.User.RichInfo
      API.User.Util
      API.UserPendingActivation
      Federation.User
      Index.Create
      Util
      Util.AWS
      Paths_brig
  hs-source-dirs:
      test/integration
  default-extensions: AllowAmbiguousTypes BangPatterns ConstraintKinds DataKinds DefaultSignatures DerivingStrategies DeriveFunctor DeriveGeneric DeriveLift DeriveTraversable EmptyCase FlexibleContexts FlexibleInstances FunctionalDependencies GADTs InstanceSigs KindSignatures LambdaCase MultiParamTypeClasses MultiWayIf NamedFieldPuns NoImplicitPrelude OverloadedStrings PackageImports PatternSynonyms PolyKinds QuasiQuotes RankNTypes ScopedTypeVariables StandaloneDeriving TemplateHaskell TupleSections TypeApplications TypeFamilies TypeFamilyDependencies TypeOperators UndecidableInstances ViewPatterns
  ghc-options: -O2 -Wall -Wincomplete-uni-patterns -Wincomplete-record-updates -Wpartial-fields -fwarn-tabs -optP-Wno-nonportable-include-path -funbox-strict-fields
  build-depends:
      HsOpenSSL
    , MonadRandom >=0.5
    , QuickCheck
    , aeson
    , async
    , attoparsec
    , base
    , bilge
    , bloodhound
    , brig
    , brig-types
    , bytestring >=0.9
    , bytestring-conversion
    , cargohold-types
    , case-insensitive
    , cassandra-util
    , containers
    , cookie
    , data-timeout
    , email-validate
    , exceptions
    , extra
    , filepath >=1.4
    , galley-types
    , gundeck-types
    , hscim
    , http-api-data
    , http-client
    , http-client-tls >=0.2
    , http-types
    , imports
    , lens >=3.9
    , lens-aeson
    , metrics-wai
    , mime >=0.4
    , network
    , options >=0.1
    , optparse-applicative
    , pem
    , proto-lens
    , random >=1.0
    , random-shuffle
    , raw-strings-qq
    , retry >=0.6
    , safe
    , saml2-web-sso
    , semigroups
    , spar
    , string-conversions
    , tasty >=1.0
    , tasty-cannon >=0.3.4
    , tasty-hunit >=0.2
    , temporary >=1.2.1
    , text
    , time >=1.5
    , tinylog
    , types-common >=0.3
    , types-common-aws >=0.1
    , types-common-journal
    , unix >=2.5
    , unliftio
    , unordered-containers
    , uri-bytestring >=0.2
    , uuid
    , vector >=0.10
    , wai
    , wai-extra
    , wai-route
    , wai-utilities >=0.9
    , warp
    , warp-tls >=3.2
    , wire-api
    , yaml
    , zauth
  default-language: Haskell2010

executable brig-schema
  main-is: Main.hs
  other-modules:
      V10
      V11
      V12
      V13
      V14
      V15
      V16
      V17
      V18
      V19
      V20
      V21
      V22
      V23
      V24
      V25
      V28
      V29
      V30
      V31
      V32
      V33
      V34
      V35
      V36
      V37
      V38
      V39
      V40
      V41
      V42
      V43
      V44
      V45
      V46
      V47
      V48
      V49
      V50
      V51
      V52
      V53
      V54
      V55
      V56
      V57
      V58
      V59
      V60_AddFederationIdMapping
      V61_team_invitation_email
      V62_RemoveFederationIdMapping
      V63_AddUsersPendingActivation
      V9
      Paths_brig
  hs-source-dirs:
      schema/src
  default-extensions: AllowAmbiguousTypes BangPatterns ConstraintKinds DataKinds DefaultSignatures DerivingStrategies DeriveFunctor DeriveGeneric DeriveLift DeriveTraversable EmptyCase FlexibleContexts FlexibleInstances FunctionalDependencies GADTs InstanceSigs KindSignatures LambdaCase MultiParamTypeClasses MultiWayIf NamedFieldPuns NoImplicitPrelude OverloadedStrings PackageImports PatternSynonyms PolyKinds QuasiQuotes RankNTypes ScopedTypeVariables StandaloneDeriving TemplateHaskell TupleSections TypeApplications TypeFamilies TypeFamilyDependencies TypeOperators UndecidableInstances ViewPatterns
  ghc-options: -O2 -Wall -Wincomplete-uni-patterns -Wincomplete-record-updates -Wpartial-fields -fwarn-tabs -optP-Wno-nonportable-include-path -funbox-strict-fields
  build-depends:
      base
    , cassandra-util >=0.12
    , directory >=1.3
    , extended
    , imports
    , optparse-applicative >=0.10
    , raw-strings-qq >=1.0
    , text
    , tinylog
    , types-common
  default-language: Haskell2010

test-suite brig-tests
  type: exitcode-stdio-1.0
  main-is: Main.hs
  other-modules:
      Test.Brig.Calling
      Test.Brig.Calling.Internal
      Test.Brig.User.Search.Index.Types
      Paths_brig
  hs-source-dirs:
      test/unit
  default-extensions: AllowAmbiguousTypes BangPatterns ConstraintKinds DataKinds DefaultSignatures DerivingStrategies DeriveFunctor DeriveGeneric DeriveLift DeriveTraversable EmptyCase FlexibleContexts FlexibleInstances FunctionalDependencies GADTs InstanceSigs KindSignatures LambdaCase MultiParamTypeClasses MultiWayIf NamedFieldPuns NoImplicitPrelude OverloadedStrings PackageImports PatternSynonyms PolyKinds QuasiQuotes RankNTypes ScopedTypeVariables StandaloneDeriving TemplateHaskell TupleSections TypeApplications TypeFamilies TypeFamilyDependencies TypeOperators UndecidableInstances ViewPatterns
  ghc-options: -O2 -Wall -Wincomplete-uni-patterns -Wincomplete-record-updates -Wpartial-fields -fwarn-tabs -optP-Wno-nonportable-include-path -funbox-strict-fields -threaded -with-rtsopts=-N
  build-depends:
      aeson
    , base
    , bloodhound
    , brig
    , brig-types
    , containers
    , dns
    , dns-util
    , imports
    , polysemy
    , polysemy-wire-zoo
    , raw-strings-qq
    , retry
    , tasty
    , tasty-hunit
    , time
    , tinylog
    , types-common
    , unliftio
    , uri-bytestring
    , uuid
    , wire-api
  default-language: Haskell2010<|MERGE_RESOLUTION|>--- conflicted
+++ resolved
@@ -4,11 +4,7 @@
 --
 -- see: https://github.com/sol/hpack
 --
-<<<<<<< HEAD
--- hash: 13feba119854f995a963c09c7498961bad15fa5bb8fac298835ff60a29e3cd8a
-=======
--- hash: 43ab5a599f01fc9e162b243ef44c8aa65981e8add3904a82c9fe3d722d17f0ba
->>>>>>> 1f7f26b6
+-- hash: f2fe276f945f85020c8b92a42a0c01b9cc6395b749b3b035caf839a4c9b602ba
 
 name:           brig
 version:        1.35.0

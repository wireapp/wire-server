--- conflicted
+++ resolved
@@ -663,11 +663,8 @@
     V75_AddOAuthCodeChallenge
     V76_AddSupportedProtocols
     V77_FederationRemotes
-<<<<<<< HEAD
-    V78_ConnectionRemoteIndex
-=======
     V78_ClientLastActive
->>>>>>> 01c0ce83
+    V79_ConnectionRemoteIndex
     V_FUTUREWORK
 
   hs-source-dirs:     schema/src

--- conflicted
+++ resolved
@@ -4,11 +4,7 @@
 --
 -- see: https://github.com/sol/hpack
 --
-<<<<<<< HEAD
--- hash: 36a3557728c446d2768baa6d557c8663c553bf087d9fb937afc052fdc8ea3d78
-=======
--- hash: fca64102306b0e8600a5203e52836eb181aa7ddb9df6fd88d343421649b9ea0e
->>>>>>> 3242aa26
+-- hash: d11e2fb67ee46e7cd56d371ea7d3436fdf03be68748247979bd2f2c1359733b6
 
 name:           brig
 version:        1.35.0

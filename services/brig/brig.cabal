cabal-version:      1.12
name:               brig
version:            2.0
synopsis:           User Service
category:           Network
author:             Wire Swiss GmbH
maintainer:         Wire Swiss GmbH <backend@wire.com>
copyright:          (c) 2017 Wire Swiss GmbH
license:            AGPL-3
license-file:       LICENSE
build-type:         Simple
extra-source-files:
  docs/swagger-v0.json
  docs/swagger-v1.json
  docs/swagger.md

library
  -- cabal-fmt: expand src
  exposed-modules:
    Brig.API
    Brig.API.Client
    Brig.API.Connection
    Brig.API.Connection.Remote
    Brig.API.Connection.Util
    Brig.API.Error
    Brig.API.Federation
    Brig.API.Handler
    Brig.API.Internal
    Brig.API.MLS.KeyPackages
    Brig.API.MLS.KeyPackages.Validation
    Brig.API.Properties
    Brig.API.Public
    Brig.API.Public.Swagger
    Brig.API.Types
    Brig.API.User
    Brig.API.Util
    Brig.App
    Brig.AWS
    Brig.AWS.SesNotification
    Brig.AWS.Types
    Brig.Calling
    Brig.Calling.API
    Brig.Calling.Internal
    Brig.CanonicalInterpreter
    Brig.Code
    Brig.Data.Activation
    Brig.Data.Client
    Brig.Data.Connection
    Brig.Data.Instances
    Brig.Data.LoginCode
    Brig.Data.MLS.KeyPackage
    Brig.Data.Nonce
    Brig.Data.Properties
    Brig.Data.Types
    Brig.Data.User
    Brig.Data.UserKey
    Brig.Effects.ActivationKeyStore
    Brig.Effects.ActivationKeyStore.Cassandra
    Brig.Effects.ActivationSupply
    Brig.Effects.ActivationSupply.IO
    Brig.Effects.BlacklistPhonePrefixStore
    Brig.Effects.BlacklistPhonePrefixStore.Cassandra
    Brig.Effects.BlacklistStore
    Brig.Effects.BlacklistStore.Cassandra
    Brig.Effects.BudgetStore
    Brig.Effects.BudgetStore.Cassandra
    Brig.Effects.CodeStore
    Brig.Effects.CodeStore.Cassandra
    Brig.Effects.Common
    Brig.Effects.Delay
<<<<<<< HEAD
    Brig.Effects.GalleyAccess
    Brig.Effects.GalleyAccess.Http
    Brig.Effects.GundeckAccess
    Brig.Effects.GundeckAccess.Http
    Brig.Effects.PasswordResetStore
    Brig.Effects.PasswordResetStore.CodeStore
    Brig.Effects.PasswordResetSupply
    Brig.Effects.PasswordResetSupply.IO
=======
    Brig.Effects.JwtTools
    Brig.Effects.PasswordResetStore
    Brig.Effects.PasswordResetStore.CodeStore
    Brig.Effects.PublicKeyBundle
>>>>>>> c428355b
    Brig.Effects.SFT
    Brig.Effects.Twilio
    Brig.Effects.Twilio.IO
    Brig.Effects.UniqueClaimsStore
    Brig.Effects.UniqueClaimsStore.Cassandra
    Brig.Effects.UserHandleStore
    Brig.Effects.UserHandleStore.Cassandra
    Brig.Effects.UserKeyStore
    Brig.Effects.UserKeyStore.Cassandra
    Brig.Effects.UserPendingActivationStore
    Brig.Effects.UserPendingActivationStore.Cassandra
    Brig.Effects.UserQuery
    Brig.Effects.UserQuery.Cassandra
    Brig.Effects.VerificationCodeStore
    Brig.Effects.VerificationCodeStore.Cassandra
    Brig.Email
    Brig.Federation.Client
    Brig.Index.Eval
    Brig.Index.Migrations
    Brig.Index.Migrations.Types
    Brig.Index.Options
    Brig.Index.Types
    Brig.InternalEvent.Process
    Brig.InternalEvent.Types
    Brig.IO.Intra
    Brig.IO.Journal
    Brig.Locale
    Brig.Options
    Brig.Password
    Brig.Phone
    Brig.Provider.API
    Brig.Provider.DB
    Brig.Provider.Email
    Brig.Provider.RPC
    Brig.Provider.Template
    Brig.Queue
    Brig.Queue.Stomp
    Brig.Queue.Types
    Brig.RPC
    Brig.RPC.Decode
    Brig.Run
    Brig.SMTP
    Brig.Team.API
    Brig.Team.DB
    Brig.Team.Email
    Brig.Team.Template
    Brig.Team.Types
    Brig.Team.Util
    Brig.Template
    Brig.Unique
    Brig.User.API.Auth
    Brig.User.API.Handle
    Brig.User.API.Search
    Brig.User.Auth
    Brig.User.Auth.Cookie
    Brig.User.Auth.Cookie.Limit
    Brig.User.Auth.DB.Cookie
    Brig.User.Auth.DB.Instances
    Brig.User.EJPD
    Brig.User.Email
    Brig.User.Handle
    Brig.User.Handle.Blacklist
    Brig.User.Phone
    Brig.User.Search.Index
    Brig.User.Search.Index.Types
    Brig.User.Search.SearchIndex
    Brig.User.Search.TeamSize
    Brig.User.Search.TeamUserSearch
    Brig.User.Template
    Brig.Version
    Brig.Whitelist
    Brig.ZAuth
    Main

  other-modules:      Paths_brig
  hs-source-dirs:     src
  default-extensions:
    NoImplicitPrelude
    AllowAmbiguousTypes
    BangPatterns
    ConstraintKinds
    DataKinds
    DefaultSignatures
    DeriveFunctor
    DeriveGeneric
    DeriveLift
    DeriveTraversable
    DerivingStrategies
    DerivingVia
    EmptyCase
    FlexibleContexts
    FlexibleInstances
    FunctionalDependencies
    GADTs
    InstanceSigs
    KindSignatures
    LambdaCase
    MultiParamTypeClasses
    MultiWayIf
    NamedFieldPuns
    OverloadedStrings
    PackageImports
    PatternSynonyms
    PolyKinds
    QuasiQuotes
    RankNTypes
    ScopedTypeVariables
    StandaloneDeriving
    TupleSections
    TypeApplications
    TypeFamilies
    TypeFamilyDependencies
    TypeOperators
    UndecidableInstances
    ViewPatterns

  ghc-options:
    -O2 -Wall -Wincomplete-uni-patterns -Wincomplete-record-updates
    -Wpartial-fields -fwarn-tabs -optP-Wno-nonportable-include-path
    -funbox-strict-fields -fplugin=Polysemy.Plugin

  build-depends:
      aeson                      >=2.0.1.0
    , amazonka                   >=1.3.7
    , amazonka-dynamodb          >=1.3.7
    , amazonka-ses               >=1.3.7
    , amazonka-sqs               >=1.3.7
    , async                      >=2.1
    , attoparsec                 >=0.12
    , auto-update                >=0.1
    , base                       >=4        && <5
    , base-prelude
    , base16-bytestring          >=0.1
    , base64-bytestring          >=1.0
    , bilge                      >=0.21.1
    , bloodhound                 >=0.13
    , brig-types                 >=0.91.1
    , bytestring                 >=0.10
    , bytestring-conversion      >=0.2
    , cassandra-util             >=0.16.2
    , comonad
    , conduit                    >=1.2.8
    , containers                 >=0.5
    , cookie                     >=0.4
    , cryptobox-haskell          >=0.1.1
    , currency-codes             >=2.0
    , data-default               >=0.5
    , data-timeout               >=0.3
    , dns
    , dns-util
    , either                     >=4.3
    , enclosed-exceptions        >=1.0
    , errors                     >=1.4
    , exceptions                 >=0.5
    , extended
    , extra
    , file-embed
    , file-embed-lzma
    , filepath                   >=1.3
    , fsnotify                   >=0.2
    , galley-types               >=0.75.3
    , geoip2                     >=0.3.1.0
    , gundeck-types              >=1.32.1
    , hashable                   >=1.2
    , HaskellNet                 >=0.3
    , HaskellNet-SSL             >=0.3
    , HsOpenSSL                  >=0.10
    , HsOpenSSL-x509-system      >=0.1
    , html-entities              >=1.1
    , http-client                >=0.5
    , http-client-openssl        >=0.2
    , http-media
    , http-types                 >=0.8
    , imports
    , insert-ordered-containers
    , iproute                    >=1.5
    , iso3166-country-codes
    , iso639                     >=0.1
    , jwt-tools
    , lens                       >=3.8
    , lens-aeson                 >=1.0
    , metrics-core               >=0.3
    , metrics-wai                >=0.3
    , mime
    , mime-mail                  >=0.4
    , mmorph
    , MonadRandom                >=0.5
    , mtl                        >=2.1
    , multihash                  >=0.1.3
    , mwc-random
    , network                    >=2.4
    , network-conduit-tls
    , optparse-applicative       >=0.11
    , pem                        >=0.2
    , polysemy
    , polysemy-conc
    , polysemy-plugin
    , polysemy-time
    , polysemy-wire-zoo
    , proto-lens                 >=0.1
    , random-shuffle             >=0.0.3
    , resource-pool              >=0.2
    , resourcet                  >=1.1
    , retry                      >=0.7
    , ropes                      >=0.4.20
    , safe                       >=0.3
    , safe-exceptions            >=0.1
    , saml2-web-sso
    , schema-profunctor
    , scientific                 >=0.3.4
    , scrypt                     >=0.5
    , servant
    , servant-client
    , servant-client-core
    , servant-server
    , servant-swagger
    , servant-swagger-ui
    , sodium-crypto-sign         >=0.1
    , split                      >=0.2
    , ssl-util
    , statistics                 >=0.13
    , stomp-queue                >=0.3
    , string-conversions
    , swagger                    >=0.1
    , swagger2
    , tagged
    , template                   >=0.2
    , template-haskell
    , text                       >=0.11
    , text-icu-translit          >=0.1
    , time                       >=1.1
    , tinylog                    >=0.10
    , transformers               >=0.3
    , types-common               >=0.16
    , types-common-aws
    , types-common-journal       >=0.1
    , unliftio                   >=0.2
    , unordered-containers       >=0.2
    , uri-bytestring             >=0.2
    , uuid                       >=1.3.5
    , vector                     >=0.11
    , wai                        >=3.0
    , wai-extra                  >=3.0
    , wai-middleware-gunzip      >=0.0.2
    , wai-predicates             >=0.8
    , wai-routing                >=0.12
    , wai-utilities              >=0.16
    , warp                       >=3.0.12.1
    , wire-api
    , wire-api-federation
    , yaml                       >=0.8.22
    , zauth                      >=0.10.3

  default-language:   Haskell2010

executable brig
  main-is:            src/Main.hs
  other-modules:      Paths_brig
  default-extensions:
    NoImplicitPrelude
    AllowAmbiguousTypes
    BangPatterns
    ConstraintKinds
    DataKinds
    DefaultSignatures
    DeriveFunctor
    DeriveGeneric
    DeriveLift
    DeriveTraversable
    DerivingStrategies
    DerivingVia
    EmptyCase
    FlexibleContexts
    FlexibleInstances
    FunctionalDependencies
    GADTs
    InstanceSigs
    KindSignatures
    LambdaCase
    MultiParamTypeClasses
    MultiWayIf
    NamedFieldPuns
    OverloadedStrings
    PackageImports
    PatternSynonyms
    PolyKinds
    QuasiQuotes
    RankNTypes
    ScopedTypeVariables
    StandaloneDeriving
    TupleSections
    TypeApplications
    TypeFamilies
    TypeFamilyDependencies
    TypeOperators
    UndecidableInstances
    ViewPatterns

  ghc-options:
    -O2 -Wall -Wincomplete-uni-patterns -Wincomplete-record-updates
    -Wpartial-fields -fwarn-tabs -optP-Wno-nonportable-include-path
    -funbox-strict-fields -threaded -with-rtsopts=-N1 -with-rtsopts=-T
    -rtsopts

  build-depends:
      base
    , brig
    , HsOpenSSL
    , imports
    , optparse-applicative  >=0.10
    , types-common

  default-language:   Haskell2010

executable brig-index
  main-is:            index/src/Main.hs
  other-modules:      Paths_brig
  default-extensions:
    NoImplicitPrelude
    AllowAmbiguousTypes
    BangPatterns
    ConstraintKinds
    DataKinds
    DefaultSignatures
    DeriveFunctor
    DeriveGeneric
    DeriveLift
    DeriveTraversable
    DerivingStrategies
    DerivingVia
    EmptyCase
    FlexibleContexts
    FlexibleInstances
    FunctionalDependencies
    GADTs
    InstanceSigs
    KindSignatures
    LambdaCase
    MultiParamTypeClasses
    MultiWayIf
    NamedFieldPuns
    OverloadedStrings
    PackageImports
    PatternSynonyms
    PolyKinds
    QuasiQuotes
    RankNTypes
    ScopedTypeVariables
    StandaloneDeriving
    TupleSections
    TypeApplications
    TypeFamilies
    TypeFamilyDependencies
    TypeOperators
    UndecidableInstances
    ViewPatterns

  ghc-options:
    -O2 -Wall -Wincomplete-uni-patterns -Wincomplete-record-updates
    -Wpartial-fields -fwarn-tabs -optP-Wno-nonportable-include-path
    -funbox-strict-fields -threaded -with-rtsopts=-N

  build-depends:
      base
    , brig
    , imports
    , optparse-applicative
    , tinylog

  default-language:   Haskell2010

executable brig-integration
  main-is:            Main.hs

  -- cabal-fmt: expand test/integration
  other-modules:
    API.Calling
    API.Federation
    API.Internal
    API.Internal.Util
    API.Metrics
    API.MLS
    API.MLS.Util
    API.Provider
    API.RichInfo.Util
    API.Search
    API.Search.Util
    API.Settings
    API.Team
    API.Team.Util
    API.TeamUserSearch
    API.User
    API.User.Account
    API.User.Auth
    API.User.Client
    API.User.Connection
    API.User.Handles
    API.User.PasswordReset
    API.User.Property
    API.User.RichInfo
    API.User.Util
    API.UserPendingActivation
    API.Version
    Federation.End2end
    Federation.Util
    Index.Create
    Main
    Util
    Util.AWS

  hs-source-dirs:     test/integration
  default-extensions:
    NoImplicitPrelude
    AllowAmbiguousTypes
    BangPatterns
    ConstraintKinds
    DataKinds
    DefaultSignatures
    DeriveFunctor
    DeriveGeneric
    DeriveLift
    DeriveTraversable
    DerivingStrategies
    DerivingVia
    EmptyCase
    FlexibleContexts
    FlexibleInstances
    FunctionalDependencies
    GADTs
    InstanceSigs
    KindSignatures
    LambdaCase
    MultiParamTypeClasses
    MultiWayIf
    NamedFieldPuns
    OverloadedStrings
    PackageImports
    PatternSynonyms
    PolyKinds
    QuasiQuotes
    RankNTypes
    ScopedTypeVariables
    StandaloneDeriving
    TupleSections
    TypeApplications
    TypeFamilies
    TypeFamilyDependencies
    TypeOperators
    UndecidableInstances
    ViewPatterns

  ghc-options:
    -O2 -Wall -Wincomplete-uni-patterns -Wincomplete-record-updates
    -Wpartial-fields -fwarn-tabs -optP-Wno-nonportable-include-path
    -funbox-strict-fields

  build-depends:
      aeson
    , async
    , attoparsec
    , base
    , base16-bytestring
    , base64-bytestring
    , bilge
    , bloodhound
    , brig
    , brig-types
    , bytestring             >=0.9
    , bytestring-conversion
    , cargohold-types
    , case-insensitive
    , cassandra-util
    , containers
    , cookie
    , data-default
    , data-timeout
    , email-validate
    , exceptions
    , federator
    , filepath               >=1.4
    , galley-types
    , gundeck-types
    , hscim
    , HsOpenSSL
    , http-api-data
    , http-client
    , http-client-tls        >=0.2
    , http-media
    , http-reverse-proxy
    , http-types
    , imports
    , lens                   >=3.9
    , lens-aeson
    , metrics-wai
    , mime                   >=0.4
    , MonadRandom            >=0.5
    , mtl
    , network
    , optparse-applicative
    , pem
    , polysemy
    , polysemy-wire-zoo
    , process
    , proto-lens
    , QuickCheck
    , random                 >=1.0
    , random-shuffle
    , raw-strings-qq
    , retry                  >=0.6
    , safe
    , saml2-web-sso
    , servant
    , servant-client
    , servant-client-core
    , spar
    , string-conversions
    , tasty                  >=1.0
    , tasty-cannon           >=0.3.4
    , tasty-hunit            >=0.2
    , temporary              >=1.2.1
    , text
    , time                   >=1.5
    , timeout
    , tinylog
    , transformers
    , types-common           >=0.3
    , types-common-aws       >=0.1
    , types-common-journal
    , unliftio
    , unordered-containers
    , uri-bytestring         >=0.2
    , uuid
    , vector                 >=0.10
    , wai
    , wai-extra
    , wai-route
    , wai-utilities          >=0.9
    , warp
    , warp-tls               >=3.2
    , wire-api
    , wire-api-federation
    , yaml
    , zauth

  default-language:   Haskell2010

executable brig-schema
  main-is:            Main.hs

  -- cabal-fmt: expand schema/src
  other-modules:
    Main
    V10
    V11
    V12
    V13
    V14
    V15
    V16
    V17
    V18
    V19
    V20
    V21
    V22
    V23
    V24
    V25
    V28
    V29
    V30
    V31
    V32
    V33
    V34
    V35
    V36
    V37
    V38
    V39
    V40
    V41
    V42
    V43
    V44
    V45
    V46
    V47
    V48
    V49
    V50
    V51
    V52
    V53
    V54
    V55
    V56
    V57
    V58
    V59
    V60_AddFederationIdMapping
    V61_team_invitation_email
    V62_RemoveFederationIdMapping
    V63_AddUsersPendingActivation
    V64_ClientCapabilities
    V65_FederatedConnections
    V66_PersonalFeatureConfCallInit
    V67_MLSKeyPackages
    V68_AddMLSPublicKeys
    V69_MLSKeyPackageRefMapping
    V70_UserEmailUnvalidated
    V71_AddTableVCodesThrottle
    V72_AddNonceTable
    V73_ReplaceNonceTable
    V9

  hs-source-dirs:     schema/src
  default-extensions:
    NoImplicitPrelude
    AllowAmbiguousTypes
    BangPatterns
    ConstraintKinds
    DataKinds
    DefaultSignatures
    DeriveFunctor
    DeriveGeneric
    DeriveLift
    DeriveTraversable
    DerivingStrategies
    DerivingVia
    EmptyCase
    FlexibleContexts
    FlexibleInstances
    FunctionalDependencies
    GADTs
    InstanceSigs
    KindSignatures
    LambdaCase
    MultiParamTypeClasses
    MultiWayIf
    NamedFieldPuns
    OverloadedStrings
    PackageImports
    PatternSynonyms
    PolyKinds
    QuasiQuotes
    RankNTypes
    ScopedTypeVariables
    StandaloneDeriving
    TupleSections
    TypeApplications
    TypeFamilies
    TypeFamilyDependencies
    TypeOperators
    UndecidableInstances
    ViewPatterns

  ghc-options:
    -O2 -Wall -Wincomplete-uni-patterns -Wincomplete-record-updates
    -Wpartial-fields -fwarn-tabs -optP-Wno-nonportable-include-path
    -funbox-strict-fields

  build-depends:
      base
    , cassandra-util        >=0.12
    , extended
    , imports
    , optparse-applicative  >=0.10
    , raw-strings-qq        >=1.0
    , text
    , tinylog
    , types-common

  default-language:   Haskell2010

test-suite brig-tests
  type:               exitcode-stdio-1.0
  main-is:            Main.hs

  -- cabal-fmt: expand test/unit
  other-modules:
    Main
    Test.Brig.Calling
    Test.Brig.Calling.Internal
    Test.Brig.Effects.Delay
    Test.Brig.MLS
    Test.Brig.Roundtrip
    Test.Brig.User.Search.Index.Types

  hs-source-dirs:     test/unit
  default-extensions:
    NoImplicitPrelude
    AllowAmbiguousTypes
    BangPatterns
    ConstraintKinds
    DataKinds
    DefaultSignatures
    DeriveFunctor
    DeriveGeneric
    DeriveLift
    DeriveTraversable
    DerivingStrategies
    DerivingVia
    EmptyCase
    FlexibleContexts
    FlexibleInstances
    FunctionalDependencies
    GADTs
    InstanceSigs
    KindSignatures
    LambdaCase
    MultiParamTypeClasses
    MultiWayIf
    NamedFieldPuns
    OverloadedStrings
    PackageImports
    PatternSynonyms
    PolyKinds
    QuasiQuotes
    RankNTypes
    ScopedTypeVariables
    StandaloneDeriving
    TupleSections
    TypeApplications
    TypeFamilies
    TypeFamilyDependencies
    TypeOperators
    UndecidableInstances
    ViewPatterns

  ghc-options:
    -O2 -Wall -Wincomplete-uni-patterns -Wincomplete-record-updates
    -Wpartial-fields -fwarn-tabs -optP-Wno-nonportable-include-path
    -funbox-strict-fields -threaded -with-rtsopts=-N

  build-depends:
      aeson
    , base
    , binary
    , bloodhound
    , brig
    , brig-types
    , bytestring
    , containers
    , data-timeout
    , dns
    , dns-util
    , exceptions
    , HsOpenSSL            >=0.10
    , http-types
    , imports
    , lens
    , polysemy
    , polysemy-wire-zoo
    , retry
    , servant-client-core
    , string-conversions
    , tasty
    , tasty-hunit
    , tasty-quickcheck
    , time
    , tinylog
    , types-common
    , unliftio
    , uri-bytestring
    , uuid
    , wai-utilities
    , wire-api
    , wire-api-federation

  default-language:   Haskell2010<|MERGE_RESOLUTION|>--- conflicted
+++ resolved
@@ -68,21 +68,16 @@
     Brig.Effects.CodeStore.Cassandra
     Brig.Effects.Common
     Brig.Effects.Delay
-<<<<<<< HEAD
     Brig.Effects.GalleyAccess
     Brig.Effects.GalleyAccess.Http
     Brig.Effects.GundeckAccess
     Brig.Effects.GundeckAccess.Http
+    Brig.Effects.JwtTools
     Brig.Effects.PasswordResetStore
     Brig.Effects.PasswordResetStore.CodeStore
     Brig.Effects.PasswordResetSupply
     Brig.Effects.PasswordResetSupply.IO
-=======
-    Brig.Effects.JwtTools
-    Brig.Effects.PasswordResetStore
-    Brig.Effects.PasswordResetStore.CodeStore
     Brig.Effects.PublicKeyBundle
->>>>>>> c428355b
     Brig.Effects.SFT
     Brig.Effects.Twilio
     Brig.Effects.Twilio.IO

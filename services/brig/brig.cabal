cabal-version:      1.12
name:               brig
version:            2.0
synopsis:           User Service
category:           Network
author:             Wire Swiss GmbH
maintainer:         Wire Swiss GmbH <backend@wire.com>
copyright:          (c) 2017 Wire Swiss GmbH
license:            AGPL-3
license-file:       LICENSE
build-type:         Simple
extra-source-files:
  docs/swagger-v0.json
  docs/swagger-v1.json
  docs/swagger.md

library
  -- cabal-fmt: expand src
  exposed-modules:
    Brig.Allowlists
    Brig.API
    Brig.API.Auth
    Brig.API.Client
    Brig.API.Connection
    Brig.API.Connection.Remote
    Brig.API.Connection.Util
    Brig.API.Error
    Brig.API.Federation
    Brig.API.Handler
    Brig.API.Internal
    Brig.API.MLS.KeyPackages
    Brig.API.MLS.KeyPackages.Validation
    Brig.API.MLS.Util
    Brig.API.OAuth
    Brig.API.Properties
    Brig.API.Public
    Brig.API.Public.Swagger
    Brig.API.Types
    Brig.API.User
    Brig.API.Util
    Brig.App
    Brig.AWS
    Brig.AWS.SesNotification
    Brig.AWS.Types
    Brig.Budget
    Brig.Calling
    Brig.Calling.API
    Brig.Calling.Internal
    Brig.CanonicalInterpreter
    Brig.Code
    Brig.Data.Activation
    Brig.Data.Client
    Brig.Data.Connection
    Brig.Data.Federation
    Brig.Data.Instances
    Brig.Data.LoginCode
    Brig.Data.MLS.KeyPackage
    Brig.Data.Nonce
    Brig.Data.Properties
    Brig.Data.Types
    Brig.Data.User
    Brig.Data.UserKey
    Brig.Effects.BlacklistPhonePrefixStore
    Brig.Effects.BlacklistPhonePrefixStore.Cassandra
    Brig.Effects.BlacklistStore
    Brig.Effects.BlacklistStore.Cassandra
    Brig.Effects.CodeStore
    Brig.Effects.CodeStore.Cassandra
    Brig.Effects.Delay
    Brig.Effects.GalleyProvider
    Brig.Effects.GalleyProvider.RPC
    Brig.Effects.JwtTools
    Brig.Effects.PasswordResetStore
    Brig.Effects.PasswordResetStore.CodeStore
    Brig.Effects.PublicKeyBundle
    Brig.Effects.RPC
    Brig.Effects.RPC.IO
    Brig.Effects.ServiceRPC
    Brig.Effects.ServiceRPC.IO
    Brig.Effects.SFT
    Brig.Effects.UserPendingActivationStore
    Brig.Effects.UserPendingActivationStore.Cassandra
    Brig.Email
    Brig.Federation.Client
    Brig.Index.Eval
    Brig.Index.Migrations
    Brig.Index.Migrations.Types
    Brig.Index.Options
    Brig.Index.Types
    Brig.InternalEvent.Process
    Brig.InternalEvent.Types
    Brig.IO.Intra
    Brig.IO.Journal
    Brig.Locale
    Brig.Options
    Brig.Phone
    Brig.Provider.API
    Brig.Provider.DB
    Brig.Provider.Email
    Brig.Provider.RPC
    Brig.Provider.Template
    Brig.Queue
    Brig.Queue.Stomp
    Brig.Queue.Types
    Brig.RPC
    Brig.Run
    Brig.SMTP
    Brig.Team.API
    Brig.Team.DB
    Brig.Team.Email
    Brig.Team.Template
    Brig.Team.Types
    Brig.Team.Util
    Brig.Template
    Brig.Unique
    Brig.User.API.Handle
    Brig.User.API.Search
    Brig.User.Auth
    Brig.User.Auth.Cookie
    Brig.User.Auth.Cookie.Limit
    Brig.User.Auth.DB.Cookie
    Brig.User.Auth.DB.Instances
    Brig.User.EJPD
    Brig.User.Email
    Brig.User.Handle
    Brig.User.Handle.Blacklist
    Brig.User.Phone
    Brig.User.Search.Index
    Brig.User.Search.Index.Types
    Brig.User.Search.SearchIndex
    Brig.User.Search.TeamSize
    Brig.User.Search.TeamUserSearch
    Brig.User.Template
    Brig.Version
    Brig.ZAuth

  other-modules:      Paths_brig
  hs-source-dirs:     src
  default-extensions:
    NoImplicitPrelude
    AllowAmbiguousTypes
    BangPatterns
    ConstraintKinds
    DataKinds
    DefaultSignatures
    DeriveFunctor
    DeriveGeneric
    DeriveLift
    DeriveTraversable
    DerivingStrategies
    DerivingVia
    DuplicateRecordFields
    EmptyCase
    FlexibleContexts
    FlexibleInstances
    FunctionalDependencies
    GADTs
    InstanceSigs
    KindSignatures
    LambdaCase
    MultiParamTypeClasses
    MultiWayIf
    NamedFieldPuns
    NumericUnderscores
    OverloadedRecordDot
    OverloadedStrings
    PackageImports
    PatternSynonyms
    PolyKinds
    QuasiQuotes
    RankNTypes
    ScopedTypeVariables
    StandaloneDeriving
    TupleSections
    TypeApplications
    TypeFamilies
    TypeFamilyDependencies
    TypeOperators
    UndecidableInstances
    ViewPatterns

  ghc-options:
    -O2 -Wall -Wincomplete-uni-patterns -Wincomplete-record-updates
    -Wpartial-fields -fwarn-tabs -optP-Wno-nonportable-include-path
    -funbox-strict-fields -fplugin=Polysemy.Plugin
    -fplugin=TransitiveAnns.Plugin -Wredundant-constraints
    -Wunused-packages

  build-depends:
      aeson                      >=2.0.1.0
    , amazonka                   >=2
    , amazonka-core              >=2
    , amazonka-dynamodb          >=2
    , amazonka-ses               >=2
    , amazonka-sqs               >=2
    , amqp
    , async                      >=2.1
    , auto-update                >=0.1
    , base                       >=4       && <5
    , base-prelude
    , base16-bytestring          >=0.1
    , base64-bytestring          >=1.0
    , bilge                      >=0.21.1
    , bloodhound                 >=0.13
    , brig-types                 >=0.91.1
    , bytestring                 >=0.10
    , bytestring-conversion      >=0.2
    , cassandra-util             >=0.16.2
    , comonad
    , conduit                    >=1.2.8
    , containers                 >=0.5
    , cookie                     >=0.4
    , cql
    , cryptobox-haskell          >=0.1.1
    , currency-codes             >=2.0
    , data-default               >=0.5
    , data-timeout               >=0.3
    , dns
    , dns-util
    , enclosed-exceptions        >=1.0
    , errors                     >=1.4
    , exceptions                 >=0.5
    , extended
    , extra
    , file-embed
    , file-embed-lzma
    , filepath                   >=1.3
    , fsnotify                   >=0.2
    , galley-types               >=0.75.3
    , geoip2                     >=0.3.1.0
    , gundeck-types              >=1.32.1
    , hashable                   >=1.2
    , HaskellNet                 >=0.3
    , HaskellNet-SSL             >=0.3
    , HsOpenSSL                  >=0.10
    , html-entities              >=1.1
    , http-client                >=0.5
    , http-client-openssl        >=0.2
    , http-media
    , http-types                 >=0.8
    , http2-manager
    , imports
    , insert-ordered-containers
    , iproute                    >=1.5
    , iso639                     >=0.1
    , jose
    , jwt-tools
    , lens                       >=3.8
    , lens-aeson                 >=1.0
    , metrics-core               >=0.3
    , metrics-wai                >=0.3
    , mime
    , mime-mail                  >=0.4
    , mmorph
    , MonadRandom                >=0.5
    , mtl                        >=2.1
    , mwc-random
    , network                    >=2.4
    , network-conduit-tls
    , optparse-applicative       >=0.11
    , polysemy
    , polysemy-plugin
    , polysemy-wire-zoo
    , proto-lens                 >=0.1
    , random
    , random-shuffle             >=0.0.3
    , resource-pool              >=0.2
    , resourcet                  >=1.1
    , retry                      >=0.7
    , ropes                      >=0.4.20
    , safe-exceptions            >=0.1
    , saml2-web-sso
    , schema-profunctor
    , scientific                 >=0.3.4
    , servant
    , servant-server
    , servant-swagger
    , servant-swagger-ui
    , sodium-crypto-sign         >=0.1
    , split                      >=0.2
    , ssl-util
    , statistics                 >=0.13
    , stomp-queue                >=0.3
    , swagger2
    , template                   >=0.2
    , template-haskell
    , text                       >=0.11
    , text-icu-translit          >=0.1
    , time                       >=1.1
    , time-out
    , time-units
    , tinylog                    >=0.10
    , transformers               >=0.3
    , transitive-anns
    , types-common               >=0.16
    , types-common-aws
    , types-common-journal       >=0.1
    , unliftio                   >=0.2
    , unordered-containers       >=0.2
    , uri-bytestring             >=0.2
    , uuid                       >=1.3.5
    , vector                     >=0.11
    , wai                        >=3.0
    , wai-extra                  >=3.0
    , wai-middleware-gunzip      >=0.0.2
    , wai-predicates             >=0.8
    , wai-routing                >=0.12
    , wai-utilities              >=0.16
    , wire-api
    , wire-api-federation
    , yaml                       >=0.8.22
    , zauth                      >=0.10.3

  default-language:   Haskell2010

executable brig
  main-is:            exec/Main.hs
  other-modules:      Paths_brig
  default-extensions:
    NoImplicitPrelude
    AllowAmbiguousTypes
    BangPatterns
    ConstraintKinds
    DataKinds
    DefaultSignatures
    DeriveFunctor
    DeriveGeneric
    DeriveLift
    DeriveTraversable
    DerivingStrategies
    DerivingVia
    DuplicateRecordFields
    EmptyCase
    FlexibleContexts
    FlexibleInstances
    FunctionalDependencies
    GADTs
    InstanceSigs
    KindSignatures
    LambdaCase
    MultiParamTypeClasses
    MultiWayIf
    NamedFieldPuns
    NumericUnderscores
    OverloadedRecordDot
    OverloadedStrings
    PackageImports
    PatternSynonyms
    PolyKinds
    QuasiQuotes
    RankNTypes
    ScopedTypeVariables
    StandaloneDeriving
    TupleSections
    TypeApplications
    TypeFamilies
    TypeFamilyDependencies
    TypeOperators
    UndecidableInstances
    ViewPatterns

  ghc-options:
    -O2 -Wall -Wincomplete-uni-patterns -Wincomplete-record-updates
    -Wpartial-fields -fwarn-tabs -optP-Wno-nonportable-include-path
    -funbox-strict-fields -threaded -with-rtsopts=-N -with-rtsopts=-T
    -rtsopts -Wredundant-constraints -Wunused-packages

  build-depends:
      base
    , brig
    , HsOpenSSL
    , imports
    , types-common

  default-language:   Haskell2010

executable brig-index
  main-is:            index/src/Main.hs
  other-modules:      Paths_brig
  default-extensions:
    NoImplicitPrelude
    AllowAmbiguousTypes
    BangPatterns
    ConstraintKinds
    DataKinds
    DefaultSignatures
    DeriveFunctor
    DeriveGeneric
    DeriveLift
    DeriveTraversable
    DerivingStrategies
    DerivingVia
    DuplicateRecordFields
    EmptyCase
    FlexibleContexts
    FlexibleInstances
    FunctionalDependencies
    GADTs
    InstanceSigs
    KindSignatures
    LambdaCase
    MultiParamTypeClasses
    MultiWayIf
    NamedFieldPuns
    OverloadedRecordDot
    OverloadedStrings
    PackageImports
    PatternSynonyms
    PolyKinds
    QuasiQuotes
    RankNTypes
    ScopedTypeVariables
    StandaloneDeriving
    TupleSections
    TypeApplications
    TypeFamilies
    TypeFamilyDependencies
    TypeOperators
    UndecidableInstances
    ViewPatterns

  ghc-options:
    -O2 -Wall -Wincomplete-uni-patterns -Wincomplete-record-updates
    -Wpartial-fields -fwarn-tabs -optP-Wno-nonportable-include-path
    -funbox-strict-fields -threaded -with-rtsopts=-N
    -Wredundant-constraints -Wunused-packages

  build-depends:
      base
    , brig
    , imports
    , optparse-applicative
    , tinylog

  default-language:   Haskell2010

executable brig-integration
  main-is:            Main.hs

  -- cabal-fmt: expand test/integration
  other-modules:
    API.Calling
    API.Federation
    API.Internal
    API.Internal.Util
    API.Metrics
    API.MLS
    API.MLS.Util
    API.OAuth
    API.Provider
    API.RichInfo.Util
    API.Search
    API.Search.Util
    API.Settings
    API.Swagger
    API.SystemSettings
    API.Team
    API.Team.Util
    API.TeamUserSearch
    API.User
    API.User.Account
    API.User.Auth
    API.User.Client
    API.User.Connection
    API.User.Handles
    API.User.PasswordReset
    API.User.Property
    API.User.RichInfo
    API.User.Util
    API.UserPendingActivation
    API.Version
    Federation.End2end
    Federation.Util
    Index.Create
    Main
    SMTP
    Util
    Util.AWS

  hs-source-dirs:     test/integration
  default-extensions:
    NoImplicitPrelude
    AllowAmbiguousTypes
    BangPatterns
    ConstraintKinds
    DataKinds
    DefaultSignatures
    DeriveFunctor
    DeriveGeneric
    DeriveLift
    DeriveTraversable
    DerivingStrategies
    DerivingVia
    DuplicateRecordFields
    EmptyCase
    FlexibleContexts
    FlexibleInstances
    FunctionalDependencies
    GADTs
    InstanceSigs
    KindSignatures
    LambdaCase
    MultiParamTypeClasses
    MultiWayIf
    NamedFieldPuns
    NumericUnderscores
    OverloadedRecordDot
    OverloadedStrings
    PackageImports
    PatternSynonyms
    PolyKinds
    QuasiQuotes
    RankNTypes
    ScopedTypeVariables
    StandaloneDeriving
    TupleSections
    TypeApplications
    TypeFamilies
    TypeFamilyDependencies
    TypeOperators
    UndecidableInstances
    ViewPatterns

  ghc-options:
    -O2 -Wall -Wincomplete-uni-patterns -Wincomplete-record-updates
    -Wpartial-fields -fwarn-tabs -optP-Wno-nonportable-include-path
    -funbox-strict-fields -threaded -with-rtsopts=-N
    -Wredundant-constraints -Wunused-packages

  build-depends:
      aeson
    , async
    , attoparsec
    , base
    , base16-bytestring
    , base64-bytestring
    , bilge
    , bloodhound
    , brig
    , brig-types
    , bytestring             >=0.9
    , bytestring-conversion
    , case-insensitive
    , cassandra-util
    , containers
    , cookie
    , data-default
    , data-timeout
    , email-validate
    , exceptions
    , extra
    , federator
    , filepath               >=1.4
    , galley-types
    , hscim
    , HsOpenSSL
    , http-api-data
    , http-client
    , http-client-tls        >=0.2
    , http-media
    , http-reverse-proxy
    , http-types
    , imports
    , jose
    , lens                   >=3.9
    , lens-aeson
    , metrics-wai
    , mime                   >=0.4
    , mime-mail
    , MonadRandom            >=0.5
    , mtl
    , network
    , network-uri
    , optparse-applicative
    , pem
    , pipes
    , polysemy
    , polysemy-wire-zoo
    , postie                 >=0.6.0.3
    , process
    , proto-lens
    , QuickCheck
    , random                 >=1.0
    , random-shuffle
    , raw-strings-qq
    , retry                  >=0.6
    , safe
    , saml2-web-sso
    , servant
    , servant-client
    , servant-client-core
    , spar
    , streaming-commons
    , tasty                  >=1.0
    , tasty-cannon           >=0.3.4
    , tasty-hunit            >=0.2
    , temporary              >=1.2.1
    , text
    , time                   >=1.5
    , time-units
    , tinylog
    , transformers
    , types-common           >=0.3
    , types-common-aws       >=0.1
    , types-common-journal
    , unliftio
    , unordered-containers
    , uri-bytestring         >=0.2
    , uuid
    , vector                 >=0.10
    , wai
    , wai-extra
    , wai-route
    , wai-utilities          >=0.9
    , warp
    , warp-tls               >=3.2
    , wire-api
    , wire-api-federation
    , yaml
    , zauth

  default-language:   Haskell2010

executable brig-schema
  main-is:            Main.hs

  -- cabal-fmt: expand schema/src
  other-modules:
    Main
    V43
    V44
    V45
    V46
    V47
    V48
    V49
    V50
    V51
    V52
    V53
    V54
    V55
    V56
    V57
    V58
    V59
    V60_AddFederationIdMapping
    V61_team_invitation_email
    V62_RemoveFederationIdMapping
    V63_AddUsersPendingActivation
    V64_ClientCapabilities
    V65_FederatedConnections
    V66_PersonalFeatureConfCallInit
    V67_MLSKeyPackages
    V68_AddMLSPublicKeys
    V69_MLSKeyPackageRefMapping
    V70_UserEmailUnvalidated
    V71_AddTableVCodesThrottle
    V72_AddNonceTable
    V73_ReplaceNonceTable
    V74_AddOAuthTables
    V75_AddOAuthCodeChallenge
<<<<<<< HEAD
    V76_FederationRemotes
=======
    V76_AddSupportedProtocols
>>>>>>> 59e5b33a
    V_FUTUREWORK

  hs-source-dirs:     schema/src
  default-extensions:
    NoImplicitPrelude
    AllowAmbiguousTypes
    BangPatterns
    ConstraintKinds
    DataKinds
    DefaultSignatures
    DeriveFunctor
    DeriveGeneric
    DeriveLift
    DeriveTraversable
    DerivingStrategies
    DerivingVia
    DuplicateRecordFields
    EmptyCase
    FlexibleContexts
    FlexibleInstances
    FunctionalDependencies
    GADTs
    InstanceSigs
    KindSignatures
    LambdaCase
    MultiParamTypeClasses
    MultiWayIf
    NamedFieldPuns
    NumericUnderscores
    OverloadedRecordDot
    OverloadedStrings
    PackageImports
    PatternSynonyms
    PolyKinds
    QuasiQuotes
    RankNTypes
    ScopedTypeVariables
    StandaloneDeriving
    TupleSections
    TypeApplications
    TypeFamilies
    TypeFamilyDependencies
    TypeOperators
    UndecidableInstances
    ViewPatterns

  ghc-options:
    -O2 -Wall -Wincomplete-uni-patterns -Wincomplete-record-updates
    -Wpartial-fields -fwarn-tabs -optP-Wno-nonportable-include-path
    -funbox-strict-fields -Wredundant-constraints -Wunused-packages

  build-depends:
      base
    , cassandra-util  >=0.12
    , extended
    , imports
    , raw-strings-qq  >=1.0
    , types-common

  default-language:   Haskell2010

test-suite brig-tests
  type:               exitcode-stdio-1.0
  main-is:            Main.hs

  -- cabal-fmt: expand test/unit
  other-modules:
    Main
    Test.Brig.Calling
    Test.Brig.Calling.Internal
    Test.Brig.Effects.Delay
    Test.Brig.InternalNotification
    Test.Brig.MLS
    Test.Brig.Roundtrip
    Test.Brig.User.Search.Index.Types

  hs-source-dirs:     test/unit
  default-extensions:
    NoImplicitPrelude
    AllowAmbiguousTypes
    BangPatterns
    ConstraintKinds
    DataKinds
    DefaultSignatures
    DeriveFunctor
    DeriveGeneric
    DeriveLift
    DeriveTraversable
    DerivingStrategies
    DerivingVia
    DuplicateRecordFields
    EmptyCase
    FlexibleContexts
    FlexibleInstances
    FunctionalDependencies
    GADTs
    InstanceSigs
    KindSignatures
    LambdaCase
    MultiParamTypeClasses
    MultiWayIf
    NamedFieldPuns
    NumericUnderscores
    OverloadedRecordDot
    OverloadedStrings
    PackageImports
    PatternSynonyms
    PolyKinds
    QuasiQuotes
    RankNTypes
    ScopedTypeVariables
    StandaloneDeriving
    TupleSections
    TypeApplications
    TypeFamilies
    TypeFamilyDependencies
    TypeOperators
    UndecidableInstances
    ViewPatterns

  ghc-options:
    -O2 -Wall -Wincomplete-uni-patterns -Wincomplete-record-updates
    -Wpartial-fields -fwarn-tabs -optP-Wno-nonportable-include-path
    -funbox-strict-fields -threaded -with-rtsopts=-N
    -Wredundant-constraints -Wunused-packages

  build-depends:
      aeson
    , base
    , binary
    , brig
    , brig-types
    , bytestring
    , containers
    , data-timeout
    , dns
    , dns-util
    , exceptions
    , HsOpenSSL          >=0.10
    , imports
    , lens
    , polysemy
    , polysemy-wire-zoo
    , tasty
    , tasty-hunit
    , tasty-quickcheck
    , time
    , tinylog
    , types-common
    , unliftio
    , uri-bytestring
    , uuid
    , wire-api

  default-language:   Haskell2010<|MERGE_RESOLUTION|>--- conflicted
+++ resolved
@@ -660,11 +660,8 @@
     V73_ReplaceNonceTable
     V74_AddOAuthTables
     V75_AddOAuthCodeChallenge
-<<<<<<< HEAD
-    V76_FederationRemotes
-=======
     V76_AddSupportedProtocols
->>>>>>> 59e5b33a
+    V77_FederationRemotes
     V_FUTUREWORK
 
   hs-source-dirs:     schema/src

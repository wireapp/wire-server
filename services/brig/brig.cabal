cabal-version:      3.0
name:               brig
version:            2.0
synopsis:           User Service
category:           Network
author:             Wire Swiss GmbH
maintainer:         Wire Swiss GmbH <backend@wire.com>
copyright:          (c) 2017 Wire Swiss GmbH
license:            AGPL-3.0-only
license-file:       LICENSE
build-type:         Simple
extra-source-files:
  docs/swagger-v0.json
  docs/swagger-v1.json
  docs/swagger.md

common common-all
  default-language:   Haskell2010
  ghc-options:
    -O2 -Wall -Wincomplete-uni-patterns -Wincomplete-record-updates
    -Wpartial-fields -fwarn-tabs -optP-Wno-nonportable-include-path
    -Wredundant-constraints

  default-extensions:
    NoImplicitPrelude
    AllowAmbiguousTypes
    BangPatterns
    ConstraintKinds
    DataKinds
    DefaultSignatures
    DeriveFunctor
    DeriveGeneric
    DeriveLift
    DeriveTraversable
    DerivingStrategies
    DerivingVia
    DuplicateRecordFields
    EmptyCase
    FlexibleContexts
    FlexibleInstances
    FunctionalDependencies
    GADTs
    GeneralizedNewtypeDeriving
    InstanceSigs
    KindSignatures
    LambdaCase
    MultiParamTypeClasses
    MultiWayIf
    NamedFieldPuns
    OverloadedLabels
    OverloadedRecordDot
    OverloadedStrings
    PackageImports
    PatternSynonyms
    PolyKinds
    QuasiQuotes
    RankNTypes
    ScopedTypeVariables
    StandaloneDeriving
    TupleSections
    TypeApplications
    TypeFamilies
    TypeFamilyDependencies
    TypeOperators
    UndecidableInstances
    ViewPatterns

library
  import:           common-all

  -- cabal-fmt: expand src
  exposed-modules:
    Brig.Allowlists
    Brig.API
    Brig.API.Auth
    Brig.API.Client
    Brig.API.Connection
    Brig.API.Connection.Remote
    Brig.API.Connection.Util
    Brig.API.Error
    Brig.API.Federation
    Brig.API.Handler
    Brig.API.Internal
    Brig.API.MLS.KeyPackages
    Brig.API.MLS.KeyPackages.Validation
    Brig.API.MLS.Util
    Brig.API.OAuth
    Brig.API.Properties
    Brig.API.Public
    Brig.API.Public.Swagger
    Brig.API.Types
    Brig.API.User
    Brig.API.Util
    Brig.App
    Brig.AWS
    Brig.AWS.SesNotification
    Brig.AWS.Types
    Brig.Budget
    Brig.Calling
    Brig.Calling.API
    Brig.Calling.Internal
    Brig.CanonicalInterpreter
    Brig.Code
    Brig.Data.Activation
    Brig.Data.Client
    Brig.Data.Connection
    Brig.Data.Instances
    Brig.Data.LoginCode
    Brig.Data.MLS.KeyPackage
    Brig.Data.Nonce
    Brig.Data.Properties
    Brig.Data.Types
    Brig.Data.User
    Brig.Data.UserKey
    Brig.Effects.BlacklistPhonePrefixStore
    Brig.Effects.BlacklistPhonePrefixStore.Cassandra
    Brig.Effects.BlacklistStore
    Brig.Effects.BlacklistStore.Cassandra
    Brig.Effects.CodeStore
    Brig.Effects.CodeStore.Cassandra
    Brig.Effects.Delay
    Brig.Effects.GalleyProvider
    Brig.Effects.GalleyProvider.RPC
    Brig.Effects.JwtTools
    Brig.Effects.PasswordResetStore
    Brig.Effects.PasswordResetStore.CodeStore
    Brig.Effects.PublicKeyBundle
    Brig.Effects.RPC
    Brig.Effects.RPC.IO
    Brig.Effects.ServiceRPC
    Brig.Effects.ServiceRPC.IO
    Brig.Effects.SFT
    Brig.Effects.UserPendingActivationStore
    Brig.Effects.UserPendingActivationStore.Cassandra
    Brig.Email
    Brig.Federation.Client
    Brig.Index.Eval
    Brig.Index.Migrations
    Brig.Index.Migrations.Types
    Brig.Index.Options
    Brig.Index.Types
    Brig.InternalEvent.Process
    Brig.InternalEvent.Types
    Brig.IO.Intra
    Brig.IO.Journal
    Brig.Locale
    Brig.Options
    Brig.Phone
    Brig.Provider.API
    Brig.Provider.DB
    Brig.Provider.Email
    Brig.Provider.RPC
    Brig.Provider.Template
    Brig.Queue
    Brig.Queue.Stomp
    Brig.Queue.Types
    Brig.RPC
    Brig.Run
    Brig.SMTP
    Brig.Team.API
    Brig.Team.DB
    Brig.Team.Email
    Brig.Team.Template
    Brig.Team.Types
    Brig.Team.Util
    Brig.Template
    Brig.Unique
    Brig.User.API.Handle
    Brig.User.API.Search
    Brig.User.Auth
    Brig.User.Auth.Cookie
    Brig.User.Auth.Cookie.Limit
    Brig.User.Auth.DB.Cookie
    Brig.User.Auth.DB.Instances
    Brig.User.EJPD
    Brig.User.Email
    Brig.User.Handle
    Brig.User.Handle.Blacklist
    Brig.User.Phone
    Brig.User.Search.Index
    Brig.User.Search.Index.Types
    Brig.User.Search.SearchIndex
    Brig.User.Search.TeamSize
    Brig.User.Search.TeamUserSearch
    Brig.User.Template
    Brig.Version
    Brig.ZAuth

  other-modules:    Paths_brig
  hs-source-dirs:   src
  ghc-options:
    -funbox-strict-fields -fplugin=Polysemy.Plugin
<<<<<<< HEAD
    -fplugin=TransitiveAnns.Plugin
=======
    -fplugin=TransitiveAnns.Plugin -Wredundant-constraints
    -Wunused-packages
>>>>>>> bbc0171a

  build-depends:
    , aeson                      >=2.0.1.0
    , amazonka                   >=2
    , amazonka-core              >=2
    , amazonka-dynamodb          >=2
    , amazonka-ses               >=2
    , amazonka-sqs               >=2
    , async                      >=2.1
    , auto-update                >=0.1
    , base                       >=4       && <5
    , base-prelude
    , base16-bytestring          >=0.1
    , base64-bytestring          >=1.0
    , bilge                      >=0.21.1
    , bloodhound                 >=0.13
    , brig-types                 >=0.91.1
    , bytestring                 >=0.10
    , bytestring-conversion      >=0.2
    , cassandra-util             >=0.16.2
    , comonad
    , conduit                    >=1.2.8
    , containers                 >=0.5
    , cookie                     >=0.4
    , cryptobox-haskell          >=0.1.1
    , currency-codes             >=2.0
    , data-default               >=0.5
    , data-timeout               >=0.3
    , dns
    , dns-util
    , either                     >=4.3
    , enclosed-exceptions        >=1.0
    , errors                     >=1.4
    , exceptions                 >=0.5
    , extended
    , extra
    , file-embed
    , file-embed-lzma
    , filepath                   >=1.3
    , fsnotify                   >=0.2
    , galley-types               >=0.75.3
    , geoip2                     >=0.3.1.0
    , gundeck-types              >=1.32.1
    , hashable                   >=1.2
    , HaskellNet                 >=0.3
    , HaskellNet-SSL             >=0.3
    , HsOpenSSL                  >=0.10
    , html-entities              >=1.1
    , http-client                >=0.5
    , http-client-openssl        >=0.2
    , http-media
    , http-types                 >=0.8
    , http2-manager
    , imports
    , insert-ordered-containers
    , iproute                    >=1.5
    , iso639                     >=0.1
    , jose
    , jwt-tools
    , lens                       >=3.8
    , lens-aeson                 >=1.0
    , metrics-core               >=0.3
    , metrics-wai                >=0.3
    , mime
    , mime-mail                  >=0.4
    , mmorph
    , MonadRandom                >=0.5
    , mtl                        >=2.1
    , mwc-random
    , network                    >=2.4
    , network-conduit-tls
    , optparse-applicative       >=0.11
    , polysemy
    , polysemy-plugin
    , polysemy-wire-zoo
    , proto-lens                 >=0.1
    , random-shuffle             >=0.0.3
    , resource-pool              >=0.2
    , resourcet                  >=1.1
    , retry                      >=0.7
    , ropes                      >=0.4.20
    , safe-exceptions            >=0.1
    , saml2-web-sso
    , schema-profunctor
    , scientific                 >=0.3.4
    , servant
    , servant-client
    , servant-server
    , servant-swagger
    , servant-swagger-ui
    , sodium-crypto-sign         >=0.1
    , split                      >=0.2
    , ssl-util
    , statistics                 >=0.13
    , stomp-queue                >=0.3
    , string-conversions
    , swagger2
    , template                   >=0.2
    , template-haskell
    , text                       >=0.11
    , text-icu-translit          >=0.1
    , time                       >=1.1
    , time-out
    , time-units
    , tinylog                    >=0.10
    , transformers               >=0.3
    , transitive-anns
    , types-common               >=0.16
    , types-common-aws
    , types-common-journal       >=0.1
    , unliftio                   >=0.2
    , unordered-containers       >=0.2
    , uri-bytestring             >=0.2
    , uuid                       >=1.3.5
    , vector                     >=0.11
    , wai                        >=3.0
    , wai-extra                  >=3.0
    , wai-middleware-gunzip      >=0.0.2
    , wai-predicates             >=0.8
    , wai-routing                >=0.12
    , wai-utilities              >=0.16
    , wire-api
    , wire-api-federation
    , yaml                       >=0.8.22
    , zauth                      >=0.10.3

  default-language: Haskell2010

executable brig
  import:           common-all
  main-is:          exec/Main.hs
  other-modules:    Paths_brig
  ghc-options:
    -funbox-strict-fields -threaded -with-rtsopts=-N -with-rtsopts=-T
<<<<<<< HEAD
    -rtsopts
=======
    -rtsopts -Wredundant-constraints -Wunused-packages
>>>>>>> bbc0171a

  build-depends:
    , base
    , brig
    , HsOpenSSL
    , imports
    , types-common

  default-language: Haskell2010

executable brig-index
<<<<<<< HEAD
  import:           common-all
  main-is:          index/src/Main.hs
  other-modules:    Paths_brig
  ghc-options:      -funbox-strict-fields -threaded -with-rtsopts=-N
=======
  main-is:            index/src/Main.hs
  other-modules:      Paths_brig
  default-extensions:
    NoImplicitPrelude
    AllowAmbiguousTypes
    BangPatterns
    ConstraintKinds
    DataKinds
    DefaultSignatures
    DeriveFunctor
    DeriveGeneric
    DeriveLift
    DeriveTraversable
    DerivingStrategies
    DerivingVia
    DuplicateRecordFields
    EmptyCase
    FlexibleContexts
    FlexibleInstances
    FunctionalDependencies
    GADTs
    InstanceSigs
    KindSignatures
    LambdaCase
    MultiParamTypeClasses
    MultiWayIf
    NamedFieldPuns
    OverloadedRecordDot
    OverloadedStrings
    PackageImports
    PatternSynonyms
    PolyKinds
    QuasiQuotes
    RankNTypes
    ScopedTypeVariables
    StandaloneDeriving
    TupleSections
    TypeApplications
    TypeFamilies
    TypeFamilyDependencies
    TypeOperators
    UndecidableInstances
    ViewPatterns

  ghc-options:
    -O2 -Wall -Wincomplete-uni-patterns -Wincomplete-record-updates
    -Wpartial-fields -fwarn-tabs -optP-Wno-nonportable-include-path
    -funbox-strict-fields -threaded -with-rtsopts=-N
    -Wredundant-constraints -Wunused-packages

>>>>>>> bbc0171a
  build-depends:
    , base
    , brig
    , imports
    , optparse-applicative
    , tinylog

  default-language: Haskell2010

executable brig-integration
  import:           common-all
  main-is:          ../integration.hs

  -- cabal-fmt: expand test/integration
  other-modules:
    API.Calling
    API.Federation
    API.Internal
    API.Internal.Util
    API.Metrics
    API.MLS
    API.MLS.Util
    API.OAuth
    API.Provider
    API.RichInfo.Util
    API.Search
    API.Search.Util
    API.Settings
    API.Swagger
    API.SystemSettings
    API.Team
    API.Team.Util
    API.TeamUserSearch
    API.User
    API.User.Account
    API.User.Auth
    API.User.Client
    API.User.Connection
    API.User.Handles
    API.User.PasswordReset
    API.User.Property
    API.User.RichInfo
    API.User.Util
    API.UserPendingActivation
    API.Version
    Federation.End2end
    Federation.Util
    Index.Create
    Run
    SMTP
    Util
    Util.AWS

<<<<<<< HEAD
  hs-source-dirs:   test/integration
  ghc-options:      -funbox-strict-fields -threaded -with-rtsopts=-N
=======
  hs-source-dirs:     test/integration
  default-extensions:
    NoImplicitPrelude
    AllowAmbiguousTypes
    BangPatterns
    ConstraintKinds
    DataKinds
    DefaultSignatures
    DeriveFunctor
    DeriveGeneric
    DeriveLift
    DeriveTraversable
    DerivingStrategies
    DerivingVia
    DuplicateRecordFields
    EmptyCase
    FlexibleContexts
    FlexibleInstances
    FunctionalDependencies
    GADTs
    InstanceSigs
    KindSignatures
    LambdaCase
    MultiParamTypeClasses
    MultiWayIf
    NamedFieldPuns
    OverloadedRecordDot
    OverloadedStrings
    PackageImports
    PatternSynonyms
    PolyKinds
    QuasiQuotes
    RankNTypes
    ScopedTypeVariables
    StandaloneDeriving
    TupleSections
    TypeApplications
    TypeFamilies
    TypeFamilyDependencies
    TypeOperators
    UndecidableInstances
    ViewPatterns

  ghc-options:
    -O2 -Wall -Wincomplete-uni-patterns -Wincomplete-record-updates
    -Wpartial-fields -fwarn-tabs -optP-Wno-nonportable-include-path
    -funbox-strict-fields -threaded -with-rtsopts=-N
    -Wredundant-constraints -Wunused-packages

>>>>>>> bbc0171a
  build-depends:
    , aeson
    , async
    , attoparsec
    , base
    , base16-bytestring
    , base64-bytestring
    , bilge
    , bloodhound
    , brig
    , brig-types
    , bytestring             >=0.9
    , bytestring-conversion
    , case-insensitive
    , cassandra-util
    , containers
    , cookie
    , data-default
    , data-timeout
    , email-validate
    , exceptions
    , extra
    , federator
    , filepath               >=1.4
    , galley-types
    , hscim
    , HsOpenSSL
    , http-api-data
    , http-client
    , http-client-tls        >=0.2
    , http-media
    , http-reverse-proxy
    , http-types
    , imports
    , jose
    , lens                   >=3.9
    , lens-aeson
    , metrics-wai
    , mime                   >=0.4
    , mime-mail
    , MonadRandom            >=0.5
    , mtl
    , network
    , network-uri
    , optparse-applicative
    , pem
    , pipes
    , polysemy
    , polysemy-wire-zoo
    , postie                 >=0.6.0.3
    , process
    , proto-lens
    , QuickCheck
    , random                 >=1.0
    , random-shuffle
    , raw-strings-qq
    , retry                  >=0.6
    , safe
    , saml2-web-sso
    , servant
    , servant-client
    , servant-client-core
    , spar
    , streaming-commons
    , string-conversions
    , tasty                  >=1.0
    , tasty-cannon           >=0.3.4
    , tasty-hunit            >=0.2
    , temporary              >=1.2.1
    , text
    , time                   >=1.5
    , time-units
    , tinylog
    , transformers
    , types-common           >=0.3
    , types-common-aws       >=0.1
    , types-common-journal
    , unliftio
    , unordered-containers
    , uri-bytestring         >=0.2
    , uuid
    , vector                 >=0.10
    , wai
    , wai-extra
    , wai-route
    , wai-utilities          >=0.9
    , warp
    , warp-tls               >=3.2
    , wire-api
    , wire-api-federation
    , yaml
    , zauth

  default-language: Haskell2010

executable brig-schema
  import:             common-all
  main-is:            ../main.hs

  -- cabal-fmt: expand schema/src
  other-modules:
    Run
    V43
    V44
    V45
    V46
    V47
    V48
    V49
    V50
    V51
    V52
    V53
    V54
    V55
    V56
    V57
    V58
    V59
    V60_AddFederationIdMapping
    V61_team_invitation_email
    V62_RemoveFederationIdMapping
    V63_AddUsersPendingActivation
    V64_ClientCapabilities
    V65_FederatedConnections
    V66_PersonalFeatureConfCallInit
    V67_MLSKeyPackages
    V68_AddMLSPublicKeys
    V69_MLSKeyPackageRefMapping
    V70_UserEmailUnvalidated
    V71_AddTableVCodesThrottle
    V72_AddNonceTable
    V73_ReplaceNonceTable
    V74_AddOAuthTables
    V75_AddOAuthCodeChallenge
    V_FUTUREWORK

  hs-source-dirs:     schema/src
<<<<<<< HEAD
  ghc-options:        -funbox-strict-fields -Wredundant-constraints
  default-extensions: TemplateHaskell
  build-depends:
    , base
    , cassandra-util        >=0.12
=======
  default-extensions:
    NoImplicitPrelude
    AllowAmbiguousTypes
    BangPatterns
    ConstraintKinds
    DataKinds
    DefaultSignatures
    DeriveFunctor
    DeriveGeneric
    DeriveLift
    DeriveTraversable
    DerivingStrategies
    DerivingVia
    DuplicateRecordFields
    EmptyCase
    FlexibleContexts
    FlexibleInstances
    FunctionalDependencies
    GADTs
    InstanceSigs
    KindSignatures
    LambdaCase
    MultiParamTypeClasses
    MultiWayIf
    NamedFieldPuns
    OverloadedRecordDot
    OverloadedStrings
    PackageImports
    PatternSynonyms
    PolyKinds
    QuasiQuotes
    RankNTypes
    ScopedTypeVariables
    StandaloneDeriving
    TupleSections
    TypeApplications
    TypeFamilies
    TypeFamilyDependencies
    TypeOperators
    UndecidableInstances
    ViewPatterns

  ghc-options:
    -O2 -Wall -Wincomplete-uni-patterns -Wincomplete-record-updates
    -Wpartial-fields -fwarn-tabs -optP-Wno-nonportable-include-path
    -funbox-strict-fields -Wredundant-constraints -Wunused-packages

  build-depends:
      base
    , cassandra-util  >=0.12
>>>>>>> bbc0171a
    , extended
    , imports
    , raw-strings-qq  >=1.0
    , types-common

  default-language:   Haskell2010

test-suite brig-tests
  import:           common-all
  type:             exitcode-stdio-1.0
  main-is:          ../unit.hs
  other-modules:
    Run
    Test.Brig.Calling
    Test.Brig.Calling.Internal
    Test.Brig.Effects.Delay
    Test.Brig.InternalNotification
    Test.Brig.MLS
    Test.Brig.Roundtrip
    Test.Brig.User.Search.Index.Types

<<<<<<< HEAD
  hs-source-dirs:   test/unit
  ghc-options:      -funbox-strict-fields -threaded -with-rtsopts=-N
=======
  hs-source-dirs:     test/unit
  default-extensions:
    NoImplicitPrelude
    AllowAmbiguousTypes
    BangPatterns
    ConstraintKinds
    DataKinds
    DefaultSignatures
    DeriveFunctor
    DeriveGeneric
    DeriveLift
    DeriveTraversable
    DerivingStrategies
    DerivingVia
    DuplicateRecordFields
    EmptyCase
    FlexibleContexts
    FlexibleInstances
    FunctionalDependencies
    GADTs
    InstanceSigs
    KindSignatures
    LambdaCase
    MultiParamTypeClasses
    MultiWayIf
    NamedFieldPuns
    OverloadedRecordDot
    OverloadedStrings
    PackageImports
    PatternSynonyms
    PolyKinds
    QuasiQuotes
    RankNTypes
    ScopedTypeVariables
    StandaloneDeriving
    TupleSections
    TypeApplications
    TypeFamilies
    TypeFamilyDependencies
    TypeOperators
    UndecidableInstances
    ViewPatterns

  ghc-options:
    -O2 -Wall -Wincomplete-uni-patterns -Wincomplete-record-updates
    -Wpartial-fields -fwarn-tabs -optP-Wno-nonportable-include-path
    -funbox-strict-fields -threaded -with-rtsopts=-N
    -Wredundant-constraints -Wunused-packages

>>>>>>> bbc0171a
  build-depends:
    , aeson
    , base
    , binary
    , brig
    , brig-types
    , bytestring
    , containers
    , data-timeout
    , dns
    , dns-util
    , exceptions
    , HsOpenSSL          >=0.10
    , imports
    , lens
    , polysemy
    , polysemy-wire-zoo
    , tasty
    , tasty-hunit
    , tasty-quickcheck
    , time
    , tinylog
    , types-common
    , unliftio
    , uri-bytestring
    , uuid
    , wire-api

  default-language: Haskell2010<|MERGE_RESOLUTION|>--- conflicted
+++ resolved
@@ -190,12 +190,8 @@
   hs-source-dirs:   src
   ghc-options:
     -funbox-strict-fields -fplugin=Polysemy.Plugin
-<<<<<<< HEAD
-    -fplugin=TransitiveAnns.Plugin
-=======
     -fplugin=TransitiveAnns.Plugin -Wredundant-constraints
     -Wunused-packages
->>>>>>> bbc0171a
 
   build-depends:
     , aeson                      >=2.0.1.0
@@ -330,11 +326,7 @@
   other-modules:    Paths_brig
   ghc-options:
     -funbox-strict-fields -threaded -with-rtsopts=-N -with-rtsopts=-T
-<<<<<<< HEAD
-    -rtsopts
-=======
     -rtsopts -Wredundant-constraints -Wunused-packages
->>>>>>> bbc0171a
 
   build-depends:
     , base
@@ -346,63 +338,10 @@
   default-language: Haskell2010
 
 executable brig-index
-<<<<<<< HEAD
   import:           common-all
   main-is:          index/src/Main.hs
   other-modules:    Paths_brig
   ghc-options:      -funbox-strict-fields -threaded -with-rtsopts=-N
-=======
-  main-is:            index/src/Main.hs
-  other-modules:      Paths_brig
-  default-extensions:
-    NoImplicitPrelude
-    AllowAmbiguousTypes
-    BangPatterns
-    ConstraintKinds
-    DataKinds
-    DefaultSignatures
-    DeriveFunctor
-    DeriveGeneric
-    DeriveLift
-    DeriveTraversable
-    DerivingStrategies
-    DerivingVia
-    DuplicateRecordFields
-    EmptyCase
-    FlexibleContexts
-    FlexibleInstances
-    FunctionalDependencies
-    GADTs
-    InstanceSigs
-    KindSignatures
-    LambdaCase
-    MultiParamTypeClasses
-    MultiWayIf
-    NamedFieldPuns
-    OverloadedRecordDot
-    OverloadedStrings
-    PackageImports
-    PatternSynonyms
-    PolyKinds
-    QuasiQuotes
-    RankNTypes
-    ScopedTypeVariables
-    StandaloneDeriving
-    TupleSections
-    TypeApplications
-    TypeFamilies
-    TypeFamilyDependencies
-    TypeOperators
-    UndecidableInstances
-    ViewPatterns
-
-  ghc-options:
-    -O2 -Wall -Wincomplete-uni-patterns -Wincomplete-record-updates
-    -Wpartial-fields -fwarn-tabs -optP-Wno-nonportable-include-path
-    -funbox-strict-fields -threaded -with-rtsopts=-N
-    -Wredundant-constraints -Wunused-packages
-
->>>>>>> bbc0171a
   build-depends:
     , base
     , brig
@@ -456,60 +395,8 @@
     Util
     Util.AWS
 
-<<<<<<< HEAD
   hs-source-dirs:   test/integration
   ghc-options:      -funbox-strict-fields -threaded -with-rtsopts=-N
-=======
-  hs-source-dirs:     test/integration
-  default-extensions:
-    NoImplicitPrelude
-    AllowAmbiguousTypes
-    BangPatterns
-    ConstraintKinds
-    DataKinds
-    DefaultSignatures
-    DeriveFunctor
-    DeriveGeneric
-    DeriveLift
-    DeriveTraversable
-    DerivingStrategies
-    DerivingVia
-    DuplicateRecordFields
-    EmptyCase
-    FlexibleContexts
-    FlexibleInstances
-    FunctionalDependencies
-    GADTs
-    InstanceSigs
-    KindSignatures
-    LambdaCase
-    MultiParamTypeClasses
-    MultiWayIf
-    NamedFieldPuns
-    OverloadedRecordDot
-    OverloadedStrings
-    PackageImports
-    PatternSynonyms
-    PolyKinds
-    QuasiQuotes
-    RankNTypes
-    ScopedTypeVariables
-    StandaloneDeriving
-    TupleSections
-    TypeApplications
-    TypeFamilies
-    TypeFamilyDependencies
-    TypeOperators
-    UndecidableInstances
-    ViewPatterns
-
-  ghc-options:
-    -O2 -Wall -Wincomplete-uni-patterns -Wincomplete-record-updates
-    -Wpartial-fields -fwarn-tabs -optP-Wno-nonportable-include-path
-    -funbox-strict-fields -threaded -with-rtsopts=-N
-    -Wredundant-constraints -Wunused-packages
-
->>>>>>> bbc0171a
   build-depends:
     , aeson
     , async
@@ -648,64 +535,11 @@
     V_FUTUREWORK
 
   hs-source-dirs:     schema/src
-<<<<<<< HEAD
   ghc-options:        -funbox-strict-fields -Wredundant-constraints
   default-extensions: TemplateHaskell
   build-depends:
     , base
-    , cassandra-util        >=0.12
-=======
-  default-extensions:
-    NoImplicitPrelude
-    AllowAmbiguousTypes
-    BangPatterns
-    ConstraintKinds
-    DataKinds
-    DefaultSignatures
-    DeriveFunctor
-    DeriveGeneric
-    DeriveLift
-    DeriveTraversable
-    DerivingStrategies
-    DerivingVia
-    DuplicateRecordFields
-    EmptyCase
-    FlexibleContexts
-    FlexibleInstances
-    FunctionalDependencies
-    GADTs
-    InstanceSigs
-    KindSignatures
-    LambdaCase
-    MultiParamTypeClasses
-    MultiWayIf
-    NamedFieldPuns
-    OverloadedRecordDot
-    OverloadedStrings
-    PackageImports
-    PatternSynonyms
-    PolyKinds
-    QuasiQuotes
-    RankNTypes
-    ScopedTypeVariables
-    StandaloneDeriving
-    TupleSections
-    TypeApplications
-    TypeFamilies
-    TypeFamilyDependencies
-    TypeOperators
-    UndecidableInstances
-    ViewPatterns
-
-  ghc-options:
-    -O2 -Wall -Wincomplete-uni-patterns -Wincomplete-record-updates
-    -Wpartial-fields -fwarn-tabs -optP-Wno-nonportable-include-path
-    -funbox-strict-fields -Wredundant-constraints -Wunused-packages
-
-  build-depends:
-      base
     , cassandra-util  >=0.12
->>>>>>> bbc0171a
     , extended
     , imports
     , raw-strings-qq  >=1.0
@@ -727,60 +561,8 @@
     Test.Brig.Roundtrip
     Test.Brig.User.Search.Index.Types
 
-<<<<<<< HEAD
   hs-source-dirs:   test/unit
   ghc-options:      -funbox-strict-fields -threaded -with-rtsopts=-N
-=======
-  hs-source-dirs:     test/unit
-  default-extensions:
-    NoImplicitPrelude
-    AllowAmbiguousTypes
-    BangPatterns
-    ConstraintKinds
-    DataKinds
-    DefaultSignatures
-    DeriveFunctor
-    DeriveGeneric
-    DeriveLift
-    DeriveTraversable
-    DerivingStrategies
-    DerivingVia
-    DuplicateRecordFields
-    EmptyCase
-    FlexibleContexts
-    FlexibleInstances
-    FunctionalDependencies
-    GADTs
-    InstanceSigs
-    KindSignatures
-    LambdaCase
-    MultiParamTypeClasses
-    MultiWayIf
-    NamedFieldPuns
-    OverloadedRecordDot
-    OverloadedStrings
-    PackageImports
-    PatternSynonyms
-    PolyKinds
-    QuasiQuotes
-    RankNTypes
-    ScopedTypeVariables
-    StandaloneDeriving
-    TupleSections
-    TypeApplications
-    TypeFamilies
-    TypeFamilyDependencies
-    TypeOperators
-    UndecidableInstances
-    ViewPatterns
-
-  ghc-options:
-    -O2 -Wall -Wincomplete-uni-patterns -Wincomplete-record-updates
-    -Wpartial-fields -fwarn-tabs -optP-Wno-nonportable-include-path
-    -funbox-strict-fields -threaded -with-rtsopts=-N
-    -Wredundant-constraints -Wunused-packages
-
->>>>>>> bbc0171a
   build-depends:
     , aeson
     , base

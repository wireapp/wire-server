--- conflicted
+++ resolved
@@ -17,140 +17,6 @@
 library
   -- cabal-fmt: expand src
   exposed-modules:
-<<<<<<< HEAD
-      Brig.API
-      Brig.API.Client
-      Brig.API.Connection
-      Brig.API.Connection.Remote
-      Brig.API.Connection.Util
-      Brig.API.Error
-      Brig.API.Federation
-      Brig.API.Handler
-      Brig.API.Internal
-      Brig.API.MLS.KeyPackages
-      Brig.API.MLS.KeyPackages.Validation
-      Brig.API.Properties
-      Brig.API.Public
-      Brig.API.Types
-      Brig.API.User
-      Brig.API.Util
-      Brig.App
-      Brig.AWS
-      Brig.AWS.SesNotification
-      Brig.AWS.Types
-      Brig.Calling
-      Brig.Calling.API
-      Brig.Calling.Internal
-      Brig.CanonicalInterpreter
-      Brig.Code
-      Brig.Data.Activation
-      Brig.Data.Client
-      Brig.Data.Connection
-      Brig.Data.Instances
-      Brig.Data.LoginCode
-      Brig.Data.MLS.KeyPackage
-      Brig.Data.Properties
-      Brig.Data.Types
-      Brig.Data.User
-      Brig.Data.UserKey
-      Brig.Data.UserPendingActivation
-      Brig.Effects.BlacklistPhonePrefixStore
-      Brig.Effects.BlacklistPhonePrefixStore.Cassandra
-      Brig.Effects.BlacklistStore
-      Brig.Effects.BlacklistStore.Cassandra
-      Brig.Effects.Delay
-      Brig.Effects.SFT
-      Brig.Email
-      Brig.Federation.Client
-      Brig.Index.Eval
-      Brig.Index.Migrations
-      Brig.Index.Migrations.Types
-      Brig.Index.Options
-      Brig.Index.Types
-      Brig.InternalEvent.Process
-      Brig.InternalEvent.Types
-      Brig.IO.Intra
-      Brig.IO.Journal
-      Brig.Locale
-      Brig.Options
-      Brig.Password
-      Brig.Phone
-      Brig.Provider.API
-      Brig.Provider.DB
-      Brig.Provider.Email
-      Brig.Provider.RPC
-      Brig.Provider.Template
-      Brig.Queue
-      Brig.Queue.Stomp
-      Brig.Queue.Types
-      Brig.RPC
-      Brig.RPC.Decode
-      Brig.Run
-      Brig.Sem.ActivationKeyStore
-      Brig.Sem.ActivationKeyStore.Cassandra
-      Brig.Sem.ActivationSupply
-      Brig.Sem.ActivationSupply.IO
-      Brig.Sem.BudgetStore
-      Brig.Sem.BudgetStore.Cassandra
-      Brig.Sem.CodeStore
-      Brig.Sem.CodeStore.Cassandra
-      Brig.Sem.Common
-      Brig.Sem.GalleyAccess
-      Brig.Sem.GalleyAccess.Http
-      Brig.Sem.GundeckAccess
-      Brig.Sem.GundeckAccess.Http
-      Brig.Sem.PasswordResetStore
-      Brig.Sem.PasswordResetStore.CodeStore
-      Brig.Sem.PasswordResetSupply
-      Brig.Sem.PasswordResetSupply.IO
-      Brig.Sem.Twilio
-      Brig.Sem.Twilio.IO
-      Brig.Sem.UniqueClaimsStore
-      Brig.Sem.UniqueClaimsStore.Cassandra
-      Brig.Sem.UserHandleStore
-      Brig.Sem.UserHandleStore.Cassandra
-      Brig.Sem.UserKeyStore
-      Brig.Sem.UserKeyStore.Cassandra
-      Brig.Sem.UserQuery
-      Brig.Sem.UserQuery.Cassandra
-      Brig.Sem.VerificationCodeStore
-      Brig.Sem.VerificationCodeStore.Cassandra
-      Brig.SMTP
-      Brig.Team.API
-      Brig.Team.DB
-      Brig.Team.Email
-      Brig.Team.Template
-      Brig.Team.Util
-      Brig.Template
-      Brig.Unique
-      Brig.User.API.Auth
-      Brig.User.API.Handle
-      Brig.User.API.Search
-      Brig.User.Auth
-      Brig.User.Auth.Cookie
-      Brig.User.Auth.Cookie.Limit
-      Brig.User.Auth.DB.Cookie
-      Brig.User.Auth.DB.Instances
-      Brig.User.EJPD
-      Brig.User.Email
-      Brig.User.Handle
-      Brig.User.Handle.Blacklist
-      Brig.User.Phone
-      Brig.User.Search.Index
-      Brig.User.Search.Index.Types
-      Brig.User.Search.SearchIndex
-      Brig.User.Search.TeamSize
-      Brig.User.Search.TeamUserSearch
-      Brig.User.Template
-      Brig.Version
-      Brig.Whitelist
-      Brig.ZAuth
-      Main
-  other-modules:
-      Paths_brig
-  hs-source-dirs:
-      src
-=======
     Brig.API
     Brig.API.Client
     Brig.API.Connection
@@ -171,7 +37,6 @@
     Brig.AWS
     Brig.AWS.SesNotification
     Brig.AWS.Types
-    Brig.Budget
     Brig.Calling
     Brig.Calling.API
     Brig.Calling.Internal
@@ -218,11 +83,37 @@
     Brig.Queue.Stomp
     Brig.Queue.Types
     Brig.RPC
+    Brig.RPC.Decode
     Brig.Run
+    Brig.Sem.ActivationKeyStore
+    Brig.Sem.ActivationKeyStore.Cassandra
+    Brig.Sem.ActivationSupply
+    Brig.Sem.ActivationSupply.IO
+    Brig.Sem.BudgetStore
+    Brig.Sem.BudgetStore.Cassandra
     Brig.Sem.CodeStore
     Brig.Sem.CodeStore.Cassandra
+    Brig.Sem.Common
+    Brig.Sem.GalleyAccess
+    Brig.Sem.GalleyAccess.Http
+    Brig.Sem.GundeckAccess
+    Brig.Sem.GundeckAccess.Http
     Brig.Sem.PasswordResetStore
     Brig.Sem.PasswordResetStore.CodeStore
+    Brig.Sem.PasswordResetSupply
+    Brig.Sem.PasswordResetSupply.IO
+    Brig.Sem.Twilio
+    Brig.Sem.Twilio.IO
+    Brig.Sem.UniqueClaimsStore
+    Brig.Sem.UniqueClaimsStore.Cassandra
+    Brig.Sem.UserHandleStore
+    Brig.Sem.UserHandleStore.Cassandra
+    Brig.Sem.UserKeyStore
+    Brig.Sem.UserKeyStore.Cassandra
+    Brig.Sem.UserQuery
+    Brig.Sem.UserQuery.Cassandra
+    Brig.Sem.VerificationCodeStore
+    Brig.Sem.VerificationCodeStore.Cassandra
     Brig.SMTP
     Brig.Team.API
     Brig.Team.DB
@@ -257,7 +148,6 @@
 
   other-modules:      Paths_brig
   hs-source-dirs:     src
->>>>>>> 70f5e3e9
   default-extensions:
     NoImplicitPrelude
     AllowAmbiguousTypes
@@ -356,22 +246,13 @@
     , http-types                 >=0.8
     , imports
     , insert-ordered-containers
-<<<<<<< HEAD
-    , iproute >=1.5
+    , iproute                    >=1.5
     , iso3166-country-codes
-    , iso639 >=0.1
-    , lens >=3.8
-    , lens-aeson >=1.0
-    , metrics-core >=0.3
-    , metrics-wai >=0.3
-=======
-    , iproute                    >=1.5
     , iso639                     >=0.1
     , lens                       >=3.8
     , lens-aeson                 >=1.0
     , metrics-core               >=0.3
     , metrics-wai                >=0.3
->>>>>>> 70f5e3e9
     , mime
     , mime-mail                  >=0.4
     , mmorph

--- conflicted
+++ resolved
@@ -3,11 +3,6 @@
 -- This file has been generated from package.yaml by hpack version 0.34.4.
 --
 -- see: https://github.com/sol/hpack
-<<<<<<< HEAD
-=======
---
--- hash: ebb0470fb0502f00b8e472c5afbb27c0cad11b42d703d7330b43c75f80ea8257
->>>>>>> 6fea7573
 
 name:           brig
 version:        2.0

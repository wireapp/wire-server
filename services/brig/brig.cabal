--- conflicted
+++ resolved
@@ -657,13 +657,10 @@
     V71_AddTableVCodesThrottle
     V72_AddNonceTable
     V73_ReplaceNonceTable
-<<<<<<< HEAD
     V74_AddOAuthClientTable
     V75_AddOAuthCodeTable
     V76_AddOAuthRefreshToken
     V9
-=======
->>>>>>> 4fd6dd53
     V_FUTUREWORK
 
   hs-source-dirs:     schema/src

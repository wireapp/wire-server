--- conflicted
+++ resolved
@@ -27,10 +27,6 @@
 import qualified Cassandra              as C
 import           Control.Lens
 import           Data.ByteString.Lens
-<<<<<<< HEAD
-import           Data.Text              (Text)
-=======
->>>>>>> f07d87be
 import           Data.Text.Strict.Lens
 import qualified Database.V5.Bloodhound as ES
 import           Options.Applicative

--- conflicted
+++ resolved
@@ -196,17 +196,13 @@
   setAllowlistEmailDomains:
     - wire.com
   setAllowlistPhonePrefixes:
-<<<<<<< HEAD
-    - +1555555
+    - "+1555555"
   setOAuthJwkKeyPair: test/resources/oauth/ed25519.jwk
   setOAuthAuthCodeExpirationTimeSecs: 3 # 3 secs
   setOAuthAccessTokenExpirationTimeSecs: 3 # 3 secs
   setOAuthEnabled: true
   setOAuthRefreshTokenExpirationTimeSecs: 14515200 # 24 weeks
   setOAuthMaxActiveRefreshTokens: 10
-=======
-    - "+1555555"
->>>>>>> 1150ac20
 
 logLevel: Warn
 logNetStrings: false
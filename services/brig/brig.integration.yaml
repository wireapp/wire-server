brig:
  host: 0.0.0.0
  port: 8082

cassandra:
  endpoint:
    host: 127.0.0.1
    port: 9042
  keyspace: brig_test
  # filterNodesByDatacentre: datacenter1

elasticsearch:
  url: http://127.0.0.1:9200
  index: directory_test

cargohold:
  host: 127.0.0.1
  port: 8084

galley:
  host: 127.0.0.1
  port: 8085

gundeck:
  host: 127.0.0.1
  port: 8086

federatorInternal:
  host: 127.0.0.1
  port: 8097

# You can set up local SQS/Dynamo running e.g. `../../deploy/dockerephemeral/run.sh`
aws:
  userJournalQueue: integration-user-events.fifo
  # ^ Comment this out if you don't want to journal user events
  prekeyTable: integration-brig-prekeys
  sqsEndpoint: http://localhost:4568 # https://sqs.eu-west-1.amazonaws.com
  # dynamoDBEndpoint: http://localhost:4567 # https://dynamodb.eu-west-1.amazonaws.com

# Uncomment to use the randomPrekey allocation strategy instead of dynamoDB
randomPrekeys: true

# Uncomment this if you want STOMP.
#
# stomp:
#   stompHost: localhost
#   stompPort: 61613
#   stompTls: false

# TODO: possibly move 'userJournalQueue' to the top level as well
internalEvents:
  queueType: sqs
  queueName: integration-brig-events-internal
  # queueType: stomp
  # queueName: /queue/integration-brig-events-internal

emailSMS:
  # You can either use SES directly (in which case, ensure a feedback queue is configured)
  # or you can use SMTP directly (blacklisting of email/phone must be otherwise handled by
  # the operator).
  email:
    sesQueue: integration-brig-events
    sesEndpoint: http://localhost:4569 # https://email.eu-west-1.amazonaws.com
    # If you prefer to use SMTP directly, uncomment the following lines
    # and set the correct credentials.
    # NOTE: In case a user tries to supply config values for both SES and SMTP,
    #       SES takes precedence and gets used instead
    # smtpEndpoint:
    #   host: localhost
    #   port: 2500
    # smtpCredentials:
    #   username: <username>
    #   password: test/resources/smtp-secret.txt
    # smtpConnType: plain
    # ^ NOTE: blacklisting of emails (processing of bounces and complaints)  is only done
    #         automatically IF sesQueue/sesEndpoint are used. If SMTP is used directly, the
    #         operator must handle these notifications "manually" (there are internal endpoints)
    #         that may be used for this

  general:
    templateDir: deb/opt/brig/templates
    emailSender: backend-integration@wire.com
    smsSender: "+123456789" # or MG123456789... (twilio alphanumeric sender id)
    templateBranding:
      brand: Wire
      brandUrl: https://wire.com
      brandLabelUrl: wire.com # This is the text in the label for the above URL
      brandLogoUrl: https://wire.com/p/img/email/logo-email-black.png
      brandService: Wire Service Provider
      copyright: © WIRE SWISS GmbH
      misuse: misuse@wire.com
      legal: https://wire.com/legal/
      forgot: https://wire.com/forgot/
      support: https://support.wire.com/
  user:
    activationUrl: http://127.0.0.1:8080/activate?key=${key}&code=${code}
    smsActivationUrl: http://127.0.0.1:8080/v/${code}
    passwordResetUrl: http://127.0.0.1:8080/password-reset/${key}?code=${code}
    invitationUrl: http://127.0.0.1:8080/register?invitation_code=${code}
    deletionUrl: http://127.0.0.1:8080/users/delete?key=${key}&code=${code}

  provider:
    homeUrl: https://provider.localhost/
    providerActivationUrl: http://127.0.0.1:8080/provider/activate?key=${key}&code=${code}
    approvalUrl: http://127.0.0.1:8080/provider/approve?key=${key}&code=${code}
    approvalTo: success@simulator.amazonses.com
    providerPwResetUrl: http://127.0.0.1:8080/provider/password-reset?key=${key}&code=${code}

  team:
    tInvitationUrl: http://127.0.0.1:8080/register?team=${team}&team_code=${code}
    tActivationUrl: http://127.0.0.1:8080/register?team=${team}&team_code=${code}
    tCreatorWelcomeUrl: http://127.0.0.1:8080/creator-welcome-website
    tMemberWelcomeUrl: http://127.0.0.1:8080/member-welcome-website

zauth:
  privateKeys: test/resources/zauth/privkeys.txt
  publicKeys: test/resources/zauth/pubkeys.txt
  authSettings:
    keyIndex: 1
    userTokenTimeout: 120
    sessionTokenTimeout: 20
    accessTokenTimeout: 30
    providerTokenTimeout: 60
    legalHoldUserTokenTimeout: 120
    legalHoldAccessTokenTimeout: 30

turn:
  serversSource: files # files | dns
  servers: test/resources/turn/servers.txt
  serversV2: test/resources/turn/servers-v2.txt
  # If configured to dns, also configure:
  # baseDomain: example.com
  # discoveryIntervalSeconds: 10

  # This should be the same secret as used by the TURN servers
  secret: test/resources/turn/secret.txt
  configTTL: 3600
  tokenTTL: 21600

optSettings:
  setActivationTimeout: 10
  setVerificationTimeout: 10
  setTeamInvitationTimeout: 10
  setExpiredUserCleanupTimeout: 1
  setTwilio: test/resources/twilio-credentials.yaml
  setNexmo: test/resources/nexmo-credentials.yaml
  # setStomp: test/resources/stomp-credentials.yaml
  setUserMaxConnections: 16
  setCookieInsecure: true
  setUserCookieRenewAge: 2
  setUserCookieLimit: 5
  setUserCookieThrottle:
    stdDev: 5
    retryAfter: 1
  setLimitFailedLogins:
    timeout: 5  # seconds.  if you reach the limit, how long do you have to wait to try again.
    retryLimit: 5  # how many times can you have a failed login in that timeframe.
  setSuspendInactiveUsers:  # if this is omitted: never suspend inactive users.
    suspendTimeout: 10
  setRichInfoLimit: 5000  # should be in sync with Spar
  setDefaultUserLocale: en
  setMaxTeamSize: 32
  setMaxConvSize: 16
  setEmailVisibility: visible_to_self
  setPropertyMaxKeyLen: 1024
  setPropertyMaxValueLen: 4096
  setDeleteThrottleMillis: 0
  setSqsThrottleMillis: 1000
  setRestrictUserCreation: false
  # setSearchSameTeamOnly: false
  # ^ NOTE: this filters out search results for team users,
  #   i.e., if you are a team user the search endpoints will
  #   return only users part of the same team. For name search,
  #   this is slightly more inefficient as it requires 2 extra DB lookups
  # setUserMaxPermClients: 7
  # ^ You can limit the max number of permanent clients that a user is allowed
  #   to register, per account. The default value is '7' if the option is unset.

  #   Federation domain is used to qualify local IDs and handles,
  #   e.g. 0c4d8944-70fa-480e-a8b7-9d929862d18c@wire.com and somehandle@wire.com.
  #   It should also match the SRV DNS records under which other wire-server installations can find this backend:
  #      _wire-server-federator._tcp.<federationDomain>
  #   Once set, DO NOT change it: if you do, existing users may have a broken experience and/or stop working
  #   Remember to keep it the same in Galley.
  setFederationDomain: example.com
  setFeatureFlags:  # see #RefConfigOptions in `/docs/reference`
  setFederationDomainConfigs:
    - domain: example.com
      search_policy: full_search
  set2FACodeGenerationDelaySecs: 5
  setNonceTtlSecs: 5
  setDpopMaxSkewSecs: 1
  setDpopTokenExpirationTimeSecs: 300 # 5 minutes
  setPublicKeyBundle: test/resources/jwt/ed25519_bundle.pem
  setEnableMLS: true
<<<<<<< HEAD
  setOAuthJwkKeyPair: test/resources/oauth/ed25519.jwk
  setOAuthAuthCodeExpirationTimeSecs: 3 # 3 secs
  setOAuthAccessTokenExpirationTimeSecs: 3 # 3 secs
  setOAuthEnabled: true
  setOAuthRefreshTokenExpirationTimeSecs: 14515200 # 24 weeks
  setOAuthMaxActiveRefreshTokens: 10
=======
  setAllowlistEmailDomains:
    - wire.com
  setAllowlistPhonePrefixes:
    - +1555555
>>>>>>> 7cd0a9c1

logLevel: Warn
logNetStrings: false<|MERGE_RESOLUTION|>--- conflicted
+++ resolved
@@ -193,19 +193,16 @@
   setDpopTokenExpirationTimeSecs: 300 # 5 minutes
   setPublicKeyBundle: test/resources/jwt/ed25519_bundle.pem
   setEnableMLS: true
-<<<<<<< HEAD
+  setAllowlistEmailDomains:
+    - wire.com
+  setAllowlistPhonePrefixes:
+    - +1555555
   setOAuthJwkKeyPair: test/resources/oauth/ed25519.jwk
   setOAuthAuthCodeExpirationTimeSecs: 3 # 3 secs
   setOAuthAccessTokenExpirationTimeSecs: 3 # 3 secs
   setOAuthEnabled: true
   setOAuthRefreshTokenExpirationTimeSecs: 14515200 # 24 weeks
   setOAuthMaxActiveRefreshTokens: 10
-=======
-  setAllowlistEmailDomains:
-    - wire.com
-  setAllowlistPhonePrefixes:
-    - +1555555
->>>>>>> 7cd0a9c1
 
 logLevel: Warn
 logNetStrings: false
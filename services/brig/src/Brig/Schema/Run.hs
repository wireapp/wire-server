-- This file is part of the Wire Server implementation.
--
-- Copyright (C) 2024 Wire Swiss GmbH <opensource@wire.com>
--
-- This program is free software: you can redistribute it and/or modify it under
-- the terms of the GNU Affero General Public License as published by the Free
-- Software Foundation, either version 3 of the License, or (at your option) any
-- later version.
--
-- This program is distributed in the hope that it will be useful, but WITHOUT
-- ANY WARRANTY; without even the implied warranty of MERCHANTABILITY or FITNESS
-- FOR A PARTICULAR PURPOSE. See the GNU Affero General Public License for more
-- details.
--
-- You should have received a copy of the GNU Affero General Public License along
-- with this program. If not, see <https://www.gnu.org/licenses/>.

module Brig.Schema.Run where

import Brig.Schema.V43 qualified as V43
import Brig.Schema.V44 qualified as V44
import Brig.Schema.V45 qualified as V45
import Brig.Schema.V46 qualified as V46
import Brig.Schema.V47 qualified as V47
import Brig.Schema.V48 qualified as V48
import Brig.Schema.V49 qualified as V49
import Brig.Schema.V50 qualified as V50
import Brig.Schema.V51 qualified as V51
import Brig.Schema.V52 qualified as V52
import Brig.Schema.V53 qualified as V53
import Brig.Schema.V54 qualified as V54
import Brig.Schema.V55 qualified as V55
import Brig.Schema.V56 qualified as V56
import Brig.Schema.V57 qualified as V57
import Brig.Schema.V58 qualified as V58
import Brig.Schema.V59 qualified as V59
import Brig.Schema.V60_AddFederationIdMapping qualified as V60_AddFederationIdMapping
import Brig.Schema.V61_team_invitation_email qualified as V61_team_invitation_email
import Brig.Schema.V62_RemoveFederationIdMapping qualified as V62_RemoveFederationIdMapping
import Brig.Schema.V63_AddUsersPendingActivation qualified as V63_AddUsersPendingActivation
import Brig.Schema.V64_ClientCapabilities qualified as V64_ClientCapabilities
import Brig.Schema.V65_FederatedConnections qualified as V65_FederatedConnections
import Brig.Schema.V66_PersonalFeatureConfCallInit qualified as V66_PersonalFeatureConfCallInit
import Brig.Schema.V67_MLSKeyPackages qualified as V67_MLSKeyPackages
import Brig.Schema.V68_AddMLSPublicKeys qualified as V68_AddMLSPublicKeys
import Brig.Schema.V69_MLSKeyPackageRefMapping qualified as V69_MLSKeyPackageRefMapping
import Brig.Schema.V70_UserEmailUnvalidated qualified as V70_UserEmailUnvalidated
import Brig.Schema.V71_AddTableVCodesThrottle qualified as V71_AddTableVCodesThrottle
import Brig.Schema.V72_AddNonceTable qualified as V72_AddNonceTable
import Brig.Schema.V73_ReplaceNonceTable qualified as V73_ReplaceNonceTable
import Brig.Schema.V74_AddOAuthTables qualified as V74_AddOAuthTables
import Brig.Schema.V75_AddOAuthCodeChallenge qualified as V75_AddOAuthCodeChallenge
import Brig.Schema.V76_AddSupportedProtocols qualified as V76_AddSupportedProtocols
import Brig.Schema.V77_FederationRemotes qualified as V77_FederationRemotes
import Brig.Schema.V78_ClientLastActive qualified as V78_ClientLastActive
import Brig.Schema.V79_ConnectionRemoteIndex qualified as V79_ConnectionRemoteIndex
import Brig.Schema.V80_KeyPackageCiphersuite qualified as V80_KeyPackageCiphersuite
import Brig.Schema.V81_AddFederationRemoteTeams qualified as V81_AddFederationRemoteTeams
import Brig.Schema.V82_DropPhoneColumn qualified as V82_DropPhoneColumn
import Brig.Schema.V83_AddTextStatus qualified as V83_AddTextStatus
<<<<<<< HEAD
import Brig.Schema.V84_DropUserKeysHashed qualified as V84_DropUserKeysHashed
=======
import Brig.Schema.V84_DropTeamInvitationPhone qualified as V84_DropTeamInvitationPhone
>>>>>>> 96300a72
import Cassandra.MigrateSchema (migrateSchema)
import Cassandra.Schema
import Control.Exception (finally)
import Imports
import System.Logger.Extended qualified as Log
import Util.Options

main :: IO ()
main = do
  let desc = "Brig Cassandra Schema Migrations"
      defaultPath = "/etc/wire/brig/conf/brig-schema.yaml"
  o <- getOptions desc (Just migrationOptsParser) defaultPath
  l <- Log.mkLogger'
  migrateSchema
    l
    o
    migrations
    `finally` Log.close l

lastSchemaVersion :: Int32
lastSchemaVersion = migVersion $ last migrations

migrations :: [Migration]
migrations =
  [ V43.migration,
    V44.migration,
    V45.migration,
    V46.migration,
    V47.migration,
    V48.migration,
    V49.migration,
    V50.migration,
    V51.migration,
    V52.migration,
    V53.migration,
    V54.migration,
    V55.migration,
    V56.migration,
    V57.migration,
    V58.migration,
    V59.migration,
    V60_AddFederationIdMapping.migration,
    V61_team_invitation_email.migration,
    V62_RemoveFederationIdMapping.migration,
    V63_AddUsersPendingActivation.migration,
    V64_ClientCapabilities.migration,
    V65_FederatedConnections.migration,
    V66_PersonalFeatureConfCallInit.migration,
    V67_MLSKeyPackages.migration,
    V68_AddMLSPublicKeys.migration,
    V69_MLSKeyPackageRefMapping.migration,
    V70_UserEmailUnvalidated.migration,
    V71_AddTableVCodesThrottle.migration,
    V72_AddNonceTable.migration,
    V73_ReplaceNonceTable.migration,
    V74_AddOAuthTables.migration,
    V75_AddOAuthCodeChallenge.migration,
    V76_AddSupportedProtocols.migration,
    V77_FederationRemotes.migration,
    V78_ClientLastActive.migration,
    V79_ConnectionRemoteIndex.migration,
    V80_KeyPackageCiphersuite.migration,
    V81_AddFederationRemoteTeams.migration,
    V82_DropPhoneColumn.migration,
    V83_AddTextStatus.migration,
<<<<<<< HEAD
    V84_DropUserKeysHashed.migration
=======
    V84_DropTeamInvitationPhone.migration
>>>>>>> 96300a72
    -- FUTUREWORK: undo V41 (searchable flag); we stopped using it in
    -- https://github.com/wireapp/wire-server/pull/964
  ]<|MERGE_RESOLUTION|>--- conflicted
+++ resolved
@@ -58,11 +58,8 @@
 import Brig.Schema.V81_AddFederationRemoteTeams qualified as V81_AddFederationRemoteTeams
 import Brig.Schema.V82_DropPhoneColumn qualified as V82_DropPhoneColumn
 import Brig.Schema.V83_AddTextStatus qualified as V83_AddTextStatus
-<<<<<<< HEAD
-import Brig.Schema.V84_DropUserKeysHashed qualified as V84_DropUserKeysHashed
-=======
 import Brig.Schema.V84_DropTeamInvitationPhone qualified as V84_DropTeamInvitationPhone
->>>>>>> 96300a72
+import Brig.Schema.V85_DropUserKeysHashed qualified as V85_DropUserKeysHashed
 import Cassandra.MigrateSchema (migrateSchema)
 import Cassandra.Schema
 import Control.Exception (finally)
@@ -128,11 +125,8 @@
     V81_AddFederationRemoteTeams.migration,
     V82_DropPhoneColumn.migration,
     V83_AddTextStatus.migration,
-<<<<<<< HEAD
-    V84_DropUserKeysHashed.migration
-=======
-    V84_DropTeamInvitationPhone.migration
->>>>>>> 96300a72
+    V84_DropTeamInvitationPhone.migration,
+    V85_DropUserKeysHashed.migration
     -- FUTUREWORK: undo V41 (searchable flag); we stopped using it in
     -- https://github.com/wireapp/wire-server/pull/964
   ]
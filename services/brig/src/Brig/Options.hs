{-# LANGUAGE DeriveAnyClass #-}
{-# LANGUAGE GeneralizedNewtypeDeriving #-}
{-# LANGUAGE TemplateHaskell #-}

-- This file is part of the Wire Server implementation.
--
-- Copyright (C) 2022 Wire Swiss GmbH <opensource@wire.com>
--
-- This program is free software: you can redistribute it and/or modify it under
-- the terms of the GNU Affero General Public License as published by the Free
-- Software Foundation, either version 3 of the License, or (at your option) any
-- later version.
--
-- This program is distributed in the hope that it will be useful, but WITHOUT
-- ANY WARRANTY; without even the implied warranty of MERCHANTABILITY or FITNESS
-- FOR A PARTICULAR PURPOSE. See the GNU Affero General Public License for more
-- details.
--
-- You should have received a copy of the GNU Affero General Public License along
-- with this program. If not, see <https://www.gnu.org/licenses/>.

module Brig.Options where

import Brig.Queue.Types (Queue (..))
import Brig.SMTP (SMTPConnType (..))
import Brig.User.Auth.Cookie.Limit
import Brig.Whitelist (Whitelist (..))
import qualified Brig.ZAuth as ZAuth
import Control.Applicative
import qualified Control.Lens as Lens
import Data.Aeson (defaultOptions, fieldLabelModifier, genericParseJSON, withText)
import qualified Data.Aeson as A
import qualified Data.Aeson as Aeson
import Data.Aeson.Types (typeMismatch)
import qualified Data.Char as Char
import qualified Data.Code as Code
import Data.Domain (Domain (..))
import Data.Id
import Data.LanguageCodes (ISO639_1 (EN))
import Data.Misc (HttpsUrl)
import Data.Nonce
import Data.Range
import Data.Schema
import Data.Scientific (toBoundedInteger)
import qualified Data.Text as Text
import qualified Data.Text.Encoding as Text
import Data.Time.Clock (DiffTime, NominalDiffTime, secondsToDiffTime)
import Data.Yaml (FromJSON (..), ToJSON (..), (.:), (.:?))
import qualified Data.Yaml as Y
import Galley.Types.Teams (unImplicitLockStatus)
import Imports
import qualified Network.DNS as DNS
import System.Logger.Extended (Level, LogFormat)
import Util.Options
import Wire.API.Routes.Version
import qualified Wire.API.Team.Feature as Public
import Wire.API.User
import Wire.API.User.Search (FederatedUserSearchPolicy)
import Wire.Arbitrary (Arbitrary, arbitrary)

newtype Timeout = Timeout
  { timeoutDiff :: NominalDiffTime
  }
  deriving newtype (Eq, Enum, Ord, Num, Real, Fractional, RealFrac, Show)

instance Read Timeout where
  readsPrec i s =
    case readsPrec i s of
      [(x :: Int, s')] -> [(Timeout (fromIntegral x), s')]
      _ -> []

data ElasticSearchOpts = ElasticSearchOpts
  { -- | ElasticSearch URL
    url :: !Text,
    -- | The name of the ElasticSearch user index
    index :: !Text,
    -- | An additional index to write user data, useful while migrating to a new
    -- index.
    -- There is a bug hidden when using this option. Sometimes a user won't get
    -- deleted from the index. Attempts at reproducing this issue in a simpler
    -- environment have failed. As a workaround, there is a tool in
    -- tools/db/find-undead which can be used to find the undead users right
    -- after the migration, if they exist, we can run the reindexing to get data
    -- in elasticsearch in a consistent state.
    additionalWriteIndex :: !(Maybe Text),
    -- | An additional ES URL to write user data, useful while migrating to a
    -- new instace of ES. It is necessary to provide 'additionalWriteIndex' for
    -- this to be used. If this is 'Nothing' and 'additionalWriteIndex' is
    -- configured, the 'url' field will be used.
    additionalWriteIndexUrl :: !(Maybe Text)
  }
  deriving (Show, Generic)

instance FromJSON ElasticSearchOpts

data AWSOpts = AWSOpts
  { -- | Event journal queue for user events
    --   (e.g. user deletion)
    userJournalQueue :: !(Maybe Text),
    -- | Dynamo table for storing prekey data
    prekeyTable :: !Text,
    -- | AWS SQS endpoint
    sqsEndpoint :: !AWSEndpoint,
    -- | DynamoDB endpoint
    dynamoDBEndpoint :: !(Maybe AWSEndpoint)
  }
  deriving (Show, Generic)

instance FromJSON AWSOpts

data EmailAWSOpts = EmailAWSOpts
  { -- | Event feedback queue for SES
    --   (e.g. for email bounces and complaints)
    sesQueue :: !Text,
    -- | AWS SES endpoint
    sesEndpoint :: !AWSEndpoint
  }
  deriving (Show, Generic)

instance FromJSON EmailAWSOpts

data EmailSMTPCredentials = EmailSMTPCredentials
  { -- | Username to authenticate
    --   against the SMTP server
    smtpUsername :: !Text,
    -- | File containing password to
    --   authenticate against the SMTP server
    smtpPassword :: !FilePathSecrets
  }
  deriving (Show, Generic)

instance FromJSON EmailSMTPCredentials

data EmailSMTPOpts = EmailSMTPOpts
  { -- | Hostname of the SMTP server to connect to
    smtpEndpoint :: !Endpoint,
    smtpCredentials :: !(Maybe EmailSMTPCredentials),
    -- | Which type of connection to use
    --   against the SMTP server {tls,ssl,plain}
    smtpConnType :: !SMTPConnType
  }
  deriving (Show, Generic)

instance FromJSON EmailSMTPOpts

data StompOpts = StompOpts
  { stompHost :: !Text,
    stompPort :: !Int,
    stompTls :: !Bool
  }
  deriving (Show, Generic)

instance FromJSON StompOpts

data InternalEventsOpts = InternalEventsOpts
  { internalEventsQueue :: !Queue
  }
  deriving (Show)

instance FromJSON InternalEventsOpts where
  parseJSON = Y.withObject "InternalEventsOpts" $ \o ->
    InternalEventsOpts <$> parseJSON (Y.Object o)

data EmailSMSGeneralOpts = EmailSMSGeneralOpts
  { -- | Email, SMS, ... template directory
    templateDir :: !FilePath,
    -- | Email sender address
    emailSender :: !Email,
    -- | Twilio sender identifier (sender phone number in E.104 format)
    --   or twilio messaging sender ID - see
    --   https://www.twilio.com/docs/sms/send-messages#use-an-alphanumeric-sender-id
    smsSender :: !Text,
    -- | Customizable branding text for
    --   emails/sms/calls
    templateBranding :: !BrandingOpts
  }
  deriving (Show, Generic)

instance FromJSON EmailSMSGeneralOpts

data BrandingOpts = BrandingOpts
  { brand :: !Text,
    brandUrl :: !Text,
    brandLabelUrl :: !Text,
    brandLogoUrl :: !Text,
    brandService :: !Text,
    copyright :: !Text,
    misuse :: !Text,
    legal :: !Text,
    forgot :: !Text,
    support :: !Text
  }
  deriving (Show, Generic)

instance FromJSON BrandingOpts

data EmailUserOpts = EmailUserOpts
  { -- | Activation URL template
    activationUrl :: !Text,
    -- | SMS activation URL template
    smsActivationUrl :: !Text,
    -- | Password reset URL template
    passwordResetUrl :: !Text,
    -- | Deletion URL template
    deletionUrl :: !Text
  }
  deriving (Show, Generic)

instance FromJSON EmailUserOpts

-- | Provider settings
data ProviderOpts = ProviderOpts
  { -- | Homepage URL
    homeUrl :: !Text,
    -- | Activation URL template
    providerActivationUrl :: !Text,
    -- | Approval URL template
    approvalUrl :: !Text,
    -- | Approval email recipient
    approvalTo :: !Email,
    -- | Password reset URL template
    providerPwResetUrl :: !Text
  }
  deriving (Show, Generic)

instance FromJSON ProviderOpts

data TeamOpts = TeamOpts
  { -- | Team Invitation URL template
    tInvitationUrl :: !Text,
    -- | Team Activation URL template
    tActivationUrl :: !Text,
    -- | Team Creator Welcome URL
    tCreatorWelcomeUrl :: !Text,
    -- | Team Member Welcome URL
    tMemberWelcomeUrl :: !Text
  }
  deriving (Show, Generic)

instance FromJSON TeamOpts

data EmailOpts
  = EmailAWS EmailAWSOpts
  | EmailSMTP EmailSMTPOpts
  deriving (Show, Generic)

instance FromJSON EmailOpts where
  parseJSON o =
    EmailAWS <$> parseJSON o
      <|> EmailSMTP <$> parseJSON o

data EmailSMSOpts = EmailSMSOpts
  { email :: !EmailOpts,
    general :: !EmailSMSGeneralOpts,
    user :: !EmailUserOpts,
    provider :: !ProviderOpts,
    team :: !TeamOpts
  }
  deriving (Show, Generic)

instance FromJSON EmailSMSOpts

-- | Login retry limit.  In contrast to 'setUserCookieThrottle', this is not about mitigating
-- DOS attacks, but about preventing dictionary attacks.  This introduces the orthogonal risk
-- of an attacker blocking legitimate login attempts of a user by constantly keeping the retry
-- limit for that user exhausted with failed login attempts.
--
-- If in doubt, do not ues retry options and worry about encouraging / enforcing a good
-- password policy.
data LimitFailedLogins = LimitFailedLogins
  { -- | Time the user is blocked when retry limit is reached (in
    -- seconds mostly for making it easier to write a fast-ish
    -- integration test.)
    timeout :: !Timeout,
    -- | Maximum number of failed login attempts for one user.
    retryLimit :: !Int
  }
  deriving (Eq, Show, Generic)

instance FromJSON LimitFailedLogins

data SuspendInactiveUsers = SuspendInactiveUsers
  { suspendTimeout :: !Timeout
  }
  deriving (Eq, Show, Generic)

instance FromJSON SuspendInactiveUsers

-- | ZAuth options
data ZAuthOpts = ZAuthOpts
  { -- | Private key file
    privateKeys :: !FilePath,
    -- | Public key file
    publicKeys :: !FilePath,
    -- | Other settings
    authSettings :: !ZAuth.Settings
  }
  deriving (Show, Generic)

instance FromJSON ZAuthOpts

-- | TURN server options
data TurnOpts = TurnOpts
  { -- | Where to get list of turn servers from
    serversSource :: !TurnServersSource,
    -- | TURN shared secret file path
    secret :: !FilePath,
    -- | For how long TURN credentials should be
    --   valid, in seconds
    tokenTTL :: !Word32,
    -- | How long until a new TURN configuration
    --   should be fetched, in seconds
    configTTL :: !Word32
  }
  deriving (Show)

instance FromJSON TurnOpts where
  parseJSON = A.withObject "TurnOpts" $ \o -> do
    sourceName <- o .: "serversSource"
    source <-
      case sourceName of
        "files" -> TurnSourceFiles <$> A.parseJSON (A.Object o)
        "dns" -> TurnSourceDNS <$> A.parseJSON (A.Object o)
        _ -> fail $ "TurnOpts: Invalid sourceType, expected one of [files, dns] but got: " <> Text.unpack sourceName
    TurnOpts source
      <$> o .: "secret"
      <*> o .: "tokenTTL"
      <*> o .: "configTTL"

data TurnServersSource
  = TurnSourceDNS TurnDnsOpts
  | TurnSourceFiles TurnServersFiles
  deriving (Show)

data TurnServersFiles = TurnServersFiles
  { tsfServers :: !FilePath,
    tsfServersV2 :: !FilePath
  }
  deriving (Show)

instance FromJSON TurnServersFiles where
  parseJSON = A.withObject "TurnServersFiles" $ \o ->
    TurnServersFiles
      <$> o .: "servers"
      <*> o .: "serversV2"

data TurnDnsOpts = TurnDnsOpts
  { tdoBaseDomain :: DNS.Domain,
    tdoDiscoveryIntervalSeconds :: !(Maybe DiffTime)
  }
  deriving (Show)

instance FromJSON TurnDnsOpts where
  parseJSON = A.withObject "TurnDnsOpts" $ \o ->
    TurnDnsOpts
      <$> (asciiOnly =<< o .: "baseDomain")
      <*> o .:? "discoveryIntervalSeconds"

-- | Configurations for whether to show a user's email to others.
data EmailVisibility
  = -- | Anyone can see the email of someone who is on ANY team.
    --         This may sound strange; but certain on-premise hosters have many different teams
    --         and still want them to see each-other's emails.
    EmailVisibleIfOnTeam
  | -- | Anyone on your team with at least 'Member' privileges can see your email address.
    EmailVisibleIfOnSameTeam
  | -- | Show your email only to yourself
    EmailVisibleToSelf
  deriving (Eq, Show, Bounded, Enum)

instance FromJSON EmailVisibility where
  parseJSON = withText "EmailVisibility" $ \case
    "visible_if_on_team" -> pure EmailVisibleIfOnTeam
    "visible_if_on_same_team" -> pure EmailVisibleIfOnSameTeam
    "visible_to_self" -> pure EmailVisibleToSelf
    _ ->
      fail $
        "unexpected value for EmailVisibility settings: "
          <> "expected one of "
          <> show (Aeson.encode <$> [(minBound :: EmailVisibility) ..])

instance ToJSON EmailVisibility where
  toJSON EmailVisibleIfOnTeam = "visible_if_on_team"
  toJSON EmailVisibleIfOnSameTeam = "visible_if_on_same_team"
  toJSON EmailVisibleToSelf = "visible_to_self"

data ListAllSFTServers
  = ListAllSFTServers
  | HideAllSFTServers
  deriving (Show, Eq, Ord)
  deriving (FromJSON) via Schema ListAllSFTServers

instance ToSchema ListAllSFTServers where
  schema =
    enum @Text "ListSFTServers" $
      mconcat
        [ element "enabled" ListAllSFTServers,
          element "disabled" HideAllSFTServers
        ]

data FederationDomainConfig = FederationDomainConfig
  { domain :: Domain,
    cfgSearchPolicy :: FederatedUserSearchPolicy
  }
  deriving (Show, Generic)
  deriving (ToJSON, FromJSON) via Schema FederationDomainConfig

instance ToSchema FederationDomainConfig where
  schema =
    object "FederationDomainConfig" $
      FederationDomainConfig
        <$> domain .= field "domain" schema
        <*> cfgSearchPolicy .= field "search_policy" schema

-- | Options that are consumed on startup
data Opts = Opts
  -- services
  { -- | Host and port to bind to
    brig :: !Endpoint,
    -- | Cargohold address
    cargohold :: !Endpoint,
    -- | Galley address
    galley :: !Endpoint,
    -- | Gundeck address
    gundeck :: !Endpoint,
    -- | Federator address
    federatorInternal :: !(Maybe Endpoint),
    -- external

    -- | Cassandra settings
    cassandra :: !CassandraOpts,
    -- | ElasticSearch settings
    elasticsearch :: !ElasticSearchOpts,
    -- | AWS settings
    aws :: !AWSOpts,
    -- | Enable Random Prekey Strategy
    randomPrekeys :: !(Maybe Bool),
    -- | STOMP broker settings
    stomp :: !(Maybe StompOpts),
    -- Email & SMS

    -- | Email and SMS settings
    emailSMS :: !EmailSMSOpts,
    -- ZAuth

    -- | ZAuth settings
    zauth :: !ZAuthOpts,
    -- Misc.

    -- | Disco URL
    discoUrl :: !(Maybe Text),
    -- | GeoDB file path
    geoDb :: !(Maybe FilePath),
    -- | Event queue for
    --   Brig-generated events (e.g.
    --   user deletion)
    internalEvents :: !InternalEventsOpts,
    -- Logging

    -- | Log level (Debug, Info, etc)
    logLevel :: !Level,
    -- | Use netstrings encoding (see
    --   <http://cr.yp.to/proto/netstrings.txt>)
    logNetStrings :: !(Maybe (Last Bool)),
    -- | Logformat to use
    -- TURN
    logFormat :: !(Maybe (Last LogFormat)),
    -- | TURN server settings
    turn :: !TurnOpts,
    -- | SFT Settings
    sft :: !(Maybe SFTOptions),
    -- | Runtime settings
    optSettings :: !Settings
  }
  deriving (Show, Generic)

-- | Options that persist as runtime settings.
data Settings = Settings
  { -- | Activation timeout, in seconds
    setActivationTimeout :: !Timeout,
    -- | Default verification code timeout, in seconds
    -- use `setVerificationTimeout` as the getter function which always provides a default value
    setVerificationCodeTimeoutInternal :: !(Maybe Code.Timeout),
    -- | Team invitation timeout, in seconds
    setTeamInvitationTimeout :: !Timeout,
    -- | Check for expired users every so often, in seconds
    setExpiredUserCleanupTimeout :: !(Maybe Timeout),
    -- | Twilio credentials
    setTwilio :: !FilePathSecrets,
    -- | Nexmo credentials
    setNexmo :: !FilePathSecrets,
    -- | STOMP broker credentials
    setStomp :: !(Maybe FilePathSecrets),
    -- | Whitelist of allowed emails/phones
    setWhitelist :: !(Maybe Whitelist),
    -- | Max. number of sent/accepted
    --   connections per user
    setUserMaxConnections :: !Int64,
    -- | Max. number of permanent clients per user
    setUserMaxPermClients :: !(Maybe Int),
    -- | Whether to allow plain HTTP transmission
    --   of cookies (for testing purposes only)
    setCookieInsecure :: !Bool,
    -- | Minimum age of a user cookie before
    --   it is renewed during token refresh
    setUserCookieRenewAge :: !Integer,
    -- | Max. # of cookies per user and cookie type
    setUserCookieLimit :: !Int,
    -- | Throttling settings (not to be confused
    -- with 'LoginRetryOpts')
    setUserCookieThrottle :: !CookieThrottle,
    -- | Block user from logging in
    -- for m minutes after n failed
    -- logins
    setLimitFailedLogins :: !(Maybe LimitFailedLogins),
    -- | If last cookie renewal is too long ago,
    -- suspend the user.
    setSuspendInactiveUsers :: !(Maybe SuspendInactiveUsers),
    -- | Max size of rich info (number of chars in
    --   field names and values), should be in sync
    --   with Spar
    setRichInfoLimit :: !Int,
    -- | Default locale to use when selecting templates
    -- use `setDefaultTemplateLocale` as the getter function which always provides a default value
    setDefaultTemplateLocaleInternal :: !(Maybe Locale),
    -- | Default locale to use for users
    -- use `setDefaultUserLocale` as the getter function which always provides a default value
    setDefaultUserLocaleInternal :: !(Maybe Locale),
    -- | Max. # of members in a team.
    --   NOTE: This must be in sync with galley
    setMaxTeamSize :: !Word32,
    -- | Max. # of members in a conversation.
    --   NOTE: This must be in sync with galley
    setMaxConvSize :: !Word16,
    -- | Filter ONLY services with
    --   the given provider id
    setProviderSearchFilter :: !(Maybe ProviderId),
    -- | Whether to expose user emails and to whom
    setEmailVisibility :: !EmailVisibility,
    setPropertyMaxKeyLen :: !(Maybe Int64),
    setPropertyMaxValueLen :: !(Maybe Int64),
    -- | How long, in milliseconds, to wait
    -- in between processing delete events
    -- from the internal delete queue
    setDeleteThrottleMillis :: !(Maybe Int),
    -- | When true, search only
    -- returns users from the same team
    setSearchSameTeamOnly :: !(Maybe Bool),
    -- | FederationDomain is required, even when not wanting to federate with other backends
    -- (in that case the 'allowedDomains' can be set to empty in Federator)
    -- Federation domain is used to qualify local IDs and handles,
    -- e.g. 0c4d8944-70fa-480e-a8b7-9d929862d18c@wire.com and somehandle@wire.com.
    -- It should also match the SRV DNS records under which other wire-server installations can find this backend:
    --    _wire-server-federator._tcp.<federationDomain>
    -- Once set, DO NOT change it: if you do, existing users may have a broken experience and/or stop working
    -- Remember to keep it the same in Galley.
    -- Example:
    --   allowedDomains:
    --     - wire.com
    --     - example.com
    setFederationDomain :: !Domain,
    setFederationDomainConfigs :: !(Maybe [FederationDomainConfig]),
    -- | The amount of time in milliseconds to wait after reading from an SQS queue
    -- returns no message, before asking for messages from SQS again.
    -- defaults to 'defSqsThrottleMillis'.
    -- When using real SQS from AWS, throttling isn't needed as much, since using
    --   SQS.rmWaitTimeSeconds (Just 20) in Brig.AWS.listen
    -- ensures that there is only one request every 20 seconds.
    -- However, that parameter is not honoured when using fake-sqs
    -- (where throttling can thus make sense)
    setSqsThrottleMillis :: !(Maybe Int),
    -- | Do not allow certain user creation flows.
    -- docs/reference/user/registration.md {#RefRestrictRegistration}.
    setRestrictUserCreation :: !(Maybe Bool),
    -- | The analog to `Galley.Options.setFeatureFlags`.  See 'AccountFeatureConfigs'.
    setFeatureFlags :: !(Maybe AccountFeatureConfigs),
    -- | Customer extensions.  Read 'CustomerExtensions' docs carefully!
    setCustomerExtensions :: !(Maybe CustomerExtensions),
    -- | When set; instead of using SRV lookups to discover SFTs the calls
    -- config will always return this entry. This is useful in Kubernetes
    -- where SFTs are deployed behind a load-balancer.  In the long-run the SRV
    -- fetching logic can go away completely
    setSftStaticUrl :: !(Maybe HttpsUrl),
    -- | When set the /calls/config/v2 endpoint will include all the
    -- loadbalanced servers of `setSftStaticUrl` under the @sft_servers_all@
    -- field. The default setting is to exclude and omit the field from the
    -- response.
    setSftListAllServers :: Maybe ListAllSFTServers,
    setEnableMLS :: Maybe Bool,
    setKeyPackageMaximumLifetime :: Maybe NominalDiffTime,
    -- | When set, development API versions are advertised to clients as supported.
    setEnableDevelopmentVersions :: Maybe Bool,
    -- | Disabled versions are not advertised and are completely disabled.
    setDisabledAPIVersions :: Maybe (Set Version),
    -- | Minimum delay in seconds between consecutive attempts to generate a new verification code.
    -- use `set2FACodeGenerationDelaySecs` as the getter function which always provides a default value
    set2FACodeGenerationDelaySecsInternal :: !(Maybe Int),
    -- | The time-to-live of a nonce in seconds.
    -- use `setNonceTtlSecs` as the getter function which always provides a default value
    setNonceTtlSecsInternal :: !(Maybe NonceTtlSecs),
    -- | The maximum number of seconds of clock skew the implementation of generate_dpop_access_token in jwt-tools will allow
    -- use `setDpopMaxSkewSecs` as the getter function which always provides a default value
    setDpopMaxSkewSecsInternal :: !(Maybe Word16),
    -- | The expiration time of a JWT DPoP token in seconds.
    -- use `setDpopTokenExpirationTimeSecs` as the getter function which always provides a default value
    setDpopTokenExpirationTimeSecsInternal :: !(Maybe Word64),
    -- | Path to a .pem file containing the server's public key and private key
    -- e.g. to sign JWT tokens
    setPublicKeyBundle :: !(Maybe FilePath),
    -- | Path to the public and private JSON web key pair used to sign OAuth access tokens
    setOAuthJwkKeyPair :: !(Maybe FilePath),
    -- | The expiration time of an OAuth access token in seconds.
    -- use `setOAuthAccessTokenExpirationTimeSecs` as the getter function which always provides a default value
    setOAuthAccessTokenExpirationTimeSecsInternal :: !(Maybe Word64),
    -- | The expiration time of an OAuth refresh token in seconds.
    -- use `setOAuthAuthCodeExpirationTimeSecs` as the getter function which always provides a default value
    setOAuthAuthCodeExpirationTimeSecsInternal :: !(Maybe Word64),
    -- | En-/Disable OAuth
    -- use `setOAuthEnabled` as the getter function which always provides a default value
    setOAuthEnabledInternal :: !(Maybe Bool)
  }
  deriving (Show, Generic)

defaultTemplateLocale :: Locale
defaultTemplateLocale = Locale (Language EN) Nothing

defaultUserLocale :: Locale
defaultUserLocale = defaultTemplateLocale

setDefaultUserLocale :: Settings -> Locale
setDefaultUserLocale = fromMaybe defaultUserLocale . setDefaultUserLocaleInternal

defVerificationTimeout :: Code.Timeout
defVerificationTimeout = Code.Timeout (60 * 10) -- 10 minutes

setVerificationTimeout :: Settings -> Code.Timeout
setVerificationTimeout = fromMaybe defVerificationTimeout . setVerificationCodeTimeoutInternal

setDefaultTemplateLocale :: Settings -> Locale
setDefaultTemplateLocale = fromMaybe defaultTemplateLocale . setDefaultTemplateLocaleInternal

def2FACodeGenerationDelaySecs :: Int
def2FACodeGenerationDelaySecs = 5 * 60 -- 5 minutes

set2FACodeGenerationDelaySecs :: Settings -> Int
set2FACodeGenerationDelaySecs = fromMaybe def2FACodeGenerationDelaySecs . set2FACodeGenerationDelaySecsInternal

defaultNonceTtlSecs :: NonceTtlSecs
defaultNonceTtlSecs = NonceTtlSecs $ 5 * 60 -- 5 minutes

setNonceTtlSecs :: Settings -> NonceTtlSecs
setNonceTtlSecs = fromMaybe defaultNonceTtlSecs . setNonceTtlSecsInternal

defaultDpopMaxSkewSecs :: Word16
defaultDpopMaxSkewSecs = 1

setDpopMaxSkewSecs :: Settings -> Word16
setDpopMaxSkewSecs = fromMaybe defaultDpopMaxSkewSecs . setDpopMaxSkewSecsInternal

defaultDpopTokenExpirationTimeSecs :: Word64
defaultDpopTokenExpirationTimeSecs = 30

setDpopTokenExpirationTimeSecs :: Settings -> Word64
setDpopTokenExpirationTimeSecs = fromMaybe defaultDpopTokenExpirationTimeSecs . setDpopTokenExpirationTimeSecsInternal

defaultOAuthAccessTokenExpirationTimeSecs :: Word64
defaultOAuthAccessTokenExpirationTimeSecs = 60 * 60 * 24 * 7 * 3 -- 3 weeks

setOAuthAccessTokenExpirationTimeSecs :: Settings -> Word64
setOAuthAccessTokenExpirationTimeSecs = fromMaybe defaultOAuthAccessTokenExpirationTimeSecs . setOAuthAccessTokenExpirationTimeSecsInternal

defaultOAuthAuthCodeExpirationTimeSecs :: Word64
defaultOAuthAuthCodeExpirationTimeSecs = 300 -- 5 minutes

setOAuthAuthCodeExpirationTimeSecs :: Settings -> Word64
setOAuthAuthCodeExpirationTimeSecs = fromMaybe defaultOAuthAuthCodeExpirationTimeSecs . setOAuthAuthCodeExpirationTimeSecsInternal

defaultOAuthEnabled :: Bool
defaultOAuthEnabled = False

setOAuthEnabled :: Settings -> Bool
setOAuthEnabled = fromMaybe defaultOAuthEnabled . setOAuthEnabledInternal

-- | The analog to `GT.FeatureFlags`.  This type tracks only the things that we need to
-- express our current cloud business logic.
--
-- FUTUREWORK: it would be nice to have a system of feature configs that allows to coherently
-- express arbitrary logic accross personal and team accounts, teams, and instances; including
-- default values for new records, default for records that have a NULL value (eg., because
-- they are grandfathered), and feature-specific extra data (eg., TLL for self-deleting
-- messages).  For now, we have something quick & simple.
data AccountFeatureConfigs = AccountFeatureConfigs
  { afcConferenceCallingDefNew :: !(Public.ImplicitLockStatus Public.ConferenceCallingConfig),
    afcConferenceCallingDefNull :: !(Public.ImplicitLockStatus Public.ConferenceCallingConfig)
  }
  deriving (Show, Eq, Generic)

instance Arbitrary AccountFeatureConfigs where
  arbitrary = AccountFeatureConfigs <$> fmap unlocked arbitrary <*> fmap unlocked arbitrary
    where
      unlocked :: Public.ImplicitLockStatus a -> Public.ImplicitLockStatus a
      unlocked = Public.ImplicitLockStatus . Public.setLockStatus Public.LockStatusUnlocked . Public._unImplicitLockStatus

instance FromJSON AccountFeatureConfigs where
  parseJSON =
    Aeson.withObject
      "AccountFeatureConfigs"
      ( \obj -> do
          confCallInit <- obj Aeson..: "conferenceCalling"
          Aeson.withObject
            "conferenceCalling"
            ( \obj' -> do
                AccountFeatureConfigs
                  <$> obj' Aeson..: "defaultForNew"
                  <*> obj' Aeson..: "defaultForNull"
            )
            confCallInit
      )

instance ToJSON AccountFeatureConfigs where
  toJSON
    AccountFeatureConfigs
      { afcConferenceCallingDefNew,
        afcConferenceCallingDefNull
      } =
      Aeson.object
        [ "conferenceCalling"
            Aeson..= Aeson.object
              [ "defaultForNew" Aeson..= afcConferenceCallingDefNew,
                "defaultForNull" Aeson..= afcConferenceCallingDefNull
              ]
        ]

getAfcConferenceCallingDefNewMaybe :: Lens.Getter Settings (Maybe (Public.WithStatus Public.ConferenceCallingConfig))
getAfcConferenceCallingDefNewMaybe = Lens.to (Lens.^? (Lens.to setFeatureFlags . Lens._Just . Lens.to afcConferenceCallingDefNew . unImplicitLockStatus))

getAfcConferenceCallingDefNullMaybe :: Lens.Getter Settings (Maybe (Public.WithStatus Public.ConferenceCallingConfig))
getAfcConferenceCallingDefNullMaybe = Lens.to (Lens.^? (Lens.to setFeatureFlags . Lens._Just . Lens.to afcConferenceCallingDefNull . unImplicitLockStatus))

getAfcConferenceCallingDefNew :: Lens.Getter Settings (Public.WithStatus Public.ConferenceCallingConfig)
getAfcConferenceCallingDefNew = Lens.to (Public._unImplicitLockStatus . afcConferenceCallingDefNew . fromMaybe defAccountFeatureConfigs . setFeatureFlags)

getAfcConferenceCallingDefNull :: Lens.Getter Settings (Public.WithStatus Public.ConferenceCallingConfig)
getAfcConferenceCallingDefNull = Lens.to (Public._unImplicitLockStatus . afcConferenceCallingDefNull . fromMaybe defAccountFeatureConfigs . setFeatureFlags)

defAccountFeatureConfigs :: AccountFeatureConfigs
defAccountFeatureConfigs =
  AccountFeatureConfigs
    { afcConferenceCallingDefNew = Public.ImplicitLockStatus Public.defFeatureStatus,
      afcConferenceCallingDefNull = Public.ImplicitLockStatus Public.defFeatureStatus
    }

-- | Customer extensions naturally are covered by the AGPL like everything else, but use them
-- at your own risk!  If you use the default server config and do not set
-- @customerExtensions@, none of this will have any effect.
--
-- This is code implemented to comply with particular contracts.  It may change or be removed
-- at any point in the future without any further notice.
data CustomerExtensions = CustomerExtensions
  { -- | You cannot create an account (free user without team or user with new team) if your
    -- email address has a domain listed here.  You can only accept an invitation from a team
    -- that has already been created.
    --
    -- This feature is a work-around for issues with our somewhat convoluted onboarding
    -- process.  We are working on a more sustainable solution.  Meanwhile this should not be
    -- used unless absolutely necessary (legal reasons, constracts).  It has numerous
    -- drawbacks:
    --
    -- * Changing it requires changing the configuration of the backend, which usually means
    --   a new release.  This is intentional to keep this feature from contaminating more of
    --   the code base (see below), but it also makes it awkward to use.
    --
    -- * So far, we have been using emails as opaque identifiers and not made any assumptions
    --   about their structure.  Now, email is still securely associated with a user, but can
    --   also be securely associated with another user who owns the first user's domain.  This
    --   new setup is more complex, and complexity is bad for security.  Security is now based
    --   on a much larger number of assumptions, and any one of these assumptions can be
    --   broken by software or usage errors.  Example: is it even legal for the owner of an
    --   email domain to keep users from signing up with wire using that email?  This is
    --   possibly true for domains like @mystartup.com@, but what about
    --   @globalmailhosting.com@?  Other example: next point.
    --
    -- * We could implement something more sophisticated involving 'TXT' DNS records that the
    --   team admin needs to set up containing some secrets obtainable via team settings.
    --   This is a lot more involved to implement, and very easy for coders or users to get
    --   wrong.
    --
    -- Bottom line: you probably want to keep either @customerExtensions = Nothing@ or at
    -- least @domainsBlockedForRegistration = []@.  :)
    domainsBlockedForRegistration :: DomainsBlockedForRegistration
  }
  deriving (Show, FromJSON, Generic)

-- | See also: "Galley.API.CustomBackend", `galley.custom_backend`.
newtype DomainsBlockedForRegistration = DomainsBlockedForRegistration [Domain]
  deriving newtype (Show, FromJSON, Generic)

data SFTOptions = SFTOptions
  { sftBaseDomain :: !DNS.Domain,
    sftSRVServiceName :: !(Maybe ByteString), -- defaults to defSftServiceName if unset
    sftDiscoveryIntervalSeconds :: !(Maybe DiffTime), -- defaults to defSftDiscoveryIntervalSeconds
    sftListLength :: !(Maybe (Range 1 100 Int)) -- defaults to defSftListLength
  }
  deriving (Show, Generic)

instance FromJSON SFTOptions where
  parseJSON = Y.withObject "SFTOptions" $ \o ->
    SFTOptions
      <$> (asciiOnly =<< o .: "sftBaseDomain")
      <*> (mapM asciiOnly =<< o .:? "sftSRVServiceName")
      <*> (secondsToDiffTime <$$> o .:? "sftDiscoveryIntervalSeconds")
      <*> (o .:? "sftListLength")

asciiOnly :: Text -> Y.Parser ByteString
asciiOnly t =
  if Text.all Char.isAscii t
    then pure $ Text.encodeUtf8 t
    else fail $ "Expected ascii string only, found: " <> Text.unpack t

defMaxKeyLen :: Int64
defMaxKeyLen = 1024

defMaxValueLen :: Int64
defMaxValueLen = 524288

defDeleteThrottleMillis :: Int
defDeleteThrottleMillis = 100

defSqsThrottleMillis :: Int
defSqsThrottleMillis = 500

defUserMaxPermClients :: Int
defUserMaxPermClients = 7

defSftServiceName :: ByteString
defSftServiceName = "_sft"

defSrvDiscoveryIntervalSeconds :: DiffTime
defSrvDiscoveryIntervalSeconds = secondsToDiffTime 10

defSftListLength :: Range 1 100 Int
defSftListLength = unsafeRange 5

instance FromJSON Timeout where
  parseJSON (Y.Number n) =
    let defaultV = 3600
        bounded = toBoundedInteger n :: Maybe Int64
     in pure $
          Timeout $
            fromIntegral @Int $
              maybe defaultV fromIntegral bounded
  parseJSON v = typeMismatch "activationTimeout" v

instance FromJSON Settings where
  parseJSON = genericParseJSON customOptions
    where
      customOptions =
        defaultOptions
          { fieldLabelModifier = \case
              "setDefaultUserLocaleInternal" -> "setDefaultUserLocale"
              "setDefaultTemplateLocaleInternal" -> "setDefaultTemplateLocale"
              "setVerificationCodeTimeoutInternal" -> "setVerificationTimeout"
              "set2FACodeGenerationDelaySecsInternal" -> "set2FACodeGenerationDelaySecs"
              "setNonceTtlSecsInternal" -> "setNonceTtlSecs"
              "setDpopMaxSkewSecsInternal" -> "setDpopMaxSkewSecs"
              "setDpopTokenExpirationTimeSecsInternal" -> "setDpopTokenExpirationTimeSecs"
              "setOAuthAuthCodeExpirationTimeSecsInternal" -> "setOAuthAuthCodeExpirationTimeSecs"
              "setOAuthAccessTokenExpirationTimeSecsInternal" -> "setOAuthAccessTokenExpirationTimeSecs"
              "setOAuthEnabledInternal" -> "setOAuthEnabled"
              other -> other
          }

instance FromJSON Opts

-- TODO: Does it make sense to generate lens'es for all?
Lens.makeLensesFor
  [ ("optSettings", "optionSettings"),
    ("elasticsearch", "elasticsearchL"),
    ("sft", "sftL"),
    ("turn", "turnL")
  ]
  ''Opts

Lens.makeLensesFor
  [ ("setEmailVisibility", "emailVisibility"),
    ("setPropertyMaxKeyLen", "propertyMaxKeyLen"),
    ("setPropertyMaxValueLen", "propertyMaxValueLen"),
    ("setSearchSameTeamOnly", "searchSameTeamOnly"),
    ("setUserMaxPermClients", "userMaxPermClients"),
    ("setFederationDomain", "federationDomain"),
    ("setSqsThrottleMillis", "sqsThrottleMillis"),
    ("setSftStaticUrl", "sftStaticUrl"),
    ("setSftListAllServers", "sftListAllServers"),
    ("setFederationDomainConfigs", "federationDomainConfigs"),
    ("setEnableDevelopmentVersions", "enableDevelopmentVersions"),
    ("setRestrictUserCreation", "restrictUserCreation"),
    ("setEnableMLS", "enableMLS"),
<<<<<<< HEAD
    ("setOAuthEnabledInternal", "oauthEnabledInternal"),
    ("setOAuthAuthCodeExpirationTimeSecsInternal", "oauthAuthCodeExpirationTimeSecsInternal"),
    ("setOAuthAccessTokenExpirationTimeSecsInternal", "oauthAccessTokenExpirationTimeSecsInternal")
=======
    ("setDisabledAPIVersions", "disabledAPIVersions")
>>>>>>> 8760b497
  ]
  ''Settings

Lens.makeLensesFor
  [ ("url", "urlL"),
    ("index", "indexL"),
    ("additionalWriteIndex", "additionalWriteIndexL"),
    ("additionalWriteIndexUrl", "additionalWriteIndexUrlL")
  ]
  ''ElasticSearchOpts

Lens.makeLensesFor [("sftBaseDomain", "sftBaseDomainL")] ''SFTOptions

Lens.makeLensesFor [("serversSource", "serversSourceL")] ''TurnOpts<|MERGE_RESOLUTION|>--- conflicted
+++ resolved
@@ -895,13 +895,10 @@
     ("setEnableDevelopmentVersions", "enableDevelopmentVersions"),
     ("setRestrictUserCreation", "restrictUserCreation"),
     ("setEnableMLS", "enableMLS"),
-<<<<<<< HEAD
     ("setOAuthEnabledInternal", "oauthEnabledInternal"),
     ("setOAuthAuthCodeExpirationTimeSecsInternal", "oauthAuthCodeExpirationTimeSecsInternal"),
     ("setOAuthAccessTokenExpirationTimeSecsInternal", "oauthAccessTokenExpirationTimeSecsInternal")
-=======
-    ("setDisabledAPIVersions", "disabledAPIVersions")
->>>>>>> 8760b497
+      ("setDisabledAPIVersions", "disabledAPIVersions")
   ]
   ''Settings
 

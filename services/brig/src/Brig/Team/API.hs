--- conflicted
+++ resolved
@@ -34,12 +34,9 @@
 import qualified Brig.Email as Email
 import Brig.Options (setMaxTeamSize, setTeamInvitationTimeout)
 import qualified Brig.Phone as Phone
-<<<<<<< HEAD
 import Brig.Sem.GalleyProvider (GalleyProvider)
 import qualified Brig.Sem.GalleyProvider as GalleyProvider
-=======
 import Brig.Sem.UserPendingActivationStore (UserPendingActivationStore)
->>>>>>> e7f2f3a6
 import qualified Brig.Team.DB as DB
 import Brig.Team.Email
 import Brig.Team.Util (ensurePermissionToAddUser, ensurePermissions)
@@ -202,11 +199,8 @@
 routesInternal ::
   Members
     '[ BlacklistStore,
-<<<<<<< HEAD
-       GalleyProvider
-=======
+       GalleyProvider,
        UserPendingActivationStore p
->>>>>>> e7f2f3a6
      ]
     r =>
   Routes a (Handler r) ()

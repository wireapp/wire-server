--- conflicted
+++ resolved
@@ -232,12 +232,8 @@
 createInvitationPublic uid tid body = do
   let inviteeRole = fromMaybe Team.defaultRole . irRole $ body
   inviter <- do
-<<<<<<< HEAD
     let inviteePerms = Team.rolePermissions inviteeRole
-    idt <- maybe (throwStd noIdentity) return =<< lift (fetchUserIdentity uid)
-=======
     idt <- maybe (throwStd (noIdentity 7)) return =<< lift (fetchUserIdentity uid)
->>>>>>> ce3f5b53
     from <- maybe (throwStd noEmail) return (emailIdentity idt)
     ensurePermissionToAddUser uid tid inviteePerms
     pure $ CreateInvitationInviter uid from

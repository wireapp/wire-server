--- conflicted
+++ resolved
@@ -421,14 +421,6 @@
 
 nameSelect :: PrepQuery R (Identity UserId) (Identity Name)
 nameSelect = "SELECT name FROM user WHERE id = ?"
-
-<<<<<<< HEAD
-richInfoSelect :: PrepQuery R (Identity UserId) (Identity RichInfoAssocList)
-richInfoSelect = "SELECT json FROM rich_info WHERE user = ?"
-=======
-authSelect :: PrepQuery R (Identity UserId) (Maybe Password, Maybe AccountStatus)
-authSelect = "SELECT password, status FROM user WHERE id = ?"
->>>>>>> d70fcee7
 
 richInfoSelectMulti :: PrepQuery R (Identity [UserId]) (UserId, Maybe RichInfoAssocList)
 richInfoSelectMulti = "SELECT user, json FROM rich_info WHERE user in ?"

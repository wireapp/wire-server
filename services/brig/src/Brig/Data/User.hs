{-# OPTIONS_GHC -Wno-ambiguous-fields #-}
{-# OPTIONS_GHC -Wno-orphans #-}

-- This file is part of the Wire Server implementation.
--
-- Copyright (C) 2022 Wire Swiss GmbH <opensource@wire.com>
--
-- This program is free software: you can redistribute it and/or modify it under
-- the terms of the GNU Affero General Public License as published by the Free
-- Software Foundation, either version 3 of the License, or (at your option) any
-- later version.
--
-- This program is distributed in the hope that it will be useful, but WITHOUT
-- ANY WARRANTY; without even the implied warranty of MERCHANTABILITY or FITNESS
-- FOR A PARTICULAR PURPOSE. See the GNU Affero General Public License for more
-- details.
--
-- You should have received a copy of the GNU Affero General Public License along
-- with this program. If not, see <https://www.gnu.org/licenses/>.

-- for Show UserRowInsert

-- TODO: Move to Brig.User.Account.DB
module Brig.Data.User
  ( AuthError (..),
    ReAuthError (..),
    newAccount,
    newAccountInviteViaScim,
    insertAccount,
    authenticate,
    reauthenticate,
    isSamlUser,

    -- * Lookups
<<<<<<< HEAD
=======
    lookupAccount,
    lookupAccounts,
    lookupExtendedAccounts,
>>>>>>> 8a28e7d9
    lookupUser,
    lookupUsers,
    lookupName,
    lookupRichInfo,
    lookupRichInfoMultiUsers,
    lookupUserTeam,
    lookupServiceUsers,
    lookupServiceUsersForTeam,
    lookupFeatureConferenceCalling,
    userExists,

    -- * Updates
    updateEmail,
    updateEmailUnvalidated,
    updateSSOId,
    updateManagedBy,
    activateUser,
    deactivateUser,
    updateStatus,
    updateRichInfo,
    updateFeatureConferenceCalling,

    -- * Deletions
    deleteEmail,
    deleteEmailUnvalidated,
    deleteServiceUser,
  )
where

import Brig.App
import Brig.Options
import Brig.Types.Intra
import Brig.ZAuth qualified as ZAuth
import Cassandra hiding (Set)
import Control.Error
import Control.Lens hiding (from)
import Data.Conduit (ConduitM)
import Data.Domain
import Data.Handle (Handle)
import Data.Id
import Data.Json.Util (UTCTimeMillis, toUTCTimeMillis)
import Data.Misc
import Data.Qualified
import Data.Range (fromRange)
import Data.Time (addUTCTime)
import Data.UUID.V4
import Imports
import Polysemy
import Wire.API.Password
import Wire.API.Provider.Service
import Wire.API.Team.Feature
import Wire.API.User
import Wire.API.User.RichInfo
import Wire.PasswordStore

-- | Authentication errors.
data AuthError
  = AuthInvalidUser
  | AuthInvalidCredentials
  | AuthSuspended
  | AuthEphemeral
  | AuthPendingInvitation

-- | Re-authentication errors.
data ReAuthError
  = ReAuthError !AuthError
  | ReAuthMissingPassword
  | ReAuthCodeVerificationRequired
  | ReAuthCodeVerificationNoPendingCode
  | ReAuthCodeVerificationNoEmail

-- | Preconditions:
--
-- 1. @newUserUUID u == Just inv || isNothing (newUserUUID u)@.
-- 2. If @isJust@, @mbHandle@ must be claimed by user with id @inv@.
--
-- Condition (2.) is essential for maintaining handle uniqueness.  It is guaranteed by the
-- fact that we're setting getting @mbHandle@ from table @"user"@, and when/if it was added
-- there, it was claimed properly.
newAccount :: (MonadClient m, MonadReader Env m) => NewUser -> Maybe InvitationId -> Maybe TeamId -> Maybe Handle -> m (UserAccount, Maybe Password)
newAccount u inv tid mbHandle = do
  defLoc <- setDefaultUserLocale <$> view settings
  domain <- viewFederationDomain
  uid <-
    Id <$> do
      case (inv, newUserUUID u) of
        (Just (toUUID -> uuid), _) -> pure uuid
        (_, Just uuid) -> pure uuid
        (Nothing, Nothing) -> liftIO nextRandom
  passwd <- maybe (pure Nothing) (fmap Just . liftIO . mkSafePasswordScrypt) pass
  expiry <- case status of
    Ephemeral -> do
      -- Ephemeral users' expiry time is in expires_in (default sessionTokenTimeout) seconds
      e <- view zauthEnv
      let ZAuth.SessionTokenTimeout defTTL = e ^. ZAuth.settings . ZAuth.sessionTokenTimeout
          ttl = maybe defTTL fromRange (newUserExpiresIn u)
      now <- liftIO =<< view currentTime
      pure . Just . toUTCTimeMillis $ addUTCTime (fromIntegral ttl) now
    _ -> pure Nothing
  pure (UserAccount (user uid domain (locale defLoc) expiry) status, passwd)
  where
    ident = newUserIdentity u
    pass = newUserPassword u
    name = newUserDisplayName u
    pict = fromMaybe noPict (newUserPict u)
    assets = newUserAssets u
    status =
      if isNewUserEphemeral u
        then Ephemeral
        else Active
    colour = fromMaybe defaultAccentId (newUserAccentId u)
    locale defLoc = fromMaybe defLoc (newUserLocale u)
    managedBy = fromMaybe defaultManagedBy (newUserManagedBy u)
    prots = fromMaybe defSupportedProtocols (newUserSupportedProtocols u)
    user uid domain l e = User (Qualified uid domain) ident name Nothing pict assets colour False l Nothing mbHandle e tid managedBy prots

newAccountInviteViaScim :: (MonadReader Env m) => UserId -> Text -> TeamId -> Maybe Locale -> Name -> EmailAddress -> m UserAccount
newAccountInviteViaScim uid externalId tid locale name email = do
  defLoc <- setDefaultUserLocale <$> view settings
  let loc = fromMaybe defLoc locale
  domain <- viewFederationDomain
  pure (UserAccount (user domain loc) PendingInvitation)
  where
    user domain loc =
      User
        (Qualified uid domain)
        (Just $ SSOIdentity (UserScimExternalId externalId) (Just email))
        name
        Nothing
        (Pict [])
        []
        defaultAccentId
        False
        loc
        Nothing
        Nothing
        Nothing
        (Just tid)
        ManagedByScim
        defSupportedProtocols

-- | Mandatory password authentication.
authenticate :: forall r. (Member PasswordStore r) => UserId -> PlainTextPassword6 -> ExceptT AuthError (AppT r) ()
authenticate u pw =
  lift (wrapHttp $ lookupAuth u) >>= \case
    Nothing -> throwE AuthInvalidUser
    Just (_, Deleted) -> throwE AuthInvalidUser
    Just (_, Suspended) -> throwE AuthSuspended
    Just (_, Ephemeral) -> throwE AuthEphemeral
    Just (_, PendingInvitation) -> throwE AuthPendingInvitation
    Just (Nothing, _) -> throwE AuthInvalidCredentials
    Just (Just pw', Active) ->
      case verifyPasswordWithStatus pw pw' of
        (False, _) -> throwE AuthInvalidCredentials
        (True, PasswordStatusNeedsUpdate) -> do
          -- FUTUREWORK(elland): 6char pwd allowed for now
          -- throwE AuthStalePassword in the future
          for_ (plainTextPassword8 . fromPlainTextPassword $ pw) (lift . hashAndUpdatePwd u)
        (True, _) -> pure ()
  where
    hashAndUpdatePwd :: UserId -> PlainTextPassword8 -> AppT r ()
    hashAndUpdatePwd uid pwd = do
      hashed <- mkSafePasswordScrypt pwd
      liftSem $ upsertHashedPassword uid hashed

-- | Password reauthentication. If the account has a password, reauthentication
-- is mandatory. If the account has no password, or is an SSO user, and no password is given,
-- reauthentication is a no-op.
reauthenticate ::
  ( MonadClient m,
    MonadReader Env m
  ) =>
  UserId ->
  Maybe PlainTextPassword6 ->
  ExceptT ReAuthError m ()
reauthenticate u pw =
  lift (lookupAuth u) >>= \case
    Nothing -> throwE (ReAuthError AuthInvalidUser)
    Just (_, Deleted) -> throwE (ReAuthError AuthInvalidUser)
    Just (_, Suspended) -> throwE (ReAuthError AuthSuspended)
    Just (_, PendingInvitation) -> throwE (ReAuthError AuthPendingInvitation)
    Just (Nothing, _) -> for_ pw $ const (throwE $ ReAuthError AuthInvalidCredentials)
    Just (Just pw', Active) -> maybeReAuth pw'
    Just (Just pw', Ephemeral) -> maybeReAuth pw'
  where
    maybeReAuth pw' = case pw of
      Nothing -> do
        musr <- lookupUser NoPendingInvitations u
        unless (maybe False isSamlUser musr) $ throwE ReAuthMissingPassword
      Just p ->
        unless (verifyPassword p pw') $
          throwE (ReAuthError AuthInvalidCredentials)

isSamlUser :: User -> Bool
isSamlUser usr = do
  case usr.userIdentity of
    Just (SSOIdentity (UserSSOId _) _) -> True
    _ -> False

insertAccount ::
  (MonadClient m) =>
  UserAccount ->
  -- | If a bot: conversation and team
  --   (if a team conversation)
  Maybe (ConvId, Maybe TeamId) ->
  Maybe Password ->
  -- | Whether the user is activated
  Bool ->
  m ()
insertAccount (UserAccount u status) mbConv password activated = retry x5 . batch $ do
  setType BatchLogged
  setConsistency LocalQuorum
  let Locale l c = userLocale u
  addPrepQuery
    userInsert
    ( userId u,
      userDisplayName u,
      userTextStatus u,
      userPict u,
      userAssets u,
      userEmail u,
      userSSOId u,
      userAccentId u,
      password,
      activated,
      status,
      userExpire u,
      l,
      c,
      view serviceRefProvider <$> userService u,
      view serviceRefId <$> userService u,
      userHandle u,
      userTeam u,
      userManagedBy u,
      userSupportedProtocols u
    )
  for_ ((,) <$> userService u <*> mbConv) $ \(sref, (cid, mbTid)) -> do
    let pid = sref ^. serviceRefProvider
        sid = sref ^. serviceRefId
    addPrepQuery cqlServiceUser (pid, sid, BotId (userId u), cid, mbTid)
    for_ mbTid $ \tid ->
      addPrepQuery cqlServiceTeam (pid, sid, BotId (userId u), cid, tid)
  where
    cqlServiceUser :: PrepQuery W (ProviderId, ServiceId, BotId, ConvId, Maybe TeamId) ()
    cqlServiceUser =
      "INSERT INTO service_user (provider, service, user, conv, team) \
      \VALUES (?, ?, ?, ?, ?)"
    cqlServiceTeam :: PrepQuery W (ProviderId, ServiceId, BotId, ConvId, TeamId) ()
    cqlServiceTeam =
      "INSERT INTO service_team (provider, service, user, conv, team) \
      \VALUES (?, ?, ?, ?, ?)"

updateEmail :: (MonadClient m) => UserId -> EmailAddress -> m ()
updateEmail u e = retry x5 $ write userEmailUpdate (params LocalQuorum (e, u))

updateEmailUnvalidated :: (MonadClient m) => UserId -> EmailAddress -> m ()
updateEmailUnvalidated u e = retry x5 $ write userEmailUnvalidatedUpdate (params LocalQuorum (e, u))

updateSSOId :: (MonadClient m) => UserId -> Maybe UserSSOId -> m Bool
updateSSOId u ssoid = do
  mteamid <- lookupUserTeam u
  case mteamid of
    Just _ -> do
      retry x5 $ write userSSOIdUpdate (params LocalQuorum (ssoid, u))
      pure True
    Nothing -> pure False

updateManagedBy :: (MonadClient m) => UserId -> ManagedBy -> m ()
updateManagedBy u h = retry x5 $ write userManagedByUpdate (params LocalQuorum (h, u))

updateRichInfo :: (MonadClient m) => UserId -> RichInfoAssocList -> m ()
updateRichInfo u ri = retry x5 $ write userRichInfoUpdate (params LocalQuorum (ri, u))

updateFeatureConferenceCalling :: (MonadClient m) => UserId -> Maybe FeatureStatus -> m ()
updateFeatureConferenceCalling uid mStatus =
  retry x5 $ write update (params LocalQuorum (mStatus, uid))
  where
    update :: PrepQuery W (Maybe FeatureStatus, UserId) ()
    update = fromString "update user set feature_conference_calling = ? where id = ?"

deleteEmail :: (MonadClient m) => UserId -> m ()
deleteEmail u = retry x5 $ write userEmailDelete (params LocalQuorum (Identity u))

deleteEmailUnvalidated :: (MonadClient m) => UserId -> m ()
deleteEmailUnvalidated u = retry x5 $ write userEmailUnvalidatedDelete (params LocalQuorum (Identity u))

deleteServiceUser :: (MonadClient m) => ProviderId -> ServiceId -> BotId -> m ()
deleteServiceUser pid sid bid = do
  lookupServiceUser pid sid bid >>= \case
    Nothing -> pure ()
    Just (_, mbTid) -> retry x5 . batch $ do
      setType BatchLogged
      setConsistency LocalQuorum
      addPrepQuery cql (pid, sid, bid)
      for_ mbTid $ \tid ->
        addPrepQuery cqlTeam (pid, sid, tid, bid)
  where
    cql :: PrepQuery W (ProviderId, ServiceId, BotId) ()
    cql =
      "DELETE FROM service_user \
      \WHERE provider = ? AND service = ? AND user = ?"
    cqlTeam :: PrepQuery W (ProviderId, ServiceId, TeamId, BotId) ()
    cqlTeam =
      "DELETE FROM service_team \
      \WHERE provider = ? AND service = ? AND team = ? AND user = ?"

updateStatus :: (MonadClient m) => UserId -> AccountStatus -> m ()
updateStatus u s =
  retry x5 $ write userStatusUpdate (params LocalQuorum (s, u))

userExists :: (MonadClient m) => UserId -> m Bool
userExists uid = isJust <$> retry x1 (query1 idSelect (params LocalQuorum (Identity uid)))

lookupUser :: (MonadClient m, MonadReader Env m) => HavePendingInvitations -> UserId -> m (Maybe User)
lookupUser hpi u = listToMaybe <$> lookupUsers hpi [u]

activateUser :: (MonadClient m) => UserId -> UserIdentity -> m ()
activateUser u ident = do
  let email = emailIdentity ident
  retry x5 $ write userActivatedUpdate (params LocalQuorum (email, u))

deactivateUser :: (MonadClient m) => UserId -> m ()
deactivateUser u =
  retry x5 $ write userDeactivatedUpdate (params LocalQuorum (Identity u))

lookupName :: (MonadClient m) => UserId -> m (Maybe Name)
lookupName u =
  fmap runIdentity
    <$> retry x1 (query1 nameSelect (params LocalQuorum (Identity u)))

lookupRichInfo :: (MonadClient m) => UserId -> m (Maybe RichInfoAssocList)
lookupRichInfo u =
  fmap runIdentity
    <$> retry x1 (query1 richInfoSelect (params LocalQuorum (Identity u)))

-- | Returned rich infos are in the same order as users
lookupRichInfoMultiUsers :: (MonadClient m) => [UserId] -> m [(UserId, RichInfo)]
lookupRichInfoMultiUsers users = do
  mapMaybe (\(uid, mbRi) -> (uid,) . RichInfo <$> mbRi)
    <$> retry x1 (query richInfoSelectMulti (params LocalQuorum (Identity users)))

-- | Lookup user (no matter what status) and return 'TeamId'.  Safe to use for authorization:
-- suspended / deleted / ... users can't login, so no harm done if we authorize them *after*
-- successful login.
lookupUserTeam :: (MonadClient m) => UserId -> m (Maybe TeamId)
lookupUserTeam u =
  (runIdentity =<<)
    <$> retry x1 (query1 teamSelect (params LocalQuorum (Identity u)))

lookupAuth :: (MonadClient m) => UserId -> m (Maybe (Maybe Password, AccountStatus))
lookupAuth u = fmap f <$> retry x1 (query1 authSelect (params LocalQuorum (Identity u)))
  where
    f (pw, st) = (pw, fromMaybe Active st)

-- | Return users with given IDs.
--
-- Skips nonexistent users. /Does not/ skip users who have been deleted.
lookupUsers :: (MonadClient m, MonadReader Env m) => HavePendingInvitations -> [UserId] -> m [User]
lookupUsers hpi usrs = do
  loc <- setDefaultUserLocale <$> view settings
  domain <- viewFederationDomain
  toUsers domain loc hpi <$> retry x1 (query usersSelect (params LocalQuorum (Identity usrs)))

<<<<<<< HEAD
=======
lookupAccount :: (MonadClient m, MonadReader Env m) => UserId -> m (Maybe UserAccount)
lookupAccount u = listToMaybe <$> lookupAccounts [u]

lookupAccounts :: (MonadClient m, MonadReader Env m) => [UserId] -> m [UserAccount]
lookupAccounts usrs = account <$$> lookupExtendedAccounts usrs

lookupExtendedAccounts :: (MonadClient m, MonadReader Env m) => [UserId] -> m [ExtendedUserAccount]
lookupExtendedAccounts usrs = do
  loc <- setDefaultUserLocale <$> view settings
  domain <- viewFederationDomain
  fmap (toExtendedUserAccount domain loc) <$> retry x1 (query accountsSelect (params LocalQuorum (Identity usrs)))

>>>>>>> 8a28e7d9
lookupServiceUser :: (MonadClient m) => ProviderId -> ServiceId -> BotId -> m (Maybe (ConvId, Maybe TeamId))
lookupServiceUser pid sid bid = retry x1 (query1 cql (params LocalQuorum (pid, sid, bid)))
  where
    cql :: PrepQuery R (ProviderId, ServiceId, BotId) (ConvId, Maybe TeamId)
    cql =
      "SELECT conv, team FROM service_user \
      \WHERE provider = ? AND service = ? AND user = ?"

-- | NB: might return a lot of users, and therefore we do streaming here (page-by-page).
lookupServiceUsers ::
  (MonadClient m) =>
  ProviderId ->
  ServiceId ->
  ConduitM () [(BotId, ConvId, Maybe TeamId)] m ()
lookupServiceUsers pid sid =
  paginateC cql (paramsP LocalQuorum (pid, sid) 100) x1
  where
    cql :: PrepQuery R (ProviderId, ServiceId) (BotId, ConvId, Maybe TeamId)
    cql =
      "SELECT user, conv, team FROM service_user \
      \WHERE provider = ? AND service = ?"

lookupServiceUsersForTeam ::
  (MonadClient m) =>
  ProviderId ->
  ServiceId ->
  TeamId ->
  ConduitM () [(BotId, ConvId)] m ()
lookupServiceUsersForTeam pid sid tid =
  paginateC cql (paramsP LocalQuorum (pid, sid, tid) 100) x1
  where
    cql :: PrepQuery R (ProviderId, ServiceId, TeamId) (BotId, ConvId)
    cql =
      "SELECT user, conv FROM service_team \
      \WHERE provider = ? AND service = ? AND team = ?"

lookupFeatureConferenceCalling :: (MonadClient m) => UserId -> m (Maybe FeatureStatus)
lookupFeatureConferenceCalling uid = do
  let q = query1 select (params LocalQuorum (Identity uid))
  (>>= runIdentity) <$> retry x1 q
  where
    select :: PrepQuery R (Identity UserId) (Identity (Maybe FeatureStatus))
    select = fromString "select feature_conference_calling from user where id = ?"

-------------------------------------------------------------------------------
-- Queries

type Activated = Bool

-- UserRow is the same as AccountRow from the user subsystem.  when migrating this code there,
-- consider eliminating it instead.
type UserRow =
  ( UserId,
    Name,
    Maybe TextStatus,
    Maybe Pict,
    Maybe EmailAddress,
    Maybe EmailAddress,
    Maybe UserSSOId,
    ColourId,
    Maybe [Asset],
    Activated,
    Maybe AccountStatus,
    Maybe UTCTimeMillis,
    Maybe Language,
    Maybe Country,
    Maybe ProviderId,
    Maybe ServiceId,
    Maybe Handle,
    Maybe TeamId,
    Maybe ManagedBy,
    Maybe (Set BaseProtocolTag)
  )

type UserRowInsert =
  ( UserId,
    Name,
    Maybe TextStatus,
    Pict,
    [Asset],
    Maybe EmailAddress,
    Maybe UserSSOId,
    ColourId,
    Maybe Password,
    Activated,
    AccountStatus,
    Maybe UTCTimeMillis,
    Language,
    Maybe Country,
    Maybe ProviderId,
    Maybe ServiceId,
    Maybe Handle,
    Maybe TeamId,
    ManagedBy,
    Set BaseProtocolTag
  )

deriving instance Show UserRowInsert

usersSelect :: PrepQuery R (Identity [UserId]) UserRow
usersSelect =
  "SELECT id, name, text_status, picture, email, email_unvalidated, sso_id, accent_id, assets, \
  \activated, status, expires, language, country, provider, service, \
  \handle, team, managed_by, supported_protocols \
  \FROM user where id IN ?"

idSelect :: PrepQuery R (Identity UserId) (Identity UserId)
idSelect = "SELECT id FROM user WHERE id = ?"

nameSelect :: PrepQuery R (Identity UserId) (Identity Name)
nameSelect = "SELECT name FROM user WHERE id = ?"

authSelect :: PrepQuery R (Identity UserId) (Maybe Password, Maybe AccountStatus)
authSelect = "SELECT password, status FROM user WHERE id = ?"

richInfoSelect :: PrepQuery R (Identity UserId) (Identity RichInfoAssocList)
richInfoSelect = "SELECT json FROM rich_info WHERE user = ?"

richInfoSelectMulti :: PrepQuery R (Identity [UserId]) (UserId, Maybe RichInfoAssocList)
richInfoSelectMulti = "SELECT user, json FROM rich_info WHERE user in ?"

teamSelect :: PrepQuery R (Identity UserId) (Identity (Maybe TeamId))
teamSelect = "SELECT team FROM user WHERE id = ?"

<<<<<<< HEAD
=======
accountsSelect :: PrepQuery R (Identity [UserId]) AccountRow
accountsSelect =
  "SELECT id, name, text_status, picture, email, email_unvalidated, sso_id, accent_id, assets, \
  \activated, status, expires, language, country, provider, \
  \service, handle, team, managed_by, supported_protocols \
  \FROM user WHERE id IN ?"

>>>>>>> 8a28e7d9
userInsert :: PrepQuery W UserRowInsert ()
userInsert =
  "INSERT INTO user (id, name, text_status, picture, assets, email, sso_id, \
  \accent_id, password, activated, status, expires, language, \
  \country, provider, service, handle, team, managed_by, supported_protocols) \
  \VALUES (?, ?, ?, ?, ?, ?, ?, ?, ?, ?, ?, ?, ?, ?, ?, ?, ?, ?, ?, ?)"

userEmailUpdate :: PrepQuery W (EmailAddress, UserId) ()
userEmailUpdate = {- `IF EXISTS`, but that requires benchmarking -} "UPDATE user SET email = ? WHERE id = ?"

userEmailUnvalidatedUpdate :: PrepQuery W (EmailAddress, UserId) ()
userEmailUnvalidatedUpdate = {- `IF EXISTS`, but that requires benchmarking -} "UPDATE user SET email_unvalidated = ? WHERE id = ?"

userEmailUnvalidatedDelete :: PrepQuery W (Identity UserId) ()
userEmailUnvalidatedDelete = {- `IF EXISTS`, but that requires benchmarking -} "UPDATE user SET email_unvalidated = null WHERE id = ?"

userSSOIdUpdate :: PrepQuery W (Maybe UserSSOId, UserId) ()
userSSOIdUpdate = {- `IF EXISTS`, but that requires benchmarking -} "UPDATE user SET sso_id = ? WHERE id = ?"

userManagedByUpdate :: PrepQuery W (ManagedBy, UserId) ()
userManagedByUpdate = {- `IF EXISTS`, but that requires benchmarking -} "UPDATE user SET managed_by = ? WHERE id = ?"

userStatusUpdate :: PrepQuery W (AccountStatus, UserId) ()
userStatusUpdate = {- `IF EXISTS`, but that requires benchmarking -} "UPDATE user SET status = ? WHERE id = ?"

userDeactivatedUpdate :: PrepQuery W (Identity UserId) ()
userDeactivatedUpdate = {- `IF EXISTS`, but that requires benchmarking -} "UPDATE user SET activated = false WHERE id = ?"

userActivatedUpdate :: PrepQuery W (Maybe EmailAddress, UserId) ()
userActivatedUpdate = {- `IF EXISTS`, but that requires benchmarking -} "UPDATE user SET activated = true, email = ? WHERE id = ?"

userEmailDelete :: PrepQuery W (Identity UserId) ()
userEmailDelete = {- `IF EXISTS`, but that requires benchmarking -} "UPDATE user SET email = null WHERE id = ?"

userRichInfoUpdate :: PrepQuery W (RichInfoAssocList, UserId) ()
userRichInfoUpdate = {- `IF EXISTS`, but that requires benchmarking -} "UPDATE rich_info SET json = ? WHERE user = ?"

-------------------------------------------------------------------------------
-- Conversions

<<<<<<< HEAD
=======
-- | Construct a 'UserAccount' from a raw user record in the database.
toExtendedUserAccount :: Domain -> Locale -> AccountRow -> ExtendedUserAccount
toExtendedUserAccount
  domain
  defaultLocale
  ( uid,
    name,
    textStatus,
    pict,
    email,
    emailUnvalidated,
    ssoid,
    accent,
    assets,
    activated,
    status,
    expires,
    lan,
    con,
    pid,
    sid,
    handle,
    tid,
    managed_by,
    prots
    ) =
    let ident = toIdentity activated email ssoid
        deleted = Just Deleted == status
        expiration = if status == Just Ephemeral then expires else Nothing
        loc = toLocale defaultLocale (lan, con)
        svc = newServiceRef <$> sid <*> pid
        account =
          UserAccount
            ( User
                (Qualified uid domain)
                ident
                name
                textStatus
                (fromMaybe noPict pict)
                (fromMaybe [] assets)
                accent
                deleted
                loc
                svc
                handle
                expiration
                tid
                (fromMaybe ManagedByWire managed_by)
                (fromMaybe defSupportedProtocols prots)
            )
            (fromMaybe Active status)
     in ExtendedUserAccount account emailUnvalidated

>>>>>>> 8a28e7d9
toUsers :: Domain -> Locale -> HavePendingInvitations -> [UserRow] -> [User]
toUsers domain defaultLocale havePendingInvitations = fmap mk . filter fp
  where
    fp :: UserRow -> Bool
    fp =
      case havePendingInvitations of
        WithPendingInvitations -> const True
        NoPendingInvitations ->
          ( \( _uid,
               _name,
               _textStatus,
               _pict,
               _email,
               _,
               _ssoid,
               _accent,
               _assets,
               _activated,
               status,
               _expires,
               _lan,
               _con,
               _pid,
               _sid,
               _handle,
               _tid,
               _managed_by,
               _prots
               ) -> status /= Just PendingInvitation
          )

    mk :: UserRow -> User
    mk
      ( uid,
        name,
        textStatus,
        pict,
        email,
        _,
        ssoid,
        accent,
        assets,
        activated,
        status,
        expires,
        lan,
        con,
        pid,
        sid,
        handle,
        tid,
        managed_by,
        prots
        ) =
        let ident = toIdentity activated email ssoid
            deleted = Just Deleted == status
            expiration = if status == Just Ephemeral then expires else Nothing
            loc = toLocale defaultLocale (lan, con)
            svc = newServiceRef <$> sid <*> pid
         in User
              (Qualified uid domain)
              ident
              name
              textStatus
              (fromMaybe noPict pict)
              (fromMaybe [] assets)
              accent
              deleted
              loc
              svc
              handle
              expiration
              tid
              (fromMaybe ManagedByWire managed_by)
              (fromMaybe defSupportedProtocols prots)

toLocale :: Locale -> (Maybe Language, Maybe Country) -> Locale
toLocale _ (Just l, c) = Locale l c
toLocale l _ = l

-- | Construct a 'UserIdentity'.
--
-- If the user is not activated, 'toIdentity' will return 'Nothing' as a precaution, because
-- elsewhere we rely on the fact that a non-empty 'UserIdentity' means that the user is
-- activated.
--
-- The reason it's just a "precaution" is that we /also/ have an invariant that having an
-- email in the database means the user has to be activated.
toIdentity ::
  -- | Whether the user is activated
  Bool ->
  Maybe EmailAddress ->
  Maybe UserSSOId ->
  Maybe UserIdentity
toIdentity True (Just e) Nothing = Just $! EmailIdentity e
toIdentity True email (Just ssoid) = Just $! SSOIdentity ssoid email
toIdentity True Nothing Nothing = Nothing
toIdentity False _ _ = Nothing<|MERGE_RESOLUTION|>--- conflicted
+++ resolved
@@ -32,12 +32,6 @@
     isSamlUser,
 
     -- * Lookups
-<<<<<<< HEAD
-=======
-    lookupAccount,
-    lookupAccounts,
-    lookupExtendedAccounts,
->>>>>>> 8a28e7d9
     lookupUser,
     lookupUsers,
     lookupName,
@@ -401,21 +395,6 @@
   domain <- viewFederationDomain
   toUsers domain loc hpi <$> retry x1 (query usersSelect (params LocalQuorum (Identity usrs)))
 
-<<<<<<< HEAD
-=======
-lookupAccount :: (MonadClient m, MonadReader Env m) => UserId -> m (Maybe UserAccount)
-lookupAccount u = listToMaybe <$> lookupAccounts [u]
-
-lookupAccounts :: (MonadClient m, MonadReader Env m) => [UserId] -> m [UserAccount]
-lookupAccounts usrs = account <$$> lookupExtendedAccounts usrs
-
-lookupExtendedAccounts :: (MonadClient m, MonadReader Env m) => [UserId] -> m [ExtendedUserAccount]
-lookupExtendedAccounts usrs = do
-  loc <- setDefaultUserLocale <$> view settings
-  domain <- viewFederationDomain
-  fmap (toExtendedUserAccount domain loc) <$> retry x1 (query accountsSelect (params LocalQuorum (Identity usrs)))
-
->>>>>>> 8a28e7d9
 lookupServiceUser :: (MonadClient m) => ProviderId -> ServiceId -> BotId -> m (Maybe (ConvId, Maybe TeamId))
 lookupServiceUser pid sid bid = retry x1 (query1 cql (params LocalQuorum (pid, sid, bid)))
   where
@@ -540,16 +519,6 @@
 teamSelect :: PrepQuery R (Identity UserId) (Identity (Maybe TeamId))
 teamSelect = "SELECT team FROM user WHERE id = ?"
 
-<<<<<<< HEAD
-=======
-accountsSelect :: PrepQuery R (Identity [UserId]) AccountRow
-accountsSelect =
-  "SELECT id, name, text_status, picture, email, email_unvalidated, sso_id, accent_id, assets, \
-  \activated, status, expires, language, country, provider, \
-  \service, handle, team, managed_by, supported_protocols \
-  \FROM user WHERE id IN ?"
-
->>>>>>> 8a28e7d9
 userInsert :: PrepQuery W UserRowInsert ()
 userInsert =
   "INSERT INTO user (id, name, text_status, picture, assets, email, sso_id, \
@@ -590,62 +559,6 @@
 -------------------------------------------------------------------------------
 -- Conversions
 
-<<<<<<< HEAD
-=======
--- | Construct a 'UserAccount' from a raw user record in the database.
-toExtendedUserAccount :: Domain -> Locale -> AccountRow -> ExtendedUserAccount
-toExtendedUserAccount
-  domain
-  defaultLocale
-  ( uid,
-    name,
-    textStatus,
-    pict,
-    email,
-    emailUnvalidated,
-    ssoid,
-    accent,
-    assets,
-    activated,
-    status,
-    expires,
-    lan,
-    con,
-    pid,
-    sid,
-    handle,
-    tid,
-    managed_by,
-    prots
-    ) =
-    let ident = toIdentity activated email ssoid
-        deleted = Just Deleted == status
-        expiration = if status == Just Ephemeral then expires else Nothing
-        loc = toLocale defaultLocale (lan, con)
-        svc = newServiceRef <$> sid <*> pid
-        account =
-          UserAccount
-            ( User
-                (Qualified uid domain)
-                ident
-                name
-                textStatus
-                (fromMaybe noPict pict)
-                (fromMaybe [] assets)
-                accent
-                deleted
-                loc
-                svc
-                handle
-                expiration
-                tid
-                (fromMaybe ManagedByWire managed_by)
-                (fromMaybe defSupportedProtocols prots)
-            )
-            (fromMaybe Active status)
-     in ExtendedUserAccount account emailUnvalidated
-
->>>>>>> 8a28e7d9
 toUsers :: Domain -> Locale -> HavePendingInvitations -> [UserRow] -> [User]
 toUsers domain defaultLocale havePendingInvitations = fmap mk . filter fp
   where
@@ -659,7 +572,7 @@
                _textStatus,
                _pict,
                _email,
-               _,
+               _emailUnvalidated,
                _ssoid,
                _accent,
                _assets,
@@ -684,7 +597,7 @@
         textStatus,
         pict,
         email,
-        _,
+        _emailUnvalidated,
         ssoid,
         accent,
         assets,

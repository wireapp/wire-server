-- This file is part of the Wire Server implementation.
--
-- Copyright (C) 2022 Wire Swiss GmbH <opensource@wire.com>
--
-- This program is free software: you can redistribute it and/or modify it under
-- the terms of the GNU Affero General Public License as published by the Free
-- Software Foundation, either version 3 of the License, or (at your option) any
-- later version.
--
-- This program is distributed in the hope that it will be useful, but WITHOUT
-- ANY WARRANTY; without even the implied warranty of MERCHANTABILITY or FITNESS
-- FOR A PARTICULAR PURPOSE. See the GNU Affero General Public License for more
-- details.
--
-- You should have received a copy of the GNU Affero General Public License along
-- with this program. If not, see <https://www.gnu.org/licenses/>.

-- | Natural, addressable external identifiers of users.
module Brig.Data.UserKey
  ( UserKey,
    userEmailKey,
    userPhoneKey,
    forEmailKey,
    forPhoneKey,
    foldKey,
    keyText,
    keyTextOriginal,
    claimKey,
    keyAvailable,
    getKey,
    deleteKey,
    lookupPhoneHashes,
  )
where

import Brig.Data.Instances ()
import qualified Brig.Data.User as User
import Brig.Email
import Brig.Phone
<<<<<<< HEAD
import Brig.Sem.UserKeyStore
import Brig.Sem.UserQuery (UserQuery)
import Brig.Types
=======
>>>>>>> cb42072a
import Cassandra
import qualified Data.ByteString as B
import Data.Id
import qualified Data.Multihash.Digest as MH
import Imports
<<<<<<< HEAD
import OpenSSL.EVP.Digest (Digest)
import Polysemy
=======
import OpenSSL.EVP.Digest (digestBS)
import Wire.API.User (fromEmail)

-- | A natural identifier (i.e. unique key) of a user.
data UserKey
  = UserEmailKey !EmailKey
  | UserPhoneKey !PhoneKey

instance Eq UserKey where
  (UserEmailKey k) == (UserEmailKey k') = k == k'
  (UserPhoneKey k) == (UserPhoneKey k') = k == k'
  _ == _ = False

data UKHashType
  = UKHashPhone
  | UKHashEmail
  deriving (Eq)

instance Cql UKHashType where
  ctype = Tagged IntColumn

  fromCql (CqlInt i) = case i of
    0 -> pure UKHashPhone
    1 -> pure UKHashEmail
    n -> Left $ "unexpected hashtype: " ++ show n
  fromCql _ = Left "userkeyhashtype: int expected"

  toCql UKHashPhone = CqlInt 0
  toCql UKHashEmail = CqlInt 1

newtype UserKeyHash = UserKeyHash MH.MultihashDigest

instance Cql UserKeyHash where
  ctype = Tagged BlobColumn

  fromCql (CqlBlob lbs) = case MH.decode (toStrict lbs) of
    Left e -> Left ("userkeyhash: " ++ e)
    Right h -> pure $ UserKeyHash h
  fromCql _ = Left "userkeyhash: expected blob"

  toCql (UserKeyHash d) = CqlBlob $ MH.encode (MH.algorithm d) (MH.digest d)
>>>>>>> cb42072a

userEmailKey :: Email -> UserKey
userEmailKey = UserEmailKey . mkEmailKey

userPhoneKey :: Phone -> UserKey
userPhoneKey = UserPhoneKey . mkPhoneKey

forEmailKey :: Applicative f => UserKey -> (Email -> f a) -> f (Maybe a)
forEmailKey k f = foldKey (fmap Just . f) (const (pure Nothing)) k

forPhoneKey :: Applicative f => UserKey -> (Phone -> f a) -> f (Maybe a)
forPhoneKey k f = foldKey (const (pure Nothing)) (fmap Just . f) k

-- | Get the original text of a 'UserKey', i.e. the original phone number
-- or email address.
keyTextOriginal :: UserKey -> Text
keyTextOriginal (UserEmailKey k) = fromEmail (emailKeyOrig k)
keyTextOriginal (UserPhoneKey k) = fromPhone (phoneKeyOrig k)

-- | Claim a 'UserKey' for a user.
claimKey ::
  Members '[UserKeyStore, UserQuery] r =>
  -- | The SHA256 digest
  Digest ->
  -- | The key to claim.
  UserKey ->
  -- | The user claiming the key.
  UserId ->
  Sem r Bool
claimKey d k u = do
  free <- keyAvailable k (Just u)
  when free (insertKey d u k)
  pure free

-- | Check whether a 'UserKey' is available.
-- A key is available if it is not already actived for another user or
-- if the other user and the user looking to claim the key are the same.
keyAvailable ::
  Members '[UserKeyStore, UserQuery] r =>
  -- | The key to check.
  UserKey ->
  -- | The user looking to claim the key, if any.
  Maybe UserId ->
  Sem r Bool
keyAvailable k u = do
  o <- getKey k
  case (o, u) of
    (Nothing, _) -> pure True
    (Just x, Just y) | x == y -> pure True
    (Just x, _) -> not <$> User.isActivated x

lookupPhoneHashes :: MonadClient m => [ByteString] -> m [(ByteString, UserId)]
lookupPhoneHashes hp =
  mapMaybe mk <$> retry x1 (query selectHashed (params One (Identity hashed)))
  where
    hashed = fmap (\h -> UserKeyHash $ MH.MultihashDigest MH.SHA256 (B.length h) h) hp
    mk (UserKeyHash d, UKHashPhone, u) = Just (MH.digest d, u)
    mk (_, _, _) = Nothing

--------------------------------------------------------------------------------
-- Queries

selectHashed :: PrepQuery R (Identity [UserKeyHash]) (UserKeyHash, UKHashType, UserId)
selectHashed = "SELECT key, key_type, user FROM user_keys_hash WHERE key IN ?"<|MERGE_RESOLUTION|>--- conflicted
+++ resolved
@@ -17,8 +17,7 @@
 
 -- | Natural, addressable external identifiers of users.
 module Brig.Data.UserKey
-  ( UserKey,
-    userEmailKey,
+  ( userEmailKey,
     userPhoneKey,
     forEmailKey,
     forPhoneKey,
@@ -37,63 +36,17 @@
 import qualified Brig.Data.User as User
 import Brig.Email
 import Brig.Phone
-<<<<<<< HEAD
 import Brig.Sem.UserKeyStore
 import Brig.Sem.UserQuery (UserQuery)
-import Brig.Types
-=======
->>>>>>> cb42072a
+import Brig.Types.Common
 import Cassandra
 import qualified Data.ByteString as B
 import Data.Id
 import qualified Data.Multihash.Digest as MH
 import Imports
-<<<<<<< HEAD
 import OpenSSL.EVP.Digest (Digest)
 import Polysemy
-=======
-import OpenSSL.EVP.Digest (digestBS)
 import Wire.API.User (fromEmail)
-
--- | A natural identifier (i.e. unique key) of a user.
-data UserKey
-  = UserEmailKey !EmailKey
-  | UserPhoneKey !PhoneKey
-
-instance Eq UserKey where
-  (UserEmailKey k) == (UserEmailKey k') = k == k'
-  (UserPhoneKey k) == (UserPhoneKey k') = k == k'
-  _ == _ = False
-
-data UKHashType
-  = UKHashPhone
-  | UKHashEmail
-  deriving (Eq)
-
-instance Cql UKHashType where
-  ctype = Tagged IntColumn
-
-  fromCql (CqlInt i) = case i of
-    0 -> pure UKHashPhone
-    1 -> pure UKHashEmail
-    n -> Left $ "unexpected hashtype: " ++ show n
-  fromCql _ = Left "userkeyhashtype: int expected"
-
-  toCql UKHashPhone = CqlInt 0
-  toCql UKHashEmail = CqlInt 1
-
-newtype UserKeyHash = UserKeyHash MH.MultihashDigest
-
-instance Cql UserKeyHash where
-  ctype = Tagged BlobColumn
-
-  fromCql (CqlBlob lbs) = case MH.decode (toStrict lbs) of
-    Left e -> Left ("userkeyhash: " ++ e)
-    Right h -> pure $ UserKeyHash h
-  fromCql _ = Left "userkeyhash: expected blob"
-
-  toCql (UserKeyHash d) = CqlBlob $ MH.encode (MH.algorithm d) (MH.digest d)
->>>>>>> cb42072a
 
 userEmailKey :: Email -> UserKey
 userEmailKey = UserEmailKey . mkEmailKey

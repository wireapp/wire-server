-- This file is part of the Wire Server implementation.
--
-- Copyright (C) 2022 Wire Swiss GmbH <opensource@wire.com>
--
-- This program is free software: you can redistribute it and/or modify it under
-- the terms of the GNU Affero General Public License as published by the Free
-- Software Foundation, either version 3 of the License, or (at your option) any
-- later version.
--
-- This program is distributed in the hope that it will be useful, but WITHOUT
-- ANY WARRANTY; without even the implied warranty of MERCHANTABILITY or FITNESS
-- FOR A PARTICULAR PURPOSE. See the GNU Affero General Public License for more
-- details.
--
-- You should have received a copy of the GNU Affero General Public License along
-- with this program. If not, see <https://www.gnu.org/licenses/>.

-- | Natural, addressable external identifiers of users.
module Brig.Data.UserKey
  ( userEmailKey,
    userPhoneKey,
    forEmailKey,
    forPhoneKey,
    foldKey,
    keyText,
    keyTextOriginal,
    claimKey,
    keyAvailable,
    getKey,
    deleteKey,
    deleteKeyForUser,
    lookupPhoneHashes,
  )
where

import Brig.Data.Instances ()
import qualified Brig.Data.User as User
import Brig.Email
import Brig.Phone
import Brig.Sem.UserKeyStore
import Brig.Sem.UserQuery (UserQuery)
import Brig.Types.Common
import Cassandra
import qualified Data.ByteString as B
import Data.Id
import qualified Data.Multihash.Digest as MH
import Imports
import OpenSSL.EVP.Digest (Digest)
import Polysemy
import Wire.API.User (fromEmail)

userEmailKey :: Email -> UserKey
userEmailKey = UserEmailKey . mkEmailKey

userPhoneKey :: Phone -> UserKey
userPhoneKey = UserPhoneKey . mkPhoneKey

forEmailKey :: Applicative f => UserKey -> (Email -> f a) -> f (Maybe a)
forEmailKey k f = foldKey (fmap Just . f) (const (pure Nothing)) k

forPhoneKey :: Applicative f => UserKey -> (Phone -> f a) -> f (Maybe a)
forPhoneKey k f = foldKey (const (pure Nothing)) (fmap Just . f) k

-- | Get the original text of a 'UserKey', i.e. the original phone number
-- or email address.
keyTextOriginal :: UserKey -> Text
keyTextOriginal (UserEmailKey k) = fromEmail (emailKeyOrig k)
keyTextOriginal (UserPhoneKey k) = fromPhone (phoneKeyOrig k)

-- | Claim a 'UserKey' for a user.
claimKey ::
  Members '[UserKeyStore, UserQuery] r =>
  -- | The SHA256 digest
  Digest ->
  -- | The key to claim.
  UserKey ->
  -- | The user claiming the key.
  UserId ->
  Sem r Bool
claimKey d k u = do
  free <- keyAvailable k (Just u)
  when free (insertKey d u k)
  pure free

-- | Check whether a 'UserKey' is available.
-- A key is available if it is not already actived for another user or
-- if the other user and the user looking to claim the key are the same.
keyAvailable ::
  Members '[UserKeyStore, UserQuery] r =>
  -- | The key to check.
  UserKey ->
  -- | The user looking to claim the key, if any.
  Maybe UserId ->
  Sem r Bool
keyAvailable k u = do
  o <- getKey k
  case (o, u) of
    (Nothing, _) -> pure True
    (Just x, Just y) | x == y -> pure True
    (Just x, _) -> not <$> User.isActivated x

<<<<<<< HEAD
=======
lookupKey :: MonadClient m => UserKey -> m (Maybe UserId)
lookupKey k =
  fmap runIdentity
    <$> retry x1 (query1 keySelect (params LocalQuorum (Identity $ keyText k)))

insertKey :: (MonadClient m, MonadReader Env m) => UserId -> UserKey -> m ()
insertKey u k = do
  hk <- hashKey k
  let kt = foldKey (\(_ :: Email) -> UKHashEmail) (\(_ :: Phone) -> UKHashPhone) k
  retry x5 $ write insertHashed (params LocalQuorum (hk, kt, u))
  retry x5 $ write keyInsert (params LocalQuorum (keyText k, u))

deleteKey :: (MonadClient m, MonadReader Env m) => UserKey -> m ()
deleteKey k = do
  hk <- hashKey k
  retry x5 $ write deleteHashed (params LocalQuorum (Identity hk))
  retry x5 $ write keyDelete (params LocalQuorum (Identity $ keyText k))

-- | Delete `UserKey` for `UserId`
--
-- This function ensures that keys of other users aren't accidentally deleted.
-- E.g. the email address or phone number of a partially deleted user could
-- already belong to a new user. To not interrupt deletion flows (that may be
-- executed several times due to cassandra not supporting transactions)
-- `deleteKeyForUser` does not fail for missing keys or keys that belong to
-- another user: It always returns `()` as result.
deleteKeyForUser :: (MonadClient m, MonadReader Env m) => UserId -> UserKey -> m ()
deleteKeyForUser uid k = do
  mbKeyUid <- lookupKey k
  case mbKeyUid of
    Just keyUid | keyUid == uid -> deleteKey k
    _ -> pure ()

hashKey :: MonadReader Env m => UserKey -> m UserKeyHash
hashKey uk = do
  d <- view digestSHA256
  let d' = digestBS d $ T.encodeUtf8 (keyText uk)
  pure . UserKeyHash $
    MH.MultihashDigest MH.SHA256 (B.length d') d'

>>>>>>> cb6e9c23
lookupPhoneHashes :: MonadClient m => [ByteString] -> m [(ByteString, UserId)]
lookupPhoneHashes hp =
  mapMaybe mk <$> retry x1 (query selectHashed (params One (Identity hashed)))
  where
    hashed = fmap (\h -> UserKeyHash $ MH.MultihashDigest MH.SHA256 (B.length h) h) hp
    mk (UserKeyHash d, UKHashPhone, u) = Just (MH.digest d, u)
    mk (_, _, _) = Nothing

--------------------------------------------------------------------------------
-- Queries

selectHashed :: PrepQuery R (Identity [UserKeyHash]) (UserKeyHash, UKHashType, UserId)
selectHashed = "SELECT key, key_type, user FROM user_keys_hash WHERE key IN ?"<|MERGE_RESOLUTION|>--- conflicted
+++ resolved
@@ -35,10 +35,10 @@
 
 import Brig.Data.Instances ()
 import qualified Brig.Data.User as User
+import Brig.Effects.UserKeyStore
+import Brig.Effects.UserQuery (UserQuery)
 import Brig.Email
 import Brig.Phone
-import Brig.Sem.UserKeyStore
-import Brig.Sem.UserQuery (UserQuery)
 import Brig.Types.Common
 import Cassandra
 import qualified Data.ByteString as B
@@ -99,26 +99,6 @@
     (Just x, Just y) | x == y -> pure True
     (Just x, _) -> not <$> User.isActivated x
 
-<<<<<<< HEAD
-=======
-lookupKey :: MonadClient m => UserKey -> m (Maybe UserId)
-lookupKey k =
-  fmap runIdentity
-    <$> retry x1 (query1 keySelect (params LocalQuorum (Identity $ keyText k)))
-
-insertKey :: (MonadClient m, MonadReader Env m) => UserId -> UserKey -> m ()
-insertKey u k = do
-  hk <- hashKey k
-  let kt = foldKey (\(_ :: Email) -> UKHashEmail) (\(_ :: Phone) -> UKHashPhone) k
-  retry x5 $ write insertHashed (params LocalQuorum (hk, kt, u))
-  retry x5 $ write keyInsert (params LocalQuorum (keyText k, u))
-
-deleteKey :: (MonadClient m, MonadReader Env m) => UserKey -> m ()
-deleteKey k = do
-  hk <- hashKey k
-  retry x5 $ write deleteHashed (params LocalQuorum (Identity hk))
-  retry x5 $ write keyDelete (params LocalQuorum (Identity $ keyText k))
-
 -- | Delete `UserKey` for `UserId`
 --
 -- This function ensures that keys of other users aren't accidentally deleted.
@@ -127,21 +107,18 @@
 -- executed several times due to cassandra not supporting transactions)
 -- `deleteKeyForUser` does not fail for missing keys or keys that belong to
 -- another user: It always returns `()` as result.
-deleteKeyForUser :: (MonadClient m, MonadReader Env m) => UserId -> UserKey -> m ()
-deleteKeyForUser uid k = do
-  mbKeyUid <- lookupKey k
+deleteKeyForUser ::
+  Member UserKeyStore r =>
+  Digest ->
+  UserId ->
+  UserKey ->
+  Sem r ()
+deleteKeyForUser d uid k = do
+  mbKeyUid <- getKey k
   case mbKeyUid of
-    Just keyUid | keyUid == uid -> deleteKey k
+    Just keyUid | keyUid == uid -> deleteKey d k
     _ -> pure ()
 
-hashKey :: MonadReader Env m => UserKey -> m UserKeyHash
-hashKey uk = do
-  d <- view digestSHA256
-  let d' = digestBS d $ T.encodeUtf8 (keyText uk)
-  pure . UserKeyHash $
-    MH.MultihashDigest MH.SHA256 (B.length d') d'
-
->>>>>>> cb6e9c23
 lookupPhoneHashes :: MonadClient m => [ByteString] -> m [(ByteString, UserId)]
 lookupPhoneHashes hp =
   mapMaybe mk <$> retry x1 (query selectHashed (params One (Identity hashed)))

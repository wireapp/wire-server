-- This file is part of the Wire Server implementation.
--
-- Copyright (C) 2022 Wire Swiss GmbH <opensource@wire.com>
--
-- This program is free software: you can redistribute it and/or modify it under
-- the terms of the GNU Affero General Public License as published by the Free
-- Software Foundation, either version 3 of the License, or (at your option) any
-- later version.
--
-- This program is distributed in the hope that it will be useful, but WITHOUT
-- ANY WARRANTY; without even the implied warranty of MERCHANTABILITY or FITNESS
-- FOR A PARTICULAR PURPOSE. See the GNU Affero General Public License for more
-- details.
--
-- You should have received a copy of the GNU Affero General Public License along
-- with this program. If not, see <https://www.gnu.org/licenses/>.

module Brig.Data.MLS.KeyPackage
  ( insertKeyPackages,
    claimKeyPackage,
    countKeyPackages,
    derefKeyPackage,
  )
where

import Brig.App
import Cassandra
import Control.Error
import Control.Lens
import Control.Monad.Random (randomRIO)
import Data.Domain
import Data.Functor
import Data.Id
import Data.Qualified
import Imports
import Wire.API.MLS.Credential
import Wire.API.MLS.KeyPackage

insertKeyPackages :: MonadClient m => UserId -> ClientId -> [(KeyPackageRef, KeyPackageData)] -> m ()
insertKeyPackages uid cid kps = retry x5 . batch $ do
  setType BatchLogged
  setConsistency LocalQuorum
  for_ kps $ \(ref, kp) -> do
    addPrepQuery q (uid, cid, kp, ref)
  where
    q :: PrepQuery W (UserId, ClientId, KeyPackageData, KeyPackageRef) ()
    q = "INSERT INTO mls_key_packages (user, client, data, ref) VALUES (?, ?, ?, ?)"

<<<<<<< HEAD
claimKeyPackage :: Local UserId -> ClientId -> MaybeT (AppIO r) (KeyPackageRef, KeyPackageData)
claimKeyPackage u c = do
=======
claimKeyPackage :: (MonadReader Env m, MonadUnliftIO m, MonadClient m) => UserId -> ClientId -> MaybeT m KeyPackageData
claimKeyPackage u c = MaybeT $ do
>>>>>>> ca94a6f0
  -- FUTUREWORK: investigate better locking strategies
  lock <- lift $ view keyPackageLocalLock
  -- get a random key package and delete it
  (ref, kpd) <- MaybeT . withMVar lock . const $ do
    kps <- retry x1 $ query lookupQuery (params LocalQuorum (tUnqualified u, c))
    mk <- liftIO (pick kps)
    for mk $ \(ref, kpd) -> do
      retry x5 $ write deleteQuery (params LocalQuorum (tUnqualified u, c, ref))
      pure (ref, kpd)
  -- add key package ref to mapping table
  lift $ write insertQuery (params LocalQuorum (ref, tDomain u, tUnqualified u, c))
  pure (ref, kpd)
  where
    lookupQuery :: PrepQuery R (UserId, ClientId) (KeyPackageRef, KeyPackageData)
    lookupQuery = "SELECT ref, data FROM mls_key_packages WHERE user = ? AND client = ?"

    deleteQuery :: PrepQuery W (UserId, ClientId, KeyPackageRef) ()
    deleteQuery = "DELETE FROM mls_key_packages WHERE user = ? AND client = ? AND ref = ?"

    insertQuery :: PrepQuery W (KeyPackageRef, Domain, UserId, ClientId) ()
    insertQuery = "INSERT INTO mls_key_package_refs (ref, domain, user, client) VALUES (?, ?, ?, ?)"

countKeyPackages :: MonadClient m => UserId -> ClientId -> m Int64
countKeyPackages u c =
  retry x1 $ sum . fmap runIdentity <$> query1 q (params LocalQuorum (u, c))
  where
    q :: PrepQuery R (UserId, ClientId) (Identity Int64)
    q = "SELECT COUNT(*) FROM mls_key_packages WHERE user = ? AND client = ?"

derefKeyPackage :: MonadClient m => KeyPackageRef -> MaybeT m ClientIdentity
derefKeyPackage ref = do
  (d, u, c) <- MaybeT . retry x1 $ query1 q (params LocalQuorum (Identity ref))
  pure $ ClientIdentity d u c
  where
    q :: PrepQuery R (Identity KeyPackageRef) (Domain, UserId, ClientId)
    q = "SELECT domain, user, client from mls_key_package_refs WHERE ref = ?"

--------------------------------------------------------------------------------
-- Utilities

pick :: [a] -> IO (Maybe a)
pick [] = pure Nothing
pick xs = do
  i <- randomRIO (0, length xs - 1)
  pure (atMay xs i)<|MERGE_RESOLUTION|>--- conflicted
+++ resolved
@@ -46,13 +46,15 @@
     q :: PrepQuery W (UserId, ClientId, KeyPackageData, KeyPackageRef) ()
     q = "INSERT INTO mls_key_packages (user, client, data, ref) VALUES (?, ?, ?, ?)"
 
-<<<<<<< HEAD
-claimKeyPackage :: Local UserId -> ClientId -> MaybeT (AppIO r) (KeyPackageRef, KeyPackageData)
+claimKeyPackage ::
+  ( MonadReader Env m,
+    MonadUnliftIO m,
+    MonadClient m
+  ) =>
+  Local UserId ->
+  ClientId ->
+  MaybeT m (KeyPackageRef, KeyPackageData)
 claimKeyPackage u c = do
-=======
-claimKeyPackage :: (MonadReader Env m, MonadUnliftIO m, MonadClient m) => UserId -> ClientId -> MaybeT m KeyPackageData
-claimKeyPackage u c = MaybeT $ do
->>>>>>> ca94a6f0
   -- FUTUREWORK: investigate better locking strategies
   lock <- lift $ view keyPackageLocalLock
   -- get a random key package and delete it

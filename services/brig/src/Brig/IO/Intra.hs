{-# LANGUAGE RecordWildCards #-}

-- This file is part of the Wire Server implementation.
--
-- Copyright (C) 2022 Wire Swiss GmbH <opensource@wire.com>
--
-- This program is free software: you can redistribute it and/or modify it under
-- the terms of the GNU Affero General Public License as published by the Free
-- Software Foundation, either version 3 of the License, or (at your option) any
-- later version.
--
-- This program is distributed in the hope that it will be useful, but WITHOUT
-- ANY WARRANTY; without even the implied warranty of MERCHANTABILITY or FITNESS
-- FOR A PARTICULAR PURPOSE. See the GNU Affero General Public License for more
-- details.
--
-- You should have received a copy of the GNU Affero General Public License along
-- with this program. If not, see <https://www.gnu.org/licenses/>.

-- FUTUREWORK: Move to Brig.User.RPC or similar.
module Brig.IO.Intra
  ( -- * Pushing & Journaling Events
    onUserEvent,
    onConnectionEvent,
    onPropertyEvent,
    onClientEvent,

    -- * Conversations
    createConnectConv,
    acceptConnectConv,
    blockConv,
    unblockConv,
    upsertOne2OneConversation,

    -- * Clients
    rmClient,
    lookupPushToken,

    -- * Account Deletion
    rmUser,

<<<<<<< HEAD
=======
    -- * Teams
    addTeamMember,
    checkUserCanJoinTeam,
    createTeam,
    getTeamMember,
    getTeamMembers,
    memberIsTeamOwner,
    getTeam,
    getTeamConv,
    getTeamName,
    getTeamId,
    getTeamContacts,
    getTeamLegalHoldStatus,
    changeTeamStatus,
    getTeamSearchVisibility,
    getAllFeatureConfigsForUser,
    getVerificationCodeEnabled,
    getTeamExposeInvitationURLsToTeamAdmin,

>>>>>>> c308f3a4
    -- * Legalhold
    guardLegalhold,

    -- * Low Level API for Notifications
    notify,
  )
where

import Bilge hiding (head, options, requestId)
import Bilge.RPC
import Bilge.Retry
import Brig.API.Error (internalServerError)
import Brig.API.Types
import Brig.API.Util
import Brig.App
import Brig.Data.Connection (lookupContactList)
import qualified Brig.Data.Connection as Data
import Brig.Federation.Client (notifyUserDeleted)
import qualified Brig.IO.Journal as Journal
import Brig.RPC
import Brig.Team.Types (ShowOrHideInvitationUrl (..))
import Brig.Types.User.Event
import Brig.User.Search.Index (MonadIndexIO)
import qualified Brig.User.Search.Index as Search
import Cassandra (MonadClient)
import Conduit (runConduit, (.|))
import Control.Error (ExceptT)
import Control.Error.Util
import Control.Lens (view, (.~), (?~), (^.))
import Control.Monad.Catch
import Control.Monad.Trans.Except (runExceptT, throwE)
import Control.Retry
import Data.Aeson hiding (json)
import qualified Data.Aeson.KeyMap as KeyMap
import Data.ByteString.Conversion
import qualified Data.ByteString.Lazy as BL
import qualified Data.Conduit.List as C
import Data.Domain
import Data.Either.Combinators (whenLeft)
import Data.Id
import Data.Json.Util ((#))
import Data.List.Split (chunksOf)
import Data.List1 (List1, list1, singleton)
import Data.Proxy
import Data.Qualified
import Data.Range
import qualified Data.Set as Set
import GHC.TypeLits
import Galley.Types.Conversations.Intra (UpsertOne2OneConversationRequest, UpsertOne2OneConversationResponse)
import Galley.Types.Teams.Intra (GuardLegalholdPolicyConflicts (GuardLegalholdPolicyConflicts))
import Gundeck.Types.Push.V2
import qualified Gundeck.Types.Push.V2 as Push
import Imports
import Network.HTTP.Types.Method
import Network.HTTP.Types.Status
import System.Logger.Class as Log hiding (name, (.=))
import qualified System.Logger.Extended as ExLog
import Wire.API.Connection
import Wire.API.Conversation
import Wire.API.Event.Conversation (Connect (Connect))
import Wire.API.Federation.API.Brig
import Wire.API.Federation.Error
import Wire.API.Properties
import Wire.API.Team.LegalHold (LegalholdProtectee)
import qualified Wire.API.Team.Member as Team
import Wire.API.User
import Wire.API.User.Client

-----------------------------------------------------------------------------
-- Event Handlers

onUserEvent ::
  ( MonadLogger m,
    MonadIndexIO m,
    MonadReader Env m,
    MonadMask m,
    MonadHttp m,
    HasRequestId m,
    MonadUnliftIO m,
    MonadClient m
  ) =>
  UserId ->
  Maybe ConnId ->
  UserEvent ->
  m ()
onUserEvent orig conn e =
  updateSearchIndex orig e
    *> dispatchNotifications orig conn e
    *> journalEvent orig e

onConnectionEvent ::
  -- | Originator of the event.
  UserId ->
  -- | Client connection ID, if any.
  Maybe ConnId ->
  -- | The event.
  ConnectionEvent ->
  (AppT r) ()
onConnectionEvent orig conn evt = do
  let from = ucFrom (ucConn evt)
  wrapHttp $
    notify
      (singleton $ ConnectionEvent evt)
      orig
      Push.RouteAny
      conn
      (pure $ list1 from [])

onPropertyEvent ::
  -- | Originator of the event.
  UserId ->
  -- | Client connection ID.
  ConnId ->
  PropertyEvent ->
  (AppT r) ()
onPropertyEvent orig conn e =
  wrapHttp $
    notify
      (singleton $ PropertyEvent e)
      orig
      Push.RouteDirect
      (Just conn)
      (pure $ list1 orig [])

onClientEvent ::
  ( MonadIO m,
    Log.MonadLogger m,
    MonadReader Env m,
    MonadMask m,
    MonadHttp m,
    HasRequestId m
  ) =>
  -- | Originator of the event.
  UserId ->
  -- | Client connection ID.
  Maybe ConnId ->
  -- | The event.
  ClientEvent ->
  m ()
onClientEvent orig conn e = do
  let events = singleton (ClientEvent e)
  let rcps = list1 orig []
  -- Synchronous push for better delivery guarantees of these
  -- events and to make sure new clients have a first notification
  -- in the stream.
  push events rcps orig Push.RouteAny conn

updateSearchIndex ::
  ( MonadClient m,
    MonadCatch m,
    MonadLogger m,
    MonadIndexIO m
  ) =>
  UserId ->
  UserEvent ->
  m ()
updateSearchIndex orig e = case e of
  -- no-ops
  UserCreated {} -> pure ()
  UserIdentityUpdated UserIdentityUpdatedData {..} -> do
    when (isJust eiuEmail) $ Search.reindex orig
  UserIdentityRemoved {} -> pure ()
  UserLegalHoldDisabled {} -> pure ()
  UserLegalHoldEnabled {} -> pure ()
  LegalHoldClientRequested {} -> pure ()
  UserSuspended {} -> Search.reindex orig
  UserResumed {} -> Search.reindex orig
  UserActivated {} -> Search.reindex orig
  UserDeleted {} -> Search.reindex orig
  UserUpdated UserUpdatedData {..} -> do
    let interesting =
          or
            [ isJust eupName,
              isJust eupAccentId,
              isJust eupHandle,
              isJust eupManagedBy,
              isJust eupSSOId || eupSSOIdRemoved
            ]
    when interesting $ Search.reindex orig

journalEvent :: (MonadReader Env m, MonadIO m) => UserId -> UserEvent -> m ()
journalEvent orig e = case e of
  UserActivated acc ->
    Journal.userActivate acc
  UserUpdated UserUpdatedData {eupName = Just name} ->
    Journal.userUpdate orig Nothing Nothing (Just name)
  UserUpdated UserUpdatedData {eupLocale = Just loc} ->
    Journal.userUpdate orig Nothing (Just loc) Nothing
  UserIdentityUpdated (UserIdentityUpdatedData _ (Just em) _) ->
    Journal.userUpdate orig (Just em) Nothing Nothing
  UserIdentityRemoved (UserIdentityRemovedData _ (Just em) _) ->
    Journal.userEmailRemove orig em
  UserDeleted {} ->
    Journal.userDelete orig
  _ ->
    pure ()

-------------------------------------------------------------------------------
-- Low-Level Event Notification

-- | Notify the origin user's contact list (first-level contacts),
-- as well as his other clients about a change to his user account
-- or profile.
dispatchNotifications ::
  ( MonadIO m,
    Log.MonadLogger m,
    MonadReader Env m,
    MonadMask m,
    MonadHttp m,
    HasRequestId m,
    MonadUnliftIO m,
    MonadClient m
  ) =>
  UserId ->
  Maybe ConnId ->
  UserEvent ->
  m ()
dispatchNotifications orig conn e = case e of
  UserCreated {} -> pure ()
  UserSuspended {} -> pure ()
  UserResumed {} -> pure ()
  LegalHoldClientRequested {} -> notifyContacts event orig Push.RouteAny conn
  UserLegalHoldDisabled {} -> notifyContacts event orig Push.RouteAny conn
  UserLegalHoldEnabled {} -> notifyContacts event orig Push.RouteAny conn
  UserUpdated UserUpdatedData {..}
    -- This relies on the fact that we never change the locale AND something else.
    | isJust eupLocale -> notifySelf event orig Push.RouteDirect conn
    | otherwise -> notifyContacts event orig Push.RouteDirect conn
  UserActivated {} -> notifySelf event orig Push.RouteAny conn
  UserIdentityUpdated {} -> notifySelf event orig Push.RouteDirect conn
  UserIdentityRemoved {} -> notifySelf event orig Push.RouteDirect conn
  UserDeleted {} -> do
    -- n.b. Synchronously fetch the contact list on the current thread.
    -- If done asynchronously, the connections may already have been deleted.
    notifyUserDeletionLocals orig conn event
    notifyUserDeletionRemotes orig
  where
    event = singleton $ UserEvent e

notifyUserDeletionLocals ::
  ( MonadIO m,
    Log.MonadLogger m,
    MonadReader Env m,
    MonadMask m,
    MonadHttp m,
    HasRequestId m,
    MonadUnliftIO m,
    MonadClient m
  ) =>
  UserId ->
  Maybe ConnId ->
  List1 Event ->
  m ()
notifyUserDeletionLocals deleted conn event = do
  recipients <- list1 deleted <$> lookupContactList deleted
  notify event deleted Push.RouteDirect conn (pure recipients)

notifyUserDeletionRemotes ::
  forall m.
  ( MonadReader Env m,
    MonadClient m,
    MonadLogger m
  ) =>
  UserId ->
  m ()
notifyUserDeletionRemotes deleted = do
  runConduit $
    Data.lookupRemoteConnectedUsersC deleted (fromInteger (natVal (Proxy @UserDeletedNotificationMaxConnections)))
      .| C.mapM_ fanoutNotifications
  where
    fanoutNotifications :: [Remote UserId] -> m ()
    fanoutNotifications = mapM_ notifyBackend . bucketRemote

    notifyBackend :: Remote [UserId] -> m ()
    notifyBackend uids = do
      case tUnqualified (checked <$> uids) of
        Nothing ->
          -- The user IDs cannot be more than 1000, so we can assume the range
          -- check will only fail because there are 0 User Ids.
          pure ()
        Just rangedUids -> do
          luidDeleted <- qualifyLocal deleted
          eitherFErr <- runExceptT (notifyUserDeleted luidDeleted (qualifyAs uids rangedUids))
          whenLeft eitherFErr $
            logFederationError (tDomain uids)

    logFederationError :: Domain -> FederationError -> m ()
    logFederationError domain fErr =
      Log.err $
        Log.msg ("Federation error while notifying remote backends of a user deletion." :: ByteString)
          . Log.field "user_id" (show deleted)
          . Log.field "domain" (domainText domain)
          . Log.field "error" (show fErr)

-- | Push events to other users.
push ::
  ( MonadIO m,
    Log.MonadLogger m,
    MonadReader Env m,
    MonadMask m,
    MonadHttp m,
    HasRequestId m
  ) =>
  -- | The events to push.
  List1 Event ->
  -- | The users to push to.
  List1 UserId ->
  -- | The originator of the events.
  UserId ->
  -- | The push routing strategy.
  Push.Route ->
  -- | The originating device connection.
  Maybe ConnId ->
  m ()
push (toList -> events) usrs orig route conn =
  case mapMaybe toPushData events of
    [] -> pure ()
    x : xs -> rawPush (list1 x xs) usrs orig route conn
  where
    toPushData :: Event -> Maybe (Builder, (Object, Maybe ApsData))
    toPushData e = case toPushFormat e of
      Just o -> Just (Log.bytes e, (o, toApsData e))
      Nothing -> Nothing

-- | Push encoded events to other users. Useful if you want to push
-- something that's not defined in Brig.
rawPush ::
  ( MonadIO m,
    Log.MonadLogger m,
    MonadReader Env m,
    MonadMask m,
    MonadHttp m,
    HasRequestId m
  ) =>
  -- | The events to push.
  List1 (Builder, (Object, Maybe ApsData)) ->
  -- | The users to push to.
  List1 UserId ->
  -- | The originator of the events.
  UserId ->
  -- | The push routing strategy.
  Push.Route ->
  -- | The originating device connection.
  Maybe ConnId ->
  m ()
-- TODO: if we decide to have service whitelist events in Brig instead of
-- Galley, let's merge 'push' and 'rawPush' back. See Note [whitelist events].
rawPush (toList -> events) usrs orig route conn = do
  for_ events $ \e -> debug $ remote "gundeck" . msg (fst e)
  g <- view gundeck
  forM_ recipients $ \rcps ->
    void . recovering x3 rpcHandlers $
      const $
        rpc'
          "gundeck"
          g
          ( method POST
              . path "/i/push/v2"
              . zUser orig -- FUTUREWORK: Remove, because gundeck handler ignores this.
              . json (map (mkPush rcps . snd) events)
              . expect2xx
          )
  where
    recipients :: [Range 1 1024 (Set.Set Recipient)]
    recipients =
      map (unsafeRange . Set.fromList) $
        chunksOf 512 $
          map (`recipient` route) $
            toList usrs
    mkPush :: Range 1 1024 (Set.Set Recipient) -> (Object, Maybe ApsData) -> Push
    mkPush rcps (o, aps) =
      newPush
        (Just orig)
        rcps
        (singletonPayload o)
        & pushOriginConnection .~ conn
        & pushNativeAps .~ aps

-- | (Asynchronously) notifies other users of events.
notify ::
  ( MonadIO m,
    Log.MonadLogger m,
    MonadReader Env m,
    MonadMask m,
    MonadHttp m,
    HasRequestId m,
    MonadUnliftIO m
  ) =>
  List1 Event ->
  -- | Origin user, TODO: Delete
  UserId ->
  -- | Push routing strategy.
  Push.Route ->
  -- | Origin device connection, if any.
  Maybe ConnId ->
  -- | Users to notify.
  m (List1 UserId) ->
  m ()
notify events orig route conn recipients = fork (Just orig) $ do
  rs <- recipients
  push events rs orig route conn

fork ::
  (MonadIO m, MonadUnliftIO m, MonadReader Env m) =>
  Maybe UserId ->
  m a ->
  m ()
fork u ma = do
  g <- view applog
  r <- view requestId
  let logErr e = ExLog.err g $ request r ~~ user u ~~ msg (show e)
  withRunInIO $ \lower ->
    void . liftIO . forkIO $
      either logErr (const $ pure ())
        =<< runExceptT (syncIO $ lower ma)
  where
    request = field "request" . unRequestId
    user = maybe id (field "user" . toByteString)

notifySelf ::
  ( MonadIO m,
    Log.MonadLogger m,
    MonadReader Env m,
    MonadMask m,
    MonadHttp m,
    HasRequestId m,
    MonadUnliftIO m
  ) =>
  List1 Event ->
  -- | Origin user.
  UserId ->
  -- | Push routing strategy.
  Push.Route ->
  -- | Origin device connection, if any.
  Maybe ConnId ->
  m ()
notifySelf events orig route conn =
  notify events orig route conn (pure (singleton orig))

notifyContacts ::
  forall m.
  ( MonadReader Env m,
    MonadMask m,
    MonadHttp m,
    HasRequestId m,
    MonadLogger m,
    MonadClient m,
    MonadUnliftIO m
  ) =>
  List1 Event ->
  -- | Origin user.
  UserId ->
  -- | Push routing strategy.
  Push.Route ->
  -- | Origin device connection, if any.
  Maybe ConnId ->
  m ()
notifyContacts events orig route conn = do
  notify events orig route conn $
    list1 orig <$> liftA2 (++) contacts teamContacts
  where
    contacts :: m [UserId]
    contacts = lookupContactList orig

    teamContacts :: m [UserId]
    teamContacts = screenMemberList =<< getTeamContacts orig
    -- If we have a truncated team, we just ignore it all together to avoid very large fanouts
    --
    screenMemberList :: Maybe Team.TeamMemberList -> m [UserId]
    screenMemberList (Just mems)
      | mems ^. Team.teamMemberListType == Team.ListComplete =
        pure $ fmap (view Team.userId) (mems ^. Team.teamMembers)
    screenMemberList _ = pure []

-- Event Serialisation:

toPushFormat :: Event -> Maybe Object
toPushFormat (UserEvent (UserCreated u)) =
  Just $
    KeyMap.fromList
      [ "type" .= ("user.new" :: Text),
        "user" .= SelfProfile (u {userIdentity = Nothing})
      ]
toPushFormat (UserEvent (UserActivated u)) =
  Just $
    KeyMap.fromList
      [ "type" .= ("user.activate" :: Text),
        "user" .= SelfProfile u
      ]
toPushFormat (UserEvent (UserUpdated (UserUpdatedData i n pic acc ass hdl loc mb ssoId ssoIdDel))) =
  Just $
    KeyMap.fromList
      [ "type" .= ("user.update" :: Text),
        "user"
          .= object
            ( "id" .= i
                # "name" .= n
                # "picture" .= pic -- DEPRECATED
                # "accent_id" .= acc
                # "assets" .= ass
                # "handle" .= hdl
                # "locale" .= loc
                # "managed_by" .= mb
                # "sso_id" .= ssoId
                # "sso_id_deleted" .= ssoIdDel
                # []
            )
      ]
toPushFormat (UserEvent (UserIdentityUpdated UserIdentityUpdatedData {..})) =
  Just $
    KeyMap.fromList
      [ "type" .= ("user.update" :: Text),
        "user"
          .= object
            ( "id" .= eiuId
                # "email" .= eiuEmail
                # "phone" .= eiuPhone
                # []
            )
      ]
toPushFormat (UserEvent (UserIdentityRemoved (UserIdentityRemovedData i e p))) =
  Just $
    KeyMap.fromList
      [ "type" .= ("user.identity-remove" :: Text),
        "user"
          .= object
            ( "id" .= i
                # "email" .= e
                # "phone" .= p
                # []
            )
      ]
toPushFormat (ConnectionEvent (ConnectionUpdated uc _ name)) =
  Just $
    KeyMap.fromList $
      "type" .= ("user.connection" :: Text)
        # "connection" .= uc
        # "user" .= case name of
          Just n -> Just $ object ["name" .= n]
          Nothing -> Nothing
        # []
toPushFormat (UserEvent (UserSuspended i)) =
  Just $
    KeyMap.fromList
      [ "type" .= ("user.suspend" :: Text),
        "id" .= i
      ]
toPushFormat (UserEvent (UserResumed i)) =
  Just $
    KeyMap.fromList
      [ "type" .= ("user.resume" :: Text),
        "id" .= i
      ]
toPushFormat (UserEvent (UserDeleted qid)) =
  Just $
    KeyMap.fromList
      [ "type" .= ("user.delete" :: Text),
        "id" .= qUnqualified qid,
        "qualified_id" .= qid
      ]
toPushFormat (UserEvent (UserLegalHoldDisabled i)) =
  Just $
    KeyMap.fromList
      [ "type" .= ("user.legalhold-disable" :: Text),
        "id" .= i
      ]
toPushFormat (UserEvent (UserLegalHoldEnabled i)) =
  Just $
    KeyMap.fromList
      [ "type" .= ("user.legalhold-enable" :: Text),
        "id" .= i
      ]
toPushFormat (PropertyEvent (PropertySet _ k v)) =
  Just $
    KeyMap.fromList
      [ "type" .= ("user.properties-set" :: Text),
        "key" .= k,
        "value" .= propertyValue v
      ]
toPushFormat (PropertyEvent (PropertyDeleted _ k)) =
  Just $
    KeyMap.fromList
      [ "type" .= ("user.properties-delete" :: Text),
        "key" .= k
      ]
toPushFormat (PropertyEvent (PropertiesCleared _)) =
  Just $
    KeyMap.fromList
      [ "type" .= ("user.properties-clear" :: Text)
      ]
toPushFormat (ClientEvent (ClientAdded _ c)) =
  Just $
    KeyMap.fromList
      [ "type" .= ("user.client-add" :: Text),
        "client" .= c
      ]
toPushFormat (ClientEvent (ClientRemoved _ c)) =
  Just $
    KeyMap.fromList
      [ "type" .= ("user.client-remove" :: Text),
        "client" .= IdObject (clientId c)
      ]
toPushFormat (UserEvent (LegalHoldClientRequested payload)) =
  let LegalHoldClientRequestedData targetUser lastPrekey' clientId = payload
   in Just $
        KeyMap.fromList
          [ "type" .= ("user.legalhold-request" :: Text),
            "id" .= targetUser,
            "last_prekey" .= lastPrekey',
            "client" .= IdObject clientId
          ]

toApsData :: Event -> Maybe ApsData
toApsData (ConnectionEvent (ConnectionUpdated uc _ name)) =
  case (ucStatus uc, name) of
    (MissingLegalholdConsent, _) -> Nothing
    (Pending, n) -> apsConnRequest <$> n
    (Accepted, n) -> apsConnAccept <$> n
    (Blocked, _) -> Nothing
    (Ignored, _) -> Nothing
    (Sent, _) -> Nothing
    (Cancelled, _) -> Nothing
  where
    apsConnRequest n =
      apsData (ApsLocKey "push.notification.connection.request") [fromName n]
        & apsSound ?~ ApsSound "new_message_apns.caf"
    apsConnAccept n =
      apsData (ApsLocKey "push.notification.connection.accepted") [fromName n]
        & apsSound ?~ ApsSound "new_message_apns.caf"
toApsData _ = Nothing

-------------------------------------------------------------------------------
-- Conversation Management

-- | Calls 'Galley.API.Create.createConnectConversation'.
createLocalConnectConv ::
  ( MonadReader Env m,
    MonadIO m,
    MonadMask m,
    MonadHttp m,
    HasRequestId m,
    MonadLogger m
  ) =>
  Local UserId ->
  Local UserId ->
  Maybe Text ->
  Maybe ConnId ->
  m ConvId
createLocalConnectConv from to cname conn = do
  debug $
    logConnection (tUnqualified from) (qUntagged to)
      . remote "galley"
      . msg (val "Creating connect conversation")
  let req =
        path "/i/conversations/connect"
          . zUser (tUnqualified from)
          . maybe id (header "Z-Connection" . fromConnId) conn
          . contentJson
          . lbytes (encode $ Connect (qUntagged to) Nothing cname Nothing)
          . expect2xx
  r <- galleyRequest POST req
  maybe (error "invalid conv id") pure $
    fromByteString $
      getHeader' "Location" r

createConnectConv ::
  Qualified UserId ->
  Qualified UserId ->
  Maybe Text ->
  Maybe ConnId ->
  (AppT r) (Qualified ConvId)
createConnectConv from to cname conn = do
  lfrom <- ensureLocal from
  lto <- ensureLocal to
  qUntagged . qualifyAs lfrom
    <$> wrapHttp (createLocalConnectConv lfrom lto cname conn)

-- | Calls 'Galley.API.acceptConvH'.
acceptLocalConnectConv ::
  ( MonadReader Env m,
    MonadIO m,
    MonadMask m,
    MonadHttp m,
    HasRequestId m,
    MonadLogger m
  ) =>
  Local UserId ->
  Maybe ConnId ->
  ConvId ->
  m Conversation
acceptLocalConnectConv from conn cnv = do
  debug $
    remote "galley"
      . field "conv" (toByteString cnv)
      . msg (val "Accepting connect conversation")
  galleyRequest PUT req >>= decodeBody "galley"
  where
    req =
      paths ["/i/conversations", toByteString' cnv, "accept", "v2"]
        . zUser (tUnqualified from)
        . maybe id (header "Z-Connection" . fromConnId) conn
        . expect2xx

acceptConnectConv :: Local UserId -> Maybe ConnId -> Qualified ConvId -> AppT r Conversation
acceptConnectConv from conn =
  foldQualified
    from
    (wrapHttp . acceptLocalConnectConv from conn . tUnqualified)
    (const (throwM federationNotImplemented))

-- | Calls 'Galley.API.blockConvH'.
blockLocalConv ::
  ( MonadReader Env m,
    MonadIO m,
    MonadMask m,
    MonadHttp m,
    HasRequestId m,
    MonadLogger m
  ) =>
  Local UserId ->
  Maybe ConnId ->
  ConvId ->
  m ()
blockLocalConv lusr conn cnv = do
  debug $
    remote "galley"
      . field "conv" (toByteString cnv)
      . msg (val "Blocking conversation")
  void $ galleyRequest PUT req
  where
    req =
      paths ["/i/conversations", toByteString' cnv, "block"]
        . zUser (tUnqualified lusr)
        . maybe id (header "Z-Connection" . fromConnId) conn
        . expect2xx

blockConv ::
  ( MonadReader Env m,
    MonadIO m,
    MonadMask m,
    MonadHttp m,
    HasRequestId m,
    MonadLogger m
  ) =>
  Local UserId ->
  Maybe ConnId ->
  Qualified ConvId ->
  m ()
blockConv lusr conn =
  foldQualified
    lusr
    (blockLocalConv lusr conn . tUnqualified)
    (const (throwM federationNotImplemented))

-- | Calls 'Galley.API.unblockConvH'.
unblockLocalConv ::
  ( MonadReader Env m,
    MonadIO m,
    MonadMask m,
    MonadHttp m,
    HasRequestId m,
    MonadLogger m
  ) =>
  Local UserId ->
  Maybe ConnId ->
  ConvId ->
  m Conversation
unblockLocalConv lusr conn cnv = do
  debug $
    remote "galley"
      . field "conv" (toByteString cnv)
      . msg (val "Unblocking conversation")
  galleyRequest PUT req >>= decodeBody "galley"
  where
    req =
      paths ["/i/conversations", toByteString' cnv, "unblock"]
        . zUser (tUnqualified lusr)
        . maybe id (header "Z-Connection" . fromConnId) conn
        . expect2xx

unblockConv ::
  ( MonadReader Env m,
    MonadIO m,
    MonadMask m,
    MonadHttp m,
    HasRequestId m,
    MonadLogger m
  ) =>
  Local UserId ->
  Maybe ConnId ->
  Qualified ConvId ->
  m Conversation
unblockConv luid conn =
  foldQualified
    luid
    (unblockLocalConv luid conn . tUnqualified)
    (const (throwM federationNotImplemented))

upsertOne2OneConversation ::
  ( MonadReader Env m,
    MonadIO m,
    MonadMask m,
    MonadHttp m,
    HasRequestId m
  ) =>
  UpsertOne2OneConversationRequest ->
  m UpsertOne2OneConversationResponse
upsertOne2OneConversation urequest = do
  response <- galleyRequest POST req
  case Bilge.statusCode response of
    200 -> decodeBody "galley" response
    _ -> throwM internalServerError
  where
    req =
      paths ["i", "conversations", "one2one", "upsert"]
        . header "Content-Type" "application/json"
        . lbytes (encode urequest)

-------------------------------------------------------------------------------
-- User management

-- | Calls 'Galley.API.rmUserH', as well as gundeck and cargohold.
rmUser ::
  ( MonadReader Env m,
    MonadIO m,
    MonadMask m,
    MonadHttp m,
    HasRequestId m,
    MonadLogger m
  ) =>
  UserId ->
  [Asset] ->
  m ()
rmUser usr asts = do
  debug $
    remote "gundeck"
      . field "user" (toByteString usr)
      . msg (val "remove user")
  void $ gundeckRequest DELETE (path "/i/user" . zUser usr . expect2xx)
  debug $
    remote "galley"
      . field "user" (toByteString usr)
      . msg (val "remove user")
  void $ galleyRequest DELETE (path "/i/user" . zUser usr . expect2xx)
  debug $
    remote "cargohold"
      . field "user" (toByteString usr)
      . msg (val "remove profile assets")
  -- Note that we _may_ not get a 2xx response code from cargohold (e.g., client has
  -- deleted the asset "directly" with cargohold; on our side, we just do our best to
  -- delete it in case it is still there
  forM_ asts $ \ast ->
    cargoholdRequest DELETE (paths ["assets/v3", toByteString' $ assetKey ast] . zUser usr)

-------------------------------------------------------------------------------
-- Client management

-- | Calls 'Galley.API.rmClientH', as well as gundeck.
rmClient ::
  ( MonadReader Env m,
    MonadIO m,
    MonadMask m,
    MonadHttp m,
    HasRequestId m,
    MonadLogger m
  ) =>
  UserId ->
  ClientId ->
  m ()
rmClient u c = do
  let cid = toByteString' c
  debug $
    remote "galley"
      . field "user" (toByteString u)
      . field "client" (BL.fromStrict cid)
      . msg (val "remove client")
  let p = paths ["i", "clients", cid]
  void $ galleyRequest DELETE (p . zUser u . expect expected)
  -- for_ clabel rmClientCookie
  debug $
    remote "gundeck"
      . field "user" (toByteString u)
      . field "client" (BL.fromStrict cid)
      . msg (val "unregister push client")
  g <- view gundeck
  void . recovering x3 rpcHandlers $
    const $
      rpc'
        "gundeck"
        g
        ( method DELETE
            . paths ["i", "clients", cid]
            . zUser u
            . expect expected
        )
  where
    expected = [status200, status204, status404]

lookupPushToken ::
  ( MonadReader Env m,
    MonadIO m,
    MonadMask m,
    MonadHttp m,
    HasRequestId m
  ) =>
  UserId ->
  m [Push.PushToken]
lookupPushToken uid = do
  g <- view gundeck
  rsp <-
    rpc'
      "gundeck"
      (g :: Request)
      ( method GET
          . paths ["i", "push-tokens", toByteString' uid]
          . zUser uid
          . expect2xx
      )
  responseJsonMaybe rsp & maybe (pure []) (pure . pushTokens)

-------------------------------------------------------------------------------
-- Team Management

-- | Only works on 'BindingTeam's! The list of members returned is potentially truncated.
--
-- Calls 'Galley.API.getBindingTeamMembersH'.
getTeamContacts ::
  ( MonadReader Env m,
    MonadIO m,
    MonadMask m,
    MonadHttp m,
    HasRequestId m,
    MonadLogger m
  ) =>
  UserId ->
  m (Maybe Team.TeamMemberList)
getTeamContacts u = do
  debug $ remote "galley" . msg (val "Get team contacts")
  rs <- galleyRequest GET req
  case Bilge.statusCode rs of
    200 -> Just <$> decodeBody "galley" rs
    _ -> pure Nothing
  where
    req =
      paths ["i", "users", toByteString' u, "team", "members"]
        . expect [status200, status404]

<<<<<<< HEAD
=======
-- | Calls 'Galley.API.getBindingTeamIdH'.
getTeamId ::
  ( MonadReader Env m,
    MonadIO m,
    MonadMask m,
    MonadHttp m,
    HasRequestId m,
    MonadLogger m
  ) =>
  UserId ->
  m (Maybe TeamId)
getTeamId u = do
  debug $ remote "galley" . msg (val "Get team from user")
  rs <- galleyRequest GET req
  case Bilge.statusCode rs of
    200 -> Just <$> decodeBody "galley" rs
    _ -> pure Nothing
  where
    req =
      paths ["i", "users", toByteString' u, "team"]
        . expect [status200, status404]

-- | Calls 'Galley.API.getTeamInternalH'.
getTeam ::
  ( MonadReader Env m,
    MonadIO m,
    MonadMask m,
    MonadHttp m,
    HasRequestId m,
    MonadLogger m
  ) =>
  TeamId ->
  m Team.TeamData
getTeam tid = do
  debug $ remote "galley" . msg (val "Get team info")
  galleyRequest GET req >>= decodeBody "galley"
  where
    req =
      paths ["i", "teams", toByteString' tid]
        . expect2xx

-- | Calls 'Galley.API.getTeamInternalH'.
getTeamName ::
  ( MonadReader Env m,
    MonadIO m,
    MonadMask m,
    MonadHttp m,
    HasRequestId m,
    MonadLogger m
  ) =>
  TeamId ->
  m Team.TeamName
getTeamName tid = do
  debug $ remote "galley" . msg (val "Get team info")
  galleyRequest GET req >>= decodeBody "galley"
  where
    req =
      paths ["i", "teams", toByteString' tid, "name"]
        . expect2xx

-- | Calls 'Galley.API.getTeamFeatureStatusH'.
getTeamLegalHoldStatus ::
  ( MonadReader Env m,
    MonadIO m,
    MonadMask m,
    MonadHttp m,
    HasRequestId m,
    MonadLogger m
  ) =>
  TeamId ->
  m (WithStatus LegalholdConfig)
getTeamLegalHoldStatus tid = do
  debug $ remote "galley" . msg (val "Get legalhold settings")
  galleyRequest GET req >>= decodeBody "galley"
  where
    req =
      paths ["i", "teams", toByteString' tid, "features", featureNameBS @LegalholdConfig]
        . expect2xx

-- | Calls 'Galley.API.getSearchVisibilityInternalH'.
getTeamSearchVisibility ::
  ( MonadLogger m,
    MonadReader Env m,
    MonadIO m,
    MonadMask m,
    MonadHttp m,
    HasRequestId m
  ) =>
  TeamId ->
  m TeamSearchVisibility
getTeamSearchVisibility tid =
  coerce @TeamSearchVisibilityView @TeamSearchVisibility <$> do
    debug $ remote "galley" . msg (val "Get search visibility settings")
    galleyRequest GET req >>= decodeBody "galley"
  where
    req =
      paths ["i", "teams", toByteString' tid, "search-visibility"]
        . expect2xx

getTeamExposeInvitationURLsToTeamAdmin ::
  ( MonadLogger m,
    MonadReader Env m,
    MonadIO m,
    MonadMask m,
    MonadHttp m,
    HasRequestId m
  ) =>
  TeamId ->
  m ShowOrHideInvitationUrl
getTeamExposeInvitationURLsToTeamAdmin tid = do
  debug $ remote "galley" . msg (val "Get expose invitation URLs to team admin settings")
  response <- galleyRequest GET req
  status <- wsStatus <$> decodeBody @(WithStatus ExposeInvitationURLsToTeamAdminConfig) "galley" response
  case status of
    FeatureStatusEnabled -> pure ShowInvitationUrl
    FeatureStatusDisabled -> pure HideInvitationUrl
  where
    req =
      paths ["i", "teams", toByteString' tid, "features", featureNameBS @ExposeInvitationURLsToTeamAdminConfig]
        . expect2xx

getVerificationCodeEnabled ::
  ( MonadReader Env m,
    MonadIO m,
    MonadMask m,
    MonadHttp m,
    HasRequestId m,
    MonadLogger m
  ) =>
  TeamId ->
  m Bool
getVerificationCodeEnabled tid = do
  debug $ remote "galley" . msg (val "Get snd factor password challenge settings")
  response <- galleyRequest GET req
  status <- wsStatus <$> decodeBody @(WithStatus SndFactorPasswordChallengeConfig) "galley" response
  case status of
    FeatureStatusEnabled -> pure True
    FeatureStatusDisabled -> pure False
  where
    req =
      paths ["i", "teams", toByteString' tid, "features", featureNameBS @SndFactorPasswordChallengeConfig]
        . expect2xx

getAllFeatureConfigsForUser ::
  ( MonadReader Env m,
    MonadIO m,
    MonadMask m,
    MonadHttp m,
    HasRequestId m
  ) =>
  Maybe UserId ->
  m AllFeatureConfigs
getAllFeatureConfigsForUser mbUserId =
  responseJsonUnsafe
    <$> galleyRequest
      GET
      ( paths ["i", "feature-configs"]
          . maybe id (queryItem "user_id" . toByteString') mbUserId
      )

-- | Calls 'Galley.API.updateTeamStatusH'.
changeTeamStatus ::
  ( MonadReader Env m,
    MonadIO m,
    MonadMask m,
    MonadHttp m,
    HasRequestId m,
    MonadLogger m
  ) =>
  TeamId ->
  Team.TeamStatus ->
  Maybe Currency.Alpha ->
  m ()
changeTeamStatus tid s cur = do
  debug $ remote "galley" . msg (val "Change Team status")
  void $ galleyRequest PUT req
  where
    req =
      paths ["i", "teams", toByteString' tid, "status"]
        . header "Content-Type" "application/json"
        . expect2xx
        . lbytes (encode $ Team.TeamStatusUpdate s cur)

>>>>>>> c308f3a4
guardLegalhold ::
  ( MonadReader Env m,
    MonadIO m,
    MonadMask m,
    MonadHttp m,
    HasRequestId m
  ) =>
  LegalholdProtectee ->
  UserClients ->
  ExceptT ClientError m ()
guardLegalhold protectee userClients = do
  res <- lift $ galleyRequest PUT req
  case Bilge.statusCode res of
    200 -> pure ()
    403 -> throwE ClientMissingLegalholdConsent
    404 -> pure () -- allow for galley not to be ready, so the set of valid deployment orders is non-empty.
    _ -> throwM internalServerError
  where
    req =
      paths ["i", "guard-legalhold-policy-conflicts"]
        . header "Content-Type" "application/json"
        . lbytes (encode $ GuardLegalholdPolicyConflicts protectee userClients)<|MERGE_RESOLUTION|>--- conflicted
+++ resolved
@@ -39,28 +39,6 @@
     -- * Account Deletion
     rmUser,
 
-<<<<<<< HEAD
-=======
-    -- * Teams
-    addTeamMember,
-    checkUserCanJoinTeam,
-    createTeam,
-    getTeamMember,
-    getTeamMembers,
-    memberIsTeamOwner,
-    getTeam,
-    getTeamConv,
-    getTeamName,
-    getTeamId,
-    getTeamContacts,
-    getTeamLegalHoldStatus,
-    changeTeamStatus,
-    getTeamSearchVisibility,
-    getAllFeatureConfigsForUser,
-    getVerificationCodeEnabled,
-    getTeamExposeInvitationURLsToTeamAdmin,
-
->>>>>>> c308f3a4
     -- * Legalhold
     guardLegalhold,
 
@@ -1008,192 +986,6 @@
       paths ["i", "users", toByteString' u, "team", "members"]
         . expect [status200, status404]
 
-<<<<<<< HEAD
-=======
--- | Calls 'Galley.API.getBindingTeamIdH'.
-getTeamId ::
-  ( MonadReader Env m,
-    MonadIO m,
-    MonadMask m,
-    MonadHttp m,
-    HasRequestId m,
-    MonadLogger m
-  ) =>
-  UserId ->
-  m (Maybe TeamId)
-getTeamId u = do
-  debug $ remote "galley" . msg (val "Get team from user")
-  rs <- galleyRequest GET req
-  case Bilge.statusCode rs of
-    200 -> Just <$> decodeBody "galley" rs
-    _ -> pure Nothing
-  where
-    req =
-      paths ["i", "users", toByteString' u, "team"]
-        . expect [status200, status404]
-
--- | Calls 'Galley.API.getTeamInternalH'.
-getTeam ::
-  ( MonadReader Env m,
-    MonadIO m,
-    MonadMask m,
-    MonadHttp m,
-    HasRequestId m,
-    MonadLogger m
-  ) =>
-  TeamId ->
-  m Team.TeamData
-getTeam tid = do
-  debug $ remote "galley" . msg (val "Get team info")
-  galleyRequest GET req >>= decodeBody "galley"
-  where
-    req =
-      paths ["i", "teams", toByteString' tid]
-        . expect2xx
-
--- | Calls 'Galley.API.getTeamInternalH'.
-getTeamName ::
-  ( MonadReader Env m,
-    MonadIO m,
-    MonadMask m,
-    MonadHttp m,
-    HasRequestId m,
-    MonadLogger m
-  ) =>
-  TeamId ->
-  m Team.TeamName
-getTeamName tid = do
-  debug $ remote "galley" . msg (val "Get team info")
-  galleyRequest GET req >>= decodeBody "galley"
-  where
-    req =
-      paths ["i", "teams", toByteString' tid, "name"]
-        . expect2xx
-
--- | Calls 'Galley.API.getTeamFeatureStatusH'.
-getTeamLegalHoldStatus ::
-  ( MonadReader Env m,
-    MonadIO m,
-    MonadMask m,
-    MonadHttp m,
-    HasRequestId m,
-    MonadLogger m
-  ) =>
-  TeamId ->
-  m (WithStatus LegalholdConfig)
-getTeamLegalHoldStatus tid = do
-  debug $ remote "galley" . msg (val "Get legalhold settings")
-  galleyRequest GET req >>= decodeBody "galley"
-  where
-    req =
-      paths ["i", "teams", toByteString' tid, "features", featureNameBS @LegalholdConfig]
-        . expect2xx
-
--- | Calls 'Galley.API.getSearchVisibilityInternalH'.
-getTeamSearchVisibility ::
-  ( MonadLogger m,
-    MonadReader Env m,
-    MonadIO m,
-    MonadMask m,
-    MonadHttp m,
-    HasRequestId m
-  ) =>
-  TeamId ->
-  m TeamSearchVisibility
-getTeamSearchVisibility tid =
-  coerce @TeamSearchVisibilityView @TeamSearchVisibility <$> do
-    debug $ remote "galley" . msg (val "Get search visibility settings")
-    galleyRequest GET req >>= decodeBody "galley"
-  where
-    req =
-      paths ["i", "teams", toByteString' tid, "search-visibility"]
-        . expect2xx
-
-getTeamExposeInvitationURLsToTeamAdmin ::
-  ( MonadLogger m,
-    MonadReader Env m,
-    MonadIO m,
-    MonadMask m,
-    MonadHttp m,
-    HasRequestId m
-  ) =>
-  TeamId ->
-  m ShowOrHideInvitationUrl
-getTeamExposeInvitationURLsToTeamAdmin tid = do
-  debug $ remote "galley" . msg (val "Get expose invitation URLs to team admin settings")
-  response <- galleyRequest GET req
-  status <- wsStatus <$> decodeBody @(WithStatus ExposeInvitationURLsToTeamAdminConfig) "galley" response
-  case status of
-    FeatureStatusEnabled -> pure ShowInvitationUrl
-    FeatureStatusDisabled -> pure HideInvitationUrl
-  where
-    req =
-      paths ["i", "teams", toByteString' tid, "features", featureNameBS @ExposeInvitationURLsToTeamAdminConfig]
-        . expect2xx
-
-getVerificationCodeEnabled ::
-  ( MonadReader Env m,
-    MonadIO m,
-    MonadMask m,
-    MonadHttp m,
-    HasRequestId m,
-    MonadLogger m
-  ) =>
-  TeamId ->
-  m Bool
-getVerificationCodeEnabled tid = do
-  debug $ remote "galley" . msg (val "Get snd factor password challenge settings")
-  response <- galleyRequest GET req
-  status <- wsStatus <$> decodeBody @(WithStatus SndFactorPasswordChallengeConfig) "galley" response
-  case status of
-    FeatureStatusEnabled -> pure True
-    FeatureStatusDisabled -> pure False
-  where
-    req =
-      paths ["i", "teams", toByteString' tid, "features", featureNameBS @SndFactorPasswordChallengeConfig]
-        . expect2xx
-
-getAllFeatureConfigsForUser ::
-  ( MonadReader Env m,
-    MonadIO m,
-    MonadMask m,
-    MonadHttp m,
-    HasRequestId m
-  ) =>
-  Maybe UserId ->
-  m AllFeatureConfigs
-getAllFeatureConfigsForUser mbUserId =
-  responseJsonUnsafe
-    <$> galleyRequest
-      GET
-      ( paths ["i", "feature-configs"]
-          . maybe id (queryItem "user_id" . toByteString') mbUserId
-      )
-
--- | Calls 'Galley.API.updateTeamStatusH'.
-changeTeamStatus ::
-  ( MonadReader Env m,
-    MonadIO m,
-    MonadMask m,
-    MonadHttp m,
-    HasRequestId m,
-    MonadLogger m
-  ) =>
-  TeamId ->
-  Team.TeamStatus ->
-  Maybe Currency.Alpha ->
-  m ()
-changeTeamStatus tid s cur = do
-  debug $ remote "galley" . msg (val "Change Team status")
-  void $ galleyRequest PUT req
-  where
-    req =
-      paths ["i", "teams", toByteString' tid, "status"]
-        . header "Content-Type" "application/json"
-        . expect2xx
-        . lbytes (encode $ Team.TeamStatusUpdate s cur)
-
->>>>>>> c308f3a4
 guardLegalhold ::
   ( MonadReader Env m,
     MonadIO m,

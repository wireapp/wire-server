--- conflicted
+++ resolved
@@ -52,16 +52,16 @@
 import Brig.API.Types
 import Brig.API.Util
 import Brig.App
-import Brig.Data.Connection (resultList)
+import Brig.Data.Connection
 import Brig.Data.Connection qualified as Data
+import Brig.Effects.ConnectionStore (ConnectionStore)
+import Brig.Effects.ConnectionStore qualified as E
 import Brig.Federation.Client (notifyUserDeleted, sendConnectionAction)
 import Brig.IO.Journal qualified as Journal
 import Brig.RPC
 import Brig.Types.User.Event
 import Brig.User.Search.Index qualified as Search
-import Cassandra (MonadClient)
-import Conduit (runConduit, (.|))
-import Control.Error (ExceptT)
+import Control.Error (ExceptT, runExceptT)
 import Control.Lens (view, (.~), (?~), (^.), (^?))
 import Control.Monad.Catch
 import Control.Monad.Trans.Except (throwE)
@@ -70,34 +70,22 @@
 import Data.Aeson.Lens
 import Data.ByteString.Conversion
 import Data.ByteString.Lazy qualified as BL
-import Data.Conduit.List qualified as C
 import Data.Id
-<<<<<<< HEAD
 import Data.Json.Util (toUTCTimeMillis, (#))
-import Data.List.Split (chunksOf)
-import Data.List1 (List1, list1, singleton)
-import Data.Proxy
-import Data.Qualified
-import Data.Range
-import Data.Set qualified as Set
-import Data.Time.Clock (getCurrentTime)
-=======
-import Data.Json.Util ((#))
 import Data.List.NonEmpty (NonEmpty (..))
 import Data.List1 (List1, singleton)
 import Data.Proxy
 import Data.Qualified
 import Data.Range
->>>>>>> 63d99aec
-import GHC.TypeLits
+import Data.Time.Clock (UTCTime)
 import Gundeck.Types.Push.V2 (RecipientClients (RecipientClientsAll))
 import Gundeck.Types.Push.V2 qualified as V2
 import Imports
 import Network.HTTP.Types.Method
 import Network.HTTP.Types.Status
 import Polysemy
+import Polysemy.Input (Input, input)
 import Polysemy.TinyLog (TinyLog)
-import System.Logger.Class (MonadLogger)
 import System.Logger.Message hiding ((.=))
 import Wire.API.Connection
 import Wire.API.Conversation hiding (Member)
@@ -114,6 +102,8 @@
 import Wire.NotificationSubsystem
 import Wire.Rpc
 import Wire.Sem.Logger qualified as Log
+import Wire.Sem.Paging qualified as P
+import Wire.Sem.Paging.Cassandra (InternalPaging)
 
 -----------------------------------------------------------------------------
 -- Event Handlers
@@ -121,7 +111,10 @@
 onUserEvent ::
   ( Member (Embed HttpClientIO) r,
     Member NotificationSubsystem r,
-    Member TinyLog r
+    Member TinyLog r,
+    Member (Input (Local ())) r,
+    Member (Input UTCTime) r,
+    Member (ConnectionStore InternalPaging) r
   ) =>
   UserId ->
   Maybe ConnId ->
@@ -133,42 +126,22 @@
     *> embed (journalEvent orig e)
 
 onConnectionEvent ::
-<<<<<<< HEAD
-  ( Log.MonadLogger m,
-    MonadReader Env m,
-    MonadMask m,
-    MonadHttp m,
-    HasRequestId m,
-    MonadUnliftIO m
-  ) =>
-=======
   (Member NotificationSubsystem r) =>
->>>>>>> 63d99aec
   -- | Originator of the event.
   UserId ->
   -- | Client connection ID, if any.
   Maybe ConnId ->
   -- | The event.
   ConnectionEvent ->
-<<<<<<< HEAD
-  m ()
-=======
-  Sem r ()
->>>>>>> 63d99aec
+  Sem r ()
 onConnectionEvent orig conn evt = do
   let from = ucFrom (ucConn evt)
   notify
     (singleton $ ConnectionEvent evt)
     orig
-<<<<<<< HEAD
-    Push.RouteAny
-    conn
-    (pure $ list1 from [])
-=======
     V2.RouteAny
     conn
     (pure $ from :| [])
->>>>>>> 63d99aec
 
 onPropertyEvent ::
   (Member NotificationSubsystem r) =>
@@ -259,7 +232,10 @@
 dispatchNotifications ::
   ( Member (Embed HttpClientIO) r,
     Member NotificationSubsystem r,
-    Member TinyLog r
+    Member TinyLog r,
+    Member (Input (Local ())) r,
+    Member (Input UTCTime) r,
+    Member (ConnectionStore InternalPaging) r
   ) =>
   UserId ->
   Maybe ConnId ->
@@ -283,49 +259,40 @@
     -- n.b. Synchronously fetch the contact list on the current thread.
     -- If done asynchronously, the connections may already have been deleted.
     notifyUserDeletionLocals orig conn event
-    embed $ notifyUserDeletionRemotes orig
+    notifyUserDeletionRemotes orig
   where
     event = singleton $ UserEvent e
 
 notifyUserDeletionLocals ::
-<<<<<<< HEAD
-  forall m.
-  ( Log.MonadLogger m,
-    MonadReader Env m,
-    MonadMask m,
-    MonadHttp m,
-    HasRequestId m,
-    MonadUnliftIO m,
-    MonadClient m
-=======
-  ( Member (Embed HttpClientIO) r,
-    Member NotificationSubsystem r
->>>>>>> 63d99aec
+  forall r.
+  ( Member (Embed HttpClientIO) r,
+    Member NotificationSubsystem r,
+    Member (Input (Local ())) r,
+    Member (Input UTCTime) r
   ) =>
   UserId ->
   Maybe ConnId ->
   List1 Event ->
   Sem r ()
 notifyUserDeletionLocals deleted conn event = do
-<<<<<<< HEAD
-  luid <- qualifyLocal deleted
+  luid <- qualifyLocal' deleted
   -- first we send a notification to the deleted user's devices
-  notify event deleted Push.RouteDirect conn (pure (list1 deleted []))
+  notify event deleted V2.RouteDirect conn (pure (deleted :| []))
   -- then to all their connections
   connectionPages Nothing luid (toRange (Proxy @500))
   where
-    handler :: [UserConnection] -> m ()
+    handler :: [UserConnection] -> Sem r ()
     handler connections = do
       -- sent event to connections that are accepted
       case qUnqualified . ucTo <$> filter ((==) Accepted . ucStatus) connections of
-        x : xs -> notify event deleted Push.RouteDirect conn (pure (list1 x xs))
+        x : xs -> notify event deleted V2.RouteDirect conn (pure (x :| xs))
         [] -> pure ()
       -- also send a connection cancelled event to connections that are pending
-      d <- viewFederationDomain
+      d <- tDomain <$> input
       forM_
         (filter ((==) Sent . ucStatus) connections)
         ( \uc -> do
-            now <- liftIO $ toUTCTimeMillis <$> getCurrentTime
+            now <- toUTCTimeMillis <$> input
             -- because the connections are going to be removed from the database anyway when a user gets deleted
             -- we don't need to save the updated connection state in the database
             -- note that we switch from and to users so that the "other" user becomes the recipient of the event
@@ -340,39 +307,33 @@
             onConnectionEvent deleted conn e
         )
 
-    connectionPages :: Maybe UserId -> Local UserId -> Range 1 500 Int32 -> m ()
+    connectionPages :: Maybe UserId -> Local UserId -> Range 1 500 Int32 -> Sem r ()
     connectionPages mbStart user pageSize = do
-      page <- Data.lookupLocalConnections user mbStart pageSize
+      page <- embed $ Data.lookupLocalConnections user mbStart pageSize
       case resultList page of
         [] -> pure ()
         xs -> do
           handler xs
           when (Data.resultHasMore page) $
             connectionPages (Just (maximum (qUnqualified . ucTo <$> xs))) user pageSize
-=======
-  recipients <- (:|) deleted <$> embed (lookupContactList deleted)
-  notify event deleted V2.RouteDirect conn (pure recipients)
->>>>>>> 63d99aec
 
 notifyUserDeletionRemotes ::
-  forall m.
-  ( MonadReader Env m,
-    MonadClient m,
-    MonadLogger m,
-    MonadMask m
-  ) =>
-  UserId ->
-  m ()
+  forall r.
+  ( Member (Embed HttpClientIO) r,
+    Member TinyLog r,
+    Member (Input (Local ())) r,
+    Member (ConnectionStore InternalPaging) r
+  ) =>
+  UserId ->
+  Sem r ()
 notifyUserDeletionRemotes deleted = do
-  luid <- qualifyLocal deleted
-  runConduit $
-    Data.lookupRemoteConnectedUsersC luid (fromInteger (natVal (Proxy @UserDeletedNotificationMaxConnections)))
-      .| C.mapM_ fanoutNotifications
-  where
-    fanoutNotifications :: [Remote UserConnection] -> m ()
+  luid <- qualifyLocal' deleted
+  P.withChunks (\mps -> E.remoteConnectedUsersPaginated luid mps maxBound) fanoutNotifications
+  where
+    fanoutNotifications :: [Remote UserConnection] -> Sem r ()
     fanoutNotifications = mapM_ notifyBackend . bucketRemote
 
-    notifyBackend :: Remote [UserConnection] -> m ()
+    notifyBackend :: Remote [UserConnection] -> Sem r ()
     notifyBackend ucs = do
       case tUnqualified (checked <$> ucs) of
         Nothing ->
@@ -380,15 +341,15 @@
           -- check will only fail because there are 0 User Ids.
           pure ()
         Just rangedUcs -> do
-          luidDeleted <- qualifyLocal deleted
-          notifyUserDeleted luidDeleted (qualifyAs ucs ((fmap (fmap (qUnqualified . ucTo))) rangedUcs))
+          luidDeleted <- qualifyLocal' deleted
+          embed $ notifyUserDeleted luidDeleted (qualifyAs ucs ((fmap (fmap (qUnqualified . ucTo))) rangedUcs))
           -- also sent connection cancelled events to the connections that are pending
           let remotePendingConnections = qualifyAs ucs <$> filter ((==) Sent . ucStatus) (fromRange rangedUcs)
           forM_ remotePendingConnections $ sendCancelledEvent luidDeleted
 
-    sendCancelledEvent :: Local UserId -> Remote UserConnection -> m ()
+    sendCancelledEvent :: Local UserId -> Remote UserConnection -> Sem r ()
     sendCancelledEvent luidDeleted ruc = do
-      runExceptT (sendConnectionAction luidDeleted Nothing (qUnqualified . ucTo <$> ruc) RemoteRescind) >>= \case
+      embed (runExceptT (sendConnectionAction luidDeleted Nothing (qUnqualified . ucTo <$> ruc) RemoteRescind)) >>= \case
         -- I don't think we want to abort the operation since this is running asynchronously and cannot be retried anyway
         Left e ->
           Log.err $
@@ -449,13 +410,8 @@
   notify events orig route conn $
     (:|) orig <$> liftA2 (++) contacts teamContacts
   where
-<<<<<<< HEAD
-    contacts :: m [UserId]
-    contacts = Data.lookupContactList orig
-=======
     contacts :: Sem r [UserId]
     contacts = embed $ lookupContactList orig
->>>>>>> 63d99aec
 
     teamContacts :: Sem r [UserId]
     teamContacts = screenMemberList <$> getTeamContacts orig

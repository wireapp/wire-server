{-# LANGUAGE RecordWildCards #-}

-- This file is part of the Wire Server implementation.
--
-- Copyright (C) 2020 Wire Swiss GmbH <opensource@wire.com>
--
-- This program is free software: you can redistribute it and/or modify it under
-- the terms of the GNU Affero General Public License as published by the Free
-- Software Foundation, either version 3 of the License, or (at your option) any
-- later version.
--
-- This program is distributed in the hope that it will be useful, but WITHOUT
-- ANY WARRANTY; without even the implied warranty of MERCHANTABILITY or FITNESS
-- FOR A PARTICULAR PURPOSE. See the GNU Affero General Public License for more
-- details.
--
-- You should have received a copy of the GNU Affero General Public License along
-- with this program. If not, see <https://www.gnu.org/licenses/>.

-- TODO: Move to Brig.User.RPC or similar.
module Brig.IO.Intra
  ( -- * Pushing & Journaling Events
    onUserEvent,
    onConnectionEvent,
    onPropertyEvent,
    onClientEvent,

    -- * Conversations
    createSelfConv,
    createConnectConv,
    acceptConnectConv,
    blockConv,
    unblockConv,
    getConv,

    -- * Clients
    Brig.IO.Intra.newClient,
    rmClient,

    -- * Account Deletion
    rmUser,

    -- * Teams
    addTeamMember,
    createTeam,
    getTeamMember,
    getTeamMembers,
    memberIsTeamOwner,
    getTeam,
    getTeamConv,
    getTeamName,
    getTeamId,
    getTeamContacts,
    getTeamLegalHoldStatus,
    changeTeamStatus,
  )
where

import Bilge hiding (head, options, requestId)
import Bilge.RPC
import Bilge.Retry
import Brig.API.Types
import Brig.App
import Brig.Data.Connection (lookupContactList)
import qualified Brig.IO.Journal as Journal
import Brig.RPC
import Brig.Types
import Brig.Types.Intra
import Brig.Types.Team.LegalHold (LegalHoldTeamConfig)
import Brig.User.Event
import qualified Brig.User.Event.Log as Log
import qualified Brig.User.Search.Index as Search
import Control.Lens ((.~), (?~), (^.), view)
import Control.Lens.Prism (_Just)
import Control.Retry
import Data.Aeson hiding (json)
import Data.ByteString.Conversion
import qualified Data.ByteString.Lazy as BL
import qualified Data.Currency as Currency
import qualified Data.HashMap.Strict as M
import Data.Id
import Data.Json.Util ((#), UTCTimeMillis)
import Data.Json.Util ()
import Data.List.Split (chunksOf)
import Data.List1 (List1, list1, singleton)
import Data.Range
import qualified Data.Set as Set
import Galley.Types (Connect (..), Conversation)
import qualified Galley.Types.Teams as Team
import qualified Galley.Types.Teams.Intra as Team
import Gundeck.Types.Push.V2
import qualified Gundeck.Types.Push.V2 as Push
import Imports
import Network.HTTP.Types.Method
import Network.HTTP.Types.Status
import System.Logger.Class as Log hiding ((.=), name)

-----------------------------------------------------------------------------
-- Event Handlers

onUserEvent :: UserId -> Maybe ConnId -> UserEvent -> AppIO ()
onUserEvent orig conn e =
  updateSearchIndex orig e
    *> dispatchNotifications orig conn e
    *> journalEvent orig e

onConnectionEvent ::
  -- | Originator of the event.
  UserId ->
  -- | Client connection ID, if any.
  Maybe ConnId ->
  -- | The event.
  ConnectionEvent ->
  AppIO ()
onConnectionEvent orig conn evt = do
  let from = ucFrom (ucConn evt)
  notify
    (singleton $ ConnectionEvent evt)
    orig
    Push.RouteAny
    conn
    (return $ list1 from [])

onPropertyEvent ::
  -- | Originator of the event.
  UserId ->
  -- | Client connection ID.
  ConnId ->
  PropertyEvent ->
  AppIO ()
onPropertyEvent orig conn e =
  notify
    (singleton $ PropertyEvent e)
    orig
    Push.RouteDirect
    (Just conn)
    (return $ list1 orig [])

onClientEvent ::
  -- | Originator of the event.
  UserId ->
  -- | Client connection ID.
  Maybe ConnId ->
  -- | The event.
  ClientEvent ->
  AppIO ()
onClientEvent orig conn e = do
  let events = singleton (ClientEvent e)
  let rcps = list1 orig []
  -- Synchronous push for better delivery guarantees of these
  -- events and to make sure new clients have a first notification
  -- in the stream.
  push events rcps orig Push.RouteAny conn

updateSearchIndex :: UserId -> UserEvent -> AppIO ()
updateSearchIndex orig e = case e of
  -- no-ops
  UserCreated {} -> return ()
  UserIdentityUpdated {} -> return ()
  UserIdentityRemoved {} -> return ()
  UserLegalHoldDisabled {} -> return ()
  UserLegalHoldEnabled {} -> return ()
  LegalHoldClientRequested {} -> return ()
  UserSuspended {} -> Search.reindex orig
  UserResumed {} -> Search.reindex orig
  UserActivated {} -> Search.reindex orig
  UserDeleted {} -> Search.reindex orig
  UserUpdated {..} -> do
    let interesting =
          or
            [ isJust eupName,
              isJust eupAccentId,
              isJust eupHandle
            ]
    when (interesting) $ Search.reindex orig

journalEvent :: UserId -> UserEvent -> AppIO ()
journalEvent orig e = case e of
  UserActivated acc -> Journal.userActivate (accountUser acc)
  UserUpdated {eupName = Just name} -> Journal.userUpdate orig Nothing Nothing (Just name)
  UserUpdated {eupLocale = Just loc} -> Journal.userUpdate orig Nothing (Just loc) Nothing
  UserIdentityUpdated _ (Just em) _ -> Journal.userUpdate orig (Just em) Nothing Nothing
  UserIdentityRemoved _ (Just em) _ -> Journal.userEmailRemove orig em
  UserDeleted {} -> Journal.userDelete orig
  _ -> return ()

-------------------------------------------------------------------------------
-- Low-Level Event Notification

-- | Notify the origin user's contact list (first-level contacts),
-- as well as his other clients about a change to his user account
-- or profile.
dispatchNotifications :: UserId -> Maybe ConnId -> UserEvent -> AppIO ()
dispatchNotifications orig conn e = case e of
  UserCreated {} -> return ()
  UserSuspended {} -> return ()
  UserResumed {} -> return ()
  LegalHoldClientRequested {} -> notifyContacts event orig Push.RouteAny conn
  UserLegalHoldDisabled {} -> notifyContacts event orig Push.RouteAny conn
  UserLegalHoldEnabled {} -> notifyContacts event orig Push.RouteAny conn
  UserUpdated {..}
    | isJust eupLocale -> notifySelf event orig Push.RouteDirect conn
    | otherwise -> notifyContacts event orig Push.RouteDirect conn
  UserActivated {} -> notifySelf event orig Push.RouteAny conn
  UserIdentityUpdated {} -> notifySelf event orig Push.RouteDirect conn
  UserIdentityRemoved {} -> notifySelf event orig Push.RouteDirect conn
  UserDeleted {} -> do
    -- n.b. Synchronously fetch the contact list on the current thread.
    -- If done asynchronously, the connections may already have been deleted.
    recipients <- list1 orig <$> lookupContactList orig
    notify event orig Push.RouteDirect conn (pure recipients)
  where
    event = singleton $ UserEvent e

-- | Push events to other users.
push ::
  -- | The events to push.
  List1 Event ->
  -- | The users to push to.
  List1 UserId ->
  -- | The originator of the events.
  UserId ->
  -- | The push routing strategy.
  Push.Route ->
  -- | The originating device connection.
  Maybe ConnId ->
  AppIO ()
push (toList -> events) usrs orig route conn =
  case mapMaybe toPushData events of
    [] -> pure ()
    x : xs -> rawPush (list1 x xs) usrs orig route conn
  where
    toPushData :: Event -> Maybe (Builder, (Object, Maybe ApsData))
    toPushData e = case toPushFormat e of
      Just o -> Just (Log.bytes e, (o, toApsData e))
      Nothing -> Nothing

-- | Push encoded events to other users. Useful if you want to push
-- something that's not defined in Brig.
rawPush ::
  -- | The events to push.
  List1 (Builder, (Object, Maybe ApsData)) ->
  -- | The users to push to.
  List1 UserId ->
  -- | The originator of the events.
  UserId ->
  -- | The push routing strategy.
  Push.Route ->
  -- | The originating device connection.
  Maybe ConnId ->
  AppIO ()
-- TODO: if we decide to have service whitelist events in Brig instead of
-- Galley, let's merge 'push' and 'rawPush' back. See Note [whitelist events].
rawPush (toList -> events) usrs orig route conn = do
  for_ events $ \e -> debug $ remote "gundeck" . msg (fst e)
  g <- view gundeck
  forM_ recipients $ \rcps ->
    void . recovering x3 rpcHandlers $ const $
      rpc'
        "gundeck"
        g
        ( method POST
            . path "/i/push/v2"
            . zUser orig
            . json (map (mkPush rcps . snd) events)
            . expect2xx
        )
  where
    recipients :: [Range 1 1024 (Set.Set Recipient)]
    recipients =
      map (unsafeRange . Set.fromList)
        $ chunksOf 512
        $ map (`recipient` route)
        $ toList usrs
    mkPush :: Range 1 1024 (Set.Set Recipient) -> (Object, Maybe ApsData) -> Push
    mkPush rcps (o, aps) =
      newPush
        orig
        rcps
        (singletonPayload o)
        & pushOriginConnection .~ conn
        & pushNativeAps .~ aps

-- | (Asynchronously) notifies other users of events.
notify ::
  List1 Event ->
  -- | Origin user.
  UserId ->
  -- | Push routing strategy.
  Push.Route ->
  -- | Origin device connection, if any.
  Maybe ConnId ->
  -- | Users to notify.
  IO (List1 UserId) ->
  AppIO ()
notify events orig route conn recipients = forkAppIO (Just orig) $ do
  rs <- liftIO recipients
  push events rs orig route conn

notifySelf ::
  List1 Event ->
  -- | Origin user.
  UserId ->
  -- | Push routing strategy.
  Push.Route ->
  -- | Origin device connection, if any.
  Maybe ConnId ->
  AppIO ()
notifySelf events orig route conn =
  notify events orig route conn (pure (singleton orig))

notifyContacts ::
  List1 Event ->
  -- | Origin user.
  UserId ->
  -- | Push routing strategy.
  Push.Route ->
  -- | Origin device connection, if any.
  Maybe ConnId ->
  AppIO ()
notifyContacts events orig route conn = do
  env <- ask
  notify events orig route conn
    $ runAppT env
    $ list1 orig <$> liftA2 (++) contacts teamContacts
  where
    contacts :: AppIO [UserId]
    contacts = lookupContactList orig
    teamContacts :: AppIO [UserId]
    teamContacts = getUids <$> getTeamContacts orig
    getUids :: Maybe Team.TeamMemberList -> [UserId]
    getUids = fmap (view Team.userId) . view (_Just . Team.teamMembers)

-- Event Serialisation:

toPushFormat :: Event -> Maybe Object
toPushFormat (UserEvent (UserCreated (UserAccount u _))) =
  Just $
    M.fromList
      [ "type" .= ("user.new" :: Text),
        "user" .= SelfProfile (u {userIdentity = Nothing})
      ]
toPushFormat (UserEvent (UserActivated (UserAccount u _))) =
  Just $
    M.fromList
      [ "type" .= ("user.activate" :: Text),
        "user" .= SelfProfile u
      ]
toPushFormat (UserEvent (UserUpdated i n pic acc ass hdl loc mb)) =
  Just $
    M.fromList
      [ "type" .= ("user.update" :: Text),
        "user"
          .= object
            ( "id" .= i
                # "name" .= n
                # "picture" .= pic -- DEPRECATED
                # "accent_id" .= acc
                # "assets" .= ass
                # "handle" .= hdl
                # "locale" .= loc
                # "managed_by" .= mb
                # []
            )
      ]
toPushFormat (UserEvent UserIdentityUpdated {..}) =
  Just $
    M.fromList
      [ "type" .= ("user.update" :: Text),
        "user"
          .= object
            ( "id" .= eiuId
                # "email" .= eiuEmail
                # "phone" .= eiuPhone
                # []
            )
      ]
toPushFormat (UserEvent (UserIdentityRemoved i e p)) =
  Just $
    M.fromList
      [ "type" .= ("user.identity-remove" :: Text),
        "user"
          .= object
            ( "id" .= i
                # "email" .= e
                # "phone" .= p
                # []
            )
      ]
toPushFormat (ConnectionEvent (ConnectionUpdated uc _ name)) =
  Just $ M.fromList $
    "type" .= ("user.connection" :: Text)
      # "connection" .= uc
      # "user" .= case name of
        Just n -> Just $ object ["name" .= n]
        Nothing -> Nothing
      # []
toPushFormat (UserEvent (UserSuspended i)) =
  Just $
    M.fromList
      [ "type" .= ("user.suspend" :: Text),
        "id" .= i
      ]
toPushFormat (UserEvent (UserResumed i)) =
  Just $
    M.fromList
      [ "type" .= ("user.resume" :: Text),
        "id" .= i
      ]
toPushFormat (UserEvent (UserDeleted i)) =
  Just $
    M.fromList
      [ "type" .= ("user.delete" :: Text),
        "id" .= i
      ]
toPushFormat (UserEvent (UserLegalHoldDisabled i)) =
  Just $
    M.fromList
      [ "type" .= ("user.legalhold-disable" :: Text),
        "id" .= i
      ]
toPushFormat (UserEvent (UserLegalHoldEnabled i)) =
  Just $
    M.fromList
      [ "type" .= ("user.legalhold-enable" :: Text),
        "id" .= i
      ]
toPushFormat (PropertyEvent (PropertySet _ k v)) =
  Just $
    M.fromList
      [ "type" .= ("user.properties-set" :: Text),
        "key" .= k,
        "value" .= v
      ]
toPushFormat (PropertyEvent (PropertyDeleted _ k)) =
  Just $
    M.fromList
      [ "type" .= ("user.properties-delete" :: Text),
        "key" .= k
      ]
toPushFormat (PropertyEvent (PropertiesCleared _)) =
  Just $
    M.fromList
      [ "type" .= ("user.properties-clear" :: Text)
      ]
toPushFormat (ClientEvent (ClientAdded _ c)) =
  Just $
    M.fromList
      [ "type" .= ("user.client-add" :: Text),
        "client" .= c
      ]
toPushFormat (ClientEvent (ClientRemoved _ c)) =
  Just $
    M.fromList
      [ "type" .= ("user.client-remove" :: Text),
        "client" .= IdObject (clientId c)
      ]
toPushFormat (UserEvent (LegalHoldClientRequested payload)) =
  let LegalHoldClientRequestedData targetUser lastPrekey' clientId = payload
   in Just $
        M.fromList
          [ "type" .= ("user.legalhold-request" :: Text),
            "id" .= targetUser,
            "last_prekey" .= lastPrekey',
            "client" .= IdObject clientId
          ]

toApsData :: Event -> Maybe ApsData
toApsData (ConnectionEvent (ConnectionUpdated uc _ name)) =
  case (ucStatus uc, name) of
    (Pending, Just n) -> Just $ apsConnRequest n
    (Accepted, Just n) -> Just $ apsConnAccept n
    (_, _) -> Nothing
  where
    apsConnRequest n =
      apsData (ApsLocKey "push.notification.connection.request") [fromName n]
        & apsSound ?~ ApsSound "new_message_apns.caf"
    apsConnAccept n =
      apsData (ApsLocKey "push.notification.connection.accepted") [fromName n]
        & apsSound ?~ ApsSound "new_message_apns.caf"
toApsData _ = Nothing

-------------------------------------------------------------------------------
-- Conversation Management

-- | Calls 'Galley.API.createSelfConversationH'.
createSelfConv :: UserId -> AppIO ()
createSelfConv u = do
  debug $
    remote "galley"
      . msg (val "Creating self conversation")
  void $ galleyRequest POST req
  where
    req =
      path "/conversations/self"
        . zUser u
        . expect2xx

-- | Calls 'Galley.API.createConnectConversationH'.
createConnectConv :: UserId -> UserId -> Maybe Text -> Maybe Message -> Maybe ConnId -> AppIO ConvId
createConnectConv from to cname mess conn = do
  debug $
    Log.connection from to
      . remote "galley"
      . msg (val "Creating connect conversation")
  r <- galleyRequest POST req
  maybe (error "invalid conv id") return
    $ fromByteString
    $ getHeader' "Location" r
  where
    req =
      path "/i/conversations/connect"
        . zUser from
        . maybe id (header "Z-Connection" . fromConnId) conn
        . contentJson
        . lbytes (encode $ Connect to (messageText <$> mess) cname Nothing)
        . expect2xx

-- | Calls 'Galley.API.acceptConvH'.
acceptConnectConv :: UserId -> Maybe ConnId -> ConvId -> AppIO Conversation
acceptConnectConv from conn cnv = do
  debug $
    remote "galley"
      . field "conv" (toByteString cnv)
      . msg (val "Accepting connect conversation")
  galleyRequest PUT req >>= decodeBody "galley"
  where
    req =
      paths ["/i/conversations", toByteString' cnv, "accept", "v2"]
        . zUser from
        . maybe id (header "Z-Connection" . fromConnId) conn
        . expect2xx

-- | Calls 'Galley.API.blockConvH'.
blockConv :: UserId -> Maybe ConnId -> ConvId -> AppIO ()
blockConv usr conn cnv = do
  debug $
    remote "galley"
      . field "conv" (toByteString cnv)
      . msg (val "Blocking conversation")
  void $ galleyRequest PUT req
  where
    req =
      paths ["/i/conversations", toByteString' cnv, "block"]
        . zUser usr
        . maybe id (header "Z-Connection" . fromConnId) conn
        . expect2xx

-- | Calls 'Galley.API.unblockConvH'.
unblockConv :: UserId -> Maybe ConnId -> ConvId -> AppIO Conversation
unblockConv usr conn cnv = do
  debug $
    remote "galley"
      . field "conv" (toByteString cnv)
      . msg (val "Unblocking conversation")
  galleyRequest PUT req >>= decodeBody "galley"
  where
    req =
      paths ["/i/conversations", toByteString' cnv, "unblock"]
        . zUser usr
        . maybe id (header "Z-Connection" . fromConnId) conn
        . expect2xx

-- | Calls 'Galley.API.getConversationH'.
getConv :: UserId -> ConvId -> AppIO (Maybe Conversation)
getConv usr cnv = do
  debug $
    remote "galley"
      . field "conv" (toByteString cnv)
      . msg (val "Getting conversation")
  rs <- galleyRequest GET req
  case Bilge.statusCode rs of
    200 -> Just <$> decodeBody "galley" rs
    _ -> return Nothing
  where
    req =
      paths ["conversations", toByteString' cnv]
        . zUser usr
        . expect [status200, status404]

-- | Calls 'Galley.API.getTeamConversationH'.
getTeamConv :: UserId -> TeamId -> ConvId -> AppIO (Maybe Team.TeamConversation)
getTeamConv usr tid cnv = do
  debug $
    remote "galley"
      . field "conv" (toByteString cnv)
      . msg (val "Getting team conversation")
  rs <- galleyRequest GET req
  case Bilge.statusCode rs of
    200 -> Just <$> decodeBody "galley" rs
    _ -> return Nothing
  where
    req =
      paths ["teams", toByteString' tid, "conversations", toByteString' cnv]
        . zUser usr
        . expect [status200, status404]

-------------------------------------------------------------------------------
-- User management

-- | Calls 'Galley.API.rmUserH', as well as gundeck and cargohold.
rmUser :: UserId -> [Asset] -> AppIO ()
rmUser usr asts = do
  debug $
    remote "gundeck"
      . field "user" (toByteString usr)
      . msg (val "remove user")
  void $ gundeckRequest DELETE (path "/i/user" . zUser usr . expect2xx)
  debug $
    remote "galley"
      . field "user" (toByteString usr)
      . msg (val "remove user")
  void $ galleyRequest DELETE (path "/i/user" . zUser usr . expect2xx)
  debug $
    remote "cargohold"
      . field "user" (toByteString usr)
      . msg (val "remove profile assets")
  -- Note that we _may_ not get a 2xx response code from cargohold (e.g., client has
  -- deleted the asset "directly" with cargohold; on our side, we just do our best to
  -- delete it in case it is still there
  forM_ asts $ \ast ->
    cargoholdRequest DELETE (paths ["assets/v3", toByteString' $ assetKey ast] . zUser usr)

-------------------------------------------------------------------------------
-- Client management

-- | Calls 'Galley.API.addClientH'.
newClient :: UserId -> ClientId -> AppIO ()
newClient u c = do
  debug $
    remote "galley"
      . field "user" (toByteString u)
      . field "client" (toByteString c)
      . msg (val "new client")
  let p = paths ["i", "clients", toByteString' c]
  void $ galleyRequest POST (p . zUser u . expect2xx)

-- | Calls 'Galley.API.rmClientH', as well as gundeck.
rmClient :: UserId -> ClientId -> AppIO ()
rmClient u c = do
  let cid = toByteString' c
  debug $
    remote "galley"
      . field "user" (toByteString u)
      . field "client" (BL.fromStrict cid)
      . msg (val "remove client")
  let p = paths ["i", "clients", cid]
  void $ galleyRequest DELETE (p . zUser u . expect expected)
  -- for_ clabel rmClientCookie
  debug $
    remote "gundeck"
      . field "user" (toByteString u)
      . field "client" (BL.fromStrict cid)
      . msg (val "unregister push client")
  g <- view gundeck
  void . recovering x3 rpcHandlers $ const $
    rpc'
      "gundeck"
      g
      ( method DELETE
          . paths ["i", "clients", cid]
          . zUser u
          . expect expected
      )
  where
    expected = [status200, status204, status404]

-------------------------------------------------------------------------------
-- Team Management

-- | Calls 'Galley.API.uncheckedAddTeamMemberH'.
addTeamMember :: UserId -> TeamId -> (Maybe (UserId, UTCTimeMillis), Team.Role) -> AppIO Bool
addTeamMember u tid (minvmeta, role) = do
  debug $
    remote "galley"
      . msg (val "Adding member to team")
  rs <- galleyRequest POST req
  return $ case Bilge.statusCode rs of
    200 -> True
    _ -> False
  where
    prm = Team.rolePermissions role
    bdy = Team.newNewTeamMember $ Team.newTeamMember u prm minvmeta
    req =
      paths ["i", "teams", toByteString' tid, "members"]
        . header "Content-Type" "application/json"
        . zUser u
        . expect [status200, status403]
        . lbytes (encode bdy)

-- | Calls 'Galley.API.createBindingTeamH'.
createTeam :: UserId -> Team.BindingNewTeam -> TeamId -> AppIO CreateUserTeam
createTeam u t@(Team.BindingNewTeam bt) teamid = do
  debug $
    remote "galley"
      . msg (val "Creating Team")
  r <- galleyRequest PUT $ req teamid
  tid <-
    maybe (error "invalid team id") return
      $ fromByteString
      $ getHeader' "Location" r
  return (CreateUserTeam tid $ fromRange (bt ^. Team.newTeamName))
  where
    req tid =
      paths ["i", "teams", toByteString' tid]
        . header "Content-Type" "application/json"
        . zUser u
        . expect2xx
        . lbytes (encode t)

-- | Calls 'Galley.API.uncheckedGetTeamMemberH'.
getTeamMember :: UserId -> TeamId -> AppIO (Maybe Team.TeamMember)
getTeamMember u tid = do
  debug $
    remote "galley"
      . msg (val "Get team member")
  rs <- galleyRequest GET req
  case Bilge.statusCode rs of
    200 -> Just <$> decodeBody "galley" rs
    _ -> return Nothing
  where
    req =
      paths ["i", "teams", toByteString' tid, "members", toByteString' u]
        . zUser u
        . expect [status200, status404]

-- | Calls 'Galley.API.uncheckedGetTeamMembersH'.
--
-- | TODO: is now truncated.  this is (only) used for team suspension / unsuspension, which
-- means that only the first 2000 members of a team (according to some arbitrary order) will
-- be suspended, and the rest will remain active.
getTeamMembers :: TeamId -> AppIO Team.TeamMemberList
getTeamMembers tid = do
  debug $ remote "galley" . msg (val "Get team members")
  galleyRequest GET req >>= decodeBody "galley"
  where
    req =
      paths ["i", "teams", toByteString' tid, "members"]
        . expect2xx

<<<<<<< HEAD
=======
memberIsTeamOwner :: TeamId -> UserId -> AppIO Bool
memberIsTeamOwner tid uid = do
  r <-
    galleyRequest GET $
      (paths ["i", "teams", toByteString' tid, "is-team-owner", toByteString' uid])
  pure $ responseStatus r /= status403

-- | Calls 'Galley.API.getTruncatedTeamSizeH'.
getTruncatedTeamSize :: TeamId -> Range 1 Team.HardTruncationLimit Int32 -> AppIO Team.TruncatedTeamSize
getTruncatedTeamSize tid limit = do
  debug $ remote "galley" . msg (val "Get limited team size")
  galleyRequest GET req >>= decodeBody "galley"
  where
    req =
      paths ["i", "teams", toByteString' tid, "truncated-size", toByteString' limit]
        . expect2xx

>>>>>>> 2ac9b8e9
-- | Only works on 'BindingTeam's!
--
-- Calls 'Galley.API.getBindingTeamMembersH'.
getTeamContacts :: UserId -> AppIO (Maybe Team.TeamMemberList)
getTeamContacts u = do
  debug $ remote "galley" . msg (val "Get team contacts")
  rs <- galleyRequest GET req
  case Bilge.statusCode rs of
    200 -> Just <$> decodeBody "galley" rs
    _ -> return Nothing
  where
    req =
      paths ["i", "users", toByteString' u, "team", "members"]
        . expect [status200, status404]

-- | Calls 'Galley.API.getBindingTeamIdH'.
getTeamId :: UserId -> AppIO (Maybe TeamId)
getTeamId u = do
  debug $ remote "galley" . msg (val "Get team from user")
  rs <- galleyRequest GET req
  case Bilge.statusCode rs of
    200 -> Just <$> decodeBody "galley" rs
    _ -> return Nothing
  where
    req =
      paths ["i", "users", toByteString' u, "team"]
        . expect [status200, status404]

-- | Calls 'Galley.API.getTeamInternalH'.
getTeam :: TeamId -> AppIO Team.TeamData
getTeam tid = do
  debug $ remote "galley" . msg (val "Get team info")
  galleyRequest GET req >>= decodeBody "galley"
  where
    req =
      paths ["i", "teams", toByteString' tid]
        . expect2xx

-- | Calls 'Galley.API.getTeamInternalH'.
getTeamName :: TeamId -> AppIO Team.TeamName
getTeamName tid = do
  debug $ remote "galley" . msg (val "Get team info")
  galleyRequest GET req >>= decodeBody "galley"
  where
    req =
      paths ["i", "teams", toByteString' tid, "name"]
        . expect2xx

-- | Calls 'Galley.API.getLegalholdStatusInternalH'.
getTeamLegalHoldStatus :: TeamId -> AppIO LegalHoldTeamConfig
getTeamLegalHoldStatus tid = do
  debug $ remote "galley" . msg (val "Get legalhold settings")
  galleyRequest GET req >>= decodeBody "galley"
  where
    req =
      paths ["i", "teams", toByteString' tid, "features", "legalhold"]
        . expect2xx

-- | Calls 'Galley.API.updateTeamStatusH'.
changeTeamStatus :: TeamId -> Team.TeamStatus -> Maybe Currency.Alpha -> AppIO ()
changeTeamStatus tid s cur = do
  debug $ remote "galley" . msg (val "Change Team status")
  void $ galleyRequest PUT req
  where
    req =
      paths ["i", "teams", toByteString' tid, "status"]
        . header "Content-Type" "application/json"
        . expect2xx
        . lbytes (encode $ Team.TeamStatusUpdate s cur)<|MERGE_RESOLUTION|>--- conflicted
+++ resolved
@@ -738,8 +738,6 @@
       paths ["i", "teams", toByteString' tid, "members"]
         . expect2xx
 
-<<<<<<< HEAD
-=======
 memberIsTeamOwner :: TeamId -> UserId -> AppIO Bool
 memberIsTeamOwner tid uid = do
   r <-
@@ -747,17 +745,6 @@
       (paths ["i", "teams", toByteString' tid, "is-team-owner", toByteString' uid])
   pure $ responseStatus r /= status403
 
--- | Calls 'Galley.API.getTruncatedTeamSizeH'.
-getTruncatedTeamSize :: TeamId -> Range 1 Team.HardTruncationLimit Int32 -> AppIO Team.TruncatedTeamSize
-getTruncatedTeamSize tid limit = do
-  debug $ remote "galley" . msg (val "Get limited team size")
-  galleyRequest GET req >>= decodeBody "galley"
-  where
-    req =
-      paths ["i", "teams", toByteString' tid, "truncated-size", toByteString' limit]
-        . expect2xx
-
->>>>>>> 2ac9b8e9
 -- | Only works on 'BindingTeam's!
 --
 -- Calls 'Galley.API.getBindingTeamMembersH'.

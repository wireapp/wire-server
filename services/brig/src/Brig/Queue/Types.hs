{-# LANGUAGE LambdaCase #-}
{-# LANGUAGE OverloadedStrings #-}

module Brig.Queue.Types
    ( Queue (..)
    ) where

import Imports
import Data.Aeson
<<<<<<< HEAD
import Data.Text (Text)
=======
>>>>>>> f07d87be

-- | A remote queue that you can publish to and listen from.
data Queue = StompQueue Text | SqsQueue Text
    deriving (Eq, Show)

instance FromJSON Queue where
    parseJSON = withObject "Queue" $ \o ->
        o .: "queueType" >>= \case
            "stomp" -> StompQueue <$> o .: "queueName"
            "sqs"   -> SqsQueue <$> o .: "queueName"
            other   -> fail ("unknown 'queueType': " <> other)<|MERGE_RESOLUTION|>--- conflicted
+++ resolved
@@ -7,10 +7,6 @@
 
 import Imports
 import Data.Aeson
-<<<<<<< HEAD
-import Data.Text (Text)
-=======
->>>>>>> f07d87be
 
 -- | A remote queue that you can publish to and listen from.
 data Queue = StompQueue Text | SqsQueue Text

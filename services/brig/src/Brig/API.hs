{-# LANGUAGE RecordWildCards   #-}

module Brig.API (sitemap) where

import Imports hiding (head)
import Brig.App
import Brig.API.Error
import Brig.API.Handler
import Brig.API.Types
import Brig.Options hiding (sesQueue, internalEvents)
import Brig.Types
import Brig.Types.Intra
import Brig.Types.User (NewUserPublic(NewUserPublic))
import Brig.Types.User.Auth
import Brig.User.Email
import Brig.User.Phone
import Control.Error hiding (bool)
import Control.Lens (view, (^.))
import Data.Aeson hiding (json)
import Data.ByteString.Conversion
import Data.Id
import Data.Metrics.Middleware hiding (metrics)
import Data.Misc (IpAddr (..))
import Data.Range
import Data.Text.Encoding (decodeLatin1)
import Data.Text.Lazy (pack)
import Galley.Types (UserClients (..))
import Network.HTTP.Types.Status
import Network.Wai (Request, Response, responseLBS, lazyRequestBody)
import Network.Wai.Predicate hiding (setStatus, result)
import Network.Wai.Routing
import Network.Wai.Utilities
import Network.Wai.Utilities.Swagger (document, mkSwaggerApi)

import qualified Data.Text.Ascii               as Ascii
import qualified Data.List1                    as List1
import qualified Brig.API.Client               as API
import qualified Brig.API.Connection           as API
import qualified Brig.API.Properties           as API
import qualified Brig.API.User                 as API
import qualified Brig.Data.User                as Data
import qualified Brig.Team.Util                as Team
import qualified Brig.User.API.Auth            as Auth
import qualified Brig.User.API.Search          as Search
import qualified Brig.User.Auth.Cookie         as Auth
import qualified Brig.Types.Swagger            as Doc
import qualified Network.Wai.Utilities.Swagger as Doc
import qualified Data.Swagger.Build.Api        as Doc
import qualified Galley.Types.Swagger          as Doc
import qualified Galley.Types.Teams            as Team
import qualified Network.Wai.Utilities         as Utilities
import qualified Data.ByteString.Lazy          as Lazy
import qualified Data.Map.Strict               as Map
import qualified Data.Set                      as Set
import qualified Data.Text                     as Text
import qualified Brig.Provider.API             as Provider
import qualified Brig.Team.API                 as Team
import qualified Brig.Team.Email               as Team
import qualified Brig.TURN.API                 as TURN
import qualified System.Logger.Class           as Log

<<<<<<< HEAD
runServer :: Opts -> IO ()
runServer o = do
    e <- newEnv o
    s <- Server.newSettings (server e)
    emailListener <- for (e^.awsEnv.sesQueue) $ \q ->
        Async.async $
        AWS.execute (e^.awsEnv) $
        AWS.listen q (runAppT e . SesNotification.onEvent)
    internalEventListener <- Async.async $
        runAppT e $ Queue.listen (e^.internalEvents) Internal.onEvent
    runSettingsWithShutdown s (pipeline e) 5 `finally` do
        mapM_ Async.cancel emailListener
        Async.cancel internalEventListener
        closeEnv e
  where
    rtree      = compile (sitemap o)
    endpoint   = brig o
    server   e = defaultServer (unpack $ endpoint^.epHost) (endpoint^.epPort) (e^.applog) (e^.metrics)
    pipeline e = measureRequests (e^.metrics) (treeToPaths rtree)
               . catchErrors (e^.applog) [Right $ e^.metrics]
               . GZip.gunzip . GZip.gzip GZip.def
               $ serve e

    serve e r k = runHandler e r (Server.route rtree r k) k

=======
>>>>>>> 1be70031
---------------------------------------------------------------------------
-- Sitemap

sitemap :: Opts -> Routes Doc.ApiBuilder Handler ()
sitemap o = do

    -- Internal ---------------------------------------------------------------

    get  "/i/status" (continue $ const $ return empty) true
    head "/i/status" (continue $ const $ return empty) true

    get "/i/monitoring" (continue $ const $ view metrics >>= fmap json . render) $
        accept "application" "json"

    post "/i/users/:id/auto-connect" (continue autoConnect) $
        accept "application" "json"
        .&. contentType "application" "json"
        .&. capture "id"
        .&. opt (header "Z-Connection")
        .&. request

    post "/i/users" (continue createUserNoVerify) $
        accept "application" "json"
        .&. contentType "application" "json"
        .&. request

    put "/i/self/email" (continue changeSelfEmailNoSend) $
        contentType "application" "json"
        .&. header "Z-User"
        .&. request

    delete "/i/users/:id" (continue deleteUserNoVerify) $
        capture "id"

    get "/i/users/connections-status" (continue deprecatedGetConnectionsStatus) $
        query "users"
        .&. opt (query "filter")

    post "/i/users/connections-status" (continue getConnectionsStatus) $
        accept "application" "json"
        .&. contentType "application" "json"
        .&. request
        .&. opt (query "filter")

    get "/i/users" (continue listActivatedAccounts) $
        accept "application" "json"
        .&. (param "ids" ||| param "handles")

    get "/i/users" (continue listAccountsByIdentity) $
        accept "application" "json"
        .&. (param "email" ||| param "phone")

    put "/i/users/:id/status" (continue changeAccountStatus) $
        contentType "application" "json"
        .&. capture "id"
        .&. request

    get "/i/users/:id/status" (continue getAccountStatus) $
        accept "application" "json"
        .&. capture "id"

    get "/i/users/:id/contacts" (continue getContactList) $
        accept "application" "json"
        .&. capture "id"

    get "/i/users/activation-code" (continue getActivationCode) $
        accept "application" "json"
        .&. (param "email" ||| param "phone")

    get "/i/users/password-reset-code" (continue getPasswordResetCode) $
        accept "application" "json"
        .&. (param "email" ||| param "phone")

    post "/i/users/revoke-identity" (continue revokeIdentity) $
        param "email" ||| param "phone"

    head "/i/users/blacklist" (continue checkBlacklist) $
        param "email" ||| param "phone"

    delete "/i/users/blacklist" (continue deleteFromBlacklist) $
        param "email" ||| param "phone"

    post "/i/users/blacklist" (continue addBlacklist) $
        param "email" ||| param "phone"

    -- given a phone number (or phone number prefix), see whether
    -- it is blocked via a prefix (and if so, via which specific prefix)
    get "/i/users/phone-prefixes/:prefix" (continue getPhonePrefixes) $
        capture "prefix"

    delete "/i/users/phone-prefixes/:prefix" (continue deleteFromPhonePrefix) $
        capture "prefix"

    post "/i/users/phone-prefixes" (continue addPhonePrefix) $
      accept "application" "json"
      .&. contentType "application" "json"
      .&. request

    -- is :uid not team owner, or there are other team owners?
    get "/i/users/:uid/can-be-deleted/:tid" (continue canBeDeleted) $
      capture "uid"
      .&. capture "tid"

    -- is :uid team owner (the only one or one of several)?
    get "/i/users/:uid/is-team-owner/:tid" (continue isTeamOwner) $
      capture "uid"
      .&. capture "tid"

    put "/i/users/:uid/sso-id" (continue updateSSOId) $
      capture "uid"
      .&. accept "application" "json"
      .&. contentType "application" "json"
      .&. request

    put "/i/users/:uid/managed-by" (continue updateManagedBy) $
      capture "uid"
      .&. accept "application" "json"
      .&. contentType "application" "json"
      .&. request

    put "/i/users/:uid/rich-info" (continue updateRichInfo) $
      capture "uid"
      .&. accept "application" "json"
      .&. contentType "application" "json"
      .&. request

    post "/i/clients" (continue internalListClients) $
      accept "application" "json"
      .&. contentType "application" "json"
      .&. request

    -- /users -----------------------------------------------------------------

    get "/users/api-docs"
        (\(_ ::: url) k ->
            let doc = encode $ mkSwaggerApi (decodeLatin1 url) Doc.brigModels (sitemap o)
            in k $ responseLBS status200 [jsonContent] doc) $
        accept "application" "json"
        .&. query "base_url"

    ---

    head "/users/:id" (continue checkUserExists) $
        header "Z-User"
        .&. capture "id"

    document "HEAD" "userExists" $ do
        Doc.summary "Check if a user ID exists"
        Doc.parameter Doc.Path "id" Doc.bytes' $
            Doc.description "User ID"
        Doc.response 200 "User exists" Doc.end
        Doc.errorResponse userNotFound

    ---

    get "/users/:id" (continue getUser) $
        accept "application" "json"
        .&. header "Z-User"
        .&. capture "id"

    document "GET" "user" $ do
        Doc.summary "Get a user by ID"
        Doc.parameter Doc.Path "id" Doc.bytes' $
            Doc.description "User ID"
        Doc.returns (Doc.ref Doc.user)
        Doc.response 200 "User" Doc.end
        Doc.errorResponse userNotFound

    ---

    post "/users/handles" (continue checkHandles) $
        accept "application" "json"
        .&. contentType "application" "json"
        .&. header "Z-User"
        .&. request

    document "POST" "checkUserHandles" $ do
        Doc.summary "Check availability of user handles"
        Doc.body (Doc.ref Doc.checkHandles) $
            Doc.description "JSON body"
        Doc.returns (Doc.array Doc.string')
        Doc.response 200 "List of free handles" Doc.end

    head "/users/handles/:handle" (continue checkHandle) $
        header "Z-User"
        .&. capture "handle"

    document "HEAD" "checkUserHandle" $ do
        Doc.summary "Check whether a user handle can be taken"
        Doc.parameter Doc.Path "handle" Doc.bytes' $
            Doc.description "Handle to check"
        Doc.response 200 "Handle is taken" Doc.end
        Doc.errorResponse invalidHandle
        Doc.errorResponse handleNotFound

    get "/users/handles/:handle" (continue getHandleInfo) $
        accept "application" "json"
        .&. header "Z-User"
        .&. capture "handle"

    document "GET" "getUserHandleInfo" $ do
        Doc.summary "Get information on a user handle"
        Doc.parameter Doc.Path "handle" Doc.bytes' $
            Doc.description "The user handle"
        Doc.returns (Doc.ref Doc.userHandleInfo)
        Doc.response 200 "Handle info" Doc.end
        Doc.errorResponse handleNotFound

    ---

    get "/users" (continue listUsers) $
        accept "application" "json"
        .&. header "Z-User"
        .&. (param "ids" ||| param "handles")

    document "GET" "users" $ do
        Doc.summary "List users"
        Doc.notes "The 'ids' and 'handles' parameters are mutually exclusive."
        Doc.parameter Doc.Query "ids" Doc.string' $ do
            Doc.description "User IDs of users to fetch"
            Doc.optional
        Doc.parameter Doc.Query "handles" Doc.string' $ do
            Doc.description "Handles of users to fetch"
            Doc.optional
        Doc.returns (Doc.array (Doc.ref Doc.user))
        Doc.response 200 "List of users" Doc.end

    ---

    post "/users/prekeys" (continue getMultiPrekeyBundles) $
        request
        .&. contentType "application" "json"
        .&. accept "application" "json"

    document "POST" "getMultiPrekeyBundles" $ do
        Doc.summary "Given a map of user IDs to client IDs return a \
        \prekey for each one. You can't request information for more users than \
        \maximum conversation size."
        Doc.notes "Prekeys of all clients of a multiple users. \
        \The result is a map of maps, i.e. { UserId : { ClientId : Maybe Prekey } }"
        Doc.body (Doc.ref Doc.userClients) $
            Doc.description "JSON body"
        Doc.response 200 "Prekey Bundles" Doc.end
        Doc.errorResponse tooManyClients

    ---

    get "/users/:user/prekeys" (continue getPrekeyBundle) $
        capture "user"
        .&. accept "application" "json"

    document "GET" "getPrekeyBundle" $ do
        Doc.summary "Get a prekey for each client of a user."
        Doc.parameter Doc.Path "user" Doc.bytes' $
            Doc.description "User ID"
        Doc.returns (Doc.ref Doc.prekeyBundle)
        Doc.response 200 "Prekey Bundle" Doc.end

    ---

    get "/users/:user/prekeys/:client" (continue getPrekey) $
        capture "user"
        .&. capture "client"
        .&. accept "application" "json"

    document "GET" "getPrekey" $ do
        Doc.summary "Get a prekey for a specific client of a user."
        Doc.parameter Doc.Path "user" Doc.bytes' $
            Doc.description "User ID"
        Doc.parameter Doc.Path "client" Doc.bytes' $
            Doc.description "Client ID"
        Doc.returns (Doc.ref Doc.clientPrekey)
        Doc.response 200 "Client Prekey" Doc.end

    --

    get "/users/:user/clients" (continue getUserClients) $
        capture "user"
        .&. accept "application" "json"

    document "GET" "getUserClients" $ do
        Doc.summary "Get all of a user's clients."
        Doc.parameter Doc.Path "user" Doc.bytes' $
            Doc.description "User ID"
        Doc.returns (Doc.array (Doc.ref Doc.pubClient))
        Doc.response 200 "List of clients" Doc.end

    --

    get "/users/:user/clients/:client" (continue getUserClient) $
        capture "user"
        .&. capture "client"
        .&. accept "application" "json"

    document "GET" "getUserClient" $ do
        Doc.summary "Get a specific client of a user."
        Doc.parameter Doc.Path "user" Doc.bytes' $
            Doc.description "User ID"
        Doc.parameter Doc.Path "client" Doc.bytes' $
            Doc.description "Client ID"
        Doc.returns (Doc.ref Doc.pubClient)
        Doc.response 200 "Client" Doc.end

    --

    get "/users/:user/rich-info" (continue getRichInfo) $
        header "Z-User"
        .&. capture "user"
        .&. accept "application" "json"

    document "GET" "getRichInfo" $ do
        Doc.summary "Get user's rich info"
        Doc.parameter Doc.Path "user" Doc.bytes' $
            Doc.description "User ID"
        Doc.returns (Doc.ref Doc.richInfo)
        Doc.response 200 "RichInfo" Doc.end
        Doc.errorResponse insufficientTeamPermissions

    -- /self ------------------------------------------------------------------

    -- Profile

    get "/self" (continue getSelf) $
        accept "application" "json"
        .&. header "Z-User"

    document "GET" "self" $ do
        Doc.summary "Get your profile"
        Doc.returns (Doc.ref Doc.self)
        Doc.response 200 "Self profile" Doc.end

    ---

    put "/self" (continue updateUser) $
        contentType "application" "json"
        .&. header "Z-User"
        .&. header "Z-Connection"
        .&. request

    document "PUT" "updateSelf" $ do
        Doc.summary "Update your profile"
        Doc.body (Doc.ref Doc.userUpdate) $
            Doc.description "JSON body"
        Doc.response 200 "Update successful." Doc.end

    ---

    get "/self/name" (continue getUserName) $
        accept "application" "json"
        .&. header "Z-User"

    document "GET" "selfName" $ do
        Doc.summary "Get your profile name"
        Doc.returns (Doc.ref Doc.userName)
        Doc.response 200 "Profile name found." Doc.end

    ---

    put "/self/email" (continue changeSelfEmail) $
        contentType "application" "json"
        .&. header "Z-User"
        .&. header "Z-Connection"
        .&. request

    document "PUT" "changeEmail" $ do
        Doc.summary "Change your email address"
        Doc.body (Doc.ref Doc.emailUpdate) $
            Doc.description "JSON body"
        Doc.response 202 "Update accepted and pending activation of the new email." Doc.end
        Doc.response 204 "No update, current and new email address are the same." Doc.end
        Doc.errorResponse invalidEmail
        Doc.errorResponse userKeyExists
        Doc.errorResponse blacklistedEmail
        Doc.errorResponse blacklistedPhone

    ---

    put "/self/phone" (continue changePhone) $
        contentType "application" "json"
        .&. header "Z-User"
        .&. header "Z-Connection"
        .&. request

    document "PUT" "changePhone" $ do
        Doc.summary "Change your phone number"
        Doc.body (Doc.ref Doc.phoneUpdate) $
            Doc.description "JSON body"
        Doc.response 202 "Update accepted and pending activation of the new phone number." Doc.end
        Doc.errorResponse userKeyExists

    ---

    head "/self/password" (continue checkPasswordExists) $
        header "Z-User"

    document "HEAD" "checkPassword" $ do
        Doc.summary "Check that your password is set"
        Doc.response 200 "Password is set." Doc.end
        Doc.response 404 "Password is not set." Doc.end

    ---

    put "/self/password" (continue changePassword) $
        contentType "application" "json"
        .&. header "Z-User"
        .&. request

    document "PUT" "changePassword" $ do
        Doc.summary "Change your password"
        Doc.body (Doc.ref Doc.changePassword) $
            Doc.description "JSON body"
        Doc.response 200 "Password changed." Doc.end
        Doc.errorResponse badCredentials
        Doc.errorResponse noIdentity

    --

    put "/self/locale" (continue changeLocale) $
        contentType "application" "json"
        .&. header "Z-User"
        .&. header "Z-Connection"
        .&. request

    document "PUT" "changeLocale" $ do
        Doc.summary "Change your locale"
        Doc.body (Doc.ref Doc.changeLocale) $
            Doc.description "JSON body"
        Doc.response 200 "Locale changed." Doc.end

    --

    put "/self/handle" (continue changeHandle) $
        contentType "application" "json"
        .&. header "Z-User"
        .&. header "Z-Connection"
        .&. request

    document "PUT" "changeHandle" $ do
        Doc.summary "Change your handle"
        Doc.body (Doc.ref Doc.changeHandle) $
            Doc.description "JSON body"
        Doc.errorResponse handleExists
        Doc.errorResponse invalidHandle
        Doc.response 200 "Handle changed." Doc.end

    ---

    delete "/self/phone" (continue removePhone) $
        header "Z-User"
        .&. header "Z-Connection"

    document "DELETE" "removePhone" $ do
        Doc.summary "Remove your phone number."
        Doc.notes "Your phone number can only be removed if you also have an \
                  \email address and a password."
        Doc.response 200 "Phone number removed." Doc.end
        Doc.errorResponse lastIdentity
        Doc.errorResponse noPassword

    ---

    delete "/self/email" (continue removeEmail) $
        header "Z-User"
        .&. header "Z-Connection"

    document "DELETE" "removeEmail" $ do
        Doc.summary "Remove your email address."
        Doc.notes "Your email address can only be removed if you also have a \
                  \phone number."
        Doc.response 200 "Email address removed." Doc.end
        Doc.errorResponse lastIdentity


    ---
    ---

    delete "/self" (continue deleteUser) $
        header "Z-User"
        .&. request
        .&. contentType "application" "json"
        .&. accept "application" "json"

    document "DELETE" "deleteUser" $ do
        Doc.summary "Initiate account deletion."
        Doc.notes "If the account has a verified identity, a verification \
                  \code is sent and needs to be confirmed to authorise the \
                  \deletion. If the account has no verified identity but a \
                  \password, it must be provided. If password is correct, or if neither \
                  \a verified identity nor a password exists, account deletion \
                  \is scheduled immediately."
        Doc.body (Doc.ref Doc.delete) $
            Doc.description "JSON body"
        Doc.response 202 "Deletion is pending verification with a code." Doc.end
        Doc.response 200 "Deletion is initiated." Doc.end
        Doc.errorResponse badCredentials
        Doc.errorResponse missingAuthError

    ---

    post "/delete" (continue verifyDeleteUser) $
        request
        .&. contentType "application" "json"
        .&. accept "application" "json"

    document "POST" "verifyDeleteUser" $ do
        Doc.summary "Verify account deletion with a code."
        Doc.body (Doc.ref Doc.verifyDelete) $
            Doc.description "JSON body"
        Doc.response 200 "Deletion is initiated." Doc.end
        Doc.errorResponse invalidCode

    ---

    post "/connections" (continue createConnection) $
        accept "application" "json"
        .&. contentType "application" "json"
        .&. header "Z-User"
        .&. header "Z-Connection"
        .&. request

    document "POST" "createConnection" $ do
        Doc.summary "Create a connection to another user."
        Doc.notes $ "You can have no more than "
                 <> Text.pack (show (setUserMaxConnections $ optSettings o))
                 <> " connections in accepted or sent state."
        Doc.body (Doc.ref Doc.connectionRequest) $
            Doc.description "JSON body"
        Doc.returns (Doc.ref Doc.connection)
        Doc.response 200 "The connection exists." Doc.end
        Doc.response 201 "The connection was created." Doc.end
        Doc.errorResponse connectionLimitReached
        Doc.errorResponse invalidUser
        Doc.errorResponse noIdentity

    ---

    get "/connections" (continue listConnections) $
        accept "application" "json"
        .&. header "Z-User"
        .&. opt (query "start")
        .&. def (unsafeRange 100) (query "size")

    document "GET" "connections" $ do
        Doc.summary "List the connections to other users."
        Doc.parameter Doc.Query "start" Doc.string' $ do
            Doc.description "User ID to start from"
            Doc.optional
        Doc.parameter Doc.Query "size" Doc.int32' $ do
            Doc.description "Number of results to return (default 100, max 500)."
            Doc.optional
        Doc.returns (Doc.ref Doc.connectionList)
        Doc.response 200 "List of connections" Doc.end

    ---

    put "/connections/:id" (continue updateConnection) $
        accept "application" "json"
        .&. contentType "application" "json"
        .&. header "Z-User"
        .&. header "Z-Connection"
        .&. capture "id"
        .&. request

    document "PUT" "updateConnection" $ do
        Doc.summary "Update a connection."
        Doc.parameter Doc.Path "id" Doc.bytes' $
            Doc.description "User ID"
        Doc.body (Doc.ref Doc.connectionUpdate) $
            Doc.description "JSON body"
        Doc.returns (Doc.ref Doc.connection)
        Doc.response 200 "Connection updated." Doc.end
        Doc.response 204 "No change." Doc.end
        Doc.errorResponse connectionLimitReached
        Doc.errorResponse invalidTransition
        Doc.errorResponse notConnected
        Doc.errorResponse invalidUser

    ---

    get "/connections/:id" (continue getConnection) $
        accept "application" "json"
        .&. header "Z-User"
        .&. capture "id"

    document "GET" "connection" $ do
        Doc.summary "Get an existing connection to another user."
        Doc.parameter Doc.Path "id" Doc.bytes' $
            Doc.description "User ID"
        Doc.returns (Doc.ref Doc.connection)
        Doc.response 200 "Connection" Doc.end

    --- Clients

    post "/clients" (continue addClient) $
        request
        .&. header "Z-User"
        .&. header "Z-Connection"
        .&. opt (header "X-Forwarded-For")
        .&. accept "application" "json"
        .&. contentType "application" "json"

    document "POST" "registerClient" $ do
        Doc.summary "Register a new client."
        Doc.body (Doc.ref Doc.newClient) $
            Doc.description "JSON body"
        Doc.returns (Doc.ref Doc.client)
        Doc.response 200 "Client" Doc.end
        Doc.errorResponse tooManyClients
        Doc.errorResponse missingAuthError
        Doc.errorResponse malformedPrekeys

    ---

    put "/clients/:client" (continue updateClient) $
        request
        .&. header "Z-User"
        .&. capture "client"
        .&. accept "application" "json"
        .&. contentType "application" "json"

    document "PUT" "updateClient" $ do
        Doc.summary "Update a registered client."
        Doc.parameter Doc.Path "client" Doc.bytes' $
            Doc.description "Client ID"
        Doc.body (Doc.ref Doc.updateClient) $
            Doc.description "JSON body"
        Doc.response 200 "Client updated." Doc.end
        Doc.errorResponse malformedPrekeys

    ---

    delete "/clients/:client" (continue rmClient) $
        request
        .&. header "Z-User"
        .&. header "Z-Connection"
        .&. capture "client"
        .&. accept "application" "json"
        .&. contentType "application" "json"

    document "DELETE" "deleteClient" $ do
        Doc.summary "Delete an existing client."
        Doc.parameter Doc.Path "client" Doc.bytes' $
            Doc.description "Client ID"
        Doc.body (Doc.ref Doc.deleteClient) $
            Doc.description "JSON body"
        Doc.response 200 "Client deleted." Doc.end

    ---

    get "/clients" (continue listClients) $
        header "Z-User"
        .&. accept "application" "json"

    document "GET" "listClients" $ do
        Doc.summary "List the registered clients."
        Doc.returns (Doc.array (Doc.ref Doc.client))
        Doc.response 200 "List of clients" Doc.end

    ---

    get "/clients/:client" (continue getClient) $
        header "Z-User"
        .&. capture "client"
        .&. accept "application" "json"

    document "GET" "getClients" $ do
        Doc.summary "Get a registered client by ID."
        Doc.parameter Doc.Path "client" Doc.bytes' $
            Doc.description "Client ID"
        Doc.returns (Doc.ref Doc.client)
        Doc.response 200 "Client" Doc.end

    ---

    get "/clients/:client/prekeys" (continue listPrekeyIds) $
        header "Z-User"
        .&. capture "client"
        .&. accept "application" "json"

    document "GET" "listPrekeyIds" $ do
        Doc.summary "List the remaining prekey IDs of a client."
        Doc.parameter Doc.Path "client" Doc.bytes' $
            Doc.description "Client ID"
        Doc.returns (Doc.array Doc.string')
        Doc.response 200 "List of remaining prekey IDs." Doc.end

    --- Properties

    put "/properties/:key" (continue setProperty) $
        header "Z-User"
        .&. header "Z-Connection"
        .&. capture "key"
        .&. request
        .&. contentType "application" "json"

    document "PUT" "setProperty" $ do
        Doc.summary "Set a user property."
        Doc.parameter Doc.Path "key" Doc.string' $
            Doc.description "Property key"
        Doc.body (Doc.ref Doc.propertyValue) $
            Doc.description "JSON body"
        Doc.response 200 "Property set." Doc.end

    ---

    delete "/properties/:key" (continue deleteProperty) $
        header "Z-User"
        .&. header "Z-Connection"
        .&. capture "key"

    document "DELETE" "deleteProperty" $ do
        Doc.summary "Delete a property."
        Doc.parameter Doc.Path "key" Doc.string' $
            Doc.description "Property key"
        Doc.response 200 "Property deleted." Doc.end

    ---

    delete "/properties" (continue clearProperties) $
        header "Z-User"
        .&. header "Z-Connection"

    document "DELETE" "clearProperties" $ do
        Doc.summary "Clear all properties."
        Doc.response 200 "Properties cleared." Doc.end

    ---

    get "/properties/:key" (continue getProperty) $
        header "Z-User"
        .&. capture "key"
        .&. accept "application" "json"

    document "GET" "getProperty" $ do
        Doc.summary "Get a property value."
        Doc.parameter Doc.Path "key" Doc.string' $
            Doc.description "Property key"
        Doc.returns (Doc.ref Doc.propertyValue)
        Doc.response 200 "The property value." Doc.end

    ---

    get "/properties" (continue listPropertyKeys) $
        header "Z-User"
        .&. accept "application" "json"

    document "GET" "listPropertyKeys" $ do
        Doc.summary "List all property keys."
        Doc.returns (Doc.array Doc.string')
        Doc.response 200 "List of property keys." Doc.end

    ---

    get "/properties-values" (continue listPropertyKeysAndValues) $
        header "Z-User"
        .&. accept "application" "json"

    document "GET" "listPropertyKeysAndValues" $ do
        Doc.summary "List all properties with key and value."
        Doc.returns (Doc.ref Doc.propertyDictionary)
        Doc.response 200 "Object with properties as attributes." Doc.end

    -- /register, /activate, /password-reset ----------------------------------

    post "/register" (continue createUser) $
        accept "application" "json"
        .&. contentType "application" "json"
        .&. request

    document "POST" "register" $ do
        Doc.summary "Register a new user."
        Doc.notes   "If the environment where the registration takes \
                    \place is private and a registered email address or phone \
                    \number is not whitelisted, a 403 error is returned."
        Doc.body (Doc.ref Doc.newUser) $
            Doc.description "JSON body"
        Doc.returns (Doc.ref Doc.user)
        Doc.response 201 "User created and pending activation." Doc.end
        Doc.errorResponse whitelistError
        Doc.errorResponse invalidInvitationCode
        Doc.errorResponse missingIdentity
        Doc.errorResponse userKeyExists
        Doc.errorResponse activationCodeNotFound
        Doc.errorResponse blacklistedEmail
        Doc.errorResponse blacklistedPhone

    ---

    get "/activate" (continue activate') $
        query "key"
        .&. query "code"

    document "GET" "activate" $ do
        Doc.summary "Activate (i.e. confirm) an email address or phone number."
        Doc.notes "See also 'POST /activate' which has a larger feature set."
        Doc.parameter Doc.Query "key" Doc.bytes' $
            Doc.description "Activation key"
        Doc.parameter Doc.Query "code" Doc.bytes' $
            Doc.description "Activation code"
        Doc.returns (Doc.ref Doc.activationResponse)
        Doc.response 200 "Activation successful." Doc.end
        Doc.response 204 "A recent activation was already successful." Doc.end
        Doc.errorResponse activationCodeNotFound

    ---

    post "/activate" (continue activateKey) $
        accept "application" "json"
        .&. contentType "application" "json"
        .&. request

    document "POST" "activate" $ do
        Doc.summary "Activate (i.e. confirm) an email address or phone number."
        Doc.notes "Activation only succeeds once and the number of \
                  \failed attempts for a valid key is limited."
        Doc.body (Doc.ref Doc.activate) $
            Doc.description "JSON body"
        Doc.returns (Doc.ref Doc.activationResponse)
        Doc.response 200 "Activation successful." Doc.end
        Doc.response 204 "A recent activation was already successful." Doc.end
        Doc.errorResponse activationCodeNotFound

    ---

    post "/activate/send" (continue sendActivationCode) $
        contentType "application" "json"
        .&. request

    document "POST" "sendActivationCode" $ do
        Doc.summary "Send (or resend) an email or phone activation code."
        Doc.body (Doc.ref Doc.sendActivationCode) $
            Doc.description "JSON body"
        Doc.response 200 "Activation code sent." Doc.end
        Doc.errorResponse invalidEmail
        Doc.errorResponse invalidPhone
        Doc.errorResponse userKeyExists
        Doc.errorResponse blacklistedEmail
        Doc.errorResponse blacklistedPhone

    ---

    post "/password-reset" (continue beginPasswordReset) $
        accept "application" "json"
        .&. contentType "application" "json"
        .&. request

    document "POST" "beginPasswordReset" $ do
        Doc.summary "Initiate a password reset."
        Doc.body (Doc.ref Doc.newPasswordReset) $
            Doc.description "JSON body"
        Doc.response 201 "Password reset code created and sent by email." Doc.end
        Doc.errorResponse invalidPwResetKey
        Doc.errorResponse duplicatePwResetCode

    ---

    post "/password-reset/complete" (continue completePasswordReset) $
        accept "application" "json"
        .&. contentType "application" "json"
        .&. request

    document "POST" "completePasswordReset" $ do
        Doc.summary "Complete a password reset."
        Doc.body (Doc.ref Doc.completePasswordReset) $
            Doc.description "JSON body"
        Doc.response 200 "Password reset successful." Doc.end
        Doc.errorResponse invalidPwResetCode

    ---

    post "/password-reset/:key" (continue deprecatedCompletePasswordReset) $
        accept "application" "json"
        .&. contentType "application" "json"
        .&. capture "key"
        .&. request

    document "POST" "deprecatedCompletePasswordReset" $ do
        Doc.deprecated
        Doc.summary "Complete a password reset."
        Doc.notes "DEPRECATED: Use 'POST /password-reset/complete'."

    ---

    post "/onboarding/v3" (continue onboarding) $
        accept "application" "json"
        .&. contentType "application" "json"
        .&. header "Z-User"
        .&. request

    document "POST" "onboardingV3" $ do
        Doc.summary "Upload contacts and invoke matching. Returns the list of Matches"
        Doc.body (Doc.ref Doc.addressBook) $ Doc.description "Address book"
        Doc.returns (Doc.ref Doc.onboardingMatches)
        Doc.response 200 "Matches" Doc.end

    -----

    Provider.routes
    Auth.routes
    Search.routes
    Team.routes
    TURN.routes

---------------------------------------------------------------------------
-- Handlers

setProperty :: UserId ::: ConnId ::: PropertyKey ::: Request ::: JSON -> Handler Response
setProperty (u ::: c ::: k ::: req ::: _) = do
    unless (Text.compareLength (Ascii.toText (propertyKeyName k)) maxKeyLen <= EQ) $
        throwStd propertyKeyTooLarge
    lbs <- Lazy.take (maxValueLen + 1) <$> liftIO (lazyRequestBody req)
    unless (Lazy.length lbs <= maxValueLen) $
        throwStd propertyValueTooLarge
    val <- hoistEither $ fmapL (StdError . badRequest . pack) (eitherDecode lbs)
    API.setProperty u c k val !>> propDataError
    return empty
  where
    maxKeyLen   = 256
    maxValueLen = 512

deleteProperty :: UserId ::: ConnId ::: PropertyKey -> Handler Response
deleteProperty (u ::: c ::: k) = lift (API.deleteProperty u c k) >> return empty

clearProperties :: UserId ::: ConnId -> Handler Response
clearProperties (u ::: c) = lift (API.clearProperties u c) >> return empty

getProperty :: UserId ::: PropertyKey ::: JSON -> Handler Response
getProperty (u ::: k ::: _) = do
    val <- lift $ API.lookupProperty u k
    return $ case val of
        Nothing -> setStatus status404 empty
        Just  v -> json v

listPropertyKeys :: UserId ::: JSON -> Handler Response
listPropertyKeys (u ::: _) = json <$> lift (API.lookupPropertyKeys u)

listPropertyKeysAndValues :: UserId ::: JSON -> Handler Response
listPropertyKeysAndValues (u ::: _) = json <$> lift (API.lookupPropertyKeysAndValues u)

getPrekey :: UserId ::: ClientId ::: JSON -> Handler Response
getPrekey (u ::: c ::: _) = do
    prekey <- lift $ API.claimPrekey u c
    return $ case prekey of
        Just pk -> json pk
        Nothing -> setStatus status404 empty

getPrekeyBundle :: UserId ::: JSON -> Handler Response
getPrekeyBundle (u ::: _) = json <$> lift (API.claimPrekeyBundle u)

getMultiPrekeyBundles :: Request ::: JSON ::: JSON -> Handler Response
getMultiPrekeyBundles (req ::: _) = do
    body <- parseJsonBody req
    maxSize <- fromIntegral . setMaxConvSize <$> view settings
    when (Map.size (userClients body) > maxSize) $
        throwStd tooManyClients
    json <$> lift (API.claimMultiPrekeyBundles body)

addClient :: Request ::: UserId ::: ConnId ::: Maybe IpAddr ::: JSON ::: JSON -> Handler Response
addClient (req ::: usr ::: con ::: ip ::: _) = do
    new <- parseJsonBody req
    clt <- API.addClient usr con (ipAddr <$> ip) new !>> clientError
    return . setStatus status201
           . addHeader "Location" (toByteString' $ clientId clt)
           $ json clt

rmClient :: Request ::: UserId ::: ConnId ::: ClientId ::: JSON ::: JSON -> Handler Response
rmClient (req ::: usr ::: con ::: clt ::: _) = do
    body <- parseJsonBody req
    API.rmClient usr con clt (rmPassword body) !>> clientError
    return empty

updateClient :: Request ::: UserId ::: ClientId ::: JSON ::: JSON -> Handler Response
updateClient (req ::: usr ::: clt ::: _) = do
    body <- parseJsonBody req
    API.updateClient usr clt body !>> clientError
    return empty

listClients :: UserId ::: JSON -> Handler Response
listClients (usr ::: _) = json <$> lift (API.lookupClients usr)

internalListClients :: JSON ::: JSON ::: Request -> Handler Response
internalListClients (_ ::: _ ::: req) = do
    UserSet usrs <- parseJsonBody req
    ucs <- Map.fromList <$> lift (API.lookupUsersClientIds $ Set.toList usrs)
    return $ json (UserClients ucs)

getClient :: UserId ::: ClientId ::: JSON -> Handler Response
getClient (usr ::: clt ::: _) = lift $ do
    client <- API.lookupClient usr clt
    return $ case client of
        Just c  -> json c
        Nothing -> setStatus status404 empty

getUserClients :: UserId ::: JSON -> Handler Response
getUserClients (user ::: _) =
    json <$> lift (fmap API.pubClient <$> API.lookupClients user)

getUserClient :: UserId ::: ClientId ::: JSON -> Handler Response
getUserClient (user ::: cid ::: _) = lift $ do
    client <- fmap API.pubClient <$> API.lookupClient user cid
    return $ case client of
        Just c  -> json c
        Nothing -> setStatus status404 empty

getRichInfo :: UserId ::: UserId ::: JSON -> Handler Response
getRichInfo (self ::: user ::: _) = do
    -- Check that both users exist and the requesting user is allowed to see rich info of the
    -- other user
    selfUser  <- ifNothing userNotFound =<< lift (Data.lookupUser self)
    otherUser <- ifNothing userNotFound =<< lift (Data.lookupUser user)
    case (userTeam selfUser, userTeam otherUser) of
        (Just t1, Just t2) | t1 == t2 -> pure ()
        _ -> throwStd insufficientTeamPermissions
    -- Query rich info
    json . fromMaybe emptyRichInfo <$> lift (API.lookupRichInfo user)

listPrekeyIds :: UserId ::: ClientId ::: JSON -> Handler Response
listPrekeyIds (usr ::: clt ::: _) = json <$> lift (API.lookupPrekeyIds usr clt)

autoConnect :: JSON ::: JSON ::: UserId ::: Maybe ConnId ::: Request -> Handler Response
autoConnect (_ ::: _ ::: uid ::: conn ::: req) = do
    UserSet to <- parseJsonBody req
    let num = Set.size to
    when (num < 1) $
        throwStd $ badRequest "No users given for auto-connect."
    when (num > 25) $
        throwStd $ badRequest "Too many users given for auto-connect (> 25)."
    conns <- API.autoConnect uid to conn !>> connError
    return $ json conns

createUser :: JSON ::: JSON ::: Request -> Handler Response
createUser (_ ::: _ ::: req) = do
    NewUserPublic new <- parseJsonBody req
    for_ (newUserEmail new) $ checkWhitelist . Left
    for_ (newUserPhone new) $ checkWhitelist . Right
    result <- API.createUser new !>> newUserError
    let acc   = createdAccount result
    let usr   = accountUser acc
    let eac   = createdEmailActivation result
    let pac   = createdPhoneActivation result
    let epair = (,) <$> (activationKey <$> eac) <*> (activationCode <$> eac)
    let ppair = (,) <$> (activationKey <$> pac) <*> (activationCode <$> pac)
    let lang  = userLocale usr
    lift $ do
        for_ (liftM2 (,) (userEmail usr) epair) $ \(e, p) ->
            sendActivationEmail e (userName usr) p (Just lang) (newUserTeam new)
        for_ (liftM2 (,) (userPhone usr) ppair) $ \(p, c) ->
            sendActivationSms p c (Just lang)
        for_ (liftM3 (,,) (userEmail usr) (createdUserTeam result) (newUserTeam new)) $ \(e, ct, ut) ->
            sendWelcomeEmail e ct ut (Just lang)
    cok <- case acc of
        UserAccount _ Ephemeral -> lift $ Auth.newCookie (userId usr) SessionCookie (newUserLabel new)
        UserAccount _ _         -> lift $ Auth.newCookie (userId usr) PersistentCookie (newUserLabel new)
    lift $ Auth.setResponseCookie cok
        $ setStatus status201
        . addHeader "Location" (toByteString' (userId usr))
        $ json (SelfProfile usr)
  where
    sendActivationEmail e u p l (Just (NewTeamCreator (BindingNewTeamUser (Team.BindingNewTeam t) _))) =
        sendTeamActivationMail e u p l (fromRange $ t^.Team.newTeamName)
    sendActivationEmail e u p l _ =
        sendActivationMail e u p l Nothing

    sendWelcomeEmail :: Email -> CreateUserTeam -> NewTeamUser -> Maybe Locale -> AppIO ()
    -- NOTE: Welcome e-mails for the team creator are not dealt by brig anymore
    sendWelcomeEmail _ (CreateUserTeam _ _) (NewTeamCreator _) _ = return ()
    sendWelcomeEmail e (CreateUserTeam t n) (NewTeamMember  _) l = Team.sendMemberWelcomeMail e t n l
    sendWelcomeEmail e (CreateUserTeam t n) (NewTeamMemberSSO _) l = Team.sendMemberWelcomeMail e t n l

createUserNoVerify :: JSON ::: JSON ::: Request -> Handler Response
createUserNoVerify (_ ::: _ ::: req) = do
    (uData :: NewUser)  <- parseJsonBody req
    result <- API.createUser uData !>> newUserError
    let acc = createdAccount result
    let usr = accountUser acc
    let uid = userId usr
    let eac = createdEmailActivation result
    let pac = createdPhoneActivation result
    for_ (catMaybes [eac, pac]) $ \adata ->
        let key  = ActivateKey $ activationKey adata
            code = activationCode adata
        in API.activate key code (Just uid) !>> actError
    return . setStatus status201
           . addHeader "Location" (toByteString' uid)
           $ json (SelfProfile usr)

deleteUserNoVerify :: UserId -> Handler Response
deleteUserNoVerify uid = do
    void $ lift (API.lookupAccount uid) >>= ifNothing userNotFound
    lift $ API.deleteUserNoVerify uid
    return $ setStatus status202 empty

changeSelfEmailNoSend :: JSON ::: UserId ::: Request -> Handler Response
changeSelfEmailNoSend (_ ::: u ::: req) = changeEmail u req False

checkUserExists :: UserId ::: UserId -> Handler Response
checkUserExists (self ::: uid) = do
    exists <- lift $ isJust <$> API.lookupProfile self uid
    if exists then return empty else throwStd userNotFound

getSelf :: JSON ::: UserId -> Handler Response
getSelf (_ ::: self) = do
    p <- (lift $ API.lookupSelfProfile self) >>= ifNothing userNotFound
    return $ json p

getUser :: JSON ::: UserId ::: UserId -> Handler Response
getUser (_ ::: self ::: uid) = do
    p <- (lift $ API.lookupProfile self uid) >>= ifNothing userNotFound
    return $ json p

getUserName :: JSON ::: UserId -> Handler Response
getUserName (_ ::: self) = do
    name <- lift $ API.lookupName self
    return $ case name of
        Just n  -> json $ object ["name" .= n]
        Nothing -> setStatus status404 empty

listUsers :: JSON ::: UserId ::: Either (List UserId) (List Handle) -> Handler Response
listUsers (_ ::: self ::: qry) = case qry of
    Left  us -> byIds (fromList us)
    Right hs -> do
        us <- mapM (lift . API.lookupHandle) (fromList hs)
        byIds (catMaybes us)
  where
    byIds uids = do
        profiles <- lift $ API.lookupProfiles self uids
        return $ case profiles of
            [] -> setStatus status404 empty
            ps -> json ps

listActivatedAccounts :: JSON ::: Either (List UserId) (List Handle) -> Handler Response
listActivatedAccounts (_ ::: qry) = case qry of
    Left  us -> byIds (fromList us)
    Right hs -> do
        us <- mapM (lift . API.lookupHandle) (fromList hs)
        byIds (catMaybes us)
  where
    byIds uids = json
               . filter (isJust . userIdentity . accountUser)
              <$> (lift $ API.lookupAccounts uids)

listAccountsByIdentity :: JSON ::: Either Email Phone -> Handler Response
listAccountsByIdentity (_ ::: emailOrPhone) = lift $ json
    <$> API.lookupAccountsByIdentity emailOrPhone

getActivationCode :: JSON ::: Either Email Phone -> Handler Response
getActivationCode (_ ::: emailOrPhone) = do
    apair <- lift $ API.lookupActivationCode emailOrPhone
    maybe (throwStd activationKeyNotFound) (return . found) apair
  where
    found (k, c) = json $ object [ "key" .= k, "code" .= c ]

getPasswordResetCode :: JSON ::: Either Email Phone -> Handler Response
getPasswordResetCode (_ ::: emailOrPhone) = do
    apair <- lift $ API.lookupPasswordResetCode emailOrPhone
    maybe (throwStd invalidPwResetKey) (return . found) apair
  where
    found (k, c) = json $ object [ "key" .= k, "code" .= c ]

updateUser :: JSON ::: UserId ::: ConnId ::: Request -> Handler Response
updateUser (_ ::: uid ::: conn ::: req) = do
    uu <- parseJsonBody req
    lift $ API.updateUser uid conn uu
    return empty

changeAccountStatus :: JSON ::: UserId ::: Request -> Handler Response
changeAccountStatus (_ ::: usr ::: req) = do
    status <- suStatus <$> parseJsonBody req
    API.changeAccountStatus (List1.singleton usr) status !>> accountStatusError
    return empty

getAccountStatus :: JSON ::: UserId -> Handler Response
getAccountStatus (_ ::: usr) = do
    status <- lift $ API.lookupStatus usr
    return $ case status of
        Just s  -> json $ object ["status" .= s]
        Nothing -> setStatus status404 empty

changePhone :: JSON ::: UserId ::: ConnId ::: Request -> Handler Response
changePhone (_ ::: u ::: _ ::: req) = do
    phone <- puPhone <$> parseJsonBody req
    (adata, pn) <- API.changePhone u phone !>> changePhoneError
    loc   <- lift $ API.lookupLocale u
    let apair = (activationKey adata, activationCode adata)
    lift $ sendActivationSms pn apair loc
    return $ setStatus status202 empty

removePhone :: UserId ::: ConnId -> Handler Response
removePhone (self ::: conn) = do
    API.removePhone self conn !>> idtError
    return empty

removeEmail :: UserId ::: ConnId -> Handler Response
removeEmail (self ::: conn) = do
    API.removeEmail self conn !>> idtError
    return empty

checkPasswordExists :: UserId -> Handler Response
checkPasswordExists self = do
    exists <- lift $ isJust <$> API.lookupPassword self
    return $ if exists then empty else setStatus status404 empty

changePassword :: JSON ::: UserId ::: Request -> Handler Response
changePassword (_ ::: u ::: req) = do
    cp <- parseJsonBody req
    API.changePassword u cp !>> changePwError
    return empty

changeLocale :: JSON ::: UserId ::: ConnId ::: Request -> Handler Response
changeLocale (_ ::: u ::: conn ::: req) = do
    l <- parseJsonBody req
    lift $ API.changeLocale u conn l
    return empty

checkHandle :: UserId ::: Text -> Handler Response
checkHandle (_ ::: h) = do
    handle <- validateHandle h
    owner <- lift $ API.lookupHandle handle
    if | isJust owner
        -- Handle is taken (=> getHandleInfo will return 200)
        -> return $ setStatus status200 empty
       | API.isBlacklistedHandle handle
        -- Handle is free but cannot be taken
        -> throwE (StdError invalidHandle)
       | otherwise
        -- Handle is free and can be taken
        -> return $ setStatus status404 empty

checkHandles :: JSON ::: JSON ::: UserId ::: Request -> Handler Response
checkHandles (_ ::: _ ::: _ ::: req) = do
    CheckHandles hs num <- parseJsonBody req
    let handles = mapMaybe parseHandle (fromRange hs)
    free <- lift $ API.checkHandles handles (fromRange num)
    return $ json free

getHandleInfo :: JSON ::: UserId ::: Handle -> Handler Response
getHandleInfo (_ ::: _ ::: h) = do
    owner <- lift $ API.lookupHandle h
    return $ case owner of
        Just  u -> json (UserHandleInfo u)
        Nothing -> setStatus status404 empty

changeHandle :: JSON ::: UserId ::: ConnId ::: Request -> Handler Response
changeHandle (_ ::: u ::: conn ::: req) = do
    HandleUpdate h <- parseJsonBody req
    handle <- validateHandle h
    API.changeHandle u conn handle !>> changeHandleError
    return empty

activateKey :: JSON ::: JSON ::: Request -> Handler Response
activateKey (_ ::: _ ::: req) = parseJsonBody req >>= activate

beginPasswordReset :: JSON ::: JSON ::: Request -> Handler Response
beginPasswordReset (_ ::: _ ::: req) = do
    NewPasswordReset target <- parseJsonBody req
    checkWhitelist target
    (u, pair) <- API.beginPasswordReset target !>> pwResetError
    loc       <- lift $ API.lookupLocale u
    lift $ case target of
        Left  email -> sendPasswordResetMail email pair loc
        Right phone -> sendPasswordResetSms  phone pair loc
    return $ setStatus status201 empty

completePasswordReset :: JSON ::: JSON ::: Request -> Handler Response
completePasswordReset (_ ::: _ ::: req) = do
    CompletePasswordReset{..} <- parseJsonBody req
    API.completePasswordReset cpwrIdent cpwrCode cpwrPassword !>> pwResetError
    return empty

sendActivationCode :: JSON ::: Request -> Handler Response
sendActivationCode (_ ::: req) = do
    SendActivationCode{..} <- parseJsonBody req
    checkWhitelist saUserKey
    API.sendActivationCode saUserKey saLocale saCall !>> sendActCodeError
    return empty

changeSelfEmail :: JSON ::: UserId ::: ConnId ::: Request -> Handler Response
changeSelfEmail (_ ::: u ::: _ ::: req) = changeEmail u req True

-- Deprecated and to be removed after new versions of brig and galley are
-- deployed. Reason for deprecation: it returns N^2 things (which is not
-- needed), it doesn't scale, and it accepts everything in URL parameters,
-- which doesn't work when the list of users is long.
deprecatedGetConnectionsStatus :: List UserId ::: Maybe Relation -> Handler Response
deprecatedGetConnectionsStatus (users ::: flt) = do
    r <- lift $ API.lookupConnectionStatus (fromList users) (fromList users)
    return . json $ maybe r (filterByRelation r) flt
  where
    filterByRelation l rel = filter ((==rel) . csStatus) l

getConnectionsStatus
    :: JSON ::: JSON ::: Request ::: Maybe Relation
    -> Handler Response
getConnectionsStatus (_ ::: _ ::: req ::: flt) = do
    ConnectionsStatusRequest{csrFrom, csrTo} <- parseJsonBody req
    r <- lift $ API.lookupConnectionStatus csrFrom csrTo
    return . json $ maybe r (filterByRelation r) flt
  where
    filterByRelation l rel = filter ((==rel) . csStatus) l

createConnection :: JSON ::: JSON ::: UserId ::: ConnId ::: Request -> Handler Response
createConnection (_ ::: _ ::: self ::: conn ::: req) = do
    cr <- parseJsonBody req
    rs <- API.createConnection self cr conn !>> connError
    return $ case rs of
        ConnectionCreated c -> setStatus status201 $ json c
        ConnectionExists  c -> json c

updateConnection :: JSON ::: JSON ::: UserId ::: ConnId ::: UserId ::: Request -> Handler Response
updateConnection (_ ::: _ ::: self ::: conn ::: other ::: req) = do
    newStatus <- cuStatus <$> parseJsonBody req
    mc <- API.updateConnection self other newStatus (Just conn) !>> connError
    return $ case mc of
        Just  c -> json c
        Nothing -> setStatus status204 empty

listConnections :: JSON ::: UserId ::: Maybe UserId ::: Range 1 500 Int32 -> Handler Response
listConnections (_ ::: uid ::: start ::: size) = json <$>
    lift (API.lookupConnections uid start size)

getConnection :: JSON ::: UserId ::: UserId -> Handler Response
getConnection (_ ::: uid ::: uid') = lift $ do
    conn <- API.lookupConnection uid uid'
    return $ case conn of
        Just c  -> json c
        Nothing -> setStatus status404 empty

revokeIdentity :: Either Email Phone -> Handler Response
revokeIdentity emailOrPhone = do
    lift $ API.revokeIdentity emailOrPhone
    return $ setStatus status200 empty

checkBlacklist :: Either Email Phone -> Handler Response
checkBlacklist emailOrPhone = do
    bl <- lift $ API.isBlacklisted emailOrPhone
    return $ setStatus (bool status404 status200 bl) empty

deleteFromBlacklist :: Either Email Phone -> Handler Response
deleteFromBlacklist emailOrPhone = do
    void . lift $ API.blacklistDelete emailOrPhone
    return empty

addBlacklist :: Either Email Phone -> Handler Response
addBlacklist emailOrPhone = do
    void . lift $ API.blacklistInsert emailOrPhone
    return empty

-- | Get any matching prefixes. Also try for shorter prefix matches,
-- i.e. checking for +123456 also checks for +12345, +1234, ...
getPhonePrefixes :: PhonePrefix -> Handler Response
getPhonePrefixes prefix = do
    results <- lift $ API.phonePrefixGet prefix
    return $ case results of
        []      -> setStatus status404 empty
        _       -> json results

-- | Delete a phone prefix entry (must be an exact match)
deleteFromPhonePrefix :: PhonePrefix -> Handler Response
deleteFromPhonePrefix prefix = do
    void . lift $ API.phonePrefixDelete prefix
    return empty

addPhonePrefix :: JSON ::: JSON ::: Request -> Handler Response
addPhonePrefix (_ ::: _ ::: req) = do
    prefix :: ExcludedPrefix <- parseJsonBody req
    void . lift $ API.phonePrefixInsert prefix
    return empty

canBeDeleted :: UserId ::: TeamId -> Handler Response
canBeDeleted (uid ::: tid) = do
    onlyOwner <- lift (Team.teamOwnershipStatus uid tid)
    case onlyOwner of
       Team.IsOnlyTeamOwner       -> throwStd noOtherOwner
       Team.IsOneOfManyTeamOwners -> pure ()
       Team.IsNotTeamOwner        -> pure ()
       Team.NoTeamOwnersAreLeft   -> do  -- (keeping the user won't help in this case)
           Log.warn $ Log.field "user" (toByteString uid)
                    . Log.msg (Log.val "Team.NoTeamOwnersAreLeft")
    return empty

isTeamOwner :: UserId ::: TeamId -> Handler Response
isTeamOwner (uid ::: tid) = do
    onlyOwner <- lift (Team.teamOwnershipStatus uid tid)
    case onlyOwner of
       Team.IsOnlyTeamOwner       -> pure ()
       Team.IsOneOfManyTeamOwners -> pure ()
       Team.IsNotTeamOwner        -> throwStd insufficientTeamPermissions
       Team.NoTeamOwnersAreLeft   -> throwStd insufficientTeamPermissions
    return empty

updateSSOId :: UserId ::: JSON ::: JSON ::: Request -> Handler Response
updateSSOId (uid ::: _ ::: _ ::: req) = do
    ssoid :: UserSSOId <- parseJsonBody req
    success <- lift $ Data.updateSSOId uid ssoid
    if success
      then return empty
      else return . setStatus status404 $ plain "User does not exist or has no team."

updateManagedBy :: UserId ::: JSON ::: JSON ::: Request -> Handler Response
updateManagedBy (uid ::: _ ::: _ ::: req) = do
    ManagedByUpdate managedBy <- parseJsonBody req
    lift $ Data.updateManagedBy uid managedBy
    return empty

updateRichInfo :: UserId ::: JSON ::: JSON ::: Request -> Handler Response
updateRichInfo (uid ::: _ ::: _ ::: req) = do
    richInfo <- normalizeRichInfo . riuRichInfo <$> parseJsonBody req
    maxSize <- setRichInfoLimit <$> view settings
    when (richInfoSize richInfo > maxSize) $ throwStd tooLargeRichInfo
    lift $ Data.updateRichInfo uid richInfo
    -- FUTUREWORK: send an event
    -- Intra.onUserEvent uid (Just conn) (richInfoUpdate uid ri)
    return empty

deleteUser :: UserId ::: Request ::: JSON ::: JSON -> Handler Response
deleteUser (u ::: r ::: _ ::: _) = do
    body <- parseJsonBody r
    res <- API.deleteUser u (deleteUserPassword body) !>> deleteUserError
    return $ case res of
        Nothing  -> setStatus status200 empty
        Just ttl -> setStatus status202 (json (DeletionCodeTimeout ttl))

verifyDeleteUser :: Request ::: JSON ::: JSON -> Handler Response
verifyDeleteUser (r ::: _) = do
    body <- parseJsonBody r
    API.verifyDeleteUser body !>> deleteUserError
    return (setStatus status200 empty)

onboarding :: JSON ::: JSON ::: UserId ::: Request -> Handler Response
onboarding (_ ::: _ ::: uid ::: r) = do
    ab <- parseJsonBody r
    json <$> API.onboarding uid ab !>> connError

getContactList :: JSON ::: UserId -> Handler Response
getContactList (_ ::: uid) = do
    contacts <- lift $ API.lookupContactList uid
    return $ json $ (UserIds contacts)

-- Deprecated

deprecatedCompletePasswordReset :: JSON ::: JSON ::: PasswordResetKey ::: Request -> Handler Response
deprecatedCompletePasswordReset (_ ::: _ ::: k ::: req) = do
    pwr <- parseJsonBody req
    API.completePasswordReset (PasswordResetIdentityKey k) (pwrCode pwr) (pwrPassword pwr) !>> pwResetError
    return empty

-- Utilities

activate' :: ActivationKey ::: ActivationCode -> Handler Response
activate' (k ::: c) = activate $ Activate (ActivateKey k) c False

activate :: Activate -> Handler Response
activate (Activate tgt code dryrun)
    | dryrun = do
        API.preverify tgt code !>> actError
        return empty
    | otherwise = do
        result <- API.activate tgt code Nothing !>> actError
        return $ case result of
            ActivationSuccess ident first -> respond ident first
            ActivationPass                -> setStatus status204 empty
  where
    respond (Just ident) first = setStatus status200 $ json (ActivationResponse ident first)
    respond Nothing      _     = setStatus status200 empty

changeEmail :: UserId -> Request -> Bool -> Handler Response
changeEmail u req sendOutEmail = do
    email <- euEmail <$> parseJsonBody req
    API.changeEmail u email !>> changeEmailError >>= \case
        ChangeEmailIdempotent                       -> respond status204
        ChangeEmailNeedsActivation (usr, adata, en) -> handleActivation usr adata en
  where
    respond = return . flip setStatus empty
    handleActivation usr adata en = do
        when sendOutEmail $ do
            let apair = (activationKey adata, activationCode adata)
            let name  = userName usr
            let ident = userIdentity usr
            let lang  = userLocale usr
            lift $ sendActivationMail en name apair (Just lang) ident
        respond status202

validateHandle :: Text -> Handler Handle
validateHandle = maybe (throwE (StdError invalidHandle)) return . parseHandle

ifNothing :: Utilities.Error -> Maybe a -> Handler a
ifNothing e = maybe (throwStd e) return<|MERGE_RESOLUTION|>--- conflicted
+++ resolved
@@ -59,34 +59,6 @@
 import qualified Brig.TURN.API                 as TURN
 import qualified System.Logger.Class           as Log
 
-<<<<<<< HEAD
-runServer :: Opts -> IO ()
-runServer o = do
-    e <- newEnv o
-    s <- Server.newSettings (server e)
-    emailListener <- for (e^.awsEnv.sesQueue) $ \q ->
-        Async.async $
-        AWS.execute (e^.awsEnv) $
-        AWS.listen q (runAppT e . SesNotification.onEvent)
-    internalEventListener <- Async.async $
-        runAppT e $ Queue.listen (e^.internalEvents) Internal.onEvent
-    runSettingsWithShutdown s (pipeline e) 5 `finally` do
-        mapM_ Async.cancel emailListener
-        Async.cancel internalEventListener
-        closeEnv e
-  where
-    rtree      = compile (sitemap o)
-    endpoint   = brig o
-    server   e = defaultServer (unpack $ endpoint^.epHost) (endpoint^.epPort) (e^.applog) (e^.metrics)
-    pipeline e = measureRequests (e^.metrics) (treeToPaths rtree)
-               . catchErrors (e^.applog) [Right $ e^.metrics]
-               . GZip.gunzip . GZip.gzip GZip.def
-               $ serve e
-
-    serve e r k = runHandler e r (Server.route rtree r k) k
-
-=======
->>>>>>> 1be70031
 ---------------------------------------------------------------------------
 -- Sitemap
 

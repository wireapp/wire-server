--- conflicted
+++ resolved
@@ -33,18 +33,15 @@
 import Brig.Sem.GalleyAccess
 import Brig.Sem.GundeckAccess (GundeckAccess)
 import Brig.Sem.PasswordResetStore (PasswordResetStore)
-<<<<<<< HEAD
 import Brig.Sem.PasswordResetSupply (PasswordResetSupply)
 import Brig.Sem.Twilio
 import Brig.Sem.UniqueClaimsStore
 import Brig.Sem.UserHandleStore
 import Brig.Sem.UserKeyStore
+import Brig.Sem.UserPendingActivationStore (UserPendingActivationStore)
 import Brig.Sem.UserQuery
 import Brig.Sem.VerificationCodeStore
 import Data.Qualified
-=======
-import Brig.Sem.UserPendingActivationStore (UserPendingActivationStore)
->>>>>>> cf75adba
 import qualified Data.Swagger.Build.Api as Doc
 import Network.Wai.Routing (Routes)
 import Polysemy
@@ -64,7 +61,6 @@
        Async,
        BlacklistStore,
        BlacklistPhonePrefixStore,
-<<<<<<< HEAD
        BudgetStore,
        CodeStore,
        Error ReAuthError,
@@ -81,11 +77,9 @@
        UniqueClaimsStore,
        UserHandleStore,
        UserKeyStore,
+       UserPendingActivationStore p,
        UserQuery,
        VerificationCodeStore
-=======
-       UserPendingActivationStore p
->>>>>>> cf75adba
      ]
     r =>
   Routes Doc.ApiBuilder (Handler r) ()

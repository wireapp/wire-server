{-# LANGUAGE RecordWildCards #-}
{-# LANGUAGE TemplateHaskell #-}

-- This file is part of the Wire Server implementation.
--
-- Copyright (C) 2022 Wire Swiss GmbH <opensource@wire.com>
--
-- This program is free software: you can redistribute it and/or modify it under
-- the terms of the GNU Affero General Public License as published by the Free
-- Software Foundation, either version 3 of the License, or (at your option) any
-- later version.
--
-- This program is distributed in the hope that it will be useful, but WITHOUT
-- ANY WARRANTY; without even the implied warranty of MERCHANTABILITY or FITNESS
-- FOR A PARTICULAR PURPOSE. See the GNU Affero General Public License for more
-- details.
--
-- You should have received a copy of the GNU Affero General Public License along
-- with this program. If not, see <https://www.gnu.org/licenses/>.

module Brig.API.Public
  ( sitemap,
    apiDocs,
    servantSitemap,
    docsAPI,
    DocsAPI,
  )
where

import Brig.API.Auth
import qualified Brig.API.Client as API
import qualified Brig.API.Connection as API
import Brig.API.Error
import Brig.API.Handler
import Brig.API.MLS.KeyPackages
import Brig.API.OAuth (oauthAPI)
import qualified Brig.API.Properties as API
import Brig.API.Public.Swagger
import Brig.API.Types
import qualified Brig.API.User as API
import Brig.API.Util
import qualified Brig.API.Util as API
import Brig.App
import qualified Brig.Calling.API as Calling
import qualified Brig.Code as Code
import qualified Brig.Data.Connection as Data
import Brig.Data.Nonce as Nonce
import qualified Brig.Data.User as Data
import qualified Brig.Data.UserKey as UserKey
import Brig.Effects.BlacklistPhonePrefixStore (BlacklistPhonePrefixStore)
import Brig.Effects.BlacklistStore (BlacklistStore)
import Brig.Effects.CodeStore (CodeStore)
import Brig.Effects.GalleyProvider (GalleyProvider)
import qualified Brig.Effects.GalleyProvider as GalleyProvider
import Brig.Effects.Jwk (Jwk)
import Brig.Effects.JwtTools (JwtTools)
import Brig.Effects.PasswordResetStore (PasswordResetStore)
import Brig.Effects.PublicKeyBundle (PublicKeyBundle)
import Brig.Effects.UserPendingActivationStore (UserPendingActivationStore)
import Brig.Options hiding (internalEvents, sesQueue)
import qualified Brig.Provider.API as Provider
import qualified Brig.Team.API as Team
import qualified Brig.Team.Email as Team
import Brig.Types.Activation (ActivationPair)
import Brig.Types.Intra (AccountStatus (Ephemeral), UserAccount (UserAccount, accountUser))
import Brig.Types.User (HavePendingInvitations (..))
import qualified Brig.User.API.Handle as Handle
import Brig.User.API.Search (teamUserSearch)
import qualified Brig.User.API.Search as Search
import qualified Brig.User.Auth.Cookie as Auth
import Brig.User.Email
import Brig.User.Phone
import qualified Cassandra as C
import qualified Cassandra as Data
import Control.Error hiding (bool)
import Control.Lens (view, (.~), (?~), (^.))
import Control.Monad.Catch (throwM)
import Data.Aeson hiding (json)
import Data.Bifunctor
import qualified Data.ByteString.Lazy as Lazy
import qualified Data.ByteString.Lazy.Char8 as LBS
import Data.CommaSeparatedList
import Data.Domain
import Data.FileEmbed
import Data.Handle (Handle, parseHandle)
import Data.Id as Id
import qualified Data.Map.Strict as Map
import Data.Misc (IpAddr (..))
import Data.Nonce (Nonce, randomNonce)
import Data.Qualified
import Data.Range
import qualified Data.Swagger as S
import qualified Data.Swagger.Build.Api as Doc
import qualified Data.Text as Text
import qualified Data.Text.Ascii as Ascii
import Data.Text.Encoding (decodeLatin1)
import Data.Text.Lazy (pack)
import qualified Data.ZAuth.Token as ZAuth
import FileEmbedLzma
import Galley.Types.Teams (HiddenPerm (..), hasPermission)
import Imports hiding (head)
import Network.Wai.Predicate hiding (result, setStatus)
import Network.Wai.Routing
import Network.Wai.Utilities as Utilities
import Network.Wai.Utilities.Swagger (mkSwaggerApi)
import Polysemy
import Servant hiding (Handler, JSON, addHeader, respond)
import qualified Servant
import Servant.Swagger.Internal.Orphans ()
import Servant.Swagger.UI
import qualified System.Logger.Class as Log
import Util.Logging (logFunction, logHandle, logTeam, logUser)
import qualified Wire.API.Connection as Public
import Wire.API.Error
import qualified Wire.API.Error.Brig as E
import Wire.API.Federation.API
import qualified Wire.API.Properties as Public
import qualified Wire.API.Routes.MultiTablePaging as Public
import Wire.API.Routes.Named (Named (Named))
import Wire.API.Routes.Public.Brig
import Wire.API.Routes.Public.Brig.OAuth (OAuthAPI)
import qualified Wire.API.Routes.Public.Cannon as CannonAPI
import qualified Wire.API.Routes.Public.Cargohold as CargoholdAPI
import qualified Wire.API.Routes.Public.Galley as GalleyAPI
import qualified Wire.API.Routes.Public.Gundeck as GundeckAPI
import qualified Wire.API.Routes.Public.Proxy as ProxyAPI
import qualified Wire.API.Routes.Public.Spar as SparAPI
import qualified Wire.API.Routes.Public.Util as Public
import Wire.API.Routes.Version
import qualified Wire.API.Swagger as Public.Swagger (models)
import Wire.API.SwaggerHelper (cleanupSwagger)
import Wire.API.SystemSettings
import qualified Wire.API.Team as Public
import Wire.API.Team.LegalHold (LegalholdProtectee (..))
import Wire.API.User (RegisterError (RegisterErrorWhitelistError))
import qualified Wire.API.User as Public
import qualified Wire.API.User.Activation as Public
import qualified Wire.API.User.Auth as Public
import qualified Wire.API.User.Client as Public
import Wire.API.User.Client.DPoPAccessToken
import qualified Wire.API.User.Client.Prekey as Public
import qualified Wire.API.User.Handle as Public
import qualified Wire.API.User.Password as Public
import qualified Wire.API.User.RichInfo as Public
import qualified Wire.API.UserMap as Public
import qualified Wire.API.Wrapped as Public
import Wire.Sem.Concurrency
import Wire.Sem.Now (Now)

-- User API -----------------------------------------------------------

docsAPI :: Servant.Server DocsAPI
docsAPI = versionedSwaggerDocsAPI :<|> pure eventNotificationSchemas

versionedSwaggerDocsAPI :: Servant.Server VersionedSwaggerDocsAPI
versionedSwaggerDocsAPI (Just V3) =
  swaggerSchemaUIServer $
    ( brigSwagger
        <> versionSwagger
        <> GalleyAPI.swaggerDoc
        <> SparAPI.swaggerDoc
        <> CargoholdAPI.swaggerDoc
        <> CannonAPI.swaggerDoc
        <> GundeckAPI.swaggerDoc
        <> ProxyAPI.swaggerDoc
    )
      & S.info . S.title .~ "Wire-Server API"
      & S.info . S.description ?~ $(embedText =<< makeRelativeToProject "docs/swagger.md")
      & cleanupSwagger
versionedSwaggerDocsAPI (Just V0) = swaggerPregenUIServer $(pregenSwagger V0)
versionedSwaggerDocsAPI (Just V1) = swaggerPregenUIServer $(pregenSwagger V1)
versionedSwaggerDocsAPI (Just V2) = swaggerPregenUIServer $(pregenSwagger V2)
versionedSwaggerDocsAPI Nothing = versionedSwaggerDocsAPI (Just maxBound)

servantSitemap ::
  forall r p.
<<<<<<< HEAD
  Members
    '[ BlacklistPhonePrefixStore,
       BlacklistStore,
       CodeStore,
       Concurrency 'Unsafe,
       Concurrency 'Unsafe,
       GalleyProvider,
       JwtTools,
       Now,
       PasswordResetStore,
       PublicKeyBundle,
       UserPendingActivationStore p,
       Jwk
     ]
    r =>
  ServerT (BrigAPI :<|> OAuthAPI) (Handler r)
servantSitemap = brigAPI :<|> oauthAPI
=======
  ( Members
      '[ BlacklistPhonePrefixStore,
         BlacklistStore,
         CodeStore,
         Concurrency 'Unsafe,
         Concurrency 'Unsafe,
         GalleyProvider,
         JwtTools,
         Now,
         PasswordResetStore,
         PublicKeyBundle,
         UserPendingActivationStore p
       ]
      r
  ) =>
  ServerT BrigAPI (Handler r)
servantSitemap =
  userAPI
    :<|> selfAPI
    :<|> accountAPI
    :<|> clientAPI
    :<|> prekeyAPI
    :<|> userClientAPI
    :<|> connectionAPI
    :<|> propertiesAPI
    :<|> mlsAPI
    :<|> userHandleAPI
    :<|> searchAPI
    :<|> authAPI
    :<|> callingAPI
    :<|> Team.servantAPI
    :<|> systemSettingsAPI
>>>>>>> 8760b497
  where
    brigAPI :: ServerT BrigAPI (Handler r)
    brigAPI =
      userAPI
        :<|> selfAPI
        :<|> accountAPI
        :<|> clientAPI
        :<|> prekeyAPI
        :<|> userClientAPI
        :<|> connectionAPI
        :<|> propertiesAPI
        :<|> mlsAPI
        :<|> userHandleAPI
        :<|> searchAPI
        :<|> authAPI
        :<|> callingAPI
        :<|> Team.servantAPI
        :<|> systemSettingsAPI
    userAPI :: ServerT UserAPI (Handler r)
    userAPI =
      Named @"get-user-unqualified" (callsFed getUserUnqualifiedH)
        :<|> Named @"get-user-qualified" (callsFed getUser)
        :<|> Named @"update-user-email" updateUserEmail
        :<|> Named @"get-handle-info-unqualified" (callsFed getHandleInfoUnqualifiedH)
        :<|> Named @"get-user-by-handle-qualified" (callsFed Handle.getHandleInfo)
        :<|> Named @"list-users-by-unqualified-ids-or-handles" (callsFed listUsersByUnqualifiedIdsOrHandles)
        :<|> Named @"list-users-by-ids-or-handles" (callsFed listUsersByIdsOrHandles)
        :<|> Named @"send-verification-code" sendVerificationCode
        :<|> Named @"get-rich-info" getRichInfo

    selfAPI :: ServerT SelfAPI (Handler r)
    selfAPI =
      Named @"get-self" getSelf
        :<|> Named @"delete-self" (callsFed deleteSelfUser)
        :<|> Named @"put-self" (callsFed updateUser)
        :<|> Named @"change-phone" changePhone
        :<|> Named @"remove-phone" (callsFed removePhone)
        :<|> Named @"remove-email" (callsFed removeEmail)
        :<|> Named @"check-password-exists" checkPasswordExists
        :<|> Named @"change-password" changePassword
        :<|> Named @"change-locale" (callsFed changeLocale)
        :<|> Named @"change-handle" (callsFed changeHandle)

    accountAPI :: ServerT AccountAPI (Handler r)
    accountAPI =
      Named @"register" (callsFed createUser)
        :<|> Named @"verify-delete" (callsFed verifyDeleteUser)
        :<|> Named @"get-activate" (callsFed activate)
        :<|> Named @"post-activate" (callsFed activateKey)
        :<|> Named @"post-activate-send" sendActivationCode
        :<|> Named @"post-password-reset" beginPasswordReset
        :<|> Named @"post-password-reset-complete" completePasswordReset
        :<|> Named @"post-password-reset-key-deprecated" deprecatedCompletePasswordReset
        :<|> Named @"onboarding" deprecatedOnboarding

    clientAPI :: ServerT ClientAPI (Handler r)
    clientAPI =
      Named @"get-user-clients-unqualified" (callsFed getUserClientsUnqualified)
        :<|> Named @"get-user-clients-qualified" (callsFed getUserClientsQualified)
        :<|> Named @"get-user-client-unqualified" (callsFed getUserClientUnqualified)
        :<|> Named @"get-user-client-qualified" (callsFed getUserClientQualified)
        :<|> Named @"list-clients-bulk" (callsFed listClientsBulk)
        :<|> Named @"list-clients-bulk-v2" (callsFed listClientsBulkV2)
        :<|> Named @"list-clients-bulk@v2" (callsFed listClientsBulkV2)

    prekeyAPI :: ServerT PrekeyAPI (Handler r)
    prekeyAPI =
      Named @"get-users-prekeys-client-unqualified" (callsFed getPrekeyUnqualifiedH)
        :<|> Named @"get-users-prekeys-client-qualified" (callsFed getPrekeyH)
        :<|> Named @"get-users-prekey-bundle-unqualified" (callsFed getPrekeyBundleUnqualifiedH)
        :<|> Named @"get-users-prekey-bundle-qualified" (callsFed getPrekeyBundleH)
        :<|> Named @"get-multi-user-prekey-bundle-unqualified" getMultiUserPrekeyBundleUnqualifiedH
        :<|> Named @"get-multi-user-prekey-bundle-qualified" (callsFed getMultiUserPrekeyBundleH)

    userClientAPI :: ServerT UserClientAPI (Handler r)
    userClientAPI =
      Named @"add-client" (callsFed addClient)
        :<|> Named @"update-client" updateClient
        :<|> Named @"delete-client" deleteClient
        :<|> Named @"list-clients" listClients
        :<|> Named @"get-client" getClient
        :<|> Named @"get-client-capabilities" getClientCapabilities
        :<|> Named @"get-client-prekeys" getClientPrekeys
        :<|> Named @"head-nonce" newNonce
        :<|> Named @"get-nonce" newNonce
        :<|> Named @"create-access-token" (createAccessToken @UserClientAPI @CreateAccessToken POST)

    connectionAPI :: ServerT ConnectionAPI (Handler r)
    connectionAPI =
      Named @"create-connection-unqualified" (callsFed createConnectionUnqualified)
        :<|> Named @"create-connection" (callsFed createConnection)
        :<|> Named @"list-local-connections" listLocalConnections
        :<|> Named @"list-connections" listConnections
        :<|> Named @"get-connection-unqualified" getLocalConnection
        :<|> Named @"get-connection" getConnection
        :<|> Named @"update-connection-unqualified" (callsFed updateLocalConnection)
        :<|> Named @"update-connection" (callsFed updateConnection)
        :<|> Named @"search-contacts" (callsFed Search.search)

    propertiesAPI :: ServerT PropertiesAPI (Handler r)
    propertiesAPI =
      ( Named @"set-property" setProperty
          :<|> Named @"delete-property" deleteProperty
          :<|> Named @"clear-properties" clearProperties
          :<|> Named @"get-property" getProperty
          :<|> Named @"list-property-keys" listPropertyKeys
      )
        :<|> Named @"list-properties" listPropertyKeysAndValues

    mlsAPI :: ServerT MLSAPI (Handler r)
    mlsAPI =
      Named @"mls-key-packages-upload" uploadKeyPackages
        :<|> Named @"mls-key-packages-claim" (callsFed claimKeyPackages)
        :<|> Named @"mls-key-packages-count" countKeyPackages

    userHandleAPI :: ServerT UserHandleAPI (Handler r)
    userHandleAPI =
      Named @"check-user-handles" checkHandles
        :<|> Named @"check-user-handle" checkHandle

    searchAPI :: ServerT SearchAPI (Handler r)
    searchAPI =
      Named @"browse-team" teamUserSearch

    authAPI :: ServerT AuthAPI (Handler r)
    authAPI =
      Named @"access" (callsFed accessH)
        :<|> Named @"send-login-code" sendLoginCode
        :<|> Named @"login" (callsFed login)
        :<|> Named @"logout" logoutH
        :<|> Named @"change-self-email" changeSelfEmailH
        :<|> Named @"list-cookies" listCookies
        :<|> Named @"remove-cookies" removeCookies

    callingAPI :: ServerT CallingAPI (Handler r)
    callingAPI =
      Named @"get-calls-config" Calling.getCallsConfig
        :<|> Named @"get-calls-config-v2" Calling.getCallsConfigV2

    systemSettingsAPI :: ServerT SystemSettingsAPI (Handler r)
    systemSettingsAPI = Named @ "get-system-settings" getSystemSettings

-- Note [ephemeral user sideeffect]
-- If the user is ephemeral and expired, it will be removed upon calling
-- CheckUserExists[Un]Qualified, see 'Brig.API.User.userGC'.
-- This leads to the following events being sent:
-- - UserDeleted event to contacts of the user
-- - MemberLeave event to members for all conversations the user was in (via galley)

sitemap ::
  Members
    '[ BlacklistPhonePrefixStore,
       BlacklistStore,
       CodeStore,
       Concurrency 'Unsafe,
       GalleyProvider,
       PasswordResetStore
     ]
    r =>
  Routes Doc.ApiBuilder (Handler r) ()
sitemap = do
  Provider.routesPublic

apiDocs ::
  forall r.
  Members
    '[ BlacklistPhonePrefixStore,
       BlacklistStore,
       CodeStore,
       Concurrency 'Unsafe,
       GalleyProvider,
       PasswordResetStore
     ]
    r =>
  Routes Doc.ApiBuilder (Handler r) ()
apiDocs =
  get
    "/users/api-docs"
    ( \(_ ::: url) k ->
        let doc = mkSwaggerApi (decodeLatin1 url) Public.Swagger.models (sitemap @r)
         in k $ json doc
    )
    $ accept "application" "json"
      .&. query "base_url"

---------------------------------------------------------------------------
-- Handlers

setProperty :: UserId -> ConnId -> Public.PropertyKey -> Public.RawPropertyValue -> Handler r ()
setProperty u c key raw = do
  checkPropertyKey key
  val <- safeParsePropertyValue raw
  API.setProperty u c key val !>> propDataError

checkPropertyKey :: Public.PropertyKey -> Handler r ()
checkPropertyKey k = do
  maxKeyLen <- fromMaybe defMaxKeyLen <$> view (settings . propertyMaxKeyLen)
  let keyText = Ascii.toText (Public.propertyKeyName k)
  when (Text.compareLength keyText (fromIntegral maxKeyLen) == GT) $
    throwStd propertyKeyTooLarge

-- | Parse a 'PropertyValue' from a bytestring.  This is different from 'FromJSON' in that
-- checks the byte size of the input, and fails *without consuming all of it* if that size
-- exceeds the settings.
safeParsePropertyValue :: Public.RawPropertyValue -> Handler r Public.PropertyValue
safeParsePropertyValue raw = do
  maxValueLen <- fromMaybe defMaxValueLen <$> view (settings . propertyMaxValueLen)
  let lbs = Lazy.take (maxValueLen + 1) (Public.rawPropertyBytes raw)
  unless (Lazy.length lbs <= maxValueLen) $
    throwStd propertyValueTooLarge
  hoistEither $ first (StdError . badRequest . pack) (propertyValueFromRaw raw)

propertyValueFromRaw :: Public.RawPropertyValue -> Either String Public.PropertyValue
propertyValueFromRaw raw =
  Public.PropertyValue raw
    <$> eitherDecode (Public.rawPropertyBytes raw)

parseStoredPropertyValue :: Public.RawPropertyValue -> Handler r Public.PropertyValue
parseStoredPropertyValue raw = case propertyValueFromRaw raw of
  Right value -> pure value
  Left e -> do
    Log.err $
      Log.msg (Log.val "Failed to parse a stored property value")
        . Log.field "raw_value" (Public.rawPropertyBytes raw)
        . Log.field "parse_error" e
    throwStd internalServerError

deleteProperty :: UserId -> ConnId -> Public.PropertyKey -> Handler r ()
deleteProperty u c k = lift (API.deleteProperty u c k)

clearProperties :: UserId -> ConnId -> Handler r ()
clearProperties u c = lift (API.clearProperties u c)

getProperty :: UserId -> Public.PropertyKey -> Handler r (Maybe Public.RawPropertyValue)
getProperty u k = lift . wrapClient $ API.lookupProperty u k

listPropertyKeys :: UserId -> Handler r [Public.PropertyKey]
listPropertyKeys u = lift $ wrapClient (API.lookupPropertyKeys u)

listPropertyKeysAndValues :: UserId -> Handler r Public.PropertyKeysAndValues
listPropertyKeysAndValues u = do
  keysAndVals <- fmap Map.fromList . lift $ wrapClient (API.lookupPropertyKeysAndValues u)
  Public.PropertyKeysAndValues <$> traverse parseStoredPropertyValue keysAndVals

getPrekeyUnqualifiedH :: (CallsFed 'Brig "claim-prekey") => UserId -> UserId -> ClientId -> (Handler r) Public.ClientPrekey
getPrekeyUnqualifiedH zusr user client = do
  domain <- viewFederationDomain
  getPrekeyH zusr (Qualified user domain) client

getPrekeyH :: (CallsFed 'Brig "claim-prekey") => UserId -> Qualified UserId -> ClientId -> (Handler r) Public.ClientPrekey
getPrekeyH zusr (Qualified user domain) client = do
  mPrekey <- API.claimPrekey (ProtectedUser zusr) user domain client !>> clientError
  ifNothing (notFound "prekey not found") mPrekey

getPrekeyBundleUnqualifiedH :: (CallsFed 'Brig "claim-prekey-bundle") => UserId -> UserId -> (Handler r) Public.PrekeyBundle
getPrekeyBundleUnqualifiedH zusr uid = do
  domain <- viewFederationDomain
  API.claimPrekeyBundle (ProtectedUser zusr) domain uid !>> clientError

getPrekeyBundleH :: (CallsFed 'Brig "claim-prekey-bundle") => UserId -> Qualified UserId -> (Handler r) Public.PrekeyBundle
getPrekeyBundleH zusr (Qualified uid domain) =
  API.claimPrekeyBundle (ProtectedUser zusr) domain uid !>> clientError

getMultiUserPrekeyBundleUnqualifiedH ::
  Members '[Concurrency 'Unsafe] r =>
  UserId ->
  Public.UserClients ->
  Handler r Public.UserClientPrekeyMap
getMultiUserPrekeyBundleUnqualifiedH zusr userClients = do
  maxSize <- fromIntegral . setMaxConvSize <$> view settings
  when (Map.size (Public.userClients userClients) > maxSize) $
    throwStd (errorToWai @'E.TooManyClients)
  API.claimLocalMultiPrekeyBundles (ProtectedUser zusr) userClients !>> clientError

getMultiUserPrekeyBundleH ::
  (Members '[Concurrency 'Unsafe] r, CallsFed 'Brig "claim-multi-prekey-bundle") =>
  UserId ->
  Public.QualifiedUserClients ->
  (Handler r) Public.QualifiedUserClientPrekeyMap
getMultiUserPrekeyBundleH zusr qualUserClients = do
  maxSize <- fromIntegral . setMaxConvSize <$> view settings
  let Sum (size :: Int) =
        Map.foldMapWithKey
          (\_ v -> Sum . Map.size $ v)
          (Public.qualifiedUserClients qualUserClients)
  when (size > maxSize) $
    throwStd (errorToWai @'E.TooManyClients)
  API.claimMultiPrekeyBundles (ProtectedUser zusr) qualUserClients !>> clientError

addClient ::
  ( Members
      '[ GalleyProvider
       ]
      r,
    CallsFed 'Brig "on-user-deleted-connections"
  ) =>
  UserId ->
  ConnId ->
  Maybe IpAddr ->
  Public.NewClient ->
  (Handler r) NewClientResponse
addClient usr con ip new = do
  -- Users can't add legal hold clients
  when (Public.newClientType new == Public.LegalHoldClientType) $
    throwE (clientError ClientLegalHoldCannotBeAdded)
  clientResponse
    <$> API.addClient usr (Just con) (ipAddr <$> ip) new
      !>> clientError
  where
    clientResponse :: Public.Client -> NewClientResponse
    clientResponse client = Servant.addHeader (Public.clientId client) client

deleteClient :: UserId -> ConnId -> ClientId -> Public.RmClient -> (Handler r) ()
deleteClient usr con clt body =
  API.rmClient usr con clt (Public.rmPassword body) !>> clientError

updateClient :: UserId -> ClientId -> Public.UpdateClient -> (Handler r) ()
updateClient usr clt upd = wrapClientE (API.updateClient usr clt upd) !>> clientError

listClients :: UserId -> (Handler r) [Public.Client]
listClients zusr =
  lift $ API.lookupLocalClients zusr

getClient :: UserId -> ClientId -> (Handler r) (Maybe Public.Client)
getClient zusr clientId = lift $ API.lookupLocalClient zusr clientId

getUserClientsUnqualified :: (CallsFed 'Brig "get-user-clients") => UserId -> (Handler r) [Public.PubClient]
getUserClientsUnqualified uid = do
  localdomain <- viewFederationDomain
  API.lookupPubClients (Qualified uid localdomain) !>> clientError

getUserClientsQualified :: (CallsFed 'Brig "get-user-clients") => Qualified UserId -> (Handler r) [Public.PubClient]
getUserClientsQualified quid = API.lookupPubClients quid !>> clientError

getUserClientUnqualified :: (CallsFed 'Brig "get-user-clients") => UserId -> ClientId -> (Handler r) Public.PubClient
getUserClientUnqualified uid cid = do
  localdomain <- viewFederationDomain
  x <- API.lookupPubClient (Qualified uid localdomain) cid !>> clientError
  ifNothing (notFound "client not found") x

listClientsBulk :: (CallsFed 'Brig "get-user-clients") => UserId -> Range 1 MaxUsersForListClientsBulk [Qualified UserId] -> (Handler r) (Public.QualifiedUserMap (Set Public.PubClient))
listClientsBulk _zusr limitedUids =
  API.lookupPubClientsBulk (fromRange limitedUids) !>> clientError

listClientsBulkV2 :: (CallsFed 'Brig "get-user-clients") => UserId -> Public.LimitedQualifiedUserIdList MaxUsersForListClientsBulk -> (Handler r) (Public.WrappedQualifiedUserMap (Set Public.PubClient))
listClientsBulkV2 zusr userIds = Public.Wrapped <$> listClientsBulk zusr (Public.qualifiedUsers userIds)

getUserClientQualified :: (CallsFed 'Brig "get-user-clients") => Qualified UserId -> ClientId -> (Handler r) Public.PubClient
getUserClientQualified quid cid = do
  x <- API.lookupPubClient quid cid !>> clientError
  ifNothing (notFound "client not found") x

getClientCapabilities :: UserId -> ClientId -> (Handler r) Public.ClientCapabilityList
getClientCapabilities uid cid = do
  mclient <- lift (API.lookupLocalClient uid cid)
  maybe (throwStd (errorToWai @'E.ClientNotFound)) (pure . Public.clientCapabilities) mclient

getRichInfo :: UserId -> UserId -> Handler r Public.RichInfoAssocList
getRichInfo self user = do
  -- Check that both users exist and the requesting user is allowed to see rich info of the
  -- other user
  selfUser <-
    ifNothing (errorToWai @'E.UserNotFound)
      =<< lift (wrapClient $ Data.lookupUser NoPendingInvitations self)
  otherUser <-
    ifNothing (errorToWai @'E.UserNotFound)
      =<< lift (wrapClient $ Data.lookupUser NoPendingInvitations user)
  case (Public.userTeam selfUser, Public.userTeam otherUser) of
    (Just t1, Just t2) | t1 == t2 -> pure ()
    _ -> throwStd insufficientTeamPermissions
  -- Query rich info
  wrapClientE $ fromMaybe mempty <$> API.lookupRichInfo user

getClientPrekeys :: UserId -> ClientId -> (Handler r) [Public.PrekeyId]
getClientPrekeys usr clt = lift (wrapClient $ API.lookupPrekeyIds usr clt)

newNonce :: UserId -> ClientId -> (Handler r) (Nonce, CacheControl)
newNonce uid cid = do
  ttl <- setNonceTtlSecs <$> view settings
  nonce <- randomNonce
  lift $ wrapClient $ Nonce.insertNonce ttl uid (client cid) nonce
  pure (nonce, NoStore)

createAccessToken ::
  forall api endpoint r.
  ( Member JwtTools r,
    Member Now r,
    Member PublicKeyBundle r,
    IsElem endpoint api,
    HasLink endpoint,
    MkLink endpoint Link ~ (ClientId -> Link)
  ) =>
  StdMethod ->
  UserId ->
  ClientId ->
  Proof ->
  (Handler r) (DPoPAccessTokenResponse, CacheControl)
createAccessToken method uid cid proof = do
  let link = safeLink (Proxy @api) (Proxy @endpoint) cid
  API.createAccessToken uid cid method link proof !>> certEnrollmentError

-- | docs/reference/user/registration.md {#RefRegistration}
createUser ::
  ( Members
      '[ BlacklistStore,
         GalleyProvider,
         UserPendingActivationStore p
       ]
      r,
    CallsFed 'Brig "on-user-deleted-connections"
  ) =>
  Public.NewUserPublic ->
  (Handler r) (Either Public.RegisterError Public.RegisterSuccess)
createUser (Public.NewUserPublic new) = lift . runExceptT $ do
  API.checkRestrictedUserCreation new
  for_ (Public.newUserEmail new) $ mapExceptT wrapHttp . checkWhitelistWithError RegisterErrorWhitelistError . Left
  for_ (Public.newUserPhone new) $ mapExceptT wrapHttp . checkWhitelistWithError RegisterErrorWhitelistError . Right
  result <- API.createUser new
  let acc = createdAccount result

  let eac = createdEmailActivation result
  let pac = createdPhoneActivation result
  let epair = (,) <$> (activationKey <$> eac) <*> (activationCode <$> eac)
  let ppair = (,) <$> (activationKey <$> pac) <*> (activationCode <$> pac)
  let newUserLabel = Public.newUserLabel new
  let newUserTeam = Public.newUserTeam new
  let usr = accountUser acc

  let context =
        let invitationCode = case Public.newUserTeam new of
              (Just (Public.NewTeamMember code)) -> Just code
              _ -> Nothing
         in ( logFunction "Brig.API.Public.createUser"
                . logUser (Public.userId usr)
                . maybe id logHandle (Public.userHandle usr)
                . maybe id logTeam (Public.userTeam usr)
                . maybe id logEmail (Public.userEmail usr)
                . maybe id logInvitationCode invitationCode
            )
  lift . Log.info $ context . Log.msg @Text "Sucessfully created user"

  let Public.User {userLocale, userDisplayName, userId} = usr
  let userEmail = Public.userEmail usr
  let userPhone = Public.userPhone usr
  lift $ do
    for_ (liftM2 (,) userEmail epair) $ \(e, p) ->
      sendActivationEmail e userDisplayName p (Just userLocale) newUserTeam
    for_ (liftM2 (,) userPhone ppair) $ \(p, c) ->
      wrapClient $ sendActivationSms p c (Just userLocale)
    for_ (liftM3 (,,) userEmail (createdUserTeam result) newUserTeam) $ \(e, ct, ut) ->
      sendWelcomeEmail e ct ut (Just userLocale)
  cok <-
    Auth.toWebCookie =<< case acc of
      UserAccount _ Ephemeral ->
        lift . wrapHttpClient $
          Auth.newCookie @ZAuth.User userId Nothing Public.SessionCookie newUserLabel
      UserAccount _ _ ->
        lift . wrapHttpClient $
          Auth.newCookie @ZAuth.User userId Nothing Public.PersistentCookie newUserLabel
  -- pure $ CreateUserResponse cok userId (Public.SelfProfile usr)
  pure $ Public.RegisterSuccess cok (Public.SelfProfile usr)
  where
    sendActivationEmail :: Public.Email -> Public.Name -> ActivationPair -> Maybe Public.Locale -> Maybe Public.NewTeamUser -> (AppT r) ()
    sendActivationEmail e u p l mTeamUser
      | Just teamUser <- mTeamUser,
        Public.NewTeamCreator creator <- teamUser,
        let Public.BindingNewTeamUser (Public.BindingNewTeam team) _ = creator =
          sendTeamActivationMail e u p l (fromRange $ team ^. Public.newTeamName)
      | otherwise =
          sendActivationMail e u p l Nothing

    sendWelcomeEmail :: Public.Email -> CreateUserTeam -> Public.NewTeamUser -> Maybe Public.Locale -> (AppT r) ()
    -- NOTE: Welcome e-mails for the team creator are not dealt by brig anymore
    sendWelcomeEmail e (CreateUserTeam t n) newUser l = case newUser of
      Public.NewTeamCreator _ ->
        pure ()
      Public.NewTeamMember _ ->
        Team.sendMemberWelcomeMail e t n l
      Public.NewTeamMemberSSO _ ->
        Team.sendMemberWelcomeMail e t n l

getSelf :: UserId -> (Handler r) Public.SelfProfile
getSelf self =
  lift (API.lookupSelfProfile self)
    >>= ifNothing (errorToWai @'E.UserNotFound)

getUserUnqualifiedH ::
  ( Members
      '[ GalleyProvider
       ]
      r,
    CallsFed 'Brig "get-users-by-ids"
  ) =>
  UserId ->
  UserId ->
  (Handler r) (Maybe Public.UserProfile)
getUserUnqualifiedH self uid = do
  domain <- viewFederationDomain
  getUser self (Qualified uid domain)

getUser ::
  ( Members
      '[ GalleyProvider
       ]
      r,
    CallsFed 'Brig "get-users-by-ids"
  ) =>
  UserId ->
  Qualified UserId ->
  (Handler r) (Maybe Public.UserProfile)
getUser self qualifiedUserId = do
  lself <- qualifyLocal self
  API.lookupProfile lself qualifiedUserId !>> fedError

-- FUTUREWORK: Make servant understand that at least one of these is required
listUsersByUnqualifiedIdsOrHandles ::
  ( Members
      '[ GalleyProvider,
         Concurrency 'Unsafe
       ]
      r,
    CallsFed 'Brig "get-users-by-ids"
  ) =>
  UserId ->
  Maybe (CommaSeparatedList UserId) ->
  Maybe (Range 1 4 (CommaSeparatedList Handle)) ->
  (Handler r) [Public.UserProfile]
listUsersByUnqualifiedIdsOrHandles self mUids mHandles = do
  domain <- viewFederationDomain
  case (mUids, mHandles) of
    (Just uids, _) -> listUsersByIdsOrHandles self (Public.ListUsersByIds ((`Qualified` domain) <$> fromCommaSeparatedList uids))
    (_, Just handles) ->
      let normalRangedList = fromCommaSeparatedList $ fromRange handles
          qualifiedList = (`Qualified` domain) <$> normalRangedList
          -- Use of unsafeRange here is ok only because we know that 'handles'
          -- is valid for 'Range 1 4'. However, we must not forget to keep this
          -- annotation here otherwise a change in 'Public.ListUsersByHandles'
          -- could cause this code to break.
          qualifiedRangedList :: Range 1 4 [Qualified Handle] = unsafeRange qualifiedList
       in listUsersByIdsOrHandles self (Public.ListUsersByHandles qualifiedRangedList)
    (Nothing, Nothing) -> throwStd $ badRequest "at least one ids or handles must be provided"

listUsersByIdsOrHandles ::
  forall r.
  ( Members
      '[ GalleyProvider,
         Concurrency 'Unsafe
       ]
      r,
    CallsFed 'Brig "get-users-by-ids"
  ) =>
  UserId ->
  Public.ListUsersQuery ->
  (Handler r) [Public.UserProfile]
listUsersByIdsOrHandles self q = do
  lself <- qualifyLocal self
  foundUsers <- case q of
    Public.ListUsersByIds us ->
      byIds lself us
    Public.ListUsersByHandles hs -> do
      let (localHandles, _) = partitionQualified lself (fromRange hs)
      us <- getIds localHandles
      Handle.filterHandleResults lself =<< byIds lself us
  case foundUsers of
    [] -> throwStd $ notFound "None of the specified ids or handles match any users"
    _ -> pure foundUsers
  where
    getIds :: [Handle] -> (Handler r) [Qualified UserId]
    getIds localHandles = do
      localUsers <- catMaybes <$> traverse (lift . wrapClient . API.lookupHandle) localHandles
      domain <- viewFederationDomain
      pure $ map (`Qualified` domain) localUsers
    byIds :: Local UserId -> [Qualified UserId] -> (Handler r) [Public.UserProfile]
    byIds lself uids = API.lookupProfiles lself uids !>> fedError

newtype GetActivationCodeResp
  = GetActivationCodeResp (Public.ActivationKey, Public.ActivationCode)

instance ToJSON GetActivationCodeResp where
  toJSON (GetActivationCodeResp (k, c)) = object ["key" .= k, "code" .= c]

updateUser :: (CallsFed 'Brig "on-user-deleted-connections") => UserId -> ConnId -> Public.UserUpdate -> (Handler r) (Maybe Public.UpdateProfileError)
updateUser uid conn uu = do
  eithErr <- lift $ runExceptT $ API.updateUser uid (Just conn) uu API.ForbidSCIMUpdates
  pure $ either Just (const Nothing) eithErr

changePhone ::
  Members
    '[ BlacklistStore,
       BlacklistPhonePrefixStore
     ]
    r =>
  UserId ->
  ConnId ->
  Public.PhoneUpdate ->
  (Handler r) (Maybe Public.ChangePhoneError)
changePhone u _ (Public.puPhone -> phone) = lift . exceptTToMaybe $ do
  (adata, pn) <- API.changePhone u phone
  loc <- lift $ wrapClient $ API.lookupLocale u
  let apair = (activationKey adata, activationCode adata)
  lift . wrapClient $ sendActivationSms pn apair loc

removePhone :: (CallsFed 'Brig "on-user-deleted-connections") => UserId -> ConnId -> (Handler r) (Maybe Public.RemoveIdentityError)
removePhone self conn =
  lift . exceptTToMaybe $ API.removePhone self conn

removeEmail :: (CallsFed 'Brig "on-user-deleted-connections") => UserId -> ConnId -> (Handler r) (Maybe Public.RemoveIdentityError)
removeEmail self conn =
  lift . exceptTToMaybe $ API.removeEmail self conn

checkPasswordExists :: UserId -> (Handler r) Bool
checkPasswordExists = fmap isJust . lift . wrapClient . API.lookupPassword

changePassword :: UserId -> Public.PasswordChange -> (Handler r) (Maybe Public.ChangePasswordError)
changePassword u cp = lift . exceptTToMaybe $ API.changePassword u cp

changeLocale :: (CallsFed 'Brig "on-user-deleted-connections") => UserId -> ConnId -> Public.LocaleUpdate -> (Handler r) ()
changeLocale u conn l = lift $ API.changeLocale u conn l

-- | (zusr is ignored by this handler, ie. checking handles is allowed as long as you have
-- *any* account.)
checkHandle :: UserId -> Text -> Handler r ()
checkHandle _uid hndl =
  API.checkHandle hndl >>= \case
    API.CheckHandleInvalid -> throwStd (errorToWai @'E.InvalidHandle)
    API.CheckHandleFound -> pure ()
    API.CheckHandleNotFound -> throwStd (errorToWai @'E.HandleNotFound)

-- | (zusr is ignored by this handler, ie. checking handles is allowed as long as you have
-- *any* account.)
checkHandles :: UserId -> Public.CheckHandles -> Handler r [Handle]
checkHandles _ (Public.CheckHandles hs num) = do
  let handles = mapMaybe parseHandle (fromRange hs)
  lift $ wrapHttpClient $ API.checkHandles handles (fromRange num)

-- | This endpoint returns UserHandleInfo instead of UserProfile for backwards
-- compatibility, whereas the corresponding qualified endpoint (implemented by
-- 'Handle.getHandleInfo') returns UserProfile to reduce traffic between backends
-- in a federated scenario.
getHandleInfoUnqualifiedH ::
  ( Members
      '[ GalleyProvider
       ]
      r,
    CallsFed 'Brig "get-user-by-handle",
    CallsFed 'Brig "get-users-by-ids"
  ) =>
  UserId ->
  Handle ->
  (Handler r) (Maybe Public.UserHandleInfo)
getHandleInfoUnqualifiedH self handle = do
  domain <- viewFederationDomain
  Public.UserHandleInfo . Public.profileQualifiedId
    <$$> Handle.getHandleInfo self (Qualified handle domain)

changeHandle :: (CallsFed 'Brig "on-user-deleted-connections") => UserId -> ConnId -> Public.HandleUpdate -> (Handler r) (Maybe Public.ChangeHandleError)
changeHandle u conn (Public.HandleUpdate h) = lift . exceptTToMaybe $ do
  handle <- maybe (throwError Public.ChangeHandleInvalid) pure $ parseHandle h
  API.changeHandle u (Just conn) handle API.ForbidSCIMUpdates

beginPasswordReset ::
  Members '[PasswordResetStore] r =>
  Public.NewPasswordReset ->
  (Handler r) ()
beginPasswordReset (Public.NewPasswordReset target) = do
  checkWhitelist target
  (u, pair) <- API.beginPasswordReset target !>> pwResetError
  loc <- lift $ wrapClient $ API.lookupLocale u
  lift $ case target of
    Left email -> sendPasswordResetMail email pair loc
    Right phone -> wrapClient $ sendPasswordResetSms phone pair loc

completePasswordReset ::
  Members '[CodeStore, PasswordResetStore] r =>
  Public.CompletePasswordReset ->
  (Handler r) ()
completePasswordReset req = do
  API.completePasswordReset (Public.cpwrIdent req) (Public.cpwrCode req) (Public.cpwrPassword req) !>> pwResetError

-- docs/reference/user/activation.md {#RefActivationRequest}
-- docs/reference/user/registration.md {#RefRegistration}
sendActivationCode ::
  Members
    '[ BlacklistStore,
       BlacklistPhonePrefixStore,
       GalleyProvider
     ]
    r =>
  Public.SendActivationCode ->
  (Handler r) ()
sendActivationCode Public.SendActivationCode {..} = do
  either customerExtensionCheckBlockedDomains (const $ pure ()) saUserKey
  checkWhitelist saUserKey
  API.sendActivationCode saUserKey saLocale saCall !>> sendActCodeError

-- | If the user presents an email address from a blocked domain, throw an error.
--
-- The tautological constraint in the type signature is added so that once we remove the
-- feature, ghc will guide us here.
customerExtensionCheckBlockedDomains :: Public.Email -> (Handler r) ()
customerExtensionCheckBlockedDomains email = do
  mBlockedDomains <- asks (fmap domainsBlockedForRegistration . setCustomerExtensions . view settings)
  for_ mBlockedDomains $ \(DomainsBlockedForRegistration blockedDomains) -> do
    case mkDomain (Public.emailDomain email) of
      Left _ ->
        pure () -- if it doesn't fit the syntax of blocked domains, it is not blocked
      Right domain ->
        when (domain `elem` blockedDomains) $
          throwM $
            customerExtensionBlockedDomain domain

createConnectionUnqualified ::
  ( Members
      '[ GalleyProvider
       ]
      r,
    CallsFed 'Brig "send-connection-action"
  ) =>
  UserId ->
  ConnId ->
  Public.ConnectionRequest ->
  (Handler r) (Public.ResponseForExistedCreated Public.UserConnection)
createConnectionUnqualified self conn cr = do
  lself <- qualifyLocal self
  target <- qualifyLocal (Public.crUser cr)
  API.createConnection lself conn (tUntagged target) !>> connError

createConnection ::
  ( Members
      '[ GalleyProvider
       ]
      r,
    CallsFed 'Brig "send-connection-action"
  ) =>
  UserId ->
  ConnId ->
  Qualified UserId ->
  (Handler r) (Public.ResponseForExistedCreated Public.UserConnection)
createConnection self conn target = do
  lself <- qualifyLocal self
  API.createConnection lself conn target !>> connError

updateLocalConnection :: (CallsFed 'Brig "send-connection-action") => UserId -> ConnId -> UserId -> Public.ConnectionUpdate -> (Handler r) (Public.UpdateResult Public.UserConnection)
updateLocalConnection self conn other update = do
  lother <- qualifyLocal other
  updateConnection self conn (tUntagged lother) update

updateConnection :: (CallsFed 'Brig "send-connection-action") => UserId -> ConnId -> Qualified UserId -> Public.ConnectionUpdate -> (Handler r) (Public.UpdateResult Public.UserConnection)
updateConnection self conn other update = do
  let newStatus = Public.cuStatus update
  lself <- qualifyLocal self
  mc <- API.updateConnection lself other newStatus (Just conn) !>> connError
  pure $ maybe Public.Unchanged Public.Updated mc

listLocalConnections :: UserId -> Maybe UserId -> Maybe (Range 1 500 Int32) -> (Handler r) Public.UserConnectionList
listLocalConnections uid start msize = do
  let defaultSize = toRange (Proxy @100)
  lift $ API.lookupConnections uid start (fromMaybe defaultSize msize)

-- | Lists connection IDs for the logged in user in a paginated way.
--
-- Pagination requires an order, in this case the order is defined as:
--
-- - First all the local connections are listed ordered by their id
--
-- - After local connections, remote connections are listed ordered
-- - lexicographically by their domain and then by their id.
listConnections :: UserId -> Public.ListConnectionsRequestPaginated -> (Handler r) Public.ConnectionsPage
listConnections uid Public.GetMultiTablePageRequest {..} = do
  self <- qualifyLocal uid
  case gmtprState of
    Just (Public.ConnectionPagingState Public.PagingRemotes stateBS) -> remotesOnly self (mkState <$> stateBS) (fromRange gmtprSize)
    _ -> localsAndRemotes self (fmap mkState . Public.mtpsState =<< gmtprState) gmtprSize
  where
    pageToConnectionsPage :: Public.LocalOrRemoteTable -> Data.PageWithState Public.UserConnection -> Public.ConnectionsPage
    pageToConnectionsPage table page@Data.PageWithState {..} =
      Public.MultiTablePage
        { mtpResults = pwsResults,
          mtpHasMore = C.pwsHasMore page,
          -- FUTUREWORK confusingly, using 'ConversationPagingState' instead of 'ConnectionPagingState' doesn't fail any tests.
          -- Is this type actually useless? Or the tests not good enough?
          mtpPagingState = Public.ConnectionPagingState table (LBS.toStrict . C.unPagingState <$> pwsState)
        }

    mkState :: ByteString -> C.PagingState
    mkState = C.PagingState . LBS.fromStrict

    localsAndRemotes :: Local UserId -> Maybe C.PagingState -> Range 1 500 Int32 -> (Handler r) Public.ConnectionsPage
    localsAndRemotes self pagingState size = do
      localPage <- lift $ pageToConnectionsPage Public.PagingLocals <$> wrapClient (Data.lookupLocalConnectionsPage self pagingState (rcast size))
      let remainingSize = fromRange size - fromIntegral (length (Public.mtpResults localPage))
      if Public.mtpHasMore localPage || remainingSize <= 0
        then pure localPage {Public.mtpHasMore = True} -- We haven't checked the remotes yet, so has_more must always be True here.
        else do
          remotePage <- remotesOnly self Nothing remainingSize
          pure remotePage {Public.mtpResults = Public.mtpResults localPage <> Public.mtpResults remotePage}

    remotesOnly :: Local UserId -> Maybe C.PagingState -> Int32 -> (Handler r) Public.ConnectionsPage
    remotesOnly self pagingState size =
      lift . wrapClient $
        pageToConnectionsPage Public.PagingRemotes <$> Data.lookupRemoteConnectionsPage self pagingState size

getLocalConnection :: UserId -> UserId -> (Handler r) (Maybe Public.UserConnection)
getLocalConnection self other = do
  lother <- qualifyLocal other
  getConnection self (tUntagged lother)

getConnection :: UserId -> Qualified UserId -> (Handler r) (Maybe Public.UserConnection)
getConnection self other = do
  lself <- qualifyLocal self
  lift . wrapClient $ Data.lookupConnection lself other

deleteSelfUser ::
  ( Members
      '[ GalleyProvider
       ]
      r,
    CallsFed 'Brig "on-user-deleted-connections"
  ) =>
  UserId ->
  Public.DeleteUser ->
  (Handler r) (Maybe Code.Timeout)
deleteSelfUser u body =
  API.deleteSelfUser u (Public.deleteUserPassword body) !>> deleteUserError

verifyDeleteUser :: (CallsFed 'Brig "on-user-deleted-connections") => Public.VerifyDeleteUser -> Handler r ()
verifyDeleteUser body = API.verifyDeleteUser body !>> deleteUserError

updateUserEmail ::
  forall r.
  Members
    '[ BlacklistStore,
       GalleyProvider
     ]
    r =>
  UserId ->
  UserId ->
  Public.EmailUpdate ->
  (Handler r) ()
updateUserEmail zuserId emailOwnerId (Public.EmailUpdate email) = do
  maybeZuserTeamId <- lift $ wrapClient $ Data.lookupUserTeam zuserId
  whenM (not <$> assertHasPerm maybeZuserTeamId) $ throwStd insufficientTeamPermissions
  maybeEmailOwnerTeamId <- lift $ wrapClient $ Data.lookupUserTeam emailOwnerId
  checkSameTeam maybeZuserTeamId maybeEmailOwnerTeamId
  void $ API.changeSelfEmail emailOwnerId email API.AllowSCIMUpdates
  where
    checkSameTeam :: Maybe TeamId -> Maybe TeamId -> (Handler r) ()
    checkSameTeam (Just zuserTeamId) maybeEmailOwnerTeamId =
      when (Just zuserTeamId /= maybeEmailOwnerTeamId) $ throwStd $ notFound "user not found"
    checkSameTeam Nothing _ = throwStd insufficientTeamPermissions

    assertHasPerm :: Maybe TeamId -> (Handler r) Bool
    assertHasPerm maybeTeamId = fromMaybe False <$> check
      where
        check = runMaybeT $ do
          teamId <- hoistMaybe maybeTeamId
          teamMember <- MaybeT $ lift $ liftSem $ GalleyProvider.getTeamMember zuserId teamId
          pure $ teamMember `hasPermission` ChangeTeamMemberProfiles

-- activation

activate ::
  ( Members
      '[ GalleyProvider
       ]
      r,
    CallsFed 'Brig "on-user-deleted-connections"
  ) =>
  Public.ActivationKey ->
  Public.ActivationCode ->
  (Handler r) ActivationRespWithStatus
activate k c = do
  let activationRequest = Public.Activate (Public.ActivateKey k) c False
  activateKey activationRequest

-- docs/reference/user/activation.md {#RefActivationSubmit}
activateKey ::
  ( Members
      '[ GalleyProvider
       ]
      r,
    CallsFed 'Brig "on-user-deleted-connections"
  ) =>
  Public.Activate ->
  (Handler r) ActivationRespWithStatus
activateKey (Public.Activate tgt code dryrun)
  | dryrun = do
      wrapClientE (API.preverify tgt code) !>> actError
      pure ActivationRespDryRun
  | otherwise = do
      result <- API.activate tgt code Nothing !>> actError
      pure $ case result of
        ActivationSuccess ident x -> respond ident x
        ActivationPass -> ActivationRespPass
  where
    respond (Just ident) x = ActivationResp $ Public.ActivationResponse ident x
    respond Nothing _ = ActivationRespSuccessNoIdent

sendVerificationCode ::
  forall r.
  Members
    '[ GalleyProvider
     ]
    r =>
  Public.SendVerificationCode ->
  (Handler r) ()
sendVerificationCode req = do
  let email = Public.svcEmail req
  let action = Public.svcAction req
  mbAccount <- getAccount email
  featureEnabled <- getFeatureStatus mbAccount
  case (mbAccount, featureEnabled) of
    (Just account, True) -> do
      gen <- Code.mk6DigitGen $ Code.ForEmail email
      timeout <- setVerificationTimeout <$> view settings
      code <-
        Code.generate
          gen
          (Code.scopeFromAction action)
          (Code.Retries 3)
          timeout
          (Just $ toUUID $ Public.userId $ accountUser account)
      tryInsertVerificationCode code $ verificationCodeThrottledError . VerificationCodeThrottled
      sendMail email (Code.codeValue code) (Just $ Public.userLocale $ accountUser account) action
    _ -> pure ()
  where
    getAccount :: Public.Email -> (Handler r) (Maybe UserAccount)
    getAccount email = lift $ do
      mbUserId <- wrapClient . UserKey.lookupKey $ UserKey.userEmailKey email
      join <$> wrapClient (Data.lookupAccount `traverse` mbUserId)

    sendMail :: Public.Email -> Code.Value -> Maybe Public.Locale -> Public.VerificationAction -> (Handler r) ()
    sendMail email value mbLocale =
      lift . \case
        Public.CreateScimToken -> sendCreateScimTokenVerificationMail email value mbLocale
        Public.Login -> sendLoginVerificationMail email value mbLocale
        Public.DeleteTeam -> sendTeamDeletionVerificationMail email value mbLocale

    getFeatureStatus :: Maybe UserAccount -> (Handler r) Bool
    getFeatureStatus mbAccount = do
      mbStatusEnabled <- lift $ liftSem $ GalleyProvider.getVerificationCodeEnabled `traverse` (Public.userTeam <$> accountUser =<< mbAccount)
      pure $ fromMaybe False mbStatusEnabled

getSystemSettings :: ExceptT Brig.API.Error.Error (AppT r) SystemSettings
getSystemSettings = do
  optSettings <- view settings
  pure $
    SystemSettings
      { systemSettingsSetRestrictUserCreation = fromMaybe False (setRestrictUserCreation optSettings)
      }

-- Deprecated

deprecatedOnboarding :: UserId -> JsonValue -> (Handler r) DeprecatedMatchingResult
deprecatedOnboarding _ _ = pure DeprecatedMatchingResult

deprecatedCompletePasswordReset ::
  Members '[CodeStore, PasswordResetStore] r =>
  Public.PasswordResetKey ->
  Public.PasswordReset ->
  (Handler r) ()
deprecatedCompletePasswordReset k pwr = do
  API.completePasswordReset
    (Public.PasswordResetIdentityKey k)
    (Public.pwrCode pwr)
    (Public.pwrPassword pwr)
    !>> pwResetError

-- Utilities

ifNothing :: Utilities.Error -> Maybe a -> (Handler r) a
ifNothing e = maybe (throwStd e) pure<|MERGE_RESOLUTION|>--- conflicted
+++ resolved
@@ -174,7 +174,6 @@
 
 servantSitemap ::
   forall r p.
-<<<<<<< HEAD
   Members
     '[ BlacklistPhonePrefixStore,
        BlacklistStore,
@@ -192,40 +191,7 @@
     r =>
   ServerT (BrigAPI :<|> OAuthAPI) (Handler r)
 servantSitemap = brigAPI :<|> oauthAPI
-=======
-  ( Members
-      '[ BlacklistPhonePrefixStore,
-         BlacklistStore,
-         CodeStore,
-         Concurrency 'Unsafe,
-         Concurrency 'Unsafe,
-         GalleyProvider,
-         JwtTools,
-         Now,
-         PasswordResetStore,
-         PublicKeyBundle,
-         UserPendingActivationStore p
-       ]
-      r
-  ) =>
-  ServerT BrigAPI (Handler r)
 servantSitemap =
-  userAPI
-    :<|> selfAPI
-    :<|> accountAPI
-    :<|> clientAPI
-    :<|> prekeyAPI
-    :<|> userClientAPI
-    :<|> connectionAPI
-    :<|> propertiesAPI
-    :<|> mlsAPI
-    :<|> userHandleAPI
-    :<|> searchAPI
-    :<|> authAPI
-    :<|> callingAPI
-    :<|> Team.servantAPI
-    :<|> systemSettingsAPI
->>>>>>> 8760b497
   where
     brigAPI :: ServerT BrigAPI (Handler r)
     brigAPI =
@@ -244,6 +210,7 @@
         :<|> callingAPI
         :<|> Team.servantAPI
         :<|> systemSettingsAPI
+
     userAPI :: ServerT UserAPI (Handler r)
     userAPI =
       Named @"get-user-unqualified" (callsFed getUserUnqualifiedH)

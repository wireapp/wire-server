{-# LANGUAGE RecordWildCards #-}
{-# LANGUAGE TemplateHaskell #-}

-- This file is part of the Wire Server implementation.
--
-- Copyright (C) 2022 Wire Swiss GmbH <opensource@wire.com>
--
-- This program is free software: you can redistribute it and/or modify it under
-- the terms of the GNU Affero General Public License as published by the Free
-- Software Foundation, either version 3 of the License, or (at your option) any
-- later version.
--
-- This program is distributed in the hope that it will be useful, but WITHOUT
-- ANY WARRANTY; without even the implied warranty of MERCHANTABILITY or FITNESS
-- FOR A PARTICULAR PURPOSE. See the GNU Affero General Public License for more
-- details.
--
-- You should have received a copy of the GNU Affero General Public License along
-- with this program. If not, see <https://www.gnu.org/licenses/>.

module Brig.API.Public
  ( sitemap,
    servantSitemap,
    docsAPI,
    DocsAPI,
  )
where

import Brig.API.Auth
import qualified Brig.API.Client as API
import qualified Brig.API.Connection as API
import Brig.API.Error
import Brig.API.Handler
import Brig.API.MLS.KeyPackages
import qualified Brig.API.Properties as API
import Brig.API.Public.Swagger
import Brig.API.Types
import qualified Brig.API.User as API
import Brig.API.Util
import qualified Brig.API.Util as API
import Brig.App
import qualified Brig.Calling.API as Calling
import qualified Brig.Code as Code
import qualified Brig.Data.Connection as Data
import Brig.Data.Nonce as Nonce
import qualified Brig.Data.User as Data
import qualified Brig.Data.UserKey as UserKey
import Brig.Effects.BlacklistPhonePrefixStore (BlacklistPhonePrefixStore)
import Brig.Effects.BlacklistStore (BlacklistStore)
import Brig.Effects.CodeStore (CodeStore)
import Brig.Effects.GalleyProvider (GalleyProvider)
import qualified Brig.Effects.GalleyProvider as GalleyProvider
import Brig.Effects.JwtTools (JwtTools)
import Brig.Effects.PasswordResetStore (PasswordResetStore)
import Brig.Effects.PublicKeyBundle (PublicKeyBundle)
import Brig.Effects.UserPendingActivationStore (UserPendingActivationStore)
import Brig.Options hiding (internalEvents, sesQueue)
import qualified Brig.Provider.API as Provider
import qualified Brig.Team.API as Team
import qualified Brig.Team.Email as Team
import Brig.Types.Activation (ActivationPair)
import Brig.Types.Intra (AccountStatus (Ephemeral), UserAccount (UserAccount, accountUser))
import Brig.Types.User (HavePendingInvitations (..))
import qualified Brig.User.API.Handle as Handle
import Brig.User.API.Search (teamUserSearch)
import qualified Brig.User.API.Search as Search
import qualified Brig.User.Auth.Cookie as Auth
import Brig.User.Email
import Brig.User.Phone
import qualified Cassandra as C
import qualified Cassandra as Data
import Control.Error hiding (bool)
import Control.Lens (view, (.~), (?~), (^.))
import Control.Monad.Catch (throwM)
import Data.Aeson hiding (json)
import Data.Bifunctor
import qualified Data.ByteString.Lazy as Lazy
import qualified Data.ByteString.Lazy.Char8 as LBS
import Data.CommaSeparatedList
import Data.Domain
import Data.FileEmbed
import Data.Handle (Handle, parseHandle)
import Data.Id as Id
import qualified Data.Map.Strict as Map
import Data.Misc (IpAddr (..))
import Data.Nonce (Nonce, randomNonce)
import Data.Qualified
import Data.Range
import Data.Swagger (Swagger)
import qualified Data.Swagger as S
import qualified Data.Text as Text
import qualified Data.Text.Ascii as Ascii
import Data.Text.Lazy (pack)
import qualified Data.ZAuth.Token as ZAuth
import FileEmbedLzma
import Galley.Types.Teams (HiddenPerm (..), hasPermission)
import Imports hiding (head)
import Network.Wai.Routing
import Network.Wai.Utilities as Utilities
import Polysemy
import Servant hiding (Handler, JSON, addHeader, respond)
import qualified Servant
import Servant.Swagger.Internal.Orphans ()
import Servant.Swagger.UI
import qualified System.Logger.Class as Log
import Util.Logging (logFunction, logHandle, logTeam, logUser)
import qualified Wire.API.Connection as Public
import Wire.API.Error
import qualified Wire.API.Error.Brig as E
import Wire.API.Federation.API
import qualified Wire.API.Properties as Public
import qualified Wire.API.Routes.MultiTablePaging as Public
import Wire.API.Routes.Named (Named (Named))
import Wire.API.Routes.Public.Brig
import qualified Wire.API.Routes.Public.Cannon as CannonAPI
import qualified Wire.API.Routes.Public.Cargohold as CargoholdAPI
import qualified Wire.API.Routes.Public.Galley as GalleyAPI
import qualified Wire.API.Routes.Public.Gundeck as GundeckAPI
import qualified Wire.API.Routes.Public.Proxy as ProxyAPI
import qualified Wire.API.Routes.Public.Spar as SparAPI
import qualified Wire.API.Routes.Public.Util as Public
import Wire.API.Routes.Version
import Wire.API.SwaggerHelper (cleanupSwagger)
import Wire.API.SystemSettings
import qualified Wire.API.Team as Public
import Wire.API.Team.LegalHold (LegalholdProtectee (..))
import Wire.API.User (RegisterError (RegisterErrorWhitelistError))
import qualified Wire.API.User as Public
import qualified Wire.API.User.Activation as Public
import qualified Wire.API.User.Auth as Public
import qualified Wire.API.User.Client as Public
import Wire.API.User.Client.DPoPAccessToken
import qualified Wire.API.User.Client.Prekey as Public
import qualified Wire.API.User.Handle as Public
import qualified Wire.API.User.Password as Public
import qualified Wire.API.User.RichInfo as Public
import qualified Wire.API.UserMap as Public
import qualified Wire.API.Wrapped as Public
import Wire.Sem.Concurrency
import Wire.Sem.Now (Now)

-- User API -----------------------------------------------------------

docsAPI :: Servant.Server DocsAPI
docsAPI = versionedSwaggerDocsAPI :<|> swaggerSchemaUIServer eventNotificationsAPI

versionedSwaggerDocsAPI :: Servant.Server VersionedSwaggerDocsAPI
<<<<<<< HEAD
versionedSwaggerDocsAPI (Just V3) = swaggerSchemaUIServer mkSwagger
  where
    mkSwagger :: Swagger
    mkSwagger =
      ( brigSwagger
          <> versionSwagger
          <> GalleyAPI.swaggerDoc
          <> SparAPI.swaggerDoc
          <> CargoholdAPI.swaggerDoc
          <> CannonAPI.swaggerDoc
          <> GundeckAPI.swaggerDoc
      )
        & S.info . S.title .~ "Wire-Server API"
        & S.info . S.description ?~ $(embedText =<< makeRelativeToProject "docs/swagger.md")
        & cleanupSwagger
=======
versionedSwaggerDocsAPI (Just V3) =
  swaggerSchemaUIServer $
    ( brigSwagger
        <> versionSwagger
        <> GalleyAPI.swaggerDoc
        <> SparAPI.swaggerDoc
        <> CargoholdAPI.swaggerDoc
        <> CannonAPI.swaggerDoc
        <> GundeckAPI.swaggerDoc
        <> ProxyAPI.swaggerDoc
    )
      & S.info . S.title .~ "Wire-Server API"
      & S.info . S.description ?~ $(embedText =<< makeRelativeToProject "docs/swagger.md")
      & cleanupSwagger
>>>>>>> 5e72f944
versionedSwaggerDocsAPI (Just V0) = swaggerPregenUIServer $(pregenSwagger V0)
versionedSwaggerDocsAPI (Just V1) = swaggerPregenUIServer $(pregenSwagger V1)
versionedSwaggerDocsAPI (Just V2) = swaggerPregenUIServer $(pregenSwagger V2)
versionedSwaggerDocsAPI Nothing = versionedSwaggerDocsAPI (Just maxBound)

servantSitemap ::
  forall r p.
  ( Members
      '[ BlacklistPhonePrefixStore,
         BlacklistStore,
         CodeStore,
         Concurrency 'Unsafe,
         Concurrency 'Unsafe,
         GalleyProvider,
         JwtTools,
         Now,
         PasswordResetStore,
         PublicKeyBundle,
         UserPendingActivationStore p
       ]
      r
  ) =>
  ServerT BrigAPI (Handler r)
servantSitemap =
  userAPI
    :<|> selfAPI
    :<|> accountAPI
    :<|> clientAPI
    :<|> prekeyAPI
    :<|> userClientAPI
    :<|> connectionAPI
    :<|> propertiesAPI
    :<|> mlsAPI
    :<|> userHandleAPI
    :<|> searchAPI
    :<|> authAPI
    :<|> callingAPI
    :<|> Team.servantAPI
    :<|> systemSettingsAPI
  where
    userAPI :: ServerT UserAPI (Handler r)
    userAPI =
      Named @"get-user-unqualified" (callsFed getUserUnqualifiedH)
        :<|> Named @"get-user-qualified" (callsFed getUser)
        :<|> Named @"update-user-email" updateUserEmail
        :<|> Named @"get-handle-info-unqualified" (callsFed getHandleInfoUnqualifiedH)
        :<|> Named @"get-user-by-handle-qualified" (callsFed Handle.getHandleInfo)
        :<|> Named @"list-users-by-unqualified-ids-or-handles" (callsFed listUsersByUnqualifiedIdsOrHandles)
        :<|> Named @"list-users-by-ids-or-handles" (callsFed listUsersByIdsOrHandles)
        :<|> Named @"send-verification-code" sendVerificationCode
        :<|> Named @"get-rich-info" getRichInfo

    selfAPI :: ServerT SelfAPI (Handler r)
    selfAPI =
      Named @"get-self" getSelf
        :<|> Named @"delete-self" (callsFed deleteSelfUser)
        :<|> Named @"put-self" (callsFed updateUser)
        :<|> Named @"change-phone" changePhone
        :<|> Named @"remove-phone" (callsFed removePhone)
        :<|> Named @"remove-email" (callsFed removeEmail)
        :<|> Named @"check-password-exists" checkPasswordExists
        :<|> Named @"change-password" changePassword
        :<|> Named @"change-locale" (callsFed changeLocale)
        :<|> Named @"change-handle" (callsFed changeHandle)

    accountAPI :: ServerT AccountAPI (Handler r)
    accountAPI =
      Named @"register" (callsFed createUser)
        :<|> Named @"verify-delete" (callsFed verifyDeleteUser)
        :<|> Named @"get-activate" (callsFed activate)
        :<|> Named @"post-activate" (callsFed activateKey)
        :<|> Named @"post-activate-send" sendActivationCode
        :<|> Named @"post-password-reset" beginPasswordReset
        :<|> Named @"post-password-reset-complete" completePasswordReset
        :<|> Named @"post-password-reset-key-deprecated" deprecatedCompletePasswordReset
        :<|> Named @"onboarding" deprecatedOnboarding

    clientAPI :: ServerT ClientAPI (Handler r)
    clientAPI =
      Named @"get-user-clients-unqualified" (callsFed getUserClientsUnqualified)
        :<|> Named @"get-user-clients-qualified" (callsFed getUserClientsQualified)
        :<|> Named @"get-user-client-unqualified" (callsFed getUserClientUnqualified)
        :<|> Named @"get-user-client-qualified" (callsFed getUserClientQualified)
        :<|> Named @"list-clients-bulk" (callsFed listClientsBulk)
        :<|> Named @"list-clients-bulk-v2" (callsFed listClientsBulkV2)
        :<|> Named @"list-clients-bulk@v2" (callsFed listClientsBulkV2)

    prekeyAPI :: ServerT PrekeyAPI (Handler r)
    prekeyAPI =
      Named @"get-users-prekeys-client-unqualified" (callsFed getPrekeyUnqualifiedH)
        :<|> Named @"get-users-prekeys-client-qualified" (callsFed getPrekeyH)
        :<|> Named @"get-users-prekey-bundle-unqualified" (callsFed getPrekeyBundleUnqualifiedH)
        :<|> Named @"get-users-prekey-bundle-qualified" (callsFed getPrekeyBundleH)
        :<|> Named @"get-multi-user-prekey-bundle-unqualified" getMultiUserPrekeyBundleUnqualifiedH
        :<|> Named @"get-multi-user-prekey-bundle-qualified" (callsFed getMultiUserPrekeyBundleH)

    userClientAPI :: ServerT UserClientAPI (Handler r)
    userClientAPI =
      Named @"add-client" (callsFed addClient)
        :<|> Named @"update-client" updateClient
        :<|> Named @"delete-client" deleteClient
        :<|> Named @"list-clients" listClients
        :<|> Named @"get-client" getClient
        :<|> Named @"get-client-capabilities" getClientCapabilities
        :<|> Named @"get-client-prekeys" getClientPrekeys
        :<|> Named @"head-nonce" newNonce
        :<|> Named @"get-nonce" newNonce
        :<|> Named @"create-access-token" (createAccessToken @UserClientAPI @CreateAccessToken POST)

    connectionAPI :: ServerT ConnectionAPI (Handler r)
    connectionAPI =
      Named @"create-connection-unqualified" (callsFed createConnectionUnqualified)
        :<|> Named @"create-connection" (callsFed createConnection)
        :<|> Named @"list-local-connections" listLocalConnections
        :<|> Named @"list-connections" listConnections
        :<|> Named @"get-connection-unqualified" getLocalConnection
        :<|> Named @"get-connection" getConnection
        :<|> Named @"update-connection-unqualified" (callsFed updateLocalConnection)
        :<|> Named @"update-connection" (callsFed updateConnection)
        :<|> Named @"search-contacts" (callsFed Search.search)

    propertiesAPI :: ServerT PropertiesAPI (Handler r)
    propertiesAPI =
      ( Named @"set-property" setProperty
          :<|> Named @"delete-property" deleteProperty
          :<|> Named @"clear-properties" clearProperties
          :<|> Named @"get-property" getProperty
          :<|> Named @"list-property-keys" listPropertyKeys
      )
        :<|> Named @"list-properties" listPropertyKeysAndValues

    mlsAPI :: ServerT MLSAPI (Handler r)
    mlsAPI =
      Named @"mls-key-packages-upload" uploadKeyPackages
        :<|> Named @"mls-key-packages-claim" (callsFed claimKeyPackages)
        :<|> Named @"mls-key-packages-count" countKeyPackages

    userHandleAPI :: ServerT UserHandleAPI (Handler r)
    userHandleAPI =
      Named @"check-user-handles" checkHandles
        :<|> Named @"check-user-handle" checkHandle

    searchAPI :: ServerT SearchAPI (Handler r)
    searchAPI =
      Named @"browse-team" teamUserSearch

    authAPI :: ServerT AuthAPI (Handler r)
    authAPI =
      Named @"access" (callsFed accessH)
        :<|> Named @"send-login-code" sendLoginCode
        :<|> Named @"login" (callsFed login)
        :<|> Named @"logout" logoutH
        :<|> Named @"change-self-email" changeSelfEmailH
        :<|> Named @"list-cookies" listCookies
        :<|> Named @"remove-cookies" removeCookies

    callingAPI :: ServerT CallingAPI (Handler r)
    callingAPI =
      Named @"get-calls-config" Calling.getCallsConfig
        :<|> Named @"get-calls-config-v2" Calling.getCallsConfigV2

    systemSettingsAPI :: ServerT SystemSettingsAPI (Handler r)
    systemSettingsAPI = Named @"get-system-settings" getSystemSettings

-- Note [ephemeral user sideeffect]
-- If the user is ephemeral and expired, it will be removed upon calling
-- CheckUserExists[Un]Qualified, see 'Brig.API.User.userGC'.
-- This leads to the following events being sent:
-- - UserDeleted event to contacts of the user
-- - MemberLeave event to members for all conversations the user was in (via galley)

sitemap ::
  Members
    '[ BlacklistPhonePrefixStore,
       BlacklistStore,
       CodeStore,
       Concurrency 'Unsafe,
       GalleyProvider,
       PasswordResetStore
     ]
    r =>
  Routes () (Handler r) ()
sitemap = do
  Provider.routesPublic

---------------------------------------------------------------------------
-- Handlers

setProperty :: UserId -> ConnId -> Public.PropertyKey -> Public.RawPropertyValue -> Handler r ()
setProperty u c key raw = do
  checkPropertyKey key
  val <- safeParsePropertyValue raw
  API.setProperty u c key val !>> propDataError

checkPropertyKey :: Public.PropertyKey -> Handler r ()
checkPropertyKey k = do
  maxKeyLen <- fromMaybe defMaxKeyLen <$> view (settings . propertyMaxKeyLen)
  let keyText = Ascii.toText (Public.propertyKeyName k)
  when (Text.compareLength keyText (fromIntegral maxKeyLen) == GT) $
    throwStd propertyKeyTooLarge

-- | Parse a 'PropertyValue' from a bytestring.  This is different from 'FromJSON' in that
-- checks the byte size of the input, and fails *without consuming all of it* if that size
-- exceeds the settings.
safeParsePropertyValue :: Public.RawPropertyValue -> Handler r Public.PropertyValue
safeParsePropertyValue raw = do
  maxValueLen <- fromMaybe defMaxValueLen <$> view (settings . propertyMaxValueLen)
  let lbs = Lazy.take (maxValueLen + 1) (Public.rawPropertyBytes raw)
  unless (Lazy.length lbs <= maxValueLen) $
    throwStd propertyValueTooLarge
  hoistEither $ first (StdError . badRequest . pack) (propertyValueFromRaw raw)

propertyValueFromRaw :: Public.RawPropertyValue -> Either String Public.PropertyValue
propertyValueFromRaw raw =
  Public.PropertyValue raw
    <$> eitherDecode (Public.rawPropertyBytes raw)

parseStoredPropertyValue :: Public.RawPropertyValue -> Handler r Public.PropertyValue
parseStoredPropertyValue raw = case propertyValueFromRaw raw of
  Right value -> pure value
  Left e -> do
    Log.err $
      Log.msg (Log.val "Failed to parse a stored property value")
        . Log.field "raw_value" (Public.rawPropertyBytes raw)
        . Log.field "parse_error" e
    throwStd internalServerError

deleteProperty :: UserId -> ConnId -> Public.PropertyKey -> Handler r ()
deleteProperty u c k = lift (API.deleteProperty u c k)

clearProperties :: UserId -> ConnId -> Handler r ()
clearProperties u c = lift (API.clearProperties u c)

getProperty :: UserId -> Public.PropertyKey -> Handler r (Maybe Public.RawPropertyValue)
getProperty u k = lift . wrapClient $ API.lookupProperty u k

listPropertyKeys :: UserId -> Handler r [Public.PropertyKey]
listPropertyKeys u = lift $ wrapClient (API.lookupPropertyKeys u)

listPropertyKeysAndValues :: UserId -> Handler r Public.PropertyKeysAndValues
listPropertyKeysAndValues u = do
  keysAndVals <- fmap Map.fromList . lift $ wrapClient (API.lookupPropertyKeysAndValues u)
  Public.PropertyKeysAndValues <$> traverse parseStoredPropertyValue keysAndVals

getPrekeyUnqualifiedH :: (CallsFed 'Brig "claim-prekey") => UserId -> UserId -> ClientId -> (Handler r) Public.ClientPrekey
getPrekeyUnqualifiedH zusr user client = do
  domain <- viewFederationDomain
  getPrekeyH zusr (Qualified user domain) client

getPrekeyH :: (CallsFed 'Brig "claim-prekey") => UserId -> Qualified UserId -> ClientId -> (Handler r) Public.ClientPrekey
getPrekeyH zusr (Qualified user domain) client = do
  mPrekey <- API.claimPrekey (ProtectedUser zusr) user domain client !>> clientError
  ifNothing (notFound "prekey not found") mPrekey

getPrekeyBundleUnqualifiedH :: (CallsFed 'Brig "claim-prekey-bundle") => UserId -> UserId -> (Handler r) Public.PrekeyBundle
getPrekeyBundleUnqualifiedH zusr uid = do
  domain <- viewFederationDomain
  API.claimPrekeyBundle (ProtectedUser zusr) domain uid !>> clientError

getPrekeyBundleH :: (CallsFed 'Brig "claim-prekey-bundle") => UserId -> Qualified UserId -> (Handler r) Public.PrekeyBundle
getPrekeyBundleH zusr (Qualified uid domain) =
  API.claimPrekeyBundle (ProtectedUser zusr) domain uid !>> clientError

getMultiUserPrekeyBundleUnqualifiedH ::
  Members '[Concurrency 'Unsafe] r =>
  UserId ->
  Public.UserClients ->
  Handler r Public.UserClientPrekeyMap
getMultiUserPrekeyBundleUnqualifiedH zusr userClients = do
  maxSize <- fromIntegral . setMaxConvSize <$> view settings
  when (Map.size (Public.userClients userClients) > maxSize) $
    throwStd (errorToWai @'E.TooManyClients)
  API.claimLocalMultiPrekeyBundles (ProtectedUser zusr) userClients !>> clientError

getMultiUserPrekeyBundleH ::
  (Members '[Concurrency 'Unsafe] r, CallsFed 'Brig "claim-multi-prekey-bundle") =>
  UserId ->
  Public.QualifiedUserClients ->
  (Handler r) Public.QualifiedUserClientPrekeyMap
getMultiUserPrekeyBundleH zusr qualUserClients = do
  maxSize <- fromIntegral . setMaxConvSize <$> view settings
  let Sum (size :: Int) =
        Map.foldMapWithKey
          (\_ v -> Sum . Map.size $ v)
          (Public.qualifiedUserClients qualUserClients)
  when (size > maxSize) $
    throwStd (errorToWai @'E.TooManyClients)
  API.claimMultiPrekeyBundles (ProtectedUser zusr) qualUserClients !>> clientError

addClient ::
  ( Members
      '[ GalleyProvider
       ]
      r,
    CallsFed 'Brig "on-user-deleted-connections"
  ) =>
  UserId ->
  ConnId ->
  Maybe IpAddr ->
  Public.NewClient ->
  (Handler r) NewClientResponse
addClient usr con ip new = do
  -- Users can't add legal hold clients
  when (Public.newClientType new == Public.LegalHoldClientType) $
    throwE (clientError ClientLegalHoldCannotBeAdded)
  clientResponse
    <$> API.addClient usr (Just con) (ipAddr <$> ip) new
      !>> clientError
  where
    clientResponse :: Public.Client -> NewClientResponse
    clientResponse client = Servant.addHeader (Public.clientId client) client

deleteClient :: UserId -> ConnId -> ClientId -> Public.RmClient -> (Handler r) ()
deleteClient usr con clt body =
  API.rmClient usr con clt (Public.rmPassword body) !>> clientError

updateClient :: UserId -> ClientId -> Public.UpdateClient -> (Handler r) ()
updateClient usr clt upd = wrapClientE (API.updateClient usr clt upd) !>> clientError

listClients :: UserId -> (Handler r) [Public.Client]
listClients zusr =
  lift $ API.lookupLocalClients zusr

getClient :: UserId -> ClientId -> (Handler r) (Maybe Public.Client)
getClient zusr clientId = lift $ API.lookupLocalClient zusr clientId

getUserClientsUnqualified :: (CallsFed 'Brig "get-user-clients") => UserId -> (Handler r) [Public.PubClient]
getUserClientsUnqualified uid = do
  localdomain <- viewFederationDomain
  API.lookupPubClients (Qualified uid localdomain) !>> clientError

getUserClientsQualified :: (CallsFed 'Brig "get-user-clients") => Qualified UserId -> (Handler r) [Public.PubClient]
getUserClientsQualified quid = API.lookupPubClients quid !>> clientError

getUserClientUnqualified :: (CallsFed 'Brig "get-user-clients") => UserId -> ClientId -> (Handler r) Public.PubClient
getUserClientUnqualified uid cid = do
  localdomain <- viewFederationDomain
  x <- API.lookupPubClient (Qualified uid localdomain) cid !>> clientError
  ifNothing (notFound "client not found") x

listClientsBulk :: (CallsFed 'Brig "get-user-clients") => UserId -> Range 1 MaxUsersForListClientsBulk [Qualified UserId] -> (Handler r) (Public.QualifiedUserMap (Set Public.PubClient))
listClientsBulk _zusr limitedUids =
  API.lookupPubClientsBulk (fromRange limitedUids) !>> clientError

listClientsBulkV2 :: (CallsFed 'Brig "get-user-clients") => UserId -> Public.LimitedQualifiedUserIdList MaxUsersForListClientsBulk -> (Handler r) (Public.WrappedQualifiedUserMap (Set Public.PubClient))
listClientsBulkV2 zusr userIds = Public.Wrapped <$> listClientsBulk zusr (Public.qualifiedUsers userIds)

getUserClientQualified :: (CallsFed 'Brig "get-user-clients") => Qualified UserId -> ClientId -> (Handler r) Public.PubClient
getUserClientQualified quid cid = do
  x <- API.lookupPubClient quid cid !>> clientError
  ifNothing (notFound "client not found") x

getClientCapabilities :: UserId -> ClientId -> (Handler r) Public.ClientCapabilityList
getClientCapabilities uid cid = do
  mclient <- lift (API.lookupLocalClient uid cid)
  maybe (throwStd (errorToWai @'E.ClientNotFound)) (pure . Public.clientCapabilities) mclient

getRichInfo :: UserId -> UserId -> Handler r Public.RichInfoAssocList
getRichInfo self user = do
  -- Check that both users exist and the requesting user is allowed to see rich info of the
  -- other user
  selfUser <-
    ifNothing (errorToWai @'E.UserNotFound)
      =<< lift (wrapClient $ Data.lookupUser NoPendingInvitations self)
  otherUser <-
    ifNothing (errorToWai @'E.UserNotFound)
      =<< lift (wrapClient $ Data.lookupUser NoPendingInvitations user)
  case (Public.userTeam selfUser, Public.userTeam otherUser) of
    (Just t1, Just t2) | t1 == t2 -> pure ()
    _ -> throwStd insufficientTeamPermissions
  -- Query rich info
  wrapClientE $ fromMaybe mempty <$> API.lookupRichInfo user

getClientPrekeys :: UserId -> ClientId -> (Handler r) [Public.PrekeyId]
getClientPrekeys usr clt = lift (wrapClient $ API.lookupPrekeyIds usr clt)

newNonce :: UserId -> ClientId -> (Handler r) (Nonce, CacheControl)
newNonce uid cid = do
  ttl <- setNonceTtlSecs <$> view settings
  nonce <- randomNonce
  lift $ wrapClient $ Nonce.insertNonce ttl uid (client cid) nonce
  pure (nonce, NoStore)

createAccessToken ::
  forall api endpoint r.
  ( Member JwtTools r,
    Member Now r,
    Member PublicKeyBundle r,
    IsElem endpoint api,
    HasLink endpoint,
    MkLink endpoint Link ~ (ClientId -> Link)
  ) =>
  StdMethod ->
  UserId ->
  ClientId ->
  Proof ->
  (Handler r) (DPoPAccessTokenResponse, CacheControl)
createAccessToken method uid cid proof = do
  let link = safeLink (Proxy @api) (Proxy @endpoint) cid
  API.createAccessToken uid cid method link proof !>> certEnrollmentError

-- | docs/reference/user/registration.md {#RefRegistration}
createUser ::
  ( Members
      '[ BlacklistStore,
         GalleyProvider,
         UserPendingActivationStore p
       ]
      r,
    CallsFed 'Brig "on-user-deleted-connections"
  ) =>
  Public.NewUserPublic ->
  (Handler r) (Either Public.RegisterError Public.RegisterSuccess)
createUser (Public.NewUserPublic new) = lift . runExceptT $ do
  API.checkRestrictedUserCreation new
  for_ (Public.newUserEmail new) $ mapExceptT wrapHttp . checkWhitelistWithError RegisterErrorWhitelistError . Left
  for_ (Public.newUserPhone new) $ mapExceptT wrapHttp . checkWhitelistWithError RegisterErrorWhitelistError . Right
  result <- API.createUser new
  let acc = createdAccount result

  let eac = createdEmailActivation result
  let pac = createdPhoneActivation result
  let epair = (,) <$> (activationKey <$> eac) <*> (activationCode <$> eac)
  let ppair = (,) <$> (activationKey <$> pac) <*> (activationCode <$> pac)
  let newUserLabel = Public.newUserLabel new
  let newUserTeam = Public.newUserTeam new
  let usr = accountUser acc

  let context =
        let invitationCode = case Public.newUserTeam new of
              (Just (Public.NewTeamMember code)) -> Just code
              _ -> Nothing
         in ( logFunction "Brig.API.Public.createUser"
                . logUser (Public.userId usr)
                . maybe id logHandle (Public.userHandle usr)
                . maybe id logTeam (Public.userTeam usr)
                . maybe id logEmail (Public.userEmail usr)
                . maybe id logInvitationCode invitationCode
            )
  lift . Log.info $ context . Log.msg @Text "Sucessfully created user"

  let Public.User {userLocale, userDisplayName, userId} = usr
  let userEmail = Public.userEmail usr
  let userPhone = Public.userPhone usr
  lift $ do
    for_ (liftM2 (,) userEmail epair) $ \(e, p) ->
      sendActivationEmail e userDisplayName p (Just userLocale) newUserTeam
    for_ (liftM2 (,) userPhone ppair) $ \(p, c) ->
      wrapClient $ sendActivationSms p c (Just userLocale)
    for_ (liftM3 (,,) userEmail (createdUserTeam result) newUserTeam) $ \(e, ct, ut) ->
      sendWelcomeEmail e ct ut (Just userLocale)
  cok <-
    Auth.toWebCookie =<< case acc of
      UserAccount _ Ephemeral ->
        lift . wrapHttpClient $
          Auth.newCookie @ZAuth.User userId Nothing Public.SessionCookie newUserLabel
      UserAccount _ _ ->
        lift . wrapHttpClient $
          Auth.newCookie @ZAuth.User userId Nothing Public.PersistentCookie newUserLabel
  -- pure $ CreateUserResponse cok userId (Public.SelfProfile usr)
  pure $ Public.RegisterSuccess cok (Public.SelfProfile usr)
  where
    sendActivationEmail :: Public.Email -> Public.Name -> ActivationPair -> Maybe Public.Locale -> Maybe Public.NewTeamUser -> (AppT r) ()
    sendActivationEmail e u p l mTeamUser
      | Just teamUser <- mTeamUser,
        Public.NewTeamCreator creator <- teamUser,
        let Public.BindingNewTeamUser (Public.BindingNewTeam team) _ = creator =
          sendTeamActivationMail e u p l (fromRange $ team ^. Public.newTeamName)
      | otherwise =
          sendActivationMail e u p l Nothing

    sendWelcomeEmail :: Public.Email -> CreateUserTeam -> Public.NewTeamUser -> Maybe Public.Locale -> (AppT r) ()
    -- NOTE: Welcome e-mails for the team creator are not dealt by brig anymore
    sendWelcomeEmail e (CreateUserTeam t n) newUser l = case newUser of
      Public.NewTeamCreator _ ->
        pure ()
      Public.NewTeamMember _ ->
        Team.sendMemberWelcomeMail e t n l
      Public.NewTeamMemberSSO _ ->
        Team.sendMemberWelcomeMail e t n l

getSelf :: UserId -> (Handler r) Public.SelfProfile
getSelf self =
  lift (API.lookupSelfProfile self)
    >>= ifNothing (errorToWai @'E.UserNotFound)

getUserUnqualifiedH ::
  ( Members
      '[ GalleyProvider
       ]
      r,
    CallsFed 'Brig "get-users-by-ids"
  ) =>
  UserId ->
  UserId ->
  (Handler r) (Maybe Public.UserProfile)
getUserUnqualifiedH self uid = do
  domain <- viewFederationDomain
  getUser self (Qualified uid domain)

getUser ::
  ( Members
      '[ GalleyProvider
       ]
      r,
    CallsFed 'Brig "get-users-by-ids"
  ) =>
  UserId ->
  Qualified UserId ->
  (Handler r) (Maybe Public.UserProfile)
getUser self qualifiedUserId = do
  lself <- qualifyLocal self
  API.lookupProfile lself qualifiedUserId !>> fedError

-- FUTUREWORK: Make servant understand that at least one of these is required
listUsersByUnqualifiedIdsOrHandles ::
  ( Members
      '[ GalleyProvider,
         Concurrency 'Unsafe
       ]
      r,
    CallsFed 'Brig "get-users-by-ids"
  ) =>
  UserId ->
  Maybe (CommaSeparatedList UserId) ->
  Maybe (Range 1 4 (CommaSeparatedList Handle)) ->
  (Handler r) [Public.UserProfile]
listUsersByUnqualifiedIdsOrHandles self mUids mHandles = do
  domain <- viewFederationDomain
  case (mUids, mHandles) of
    (Just uids, _) -> listUsersByIdsOrHandles self (Public.ListUsersByIds ((`Qualified` domain) <$> fromCommaSeparatedList uids))
    (_, Just handles) ->
      let normalRangedList = fromCommaSeparatedList $ fromRange handles
          qualifiedList = (`Qualified` domain) <$> normalRangedList
          -- Use of unsafeRange here is ok only because we know that 'handles'
          -- is valid for 'Range 1 4'. However, we must not forget to keep this
          -- annotation here otherwise a change in 'Public.ListUsersByHandles'
          -- could cause this code to break.
          qualifiedRangedList :: Range 1 4 [Qualified Handle] = unsafeRange qualifiedList
       in listUsersByIdsOrHandles self (Public.ListUsersByHandles qualifiedRangedList)
    (Nothing, Nothing) -> throwStd $ badRequest "at least one ids or handles must be provided"

listUsersByIdsOrHandles ::
  forall r.
  ( Members
      '[ GalleyProvider,
         Concurrency 'Unsafe
       ]
      r,
    CallsFed 'Brig "get-users-by-ids"
  ) =>
  UserId ->
  Public.ListUsersQuery ->
  (Handler r) [Public.UserProfile]
listUsersByIdsOrHandles self q = do
  lself <- qualifyLocal self
  foundUsers <- case q of
    Public.ListUsersByIds us ->
      byIds lself us
    Public.ListUsersByHandles hs -> do
      let (localHandles, _) = partitionQualified lself (fromRange hs)
      us <- getIds localHandles
      Handle.filterHandleResults lself =<< byIds lself us
  case foundUsers of
    [] -> throwStd $ notFound "None of the specified ids or handles match any users"
    _ -> pure foundUsers
  where
    getIds :: [Handle] -> (Handler r) [Qualified UserId]
    getIds localHandles = do
      localUsers <- catMaybes <$> traverse (lift . wrapClient . API.lookupHandle) localHandles
      domain <- viewFederationDomain
      pure $ map (`Qualified` domain) localUsers
    byIds :: Local UserId -> [Qualified UserId] -> (Handler r) [Public.UserProfile]
    byIds lself uids = API.lookupProfiles lself uids !>> fedError

newtype GetActivationCodeResp
  = GetActivationCodeResp (Public.ActivationKey, Public.ActivationCode)

instance ToJSON GetActivationCodeResp where
  toJSON (GetActivationCodeResp (k, c)) = object ["key" .= k, "code" .= c]

updateUser :: (CallsFed 'Brig "on-user-deleted-connections") => UserId -> ConnId -> Public.UserUpdate -> (Handler r) (Maybe Public.UpdateProfileError)
updateUser uid conn uu = do
  eithErr <- lift $ runExceptT $ API.updateUser uid (Just conn) uu API.ForbidSCIMUpdates
  pure $ either Just (const Nothing) eithErr

changePhone ::
  Members
    '[ BlacklistStore,
       BlacklistPhonePrefixStore
     ]
    r =>
  UserId ->
  ConnId ->
  Public.PhoneUpdate ->
  (Handler r) (Maybe Public.ChangePhoneError)
changePhone u _ (Public.puPhone -> phone) = lift . exceptTToMaybe $ do
  (adata, pn) <- API.changePhone u phone
  loc <- lift $ wrapClient $ API.lookupLocale u
  let apair = (activationKey adata, activationCode adata)
  lift . wrapClient $ sendActivationSms pn apair loc

removePhone :: (CallsFed 'Brig "on-user-deleted-connections") => UserId -> ConnId -> (Handler r) (Maybe Public.RemoveIdentityError)
removePhone self conn =
  lift . exceptTToMaybe $ API.removePhone self conn

removeEmail :: (CallsFed 'Brig "on-user-deleted-connections") => UserId -> ConnId -> (Handler r) (Maybe Public.RemoveIdentityError)
removeEmail self conn =
  lift . exceptTToMaybe $ API.removeEmail self conn

checkPasswordExists :: UserId -> (Handler r) Bool
checkPasswordExists = fmap isJust . lift . wrapClient . API.lookupPassword

changePassword :: UserId -> Public.PasswordChange -> (Handler r) (Maybe Public.ChangePasswordError)
changePassword u cp = lift . exceptTToMaybe $ API.changePassword u cp

changeLocale :: (CallsFed 'Brig "on-user-deleted-connections") => UserId -> ConnId -> Public.LocaleUpdate -> (Handler r) ()
changeLocale u conn l = lift $ API.changeLocale u conn l

-- | (zusr is ignored by this handler, ie. checking handles is allowed as long as you have
-- *any* account.)
checkHandle :: UserId -> Text -> Handler r ()
checkHandle _uid hndl =
  API.checkHandle hndl >>= \case
    API.CheckHandleInvalid -> throwStd (errorToWai @'E.InvalidHandle)
    API.CheckHandleFound -> pure ()
    API.CheckHandleNotFound -> throwStd (errorToWai @'E.HandleNotFound)

-- | (zusr is ignored by this handler, ie. checking handles is allowed as long as you have
-- *any* account.)
checkHandles :: UserId -> Public.CheckHandles -> Handler r [Handle]
checkHandles _ (Public.CheckHandles hs num) = do
  let handles = mapMaybe parseHandle (fromRange hs)
  lift $ wrapHttpClient $ API.checkHandles handles (fromRange num)

-- | This endpoint returns UserHandleInfo instead of UserProfile for backwards
-- compatibility, whereas the corresponding qualified endpoint (implemented by
-- 'Handle.getHandleInfo') returns UserProfile to reduce traffic between backends
-- in a federated scenario.
getHandleInfoUnqualifiedH ::
  ( Members
      '[ GalleyProvider
       ]
      r,
    CallsFed 'Brig "get-user-by-handle",
    CallsFed 'Brig "get-users-by-ids"
  ) =>
  UserId ->
  Handle ->
  (Handler r) (Maybe Public.UserHandleInfo)
getHandleInfoUnqualifiedH self handle = do
  domain <- viewFederationDomain
  Public.UserHandleInfo . Public.profileQualifiedId
    <$$> Handle.getHandleInfo self (Qualified handle domain)

changeHandle :: (CallsFed 'Brig "on-user-deleted-connections") => UserId -> ConnId -> Public.HandleUpdate -> (Handler r) (Maybe Public.ChangeHandleError)
changeHandle u conn (Public.HandleUpdate h) = lift . exceptTToMaybe $ do
  handle <- maybe (throwError Public.ChangeHandleInvalid) pure $ parseHandle h
  API.changeHandle u (Just conn) handle API.ForbidSCIMUpdates

beginPasswordReset ::
  Members '[PasswordResetStore] r =>
  Public.NewPasswordReset ->
  (Handler r) ()
beginPasswordReset (Public.NewPasswordReset target) = do
  checkWhitelist target
  (u, pair) <- API.beginPasswordReset target !>> pwResetError
  loc <- lift $ wrapClient $ API.lookupLocale u
  lift $ case target of
    Left email -> sendPasswordResetMail email pair loc
    Right phone -> wrapClient $ sendPasswordResetSms phone pair loc

completePasswordReset ::
  Members '[CodeStore, PasswordResetStore] r =>
  Public.CompletePasswordReset ->
  (Handler r) ()
completePasswordReset req = do
  API.completePasswordReset (Public.cpwrIdent req) (Public.cpwrCode req) (Public.cpwrPassword req) !>> pwResetError

-- docs/reference/user/activation.md {#RefActivationRequest}
-- docs/reference/user/registration.md {#RefRegistration}
sendActivationCode ::
  Members
    '[ BlacklistStore,
       BlacklistPhonePrefixStore,
       GalleyProvider
     ]
    r =>
  Public.SendActivationCode ->
  (Handler r) ()
sendActivationCode Public.SendActivationCode {..} = do
  either customerExtensionCheckBlockedDomains (const $ pure ()) saUserKey
  checkWhitelist saUserKey
  API.sendActivationCode saUserKey saLocale saCall !>> sendActCodeError

-- | If the user presents an email address from a blocked domain, throw an error.
--
-- The tautological constraint in the type signature is added so that once we remove the
-- feature, ghc will guide us here.
customerExtensionCheckBlockedDomains :: Public.Email -> (Handler r) ()
customerExtensionCheckBlockedDomains email = do
  mBlockedDomains <- asks (fmap domainsBlockedForRegistration . setCustomerExtensions . view settings)
  for_ mBlockedDomains $ \(DomainsBlockedForRegistration blockedDomains) -> do
    case mkDomain (Public.emailDomain email) of
      Left _ ->
        pure () -- if it doesn't fit the syntax of blocked domains, it is not blocked
      Right domain ->
        when (domain `elem` blockedDomains) $
          throwM $
            customerExtensionBlockedDomain domain

createConnectionUnqualified ::
  ( Members
      '[ GalleyProvider
       ]
      r,
    CallsFed 'Brig "send-connection-action"
  ) =>
  UserId ->
  ConnId ->
  Public.ConnectionRequest ->
  (Handler r) (Public.ResponseForExistedCreated Public.UserConnection)
createConnectionUnqualified self conn cr = do
  lself <- qualifyLocal self
  target <- qualifyLocal (Public.crUser cr)
  API.createConnection lself conn (tUntagged target) !>> connError

createConnection ::
  ( Members
      '[ GalleyProvider
       ]
      r,
    CallsFed 'Brig "send-connection-action"
  ) =>
  UserId ->
  ConnId ->
  Qualified UserId ->
  (Handler r) (Public.ResponseForExistedCreated Public.UserConnection)
createConnection self conn target = do
  lself <- qualifyLocal self
  API.createConnection lself conn target !>> connError

updateLocalConnection :: (CallsFed 'Brig "send-connection-action") => UserId -> ConnId -> UserId -> Public.ConnectionUpdate -> (Handler r) (Public.UpdateResult Public.UserConnection)
updateLocalConnection self conn other update = do
  lother <- qualifyLocal other
  updateConnection self conn (tUntagged lother) update

updateConnection :: (CallsFed 'Brig "send-connection-action") => UserId -> ConnId -> Qualified UserId -> Public.ConnectionUpdate -> (Handler r) (Public.UpdateResult Public.UserConnection)
updateConnection self conn other update = do
  let newStatus = Public.cuStatus update
  lself <- qualifyLocal self
  mc <- API.updateConnection lself other newStatus (Just conn) !>> connError
  pure $ maybe Public.Unchanged Public.Updated mc

listLocalConnections :: UserId -> Maybe UserId -> Maybe (Range 1 500 Int32) -> (Handler r) Public.UserConnectionList
listLocalConnections uid start msize = do
  let defaultSize = toRange (Proxy @100)
  lift $ API.lookupConnections uid start (fromMaybe defaultSize msize)

-- | Lists connection IDs for the logged in user in a paginated way.
--
-- Pagination requires an order, in this case the order is defined as:
--
-- - First all the local connections are listed ordered by their id
--
-- - After local connections, remote connections are listed ordered
-- - lexicographically by their domain and then by their id.
listConnections :: UserId -> Public.ListConnectionsRequestPaginated -> (Handler r) Public.ConnectionsPage
listConnections uid Public.GetMultiTablePageRequest {..} = do
  self <- qualifyLocal uid
  case gmtprState of
    Just (Public.ConnectionPagingState Public.PagingRemotes stateBS) -> remotesOnly self (mkState <$> stateBS) (fromRange gmtprSize)
    _ -> localsAndRemotes self (fmap mkState . Public.mtpsState =<< gmtprState) gmtprSize
  where
    pageToConnectionsPage :: Public.LocalOrRemoteTable -> Data.PageWithState Public.UserConnection -> Public.ConnectionsPage
    pageToConnectionsPage table page@Data.PageWithState {..} =
      Public.MultiTablePage
        { mtpResults = pwsResults,
          mtpHasMore = C.pwsHasMore page,
          -- FUTUREWORK confusingly, using 'ConversationPagingState' instead of 'ConnectionPagingState' doesn't fail any tests.
          -- Is this type actually useless? Or the tests not good enough?
          mtpPagingState = Public.ConnectionPagingState table (LBS.toStrict . C.unPagingState <$> pwsState)
        }

    mkState :: ByteString -> C.PagingState
    mkState = C.PagingState . LBS.fromStrict

    localsAndRemotes :: Local UserId -> Maybe C.PagingState -> Range 1 500 Int32 -> (Handler r) Public.ConnectionsPage
    localsAndRemotes self pagingState size = do
      localPage <- lift $ pageToConnectionsPage Public.PagingLocals <$> wrapClient (Data.lookupLocalConnectionsPage self pagingState (rcast size))
      let remainingSize = fromRange size - fromIntegral (length (Public.mtpResults localPage))
      if Public.mtpHasMore localPage || remainingSize <= 0
        then pure localPage {Public.mtpHasMore = True} -- We haven't checked the remotes yet, so has_more must always be True here.
        else do
          remotePage <- remotesOnly self Nothing remainingSize
          pure remotePage {Public.mtpResults = Public.mtpResults localPage <> Public.mtpResults remotePage}

    remotesOnly :: Local UserId -> Maybe C.PagingState -> Int32 -> (Handler r) Public.ConnectionsPage
    remotesOnly self pagingState size =
      lift . wrapClient $
        pageToConnectionsPage Public.PagingRemotes <$> Data.lookupRemoteConnectionsPage self pagingState size

getLocalConnection :: UserId -> UserId -> (Handler r) (Maybe Public.UserConnection)
getLocalConnection self other = do
  lother <- qualifyLocal other
  getConnection self (tUntagged lother)

getConnection :: UserId -> Qualified UserId -> (Handler r) (Maybe Public.UserConnection)
getConnection self other = do
  lself <- qualifyLocal self
  lift . wrapClient $ Data.lookupConnection lself other

deleteSelfUser ::
  ( Members
      '[ GalleyProvider
       ]
      r,
    CallsFed 'Brig "on-user-deleted-connections"
  ) =>
  UserId ->
  Public.DeleteUser ->
  (Handler r) (Maybe Code.Timeout)
deleteSelfUser u body =
  API.deleteSelfUser u (Public.deleteUserPassword body) !>> deleteUserError

verifyDeleteUser :: (CallsFed 'Brig "on-user-deleted-connections") => Public.VerifyDeleteUser -> Handler r ()
verifyDeleteUser body = API.verifyDeleteUser body !>> deleteUserError

updateUserEmail ::
  forall r.
  Members
    '[ BlacklistStore,
       GalleyProvider
     ]
    r =>
  UserId ->
  UserId ->
  Public.EmailUpdate ->
  (Handler r) ()
updateUserEmail zuserId emailOwnerId (Public.EmailUpdate email) = do
  maybeZuserTeamId <- lift $ wrapClient $ Data.lookupUserTeam zuserId
  whenM (not <$> assertHasPerm maybeZuserTeamId) $ throwStd insufficientTeamPermissions
  maybeEmailOwnerTeamId <- lift $ wrapClient $ Data.lookupUserTeam emailOwnerId
  checkSameTeam maybeZuserTeamId maybeEmailOwnerTeamId
  void $ API.changeSelfEmail emailOwnerId email API.AllowSCIMUpdates
  where
    checkSameTeam :: Maybe TeamId -> Maybe TeamId -> (Handler r) ()
    checkSameTeam (Just zuserTeamId) maybeEmailOwnerTeamId =
      when (Just zuserTeamId /= maybeEmailOwnerTeamId) $ throwStd $ notFound "user not found"
    checkSameTeam Nothing _ = throwStd insufficientTeamPermissions

    assertHasPerm :: Maybe TeamId -> (Handler r) Bool
    assertHasPerm maybeTeamId = fromMaybe False <$> check
      where
        check = runMaybeT $ do
          teamId <- hoistMaybe maybeTeamId
          teamMember <- MaybeT $ lift $ liftSem $ GalleyProvider.getTeamMember zuserId teamId
          pure $ teamMember `hasPermission` ChangeTeamMemberProfiles

-- activation

activate ::
  ( Members
      '[ GalleyProvider
       ]
      r,
    CallsFed 'Brig "on-user-deleted-connections"
  ) =>
  Public.ActivationKey ->
  Public.ActivationCode ->
  (Handler r) ActivationRespWithStatus
activate k c = do
  let activationRequest = Public.Activate (Public.ActivateKey k) c False
  activateKey activationRequest

-- docs/reference/user/activation.md {#RefActivationSubmit}
activateKey ::
  ( Members
      '[ GalleyProvider
       ]
      r,
    CallsFed 'Brig "on-user-deleted-connections"
  ) =>
  Public.Activate ->
  (Handler r) ActivationRespWithStatus
activateKey (Public.Activate tgt code dryrun)
  | dryrun = do
      wrapClientE (API.preverify tgt code) !>> actError
      pure ActivationRespDryRun
  | otherwise = do
      result <- API.activate tgt code Nothing !>> actError
      pure $ case result of
        ActivationSuccess ident x -> respond ident x
        ActivationPass -> ActivationRespPass
  where
    respond (Just ident) x = ActivationResp $ Public.ActivationResponse ident x
    respond Nothing _ = ActivationRespSuccessNoIdent

sendVerificationCode ::
  forall r.
  Members
    '[ GalleyProvider
     ]
    r =>
  Public.SendVerificationCode ->
  (Handler r) ()
sendVerificationCode req = do
  let email = Public.svcEmail req
  let action = Public.svcAction req
  mbAccount <- getAccount email
  featureEnabled <- getFeatureStatus mbAccount
  case (mbAccount, featureEnabled) of
    (Just account, True) -> do
      gen <- Code.mk6DigitGen $ Code.ForEmail email
      timeout <- setVerificationTimeout <$> view settings
      code <-
        Code.generate
          gen
          (Code.scopeFromAction action)
          (Code.Retries 3)
          timeout
          (Just $ toUUID $ Public.userId $ accountUser account)
      tryInsertVerificationCode code $ verificationCodeThrottledError . VerificationCodeThrottled
      sendMail email (Code.codeValue code) (Just $ Public.userLocale $ accountUser account) action
    _ -> pure ()
  where
    getAccount :: Public.Email -> (Handler r) (Maybe UserAccount)
    getAccount email = lift $ do
      mbUserId <- wrapClient . UserKey.lookupKey $ UserKey.userEmailKey email
      join <$> wrapClient (Data.lookupAccount `traverse` mbUserId)

    sendMail :: Public.Email -> Code.Value -> Maybe Public.Locale -> Public.VerificationAction -> (Handler r) ()
    sendMail email value mbLocale =
      lift . \case
        Public.CreateScimToken -> sendCreateScimTokenVerificationMail email value mbLocale
        Public.Login -> sendLoginVerificationMail email value mbLocale
        Public.DeleteTeam -> sendTeamDeletionVerificationMail email value mbLocale

    getFeatureStatus :: Maybe UserAccount -> (Handler r) Bool
    getFeatureStatus mbAccount = do
      mbStatusEnabled <- lift $ liftSem $ GalleyProvider.getVerificationCodeEnabled `traverse` (Public.userTeam <$> accountUser =<< mbAccount)
      pure $ fromMaybe False mbStatusEnabled

getSystemSettings :: ExceptT Brig.API.Error.Error (AppT r) SystemSettings
getSystemSettings = do
  optSettings <- view settings
  pure $
    SystemSettings
      { systemSettingsSetRestrictUserCreation = fromMaybe False (setRestrictUserCreation optSettings)
      }

-- Deprecated

deprecatedOnboarding :: UserId -> JsonValue -> (Handler r) DeprecatedMatchingResult
deprecatedOnboarding _ _ = pure DeprecatedMatchingResult

deprecatedCompletePasswordReset ::
  Members '[CodeStore, PasswordResetStore] r =>
  Public.PasswordResetKey ->
  Public.PasswordReset ->
  (Handler r) ()
deprecatedCompletePasswordReset k pwr = do
  API.completePasswordReset
    (Public.PasswordResetIdentityKey k)
    (Public.pwrCode pwr)
    (Public.pwrPassword pwr)
    !>> pwResetError

-- Utilities

ifNothing :: Utilities.Error -> Maybe a -> (Handler r) a
ifNothing e = maybe (throwStd e) pure<|MERGE_RESOLUTION|>--- conflicted
+++ resolved
@@ -86,7 +86,6 @@
 import Data.Nonce (Nonce, randomNonce)
 import Data.Qualified
 import Data.Range
-import Data.Swagger (Swagger)
 import qualified Data.Swagger as S
 import qualified Data.Text as Text
 import qualified Data.Text.Ascii as Ascii
@@ -145,23 +144,6 @@
 docsAPI = versionedSwaggerDocsAPI :<|> swaggerSchemaUIServer eventNotificationsAPI
 
 versionedSwaggerDocsAPI :: Servant.Server VersionedSwaggerDocsAPI
-<<<<<<< HEAD
-versionedSwaggerDocsAPI (Just V3) = swaggerSchemaUIServer mkSwagger
-  where
-    mkSwagger :: Swagger
-    mkSwagger =
-      ( brigSwagger
-          <> versionSwagger
-          <> GalleyAPI.swaggerDoc
-          <> SparAPI.swaggerDoc
-          <> CargoholdAPI.swaggerDoc
-          <> CannonAPI.swaggerDoc
-          <> GundeckAPI.swaggerDoc
-      )
-        & S.info . S.title .~ "Wire-Server API"
-        & S.info . S.description ?~ $(embedText =<< makeRelativeToProject "docs/swagger.md")
-        & cleanupSwagger
-=======
 versionedSwaggerDocsAPI (Just V3) =
   swaggerSchemaUIServer $
     ( brigSwagger
@@ -176,7 +158,6 @@
       & S.info . S.title .~ "Wire-Server API"
       & S.info . S.description ?~ $(embedText =<< makeRelativeToProject "docs/swagger.md")
       & cleanupSwagger
->>>>>>> 5e72f944
 versionedSwaggerDocsAPI (Just V0) = swaggerPregenUIServer $(pregenSwagger V0)
 versionedSwaggerDocsAPI (Just V1) = swaggerPregenUIServer $(pregenSwagger V1)
 versionedSwaggerDocsAPI (Just V2) = swaggerPregenUIServer $(pregenSwagger V2)

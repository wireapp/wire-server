{-# LANGUAGE RecordWildCards #-}
{-# LANGUAGE TemplateHaskell #-}

-- This file is part of the Wire Server implementation.
--
-- Copyright (C) 2022 Wire Swiss GmbH <opensource@wire.com>
--
-- This program is free software: you can redistribute it and/or modify it under
-- the terms of the GNU Affero General Public License as published by the Free
-- Software Foundation, either version 3 of the License, or (at your option) any
-- later version.
--
-- This program is distributed in the hope that it will be useful, but WITHOUT
-- ANY WARRANTY; without even the implied warranty of MERCHANTABILITY or FITNESS
-- FOR A PARTICULAR PURPOSE. See the GNU Affero General Public License for more
-- details.
--
-- You should have received a copy of the GNU Affero General Public License along
-- with this program. If not, see <https://www.gnu.org/licenses/>.

module Brig.API.Public
  ( sitemap,
    servantSitemap,
    docsAPI,
    DocsAPI,
  )
where

import Brig.API.Auth
import Brig.API.Client qualified as API
import Brig.API.Connection qualified as API
import Brig.API.Error
import Brig.API.Handler
import Brig.API.OAuth (oauthAPI)
import Brig.API.Properties qualified as API
import Brig.API.Public.Swagger
import Brig.API.Types
import Brig.API.User qualified as API
import Brig.API.Util
import Brig.API.Util qualified as API
import Brig.App
import Brig.Calling.API qualified as Calling
import Brig.Code qualified as Code
import Brig.Data.Connection qualified as Data
import Brig.Data.Nonce as Nonce
import Brig.Data.User qualified as Data
import Brig.Data.UserKey qualified as UserKey
import Brig.Effects.BlacklistPhonePrefixStore (BlacklistPhonePrefixStore)
import Brig.Effects.BlacklistStore (BlacklistStore)
import Brig.Effects.CodeStore (CodeStore)
import Brig.Effects.GalleyProvider (GalleyProvider)
import Brig.Effects.GalleyProvider qualified as GalleyProvider
import Brig.Effects.JwtTools (JwtTools)
import Brig.Effects.PasswordResetStore (PasswordResetStore)
import Brig.Effects.PublicKeyBundle (PublicKeyBundle)
import Brig.Effects.UserPendingActivationStore (UserPendingActivationStore)
import Brig.Options hiding (internalEvents, sesQueue)
import Brig.Provider.API (botAPI)
import Brig.Provider.API qualified as Provider
import Brig.Team.API qualified as Team
import Brig.Team.Email qualified as Team
import Brig.Types.Activation (ActivationPair)
import Brig.Types.Intra (UserAccount (UserAccount, accountUser))
import Brig.Types.User (HavePendingInvitations (..))
import Brig.User.API.Handle qualified as Handle
import Brig.User.API.Search (teamUserSearch)
import Brig.User.API.Search qualified as Search
import Brig.User.Auth.Cookie qualified as Auth
import Brig.User.Email
import Brig.User.Phone
import Cassandra qualified as C
import Cassandra qualified as Data
import Control.Error hiding (bool)
import Control.Lens (view, (.~), (?~), (^.))
import Control.Monad.Catch (throwM)
import Control.Monad.Except
import Data.Aeson hiding (json)
import Data.Bifunctor
import Data.ByteString.Lazy qualified as Lazy
import Data.ByteString.Lazy.Char8 qualified as LBS
import Data.CommaSeparatedList
import Data.Domain
import Data.FileEmbed
import Data.Handle (Handle, parseHandle)
import Data.Id as Id
import Data.List.NonEmpty (nonEmpty)
import Data.Map.Strict qualified as Map
import Data.Misc (IpAddr (..))
import Data.Nonce (Nonce, randomNonce)
import Data.Qualified
import Data.Range
import Data.Swagger qualified as S
import Data.Text qualified as Text
import Data.Text.Ascii qualified as Ascii
import Data.Text.Lazy (pack)
import Data.ZAuth.Token qualified as ZAuth
import FileEmbedLzma
import Galley.Types.Teams (HiddenPerm (..), hasPermission)
import Imports hiding (head)
import Network.Socket (PortNumber)
import Network.Wai.Routing
import Network.Wai.Utilities as Utilities
import Polysemy
import Servant hiding (Handler, JSON, addHeader, respond)
import Servant qualified
import Servant.Swagger.Internal.Orphans ()
import Servant.Swagger.UI
import System.Logger.Class qualified as Log
import Util.Logging (logFunction, logHandle, logTeam, logUser)
import Wire.API.Connection qualified as Public
import Wire.API.Error
import Wire.API.Error.Brig qualified as E
import Wire.API.Federation.API
import Wire.API.Federation.Error
import Wire.API.Properties qualified as Public
import Wire.API.Routes.API
import Wire.API.Routes.Internal.Brig qualified as BrigInternalAPI
import Wire.API.Routes.Internal.Cannon qualified as CannonInternalAPI
import Wire.API.Routes.Internal.Cargohold qualified as CargoholdInternalAPI
import Wire.API.Routes.Internal.Galley qualified as GalleyInternalAPI
import Wire.API.Routes.Internal.Spar qualified as SparInternalAPI
import Wire.API.Routes.MultiTablePaging qualified as Public
import Wire.API.Routes.Named (Named (Named))
import Wire.API.Routes.Public.Brig
import Wire.API.Routes.Public.Brig.Bot
import Wire.API.Routes.Public.Brig.OAuth
import Wire.API.Routes.Public.Cannon
import Wire.API.Routes.Public.Cargohold
import Wire.API.Routes.Public.Galley
import Wire.API.Routes.Public.Gundeck
import Wire.API.Routes.Public.Proxy
import Wire.API.Routes.Public.Spar
import Wire.API.Routes.Public.Util qualified as Public
import Wire.API.Routes.Version
import Wire.API.SwaggerHelper (cleanupSwagger)
import Wire.API.SystemSettings
import Wire.API.Team qualified as Public
import Wire.API.Team.LegalHold (LegalholdProtectee (..))
import Wire.API.User (RegisterError (RegisterErrorAllowlistError))
import Wire.API.User qualified as Public
import Wire.API.User.Activation qualified as Public
import Wire.API.User.Auth qualified as Public
import Wire.API.User.Client qualified as Public
import Wire.API.User.Client.DPoPAccessToken
import Wire.API.User.Client.Prekey qualified as Public
import Wire.API.User.Handle qualified as Public
import Wire.API.User.Password qualified as Public
import Wire.API.User.RichInfo qualified as Public
import Wire.API.UserMap qualified as Public
import Wire.API.Wrapped qualified as Public
import Wire.Sem.Concurrency
import Wire.Sem.Jwk (Jwk)
import Wire.Sem.Now (Now)

-- User API -----------------------------------------------------------

docsAPI :: Servant.Server DocsAPI
docsAPI =
  versionedSwaggerDocsAPI
    :<|> pure eventNotificationSchemas
    :<|> internalEndpointsSwaggerDocsAPI "brig" 9082 BrigInternalAPI.swaggerDoc
    :<|> internalEndpointsSwaggerDocsAPI "cannon" 9093 CannonInternalAPI.swaggerDoc
    :<|> internalEndpointsSwaggerDocsAPI "cargohold" 9094 CargoholdInternalAPI.swaggerDoc
    :<|> internalEndpointsSwaggerDocsAPI "galley" 9095 GalleyInternalAPI.swaggerDoc
    :<|> internalEndpointsSwaggerDocsAPI "spar" 9098 SparInternalAPI.swaggerDoc

-- | Serves Swagger docs for public endpoints
--
-- Dual to `internalEndpointsSwaggerDocsAPI`.
versionedSwaggerDocsAPI :: Servant.Server VersionedSwaggerDocsAPI
versionedSwaggerDocsAPI (Just (VersionNumber V5)) =
  swaggerSchemaUIServer $
    ( serviceSwagger @VersionAPITag @'V5
        <> serviceSwagger @BrigAPITag @'V5
        <> serviceSwagger @GalleyAPITag @'V5
        <> serviceSwagger @SparAPITag @'V5
        <> serviceSwagger @CargoholdAPITag @'V5
        <> serviceSwagger @CannonAPITag @'V5
        <> serviceSwagger @GundeckAPITag @'V5
        <> serviceSwagger @ProxyAPITag @'V5
        <> serviceSwagger @OAuthAPITag @'V5
        <> serviceSwagger @BotAPITag @'V5
    )
      & S.info . S.title .~ "Wire-Server API"
      & S.info . S.description ?~ $(embedText =<< makeRelativeToProject "docs/swagger.md")
      & cleanupSwagger
versionedSwaggerDocsAPI (Just (VersionNumber V0)) = swaggerPregenUIServer $(pregenSwagger V0)
versionedSwaggerDocsAPI (Just (VersionNumber V1)) = swaggerPregenUIServer $(pregenSwagger V1)
versionedSwaggerDocsAPI (Just (VersionNumber V2)) = swaggerPregenUIServer $(pregenSwagger V2)
versionedSwaggerDocsAPI (Just (VersionNumber V3)) = swaggerPregenUIServer $(pregenSwagger V3)
versionedSwaggerDocsAPI (Just (VersionNumber V4)) = swaggerPregenUIServer $(pregenSwagger V4)
versionedSwaggerDocsAPI Nothing = allroutes (throwError listAllVersionsResp)
  where
    allroutes ::
      (forall a. Servant.Handler a) ->
      Servant.Server (SwaggerSchemaUI "swagger-ui" "swagger.json")
    allroutes action =
      -- why?  see 'SwaggerSchemaUI' type.
      action :<|> action :<|> action :<|> error (cs listAllVersionsHTML)

    listAllVersionsResp :: ServerError
    listAllVersionsResp = ServerError 200 mempty listAllVersionsHTML [("Content-Type", "text/html;charset=utf-8")]

    listAllVersionsHTML :: LByteString
    listAllVersionsHTML =
      "<html><head></head><body><h2>please pick an api version</h2>"
        <> mconcat
          [ let url = "/" <> toQueryParam v <> "/api/swagger-ui/"
             in "<a href=\"" <> cs url <> "\">" <> cs url <> "</a><br>"
            | v <- [minBound :: Version ..]
          ]
        <> "</body>"

-- | Serves Swagger docs for internal endpoints
--
-- Dual to `versionedSwaggerDocsAPI`. Swagger docs for old versions are (almost)
-- empty. It would have been too tedious to create them. Please add
-- pre-generated docs on version increase as it's done in
-- `versionedSwaggerDocsAPI`.
internalEndpointsSwaggerDocsAPI ::
  String ->
  PortNumber ->
  S.Swagger ->
  Servant.Server (VersionedSwaggerDocsAPIBase service)
internalEndpointsSwaggerDocsAPI service examplePort swagger (Just (VersionNumber V5)) =
  swaggerSchemaUIServer $
    swagger
      & adjustSwaggerForInternalEndpoint service examplePort
      & cleanupSwagger
internalEndpointsSwaggerDocsAPI service examplePort swagger (Just (VersionNumber V4)) =
  swaggerSchemaUIServer $
    swagger
      & adjustSwaggerForInternalEndpoint service examplePort
      & cleanupSwagger
internalEndpointsSwaggerDocsAPI _ _ _ (Just (VersionNumber V0)) = emptySwagger
internalEndpointsSwaggerDocsAPI _ _ _ (Just (VersionNumber V1)) = emptySwagger
internalEndpointsSwaggerDocsAPI _ _ _ (Just (VersionNumber V2)) = emptySwagger
internalEndpointsSwaggerDocsAPI _ _ _ (Just (VersionNumber V3)) = emptySwagger
internalEndpointsSwaggerDocsAPI service examplePort swagger Nothing =
  internalEndpointsSwaggerDocsAPI service examplePort swagger (Just maxBound)

servantSitemap ::
  forall r p.
  ( Member BlacklistPhonePrefixStore r,
    Member BlacklistStore r,
    Member CodeStore r,
    Member (Concurrency 'Unsafe) r,
    Member GalleyProvider r,
    Member JwtTools r,
    Member Now r,
    Member PasswordResetStore r,
    Member PublicKeyBundle r,
    Member (UserPendingActivationStore p) r,
    Member Jwk r
  ) =>
  ServerT BrigAPI (Handler r)
servantSitemap =
  userAPI
    :<|> selfAPI
    :<|> accountAPI
    :<|> clientAPI
    :<|> prekeyAPI
    :<|> userClientAPI
    :<|> connectionAPI
    :<|> propertiesAPI
    :<|> userHandleAPI
    :<|> searchAPI
    :<|> authAPI
    :<|> callingAPI
    :<|> Team.servantAPI
    :<|> systemSettingsAPI
    :<|> oauthAPI
    :<|> botAPI
  where
    userAPI :: ServerT UserAPI (Handler r)
    userAPI =
      Named @"get-user-unqualified" (callsFed (exposeAnnotations getUserUnqualifiedH))
        :<|> Named @"get-user-qualified" (callsFed (exposeAnnotations getUser))
        :<|> Named @"update-user-email" updateUserEmail
        :<|> Named @"get-handle-info-unqualified" (callsFed (exposeAnnotations getHandleInfoUnqualifiedH))
        :<|> Named @"get-user-by-handle-qualified" (callsFed (exposeAnnotations Handle.getHandleInfo))
        :<|> Named @"list-users-by-unqualified-ids-or-handles" (callsFed (exposeAnnotations listUsersByUnqualifiedIdsOrHandles))
        :<|> Named @"list-users-by-ids-or-handles" (callsFed (exposeAnnotations listUsersByIdsOrHandles))
        :<|> Named @"list-users-by-ids-or-handles@V3" (callsFed (exposeAnnotations listUsersByIdsOrHandlesV3))
        :<|> Named @"send-verification-code" sendVerificationCode
        :<|> Named @"get-rich-info" getRichInfo
        :<|> Named @"get-supported-protocols" getSupportedProtocols

    selfAPI :: ServerT SelfAPI (Handler r)
    selfAPI =
      Named @"get-self" getSelf
        :<|> Named @"delete-self" (callsFed (exposeAnnotations deleteSelfUser))
        :<|> Named @"put-self" (callsFed (exposeAnnotations updateUser))
        :<|> Named @"change-phone" changePhone
        :<|> Named @"remove-phone" (callsFed (exposeAnnotations removePhone))
        :<|> Named @"remove-email" (callsFed (exposeAnnotations removeEmail))
        :<|> Named @"check-password-exists" checkPasswordExists
        :<|> Named @"change-password" changePassword
        :<|> Named @"change-locale" (callsFed (exposeAnnotations changeLocale))
        :<|> Named @"change-handle" (callsFed (exposeAnnotations changeHandle))
        :<|> Named @"change-supported-protocols" changeSupportedProtocols

    accountAPI :: ServerT AccountAPI (Handler r)
    accountAPI =
      Named @"register" (callsFed (exposeAnnotations createUser))
        :<|> Named @"verify-delete" (callsFed (exposeAnnotations verifyDeleteUser))
        :<|> Named @"get-activate" (callsFed (exposeAnnotations activate))
        :<|> Named @"post-activate" (callsFed (exposeAnnotations activateKey))
        :<|> Named @"post-activate-send" sendActivationCode
        :<|> Named @"post-password-reset" beginPasswordReset
        :<|> Named @"post-password-reset-complete" completePasswordReset
        :<|> Named @"post-password-reset-key-deprecated" deprecatedCompletePasswordReset
        :<|> Named @"onboarding" deprecatedOnboarding

    clientAPI :: ServerT ClientAPI (Handler r)
    clientAPI =
      Named @"get-user-clients-unqualified" (callsFed (exposeAnnotations getUserClientsUnqualified))
        :<|> Named @"get-user-clients-qualified" (callsFed (exposeAnnotations getUserClientsQualified))
        :<|> Named @"get-user-client-unqualified" (callsFed (exposeAnnotations getUserClientUnqualified))
        :<|> Named @"get-user-client-qualified" (callsFed (exposeAnnotations getUserClientQualified))
        :<|> Named @"list-clients-bulk" (callsFed (exposeAnnotations listClientsBulk))
        :<|> Named @"list-clients-bulk-v2" (callsFed (exposeAnnotations listClientsBulkV2))
        :<|> Named @"list-clients-bulk@v2" (callsFed (exposeAnnotations listClientsBulkV2))

    prekeyAPI :: ServerT PrekeyAPI (Handler r)
    prekeyAPI =
      Named @"get-users-prekeys-client-unqualified" (callsFed (exposeAnnotations getPrekeyUnqualifiedH))
        :<|> Named @"get-users-prekeys-client-qualified" (callsFed (exposeAnnotations getPrekeyH))
        :<|> Named @"get-users-prekey-bundle-unqualified" (callsFed (exposeAnnotations getPrekeyBundleUnqualifiedH))
        :<|> Named @"get-users-prekey-bundle-qualified" (callsFed (exposeAnnotations getPrekeyBundleH))
        :<|> Named @"get-multi-user-prekey-bundle-unqualified" getMultiUserPrekeyBundleUnqualifiedH
        :<|> Named @"get-multi-user-prekey-bundle-qualified@v3" (callsFed (exposeAnnotations getMultiUserPrekeyBundleHV3))
        :<|> Named @"get-multi-user-prekey-bundle-qualified" (callsFed (exposeAnnotations getMultiUserPrekeyBundleH))

    userClientAPI :: ServerT UserClientAPI (Handler r)
    userClientAPI =
      Named @"add-client" (callsFed (exposeAnnotations addClient))
        :<|> Named
          @"update-client"
          updateClient
        :<|> Named @"delete-client" deleteClient
        :<|> Named @"list-clients" listClients
        :<|> Named @"get-client" getClient
        :<|> Named @"get-client-capabilities" getClientCapabilities
        :<|> Named @"get-client-prekeys" getClientPrekeys
        :<|> Named @"head-nonce" newNonce
        :<|> Named @"get-nonce" newNonce
        :<|> Named @"create-access-token" (createAccessToken @UserClientAPI @CreateAccessToken POST)

    connectionAPI :: ServerT ConnectionAPI (Handler r)
    connectionAPI =
      Named @"create-connection-unqualified" (callsFed (exposeAnnotations createConnectionUnqualified))
        :<|> Named @"create-connection" (callsFed (exposeAnnotations createConnection))
        :<|> Named @"list-local-connections" listLocalConnections
        :<|> Named @"list-connections" listConnections
        :<|> Named @"get-connection-unqualified" getLocalConnection
        :<|> Named @"get-connection" getConnection
        :<|> Named @"update-connection-unqualified" (callsFed (exposeAnnotations updateLocalConnection))
        :<|> Named @"update-connection" (callsFed (exposeAnnotations updateConnection))
        :<|> Named @"search-contacts" (callsFed (exposeAnnotations Search.search))

    propertiesAPI :: ServerT PropertiesAPI (Handler r)
    propertiesAPI =
      ( Named @"set-property" setProperty
          :<|> Named @"delete-property" deleteProperty
          :<|> Named @"clear-properties" clearProperties
          :<|> Named @"get-property" getProperty
          :<|> Named @"list-property-keys" listPropertyKeys
      )
        :<|> Named @"list-properties" listPropertyKeysAndValues

<<<<<<< HEAD
    mlsAPI :: ServerT MLSAPI (Handler r)
    mlsAPI =
      Named @"mls-key-packages-upload" uploadKeyPackages
        :<|> Named @"mls-key-packages-claim" claimKeyPackages
        :<|> Named @"mls-key-packages-count" countKeyPackages
        :<|> Named @"mls-key-packages-delete" deleteKeyPackages

=======
>>>>>>> a3ba8ef5
    userHandleAPI :: ServerT UserHandleAPI (Handler r)
    userHandleAPI =
      Named @"check-user-handles" checkHandles
        :<|> Named @"check-user-handle" checkHandle

    searchAPI :: ServerT SearchAPI (Handler r)
    searchAPI =
      Named @"browse-team" teamUserSearch

    authAPI :: ServerT AuthAPI (Handler r)
    authAPI =
      Named @"access" (callsFed (exposeAnnotations accessH))
        :<|> Named @"send-login-code" sendLoginCode
        :<|> Named @"login" (callsFed (exposeAnnotations login))
        :<|> Named @"logout" logoutH
        :<|> Named @"change-self-email" changeSelfEmailH
        :<|> Named @"list-cookies" listCookies
        :<|> Named @"remove-cookies" removeCookies

    callingAPI :: ServerT CallingAPI (Handler r)
    callingAPI =
      Named @"get-calls-config" Calling.getCallsConfig
        :<|> Named @"get-calls-config-v2" Calling.getCallsConfigV2

    systemSettingsAPI :: ServerT SystemSettingsAPI (Handler r)
    systemSettingsAPI =
      Named @"get-system-settings-unauthorized" getSystemSettings
        :<|> Named @"get-system-settings" getSystemSettingsInternal

-- Note [ephemeral user sideeffect]
-- If the user is ephemeral and expired, it will be removed upon calling
-- CheckUserExists[Un]Qualified, see 'Brig.API.User.userGC'.
-- This leads to the following events being sent:
-- - UserDeleted event to contacts of the user
-- - MemberLeave event to members for all conversations the user was in (via galley)

sitemap ::
  ( Member GalleyProvider r
  ) =>
  Routes () (Handler r) ()
sitemap = do
  Provider.routesPublic

---------------------------------------------------------------------------
-- Handlers

setProperty :: UserId -> ConnId -> Public.PropertyKey -> Public.RawPropertyValue -> Handler r ()
setProperty u c key raw = do
  checkPropertyKey key
  val <- safeParsePropertyValue raw
  API.setProperty u c key val !>> propDataError

checkPropertyKey :: Public.PropertyKey -> Handler r ()
checkPropertyKey k = do
  maxKeyLen <- fromMaybe defMaxKeyLen <$> view (settings . propertyMaxKeyLen)
  let keyText = Ascii.toText (Public.propertyKeyName k)
  when (Text.compareLength keyText (fromIntegral maxKeyLen) == GT) $
    throwStd propertyKeyTooLarge

-- | Parse a 'PropertyValue' from a bytestring.  This is different from 'FromJSON' in that
-- checks the byte size of the input, and fails *without consuming all of it* if that size
-- exceeds the settings.
safeParsePropertyValue :: Public.RawPropertyValue -> Handler r Public.PropertyValue
safeParsePropertyValue raw = do
  maxValueLen <- fromMaybe defMaxValueLen <$> view (settings . propertyMaxValueLen)
  let lbs = Lazy.take (maxValueLen + 1) (Public.rawPropertyBytes raw)
  unless (Lazy.length lbs <= maxValueLen) $
    throwStd propertyValueTooLarge
  hoistEither $ first (StdError . badRequest . pack) (propertyValueFromRaw raw)

propertyValueFromRaw :: Public.RawPropertyValue -> Either String Public.PropertyValue
propertyValueFromRaw raw =
  Public.PropertyValue raw
    <$> eitherDecode (Public.rawPropertyBytes raw)

parseStoredPropertyValue :: Public.RawPropertyValue -> Handler r Public.PropertyValue
parseStoredPropertyValue raw = case propertyValueFromRaw raw of
  Right value -> pure value
  Left e -> do
    Log.err $
      Log.msg (Log.val "Failed to parse a stored property value")
        . Log.field "raw_value" (Public.rawPropertyBytes raw)
        . Log.field "parse_error" e
    throwStd internalServerError

deleteProperty :: UserId -> ConnId -> Public.PropertyKey -> Handler r ()
deleteProperty u c k = lift (API.deleteProperty u c k)

clearProperties :: UserId -> ConnId -> Handler r ()
clearProperties u c = lift (API.clearProperties u c)

getProperty :: UserId -> Public.PropertyKey -> Handler r (Maybe Public.RawPropertyValue)
getProperty u k = lift . wrapClient $ API.lookupProperty u k

listPropertyKeys :: UserId -> Handler r [Public.PropertyKey]
listPropertyKeys u = lift $ wrapClient (API.lookupPropertyKeys u)

listPropertyKeysAndValues :: UserId -> Handler r Public.PropertyKeysAndValues
listPropertyKeysAndValues u = do
  keysAndVals <- fmap Map.fromList . lift $ wrapClient (API.lookupPropertyKeysAndValues u)
  Public.PropertyKeysAndValues <$> traverse parseStoredPropertyValue keysAndVals

getPrekeyUnqualifiedH :: UserId -> UserId -> ClientId -> (Handler r) Public.ClientPrekey
getPrekeyUnqualifiedH zusr user client = do
  domain <- viewFederationDomain
  getPrekeyH zusr (Qualified user domain) client

getPrekeyH :: UserId -> Qualified UserId -> ClientId -> (Handler r) Public.ClientPrekey
getPrekeyH zusr (Qualified user domain) client = do
  mPrekey <- API.claimPrekey (ProtectedUser zusr) user domain client !>> clientError
  ifNothing (notFound "prekey not found") mPrekey

getPrekeyBundleUnqualifiedH :: UserId -> UserId -> (Handler r) Public.PrekeyBundle
getPrekeyBundleUnqualifiedH zusr uid = do
  domain <- viewFederationDomain
  API.claimPrekeyBundle (ProtectedUser zusr) domain uid !>> clientError

getPrekeyBundleH :: UserId -> Qualified UserId -> (Handler r) Public.PrekeyBundle
getPrekeyBundleH zusr (Qualified uid domain) =
  API.claimPrekeyBundle (ProtectedUser zusr) domain uid !>> clientError

getMultiUserPrekeyBundleUnqualifiedH ::
  Member (Concurrency 'Unsafe) r =>
  UserId ->
  Public.UserClients ->
  Handler r Public.UserClientPrekeyMap
getMultiUserPrekeyBundleUnqualifiedH zusr userClients = do
  maxSize <- fromIntegral . setMaxConvSize <$> view settings
  when (Map.size (Public.userClients userClients) > maxSize) $
    throwStd (errorToWai @'E.TooManyClients)
  API.claimLocalMultiPrekeyBundles (ProtectedUser zusr) userClients !>> clientError

getMultiUserPrekeyBundleHInternal ::
  (MonadReader Env m, MonadError Brig.API.Error.Error m) =>
  Public.QualifiedUserClients ->
  m ()
getMultiUserPrekeyBundleHInternal qualUserClients = do
  maxSize <- fromIntegral . setMaxConvSize <$> view settings
  let Sum (size :: Int) =
        Map.foldMapWithKey
          (\_ v -> Sum . Map.size $ v)
          (Public.qualifiedUserClients qualUserClients)
  when (size > maxSize) $
    throwStd (errorToWai @'E.TooManyClients)

getMultiUserPrekeyBundleHV3 ::
  Member (Concurrency 'Unsafe) r =>
  UserId ->
  Public.QualifiedUserClients ->
  (Handler r) Public.QualifiedUserClientPrekeyMap
getMultiUserPrekeyBundleHV3 zusr qualUserClients = do
  getMultiUserPrekeyBundleHInternal qualUserClients
  API.claimMultiPrekeyBundlesV3 (ProtectedUser zusr) qualUserClients !>> clientError

getMultiUserPrekeyBundleH ::
  Member (Concurrency 'Unsafe) r =>
  UserId ->
  Public.QualifiedUserClients ->
  (Handler r) Public.QualifiedUserClientPrekeyMapV4
getMultiUserPrekeyBundleH zusr qualUserClients = do
  getMultiUserPrekeyBundleHInternal qualUserClients
  API.claimMultiPrekeyBundles (ProtectedUser zusr) qualUserClients !>> clientError

addClient ::
  (Member GalleyProvider r) =>
  UserId ->
  ConnId ->
  Maybe IpAddr ->
  Public.NewClient ->
  (Handler r) NewClientResponse
addClient usr con ip new = do
  -- Users can't add legal hold clients
  when (Public.newClientType new == Public.LegalHoldClientType) $
    throwE (clientError ClientLegalHoldCannotBeAdded)
  clientResponse
    <$> API.addClient usr (Just con) (ipAddr <$> ip) new
      !>> clientError
  where
    clientResponse :: Public.Client -> NewClientResponse
    clientResponse client = Servant.addHeader (Public.clientId client) client

deleteClient :: UserId -> ConnId -> ClientId -> Public.RmClient -> (Handler r) ()
deleteClient usr con clt body =
  API.rmClient usr con clt (Public.rmPassword body) !>> clientError

updateClient :: UserId -> ClientId -> Public.UpdateClient -> (Handler r) ()
updateClient usr clt upd = wrapClientE (API.updateClient usr clt upd) !>> clientError

listClients :: UserId -> (Handler r) [Public.Client]
listClients zusr =
  lift $ API.lookupLocalClients zusr

getClient :: UserId -> ClientId -> (Handler r) (Maybe Public.Client)
getClient zusr clientId = lift $ API.lookupLocalClient zusr clientId

getUserClientsUnqualified :: UserId -> (Handler r) [Public.PubClient]
getUserClientsUnqualified uid = do
  localdomain <- viewFederationDomain
  API.lookupPubClients (Qualified uid localdomain) !>> clientError

getUserClientsQualified :: Qualified UserId -> (Handler r) [Public.PubClient]
getUserClientsQualified quid = API.lookupPubClients quid !>> clientError

getUserClientUnqualified :: UserId -> ClientId -> (Handler r) Public.PubClient
getUserClientUnqualified uid cid = do
  localdomain <- viewFederationDomain
  x <- API.lookupPubClient (Qualified uid localdomain) cid !>> clientError
  ifNothing (notFound "client not found") x

listClientsBulk :: UserId -> Range 1 MaxUsersForListClientsBulk [Qualified UserId] -> (Handler r) (Public.QualifiedUserMap (Set Public.PubClient))
listClientsBulk _zusr limitedUids =
  API.lookupPubClientsBulk (fromRange limitedUids) !>> clientError

listClientsBulkV2 :: UserId -> Public.LimitedQualifiedUserIdList MaxUsersForListClientsBulk -> (Handler r) (Public.WrappedQualifiedUserMap (Set Public.PubClient))
listClientsBulkV2 zusr userIds = Public.Wrapped <$> listClientsBulk zusr (Public.qualifiedUsers userIds)

getUserClientQualified :: Qualified UserId -> ClientId -> (Handler r) Public.PubClient
getUserClientQualified quid cid = do
  x <- API.lookupPubClient quid cid !>> clientError
  ifNothing (notFound "client not found") x

getClientCapabilities :: UserId -> ClientId -> (Handler r) Public.ClientCapabilityList
getClientCapabilities uid cid = do
  mclient <- lift (API.lookupLocalClient uid cid)
  maybe (throwStd (errorToWai @'E.ClientNotFound)) (pure . Public.clientCapabilities) mclient

getRichInfo :: UserId -> UserId -> Handler r Public.RichInfoAssocList
getRichInfo self user = do
  -- Check that both users exist and the requesting user is allowed to see rich info of the
  -- other user
  selfUser <-
    ifNothing (errorToWai @'E.UserNotFound)
      =<< lift (wrapClient $ Data.lookupUser NoPendingInvitations self)
  otherUser <-
    ifNothing (errorToWai @'E.UserNotFound)
      =<< lift (wrapClient $ Data.lookupUser NoPendingInvitations user)
  case (Public.userTeam selfUser, Public.userTeam otherUser) of
    (Just t1, Just t2) | t1 == t2 -> pure ()
    _ -> throwStd insufficientTeamPermissions
  -- Query rich info
  wrapClientE $ fromMaybe mempty <$> API.lookupRichInfo user

getSupportedProtocols ::
  Member GalleyProvider r =>
  Local UserId ->
  Qualified UserId ->
  Handler r (Set Public.BaseProtocolTag)
getSupportedProtocols lself quid = do
  muser <- API.lookupProfile lself quid !>> fedError
  user <- maybe (throwStd (errorToWai @'E.UserNotFound)) pure muser
  pure (Public.profileSupportedProtocols user)

getClientPrekeys :: UserId -> ClientId -> (Handler r) [Public.PrekeyId]
getClientPrekeys usr clt = lift (wrapClient $ API.lookupPrekeyIds usr clt)

newNonce :: UserId -> ClientId -> (Handler r) (Nonce, CacheControl)
newNonce uid cid = do
  ttl <- setNonceTtlSecs <$> view settings
  nonce <- randomNonce
  lift $ wrapClient $ Nonce.insertNonce ttl uid (client cid) nonce
  pure (nonce, NoStore)

createAccessToken ::
  forall api endpoint r.
  ( Member JwtTools r,
    Member Now r,
    Member PublicKeyBundle r,
    IsElem endpoint api,
    HasLink endpoint,
    MkLink endpoint Link ~ (ClientId -> Link)
  ) =>
  StdMethod ->
  Local UserId ->
  ClientId ->
  Proof ->
  (Handler r) (DPoPAccessTokenResponse, CacheControl)
createAccessToken method luid cid proof = do
  let link = safeLink (Proxy @api) (Proxy @endpoint) cid
  API.createAccessToken luid cid method link proof !>> certEnrollmentError

-- | docs/reference/user/registration.md {#RefRegistration}
createUser ::
  ( Member BlacklistStore r,
    Member GalleyProvider r,
    Member (UserPendingActivationStore p) r
  ) =>
  Public.NewUserPublic ->
  (Handler r) (Either Public.RegisterError Public.RegisterSuccess)
createUser (Public.NewUserPublic new) = lift . runExceptT $ do
  API.checkRestrictedUserCreation new
  for_ (Public.newUserEmail new) $ mapExceptT wrapHttp . checkAllowlistWithError RegisterErrorAllowlistError . Left
  for_ (Public.newUserPhone new) $ mapExceptT wrapHttp . checkAllowlistWithError RegisterErrorAllowlistError . Right
  result <- API.createUser new
  let acc = createdAccount result

  let eac = createdEmailActivation result
  let pac = createdPhoneActivation result
  let epair = (,) <$> (activationKey <$> eac) <*> (activationCode <$> eac)
  let ppair = (,) <$> (activationKey <$> pac) <*> (activationCode <$> pac)
  let newUserLabel = Public.newUserLabel new
  let newUserTeam = Public.newUserTeam new
  let usr = accountUser acc

  let context =
        let invitationCode = case Public.newUserTeam new of
              (Just (Public.NewTeamMember code)) -> Just code
              _ -> Nothing
         in ( logFunction "Brig.API.Public.createUser"
                . logUser (Public.userId usr)
                . maybe id logHandle (Public.userHandle usr)
                . maybe id logTeam (Public.userTeam usr)
                . maybe id logEmail (Public.userEmail usr)
                . maybe id logInvitationCode invitationCode
            )
  lift . Log.info $ context . Log.msg @Text "Sucessfully created user"

  let Public.User {userLocale, userDisplayName, userId} = usr
  let userEmail = Public.userEmail usr
  let userPhone = Public.userPhone usr
  lift $ do
    for_ (liftM2 (,) userEmail epair) $ \(e, p) ->
      sendActivationEmail e userDisplayName p (Just userLocale) newUserTeam
    for_ (liftM2 (,) userPhone ppair) $ \(p, c) ->
      wrapClient $ sendActivationSms p c (Just userLocale)
    for_ (liftM3 (,,) userEmail (createdUserTeam result) newUserTeam) $ \(e, ct, ut) ->
      sendWelcomeEmail e ct ut (Just userLocale)
  cok <-
    Auth.toWebCookie =<< case acc of
      UserAccount _ Public.Ephemeral ->
        lift . wrapHttpClient $
          Auth.newCookie @ZAuth.User userId Nothing Public.SessionCookie newUserLabel
      UserAccount _ _ ->
        lift . wrapHttpClient $
          Auth.newCookie @ZAuth.User userId Nothing Public.PersistentCookie newUserLabel
  -- pure $ CreateUserResponse cok userId (Public.SelfProfile usr)
  pure $ Public.RegisterSuccess cok (Public.SelfProfile usr)
  where
    sendActivationEmail :: Public.Email -> Public.Name -> ActivationPair -> Maybe Public.Locale -> Maybe Public.NewTeamUser -> (AppT r) ()
    sendActivationEmail e u p l mTeamUser
      | Just teamUser <- mTeamUser,
        Public.NewTeamCreator creator <- teamUser,
        let Public.BindingNewTeamUser (Public.BindingNewTeam team) _ = creator =
          sendTeamActivationMail e u p l (fromRange $ team ^. Public.newTeamName)
      | otherwise =
          sendActivationMail e u p l Nothing

    sendWelcomeEmail :: Public.Email -> CreateUserTeam -> Public.NewTeamUser -> Maybe Public.Locale -> (AppT r) ()
    -- NOTE: Welcome e-mails for the team creator are not dealt by brig anymore
    sendWelcomeEmail e (CreateUserTeam t n) newUser l = case newUser of
      Public.NewTeamCreator _ ->
        pure ()
      Public.NewTeamMember _ ->
        Team.sendMemberWelcomeMail e t n l
      Public.NewTeamMemberSSO _ ->
        Team.sendMemberWelcomeMail e t n l

getSelf :: UserId -> (Handler r) Public.SelfProfile
getSelf self =
  lift (API.lookupSelfProfile self)
    >>= ifNothing (errorToWai @'E.UserNotFound)

getUserUnqualifiedH ::
  (Member GalleyProvider r) =>
  UserId ->
  UserId ->
  (Handler r) (Maybe Public.UserProfile)
getUserUnqualifiedH self uid = do
  domain <- viewFederationDomain
  getUser self (Qualified uid domain)

getUser ::
  (Member GalleyProvider r) =>
  UserId ->
  Qualified UserId ->
  (Handler r) (Maybe Public.UserProfile)
getUser self qualifiedUserId = do
  lself <- qualifyLocal self
  API.lookupProfile lself qualifiedUserId !>> fedError

-- FUTUREWORK: Make servant understand that at least one of these is required
listUsersByUnqualifiedIdsOrHandles ::
  ( Member GalleyProvider r,
    Member (Concurrency 'Unsafe) r
  ) =>
  UserId ->
  Maybe (CommaSeparatedList UserId) ->
  Maybe (Range 1 4 (CommaSeparatedList Handle)) ->
  (Handler r) [Public.UserProfile]
listUsersByUnqualifiedIdsOrHandles self mUids mHandles = do
  domain <- viewFederationDomain
  case (mUids, mHandles) of
    (Just uids, _) -> listUsersByIdsOrHandlesV3 self (Public.ListUsersByIds ((`Qualified` domain) <$> fromCommaSeparatedList uids))
    (_, Just handles) ->
      let normalRangedList = fromCommaSeparatedList $ fromRange handles
          qualifiedList = (`Qualified` domain) <$> normalRangedList
          -- Use of unsafeRange here is ok only because we know that 'handles'
          -- is valid for 'Range 1 4'. However, we must not forget to keep this
          -- annotation here otherwise a change in 'Public.ListUsersByHandles'
          -- could cause this code to break.
          qualifiedRangedList :: Range 1 4 [Qualified Handle] = unsafeRange qualifiedList
       in listUsersByIdsOrHandlesV3 self (Public.ListUsersByHandles qualifiedRangedList)
    (Nothing, Nothing) -> throwStd $ badRequest "at least one ids or handles must be provided"

listUsersByIdsOrHandlesGetIds :: [Handle] -> (Handler r) [Qualified UserId]
listUsersByIdsOrHandlesGetIds localHandles = do
  localUsers <- catMaybes <$> traverse (lift . wrapClient . API.lookupHandle) localHandles
  domain <- viewFederationDomain
  pure $ map (`Qualified` domain) localUsers

listUsersByIdsOrHandlesGetUsers :: Local x -> Range n m [Qualified Handle] -> Handler r [Qualified UserId]
listUsersByIdsOrHandlesGetUsers lself hs = do
  let (localHandles, _) = partitionQualified lself (fromRange hs)
  listUsersByIdsOrHandlesGetIds localHandles

listUsersByIdsOrHandlesV3 ::
  forall r.
  ( Member GalleyProvider r,
    Member (Concurrency 'Unsafe) r
  ) =>
  UserId ->
  Public.ListUsersQuery ->
  (Handler r) [Public.UserProfile]
listUsersByIdsOrHandlesV3 self q = do
  lself <- qualifyLocal self
  foundUsers <- case q of
    Public.ListUsersByIds us ->
      byIds lself us
    Public.ListUsersByHandles hs -> do
      us <- listUsersByIdsOrHandlesGetUsers lself hs
      Handle.filterHandleResults lself =<< byIds lself us
  case foundUsers of
    [] -> throwStd $ notFound "None of the specified ids or handles match any users"
    _ -> pure foundUsers
  where
    byIds :: Local UserId -> [Qualified UserId] -> (Handler r) [Public.UserProfile]
    byIds lself uids = API.lookupProfiles lself uids !>> fedError

-- Similar to listUsersByIdsOrHandlesV3, except that it allows partial successes
-- using a new return type
listUsersByIdsOrHandles ::
  forall r.
  ( Member GalleyProvider r,
    Member (Concurrency 'Unsafe) r
  ) =>
  UserId ->
  Public.ListUsersQuery ->
  Handler r ListUsersById
listUsersByIdsOrHandles self q = do
  lself <- qualifyLocal self
  (errors, foundUsers) <- case q of
    Public.ListUsersByIds us ->
      byIds lself us
    Public.ListUsersByHandles hs -> do
      us <- listUsersByIdsOrHandlesGetUsers lself hs
      (l, r) <- byIds lself us
      r' <- Handle.filterHandleResults lself r
      pure (l, r')
  pure $ ListUsersById foundUsers $ fst <$$> nonEmpty errors
  where
    byIds ::
      Local UserId ->
      [Qualified UserId] ->
      Handler r ([(Qualified UserId, FederationError)], [Public.UserProfile])
    byIds lself uids = lift (API.lookupProfilesV3 lself uids) !>> fedError

newtype GetActivationCodeResp
  = GetActivationCodeResp (Public.ActivationKey, Public.ActivationCode)

instance ToJSON GetActivationCodeResp where
  toJSON (GetActivationCodeResp (k, c)) = object ["key" .= k, "code" .= c]

updateUser :: UserId -> ConnId -> Public.UserUpdate -> (Handler r) (Maybe Public.UpdateProfileError)
updateUser uid conn uu = do
  eithErr <- lift $ runExceptT $ API.updateUser uid (Just conn) uu API.ForbidSCIMUpdates
  pure $ either Just (const Nothing) eithErr

changePhone ::
  ( Member BlacklistStore r,
    Member BlacklistPhonePrefixStore r
  ) =>
  UserId ->
  ConnId ->
  Public.PhoneUpdate ->
  (Handler r) (Maybe Public.ChangePhoneError)
changePhone u _ (Public.puPhone -> phone) = lift . exceptTToMaybe $ do
  (adata, pn) <- API.changePhone u phone
  loc <- lift $ wrapClient $ API.lookupLocale u
  let apair = (activationKey adata, activationCode adata)
  lift . wrapClient $ sendActivationSms pn apair loc

removePhone :: UserId -> ConnId -> (Handler r) (Maybe Public.RemoveIdentityError)
removePhone self conn =
  lift . exceptTToMaybe $ API.removePhone self conn

removeEmail :: UserId -> ConnId -> (Handler r) (Maybe Public.RemoveIdentityError)
removeEmail self conn =
  lift . exceptTToMaybe $ API.removeEmail self conn

checkPasswordExists :: UserId -> (Handler r) Bool
checkPasswordExists = fmap isJust . lift . wrapClient . API.lookupPassword

changePassword :: UserId -> Public.PasswordChange -> (Handler r) (Maybe Public.ChangePasswordError)
changePassword u cp = lift . exceptTToMaybe $ API.changePassword u cp

changeLocale :: UserId -> ConnId -> Public.LocaleUpdate -> (Handler r) ()
changeLocale u conn l = lift $ API.changeLocale u conn l

changeSupportedProtocols :: Local UserId -> ConnId -> Public.SupportedProtocolUpdate -> Handler r ()
changeSupportedProtocols (tUnqualified -> u) conn (Public.SupportedProtocolUpdate prots) =
  lift $ API.changeSupportedProtocols u conn prots

-- | (zusr is ignored by this handler, ie. checking handles is allowed as long as you have
-- *any* account.)
checkHandle :: UserId -> Text -> Handler r ()
checkHandle _uid hndl =
  API.checkHandle hndl >>= \case
    API.CheckHandleInvalid -> throwStd (errorToWai @'E.InvalidHandle)
    API.CheckHandleFound -> pure ()
    API.CheckHandleNotFound -> throwStd (errorToWai @'E.HandleNotFound)

-- | (zusr is ignored by this handler, ie. checking handles is allowed as long as you have
-- *any* account.)
checkHandles :: UserId -> Public.CheckHandles -> Handler r [Handle]
checkHandles _ (Public.CheckHandles hs num) = do
  let handles = mapMaybe parseHandle (fromRange hs)
  lift $ wrapHttpClient $ API.checkHandles handles (fromRange num)

-- | This endpoint returns UserHandleInfo instead of UserProfile for backwards
-- compatibility, whereas the corresponding qualified endpoint (implemented by
-- 'Handle.getHandleInfo') returns UserProfile to reduce traffic between backends
-- in a federated scenario.
getHandleInfoUnqualifiedH ::
  ( Member GalleyProvider r
  ) =>
  UserId ->
  Handle ->
  (Handler r) (Maybe Public.UserHandleInfo)
getHandleInfoUnqualifiedH self handle = do
  domain <- viewFederationDomain
  Public.UserHandleInfo . Public.profileQualifiedId
    <$$> Handle.getHandleInfo self (Qualified handle domain)

changeHandle :: UserId -> ConnId -> Public.HandleUpdate -> (Handler r) (Maybe Public.ChangeHandleError)
changeHandle u conn (Public.HandleUpdate h) = lift . exceptTToMaybe $ do
  handle <- maybe (throwError Public.ChangeHandleInvalid) pure $ parseHandle h
  API.changeHandle u (Just conn) handle API.ForbidSCIMUpdates

beginPasswordReset ::
  Member PasswordResetStore r =>
  Public.NewPasswordReset ->
  (Handler r) ()
beginPasswordReset (Public.NewPasswordReset target) = do
  checkAllowlist target
  (u, pair) <- API.beginPasswordReset target !>> pwResetError
  loc <- lift $ wrapClient $ API.lookupLocale u
  lift $ case target of
    Left email -> sendPasswordResetMail email pair loc
    Right phone -> wrapClient $ sendPasswordResetSms phone pair loc

completePasswordReset ::
  ( Member CodeStore r,
    Member PasswordResetStore r
  ) =>
  Public.CompletePasswordReset ->
  (Handler r) ()
completePasswordReset req = do
  API.completePasswordReset (Public.cpwrIdent req) (Public.cpwrCode req) (Public.cpwrPassword req) !>> pwResetError

-- docs/reference/user/activation.md {#RefActivationRequest}
-- docs/reference/user/registration.md {#RefRegistration}
sendActivationCode ::
  ( Member BlacklistStore r,
    Member BlacklistPhonePrefixStore r,
    Member GalleyProvider r
  ) =>
  Public.SendActivationCode ->
  (Handler r) ()
sendActivationCode Public.SendActivationCode {..} = do
  either customerExtensionCheckBlockedDomains (const $ pure ()) saUserKey
  checkAllowlist saUserKey
  API.sendActivationCode saUserKey saLocale saCall !>> sendActCodeError

-- | If the user presents an email address from a blocked domain, throw an error.
--
-- The tautological constraint in the type signature is added so that once we remove the
-- feature, ghc will guide us here.
customerExtensionCheckBlockedDomains :: Public.Email -> (Handler r) ()
customerExtensionCheckBlockedDomains email = do
  mBlockedDomains <- asks (fmap domainsBlockedForRegistration . setCustomerExtensions . view settings)
  for_ mBlockedDomains $ \(DomainsBlockedForRegistration blockedDomains) -> do
    case mkDomain (Public.emailDomain email) of
      Left _ ->
        pure () -- if it doesn't fit the syntax of blocked domains, it is not blocked
      Right domain ->
        when (domain `elem` blockedDomains) $
          throwM $
            customerExtensionBlockedDomain domain

createConnectionUnqualified ::
  (Member GalleyProvider r) =>
  UserId ->
  ConnId ->
  Public.ConnectionRequest ->
  (Handler r) (Public.ResponseForExistedCreated Public.UserConnection)
createConnectionUnqualified self conn cr = do
  lself <- qualifyLocal self
  target <- qualifyLocal (Public.crUser cr)
  API.createConnection lself conn (tUntagged target) !>> connError

createConnection ::
  (Member GalleyProvider r) =>
  UserId ->
  ConnId ->
  Qualified UserId ->
  (Handler r) (Public.ResponseForExistedCreated Public.UserConnection)
createConnection self conn target = do
  lself <- qualifyLocal self
  API.createConnection lself conn target !>> connError

updateLocalConnection :: UserId -> ConnId -> UserId -> Public.ConnectionUpdate -> (Handler r) (Public.UpdateResult Public.UserConnection)
updateLocalConnection self conn other update = do
  lother <- qualifyLocal other
  updateConnection self conn (tUntagged lother) update

updateConnection :: UserId -> ConnId -> Qualified UserId -> Public.ConnectionUpdate -> (Handler r) (Public.UpdateResult Public.UserConnection)
updateConnection self conn other update = do
  let newStatus = Public.cuStatus update
  lself <- qualifyLocal self
  mc <- API.updateConnection lself other newStatus (Just conn) !>> connError
  pure $ maybe Public.Unchanged Public.Updated mc

listLocalConnections :: UserId -> Maybe UserId -> Maybe (Range 1 500 Int32) -> (Handler r) Public.UserConnectionList
listLocalConnections uid start msize = do
  let defaultSize = toRange (Proxy @100)
  lift $ API.lookupConnections uid start (fromMaybe defaultSize msize)

-- | Lists connection IDs for the logged in user in a paginated way.
--
-- Pagination requires an order, in this case the order is defined as:
--
-- - First all the local connections are listed ordered by their id
--
-- - After local connections, remote connections are listed ordered
-- - lexicographically by their domain and then by their id.
listConnections :: UserId -> Public.ListConnectionsRequestPaginated -> (Handler r) Public.ConnectionsPage
listConnections uid Public.GetMultiTablePageRequest {..} = do
  self <- qualifyLocal uid
  case gmtprState of
    Just (Public.ConnectionPagingState Public.PagingRemotes stateBS) -> remotesOnly self (mkState <$> stateBS) (fromRange gmtprSize)
    _ -> localsAndRemotes self (fmap mkState . Public.mtpsState =<< gmtprState) gmtprSize
  where
    pageToConnectionsPage :: Public.LocalOrRemoteTable -> Data.PageWithState Public.UserConnection -> Public.ConnectionsPage
    pageToConnectionsPage table page@Data.PageWithState {..} =
      Public.MultiTablePage
        { mtpResults = pwsResults,
          mtpHasMore = C.pwsHasMore page,
          -- FUTUREWORK confusingly, using 'ConversationPagingState' instead of 'ConnectionPagingState' doesn't fail any tests.
          -- Is this type actually useless? Or the tests not good enough?
          mtpPagingState = Public.ConnectionPagingState table (LBS.toStrict . C.unPagingState <$> pwsState)
        }

    mkState :: ByteString -> C.PagingState
    mkState = C.PagingState . LBS.fromStrict

    localsAndRemotes :: Local UserId -> Maybe C.PagingState -> Range 1 500 Int32 -> (Handler r) Public.ConnectionsPage
    localsAndRemotes self pagingState size = do
      localPage <- lift $ pageToConnectionsPage Public.PagingLocals <$> wrapClient (Data.lookupLocalConnectionsPage self pagingState (rcast size))
      let remainingSize = fromRange size - fromIntegral (length (Public.mtpResults localPage))
      if Public.mtpHasMore localPage || remainingSize <= 0
        then pure localPage {Public.mtpHasMore = True} -- We haven't checked the remotes yet, so has_more must always be True here.
        else do
          remotePage <- remotesOnly self Nothing remainingSize
          pure remotePage {Public.mtpResults = Public.mtpResults localPage <> Public.mtpResults remotePage}

    remotesOnly :: Local UserId -> Maybe C.PagingState -> Int32 -> (Handler r) Public.ConnectionsPage
    remotesOnly self pagingState size =
      lift . wrapClient $
        pageToConnectionsPage Public.PagingRemotes <$> Data.lookupRemoteConnectionsPage self pagingState size

getLocalConnection :: UserId -> UserId -> (Handler r) (Maybe Public.UserConnection)
getLocalConnection self other = do
  lother <- qualifyLocal other
  getConnection self (tUntagged lother)

getConnection :: UserId -> Qualified UserId -> (Handler r) (Maybe Public.UserConnection)
getConnection self other = do
  lself <- qualifyLocal self
  lift . wrapClient $ Data.lookupConnection lself other

deleteSelfUser ::
  (Member GalleyProvider r) =>
  UserId ->
  Public.DeleteUser ->
  (Handler r) (Maybe Code.Timeout)
deleteSelfUser u body =
  API.deleteSelfUser u (Public.deleteUserPassword body) !>> deleteUserError

verifyDeleteUser :: Public.VerifyDeleteUser -> Handler r ()
verifyDeleteUser body = API.verifyDeleteUser body !>> deleteUserError

updateUserEmail ::
  forall r.
  ( Member BlacklistStore r,
    Member GalleyProvider r
  ) =>
  UserId ->
  UserId ->
  Public.EmailUpdate ->
  (Handler r) ()
updateUserEmail zuserId emailOwnerId (Public.EmailUpdate email) = do
  maybeZuserTeamId <- lift $ wrapClient $ Data.lookupUserTeam zuserId
  whenM (not <$> assertHasPerm maybeZuserTeamId) $ throwStd insufficientTeamPermissions
  maybeEmailOwnerTeamId <- lift $ wrapClient $ Data.lookupUserTeam emailOwnerId
  checkSameTeam maybeZuserTeamId maybeEmailOwnerTeamId
  void $ API.changeSelfEmail emailOwnerId email API.AllowSCIMUpdates
  where
    checkSameTeam :: Maybe TeamId -> Maybe TeamId -> (Handler r) ()
    checkSameTeam (Just zuserTeamId) maybeEmailOwnerTeamId =
      when (Just zuserTeamId /= maybeEmailOwnerTeamId) $ throwStd $ notFound "user not found"
    checkSameTeam Nothing _ = throwStd insufficientTeamPermissions

    assertHasPerm :: Maybe TeamId -> (Handler r) Bool
    assertHasPerm maybeTeamId = fromMaybe False <$> check
      where
        check = runMaybeT $ do
          teamId <- hoistMaybe maybeTeamId
          teamMember <- MaybeT $ lift $ liftSem $ GalleyProvider.getTeamMember zuserId teamId
          pure $ teamMember `hasPermission` ChangeTeamMemberProfiles

-- activation

activate ::
  (Member GalleyProvider r) =>
  Public.ActivationKey ->
  Public.ActivationCode ->
  (Handler r) ActivationRespWithStatus
activate k c = do
  let activationRequest = Public.Activate (Public.ActivateKey k) c False
  activateKey activationRequest

-- docs/reference/user/activation.md {#RefActivationSubmit}
activateKey ::
  (Member GalleyProvider r) =>
  Public.Activate ->
  (Handler r) ActivationRespWithStatus
activateKey (Public.Activate tgt code dryrun)
  | dryrun = do
      wrapClientE (API.preverify tgt code) !>> actError
      pure ActivationRespDryRun
  | otherwise = do
      result <- API.activate tgt code Nothing !>> actError
      pure $ case result of
        ActivationSuccess ident x -> respond ident x
        ActivationPass -> ActivationRespPass
  where
    respond (Just ident) x = ActivationResp $ Public.ActivationResponse ident x
    respond Nothing _ = ActivationRespSuccessNoIdent

sendVerificationCode ::
  forall r.
  Member GalleyProvider r =>
  Public.SendVerificationCode ->
  (Handler r) ()
sendVerificationCode req = do
  let email = Public.svcEmail req
  let action = Public.svcAction req
  mbAccount <- getAccount email
  featureEnabled <- getFeatureStatus mbAccount
  case (mbAccount, featureEnabled) of
    (Just account, True) -> do
      gen <- Code.mk6DigitGen $ Code.ForEmail email
      timeout <- setVerificationTimeout <$> view settings
      code <-
        Code.generate
          gen
          (Code.scopeFromAction action)
          (Code.Retries 3)
          timeout
          (Just $ toUUID $ Public.userId $ accountUser account)
      tryInsertVerificationCode code $ verificationCodeThrottledError . VerificationCodeThrottled
      sendMail email (Code.codeValue code) (Just $ Public.userLocale $ accountUser account) action
    _ -> pure ()
  where
    getAccount :: Public.Email -> (Handler r) (Maybe UserAccount)
    getAccount email = lift $ do
      mbUserId <- wrapClient . UserKey.lookupKey $ UserKey.userEmailKey email
      join <$> wrapClient (Data.lookupAccount `traverse` mbUserId)

    sendMail :: Public.Email -> Code.Value -> Maybe Public.Locale -> Public.VerificationAction -> (Handler r) ()
    sendMail email value mbLocale =
      lift . \case
        Public.CreateScimToken -> sendCreateScimTokenVerificationMail email value mbLocale
        Public.Login -> sendLoginVerificationMail email value mbLocale
        Public.DeleteTeam -> sendTeamDeletionVerificationMail email value mbLocale

    getFeatureStatus :: Maybe UserAccount -> (Handler r) Bool
    getFeatureStatus mbAccount = do
      mbStatusEnabled <- lift $ liftSem $ GalleyProvider.getVerificationCodeEnabled `traverse` (Public.userTeam <$> accountUser =<< mbAccount)
      pure $ fromMaybe False mbStatusEnabled

getSystemSettings :: (Handler r) SystemSettingsPublic
getSystemSettings = do
  optSettings <- view settings
  pure $
    SystemSettingsPublic $
      fromMaybe False (setRestrictUserCreation optSettings)

getSystemSettingsInternal :: UserId -> (Handler r) SystemSettings
getSystemSettingsInternal _ = do
  optSettings <- view settings
  let pSettings = SystemSettingsPublic $ fromMaybe False (setRestrictUserCreation optSettings)
  let iSettings = SystemSettingsInternal $ fromMaybe False (setEnableMLS optSettings)
  pure $ SystemSettings pSettings iSettings

-- Deprecated

deprecatedOnboarding :: UserId -> JsonValue -> (Handler r) DeprecatedMatchingResult
deprecatedOnboarding _ _ = pure DeprecatedMatchingResult

deprecatedCompletePasswordReset ::
  ( Member CodeStore r,
    Member PasswordResetStore r
  ) =>
  Public.PasswordResetKey ->
  Public.PasswordReset ->
  (Handler r) ()
deprecatedCompletePasswordReset k pwr = do
  API.completePasswordReset
    (Public.PasswordResetIdentityKey k)
    (Public.pwrCode pwr)
    (Public.pwrPassword pwr)
    !>> pwResetError

-- Utilities

ifNothing :: Utilities.Error -> Maybe a -> (Handler r) a
ifNothing e = maybe (throwStd e) pure<|MERGE_RESOLUTION|>--- conflicted
+++ resolved
@@ -31,6 +31,7 @@
 import Brig.API.Connection qualified as API
 import Brig.API.Error
 import Brig.API.Handler
+import Brig.API.MLS.KeyPackages
 import Brig.API.OAuth (oauthAPI)
 import Brig.API.Properties qualified as API
 import Brig.API.Public.Swagger
@@ -263,6 +264,7 @@
     :<|> userClientAPI
     :<|> connectionAPI
     :<|> propertiesAPI
+    :<|> mlsAPI
     :<|> userHandleAPI
     :<|> searchAPI
     :<|> authAPI
@@ -369,7 +371,6 @@
       )
         :<|> Named @"list-properties" listPropertyKeysAndValues
 
-<<<<<<< HEAD
     mlsAPI :: ServerT MLSAPI (Handler r)
     mlsAPI =
       Named @"mls-key-packages-upload" uploadKeyPackages
@@ -377,8 +378,6 @@
         :<|> Named @"mls-key-packages-count" countKeyPackages
         :<|> Named @"mls-key-packages-delete" deleteKeyPackages
 
-=======
->>>>>>> a3ba8ef5
     userHandleAPI :: ServerT UserHandleAPI (Handler r)
     userHandleAPI =
       Named @"check-user-handles" checkHandles

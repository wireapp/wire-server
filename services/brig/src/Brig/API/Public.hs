{-# LANGUAGE RecordWildCards #-}
{-# LANGUAGE TemplateHaskell #-}

-- This file is part of the Wire Server implementation.
--
-- Copyright (C) 2022 Wire Swiss GmbH <opensource@wire.com>
--
-- This program is free software: you can redistribute it and/or modify it under
-- the terms of the GNU Affero General Public License as published by the Free
-- Software Foundation, either version 3 of the License, or (at your option) any
-- later version.
--
-- This program is distributed in the hope that it will be useful, but WITHOUT
-- ANY WARRANTY; without even the implied warranty of MERCHANTABILITY or FITNESS
-- FOR A PARTICULAR PURPOSE. See the GNU Affero General Public License for more
-- details.
--
-- You should have received a copy of the GNU Affero General Public License along
-- with this program. If not, see <https://www.gnu.org/licenses/>.

module Brig.API.Public
  ( sitemap,
    apiDocs,
    servantSitemap,
    swaggerDocsAPI,
    SwaggerDocsAPI,
  )
where

import qualified Brig.API.Client as API
import qualified Brig.API.Connection as API
import Brig.API.Error
import Brig.API.Handler
import Brig.API.MLS.KeyPackages
import qualified Brig.API.Properties as API
import Brig.API.Public.Swagger
import Brig.API.Types
import qualified Brig.API.User as API
import Brig.API.Util
import qualified Brig.API.Util as API
import Brig.App
import qualified Brig.Calling.API as Calling
import qualified Brig.Code as Code
import qualified Brig.Data.Connection as Data
import Brig.Data.Nonce as Nonce
import qualified Brig.Data.User as Data
import qualified Brig.Data.UserKey as UserKey
import Brig.Effects.BlacklistPhonePrefixStore (BlacklistPhonePrefixStore)
import Brig.Effects.BlacklistStore (BlacklistStore)
<<<<<<< HEAD
import Brig.Options hiding (internalEvents, sesQueue)
import qualified Brig.Provider.API as Provider
import Brig.Sem.CodeStore (CodeStore)
import Brig.Sem.GalleyProvider (GalleyProvider)
import qualified Brig.Sem.GalleyProvider as GalleyProvider
import Brig.Sem.PasswordResetStore (PasswordResetStore)
import Brig.Sem.UserPendingActivationStore (UserPendingActivationStore)
=======
import Brig.Effects.CodeStore (CodeStore)
import Brig.Effects.JwtTools (JwtTools)
import Brig.Effects.PasswordResetStore (PasswordResetStore)
import Brig.Effects.PublicKeyBundle (PublicKeyBundle)
import Brig.Effects.UserPendingActivationStore (UserPendingActivationStore)
import qualified Brig.IO.Intra as Intra
import Brig.Options hiding (internalEvents, sesQueue)
import qualified Brig.Provider.API as Provider
>>>>>>> c308f3a4
import qualified Brig.Team.API as Team
import qualified Brig.Team.Email as Team
import Brig.Types.Activation (ActivationPair)
import Brig.Types.Intra (AccountStatus (Ephemeral), UserAccount (UserAccount, accountUser))
import Brig.Types.User (HavePendingInvitations (..))
import qualified Brig.User.API.Auth as Auth
import qualified Brig.User.API.Handle as Handle
import Brig.User.API.Search (teamUserSearch)
import qualified Brig.User.API.Search as Search
import qualified Brig.User.Auth.Cookie as Auth
import Brig.User.Email
import Brig.User.Phone
import qualified Cassandra as C
import qualified Cassandra as Data
import Control.Error hiding (bool)
import Control.Lens (view, (.~), (?~), (^.))
import Control.Monad.Catch (throwM)
import Data.Aeson hiding (json)
import Data.Bifunctor
import qualified Data.ByteString.Lazy as Lazy
import qualified Data.ByteString.Lazy.Char8 as LBS
import Data.CommaSeparatedList (CommaSeparatedList (fromCommaSeparatedList))
import Data.Domain
import Data.FileEmbed
import Data.Handle (Handle, parseHandle)
import Data.Id as Id
import qualified Data.Map.Strict as Map
import Data.Misc (IpAddr (..))
import Data.Nonce (Nonce, randomNonce)
import Data.Qualified
import Data.Range
import qualified Data.Swagger as S
import qualified Data.Swagger.Build.Api as Doc
import qualified Data.Text as Text
import qualified Data.Text.Ascii as Ascii
import Data.Text.Encoding (decodeLatin1)
import Data.Text.Lazy (pack)
import qualified Data.ZAuth.Token as ZAuth
import FileEmbedLzma
import Galley.Types.Teams (HiddenPerm (..), hasPermission)
import Imports hiding (head)
import Network.Wai.Predicate hiding (result, setStatus)
import Network.Wai.Routing
import Network.Wai.Utilities as Utilities
import Network.Wai.Utilities.Swagger (mkSwaggerApi)
import Polysemy
import Servant hiding (Handler, JSON, addHeader, respond)
import qualified Servant
import Servant.Swagger.Internal.Orphans ()
import Servant.Swagger.UI
import qualified System.Logger.Class as Log
import Util.Logging (logFunction, logHandle, logTeam, logUser)
import qualified Wire.API.Connection as Public
import Wire.API.Error
import qualified Wire.API.Error.Brig as E
import qualified Wire.API.Properties as Public
import qualified Wire.API.Routes.MultiTablePaging as Public
import Wire.API.Routes.Named
import Wire.API.Routes.Public.Brig
import qualified Wire.API.Routes.Public.Cannon as CannonAPI
import qualified Wire.API.Routes.Public.Cargohold as CargoholdAPI
import qualified Wire.API.Routes.Public.Galley as GalleyAPI
import qualified Wire.API.Routes.Public.Spar as SparAPI
import qualified Wire.API.Routes.Public.Util as Public
import Wire.API.Routes.Version
import qualified Wire.API.Swagger as Public.Swagger (models)
import Wire.API.SwaggerHelper (cleanupSwagger)
import qualified Wire.API.Team as Public
import Wire.API.Team.LegalHold (LegalholdProtectee (..))
import Wire.API.User (RegisterError (RegisterErrorWhitelistError))
import qualified Wire.API.User as Public
import qualified Wire.API.User.Activation as Public
import qualified Wire.API.User.Auth as Public
import qualified Wire.API.User.Client as Public
import Wire.API.User.Client.DPoPAccessToken
import qualified Wire.API.User.Client.Prekey as Public
import qualified Wire.API.User.Handle as Public
import qualified Wire.API.User.Password as Public
import qualified Wire.API.User.RichInfo as Public
import qualified Wire.API.UserMap as Public
import qualified Wire.API.Wrapped as Public
import Wire.Sem.Now (Now)

-- User API -----------------------------------------------------------

swaggerDocsAPI :: Servant.Server SwaggerDocsAPI
swaggerDocsAPI (Just V3) =
  swaggerSchemaUIServer $
    ( brigSwagger
        <> versionSwagger
        <> GalleyAPI.swaggerDoc
        <> SparAPI.swaggerDoc
        <> CargoholdAPI.swaggerDoc
        <> CannonAPI.swaggerDoc
    )
      & S.info . S.title .~ "Wire-Server API"
      & S.info . S.description ?~ $(embedText =<< makeRelativeToProject "docs/swagger.md")
      & cleanupSwagger
swaggerDocsAPI (Just V0) = swaggerPregenUIServer $(pregenSwagger V0)
swaggerDocsAPI (Just V1) = swaggerPregenUIServer $(pregenSwagger V1)
swaggerDocsAPI (Just V2) = swaggerPregenUIServer $(pregenSwagger V2)
swaggerDocsAPI Nothing = swaggerDocsAPI (Just maxBound)

servantSitemap ::
  forall r p.
  Members
    '[ BlacklistStore,
       BlacklistPhonePrefixStore,
<<<<<<< HEAD
       GalleyProvider,
       UserPendingActivationStore p
=======
       UserPendingActivationStore p,
       PasswordResetStore,
       CodeStore,
       JwtTools,
       PublicKeyBundle,
       Now
>>>>>>> c308f3a4
     ]
    r =>
  ServerT BrigAPI (Handler r)
servantSitemap = userAPI :<|> selfAPI :<|> accountAPI :<|> clientAPI :<|> prekeyAPI :<|> userClientAPI :<|> connectionAPI :<|> propertiesAPI :<|> mlsAPI :<|> userHandleAPI :<|> searchAPI
  where
    userAPI :: ServerT UserAPI (Handler r)
    userAPI =
      Named @"get-user-unqualified" getUserUnqualifiedH
        :<|> Named @"get-user-qualified" getUser
        :<|> Named @"update-user-email" updateUserEmail
        :<|> Named @"get-handle-info-unqualified" getHandleInfoUnqualifiedH
        :<|> Named @"get-user-by-handle-qualified" Handle.getHandleInfo
        :<|> Named @"list-users-by-unqualified-ids-or-handles" listUsersByUnqualifiedIdsOrHandles
        :<|> Named @"list-users-by-ids-or-handles" listUsersByIdsOrHandles
        :<|> Named @"send-verification-code" sendVerificationCode
        :<|> Named @"get-rich-info" getRichInfo

    selfAPI :: ServerT SelfAPI (Handler r)
    selfAPI =
      Named @"get-self" getSelf
        :<|> Named @"delete-self" deleteSelfUser
        :<|> Named @"put-self" updateUser
        :<|> Named @"change-phone" changePhone
        :<|> Named @"remove-phone" removePhone
        :<|> Named @"remove-email" removeEmail
        :<|> Named @"check-password-exists" checkPasswordExists
        :<|> Named @"change-password" changePassword
        :<|> Named @"change-locale" changeLocale
        :<|> Named @"change-handle" changeHandle

    accountAPI :: ServerT AccountAPI (Handler r)
    accountAPI =
      Named @"register" createUser
        :<|> Named @"verify-delete" verifyDeleteUser
        :<|> Named @"get-activate" activate
        :<|> Named @"post-activate" activateKey
        :<|> Named @"post-activate-send" sendActivationCode
        :<|> Named @"post-password-reset" beginPasswordReset
        :<|> Named @"post-password-reset-complete" completePasswordReset
        :<|> Named @"post-password-reset-key-deprecated" deprecatedCompletePasswordReset
        :<|> Named @"onboarding" deprecatedOnboarding

    clientAPI :: ServerT ClientAPI (Handler r)
    clientAPI =
      Named @"get-user-clients-unqualified" getUserClientsUnqualified
        :<|> Named @"get-user-clients-qualified" getUserClientsQualified
        :<|> Named @"get-user-client-unqualified" getUserClientUnqualified
        :<|> Named @"get-user-client-qualified" getUserClientQualified
        :<|> Named @"list-clients-bulk" listClientsBulk
        :<|> Named @"list-clients-bulk-v2" listClientsBulkV2
        :<|> Named @"list-clients-bulk@v2" listClientsBulkV2

    prekeyAPI :: ServerT PrekeyAPI (Handler r)
    prekeyAPI =
      Named @"get-users-prekeys-client-unqualified" getPrekeyUnqualifiedH
        :<|> Named @"get-users-prekeys-client-qualified" getPrekeyH
        :<|> Named @"get-users-prekey-bundle-unqualified" getPrekeyBundleUnqualifiedH
        :<|> Named @"get-users-prekey-bundle-qualified" getPrekeyBundleH
        :<|> Named @"get-multi-user-prekey-bundle-unqualified" getMultiUserPrekeyBundleUnqualifiedH
        :<|> Named @"get-multi-user-prekey-bundle-qualified" getMultiUserPrekeyBundleH

    userClientAPI :: ServerT UserClientAPI (Handler r)
    userClientAPI =
      Named @"add-client" addClient
        :<|> Named @"update-client" updateClient
        :<|> Named @"delete-client" deleteClient
        :<|> Named @"list-clients" listClients
        :<|> Named @"get-client" getClient
        :<|> Named @"get-client-capabilities" getClientCapabilities
        :<|> Named @"get-client-prekeys" getClientPrekeys
        :<|> Named @"head-nonce" newNonce
        :<|> Named @"get-nonce" newNonce
        :<|> Named @"create-access-token" (createAccessToken @UserClientAPI @CreateAccessToken POST)

    connectionAPI :: ServerT ConnectionAPI (Handler r)
    connectionAPI =
      Named @"create-connection-unqualified" createConnectionUnqualified
        :<|> Named @"create-connection" createConnection
        :<|> Named @"list-local-connections" listLocalConnections
        :<|> Named @"list-connections" listConnections
        :<|> Named @"get-connection-unqualified" getLocalConnection
        :<|> Named @"get-connection" getConnection
        :<|> Named @"update-connection-unqualified" updateLocalConnection
        :<|> Named @"update-connection" updateConnection
        :<|> Named @"search-contacts" Search.search

    propertiesAPI :: ServerT PropertiesAPI (Handler r)
    propertiesAPI =
      ( Named @"set-property" setProperty
          :<|> Named @"delete-property" deleteProperty
          :<|> Named @"clear-properties" clearProperties
          :<|> Named @"get-property" getProperty
          :<|> Named @"list-property-keys" listPropertyKeys
      )
        :<|> Named @"list-properties" listPropertyKeysAndValues

    mlsAPI :: ServerT MLSAPI (Handler r)
    mlsAPI =
      Named @"mls-key-packages-upload" uploadKeyPackages
        :<|> Named @"mls-key-packages-claim" claimKeyPackages
        :<|> Named @"mls-key-packages-count" countKeyPackages

    userHandleAPI :: ServerT UserHandleAPI (Handler r)
    userHandleAPI =
      Named @"check-user-handles" checkHandles
        :<|> Named @"check-user-handle" checkHandle

    searchAPI :: ServerT SearchAPI (Handler r)
    searchAPI =
      Named @"browse-team" teamUserSearch

-- Note [ephemeral user sideeffect]
-- If the user is ephemeral and expired, it will be removed upon calling
-- CheckUserExists[Un]Qualified, see 'Brig.API.User.userGC'.
-- This leads to the following events being sent:
-- - UserDeleted event to contacts of the user
-- - MemberLeave event to members for all conversations the user was in (via galley)

sitemap ::
  Members
    '[ CodeStore,
       PasswordResetStore,
       BlacklistStore,
       BlacklistPhonePrefixStore,
       GalleyProvider
     ]
    r =>
  Routes Doc.ApiBuilder (Handler r) ()
sitemap = do
  Provider.routesPublic
  Auth.routesPublic
  Team.routesPublic
  Calling.routesPublic

apiDocs ::
  forall r.
  Members
    '[ CodeStore,
       PasswordResetStore,
       BlacklistStore,
       BlacklistPhonePrefixStore,
       GalleyProvider
     ]
    r =>
  Routes Doc.ApiBuilder (Handler r) ()
apiDocs =
  get
    "/users/api-docs"
    ( \(_ ::: url) k ->
        let doc = mkSwaggerApi (decodeLatin1 url) Public.Swagger.models (sitemap @r)
         in k $ json doc
    )
    $ accept "application" "json"
      .&. query "base_url"

---------------------------------------------------------------------------
-- Handlers

setProperty :: UserId -> ConnId -> Public.PropertyKey -> Public.RawPropertyValue -> Handler r ()
setProperty u c key raw = do
  checkPropertyKey key
  val <- safeParsePropertyValue raw
  API.setProperty u c key val !>> propDataError

checkPropertyKey :: Public.PropertyKey -> Handler r ()
checkPropertyKey k = do
  maxKeyLen <- fromMaybe defMaxKeyLen <$> view (settings . propertyMaxKeyLen)
  let keyText = Ascii.toText (Public.propertyKeyName k)
  when (Text.compareLength keyText (fromIntegral maxKeyLen) == GT) $
    throwStd propertyKeyTooLarge

-- | Parse a 'PropertyValue' from a bytestring.  This is different from 'FromJSON' in that
-- checks the byte size of the input, and fails *without consuming all of it* if that size
-- exceeds the settings.
safeParsePropertyValue :: Public.RawPropertyValue -> Handler r Public.PropertyValue
safeParsePropertyValue raw = do
  maxValueLen <- fromMaybe defMaxValueLen <$> view (settings . propertyMaxValueLen)
  let lbs = Lazy.take (maxValueLen + 1) (Public.rawPropertyBytes raw)
  unless (Lazy.length lbs <= maxValueLen) $
    throwStd propertyValueTooLarge
  hoistEither $ first (StdError . badRequest . pack) (propertyValueFromRaw raw)

propertyValueFromRaw :: Public.RawPropertyValue -> Either String Public.PropertyValue
propertyValueFromRaw raw =
  Public.PropertyValue raw
    <$> eitherDecode (Public.rawPropertyBytes raw)

parseStoredPropertyValue :: Public.RawPropertyValue -> Handler r Public.PropertyValue
parseStoredPropertyValue raw = case propertyValueFromRaw raw of
  Right value -> pure value
  Left e -> do
    Log.err $
      Log.msg (Log.val "Failed to parse a stored property value")
        . Log.field "raw_value" (Public.rawPropertyBytes raw)
        . Log.field "parse_error" e
    throwStd internalServerError

deleteProperty :: UserId -> ConnId -> Public.PropertyKey -> Handler r ()
deleteProperty u c k = lift (API.deleteProperty u c k)

clearProperties :: UserId -> ConnId -> Handler r ()
clearProperties u c = lift (API.clearProperties u c)

getProperty :: UserId -> Public.PropertyKey -> Handler r (Maybe Public.RawPropertyValue)
getProperty u k = lift . wrapClient $ API.lookupProperty u k

listPropertyKeys :: UserId -> Handler r [Public.PropertyKey]
listPropertyKeys u = lift $ wrapClient (API.lookupPropertyKeys u)

listPropertyKeysAndValues :: UserId -> Handler r Public.PropertyKeysAndValues
listPropertyKeysAndValues u = do
  keysAndVals <- fmap Map.fromList . lift $ wrapClient (API.lookupPropertyKeysAndValues u)
  Public.PropertyKeysAndValues <$> traverse parseStoredPropertyValue keysAndVals

getPrekeyUnqualifiedH :: UserId -> UserId -> ClientId -> (Handler r) Public.ClientPrekey
getPrekeyUnqualifiedH zusr user client = do
  domain <- viewFederationDomain
  getPrekeyH zusr (Qualified user domain) client

getPrekeyH :: UserId -> Qualified UserId -> ClientId -> (Handler r) Public.ClientPrekey
getPrekeyH zusr (Qualified user domain) client = do
  mPrekey <- wrapHttpClientE $ API.claimPrekey (ProtectedUser zusr) user domain client !>> clientError
  ifNothing (notFound "prekey not found") mPrekey

getPrekeyBundleUnqualifiedH :: UserId -> UserId -> (Handler r) Public.PrekeyBundle
getPrekeyBundleUnqualifiedH zusr uid = do
  domain <- viewFederationDomain
  API.claimPrekeyBundle (ProtectedUser zusr) domain uid !>> clientError

getPrekeyBundleH :: UserId -> Qualified UserId -> (Handler r) Public.PrekeyBundle
getPrekeyBundleH zusr (Qualified uid domain) =
  API.claimPrekeyBundle (ProtectedUser zusr) domain uid !>> clientError

getMultiUserPrekeyBundleUnqualifiedH :: UserId -> Public.UserClients -> (Handler r) Public.UserClientPrekeyMap
getMultiUserPrekeyBundleUnqualifiedH zusr userClients = do
  maxSize <- fromIntegral . setMaxConvSize <$> view settings
  when (Map.size (Public.userClients userClients) > maxSize) $
    throwStd (errorToWai @'E.TooManyClients)
  API.claimLocalMultiPrekeyBundles (ProtectedUser zusr) userClients !>> clientError

getMultiUserPrekeyBundleH :: UserId -> Public.QualifiedUserClients -> (Handler r) Public.QualifiedUserClientPrekeyMap
getMultiUserPrekeyBundleH zusr qualUserClients = do
  maxSize <- fromIntegral . setMaxConvSize <$> view settings
  let Sum (size :: Int) =
        Map.foldMapWithKey
          (\_ v -> Sum . Map.size $ v)
          (Public.qualifiedUserClients qualUserClients)
  when (size > maxSize) $
    throwStd (errorToWai @'E.TooManyClients)
  API.claimMultiPrekeyBundles (ProtectedUser zusr) qualUserClients !>> clientError

addClient ::
  Members
    '[ GalleyProvider
     ]
    r =>
  UserId ->
  ConnId ->
  Maybe IpAddr ->
  Public.NewClient ->
  (Handler r) NewClientResponse
addClient usr con ip new = do
  -- Users can't add legal hold clients
  when (Public.newClientType new == Public.LegalHoldClientType) $
    throwE (clientError ClientLegalHoldCannotBeAdded)
  clientResponse <$> API.addClient usr (Just con) (ipAddr <$> ip) new
    !>> clientError
  where
    clientResponse :: Public.Client -> NewClientResponse
    clientResponse client = Servant.addHeader (Public.clientId client) client

deleteClient :: UserId -> ConnId -> ClientId -> Public.RmClient -> (Handler r) ()
deleteClient usr con clt body =
  API.rmClient usr con clt (Public.rmPassword body) !>> clientError

updateClient :: UserId -> ClientId -> Public.UpdateClient -> (Handler r) ()
updateClient usr clt upd = wrapClientE (API.updateClient usr clt upd) !>> clientError

listClients :: UserId -> (Handler r) [Public.Client]
listClients zusr =
  lift $ API.lookupLocalClients zusr

getClient :: UserId -> ClientId -> (Handler r) (Maybe Public.Client)
getClient zusr clientId = lift $ API.lookupLocalClient zusr clientId

getUserClientsUnqualified :: UserId -> (Handler r) [Public.PubClient]
getUserClientsUnqualified uid = do
  localdomain <- viewFederationDomain
  API.lookupPubClients (Qualified uid localdomain) !>> clientError

getUserClientsQualified :: Qualified UserId -> (Handler r) [Public.PubClient]
getUserClientsQualified quid = API.lookupPubClients quid !>> clientError

getUserClientUnqualified :: UserId -> ClientId -> (Handler r) Public.PubClient
getUserClientUnqualified uid cid = do
  localdomain <- viewFederationDomain
  x <- API.lookupPubClient (Qualified uid localdomain) cid !>> clientError
  ifNothing (notFound "client not found") x

listClientsBulk :: UserId -> Range 1 MaxUsersForListClientsBulk [Qualified UserId] -> (Handler r) (Public.QualifiedUserMap (Set Public.PubClient))
listClientsBulk _zusr limitedUids =
  API.lookupPubClientsBulk (fromRange limitedUids) !>> clientError

listClientsBulkV2 :: UserId -> Public.LimitedQualifiedUserIdList MaxUsersForListClientsBulk -> (Handler r) (Public.WrappedQualifiedUserMap (Set Public.PubClient))
listClientsBulkV2 zusr userIds = Public.Wrapped <$> listClientsBulk zusr (Public.qualifiedUsers userIds)

getUserClientQualified :: Qualified UserId -> ClientId -> (Handler r) Public.PubClient
getUserClientQualified quid cid = do
  x <- API.lookupPubClient quid cid !>> clientError
  ifNothing (notFound "client not found") x

getClientCapabilities :: UserId -> ClientId -> (Handler r) Public.ClientCapabilityList
getClientCapabilities uid cid = do
  mclient <- lift (API.lookupLocalClient uid cid)
  maybe (throwStd (errorToWai @'E.ClientNotFound)) (pure . Public.clientCapabilities) mclient

getRichInfo :: UserId -> UserId -> Handler r Public.RichInfoAssocList
getRichInfo self user = do
  -- Check that both users exist and the requesting user is allowed to see rich info of the
  -- other user
  selfUser <-
    ifNothing (errorToWai @'E.UserNotFound)
      =<< lift (wrapClient $ Data.lookupUser NoPendingInvitations self)
  otherUser <-
    ifNothing (errorToWai @'E.UserNotFound)
      =<< lift (wrapClient $ Data.lookupUser NoPendingInvitations user)
  case (Public.userTeam selfUser, Public.userTeam otherUser) of
    (Just t1, Just t2) | t1 == t2 -> pure ()
    _ -> throwStd insufficientTeamPermissions
  -- Query rich info
  wrapClientE $ fromMaybe mempty <$> API.lookupRichInfo user

getClientPrekeys :: UserId -> ClientId -> (Handler r) [Public.PrekeyId]
getClientPrekeys usr clt = lift (wrapClient $ API.lookupPrekeyIds usr clt)

newNonce :: UserId -> ClientId -> (Handler r) (Nonce, CacheControl)
newNonce uid cid = do
  ttl <- setNonceTtlSecs <$> view settings
  nonce <- randomNonce
  lift $ wrapClient $ Nonce.insertNonce ttl uid (client cid) nonce
  pure (nonce, NoStore)

createAccessToken ::
  forall api endpoint r.
  ( Member JwtTools r,
    Member Now r,
    Member PublicKeyBundle r,
    IsElem endpoint api,
    HasLink endpoint,
    MkLink endpoint Link ~ (ClientId -> Link)
  ) =>
  StdMethod ->
  UserId ->
  ClientId ->
  Proof ->
  (Handler r) (DPoPAccessTokenResponse, CacheControl)
createAccessToken method uid cid proof = do
  let link = safeLink (Proxy @api) (Proxy @endpoint) cid
  API.createAccessToken uid cid method link proof !>> certEnrollmentError

-- | docs/reference/user/registration.md {#RefRegistration}
createUser ::
  Members
    '[ BlacklistStore,
       GalleyProvider,
       UserPendingActivationStore p
     ]
    r =>
  Public.NewUserPublic ->
  (Handler r) (Either Public.RegisterError Public.RegisterSuccess)
createUser (Public.NewUserPublic new) = lift . runExceptT $ do
  API.checkRestrictedUserCreation new
  for_ (Public.newUserEmail new) $ mapExceptT wrapHttp . checkWhitelistWithError RegisterErrorWhitelistError . Left
  for_ (Public.newUserPhone new) $ mapExceptT wrapHttp . checkWhitelistWithError RegisterErrorWhitelistError . Right
  result <- API.createUser new
  let acc = createdAccount result

  let eac = createdEmailActivation result
  let pac = createdPhoneActivation result
  let epair = (,) <$> (activationKey <$> eac) <*> (activationCode <$> eac)
  let ppair = (,) <$> (activationKey <$> pac) <*> (activationCode <$> pac)
  let newUserLabel = Public.newUserLabel new
  let newUserTeam = Public.newUserTeam new
  let usr = accountUser acc

  let context =
        let invitationCode = case Public.newUserTeam new of
              (Just (Public.NewTeamMember code)) -> Just code
              _ -> Nothing
         in ( logFunction "Brig.API.Public.createUser"
                . logUser (Public.userId usr)
                . maybe id logHandle (Public.userHandle usr)
                . maybe id logTeam (Public.userTeam usr)
                . maybe id logEmail (Public.userEmail usr)
                . maybe id logInvitationCode invitationCode
            )
  lift . Log.info $ context . Log.msg @Text "Sucessfully created user"

  let Public.User {userLocale, userDisplayName, userId} = usr
  let userEmail = Public.userEmail usr
  let userPhone = Public.userPhone usr
  lift $ do
    for_ (liftM2 (,) userEmail epair) $ \(e, p) ->
      sendActivationEmail e userDisplayName p (Just userLocale) newUserTeam
    for_ (liftM2 (,) userPhone ppair) $ \(p, c) ->
      wrapClient $ sendActivationSms p c (Just userLocale)
    for_ (liftM3 (,,) userEmail (createdUserTeam result) newUserTeam) $ \(e, ct, ut) ->
      sendWelcomeEmail e ct ut (Just userLocale)
  cok <-
    Auth.toWebCookie =<< case acc of
      UserAccount _ Ephemeral ->
        lift . wrapHttpClient $
          Auth.newCookie @ZAuth.User userId Public.SessionCookie newUserLabel
      UserAccount _ _ ->
        lift . wrapHttpClient $
          Auth.newCookie @ZAuth.User userId Public.PersistentCookie newUserLabel
  -- pure $ CreateUserResponse cok userId (Public.SelfProfile usr)
  pure $ Public.RegisterSuccess cok (Public.SelfProfile usr)
  where
    sendActivationEmail :: Public.Email -> Public.Name -> ActivationPair -> Maybe Public.Locale -> Maybe Public.NewTeamUser -> (AppT r) ()
    sendActivationEmail e u p l mTeamUser
      | Just teamUser <- mTeamUser,
        Public.NewTeamCreator creator <- teamUser,
        let Public.BindingNewTeamUser (Public.BindingNewTeam team) _ = creator =
        sendTeamActivationMail e u p l (fromRange $ team ^. Public.newTeamName)
      | otherwise =
        sendActivationMail e u p l Nothing

    sendWelcomeEmail :: Public.Email -> CreateUserTeam -> Public.NewTeamUser -> Maybe Public.Locale -> (AppT r) ()
    -- NOTE: Welcome e-mails for the team creator are not dealt by brig anymore
    sendWelcomeEmail e (CreateUserTeam t n) newUser l = case newUser of
      Public.NewTeamCreator _ ->
        pure ()
      Public.NewTeamMember _ ->
        Team.sendMemberWelcomeMail e t n l
      Public.NewTeamMemberSSO _ ->
        Team.sendMemberWelcomeMail e t n l

getSelf :: UserId -> (Handler r) Public.SelfProfile
getSelf self =
  lift (API.lookupSelfProfile self)
    >>= ifNothing (errorToWai @'E.UserNotFound)

getUserUnqualifiedH ::
  Members
    '[ GalleyProvider
     ]
    r =>
  UserId ->
  UserId ->
  (Handler r) (Maybe Public.UserProfile)
getUserUnqualifiedH self uid = do
  domain <- viewFederationDomain
  getUser self (Qualified uid domain)

getUser ::
  Members
    '[ GalleyProvider
     ]
    r =>
  UserId ->
  Qualified UserId ->
  (Handler r) (Maybe Public.UserProfile)
getUser self qualifiedUserId = do
  lself <- qualifyLocal self
  API.lookupProfile lself qualifiedUserId !>> fedError

-- FUTUREWORK: Make servant understand that at least one of these is required
listUsersByUnqualifiedIdsOrHandles ::
  Members
    '[ GalleyProvider
     ]
    r =>
  UserId ->
  Maybe (CommaSeparatedList UserId) ->
  Maybe (Range 1 4 (CommaSeparatedList Handle)) ->
  (Handler r) [Public.UserProfile]
listUsersByUnqualifiedIdsOrHandles self mUids mHandles = do
  domain <- viewFederationDomain
  case (mUids, mHandles) of
    (Just uids, _) -> listUsersByIdsOrHandles self (Public.ListUsersByIds ((`Qualified` domain) <$> fromCommaSeparatedList uids))
    (_, Just handles) ->
      let normalRangedList = fromCommaSeparatedList $ fromRange handles
          qualifiedList = (`Qualified` domain) <$> normalRangedList
          -- Use of unsafeRange here is ok only because we know that 'handles'
          -- is valid for 'Range 1 4'. However, we must not forget to keep this
          -- annotation here otherwise a change in 'Public.ListUsersByHandles'
          -- could cause this code to break.
          qualifiedRangedList :: Range 1 4 [Qualified Handle] = unsafeRange qualifiedList
       in listUsersByIdsOrHandles self (Public.ListUsersByHandles qualifiedRangedList)
    (Nothing, Nothing) -> throwStd $ badRequest "at least one ids or handles must be provided"

listUsersByIdsOrHandles ::
  forall r.
  Members
    '[ GalleyProvider
     ]
    r =>
  UserId ->
  Public.ListUsersQuery ->
  (Handler r) [Public.UserProfile]
listUsersByIdsOrHandles self q = do
  lself <- qualifyLocal self
  foundUsers <- case q of
    Public.ListUsersByIds us ->
      byIds lself us
    Public.ListUsersByHandles hs -> do
      let (localHandles, _) = partitionQualified lself (fromRange hs)
      us <- getIds localHandles
      Handle.filterHandleResults lself =<< byIds lself us
  case foundUsers of
    [] -> throwStd $ notFound "None of the specified ids or handles match any users"
    _ -> pure foundUsers
  where
    getIds :: [Handle] -> (Handler r) [Qualified UserId]
    getIds localHandles = do
      localUsers <- catMaybes <$> traverse (lift . wrapClient . API.lookupHandle) localHandles
      domain <- viewFederationDomain
      pure $ map (`Qualified` domain) localUsers
    byIds :: Local UserId -> [Qualified UserId] -> (Handler r) [Public.UserProfile]
    byIds lself uids = API.lookupProfiles lself uids !>> fedError

newtype GetActivationCodeResp
  = GetActivationCodeResp (Public.ActivationKey, Public.ActivationCode)

instance ToJSON GetActivationCodeResp where
  toJSON (GetActivationCodeResp (k, c)) = object ["key" .= k, "code" .= c]

updateUser :: UserId -> ConnId -> Public.UserUpdate -> (Handler r) (Maybe Public.UpdateProfileError)
updateUser uid conn uu = do
  eithErr <- lift $ runExceptT $ API.updateUser uid (Just conn) uu API.ForbidSCIMUpdates
  pure $ either Just (const Nothing) eithErr

changePhone ::
  Members
    '[ BlacklistStore,
       BlacklistPhonePrefixStore
     ]
    r =>
  UserId ->
  ConnId ->
  Public.PhoneUpdate ->
  (Handler r) (Maybe Public.ChangePhoneError)
changePhone u _ (Public.puPhone -> phone) = lift . exceptTToMaybe $ do
  (adata, pn) <- API.changePhone u phone
  loc <- lift $ wrapClient $ API.lookupLocale u
  let apair = (activationKey adata, activationCode adata)
  lift . wrapClient $ sendActivationSms pn apair loc

removePhone :: UserId -> ConnId -> (Handler r) (Maybe Public.RemoveIdentityError)
removePhone self conn =
  lift . exceptTToMaybe $ API.removePhone self conn

removeEmail :: UserId -> ConnId -> (Handler r) (Maybe Public.RemoveIdentityError)
removeEmail self conn =
  lift . exceptTToMaybe $ API.removeEmail self conn

checkPasswordExists :: UserId -> (Handler r) Bool
checkPasswordExists = fmap isJust . lift . wrapClient . API.lookupPassword

changePassword :: UserId -> Public.PasswordChange -> (Handler r) (Maybe Public.ChangePasswordError)
changePassword u cp = lift . exceptTToMaybe $ API.changePassword u cp

changeLocale :: UserId -> ConnId -> Public.LocaleUpdate -> (Handler r) ()
changeLocale u conn l = lift $ API.changeLocale u conn l

-- | (zusr is ignored by this handler, ie. checking handles is allowed as long as you have
-- *any* account.)
checkHandle :: UserId -> Text -> Handler r ()
checkHandle _uid hndl =
  API.checkHandle hndl >>= \case
    API.CheckHandleInvalid -> throwStd (errorToWai @'E.InvalidHandle)
    API.CheckHandleFound -> pure ()
    API.CheckHandleNotFound -> throwStd (errorToWai @'E.HandleNotFound)

-- | (zusr is ignored by this handler, ie. checking handles is allowed as long as you have
-- *any* account.)
checkHandles :: UserId -> Public.CheckHandles -> Handler r [Handle]
checkHandles _ (Public.CheckHandles hs num) = do
  let handles = mapMaybe parseHandle (fromRange hs)
  lift $ wrapHttpClient $ API.checkHandles handles (fromRange num)

-- | This endpoint returns UserHandleInfo instead of UserProfile for backwards
-- compatibility, whereas the corresponding qualified endpoint (implemented by
-- 'Handle.getHandleInfo') returns UserProfile to reduce traffic between backends
-- in a federated scenario.
getHandleInfoUnqualifiedH ::
  Members
    '[ GalleyProvider
     ]
    r =>
  UserId ->
  Handle ->
  (Handler r) (Maybe Public.UserHandleInfo)
getHandleInfoUnqualifiedH self handle = do
  domain <- viewFederationDomain
  Public.UserHandleInfo . Public.profileQualifiedId
    <$$> Handle.getHandleInfo self (Qualified handle domain)

changeHandle :: UserId -> ConnId -> Public.HandleUpdate -> (Handler r) (Maybe Public.ChangeHandleError)
changeHandle u conn (Public.HandleUpdate h) = lift . exceptTToMaybe $ do
  handle <- maybe (throwError Public.ChangeHandleInvalid) pure $ parseHandle h
  API.changeHandle u (Just conn) handle API.ForbidSCIMUpdates

beginPasswordReset ::
  Members '[PasswordResetStore] r =>
  Public.NewPasswordReset ->
  (Handler r) ()
beginPasswordReset (Public.NewPasswordReset target) = do
  checkWhitelist target
  (u, pair) <- API.beginPasswordReset target !>> pwResetError
  loc <- lift $ wrapClient $ API.lookupLocale u
  lift $ case target of
    Left email -> sendPasswordResetMail email pair loc
    Right phone -> wrapClient $ sendPasswordResetSms phone pair loc

completePasswordReset ::
  Members '[CodeStore, PasswordResetStore] r =>
<<<<<<< HEAD
  JSON ::: JsonRequest Public.CompletePasswordReset ->
  (Handler r) Response
completePasswordResetH (_ ::: req) = do
  Public.CompletePasswordReset {..} <- parseJsonBody req
  API.completePasswordReset cpwrIdent cpwrCode cpwrPassword !>> pwResetError
  pure empty

sendActivationCodeH ::
  Members
    '[ BlacklistStore,
       BlacklistPhonePrefixStore,
       GalleyProvider
     ]
    r =>
  JsonRequest Public.SendActivationCode ->
  (Handler r) Response
sendActivationCodeH req =
  empty <$ (sendActivationCode =<< parseJsonBody req)
=======
  Public.CompletePasswordReset ->
  (Handler r) ()
completePasswordReset req = do
  API.completePasswordReset (Public.cpwrIdent req) (Public.cpwrCode req) (Public.cpwrPassword req) !>> pwResetError
>>>>>>> c308f3a4

-- docs/reference/user/activation.md {#RefActivationRequest}
-- docs/reference/user/registration.md {#RefRegistration}
sendActivationCode ::
  Members
    '[ BlacklistStore,
       BlacklistPhonePrefixStore,
       GalleyProvider
     ]
    r =>
  Public.SendActivationCode ->
  (Handler r) ()
sendActivationCode Public.SendActivationCode {..} = do
  either customerExtensionCheckBlockedDomains (const $ pure ()) saUserKey
  checkWhitelist saUserKey
  API.sendActivationCode saUserKey saLocale saCall !>> sendActCodeError

-- | If the user presents an email address from a blocked domain, throw an error.
--
-- The tautological constraint in the type signature is added so that once we remove the
-- feature, ghc will guide us here.
customerExtensionCheckBlockedDomains :: Public.Email -> (Handler r) ()
customerExtensionCheckBlockedDomains email = do
  mBlockedDomains <- asks (fmap domainsBlockedForRegistration . setCustomerExtensions . view settings)
  for_ mBlockedDomains $ \(DomainsBlockedForRegistration blockedDomains) -> do
    case mkDomain (Public.emailDomain email) of
      Left _ ->
        pure () -- if it doesn't fit the syntax of blocked domains, it is not blocked
      Right domain ->
        when (domain `elem` blockedDomains) $
          throwM $ customerExtensionBlockedDomain domain

createConnectionUnqualified ::
  Members
    '[ GalleyProvider
     ]
    r =>
  UserId ->
  ConnId ->
  Public.ConnectionRequest ->
  (Handler r) (Public.ResponseForExistedCreated Public.UserConnection)
createConnectionUnqualified self conn cr = do
  lself <- qualifyLocal self
  target <- qualifyLocal (Public.crUser cr)
  API.createConnection lself conn (qUntagged target) !>> connError

createConnection ::
  Members
    '[ GalleyProvider
     ]
    r =>
  UserId ->
  ConnId ->
  Qualified UserId ->
  (Handler r) (Public.ResponseForExistedCreated Public.UserConnection)
createConnection self conn target = do
  lself <- qualifyLocal self
  API.createConnection lself conn target !>> connError

updateLocalConnection :: UserId -> ConnId -> UserId -> Public.ConnectionUpdate -> (Handler r) (Public.UpdateResult Public.UserConnection)
updateLocalConnection self conn other update = do
  lother <- qualifyLocal other
  updateConnection self conn (qUntagged lother) update

updateConnection :: UserId -> ConnId -> Qualified UserId -> Public.ConnectionUpdate -> (Handler r) (Public.UpdateResult Public.UserConnection)
updateConnection self conn other update = do
  let newStatus = Public.cuStatus update
  lself <- qualifyLocal self
  mc <- API.updateConnection lself other newStatus (Just conn) !>> connError
  pure $ maybe Public.Unchanged Public.Updated mc

listLocalConnections :: UserId -> Maybe UserId -> Maybe (Range 1 500 Int32) -> (Handler r) Public.UserConnectionList
listLocalConnections uid start msize = do
  let defaultSize = toRange (Proxy @100)
  lift $ API.lookupConnections uid start (fromMaybe defaultSize msize)

-- | Lists connection IDs for the logged in user in a paginated way.
--
-- Pagination requires an order, in this case the order is defined as:
--
-- - First all the local connections are listed ordered by their id
--
-- - After local connections, remote connections are listed ordered
-- - lexicographically by their domain and then by their id.
listConnections :: UserId -> Public.ListConnectionsRequestPaginated -> (Handler r) Public.ConnectionsPage
listConnections uid Public.GetMultiTablePageRequest {..} = do
  self <- qualifyLocal uid
  case gmtprState of
    Just (Public.ConnectionPagingState Public.PagingRemotes stateBS) -> remotesOnly self (mkState <$> stateBS) (fromRange gmtprSize)
    _ -> localsAndRemotes self (fmap mkState . Public.mtpsState =<< gmtprState) gmtprSize
  where
    pageToConnectionsPage :: Public.LocalOrRemoteTable -> Data.PageWithState Public.UserConnection -> Public.ConnectionsPage
    pageToConnectionsPage table page@Data.PageWithState {..} =
      Public.MultiTablePage
        { mtpResults = pwsResults,
          mtpHasMore = C.pwsHasMore page,
          -- FUTUREWORK confusingly, using 'ConversationPagingState' instead of 'ConnectionPagingState' doesn't fail any tests.
          -- Is this type actually useless? Or the tests not good enough?
          mtpPagingState = Public.ConnectionPagingState table (LBS.toStrict . C.unPagingState <$> pwsState)
        }

    mkState :: ByteString -> C.PagingState
    mkState = C.PagingState . LBS.fromStrict

    localsAndRemotes :: Local UserId -> Maybe C.PagingState -> Range 1 500 Int32 -> (Handler r) Public.ConnectionsPage
    localsAndRemotes self pagingState size = do
      localPage <- lift $ pageToConnectionsPage Public.PagingLocals <$> wrapClient (Data.lookupLocalConnectionsPage self pagingState (rcast size))
      let remainingSize = fromRange size - fromIntegral (length (Public.mtpResults localPage))
      if Public.mtpHasMore localPage || remainingSize <= 0
        then pure localPage {Public.mtpHasMore = True} -- We haven't checked the remotes yet, so has_more must always be True here.
        else do
          remotePage <- remotesOnly self Nothing remainingSize
          pure remotePage {Public.mtpResults = Public.mtpResults localPage <> Public.mtpResults remotePage}

    remotesOnly :: Local UserId -> Maybe C.PagingState -> Int32 -> (Handler r) Public.ConnectionsPage
    remotesOnly self pagingState size =
      lift . wrapClient $
        pageToConnectionsPage Public.PagingRemotes <$> Data.lookupRemoteConnectionsPage self pagingState size

getLocalConnection :: UserId -> UserId -> (Handler r) (Maybe Public.UserConnection)
getLocalConnection self other = do
  lother <- qualifyLocal other
  getConnection self (qUntagged lother)

getConnection :: UserId -> Qualified UserId -> (Handler r) (Maybe Public.UserConnection)
getConnection self other = do
  lself <- qualifyLocal self
  lift . wrapClient $ Data.lookupConnection lself other

deleteSelfUser ::
  Members
    '[ GalleyProvider
     ]
    r =>
  UserId ->
  Public.DeleteUser ->
  (Handler r) (Maybe Code.Timeout)
deleteSelfUser u body =
  API.deleteSelfUser u (Public.deleteUserPassword body) !>> deleteUserError

verifyDeleteUser :: Public.VerifyDeleteUser -> Handler r ()
verifyDeleteUser body = API.verifyDeleteUser body !>> deleteUserError

updateUserEmail ::
  forall r.
  Members
    '[ BlacklistStore,
       GalleyProvider
     ]
    r =>
  UserId ->
  UserId ->
  Public.EmailUpdate ->
  (Handler r) ()
updateUserEmail zuserId emailOwnerId (Public.EmailUpdate email) = do
  maybeZuserTeamId <- lift $ wrapClient $ Data.lookupUserTeam zuserId
  whenM (not <$> assertHasPerm maybeZuserTeamId) $ throwStd insufficientTeamPermissions
  maybeEmailOwnerTeamId <- lift $ wrapClient $ Data.lookupUserTeam emailOwnerId
  checkSameTeam maybeZuserTeamId maybeEmailOwnerTeamId
  void $ API.changeSelfEmail emailOwnerId email API.AllowSCIMUpdates
  where
    checkSameTeam :: Maybe TeamId -> Maybe TeamId -> (Handler r) ()
    checkSameTeam (Just zuserTeamId) maybeEmailOwnerTeamId =
      when (Just zuserTeamId /= maybeEmailOwnerTeamId) $ throwStd $ notFound "user not found"
    checkSameTeam Nothing _ = throwStd insufficientTeamPermissions

    assertHasPerm :: Maybe TeamId -> (Handler r) Bool
    assertHasPerm maybeTeamId = fromMaybe False <$> check
      where
        check = runMaybeT $ do
          teamId <- hoistMaybe maybeTeamId
          teamMember <- MaybeT $ lift $ liftSem $ GalleyProvider.getTeamMember zuserId teamId
          pure $ teamMember `hasPermission` ChangeTeamMemberProfiles

-- activation

<<<<<<< HEAD
data ActivationRespWithStatus
  = ActivationResp Public.ActivationResponse
  | ActivationRespDryRun
  | ActivationRespPass
  | ActivationRespSuccessNoIdent

respFromActivationRespWithStatus :: ActivationRespWithStatus -> Response
respFromActivationRespWithStatus = \case
  ActivationResp aresp -> json aresp
  ActivationRespDryRun -> empty
  ActivationRespPass -> setStatus status204 empty
  ActivationRespSuccessNoIdent -> empty

-- docs/reference/user/activation.md {#RefActivationSubmit}
activateKeyH ::
  Members
    '[ GalleyProvider
     ]
    r =>
  JSON ::: JsonRequest Public.Activate ->
  (Handler r) Response
activateKeyH (_ ::: req) = do
  activationRequest <- parseJsonBody req
  respFromActivationRespWithStatus <$> activate activationRequest

activateH ::
  Members
    '[ GalleyProvider
     ]
    r =>
  Public.ActivationKey ::: Public.ActivationCode ->
  (Handler r) Response
activateH (k ::: c) = do
=======
activate :: Public.ActivationKey -> Public.ActivationCode -> (Handler r) ActivationRespWithStatus
activate k c = do
>>>>>>> c308f3a4
  let activationRequest = Public.Activate (Public.ActivateKey k) c False
  activateKey activationRequest

<<<<<<< HEAD
activate ::
  Members
    '[ GalleyProvider
     ]
    r =>
  Public.Activate ->
  (Handler r) ActivationRespWithStatus
activate (Public.Activate tgt code dryrun)
=======
-- docs/reference/user/activation.md {#RefActivationSubmit}
activateKey :: Public.Activate -> (Handler r) ActivationRespWithStatus
activateKey (Public.Activate tgt code dryrun)
>>>>>>> c308f3a4
  | dryrun = do
    wrapClientE (API.preverify tgt code) !>> actError
    pure ActivationRespDryRun
  | otherwise = do
    result <- API.activate tgt code Nothing !>> actError
    pure $ case result of
      ActivationSuccess ident x -> respond ident x
      ActivationPass -> ActivationRespPass
  where
    respond (Just ident) x = ActivationResp $ Public.ActivationResponse ident x
    respond Nothing _ = ActivationRespSuccessNoIdent

sendVerificationCode ::
  forall r.
  Members
    '[ GalleyProvider
     ]
    r =>
  Public.SendVerificationCode ->
  (Handler r) ()
sendVerificationCode req = do
  let email = Public.svcEmail req
  let action = Public.svcAction req
  mbAccount <- getAccount email
  featureEnabled <- getFeatureStatus mbAccount
  case (mbAccount, featureEnabled) of
    (Just account, True) -> do
      gen <- Code.mk6DigitGen $ Code.ForEmail email
      timeout <- setVerificationTimeout <$> view settings
      code <-
        Code.generate
          gen
          (Code.scopeFromAction action)
          (Code.Retries 3)
          timeout
          (Just $ toUUID $ Public.userId $ accountUser account)
      tryInsertVerificationCode code $ verificationCodeThrottledError . VerificationCodeThrottled
      sendMail email (Code.codeValue code) (Just $ Public.userLocale $ accountUser account) action
    _ -> pure ()
  where
    getAccount :: Public.Email -> (Handler r) (Maybe UserAccount)
    getAccount email = lift $ do
      mbUserId <- wrapClient . UserKey.lookupKey $ UserKey.userEmailKey email
      join <$> wrapClient (Data.lookupAccount `traverse` mbUserId)

    sendMail :: Public.Email -> Code.Value -> Maybe Public.Locale -> Public.VerificationAction -> (Handler r) ()
    sendMail email value mbLocale =
      lift . \case
        Public.CreateScimToken -> sendCreateScimTokenVerificationMail email value mbLocale
        Public.Login -> sendLoginVerificationMail email value mbLocale
        Public.DeleteTeam -> sendTeamDeletionVerificationMail email value mbLocale

    getFeatureStatus :: Maybe UserAccount -> (Handler r) Bool
    getFeatureStatus mbAccount = do
      mbStatusEnabled <- lift $ liftSem $ GalleyProvider.getVerificationCodeEnabled `traverse` (Public.userTeam <$> accountUser =<< mbAccount)
      pure $ fromMaybe False mbStatusEnabled

-- Deprecated

deprecatedOnboarding :: UserId -> JsonValue -> (Handler r) DeprecatedMatchingResult
deprecatedOnboarding _ _ = pure DeprecatedMatchingResult

deprecatedCompletePasswordReset ::
  Members '[CodeStore, PasswordResetStore] r =>
  Public.PasswordResetKey ->
  Public.PasswordReset ->
  (Handler r) ()
deprecatedCompletePasswordReset k pwr = do
  API.completePasswordReset
    (Public.PasswordResetIdentityKey k)
    (Public.pwrCode pwr)
    (Public.pwrPassword pwr)
    !>> pwResetError

-- Utilities

ifNothing :: Utilities.Error -> Maybe a -> (Handler r) a
ifNothing e = maybe (throwStd e) pure<|MERGE_RESOLUTION|>--- conflicted
+++ resolved
@@ -47,15 +47,13 @@
 import qualified Brig.Data.UserKey as UserKey
 import Brig.Effects.BlacklistPhonePrefixStore (BlacklistPhonePrefixStore)
 import Brig.Effects.BlacklistStore (BlacklistStore)
-<<<<<<< HEAD
 import Brig.Options hiding (internalEvents, sesQueue)
 import qualified Brig.Provider.API as Provider
-import Brig.Sem.CodeStore (CodeStore)
-import Brig.Sem.GalleyProvider (GalleyProvider)
-import qualified Brig.Sem.GalleyProvider as GalleyProvider
-import Brig.Sem.PasswordResetStore (PasswordResetStore)
-import Brig.Sem.UserPendingActivationStore (UserPendingActivationStore)
-=======
+import Brig.Effects.CodeStore (CodeStore)
+import Brig.Effects.GalleyProvider (GalleyProvider)
+import qualified Brig.Effects.GalleyProvider as GalleyProvider
+import Brig.Effects.PasswordResetStore (PasswordResetStore)
+import Brig.Effects.UserPendingActivationStore (UserPendingActivationStore)
 import Brig.Effects.CodeStore (CodeStore)
 import Brig.Effects.JwtTools (JwtTools)
 import Brig.Effects.PasswordResetStore (PasswordResetStore)
@@ -64,7 +62,6 @@
 import qualified Brig.IO.Intra as Intra
 import Brig.Options hiding (internalEvents, sesQueue)
 import qualified Brig.Provider.API as Provider
->>>>>>> c308f3a4
 import qualified Brig.Team.API as Team
 import qualified Brig.Team.Email as Team
 import Brig.Types.Activation (ActivationPair)
@@ -173,17 +170,13 @@
   Members
     '[ BlacklistStore,
        BlacklistPhonePrefixStore,
-<<<<<<< HEAD
        GalleyProvider,
-       UserPendingActivationStore p
-=======
        UserPendingActivationStore p,
        PasswordResetStore,
        CodeStore,
        JwtTools,
        PublicKeyBundle,
        Now
->>>>>>> c308f3a4
      ]
     r =>
   ServerT BrigAPI (Handler r)
@@ -802,31 +795,10 @@
 
 completePasswordReset ::
   Members '[CodeStore, PasswordResetStore] r =>
-<<<<<<< HEAD
-  JSON ::: JsonRequest Public.CompletePasswordReset ->
-  (Handler r) Response
-completePasswordResetH (_ ::: req) = do
-  Public.CompletePasswordReset {..} <- parseJsonBody req
-  API.completePasswordReset cpwrIdent cpwrCode cpwrPassword !>> pwResetError
-  pure empty
-
-sendActivationCodeH ::
-  Members
-    '[ BlacklistStore,
-       BlacklistPhonePrefixStore,
-       GalleyProvider
-     ]
-    r =>
-  JsonRequest Public.SendActivationCode ->
-  (Handler r) Response
-sendActivationCodeH req =
-  empty <$ (sendActivationCode =<< parseJsonBody req)
-=======
   Public.CompletePasswordReset ->
   (Handler r) ()
 completePasswordReset req = do
   API.completePasswordReset (Public.cpwrIdent req) (Public.cpwrCode req) (Public.cpwrPassword req) !>> pwResetError
->>>>>>> c308f3a4
 
 -- docs/reference/user/activation.md {#RefActivationRequest}
 -- docs/reference/user/registration.md {#RefRegistration}
@@ -1003,61 +975,14 @@
 
 -- activation
 
-<<<<<<< HEAD
-data ActivationRespWithStatus
-  = ActivationResp Public.ActivationResponse
-  | ActivationRespDryRun
-  | ActivationRespPass
-  | ActivationRespSuccessNoIdent
-
-respFromActivationRespWithStatus :: ActivationRespWithStatus -> Response
-respFromActivationRespWithStatus = \case
-  ActivationResp aresp -> json aresp
-  ActivationRespDryRun -> empty
-  ActivationRespPass -> setStatus status204 empty
-  ActivationRespSuccessNoIdent -> empty
-
--- docs/reference/user/activation.md {#RefActivationSubmit}
-activateKeyH ::
-  Members
-    '[ GalleyProvider
-     ]
-    r =>
-  JSON ::: JsonRequest Public.Activate ->
-  (Handler r) Response
-activateKeyH (_ ::: req) = do
-  activationRequest <- parseJsonBody req
-  respFromActivationRespWithStatus <$> activate activationRequest
-
-activateH ::
-  Members
-    '[ GalleyProvider
-     ]
-    r =>
-  Public.ActivationKey ::: Public.ActivationCode ->
-  (Handler r) Response
-activateH (k ::: c) = do
-=======
 activate :: Public.ActivationKey -> Public.ActivationCode -> (Handler r) ActivationRespWithStatus
 activate k c = do
->>>>>>> c308f3a4
   let activationRequest = Public.Activate (Public.ActivateKey k) c False
   activateKey activationRequest
 
-<<<<<<< HEAD
-activate ::
-  Members
-    '[ GalleyProvider
-     ]
-    r =>
-  Public.Activate ->
-  (Handler r) ActivationRespWithStatus
-activate (Public.Activate tgt code dryrun)
-=======
 -- docs/reference/user/activation.md {#RefActivationSubmit}
 activateKey :: Public.Activate -> (Handler r) ActivationRespWithStatus
 activateKey (Public.Activate tgt code dryrun)
->>>>>>> c308f3a4
   | dryrun = do
     wrapClientE (API.preverify tgt code) !>> actError
     pure ActivationRespDryRun

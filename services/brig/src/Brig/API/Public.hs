{-# LANGUAGE RecordWildCards #-}
{-# LANGUAGE TemplateHaskell #-}

-- This file is part of the Wire Server implementation.
--
-- Copyright (C) 2022 Wire Swiss GmbH <opensource@wire.com>
--
-- This program is free software: you can redistribute it and/or modify it under
-- the terms of the GNU Affero General Public License as published by the Free
-- Software Foundation, either version 3 of the License, or (at your option) any
-- later version.
--
-- This program is distributed in the hope that it will be useful, but WITHOUT
-- ANY WARRANTY; without even the implied warranty of MERCHANTABILITY or FITNESS
-- FOR A PARTICULAR PURPOSE. See the GNU Affero General Public License for more
-- details.
--
-- You should have received a copy of the GNU Affero General Public License along
-- with this program. If not, see <https://www.gnu.org/licenses/>.

module Brig.API.Public
  ( sitemap,
    servantSitemap,
    docsAPI,
    DocsAPI,
  )
where

import Brig.API.Auth
import Brig.API.Client qualified as API
import Brig.API.Connection qualified as API
import Brig.API.Error
import Brig.API.Handler
import Brig.API.OAuth (oauthAPI)
import Brig.API.Properties qualified as API
import Brig.API.Public.Swagger
import Brig.API.Types
import Brig.API.User qualified as API
import Brig.API.Util
import Brig.API.Util qualified as API
import Brig.App
import Brig.Calling.API qualified as Calling
import Brig.Code qualified as Code
import Brig.Data.Connection qualified as Data
import Brig.Data.Nonce as Nonce
import Brig.Data.User qualified as Data
import Brig.Data.UserKey qualified as UserKey
import Brig.Effects.BlacklistPhonePrefixStore (BlacklistPhonePrefixStore)
import Brig.Effects.BlacklistStore (BlacklistStore)
import Brig.Effects.CodeStore (CodeStore)
import Brig.Effects.GalleyProvider (GalleyProvider)
import Brig.Effects.GalleyProvider qualified as GalleyProvider
import Brig.Effects.JwtTools (JwtTools)
import Brig.Effects.PasswordResetStore (PasswordResetStore)
import Brig.Effects.PublicKeyBundle (PublicKeyBundle)
import Brig.Effects.UserPendingActivationStore (UserPendingActivationStore)
import Brig.Options hiding (internalEvents, sesQueue)
import Brig.Provider.API
import Brig.Provider.API qualified as Provider
import Brig.Team.API qualified as Team
import Brig.Team.Email qualified as Team
import Brig.Types.Activation (ActivationPair)
import Brig.Types.Intra (UserAccount (UserAccount, accountUser))
import Brig.Types.User (HavePendingInvitations (..))
import Brig.User.API.Handle qualified as Handle
import Brig.User.API.Search (teamUserSearch)
import Brig.User.API.Search qualified as Search
import Brig.User.Auth.Cookie qualified as Auth
import Brig.User.Email
import Brig.User.Phone
import Cassandra qualified as C
import Cassandra qualified as Data
import Control.Error hiding (bool)
import Control.Lens (view, (.~), (?~), (^.))
import Control.Monad.Catch (throwM)
import Control.Monad.Except
import Data.Aeson hiding (json)
import Data.Bifunctor
import Data.ByteString.Lazy qualified as Lazy
import Data.ByteString.Lazy.Char8 qualified as LBS
import Data.CommaSeparatedList
import Data.Domain
import Data.FileEmbed
import Data.Handle (Handle, parseHandle)
import Data.Id as Id
import Data.List.NonEmpty (nonEmpty)
import Data.Map.Strict qualified as Map
import Data.Misc (IpAddr (..))
import Data.Nonce (Nonce, randomNonce)
import Data.OpenApi qualified as S
import Data.Qualified
import Data.Range
import Data.Schema ()
<<<<<<< HEAD
import Data.Swagger qualified as S
=======
>>>>>>> 1c6f7463
import Data.Text qualified as Text
import Data.Text.Ascii qualified as Ascii
import Data.Text.Lazy (pack)
import Data.ZAuth.Token qualified as ZAuth
import FileEmbedLzma
import Galley.Types.Teams (HiddenPerm (..), hasPermission)
import Imports hiding (head)
import Network.Socket (PortNumber)
import Network.Wai.Routing
import Network.Wai.Utilities as Utilities
import Polysemy
import Servant hiding (Handler, JSON, addHeader, respond)
import Servant qualified
import Servant.OpenApi.Internal.Orphans ()
import Servant.Swagger.UI
import System.Logger.Class qualified as Log
import Util.Logging (logFunction, logHandle, logTeam, logUser)
import Wire.API.Connection qualified as Public
import Wire.API.Error
import Wire.API.Error.Brig qualified as E
import Wire.API.Federation.API
import Wire.API.Federation.Error
import Wire.API.Properties qualified as Public
import Wire.API.Routes.API
import Wire.API.Routes.Internal.Brig qualified as BrigInternalAPI
import Wire.API.Routes.Internal.Cannon qualified as CannonInternalAPI
import Wire.API.Routes.Internal.Cargohold qualified as CargoholdInternalAPI
import Wire.API.Routes.Internal.Galley qualified as GalleyInternalAPI
import Wire.API.Routes.Internal.Spar qualified as SparInternalAPI
import Wire.API.Routes.MultiTablePaging qualified as Public
import Wire.API.Routes.Named (Named (Named))
import Wire.API.Routes.Public.Brig
import Wire.API.Routes.Public.Brig.Bot
import Wire.API.Routes.Public.Brig.OAuth
import Wire.API.Routes.Public.Cannon
import Wire.API.Routes.Public.Cargohold
import Wire.API.Routes.Public.Galley
import Wire.API.Routes.Public.Gundeck
import Wire.API.Routes.Public.Proxy
import Wire.API.Routes.Public.Spar
import Wire.API.Routes.Public.Util qualified as Public
import Wire.API.Routes.Version
import Wire.API.SwaggerHelper (cleanupSwagger)
import Wire.API.SystemSettings
import Wire.API.Team qualified as Public
import Wire.API.Team.LegalHold (LegalholdProtectee (..))
import Wire.API.User (RegisterError (RegisterErrorAllowlistError))
import Wire.API.User qualified as Public
import Wire.API.User.Activation qualified as Public
import Wire.API.User.Auth qualified as Public
import Wire.API.User.Client qualified as Public
import Wire.API.User.Client.DPoPAccessToken
import Wire.API.User.Client.Prekey qualified as Public
import Wire.API.User.Handle qualified as Public
import Wire.API.User.Password qualified as Public
import Wire.API.User.RichInfo qualified as Public
import Wire.API.UserMap qualified as Public
import Wire.API.Wrapped qualified as Public
import Wire.Sem.Concurrency
import Wire.Sem.Jwk (Jwk)
import Wire.Sem.Now (Now)

-- User API -----------------------------------------------------------

docsAPI :: Servant.Server DocsAPI
docsAPI =
  versionedSwaggerDocsAPI
    :<|> pure eventNotificationSchemas
    :<|> internalEndpointsSwaggerDocsAPI "brig" 9082 BrigInternalAPI.swaggerDoc
    :<|> internalEndpointsSwaggerDocsAPI "cannon" 9093 CannonInternalAPI.swaggerDoc
    :<|> internalEndpointsSwaggerDocsAPI "cargohold" 9094 CargoholdInternalAPI.swaggerDoc
    :<|> internalEndpointsSwaggerDocsAPI "galley" 9095 GalleyInternalAPI.swaggerDoc
    :<|> internalEndpointsSwaggerDocsAPI "spar" 9098 SparInternalAPI.swaggerDoc

-- | Serves Swagger docs for public endpoints
--
-- Dual to `internalEndpointsSwaggerDocsAPI`.
versionedSwaggerDocsAPI :: Servant.Server VersionedSwaggerDocsAPI
versionedSwaggerDocsAPI (Just (VersionNumber V5)) =
  swaggerSchemaUIServer $
    ( serviceSwagger @VersionAPITag @'V5
        <> serviceSwagger @BrigAPITag @'V5
        <> serviceSwagger @GalleyAPITag @'V5
        <> serviceSwagger @SparAPITag @'V5
        <> serviceSwagger @CargoholdAPITag @'V5
        <> serviceSwagger @CannonAPITag @'V5
        <> serviceSwagger @GundeckAPITag @'V5
        <> serviceSwagger @ProxyAPITag @'V5
        <> serviceSwagger @OAuthAPITag @'V5
        <> serviceSwagger @BotAPITag @'V5
    )
      & S.info . S.title .~ "Wire-Server API"
      & S.info . S.description ?~ $(embedText =<< makeRelativeToProject "docs/swagger.md")
      & cleanupSwagger
versionedSwaggerDocsAPI (Just (VersionNumber V0)) = swaggerPregenUIServer $(pregenSwagger V0)
versionedSwaggerDocsAPI (Just (VersionNumber V1)) = swaggerPregenUIServer $(pregenSwagger V1)
versionedSwaggerDocsAPI (Just (VersionNumber V2)) = swaggerPregenUIServer $(pregenSwagger V2)
versionedSwaggerDocsAPI (Just (VersionNumber V3)) = swaggerPregenUIServer $(pregenSwagger V3)
versionedSwaggerDocsAPI (Just (VersionNumber V4)) = swaggerPregenUIServer $(pregenSwagger V4)
versionedSwaggerDocsAPI Nothing = allroutes (throwError listAllVersionsResp)
  where
    allroutes ::
      (forall a. Servant.Handler a) ->
      Servant.Server (SwaggerSchemaUI "swagger-ui" "swagger.json")
    allroutes action =
      -- why?  see 'SwaggerSchemaUI' type.
      action :<|> action :<|> action :<|> error (cs listAllVersionsHTML)

    listAllVersionsResp :: ServerError
    listAllVersionsResp = ServerError 200 mempty listAllVersionsHTML [("Content-Type", "text/html;charset=utf-8")]

    listAllVersionsHTML :: LByteString
    listAllVersionsHTML =
      "<html><head></head><body><h2>please pick an api version</h2>"
        <> mconcat
          [ let url = "/" <> toQueryParam v <> "/api/swagger-ui/"
             in "<a href=\"" <> cs url <> "\">" <> cs url <> "</a><br>"
            | v <- [minBound :: Version ..]
          ]
        <> "</body>"

-- | Serves Swagger docs for internal endpoints
--
-- Dual to `versionedSwaggerDocsAPI`. Swagger docs for old versions are (almost)
-- empty. It would have been too tedious to create them. Please add
-- pre-generated docs on version increase as it's done in
-- `versionedSwaggerDocsAPI`.
internalEndpointsSwaggerDocsAPI ::
  String ->
  PortNumber ->
  S.OpenApi ->
  Servant.Server (VersionedSwaggerDocsAPIBase service)
internalEndpointsSwaggerDocsAPI service examplePort swagger (Just (VersionNumber V5)) =
  swaggerSchemaUIServer $
    swagger
      & adjustSwaggerForInternalEndpoint service examplePort
      & cleanupSwagger
internalEndpointsSwaggerDocsAPI service examplePort swagger (Just (VersionNumber V4)) =
  swaggerSchemaUIServer $
    swagger
      & adjustSwaggerForInternalEndpoint service examplePort
      & cleanupSwagger
internalEndpointsSwaggerDocsAPI _ _ _ (Just (VersionNumber V0)) = emptySwagger
internalEndpointsSwaggerDocsAPI _ _ _ (Just (VersionNumber V1)) = emptySwagger
internalEndpointsSwaggerDocsAPI _ _ _ (Just (VersionNumber V2)) = emptySwagger
internalEndpointsSwaggerDocsAPI _ _ _ (Just (VersionNumber V3)) = emptySwagger
internalEndpointsSwaggerDocsAPI service examplePort swagger Nothing =
  internalEndpointsSwaggerDocsAPI service examplePort swagger (Just maxBound)

servantSitemap ::
  forall r p.
  ( Member BlacklistPhonePrefixStore r,
    Member BlacklistStore r,
    Member CodeStore r,
    Member (Concurrency 'Unsafe) r,
    Member GalleyProvider r,
    Member JwtTools r,
    Member Now r,
    Member PasswordResetStore r,
    Member PublicKeyBundle r,
    Member (UserPendingActivationStore p) r,
    Member Jwk r
  ) =>
  ServerT BrigAPI (Handler r)
servantSitemap =
  userAPI
    :<|> selfAPI
    :<|> accountAPI
    :<|> clientAPI
    :<|> prekeyAPI
    :<|> userClientAPI
    :<|> connectionAPI
    :<|> propertiesAPI
    :<|> userHandleAPI
    :<|> searchAPI
    :<|> authAPI
    :<|> callingAPI
    :<|> Team.servantAPI
    :<|> systemSettingsAPI
    :<|> oauthAPI
    :<|> botAPI
    :<|> servicesAPI
  where
    userAPI :: ServerT UserAPI (Handler r)
    userAPI =
      Named @"get-user-unqualified" (callsFed (exposeAnnotations getUserUnqualifiedH))
        :<|> Named @"get-user-qualified" (callsFed (exposeAnnotations getUser))
        :<|> Named @"update-user-email" updateUserEmail
        :<|> Named @"get-handle-info-unqualified" (callsFed (exposeAnnotations getHandleInfoUnqualifiedH))
        :<|> Named @"get-user-by-handle-qualified" (callsFed (exposeAnnotations Handle.getHandleInfo))
        :<|> Named @"list-users-by-unqualified-ids-or-handles" (callsFed (exposeAnnotations listUsersByUnqualifiedIdsOrHandles))
        :<|> Named @"list-users-by-ids-or-handles" (callsFed (exposeAnnotations listUsersByIdsOrHandles))
        :<|> Named @"list-users-by-ids-or-handles@V3" (callsFed (exposeAnnotations listUsersByIdsOrHandlesV3))
        :<|> Named @"send-verification-code" sendVerificationCode
        :<|> Named @"get-rich-info" getRichInfo
        :<|> Named @"get-supported-protocols" getSupportedProtocols

    selfAPI :: ServerT SelfAPI (Handler r)
    selfAPI =
      Named @"get-self" getSelf
        :<|> Named @"delete-self" (callsFed (exposeAnnotations deleteSelfUser))
        :<|> Named @"put-self" (callsFed (exposeAnnotations updateUser))
        :<|> Named @"change-phone" changePhone
        :<|> Named @"remove-phone" (callsFed (exposeAnnotations removePhone))
        :<|> Named @"remove-email" (callsFed (exposeAnnotations removeEmail))
        :<|> Named @"check-password-exists" checkPasswordExists
        :<|> Named @"change-password" changePassword
        :<|> Named @"change-locale" (callsFed (exposeAnnotations changeLocale))
        :<|> Named @"change-handle" (callsFed (exposeAnnotations changeHandle))
        :<|> Named @"change-supported-protocols" changeSupportedProtocols

    accountAPI :: ServerT AccountAPI (Handler r)
    accountAPI =
      Named @"register" (callsFed (exposeAnnotations createUser))
        :<|> Named @"verify-delete" (callsFed (exposeAnnotations verifyDeleteUser))
        :<|> Named @"get-activate" (callsFed (exposeAnnotations activate))
        :<|> Named @"post-activate" (callsFed (exposeAnnotations activateKey))
        :<|> Named @"post-activate-send" sendActivationCode
        :<|> Named @"post-password-reset" beginPasswordReset
        :<|> Named @"post-password-reset-complete" completePasswordReset
        :<|> Named @"post-password-reset-key-deprecated" deprecatedCompletePasswordReset
        :<|> Named @"onboarding" deprecatedOnboarding

    clientAPI :: ServerT ClientAPI (Handler r)
    clientAPI =
      Named @"get-user-clients-unqualified" (callsFed (exposeAnnotations getUserClientsUnqualified))
        :<|> Named @"get-user-clients-qualified" (callsFed (exposeAnnotations getUserClientsQualified))
        :<|> Named @"get-user-client-unqualified" (callsFed (exposeAnnotations getUserClientUnqualified))
        :<|> Named @"get-user-client-qualified" (callsFed (exposeAnnotations getUserClientQualified))
        :<|> Named @"list-clients-bulk" (callsFed (exposeAnnotations listClientsBulk))
        :<|> Named @"list-clients-bulk-v2" (callsFed (exposeAnnotations listClientsBulkV2))
        :<|> Named @"list-clients-bulk@v2" (callsFed (exposeAnnotations listClientsBulkV2))

    prekeyAPI :: ServerT PrekeyAPI (Handler r)
    prekeyAPI =
      Named @"get-users-prekeys-client-unqualified" (callsFed (exposeAnnotations getPrekeyUnqualifiedH))
        :<|> Named @"get-users-prekeys-client-qualified" (callsFed (exposeAnnotations getPrekeyH))
        :<|> Named @"get-users-prekey-bundle-unqualified" (callsFed (exposeAnnotations getPrekeyBundleUnqualifiedH))
        :<|> Named @"get-users-prekey-bundle-qualified" (callsFed (exposeAnnotations getPrekeyBundleH))
        :<|> Named @"get-multi-user-prekey-bundle-unqualified" getMultiUserPrekeyBundleUnqualifiedH
        :<|> Named @"get-multi-user-prekey-bundle-qualified@v3" (callsFed (exposeAnnotations getMultiUserPrekeyBundleHV3))
        :<|> Named @"get-multi-user-prekey-bundle-qualified" (callsFed (exposeAnnotations getMultiUserPrekeyBundleH))

    userClientAPI :: ServerT UserClientAPI (Handler r)
    userClientAPI =
      Named @"add-client" (callsFed (exposeAnnotations addClient))
        :<|> Named
          @"update-client"
          updateClient
        :<|> Named @"delete-client" deleteClient
        :<|> Named @"list-clients" listClients
        :<|> Named @"get-client" getClient
        :<|> Named @"get-client-capabilities" getClientCapabilities
        :<|> Named @"get-client-prekeys" getClientPrekeys
        :<|> Named @"head-nonce" newNonce
        :<|> Named @"get-nonce" newNonce
        :<|> Named @"create-access-token" (createAccessToken @UserClientAPI @CreateAccessToken POST)

    connectionAPI :: ServerT ConnectionAPI (Handler r)
    connectionAPI =
      Named @"create-connection-unqualified" (callsFed (exposeAnnotations createConnectionUnqualified))
        :<|> Named @"create-connection" (callsFed (exposeAnnotations createConnection))
        :<|> Named @"list-local-connections" listLocalConnections
        :<|> Named @"list-connections" listConnections
        :<|> Named @"get-connection-unqualified" getLocalConnection
        :<|> Named @"get-connection" getConnection
        :<|> Named @"update-connection-unqualified" (callsFed (exposeAnnotations updateLocalConnection))
        :<|> Named @"update-connection" (callsFed (exposeAnnotations updateConnection))
        :<|> Named @"search-contacts" (callsFed (exposeAnnotations Search.search))

    propertiesAPI :: ServerT PropertiesAPI (Handler r)
    propertiesAPI =
      ( Named @"set-property" setProperty
          :<|> Named @"delete-property" deleteProperty
          :<|> Named @"clear-properties" clearProperties
          :<|> Named @"get-property" getProperty
          :<|> Named @"list-property-keys" listPropertyKeys
      )
        :<|> Named @"list-properties" listPropertyKeysAndValues

    userHandleAPI :: ServerT UserHandleAPI (Handler r)
    userHandleAPI =
      Named @"check-user-handles" checkHandles
        :<|> Named @"check-user-handle" checkHandle

    searchAPI :: ServerT SearchAPI (Handler r)
    searchAPI =
      Named @"browse-team" teamUserSearch

    authAPI :: ServerT AuthAPI (Handler r)
    authAPI =
      Named @"access" (callsFed (exposeAnnotations accessH))
        :<|> Named @"send-login-code" sendLoginCode
        :<|> Named @"login" (callsFed (exposeAnnotations login))
        :<|> Named @"logout" logoutH
        :<|> Named @"change-self-email" changeSelfEmailH
        :<|> Named @"list-cookies" listCookies
        :<|> Named @"remove-cookies" removeCookies

    callingAPI :: ServerT CallingAPI (Handler r)
    callingAPI =
      Named @"get-calls-config" Calling.getCallsConfig
        :<|> Named @"get-calls-config-v2" Calling.getCallsConfigV2

    systemSettingsAPI :: ServerT SystemSettingsAPI (Handler r)
    systemSettingsAPI =
      Named @"get-system-settings-unauthorized" getSystemSettings
        :<|> Named @"get-system-settings" getSystemSettingsInternal

-- Note [ephemeral user sideeffect]
-- If the user is ephemeral and expired, it will be removed upon calling
-- CheckUserExists[Un]Qualified, see 'Brig.API.User.userGC'.
-- This leads to the following events being sent:
-- - UserDeleted event to contacts of the user
-- - MemberLeave event to members for all conversations the user was in (via galley)

sitemap ::
  ( Member GalleyProvider r
  ) =>
  Routes () (Handler r) ()
sitemap = do
  Provider.routesPublic

---------------------------------------------------------------------------
-- Handlers

setProperty :: UserId -> ConnId -> Public.PropertyKey -> Public.RawPropertyValue -> Handler r ()
setProperty u c key raw = do
  checkPropertyKey key
  val <- safeParsePropertyValue raw
  API.setProperty u c key val !>> propDataError

checkPropertyKey :: Public.PropertyKey -> Handler r ()
checkPropertyKey k = do
  maxKeyLen <- fromMaybe defMaxKeyLen <$> view (settings . propertyMaxKeyLen)
  let keyText = Ascii.toText (Public.propertyKeyName k)
  when (Text.compareLength keyText (fromIntegral maxKeyLen) == GT) $
    throwStd propertyKeyTooLarge

-- | Parse a 'PropertyValue' from a bytestring.  This is different from 'FromJSON' in that
-- checks the byte size of the input, and fails *without consuming all of it* if that size
-- exceeds the settings.
safeParsePropertyValue :: Public.RawPropertyValue -> Handler r Public.PropertyValue
safeParsePropertyValue raw = do
  maxValueLen <- fromMaybe defMaxValueLen <$> view (settings . propertyMaxValueLen)
  let lbs = Lazy.take (maxValueLen + 1) (Public.rawPropertyBytes raw)
  unless (Lazy.length lbs <= maxValueLen) $
    throwStd propertyValueTooLarge
  hoistEither $ first (StdError . badRequest . pack) (propertyValueFromRaw raw)

propertyValueFromRaw :: Public.RawPropertyValue -> Either String Public.PropertyValue
propertyValueFromRaw raw =
  Public.PropertyValue raw
    <$> eitherDecode (Public.rawPropertyBytes raw)

parseStoredPropertyValue :: Public.RawPropertyValue -> Handler r Public.PropertyValue
parseStoredPropertyValue raw = case propertyValueFromRaw raw of
  Right value -> pure value
  Left e -> do
    Log.err $
      Log.msg (Log.val "Failed to parse a stored property value")
        . Log.field "raw_value" (Public.rawPropertyBytes raw)
        . Log.field "parse_error" e
    throwStd internalServerError

deleteProperty :: UserId -> ConnId -> Public.PropertyKey -> Handler r ()
deleteProperty u c k = lift (API.deleteProperty u c k)

clearProperties :: UserId -> ConnId -> Handler r ()
clearProperties u c = lift (API.clearProperties u c)

getProperty :: UserId -> Public.PropertyKey -> Handler r (Maybe Public.RawPropertyValue)
getProperty u k = lift . wrapClient $ API.lookupProperty u k

listPropertyKeys :: UserId -> Handler r [Public.PropertyKey]
listPropertyKeys u = lift $ wrapClient (API.lookupPropertyKeys u)

listPropertyKeysAndValues :: UserId -> Handler r Public.PropertyKeysAndValues
listPropertyKeysAndValues u = do
  keysAndVals <- fmap Map.fromList . lift $ wrapClient (API.lookupPropertyKeysAndValues u)
  Public.PropertyKeysAndValues <$> traverse parseStoredPropertyValue keysAndVals

getPrekeyUnqualifiedH :: UserId -> UserId -> ClientId -> (Handler r) Public.ClientPrekey
getPrekeyUnqualifiedH zusr user client = do
  domain <- viewFederationDomain
  getPrekeyH zusr (Qualified user domain) client

getPrekeyH :: UserId -> Qualified UserId -> ClientId -> (Handler r) Public.ClientPrekey
getPrekeyH zusr (Qualified user domain) client = do
  mPrekey <- API.claimPrekey (ProtectedUser zusr) user domain client !>> clientError
  ifNothing (notFound "prekey not found") mPrekey

getPrekeyBundleUnqualifiedH :: UserId -> UserId -> (Handler r) Public.PrekeyBundle
getPrekeyBundleUnqualifiedH zusr uid = do
  domain <- viewFederationDomain
  API.claimPrekeyBundle (ProtectedUser zusr) domain uid !>> clientError

getPrekeyBundleH :: UserId -> Qualified UserId -> (Handler r) Public.PrekeyBundle
getPrekeyBundleH zusr (Qualified uid domain) =
  API.claimPrekeyBundle (ProtectedUser zusr) domain uid !>> clientError

getMultiUserPrekeyBundleUnqualifiedH ::
  Member (Concurrency 'Unsafe) r =>
  UserId ->
  Public.UserClients ->
  Handler r Public.UserClientPrekeyMap
getMultiUserPrekeyBundleUnqualifiedH zusr userClients = do
  maxSize <- fromIntegral . setMaxConvSize <$> view settings
  when (Map.size (Public.userClients userClients) > maxSize) $
    throwStd (errorToWai @'E.TooManyClients)
  API.claimLocalMultiPrekeyBundles (ProtectedUser zusr) userClients !>> clientError

getMultiUserPrekeyBundleHInternal ::
  (MonadReader Env m, MonadError Brig.API.Error.Error m) =>
  Public.QualifiedUserClients ->
  m ()
getMultiUserPrekeyBundleHInternal qualUserClients = do
  maxSize <- fromIntegral . setMaxConvSize <$> view settings
  let Sum (size :: Int) =
        Map.foldMapWithKey
          (\_ v -> Sum . Map.size $ v)
          (Public.qualifiedUserClients qualUserClients)
  when (size > maxSize) $
    throwStd (errorToWai @'E.TooManyClients)

getMultiUserPrekeyBundleHV3 ::
  Member (Concurrency 'Unsafe) r =>
  UserId ->
  Public.QualifiedUserClients ->
  (Handler r) Public.QualifiedUserClientPrekeyMap
getMultiUserPrekeyBundleHV3 zusr qualUserClients = do
  getMultiUserPrekeyBundleHInternal qualUserClients
  API.claimMultiPrekeyBundlesV3 (ProtectedUser zusr) qualUserClients !>> clientError

getMultiUserPrekeyBundleH ::
  Member (Concurrency 'Unsafe) r =>
  UserId ->
  Public.QualifiedUserClients ->
  (Handler r) Public.QualifiedUserClientPrekeyMapV4
getMultiUserPrekeyBundleH zusr qualUserClients = do
  getMultiUserPrekeyBundleHInternal qualUserClients
  API.claimMultiPrekeyBundles (ProtectedUser zusr) qualUserClients !>> clientError

addClient ::
  (Member GalleyProvider r) =>
  UserId ->
  ConnId ->
  Maybe IpAddr ->
  Public.NewClient ->
  (Handler r) NewClientResponse
addClient usr con ip new = do
  -- Users can't add legal hold clients
  when (Public.newClientType new == Public.LegalHoldClientType) $
    throwE (clientError ClientLegalHoldCannotBeAdded)
  clientResponse
    <$> API.addClient usr (Just con) (ipAddr <$> ip) new
      !>> clientError
  where
    clientResponse :: Public.Client -> NewClientResponse
    clientResponse client = Servant.addHeader (Public.clientId client) client

deleteClient :: UserId -> ConnId -> ClientId -> Public.RmClient -> (Handler r) ()
deleteClient usr con clt body =
  API.rmClient usr con clt (Public.rmPassword body) !>> clientError

updateClient :: UserId -> ClientId -> Public.UpdateClient -> (Handler r) ()
updateClient usr clt upd = wrapClientE (API.updateClient usr clt upd) !>> clientError

listClients :: UserId -> (Handler r) [Public.Client]
listClients zusr =
  lift $ API.lookupLocalClients zusr

getClient :: UserId -> ClientId -> (Handler r) (Maybe Public.Client)
getClient zusr clientId = lift $ API.lookupLocalClient zusr clientId

getUserClientsUnqualified :: UserId -> (Handler r) [Public.PubClient]
getUserClientsUnqualified uid = do
  localdomain <- viewFederationDomain
  API.lookupPubClients (Qualified uid localdomain) !>> clientError

getUserClientsQualified :: Qualified UserId -> (Handler r) [Public.PubClient]
getUserClientsQualified quid = API.lookupPubClients quid !>> clientError

getUserClientUnqualified :: UserId -> ClientId -> (Handler r) Public.PubClient
getUserClientUnqualified uid cid = do
  localdomain <- viewFederationDomain
  x <- API.lookupPubClient (Qualified uid localdomain) cid !>> clientError
  ifNothing (notFound "client not found") x

listClientsBulk :: UserId -> Range 1 MaxUsersForListClientsBulk [Qualified UserId] -> (Handler r) (Public.QualifiedUserMap (Set Public.PubClient))
listClientsBulk _zusr limitedUids =
  API.lookupPubClientsBulk (fromRange limitedUids) !>> clientError

listClientsBulkV2 :: UserId -> Public.LimitedQualifiedUserIdList MaxUsersForListClientsBulk -> (Handler r) (Public.WrappedQualifiedUserMap (Set Public.PubClient))
listClientsBulkV2 zusr userIds = Public.Wrapped <$> listClientsBulk zusr (Public.qualifiedUsers userIds)

getUserClientQualified :: Qualified UserId -> ClientId -> (Handler r) Public.PubClient
getUserClientQualified quid cid = do
  x <- API.lookupPubClient quid cid !>> clientError
  ifNothing (notFound "client not found") x

getClientCapabilities :: UserId -> ClientId -> (Handler r) Public.ClientCapabilityList
getClientCapabilities uid cid = do
  mclient <- lift (API.lookupLocalClient uid cid)
  maybe (throwStd (errorToWai @'E.ClientNotFound)) (pure . Public.clientCapabilities) mclient

getRichInfo :: UserId -> UserId -> Handler r Public.RichInfoAssocList
getRichInfo self user = do
  -- Check that both users exist and the requesting user is allowed to see rich info of the
  -- other user
  selfUser <-
    ifNothing (errorToWai @'E.UserNotFound)
      =<< lift (wrapClient $ Data.lookupUser NoPendingInvitations self)
  otherUser <-
    ifNothing (errorToWai @'E.UserNotFound)
      =<< lift (wrapClient $ Data.lookupUser NoPendingInvitations user)
  case (Public.userTeam selfUser, Public.userTeam otherUser) of
    (Just t1, Just t2) | t1 == t2 -> pure ()
    _ -> throwStd insufficientTeamPermissions
  -- Query rich info
  wrapClientE $ fromMaybe mempty <$> API.lookupRichInfo user

getSupportedProtocols ::
  Member GalleyProvider r =>
  Local UserId ->
  Qualified UserId ->
  Handler r (Set Public.BaseProtocolTag)
getSupportedProtocols lself quid = do
  muser <- API.lookupProfile lself quid !>> fedError
  user <- maybe (throwStd (errorToWai @'E.UserNotFound)) pure muser
  pure (Public.profileSupportedProtocols user)

getClientPrekeys :: UserId -> ClientId -> (Handler r) [Public.PrekeyId]
getClientPrekeys usr clt = lift (wrapClient $ API.lookupPrekeyIds usr clt)

newNonce :: UserId -> ClientId -> (Handler r) (Nonce, CacheControl)
newNonce uid cid = do
  ttl <- setNonceTtlSecs <$> view settings
  nonce <- randomNonce
  lift $ wrapClient $ Nonce.insertNonce ttl uid (client cid) nonce
  pure (nonce, NoStore)

createAccessToken ::
  forall api endpoint r.
  ( Member JwtTools r,
    Member Now r,
    Member PublicKeyBundle r,
    IsElem endpoint api,
    HasLink endpoint,
    MkLink endpoint Link ~ (ClientId -> Link)
  ) =>
  StdMethod ->
  Local UserId ->
  ClientId ->
  Proof ->
  (Handler r) (DPoPAccessTokenResponse, CacheControl)
createAccessToken method luid cid proof = do
  let link = safeLink (Proxy @api) (Proxy @endpoint) cid
  API.createAccessToken luid cid method link proof !>> certEnrollmentError

-- | docs/reference/user/registration.md {#RefRegistration}
createUser ::
  ( Member BlacklistStore r,
    Member GalleyProvider r,
    Member (UserPendingActivationStore p) r
  ) =>
  Public.NewUserPublic ->
  (Handler r) (Either Public.RegisterError Public.RegisterSuccess)
createUser (Public.NewUserPublic new) = lift . runExceptT $ do
  API.checkRestrictedUserCreation new
  for_ (Public.newUserEmail new) $ mapExceptT wrapHttp . checkAllowlistWithError RegisterErrorAllowlistError . Left
  for_ (Public.newUserPhone new) $ mapExceptT wrapHttp . checkAllowlistWithError RegisterErrorAllowlistError . Right
  result <- API.createUser new
  let acc = createdAccount result

  let eac = createdEmailActivation result
  let pac = createdPhoneActivation result
  let epair = (,) <$> (activationKey <$> eac) <*> (activationCode <$> eac)
  let ppair = (,) <$> (activationKey <$> pac) <*> (activationCode <$> pac)
  let newUserLabel = Public.newUserLabel new
  let newUserTeam = Public.newUserTeam new
  let usr = accountUser acc

  let context =
        let invitationCode = case Public.newUserTeam new of
              (Just (Public.NewTeamMember code)) -> Just code
              _ -> Nothing
         in ( logFunction "Brig.API.Public.createUser"
                . logUser (Public.userId usr)
                . maybe id logHandle (Public.userHandle usr)
                . maybe id logTeam (Public.userTeam usr)
                . maybe id logEmail (Public.userEmail usr)
                . maybe id logInvitationCode invitationCode
            )
  lift . Log.info $ context . Log.msg @Text "Sucessfully created user"

  let Public.User {userLocale, userDisplayName, userId} = usr
  let userEmail = Public.userEmail usr
  let userPhone = Public.userPhone usr
  lift $ do
    for_ (liftM2 (,) userEmail epair) $ \(e, p) ->
      sendActivationEmail e userDisplayName p (Just userLocale) newUserTeam
    for_ (liftM2 (,) userPhone ppair) $ \(p, c) ->
      wrapClient $ sendActivationSms p c (Just userLocale)
    for_ (liftM3 (,,) userEmail (createdUserTeam result) newUserTeam) $ \(e, ct, ut) ->
      sendWelcomeEmail e ct ut (Just userLocale)
  cok <-
    Auth.toWebCookie =<< case acc of
      UserAccount _ Public.Ephemeral ->
        lift . wrapHttpClient $
          Auth.newCookie @ZAuth.User userId Nothing Public.SessionCookie newUserLabel
      UserAccount _ _ ->
        lift . wrapHttpClient $
          Auth.newCookie @ZAuth.User userId Nothing Public.PersistentCookie newUserLabel
  -- pure $ CreateUserResponse cok userId (Public.SelfProfile usr)
  pure $ Public.RegisterSuccess cok (Public.SelfProfile usr)
  where
    sendActivationEmail :: Public.Email -> Public.Name -> ActivationPair -> Maybe Public.Locale -> Maybe Public.NewTeamUser -> (AppT r) ()
    sendActivationEmail e u p l mTeamUser
      | Just teamUser <- mTeamUser,
        Public.NewTeamCreator creator <- teamUser,
        let Public.BindingNewTeamUser (Public.BindingNewTeam team) _ = creator =
          sendTeamActivationMail e u p l (fromRange $ team ^. Public.newTeamName)
      | otherwise =
          sendActivationMail e u p l Nothing

    sendWelcomeEmail :: Public.Email -> CreateUserTeam -> Public.NewTeamUser -> Maybe Public.Locale -> (AppT r) ()
    -- NOTE: Welcome e-mails for the team creator are not dealt by brig anymore
    sendWelcomeEmail e (CreateUserTeam t n) newUser l = case newUser of
      Public.NewTeamCreator _ ->
        pure ()
      Public.NewTeamMember _ ->
        Team.sendMemberWelcomeMail e t n l
      Public.NewTeamMemberSSO _ ->
        Team.sendMemberWelcomeMail e t n l

getSelf :: UserId -> (Handler r) Public.SelfProfile
getSelf self =
  lift (API.lookupSelfProfile self)
    >>= ifNothing (errorToWai @'E.UserNotFound)

getUserUnqualifiedH ::
  (Member GalleyProvider r) =>
  UserId ->
  UserId ->
  (Handler r) (Maybe Public.UserProfile)
getUserUnqualifiedH self uid = do
  domain <- viewFederationDomain
  getUser self (Qualified uid domain)

getUser ::
  (Member GalleyProvider r) =>
  UserId ->
  Qualified UserId ->
  (Handler r) (Maybe Public.UserProfile)
getUser self qualifiedUserId = do
  lself <- qualifyLocal self
  API.lookupProfile lself qualifiedUserId !>> fedError

-- FUTUREWORK: Make servant understand that at least one of these is required
listUsersByUnqualifiedIdsOrHandles ::
  ( Member GalleyProvider r,
    Member (Concurrency 'Unsafe) r
  ) =>
  UserId ->
  Maybe (CommaSeparatedList UserId) ->
  Maybe (Range 1 4 (CommaSeparatedList Handle)) ->
  (Handler r) [Public.UserProfile]
listUsersByUnqualifiedIdsOrHandles self mUids mHandles = do
  domain <- viewFederationDomain
  case (mUids, mHandles) of
    (Just uids, _) -> listUsersByIdsOrHandlesV3 self (Public.ListUsersByIds ((`Qualified` domain) <$> fromCommaSeparatedList uids))
    (_, Just handles) ->
      let normalRangedList = fromCommaSeparatedList $ fromRange handles
          qualifiedList = (`Qualified` domain) <$> normalRangedList
          -- Use of unsafeRange here is ok only because we know that 'handles'
          -- is valid for 'Range 1 4'. However, we must not forget to keep this
          -- annotation here otherwise a change in 'Public.ListUsersByHandles'
          -- could cause this code to break.
          qualifiedRangedList :: Range 1 4 [Qualified Handle] = unsafeRange qualifiedList
       in listUsersByIdsOrHandlesV3 self (Public.ListUsersByHandles qualifiedRangedList)
    (Nothing, Nothing) -> throwStd $ badRequest "at least one ids or handles must be provided"

listUsersByIdsOrHandlesGetIds :: [Handle] -> (Handler r) [Qualified UserId]
listUsersByIdsOrHandlesGetIds localHandles = do
  localUsers <- catMaybes <$> traverse (lift . wrapClient . API.lookupHandle) localHandles
  domain <- viewFederationDomain
  pure $ map (`Qualified` domain) localUsers

listUsersByIdsOrHandlesGetUsers :: Local x -> Range n m [Qualified Handle] -> Handler r [Qualified UserId]
listUsersByIdsOrHandlesGetUsers lself hs = do
  let (localHandles, _) = partitionQualified lself (fromRange hs)
  listUsersByIdsOrHandlesGetIds localHandles

listUsersByIdsOrHandlesV3 ::
  forall r.
  ( Member GalleyProvider r,
    Member (Concurrency 'Unsafe) r
  ) =>
  UserId ->
  Public.ListUsersQuery ->
  (Handler r) [Public.UserProfile]
listUsersByIdsOrHandlesV3 self q = do
  lself <- qualifyLocal self
  foundUsers <- case q of
    Public.ListUsersByIds us ->
      byIds lself us
    Public.ListUsersByHandles hs -> do
      us <- listUsersByIdsOrHandlesGetUsers lself hs
      Handle.filterHandleResults lself =<< byIds lself us
  case foundUsers of
    [] -> throwStd $ notFound "None of the specified ids or handles match any users"
    _ -> pure foundUsers
  where
    byIds :: Local UserId -> [Qualified UserId] -> (Handler r) [Public.UserProfile]
    byIds lself uids = API.lookupProfiles lself uids !>> fedError

-- Similar to listUsersByIdsOrHandlesV3, except that it allows partial successes
-- using a new return type
listUsersByIdsOrHandles ::
  forall r.
  ( Member GalleyProvider r,
    Member (Concurrency 'Unsafe) r
  ) =>
  UserId ->
  Public.ListUsersQuery ->
  Handler r ListUsersById
listUsersByIdsOrHandles self q = do
  lself <- qualifyLocal self
  (errors, foundUsers) <- case q of
    Public.ListUsersByIds us ->
      byIds lself us
    Public.ListUsersByHandles hs -> do
      us <- listUsersByIdsOrHandlesGetUsers lself hs
      (l, r) <- byIds lself us
      r' <- Handle.filterHandleResults lself r
      pure (l, r')
  pure $ ListUsersById foundUsers $ fst <$$> nonEmpty errors
  where
    byIds ::
      Local UserId ->
      [Qualified UserId] ->
      Handler r ([(Qualified UserId, FederationError)], [Public.UserProfile])
    byIds lself uids = lift (API.lookupProfilesV3 lself uids) !>> fedError

newtype GetActivationCodeResp
  = GetActivationCodeResp (Public.ActivationKey, Public.ActivationCode)

instance ToJSON GetActivationCodeResp where
  toJSON (GetActivationCodeResp (k, c)) = object ["key" .= k, "code" .= c]

updateUser :: UserId -> ConnId -> Public.UserUpdate -> (Handler r) (Maybe Public.UpdateProfileError)
updateUser uid conn uu = do
  eithErr <- lift $ runExceptT $ API.updateUser uid (Just conn) uu API.ForbidSCIMUpdates
  pure $ either Just (const Nothing) eithErr

changePhone ::
  ( Member BlacklistStore r,
    Member BlacklistPhonePrefixStore r
  ) =>
  UserId ->
  ConnId ->
  Public.PhoneUpdate ->
  (Handler r) (Maybe Public.ChangePhoneError)
changePhone u _ (Public.puPhone -> phone) = lift . exceptTToMaybe $ do
  (adata, pn) <- API.changePhone u phone
  loc <- lift $ wrapClient $ API.lookupLocale u
  let apair = (activationKey adata, activationCode adata)
  lift . wrapClient $ sendActivationSms pn apair loc

removePhone :: UserId -> ConnId -> (Handler r) (Maybe Public.RemoveIdentityError)
removePhone self conn =
  lift . exceptTToMaybe $ API.removePhone self conn

removeEmail :: UserId -> ConnId -> (Handler r) (Maybe Public.RemoveIdentityError)
removeEmail self conn =
  lift . exceptTToMaybe $ API.removeEmail self conn

checkPasswordExists :: UserId -> (Handler r) Bool
checkPasswordExists = fmap isJust . lift . wrapClient . API.lookupPassword

changePassword :: UserId -> Public.PasswordChange -> (Handler r) (Maybe Public.ChangePasswordError)
changePassword u cp = lift . exceptTToMaybe $ API.changePassword u cp

changeLocale :: UserId -> ConnId -> Public.LocaleUpdate -> (Handler r) ()
changeLocale u conn l = lift $ API.changeLocale u conn l

changeSupportedProtocols :: Local UserId -> ConnId -> Public.SupportedProtocolUpdate -> Handler r ()
changeSupportedProtocols (tUnqualified -> u) conn (Public.SupportedProtocolUpdate prots) =
  lift $ API.changeSupportedProtocols u conn prots

-- | (zusr is ignored by this handler, ie. checking handles is allowed as long as you have
-- *any* account.)
checkHandle :: UserId -> Text -> Handler r ()
checkHandle _uid hndl =
  API.checkHandle hndl >>= \case
    API.CheckHandleInvalid -> throwStd (errorToWai @'E.InvalidHandle)
    API.CheckHandleFound -> pure ()
    API.CheckHandleNotFound -> throwStd (errorToWai @'E.HandleNotFound)

-- | (zusr is ignored by this handler, ie. checking handles is allowed as long as you have
-- *any* account.)
checkHandles :: UserId -> Public.CheckHandles -> Handler r [Handle]
checkHandles _ (Public.CheckHandles hs num) = do
  let handles = mapMaybe parseHandle (fromRange hs)
  lift $ wrapHttpClient $ API.checkHandles handles (fromRange num)

-- | This endpoint returns UserHandleInfo instead of UserProfile for backwards
-- compatibility, whereas the corresponding qualified endpoint (implemented by
-- 'Handle.getHandleInfo') returns UserProfile to reduce traffic between backends
-- in a federated scenario.
getHandleInfoUnqualifiedH ::
  ( Member GalleyProvider r
  ) =>
  UserId ->
  Handle ->
  (Handler r) (Maybe Public.UserHandleInfo)
getHandleInfoUnqualifiedH self handle = do
  domain <- viewFederationDomain
  Public.UserHandleInfo . Public.profileQualifiedId
    <$$> Handle.getHandleInfo self (Qualified handle domain)

changeHandle :: UserId -> ConnId -> Public.HandleUpdate -> (Handler r) (Maybe Public.ChangeHandleError)
changeHandle u conn (Public.HandleUpdate h) = lift . exceptTToMaybe $ do
  handle <- maybe (throwError Public.ChangeHandleInvalid) pure $ parseHandle h
  API.changeHandle u (Just conn) handle API.ForbidSCIMUpdates

beginPasswordReset ::
  Member PasswordResetStore r =>
  Public.NewPasswordReset ->
  (Handler r) ()
beginPasswordReset (Public.NewPasswordReset target) = do
  checkAllowlist target
  (u, pair) <- API.beginPasswordReset target !>> pwResetError
  loc <- lift $ wrapClient $ API.lookupLocale u
  lift $ case target of
    Left email -> sendPasswordResetMail email pair loc
    Right phone -> wrapClient $ sendPasswordResetSms phone pair loc

completePasswordReset ::
  ( Member CodeStore r,
    Member PasswordResetStore r
  ) =>
  Public.CompletePasswordReset ->
  (Handler r) ()
completePasswordReset req = do
  API.completePasswordReset (Public.cpwrIdent req) (Public.cpwrCode req) (Public.cpwrPassword req) !>> pwResetError

-- docs/reference/user/activation.md {#RefActivationRequest}
-- docs/reference/user/registration.md {#RefRegistration}
sendActivationCode ::
  ( Member BlacklistStore r,
    Member BlacklistPhonePrefixStore r,
    Member GalleyProvider r
  ) =>
  Public.SendActivationCode ->
  (Handler r) ()
sendActivationCode Public.SendActivationCode {..} = do
  either customerExtensionCheckBlockedDomains (const $ pure ()) saUserKey
  checkAllowlist saUserKey
  API.sendActivationCode saUserKey saLocale saCall !>> sendActCodeError

-- | If the user presents an email address from a blocked domain, throw an error.
--
-- The tautological constraint in the type signature is added so that once we remove the
-- feature, ghc will guide us here.
customerExtensionCheckBlockedDomains :: Public.Email -> (Handler r) ()
customerExtensionCheckBlockedDomains email = do
  mBlockedDomains <- asks (fmap domainsBlockedForRegistration . setCustomerExtensions . view settings)
  for_ mBlockedDomains $ \(DomainsBlockedForRegistration blockedDomains) -> do
    case mkDomain (Public.emailDomain email) of
      Left _ ->
        pure () -- if it doesn't fit the syntax of blocked domains, it is not blocked
      Right domain ->
        when (domain `elem` blockedDomains) $
          throwM $
            customerExtensionBlockedDomain domain

createConnectionUnqualified ::
  (Member GalleyProvider r) =>
  UserId ->
  ConnId ->
  Public.ConnectionRequest ->
  (Handler r) (Public.ResponseForExistedCreated Public.UserConnection)
createConnectionUnqualified self conn cr = do
  lself <- qualifyLocal self
  target <- qualifyLocal (Public.crUser cr)
  API.createConnection lself conn (tUntagged target) !>> connError

createConnection ::
  (Member GalleyProvider r) =>
  UserId ->
  ConnId ->
  Qualified UserId ->
  (Handler r) (Public.ResponseForExistedCreated Public.UserConnection)
createConnection self conn target = do
  lself <- qualifyLocal self
  API.createConnection lself conn target !>> connError

updateLocalConnection :: UserId -> ConnId -> UserId -> Public.ConnectionUpdate -> (Handler r) (Public.UpdateResult Public.UserConnection)
updateLocalConnection self conn other update = do
  lother <- qualifyLocal other
  updateConnection self conn (tUntagged lother) update

updateConnection :: UserId -> ConnId -> Qualified UserId -> Public.ConnectionUpdate -> (Handler r) (Public.UpdateResult Public.UserConnection)
updateConnection self conn other update = do
  let newStatus = Public.cuStatus update
  lself <- qualifyLocal self
  mc <- API.updateConnection lself other newStatus (Just conn) !>> connError
  pure $ maybe Public.Unchanged Public.Updated mc

listLocalConnections :: UserId -> Maybe UserId -> Maybe (Range 1 500 Int32) -> (Handler r) Public.UserConnectionList
listLocalConnections uid start msize = do
  let defaultSize = toRange (Proxy @100)
  lift $ API.lookupConnections uid start (fromMaybe defaultSize msize)

-- | Lists connection IDs for the logged in user in a paginated way.
--
-- Pagination requires an order, in this case the order is defined as:
--
-- - First all the local connections are listed ordered by their id
--
-- - After local connections, remote connections are listed ordered
-- - lexicographically by their domain and then by their id.
listConnections :: UserId -> Public.ListConnectionsRequestPaginated -> (Handler r) Public.ConnectionsPage
listConnections uid Public.GetMultiTablePageRequest {..} = do
  self <- qualifyLocal uid
  case gmtprState of
    Just (Public.ConnectionPagingState Public.PagingRemotes stateBS) -> remotesOnly self (mkState <$> stateBS) (fromRange gmtprSize)
    _ -> localsAndRemotes self (fmap mkState . Public.mtpsState =<< gmtprState) gmtprSize
  where
    pageToConnectionsPage :: Public.LocalOrRemoteTable -> Data.PageWithState Public.UserConnection -> Public.ConnectionsPage
    pageToConnectionsPage table page@Data.PageWithState {..} =
      Public.MultiTablePage
        { mtpResults = pwsResults,
          mtpHasMore = C.pwsHasMore page,
          -- FUTUREWORK confusingly, using 'ConversationPagingState' instead of 'ConnectionPagingState' doesn't fail any tests.
          -- Is this type actually useless? Or the tests not good enough?
          mtpPagingState = Public.ConnectionPagingState table (LBS.toStrict . C.unPagingState <$> pwsState)
        }

    mkState :: ByteString -> C.PagingState
    mkState = C.PagingState . LBS.fromStrict

    localsAndRemotes :: Local UserId -> Maybe C.PagingState -> Range 1 500 Int32 -> (Handler r) Public.ConnectionsPage
    localsAndRemotes self pagingState size = do
      localPage <- lift $ pageToConnectionsPage Public.PagingLocals <$> wrapClient (Data.lookupLocalConnectionsPage self pagingState (rcast size))
      let remainingSize = fromRange size - fromIntegral (length (Public.mtpResults localPage))
      if Public.mtpHasMore localPage || remainingSize <= 0
        then pure localPage {Public.mtpHasMore = True} -- We haven't checked the remotes yet, so has_more must always be True here.
        else do
          remotePage <- remotesOnly self Nothing remainingSize
          pure remotePage {Public.mtpResults = Public.mtpResults localPage <> Public.mtpResults remotePage}

    remotesOnly :: Local UserId -> Maybe C.PagingState -> Int32 -> (Handler r) Public.ConnectionsPage
    remotesOnly self pagingState size =
      lift . wrapClient $
        pageToConnectionsPage Public.PagingRemotes <$> Data.lookupRemoteConnectionsPage self pagingState size

getLocalConnection :: UserId -> UserId -> (Handler r) (Maybe Public.UserConnection)
getLocalConnection self other = do
  lother <- qualifyLocal other
  getConnection self (tUntagged lother)

getConnection :: UserId -> Qualified UserId -> (Handler r) (Maybe Public.UserConnection)
getConnection self other = do
  lself <- qualifyLocal self
  lift . wrapClient $ Data.lookupConnection lself other

deleteSelfUser ::
  (Member GalleyProvider r) =>
  UserId ->
  Public.DeleteUser ->
  (Handler r) (Maybe Code.Timeout)
deleteSelfUser u body =
  API.deleteSelfUser u (Public.deleteUserPassword body) !>> deleteUserError

verifyDeleteUser :: Public.VerifyDeleteUser -> Handler r ()
verifyDeleteUser body = API.verifyDeleteUser body !>> deleteUserError

updateUserEmail ::
  forall r.
  ( Member BlacklistStore r,
    Member GalleyProvider r
  ) =>
  UserId ->
  UserId ->
  Public.EmailUpdate ->
  (Handler r) ()
updateUserEmail zuserId emailOwnerId (Public.EmailUpdate email) = do
  maybeZuserTeamId <- lift $ wrapClient $ Data.lookupUserTeam zuserId
  whenM (not <$> assertHasPerm maybeZuserTeamId) $ throwStd insufficientTeamPermissions
  maybeEmailOwnerTeamId <- lift $ wrapClient $ Data.lookupUserTeam emailOwnerId
  checkSameTeam maybeZuserTeamId maybeEmailOwnerTeamId
  void $ API.changeSelfEmail emailOwnerId email API.AllowSCIMUpdates
  where
    checkSameTeam :: Maybe TeamId -> Maybe TeamId -> (Handler r) ()
    checkSameTeam (Just zuserTeamId) maybeEmailOwnerTeamId =
      when (Just zuserTeamId /= maybeEmailOwnerTeamId) $ throwStd $ notFound "user not found"
    checkSameTeam Nothing _ = throwStd insufficientTeamPermissions

    assertHasPerm :: Maybe TeamId -> (Handler r) Bool
    assertHasPerm maybeTeamId = fromMaybe False <$> check
      where
        check = runMaybeT $ do
          teamId <- hoistMaybe maybeTeamId
          teamMember <- MaybeT $ lift $ liftSem $ GalleyProvider.getTeamMember zuserId teamId
          pure $ teamMember `hasPermission` ChangeTeamMemberProfiles

-- activation

activate ::
  (Member GalleyProvider r) =>
  Public.ActivationKey ->
  Public.ActivationCode ->
  (Handler r) ActivationRespWithStatus
activate k c = do
  let activationRequest = Public.Activate (Public.ActivateKey k) c False
  activateKey activationRequest

-- docs/reference/user/activation.md {#RefActivationSubmit}
activateKey ::
  (Member GalleyProvider r) =>
  Public.Activate ->
  (Handler r) ActivationRespWithStatus
activateKey (Public.Activate tgt code dryrun)
  | dryrun = do
      wrapClientE (API.preverify tgt code) !>> actError
      pure ActivationRespDryRun
  | otherwise = do
      result <- API.activate tgt code Nothing !>> actError
      pure $ case result of
        ActivationSuccess ident x -> respond ident x
        ActivationPass -> ActivationRespPass
  where
    respond (Just ident) x = ActivationResp $ Public.ActivationResponse ident x
    respond Nothing _ = ActivationRespSuccessNoIdent

sendVerificationCode ::
  forall r.
  Member GalleyProvider r =>
  Public.SendVerificationCode ->
  (Handler r) ()
sendVerificationCode req = do
  let email = Public.svcEmail req
  let action = Public.svcAction req
  mbAccount <- getAccount email
  featureEnabled <- getFeatureStatus mbAccount
  case (mbAccount, featureEnabled) of
    (Just account, True) -> do
      gen <- Code.mk6DigitGen $ Code.ForEmail email
      timeout <- setVerificationTimeout <$> view settings
      code <-
        Code.generate
          gen
          (Code.scopeFromAction action)
          (Code.Retries 3)
          timeout
          (Just $ toUUID $ Public.userId $ accountUser account)
      tryInsertVerificationCode code $ verificationCodeThrottledError . VerificationCodeThrottled
      sendMail email (Code.codeValue code) (Just $ Public.userLocale $ accountUser account) action
    _ -> pure ()
  where
    getAccount :: Public.Email -> (Handler r) (Maybe UserAccount)
    getAccount email = lift $ do
      mbUserId <- wrapClient . UserKey.lookupKey $ UserKey.userEmailKey email
      join <$> wrapClient (Data.lookupAccount `traverse` mbUserId)

    sendMail :: Public.Email -> Code.Value -> Maybe Public.Locale -> Public.VerificationAction -> (Handler r) ()
    sendMail email value mbLocale =
      lift . \case
        Public.CreateScimToken -> sendCreateScimTokenVerificationMail email value mbLocale
        Public.Login -> sendLoginVerificationMail email value mbLocale
        Public.DeleteTeam -> sendTeamDeletionVerificationMail email value mbLocale

    getFeatureStatus :: Maybe UserAccount -> (Handler r) Bool
    getFeatureStatus mbAccount = do
      mbStatusEnabled <- lift $ liftSem $ GalleyProvider.getVerificationCodeEnabled `traverse` (Public.userTeam <$> accountUser =<< mbAccount)
      pure $ fromMaybe False mbStatusEnabled

getSystemSettings :: (Handler r) SystemSettingsPublic
getSystemSettings = do
  optSettings <- view settings
  pure $
    SystemSettingsPublic $
      fromMaybe False (setRestrictUserCreation optSettings)

getSystemSettingsInternal :: UserId -> (Handler r) SystemSettings
getSystemSettingsInternal _ = do
  optSettings <- view settings
  let pSettings = SystemSettingsPublic $ fromMaybe False (setRestrictUserCreation optSettings)
  let iSettings = SystemSettingsInternal $ fromMaybe False (setEnableMLS optSettings)
  pure $ SystemSettings pSettings iSettings

-- Deprecated

deprecatedOnboarding :: UserId -> JsonValue -> (Handler r) DeprecatedMatchingResult
deprecatedOnboarding _ _ = pure DeprecatedMatchingResult

deprecatedCompletePasswordReset ::
  ( Member CodeStore r,
    Member PasswordResetStore r
  ) =>
  Public.PasswordResetKey ->
  Public.PasswordReset ->
  (Handler r) ()
deprecatedCompletePasswordReset k pwr = do
  API.completePasswordReset
    (Public.PasswordResetIdentityKey k)
    (Public.pwrCode pwr)
    (Public.pwrPassword pwr)
    !>> pwResetError

-- Utilities

ifNothing :: Utilities.Error -> Maybe a -> (Handler r) a
ifNothing e = maybe (throwStd e) pure<|MERGE_RESOLUTION|>--- conflicted
+++ resolved
@@ -91,10 +91,6 @@
 import Data.Qualified
 import Data.Range
 import Data.Schema ()
-<<<<<<< HEAD
-import Data.Swagger qualified as S
-=======
->>>>>>> 1c6f7463
 import Data.Text qualified as Text
 import Data.Text.Ascii qualified as Ascii
 import Data.Text.Lazy (pack)

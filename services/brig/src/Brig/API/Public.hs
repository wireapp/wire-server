--- conflicted
+++ resolved
@@ -191,11 +191,8 @@
   Members
     '[ BlacklistStore,
        BlacklistPhonePrefixStore,
-<<<<<<< HEAD
-       GalleyProvider
-=======
+       GalleyProvider,
        UserPendingActivationStore p
->>>>>>> e7f2f3a6
      ]
     r =>
   ServerT BrigAPI (Handler r)
@@ -646,11 +643,8 @@
 createUser ::
   Members
     '[ BlacklistStore,
-<<<<<<< HEAD
-       GalleyProvider
-=======
+       GalleyProvider,
        UserPendingActivationStore p
->>>>>>> e7f2f3a6
      ]
     r =>
   Public.NewUserPublic ->

{-# LANGUAGE RecordWildCards #-}
{-# LANGUAGE TemplateHaskell #-}

-- This file is part of the Wire Server implementation.
--
-- Copyright (C) 2022 Wire Swiss GmbH <opensource@wire.com>
--
-- This program is free software: you can redistribute it and/or modify it under
-- the terms of the GNU Affero General Public License as published by the Free
-- Software Foundation, either version 3 of the License, or (at your option) any
-- later version.
--
-- This program is distributed in the hope that it will be useful, but WITHOUT
-- ANY WARRANTY; without even the implied warranty of MERCHANTABILITY or FITNESS
-- FOR A PARTICULAR PURPOSE. See the GNU Affero General Public License for more
-- details.
--
-- You should have received a copy of the GNU Affero General Public License along
-- with this program. If not, see <https://www.gnu.org/licenses/>.

module Brig.API.Public
  ( sitemap,
    apiDocs,
    servantSitemap,
    swaggerDocsAPI,
    SwaggerDocsAPI,
  )
where

import qualified Brig.API.Client as API
import qualified Brig.API.Connection as API
import Brig.API.Error hiding (Error)
import Brig.API.Handler
import Brig.API.MLS.KeyPackages
import qualified Brig.API.Properties as API
import Brig.API.Public.Swagger
import Brig.API.Types
import qualified Brig.API.User as API
import Brig.API.Util
import qualified Brig.API.Util as API
import Brig.App
import qualified Brig.Calling.API as Calling
import qualified Brig.Code as Code
import qualified Brig.Data.Connection as Data
import Brig.Data.Nonce as Nonce
import qualified Brig.Data.User as Data
import qualified Brig.Data.UserKey as UserKey
import Brig.Effects.ActivationKeyStore
import Brig.Effects.ActivationSupply
import Brig.Effects.BlacklistPhonePrefixStore (BlacklistPhonePrefixStore)
import Brig.Effects.BlacklistStore (BlacklistStore)
import Brig.Effects.BudgetStore
import Brig.Effects.CodeStore (CodeStore)
<<<<<<< HEAD
import Brig.Effects.GalleyAccess
import Brig.Effects.GundeckAccess (GundeckAccess)
import Brig.Effects.PasswordResetStore (PasswordResetStore)
import Brig.Effects.PasswordResetSupply (PasswordResetSupply)
import Brig.Effects.Twilio
import Brig.Effects.UniqueClaimsStore
import Brig.Effects.UserHandleStore
import Brig.Effects.UserKeyStore
=======
import Brig.Effects.JwtTools (JwtTools)
import Brig.Effects.PasswordResetStore (PasswordResetStore)
import Brig.Effects.PublicKeyBundle (PublicKeyBundle)
>>>>>>> c428355b
import Brig.Effects.UserPendingActivationStore (UserPendingActivationStore)
import Brig.Effects.UserQuery (UserQuery)
import Brig.Effects.VerificationCodeStore
import qualified Brig.IO.Intra as Intra
import Brig.Options hiding (internalEvents, sesQueue)
import qualified Brig.Provider.API as Provider
import qualified Brig.Team.API as Team
import qualified Brig.Team.Email as Team
import Brig.Types.Activation (ActivationPair)
import Brig.Types.Intra (AccountStatus (Ephemeral), UserAccount (UserAccount, accountUser))
import Brig.Types.User (HavePendingInvitations (..))
import qualified Brig.User.API.Auth as Auth
import qualified Brig.User.API.Handle as Handle
import Brig.User.API.Search (teamUserSearch)
import qualified Brig.User.API.Search as Search
import qualified Brig.User.Auth.Cookie as Auth
import Brig.User.Email
import Brig.User.Phone
import qualified Cassandra as C
import qualified Cassandra as Data
import Control.Error hiding (bool)
import Control.Lens (view, (%~), (.~), (?~), (^.), _Just)
import Control.Monad.Catch (throwM)
import Data.Aeson hiding (json)
import Data.Bifunctor
import qualified Data.ByteString.Lazy as Lazy
import qualified Data.ByteString.Lazy.Char8 as LBS
import Data.CommaSeparatedList (CommaSeparatedList (fromCommaSeparatedList))
import Data.Containers.ListUtils (nubOrd)
import Data.Domain
import Data.FileEmbed
import Data.Handle (Handle, parseHandle)
import Data.Id as Id
import qualified Data.Map.Strict as Map
import Data.Misc (IpAddr (..))
import Data.Nonce (Nonce, randomNonce)
import Data.Qualified
import Data.Range
import qualified Data.Swagger as S
import qualified Data.Swagger.Build.Api as Doc
import qualified Data.Text as Text
import qualified Data.Text.Ascii as Ascii
import Data.Text.Encoding (decodeLatin1)
import Data.Text.Lazy (pack)
import qualified Data.ZAuth.Token as ZAuth
import FileEmbedLzma
import Galley.Types.Teams (HiddenPerm (..), hasPermission)
import Imports hiding (head)
import Network.Wai.Predicate hiding (Error, result, setStatus)
import Network.Wai.Routing
import Network.Wai.Utilities as Utilities
import Network.Wai.Utilities.Swagger (mkSwaggerApi)
import Polysemy
import Polysemy.Async
import Polysemy.Conc.Effect.Race
import qualified Polysemy.Error as P
import Polysemy.Input
import Polysemy.Resource
import qualified Polysemy.TinyLog as P
import qualified Ropes.Twilio as Twilio
import Servant hiding (Handler, JSON, addHeader, respond)
import qualified Servant
import Servant.Swagger.Internal.Orphans ()
import Servant.Swagger.UI
import qualified System.Logger.Class as Log
import Util.Logging (logFunction, logHandle, logTeam, logUser)
import qualified Wire.API.Connection as Public
import Wire.API.Error
import qualified Wire.API.Error.Brig as E
import qualified Wire.API.Properties as Public
import qualified Wire.API.Routes.MultiTablePaging as Public
import Wire.API.Routes.Named
import Wire.API.Routes.Public.Brig
import qualified Wire.API.Routes.Public.Cannon as CannonAPI
import qualified Wire.API.Routes.Public.Cargohold as CargoholdAPI
import qualified Wire.API.Routes.Public.Galley as GalleyAPI
import qualified Wire.API.Routes.Public.Spar as SparAPI
import qualified Wire.API.Routes.Public.Util as Public
import Wire.API.Routes.Version
import qualified Wire.API.Swagger as Public.Swagger (models)
import qualified Wire.API.Team as Public
import Wire.API.Team.LegalHold (LegalholdProtectee (..))
import Wire.API.User (RegisterError (RegisterErrorWhitelistError))
import qualified Wire.API.User as Public
import qualified Wire.API.User.Activation as Public
import qualified Wire.API.User.Auth as Public
import qualified Wire.API.User.Client as Public
import Wire.API.User.Client.DPoPAccessToken
import qualified Wire.API.User.Client.Prekey as Public
import qualified Wire.API.User.Handle as Public
import qualified Wire.API.User.Password as Public
import qualified Wire.API.User.RichInfo as Public
import qualified Wire.API.UserMap as Public
import qualified Wire.API.Wrapped as Public
import Wire.Sem.Now (Now)

-- User API -----------------------------------------------------------

swaggerDocsAPI :: Servant.Server SwaggerDocsAPI
swaggerDocsAPI (Just V3) =
  swaggerSchemaUIServer $
    ( brigSwagger
        <> versionSwagger
        <> GalleyAPI.swaggerDoc
        <> SparAPI.swaggerDoc
        <> CargoholdAPI.swaggerDoc
        <> CannonAPI.swaggerDoc
    )
      & S.info . S.title .~ "Wire-Server API"
      & S.info . S.description ?~ $(embedText =<< makeRelativeToProject "docs/swagger.md")
      & S.security %~ nub
      -- sanitise definitions
      & S.definitions . traverse %~ sanitise
      -- sanitise general responses
      & S.responses . traverse . S.schema . _Just . S._Inline %~ sanitise
      -- sanitise all responses of all paths
      & S.allOperations . S.responses . S.responses
        . traverse
        . S._Inline
        . S.schema
        . _Just
        . S._Inline
        %~ sanitise
  where
    sanitise :: S.Schema -> S.Schema
    sanitise =
      (S.properties . traverse . S._Inline %~ sanitise)
        . (S.required %~ nubOrd)
        . (S.enum_ . _Just %~ nub)
swaggerDocsAPI (Just V0) = swaggerPregenUIServer $(pregenSwagger V0)
swaggerDocsAPI (Just V1) = swaggerPregenUIServer $(pregenSwagger V1)
swaggerDocsAPI (Just V2) = swaggerPregenUIServer $(pregenSwagger V2)
swaggerDocsAPI Nothing = swaggerDocsAPI (Just maxBound)

servantSitemap ::
  forall r p.
  Members
    '[ ActivationKeyStore,
       ActivationSupply,
       Async,
       BlacklistPhonePrefixStore,
       BlacklistStore,
       CodeStore,
       GalleyAccess,
       GundeckAccess,
       Input (Local ()),
       PasswordResetStore,
<<<<<<< HEAD
       PasswordResetSupply,
       P.Error ReAuthError,
       P.Error Twilio.ErrorResponse,
       P.TinyLog,
       Race,
       Resource,
       Twilio,
       UniqueClaimsStore,
       UserHandleStore,
       UserKeyStore,
       UserPendingActivationStore p,
       UserQuery,
       VerificationCodeStore
=======
       CodeStore,
       JwtTools,
       PublicKeyBundle,
       Now
>>>>>>> c428355b
     ]
    r =>
  ServerT BrigAPI (Handler r)
servantSitemap =
  userAPI
    :<|> selfAPI
    :<|> accountAPI
    :<|> clientAPI
    :<|> prekeyAPI
    :<|> userClientAPI
    :<|> connectionAPI
    :<|> propertiesAPI
    :<|> mlsAPI
    :<|> userHandleAPI
    :<|> searchAPI
  where
    userAPI :: ServerT UserAPI (Handler r)
    userAPI =
      Named @"get-user-unqualified" getUserUnqualifiedH
        :<|> Named @"get-user-qualified" getUser
        :<|> Named @"update-user-email" updateUserEmail
        :<|> Named @"get-handle-info-unqualified" getHandleInfoUnqualifiedH
        :<|> Named @"get-user-by-handle-qualified" Handle.getHandleInfo
        :<|> Named @"list-users-by-unqualified-ids-or-handles" listUsersByUnqualifiedIdsOrHandles
        :<|> Named @"list-users-by-ids-or-handles" listUsersByIdsOrHandles
        :<|> Named @"send-verification-code" sendVerificationCode
        :<|> Named @"get-rich-info" getRichInfo

    selfAPI :: ServerT SelfAPI (Handler r)
    selfAPI =
      Named @"get-self" getSelf
        :<|> Named @"delete-self" deleteSelfUser
        :<|> Named @"put-self" updateUser
        :<|> Named @"change-phone" changePhone
        :<|> Named @"remove-phone" removePhone
        :<|> Named @"remove-email" removeEmail
        :<|> Named @"check-password-exists" checkPasswordExists
        :<|> Named @"change-password" changePassword
        :<|> Named @"change-locale" changeLocale
        :<|> Named @"change-handle" changeHandle

    accountAPI :: ServerT AccountAPI (Handler r)
    accountAPI =
      Named @"register" createUser
        :<|> Named @"verify-delete" verifyDeleteUser
        :<|> Named @"get-activate" activate
        :<|> Named @"post-activate" activateKey
        :<|> Named @"post-activate-send" sendActivationCode
        :<|> Named @"post-password-reset" beginPasswordReset
        :<|> Named @"post-password-reset-complete" completePasswordReset
        :<|> Named @"post-password-reset-key-deprecated" deprecatedCompletePasswordReset
        :<|> Named @"onboarding" deprecatedOnboarding

    clientAPI :: ServerT ClientAPI (Handler r)
    clientAPI =
      Named @"get-user-clients-unqualified" getUserClientsUnqualified
        :<|> Named @"get-user-clients-qualified" getUserClientsQualified
        :<|> Named @"get-user-client-unqualified" getUserClientUnqualified
        :<|> Named @"get-user-client-qualified" getUserClientQualified
        :<|> Named @"list-clients-bulk" listClientsBulk
        :<|> Named @"list-clients-bulk-v2" listClientsBulkV2
        :<|> Named @"list-clients-bulk@v2" listClientsBulkV2

    prekeyAPI :: ServerT PrekeyAPI (Handler r)
    prekeyAPI =
      Named @"get-users-prekeys-client-unqualified" getPrekeyUnqualifiedH
        :<|> Named @"get-users-prekeys-client-qualified" getPrekeyH
        :<|> Named @"get-users-prekey-bundle-unqualified" getPrekeyBundleUnqualifiedH
        :<|> Named @"get-users-prekey-bundle-qualified" getPrekeyBundleH
        :<|> Named @"get-multi-user-prekey-bundle-unqualified" getMultiUserPrekeyBundleUnqualifiedH
        :<|> Named @"get-multi-user-prekey-bundle-qualified" getMultiUserPrekeyBundleH

    userClientAPI :: ServerT UserClientAPI (Handler r)
    userClientAPI =
      Named @"add-client" addClient
        :<|> Named @"update-client" updateClient
        :<|> Named @"delete-client" deleteClient
        :<|> Named @"list-clients" listClients
        :<|> Named @"get-client" getClient
        :<|> Named @"get-client-capabilities" getClientCapabilities
        :<|> Named @"get-client-prekeys" getClientPrekeys
        :<|> Named @"head-nonce" newNonce
        :<|> Named @"get-nonce" newNonce
        :<|> Named @"create-access-token" (createAccessToken @UserClientAPI @CreateAccessToken POST)

    connectionAPI :: ServerT ConnectionAPI (Handler r)
    connectionAPI =
      Named @"create-connection-unqualified" createConnectionUnqualified
        :<|> Named @"create-connection" createConnection
        :<|> Named @"list-local-connections" listLocalConnections
        :<|> Named @"list-connections" listConnections
        :<|> Named @"get-connection-unqualified" getLocalConnection
        :<|> Named @"get-connection" getConnection
        :<|> Named @"update-connection-unqualified" updateLocalConnection
        :<|> Named @"update-connection" updateConnection
        :<|> Named @"search-contacts" Search.search

    propertiesAPI :: ServerT PropertiesAPI (Handler r)
    propertiesAPI =
      ( Named @"set-property" setProperty
          :<|> Named @"delete-property" deleteProperty
          :<|> Named @"clear-properties" clearProperties
          :<|> Named @"get-property" getProperty
          :<|> Named @"list-property-keys" listPropertyKeys
      )
        :<|> Named @"list-properties" listPropertyKeysAndValues

    mlsAPI :: ServerT MLSAPI (Handler r)
    mlsAPI =
      Named @"mls-key-packages-upload" uploadKeyPackages
        :<|> Named @"mls-key-packages-claim" claimKeyPackages
        :<|> Named @"mls-key-packages-count" countKeyPackages

    userHandleAPI :: ServerT UserHandleAPI (Handler r)
    userHandleAPI =
      Named @"check-user-handles" checkHandles
        :<|> Named @"check-user-handle" checkHandle

    searchAPI :: ServerT SearchAPI (Handler r)
    searchAPI =
      Named @"browse-team" teamUserSearch

-- Note [ephemeral user sideeffect]
-- If the user is ephemeral and expired, it will be removed upon calling
-- CheckUserExists[Un]Qualified, see 'Brig.API.User.userGC'.
-- This leads to the following events being sent:
-- - UserDeleted event to contacts of the user
-- - MemberLeave event to members for all conversations the user was in (via galley)

sitemap ::
  Members
    '[ ActivationKeyStore,
       ActivationSupply,
       BlacklistStore,
       BlacklistPhonePrefixStore,
       BudgetStore,
       CodeStore,
       GalleyAccess,
       GundeckAccess,
       Input (Local ()),
       P.Error Twilio.ErrorResponse,
       P.TinyLog,
       PasswordResetStore,
       PasswordResetSupply,
       Twilio,
       UniqueClaimsStore,
       UserHandleStore,
       UserKeyStore,
       UserQuery,
       VerificationCodeStore
     ]
    r =>
  Routes Doc.ApiBuilder (Handler r) ()
sitemap = do
  Provider.routesPublic
  Auth.routesPublic
  Team.routesPublic
  Calling.routesPublic

apiDocs ::
  forall r.
  Members
    '[ ActivationKeyStore,
       ActivationSupply,
       BlacklistStore,
       BlacklistPhonePrefixStore,
       BudgetStore,
       CodeStore,
       GalleyAccess,
       GundeckAccess,
       Input (Local ()),
       P.Error Twilio.ErrorResponse,
       P.TinyLog,
       PasswordResetStore,
       PasswordResetSupply,
       Twilio,
       UniqueClaimsStore,
       UserHandleStore,
       UserKeyStore,
       UserQuery,
       VerificationCodeStore
     ]
    r =>
  Routes Doc.ApiBuilder (Handler r) ()
apiDocs =
  get
    "/users/api-docs"
    ( \(_ ::: url) k ->
        let doc = mkSwaggerApi (decodeLatin1 url) Public.Swagger.models (sitemap @r)
         in k $ json doc
    )
    $ accept "application" "json"
      .&. query "base_url"

---------------------------------------------------------------------------
-- Handlers

setProperty ::
  Members '[GundeckAccess] r =>
  UserId ->
  ConnId ->
  Public.PropertyKey ->
  Public.RawPropertyValue ->
  Handler r ()
setProperty u c key raw = do
  checkPropertyKey key
  val <- safeParsePropertyValue raw
  API.setProperty u c key val !>> propDataError

checkPropertyKey :: Public.PropertyKey -> Handler r ()
checkPropertyKey k = do
  maxKeyLen <- fromMaybe defMaxKeyLen <$> view (settings . propertyMaxKeyLen)
  let keyTxt = Ascii.toText (Public.propertyKeyName k)
  when (Text.compareLength keyTxt (fromIntegral maxKeyLen) == GT) $
    throwStd propertyKeyTooLarge

-- | Parse a 'PropertyValue' from a bytestring.  This is different from 'FromJSON' in that
-- checks the byte size of the input, and fails *without consuming all of it* if that size
-- exceeds the settings.
safeParsePropertyValue :: Public.RawPropertyValue -> Handler r Public.PropertyValue
safeParsePropertyValue raw = do
  maxValueLen <- fromMaybe defMaxValueLen <$> view (settings . propertyMaxValueLen)
  let lbs = Lazy.take (maxValueLen + 1) (Public.rawPropertyBytes raw)
  unless (Lazy.length lbs <= maxValueLen) $
    throwStd propertyValueTooLarge
  hoistEither $ first (StdError . badRequest . pack) (propertyValueFromRaw raw)

propertyValueFromRaw :: Public.RawPropertyValue -> Either String Public.PropertyValue
propertyValueFromRaw raw =
  Public.PropertyValue raw
    <$> eitherDecode (Public.rawPropertyBytes raw)

parseStoredPropertyValue :: Public.RawPropertyValue -> Handler r Public.PropertyValue
parseStoredPropertyValue raw = case propertyValueFromRaw raw of
  Right value -> pure value
  Left e -> do
    Log.err $
      Log.msg (Log.val "Failed to parse a stored property value")
        . Log.field "raw_value" (Public.rawPropertyBytes raw)
        . Log.field "parse_error" e
    throwStd internalServerError

deleteProperty ::
  Members '[GundeckAccess] r =>
  UserId ->
  ConnId ->
  Public.PropertyKey ->
  Handler r ()
deleteProperty u c k = lift (API.deleteProperty u c k)

clearProperties ::
  Members '[GundeckAccess] r =>
  UserId ->
  ConnId ->
  Handler r ()
clearProperties u c = lift (API.clearProperties u c)

getProperty :: UserId -> Public.PropertyKey -> Handler r (Maybe Public.RawPropertyValue)
getProperty u k = lift . wrapClient $ API.lookupProperty u k

listPropertyKeys :: UserId -> Handler r [Public.PropertyKey]
listPropertyKeys u = lift $ wrapClient (API.lookupPropertyKeys u)

listPropertyKeysAndValues :: UserId -> Handler r Public.PropertyKeysAndValues
listPropertyKeysAndValues u = do
  keysAndVals <- fmap Map.fromList . lift $ wrapClient (API.lookupPropertyKeysAndValues u)
  Public.PropertyKeysAndValues <$> traverse parseStoredPropertyValue keysAndVals

getPrekeyUnqualifiedH :: UserId -> UserId -> ClientId -> (Handler r) Public.ClientPrekey
getPrekeyUnqualifiedH zusr user client = do
  domain <- viewFederationDomain
  getPrekeyH zusr (Qualified user domain) client

getPrekeyH :: UserId -> Qualified UserId -> ClientId -> (Handler r) Public.ClientPrekey
getPrekeyH zusr (Qualified user domain) client = do
  mPrekey <- wrapHttpClientE $ API.claimPrekey (ProtectedUser zusr) user domain client !>> clientError
  ifNothing (notFound "prekey not found") mPrekey

getPrekeyBundleUnqualifiedH :: UserId -> UserId -> (Handler r) Public.PrekeyBundle
getPrekeyBundleUnqualifiedH zusr uid = do
  domain <- viewFederationDomain
  API.claimPrekeyBundle (ProtectedUser zusr) domain uid !>> clientError

getPrekeyBundleH :: UserId -> Qualified UserId -> (Handler r) Public.PrekeyBundle
getPrekeyBundleH zusr (Qualified uid domain) =
  API.claimPrekeyBundle (ProtectedUser zusr) domain uid !>> clientError

getMultiUserPrekeyBundleUnqualifiedH :: UserId -> Public.UserClients -> (Handler r) Public.UserClientPrekeyMap
getMultiUserPrekeyBundleUnqualifiedH zusr userClients = do
  maxSize <- fromIntegral . setMaxConvSize <$> view settings
  when (Map.size (Public.userClients userClients) > maxSize) $
    throwStd (errorToWai @'E.TooManyClients)
  API.claimLocalMultiPrekeyBundles (ProtectedUser zusr) userClients !>> clientError

getMultiUserPrekeyBundleH :: UserId -> Public.QualifiedUserClients -> (Handler r) Public.QualifiedUserClientPrekeyMap
getMultiUserPrekeyBundleH zusr qualUserClients = do
  maxSize <- fromIntegral . setMaxConvSize <$> view settings
  let Sum (size :: Int) =
        Map.foldMapWithKey
          (\_ v -> Sum . Map.size $ v)
          (Public.qualifiedUserClients qualUserClients)
  when (size > maxSize) $
    throwStd (errorToWai @'E.TooManyClients)
  API.claimMultiPrekeyBundles (ProtectedUser zusr) qualUserClients !>> clientError

addClient ::
  Members
    '[ GalleyAccess,
       GundeckAccess,
       Input (Local ()),
       UserQuery,
       VerificationCodeStore
     ]
    r =>
  UserId ->
  ConnId ->
  Maybe IpAddr ->
  Public.NewClient ->
  Handler r NewClientResponse
addClient usr con ip new = do
  -- Users can't add legal hold clients
  when (Public.newClientType new == Public.LegalHoldClientType) $
    throwE (clientError ClientLegalHoldCannotBeAdded)
  clientResponse <$> API.addClient usr (Just con) (ipAddr <$> ip) new
    !>> clientError
  where
    clientResponse :: Public.Client -> NewClientResponse
    clientResponse client = Servant.addHeader (Public.clientId client) client

deleteClient ::
  Members
    '[ GundeckAccess,
       Input (Local ()),
       P.Error ReAuthError,
       UserQuery
     ]
    r =>
  UserId ->
  ConnId ->
  ClientId ->
  Public.RmClient ->
  (Handler r) ()
deleteClient usr con clt body =
  API.rmClient usr con clt (Public.rmPassword body) !>> clientError

updateClient :: UserId -> ClientId -> Public.UpdateClient -> (Handler r) ()
updateClient usr clt upd = wrapClientE (API.updateClient usr clt upd) !>> clientError

listClients :: UserId -> (Handler r) [Public.Client]
listClients zusr =
  lift $ API.lookupLocalClients zusr

getClient :: UserId -> ClientId -> (Handler r) (Maybe Public.Client)
getClient zusr clientId = lift $ API.lookupLocalClient zusr clientId

getUserClientsUnqualified :: UserId -> (Handler r) [Public.PubClient]
getUserClientsUnqualified uid = do
  localdomain <- viewFederationDomain
  API.lookupPubClients (Qualified uid localdomain) !>> clientError

getUserClientsQualified :: Qualified UserId -> (Handler r) [Public.PubClient]
getUserClientsQualified quid = API.lookupPubClients quid !>> clientError

getUserClientUnqualified :: UserId -> ClientId -> (Handler r) Public.PubClient
getUserClientUnqualified uid cid = do
  localdomain <- viewFederationDomain
  x <- API.lookupPubClient (Qualified uid localdomain) cid !>> clientError
  ifNothing (notFound "client not found") x

listClientsBulk :: UserId -> Range 1 MaxUsersForListClientsBulk [Qualified UserId] -> (Handler r) (Public.QualifiedUserMap (Set Public.PubClient))
listClientsBulk _zusr limitedUids =
  API.lookupPubClientsBulk (fromRange limitedUids) !>> clientError

listClientsBulkV2 :: UserId -> Public.LimitedQualifiedUserIdList MaxUsersForListClientsBulk -> (Handler r) (Public.WrappedQualifiedUserMap (Set Public.PubClient))
listClientsBulkV2 zusr userIds = Public.Wrapped <$> listClientsBulk zusr (Public.qualifiedUsers userIds)

getUserClientQualified :: Qualified UserId -> ClientId -> (Handler r) Public.PubClient
getUserClientQualified quid cid = do
  x <- API.lookupPubClient quid cid !>> clientError
  ifNothing (notFound "client not found") x

getClientCapabilities :: UserId -> ClientId -> (Handler r) Public.ClientCapabilityList
getClientCapabilities uid cid = do
  mclient <- lift (API.lookupLocalClient uid cid)
  maybe (throwStd (errorToWai @'E.ClientNotFound)) (pure . Public.clientCapabilities) mclient

getRichInfo ::
  Member UserQuery r =>
  UserId ->
  UserId ->
  Handler r Public.RichInfoAssocList
getRichInfo self user = do
  loc <- fmap (qTagUnsafe @'QLocal) $ Qualified () <$> viewFederationDomain
  locale <- setDefaultUserLocale <$> view settings
  -- Check that both users exist and the requesting user is allowed to see rich info of the
  -- other user
  selfUser <-
    ifNothing (errorToWai @'E.UserNotFound)
      =<< lift (liftSem $ Data.lookupUser loc locale NoPendingInvitations self)
  otherUser <-
    ifNothing (errorToWai @'E.UserNotFound)
      =<< lift (liftSem $ Data.lookupUser loc locale NoPendingInvitations user)
  case (Public.userTeam selfUser, Public.userTeam otherUser) of
    (Just t1, Just t2) | t1 == t2 -> pure ()
    _ -> throwStd insufficientTeamPermissions
  -- Query rich info
  wrapClientE $ fromMaybe mempty <$> API.lookupRichInfo user

getClientPrekeys :: UserId -> ClientId -> (Handler r) [Public.PrekeyId]
getClientPrekeys usr clt = lift (wrapClient $ API.lookupPrekeyIds usr clt)

newNonce :: UserId -> ClientId -> (Handler r) (Nonce, CacheControl)
newNonce uid cid = do
  ttl <- setNonceTtlSecs <$> view settings
  nonce <- randomNonce
  lift $ wrapClient $ Nonce.insertNonce ttl uid (client cid) nonce
  pure (nonce, NoStore)

createAccessToken ::
  forall api endpoint r.
  ( Member JwtTools r,
    Member Now r,
    Member PublicKeyBundle r,
    IsElem endpoint api,
    HasLink endpoint,
    MkLink endpoint Link ~ (ClientId -> Link)
  ) =>
  StdMethod ->
  UserId ->
  ClientId ->
  Proof ->
  (Handler r) (DPoPAccessTokenResponse, CacheControl)
createAccessToken method uid cid proof = do
  let link = safeLink (Proxy @api) (Proxy @endpoint) cid
  API.createAccessToken uid cid method link proof !>> certEnrollmentError

-- | docs/reference/user/registration.md {#RefRegistration}
createUser ::
  Members
    '[ ActivationKeyStore,
       ActivationSupply,
       BlacklistStore,
       GalleyAccess,
       GundeckAccess,
       Input (Local ()),
       P.Error Twilio.ErrorResponse,
       PasswordResetStore,
       PasswordResetSupply,
       Twilio,
       UserKeyStore,
       UserPendingActivationStore p,
       UserQuery
     ]
    r =>
  Public.NewUserPublic ->
  Handler r (Either Public.RegisterError Public.RegisterSuccess)
createUser (Public.NewUserPublic new) = lift . runExceptT $ do
  API.checkRestrictedUserCreation new
  for_ (Public.newUserEmail new) $ mapExceptT wrapHttp . checkWhitelistWithError RegisterErrorWhitelistError . Left
  for_ (Public.newUserPhone new) $ mapExceptT wrapHttp . checkWhitelistWithError RegisterErrorWhitelistError . Right
  result <- API.createUser new
  let acc = createdAccount result

  let eac = createdEmailActivation result
  let pac = createdPhoneActivation result
  let epair = (,) <$> (activationKey <$> eac) <*> (activationCode <$> eac)
  let ppair = (,) <$> (activationKey <$> pac) <*> (activationCode <$> pac)
  let newUserLabel = Public.newUserLabel new
  let newUserTeam = Public.newUserTeam new
  let usr = accountUser acc

  let context =
        let invitationCode = case Public.newUserTeam new of
              (Just (Public.NewTeamMember code)) -> Just code
              _ -> Nothing
         in ( logFunction "Brig.API.Public.createUser"
                . logUser (Public.userId usr)
                . maybe id logHandle (Public.userHandle usr)
                . maybe id logTeam (Public.userTeam usr)
                . maybe id logEmail (Public.userEmail usr)
                . maybe id logInvitationCode invitationCode
            )
  lift . Log.info $ context . Log.msg @Text "Sucessfully created user"

  let Public.User {userLocale, userDisplayName, userId} = usr
  let userEmail = Public.userEmail usr
  let userPhone = Public.userPhone usr
  lift $ do
    for_ (liftM2 (,) userEmail epair) $ \(e, p) ->
      sendActivationEmail e userDisplayName p (Just userLocale) newUserTeam
    for_ (liftM2 (,) userPhone ppair) $ \(p, c) ->
      wrapClient $ sendActivationSms p c (Just userLocale)
    for_ (liftM3 (,,) userEmail (createdUserTeam result) newUserTeam) $ \(e, ct, ut) ->
      sendWelcomeEmail e ct ut (Just userLocale)
  cok <-
    Auth.toWebCookie =<< case acc of
      UserAccount _ Ephemeral ->
        lift . wrapHttpClient $
          Auth.newCookie @ZAuth.User userId Public.SessionCookie newUserLabel
      UserAccount _ _ ->
        lift . wrapHttpClient $
          Auth.newCookie @ZAuth.User userId Public.PersistentCookie newUserLabel
  -- pure $ CreateUserResponse cok userId (Public.SelfProfile usr)
  pure $ Public.RegisterSuccess cok (Public.SelfProfile usr)
  where
    sendActivationEmail :: Public.Email -> Public.Name -> ActivationPair -> Maybe Public.Locale -> Maybe Public.NewTeamUser -> (AppT r) ()
    sendActivationEmail e u p l mTeamUser
      | Just teamUser <- mTeamUser,
        Public.NewTeamCreator creator <- teamUser,
        let Public.BindingNewTeamUser (Public.BindingNewTeam team) _ = creator =
        sendTeamActivationMail e u p l (fromRange $ team ^. Public.newTeamName)
      | otherwise =
        sendActivationMail e u p l Nothing

    sendWelcomeEmail :: Public.Email -> CreateUserTeam -> Public.NewTeamUser -> Maybe Public.Locale -> (AppT r) ()
    -- NOTE: Welcome e-mails for the team creator are not dealt by brig anymore
    sendWelcomeEmail e (CreateUserTeam t n) newUser l = case newUser of
      Public.NewTeamCreator _ ->
        pure ()
      Public.NewTeamMember _ ->
        Team.sendMemberWelcomeMail e t n l
      Public.NewTeamMemberSSO _ ->
        Team.sendMemberWelcomeMail e t n l

getSelf ::
  Members '[Input (Local ()), UserQuery] r =>
  UserId ->
  Handler r Public.SelfProfile
getSelf self =
  lift (API.lookupSelfProfile self)
    >>= ifNothing (errorToWai @'E.UserNotFound)

getUserUnqualifiedH ::
  Members '[Input (Local ()), UserQuery] r =>
  UserId ->
  UserId ->
  Handler r (Maybe Public.UserProfile)
getUserUnqualifiedH self uid = do
  domain <- viewFederationDomain
  getUser self (Qualified uid domain)

getUser ::
  Members '[Input (Local ()), UserQuery] r =>
  UserId ->
  Qualified UserId ->
  Handler r (Maybe Public.UserProfile)
getUser self qualifiedUserId = do
  lself <- qualifyLocal self
  API.lookupProfile lself qualifiedUserId !>> fedError

-- FUTUREWORK: Make servant understand that at least one of these is required
listUsersByUnqualifiedIdsOrHandles ::
  Members
    '[ Input (Local ()),
       UserHandleStore,
       UserQuery
     ]
    r =>
  UserId ->
  Maybe (CommaSeparatedList UserId) ->
  Maybe (Range 1 4 (CommaSeparatedList Handle)) ->
  Handler r [Public.UserProfile]
listUsersByUnqualifiedIdsOrHandles self mUids mHandles = do
  domain <- viewFederationDomain
  case (mUids, mHandles) of
    (Just uids, _) -> listUsersByIdsOrHandles self (Public.ListUsersByIds ((`Qualified` domain) <$> fromCommaSeparatedList uids))
    (_, Just handles) ->
      let normalRangedList = fromCommaSeparatedList $ fromRange handles
          qualifiedList = (`Qualified` domain) <$> normalRangedList
          -- Use of unsafeRange here is ok only because we know that 'handles'
          -- is valid for 'Range 1 4'. However, we must not forget to keep this
          -- annotation here otherwise a change in 'Public.ListUsersByHandles'
          -- could cause this code to break.
          qualifiedRangedList :: Range 1 4 [Qualified Handle] = unsafeRange qualifiedList
       in listUsersByIdsOrHandles self (Public.ListUsersByHandles qualifiedRangedList)
    (Nothing, Nothing) -> throwStd $ badRequest "at least one ids or handles must be provided"

listUsersByIdsOrHandles ::
  forall r.
  Members
    '[ Input (Local ()),
       UserHandleStore,
       UserQuery
     ]
    r =>
  UserId ->
  Public.ListUsersQuery ->
  Handler r [Public.UserProfile]
listUsersByIdsOrHandles self q = do
  lself <- qualifyLocal self
  foundUsers <- case q of
    Public.ListUsersByIds us ->
      byIds lself us
    Public.ListUsersByHandles hs -> do
      let (localHandles, _) = partitionQualified lself (fromRange hs)
      us <- getIds localHandles
      Handle.filterHandleResults lself =<< byIds lself us
  case foundUsers of
    [] -> throwStd $ notFound "None of the specified ids or handles match any users"
    _ -> pure foundUsers
  where
    getIds :: [Handle] -> (Handler r) [Qualified UserId]
    getIds localHandles = do
      localUsers <- catMaybes <$> traverse (lift . liftSem . API.lookupHandle) localHandles
      domain <- viewFederationDomain
      pure $ map (`Qualified` domain) localUsers
    byIds :: Local UserId -> [Qualified UserId] -> (Handler r) [Public.UserProfile]
    byIds lself uids = API.lookupProfiles lself uids !>> fedError

newtype GetActivationCodeResp
  = GetActivationCodeResp (Public.ActivationKey, Public.ActivationCode)

instance ToJSON GetActivationCodeResp where
  toJSON (GetActivationCodeResp (k, c)) = object ["key" .= k, "code" .= c]

updateUser ::
  Members
    '[ GalleyAccess,
       GundeckAccess,
       UserQuery
     ]
    r =>
  UserId ->
  ConnId ->
  Public.UserUpdate ->
  (Handler r) (Maybe Public.UpdateProfileError)
updateUser uid conn uu = do
  eithErr <- lift $ runExceptT $ API.updateUser uid (Just conn) uu API.ForbidSCIMUpdates
  pure $ either Just (const Nothing) eithErr

changePhone ::
  Members
    '[ ActivationKeyStore,
       ActivationSupply,
       BlacklistStore,
       BlacklistPhonePrefixStore,
       P.Error Twilio.ErrorResponse,
       Twilio,
       UserKeyStore,
       UserQuery
     ]
    r =>
  UserId ->
  ConnId ->
  Public.PhoneUpdate ->
  (Handler r) (Maybe Public.ChangePhoneError)
changePhone u _ (Public.puPhone -> phone) = lift . exceptTToMaybe $ do
  (adata, pn) <- API.changePhone u phone
  defLocale <- setDefaultUserLocale <$> view settings
  loc <- lift . liftSem $ API.lookupLocale defLocale u
  let apair = (activationKey adata, activationCode adata)
  lift . wrapClient $ sendActivationSms pn apair loc

removePhone ::
  Members
    '[ GalleyAccess,
       GundeckAccess,
       Input (Local ()),
       UserKeyStore,
       UserQuery
     ]
    r =>
  UserId ->
  ConnId ->
  Handler r (Maybe Public.RemoveIdentityError)
removePhone self conn =
  lift . exceptTToMaybe $ API.removePhone self conn

removeEmail ::
  Members
    '[ GalleyAccess,
       GundeckAccess,
       Input (Local ()),
       UserKeyStore,
       UserQuery
     ]
    r =>
  UserId ->
  ConnId ->
  Handler r (Maybe Public.RemoveIdentityError)
removeEmail self conn =
  lift . exceptTToMaybe $ API.removeEmail self conn

checkPasswordExists :: UserId -> (Handler r) Bool
checkPasswordExists = fmap isJust . lift . wrapClient . API.lookupPassword

changePassword ::
  Members '[UserQuery] r =>
  UserId ->
  Public.PasswordChange ->
  Handler r (Maybe Public.ChangePasswordError)
changePassword u cp = lift . exceptTToMaybe $ API.changePassword u cp

changeLocale ::
  Members '[GalleyAccess, GundeckAccess] r =>
  UserId ->
  ConnId ->
  Public.LocaleUpdate ->
  Handler r ()
changeLocale u conn l = lift $ API.changeLocale u conn l

-- | (zusr is ignored by this handler, ie. checking handles is allowed as long as you have
-- *any* account.)
checkHandle ::
  Members '[UserHandleStore] r =>
  UserId ->
  Text ->
  Handler r ()
checkHandle _uid hndl =
  API.checkHandle hndl >>= \case
    API.CheckHandleInvalid -> throwStd (errorToWai @'E.InvalidHandle)
    API.CheckHandleFound -> pure ()
    API.CheckHandleNotFound -> throwStd (errorToWai @'E.HandleNotFound)

-- | (zusr is ignored by this handler, ie. checking handles is allowed as long as you have
-- *any* account.)
checkHandles ::
  Members '[UserHandleStore] r =>
  UserId ->
  Public.CheckHandles ->
  Handler r [Handle]
checkHandles _ (Public.CheckHandles hs num) = do
  let handles = mapMaybe parseHandle (fromRange hs)
  lift . liftSem $ API.checkHandles handles (fromRange num)

-- | This endpoint returns UserHandleInfo instead of UserProfile for backwards
-- compatibility, whereas the corresponding qualified endpoint (implemented by
-- 'Handle.getHandleInfo') returns UserProfile to reduce traffic between backends
-- in a federated scenario.
getHandleInfoUnqualifiedH ::
  Members
    '[ Input (Local ()),
       UserHandleStore,
       UserQuery
     ]
    r =>
  UserId ->
  Handle ->
  Handler r (Maybe Public.UserHandleInfo)
getHandleInfoUnqualifiedH self handle = do
  domain <- viewFederationDomain
  Public.UserHandleInfo . Public.profileQualifiedId
    <$$> Handle.getHandleInfo self (Qualified handle domain)

changeHandle ::
  Members
    '[ Async,
       GalleyAccess,
       GundeckAccess,
       Race,
       Resource,
       UniqueClaimsStore,
       UserHandleStore,
       UserQuery
     ]
    r =>
  UserId ->
  ConnId ->
  Public.HandleUpdate ->
  (Handler r) (Maybe Public.ChangeHandleError)
changeHandle u conn (Public.HandleUpdate h) = lift . exceptTToMaybe $ do
  handle <- maybe (throwError Public.ChangeHandleInvalid) pure $ parseHandle h
  API.changeHandle u (Just conn) handle API.ForbidSCIMUpdates

beginPasswordReset ::
  Members
    '[ P.TinyLog,
       PasswordResetStore,
       UserKeyStore,
       UserQuery
     ]
    r =>
  Public.NewPasswordReset ->
  (Handler r) ()
beginPasswordReset (Public.NewPasswordReset target) = do
  checkWhitelist target
  (u, pair) <- API.beginPasswordReset target !>> pwResetError
  defLocale <- setDefaultUserLocale <$> view settings
  loc <- lift . liftSem $ API.lookupLocale defLocale u
  lift $ case target of
    Left email -> sendPasswordResetMail email pair loc
    Right phone -> wrapClient $ sendPasswordResetSms phone pair loc

completePasswordReset ::
  Members
    '[ CodeStore,
       PasswordResetStore,
       PasswordResetSupply,
       UserKeyStore
     ]
    r =>
  Public.CompletePasswordReset ->
  (Handler r) ()
completePasswordReset req = do
  API.completePasswordReset (Public.cpwrIdent req) (Public.cpwrCode req) (Public.cpwrPassword req) !>> pwResetError

-- docs/reference/user/activation.md {#RefActivationRequest}
-- docs/reference/user/registration.md {#RefRegistration}
sendActivationCode ::
  Members
    '[ ActivationKeyStore,
       ActivationSupply,
       BlacklistStore,
       BlacklistPhonePrefixStore,
       P.Error Twilio.ErrorResponse,
       Twilio,
       UserKeyStore,
       UserQuery
     ]
    r =>
  Public.SendActivationCode ->
  (Handler r) ()
sendActivationCode Public.SendActivationCode {..} = do
  either customerExtensionCheckBlockedDomains (const $ pure ()) saUserKey
  checkWhitelist saUserKey
  API.sendActivationCode saUserKey saLocale saCall !>> sendActCodeError

-- | If the user presents an email address from a blocked domain, throw an error.
--
-- The tautological constraint in the type signature is added so that once we remove the
-- feature, ghc will guide us here.
customerExtensionCheckBlockedDomains :: Public.Email -> (Handler r) ()
customerExtensionCheckBlockedDomains email = do
  mBlockedDomains <- asks (fmap domainsBlockedForRegistration . setCustomerExtensions . view settings)
  for_ mBlockedDomains $ \(DomainsBlockedForRegistration blockedDomains) -> do
    case mkDomain (Public.emailDomain email) of
      Left _ ->
        pure () -- if it doesn't fit the syntax of blocked domains, it is not blocked
      Right domain ->
        when (domain `elem` blockedDomains) $
          throwM $ customerExtensionBlockedDomain domain

createConnectionUnqualified ::
  Members
    '[ GundeckAccess,
       Input (Local ()),
       UserQuery
     ]
    r =>
  UserId ->
  ConnId ->
  Public.ConnectionRequest ->
  (Handler r) (Public.ResponseForExistedCreated Public.UserConnection)
createConnectionUnqualified self conn cr = do
  lself <- qualifyLocal self
  target <- qualifyLocal (Public.crUser cr)
  API.createConnection lself conn (qUntagged target) !>> connError

createConnection ::
  Members
    '[ GundeckAccess,
       Input (Local ()),
       UserQuery
     ]
    r =>
  UserId ->
  ConnId ->
  Qualified UserId ->
  (Handler r) (Public.ResponseForExistedCreated Public.UserConnection)
createConnection self conn target = do
  lself <- qualifyLocal self
  API.createConnection lself conn target !>> connError

updateLocalConnection ::
  Members '[GundeckAccess, UserQuery] r =>
  UserId ->
  ConnId ->
  UserId ->
  Public.ConnectionUpdate ->
  (Handler r) (Public.UpdateResult Public.UserConnection)
updateLocalConnection self conn other update = do
  lother <- qualifyLocal other
  updateConnection self conn (qUntagged lother) update

updateConnection ::
  Members '[GundeckAccess, UserQuery] r =>
  UserId ->
  ConnId ->
  Qualified UserId ->
  Public.ConnectionUpdate ->
  (Handler r) (Public.UpdateResult Public.UserConnection)
updateConnection self conn other update = do
  let newStatus = Public.cuStatus update
  lself <- qualifyLocal self
  mc <- API.updateConnection lself other newStatus (Just conn) !>> connError
  pure $ maybe Public.Unchanged Public.Updated mc

listLocalConnections :: UserId -> Maybe UserId -> Maybe (Range 1 500 Int32) -> (Handler r) Public.UserConnectionList
listLocalConnections uid start msize = do
  let defaultSize = toRange (Proxy @100)
  lift $ API.lookupConnections uid start (fromMaybe defaultSize msize)

-- | Lists connection IDs for the logged in user in a paginated way.
--
-- Pagination requires an order, in this case the order is defined as:
--
-- - First all the local connections are listed ordered by their id
--
-- - After local connections, remote connections are listed ordered
-- - lexicographically by their domain and then by their id.
listConnections :: UserId -> Public.ListConnectionsRequestPaginated -> (Handler r) Public.ConnectionsPage
listConnections uid Public.GetMultiTablePageRequest {..} = do
  self <- qualifyLocal uid
  case gmtprState of
    Just (Public.ConnectionPagingState Public.PagingRemotes stateBS) -> remotesOnly self (mkState <$> stateBS) (fromRange gmtprSize)
    _ -> localsAndRemotes self (fmap mkState . Public.mtpsState =<< gmtprState) gmtprSize
  where
    pageToConnectionsPage :: Public.LocalOrRemoteTable -> Data.PageWithState Public.UserConnection -> Public.ConnectionsPage
    pageToConnectionsPage table page@Data.PageWithState {..} =
      Public.MultiTablePage
        { mtpResults = pwsResults,
          mtpHasMore = C.pwsHasMore page,
          -- FUTUREWORK confusingly, using 'ConversationPagingState' instead of 'ConnectionPagingState' doesn't fail any tests.
          -- Is this type actually useless? Or the tests not good enough?
          mtpPagingState = Public.ConnectionPagingState table (LBS.toStrict . C.unPagingState <$> pwsState)
        }

    mkState :: ByteString -> C.PagingState
    mkState = C.PagingState . LBS.fromStrict

    localsAndRemotes :: Local UserId -> Maybe C.PagingState -> Range 1 500 Int32 -> (Handler r) Public.ConnectionsPage
    localsAndRemotes self pagingState size = do
      localPage <- lift $ pageToConnectionsPage Public.PagingLocals <$> wrapClient (Data.lookupLocalConnectionsPage self pagingState (rcast size))
      let remainingSize = fromRange size - fromIntegral (length (Public.mtpResults localPage))
      if Public.mtpHasMore localPage || remainingSize <= 0
        then pure localPage {Public.mtpHasMore = True} -- We haven't checked the remotes yet, so has_more must always be True here.
        else do
          remotePage <- remotesOnly self Nothing remainingSize
          pure remotePage {Public.mtpResults = Public.mtpResults localPage <> Public.mtpResults remotePage}

    remotesOnly :: Local UserId -> Maybe C.PagingState -> Int32 -> (Handler r) Public.ConnectionsPage
    remotesOnly self pagingState size =
      lift . wrapClient $
        pageToConnectionsPage Public.PagingRemotes <$> Data.lookupRemoteConnectionsPage self pagingState size

getLocalConnection :: UserId -> UserId -> (Handler r) (Maybe Public.UserConnection)
getLocalConnection self other = do
  lother <- qualifyLocal other
  getConnection self (qUntagged lother)

getConnection :: UserId -> Qualified UserId -> (Handler r) (Maybe Public.UserConnection)
getConnection self other = do
  lself <- qualifyLocal self
  lift . wrapClient $ Data.lookupConnection lself other

deleteSelfUser ::
  Members
    '[ GalleyAccess,
       GundeckAccess,
       Input (Local ()),
       UniqueClaimsStore,
       UserHandleStore,
       UserKeyStore,
       UserQuery,
       VerificationCodeStore
     ]
    r =>
  UserId ->
  Public.DeleteUser ->
  Handler r (Maybe Code.Timeout)
deleteSelfUser u body =
  API.deleteSelfUser u (Public.deleteUserPassword body) !>> deleteUserError

verifyDeleteUser ::
  Members
    '[ GalleyAccess,
       GundeckAccess,
       Input (Local ()),
       UniqueClaimsStore,
       UserHandleStore,
       UserKeyStore,
       UserQuery,
       VerificationCodeStore
     ]
    r =>
  Public.VerifyDeleteUser ->
  Handler r ()
verifyDeleteUser body = API.verifyDeleteUser body !>> deleteUserError

updateUserEmail ::
  Members
    '[ ActivationKeyStore,
       ActivationSupply,
       BlacklistStore,
       UserKeyStore,
       UserQuery
     ]
    r =>
  UserId ->
  UserId ->
  Public.EmailUpdate ->
  Handler r ()
updateUserEmail zuserId emailOwnerId (Public.EmailUpdate email) = do
  maybeZuserTeamId <- lift $ wrapClient $ Data.lookupUserTeam zuserId
  whenM (not <$> assertHasPerm maybeZuserTeamId) $ throwStd insufficientTeamPermissions
  maybeEmailOwnerTeamId <- lift $ wrapClient $ Data.lookupUserTeam emailOwnerId
  checkSameTeam maybeZuserTeamId maybeEmailOwnerTeamId
  void $ API.changeSelfEmail emailOwnerId email API.AllowSCIMUpdates
  where
    checkSameTeam :: Maybe TeamId -> Maybe TeamId -> (Handler r) ()
    checkSameTeam (Just zuserTeamId) maybeEmailOwnerTeamId =
      when (Just zuserTeamId /= maybeEmailOwnerTeamId) $ throwStd $ notFound "user not found"
    checkSameTeam Nothing _ = throwStd insufficientTeamPermissions

    assertHasPerm :: Maybe TeamId -> (Handler r) Bool
    assertHasPerm maybeTeamId = fromMaybe False <$> check
      where
        check = runMaybeT $ do
          teamId <- hoistMaybe maybeTeamId
          teamMember <- MaybeT $ lift $ wrapHttp $ Intra.getTeamMember zuserId teamId
          pure $ teamMember `hasPermission` ChangeTeamMemberProfiles

-- activation

activate ::
  Members
    '[ ActivationKeyStore,
       ActivationSupply,
       GalleyAccess,
       GundeckAccess,
       Input (Local ()),
       P.Error Twilio.ErrorResponse,
       PasswordResetSupply,
       PasswordResetStore,
       Twilio,
       UserKeyStore,
       UserQuery
     ]
    r =>
  Public.ActivationKey ->
  Public.ActivationCode ->
  Handler r ActivationRespWithStatus
activate k c = do
  let activationRequest = Public.Activate (Public.ActivateKey k) c False
  activateKey activationRequest

-- docs/reference/user/activation.md {#RefActivationSubmit}
activateKey ::
  Members
    '[ ActivationKeyStore,
       ActivationSupply,
       GalleyAccess,
       GundeckAccess,
       Input (Local ()),
       P.Error Twilio.ErrorResponse,
       PasswordResetSupply,
       PasswordResetStore,
       Twilio,
       UserKeyStore,
       UserQuery
     ]
    r =>
  Public.Activate ->
  Handler r ActivationRespWithStatus
activateKey (Public.Activate tgt code dryrun)
  | dryrun = do
    liftSemE (API.preverify tgt code) !>> actError
    pure ActivationRespDryRun
  | otherwise = do
    result <- API.activate tgt code Nothing !>> actError
    pure $ case result of
      ActivationSuccess ident x -> respond ident x
      ActivationPass -> ActivationRespPass
  where
    respond (Just ident) x = ActivationResp $ Public.ActivationResponse ident x
    respond Nothing _ = ActivationRespSuccessNoIdent

sendVerificationCode ::
  forall r.
  Members
    '[ Input (Local ()),
       UserKeyStore,
       UserQuery,
       VerificationCodeStore
     ]
    r =>
  Public.SendVerificationCode ->
  Handler r ()
sendVerificationCode req = do
  let email = Public.svcEmail req
  let action = Public.svcAction req
  mbAccount <- getAccount email
  featureEnabled <- getFeatureStatus mbAccount
  case (mbAccount, featureEnabled) of
    (Just account, True) -> do
      gen <- Code.mk6DigitGen $ Code.ForEmail email
      tout <- setVerificationTimeout <$> view settings
      code <-
        Code.generate
          gen
          (Code.scopeFromAction action)
          (Code.Retries 3)
          tout
          (Just $ toUUID $ Public.userId $ accountUser account)
      -- lift . liftSem $ Code.insertCode code
      tryInsertVerificationCode code $ verificationCodeThrottledError . VerificationCodeThrottled
      sendMail email (Code.codeValue code) (Just $ Public.userLocale $ accountUser account) action
    _ -> pure ()
  where
    getAccount :: Public.Email -> Handler r (Maybe UserAccount)
    getAccount email = lift $ do
      locale <- setDefaultUserLocale <$> view settings
      mbUserId <- liftSem . UserKey.getKey $ UserKey.userEmailKey email
      join <$> liftSem (Data.lookupAccount locale `traverse` mbUserId)

    sendMail :: Public.Email -> Code.Value -> Maybe Public.Locale -> Public.VerificationAction -> (Handler r) ()
    sendMail email value mbLocale =
      lift . \case
        Public.CreateScimToken -> sendCreateScimTokenVerificationMail email value mbLocale
        Public.Login -> sendLoginVerificationMail email value mbLocale
        Public.DeleteTeam -> sendTeamDeletionVerificationMail email value mbLocale

    getFeatureStatus :: Maybe UserAccount -> (Handler r) Bool
    getFeatureStatus mbAccount = do
      mbStatusEnabled <- lift $ wrapHttp $ Intra.getVerificationCodeEnabled `traverse` (Public.userTeam <$> accountUser =<< mbAccount)
      pure $ fromMaybe False mbStatusEnabled

-- Deprecated

deprecatedOnboarding :: UserId -> JsonValue -> (Handler r) DeprecatedMatchingResult
deprecatedOnboarding _ _ = pure DeprecatedMatchingResult

deprecatedCompletePasswordReset ::
  Members
    '[ CodeStore,
       PasswordResetStore,
       PasswordResetStore,
       PasswordResetSupply,
       UserKeyStore
     ]
    r =>
  Public.PasswordResetKey ->
  Public.PasswordReset ->
  (Handler r) ()
deprecatedCompletePasswordReset k pwr = do
  API.completePasswordReset
    (Public.PasswordResetIdentityKey k)
    (Public.pwrCode pwr)
    (Public.pwrPassword pwr)
    !>> pwResetError

-- Utilities

ifNothing :: Utilities.Error -> Maybe a -> (Handler r) a
ifNothing e = maybe (throwStd e) pure<|MERGE_RESOLUTION|>--- conflicted
+++ resolved
@@ -51,20 +51,16 @@
 import Brig.Effects.BlacklistStore (BlacklistStore)
 import Brig.Effects.BudgetStore
 import Brig.Effects.CodeStore (CodeStore)
-<<<<<<< HEAD
 import Brig.Effects.GalleyAccess
 import Brig.Effects.GundeckAccess (GundeckAccess)
+import Brig.Effects.JwtTools (JwtTools)
 import Brig.Effects.PasswordResetStore (PasswordResetStore)
 import Brig.Effects.PasswordResetSupply (PasswordResetSupply)
+import Brig.Effects.PublicKeyBundle (PublicKeyBundle)
 import Brig.Effects.Twilio
 import Brig.Effects.UniqueClaimsStore
 import Brig.Effects.UserHandleStore
 import Brig.Effects.UserKeyStore
-=======
-import Brig.Effects.JwtTools (JwtTools)
-import Brig.Effects.PasswordResetStore (PasswordResetStore)
-import Brig.Effects.PublicKeyBundle (PublicKeyBundle)
->>>>>>> c428355b
 import Brig.Effects.UserPendingActivationStore (UserPendingActivationStore)
 import Brig.Effects.UserQuery (UserQuery)
 import Brig.Effects.VerificationCodeStore
@@ -208,15 +204,18 @@
        BlacklistPhonePrefixStore,
        BlacklistStore,
        CodeStore,
+       CodeStore,
        GalleyAccess,
        GundeckAccess,
        Input (Local ()),
+       JwtTools,
+       Now,
        PasswordResetStore,
-<<<<<<< HEAD
        PasswordResetSupply,
        P.Error ReAuthError,
        P.Error Twilio.ErrorResponse,
        P.TinyLog,
+       PublicKeyBundle,
        Race,
        Resource,
        Twilio,
@@ -226,12 +225,6 @@
        UserPendingActivationStore p,
        UserQuery,
        VerificationCodeStore
-=======
-       CodeStore,
-       JwtTools,
-       PublicKeyBundle,
-       Now
->>>>>>> c428355b
      ]
     r =>
   ServerT BrigAPI (Handler r)

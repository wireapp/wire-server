{-# LANGUAGE RecordWildCards #-}
{-# LANGUAGE TemplateHaskell #-}

-- This file is part of the Wire Server implementation.
--
-- Copyright (C) 2022 Wire Swiss GmbH <opensource@wire.com>
--
-- This program is free software: you can redistribute it and/or modify it under
-- the terms of the GNU Affero General Public License as published by the Free
-- Software Foundation, either version 3 of the License, or (at your option) any
-- later version.
--
-- This program is distributed in the hope that it will be useful, but WITHOUT
-- ANY WARRANTY; without even the implied warranty of MERCHANTABILITY or FITNESS
-- FOR A PARTICULAR PURPOSE. See the GNU Affero General Public License for more
-- details.
--
-- You should have received a copy of the GNU Affero General Public License along
-- with this program. If not, see <https://www.gnu.org/licenses/>.

module Brig.API.Public
  ( servantSitemap,
    docsAPI,
    DocsAPI,
  )
where

import Brig.API.Auth
import Brig.API.Client qualified as API
import Brig.API.Connection qualified as API
import Brig.API.Error
import Brig.API.Handler
import Brig.API.MLS.KeyPackages
import Brig.API.OAuth (oauthAPI)
import Brig.API.Public.Swagger
import Brig.API.Types
import Brig.API.User qualified as API
import Brig.API.Util
import Brig.App
import Brig.Calling.API qualified as Calling
import Brig.Data.Connection qualified as Data
import Brig.Data.Nonce as Nonce
import Brig.Data.User qualified as Data
import Brig.Effects.JwtTools (JwtTools)
import Brig.Effects.PublicKeyBundle (PublicKeyBundle)
import Brig.Effects.SFT
import Brig.Effects.UserPendingActivationStore (UserPendingActivationStore)
import Brig.Options hiding (internalEvents)
import Brig.Provider.API
import Brig.Team.API qualified as Team
import Brig.Team.Email qualified as Team
import Brig.Team.Template (TeamTemplates)
import Brig.Types.Activation (ActivationPair)
import Brig.Types.Intra (UserAccount (UserAccount, accountUser))
import Brig.User.API.Handle qualified as Handle
import Brig.User.Auth.Cookie qualified as Auth
import Cassandra qualified as C
import Cassandra qualified as Data
import Control.Error hiding (bool, note)
import Control.Lens (view, (.~), (?~), (^.))
import Control.Monad.Catch (throwM)
import Control.Monad.Except
import Data.Aeson hiding (json)
import Data.ByteString (fromStrict, toStrict)
import Data.ByteString.Lazy.Char8 qualified as LBS
import Data.ByteString.UTF8 qualified as UTF8
import Data.Code qualified as Code
import Data.CommaSeparatedList
import Data.Default
import Data.Domain
import Data.FileEmbed
import Data.Handle (Handle)
import Data.Handle qualified as Handle
import Data.HavePendingInvitations
import Data.Id
import Data.Id qualified as Id
import Data.List.NonEmpty (nonEmpty)
import Data.Map.Strict qualified as Map
import Data.Nonce (Nonce, randomNonce)
import Data.OpenApi qualified as S
import Data.Qualified
import Data.Range
import Data.Schema ()
import Data.Text.Encoding qualified as Text
import Data.ZAuth.Token qualified as ZAuth
import FileEmbedLzma
import Imports hiding (head)
import Network.Socket (PortNumber)
import Network.Wai.Utilities (CacheControl (..), (!>>))
import Network.Wai.Utilities qualified as Utilities
import Polysemy
<<<<<<< HEAD
import Polysemy.Error
import Polysemy.Input
=======
import Polysemy.Fail (Fail)
import Polysemy.Input (Input)
>>>>>>> f0466088
import Polysemy.TinyLog (TinyLog)
import Servant hiding (Handler, JSON, addHeader, respond)
import Servant qualified
import Servant.OpenApi.Internal.Orphans ()
import Servant.Swagger.UI
import System.Logger.Class qualified as Log
import Util.Logging (logFunction, logHandle, logTeam, logUser)
import Wire.API.Connection qualified as Public
import Wire.API.Error
import Wire.API.Error.Brig qualified as E
import Wire.API.Federation.API
import Wire.API.Federation.API.Brig qualified as BrigFederationAPI
import Wire.API.Federation.API.Cargohold qualified as CargoholdFederationAPI
import Wire.API.Federation.API.Galley qualified as GalleyFederationAPI
import Wire.API.Federation.Error
import Wire.API.Properties qualified as Public
import Wire.API.Routes.API
import Wire.API.Routes.Internal.Brig qualified as BrigInternalAPI
import Wire.API.Routes.Internal.Cannon qualified as CannonInternalAPI
import Wire.API.Routes.Internal.Cargohold qualified as CargoholdInternalAPI
import Wire.API.Routes.Internal.Galley qualified as GalleyInternalAPI
import Wire.API.Routes.Internal.Spar qualified as SparInternalAPI
import Wire.API.Routes.MultiTablePaging qualified as Public
import Wire.API.Routes.Named (Named (Named))
import Wire.API.Routes.Public.Brig
import Wire.API.Routes.Public.Brig.OAuth
import Wire.API.Routes.Public.Cannon
import Wire.API.Routes.Public.Cargohold
import Wire.API.Routes.Public.Galley
import Wire.API.Routes.Public.Gundeck
import Wire.API.Routes.Public.Proxy
import Wire.API.Routes.Public.Spar
import Wire.API.Routes.Public.Util
import Wire.API.Routes.Version
import Wire.API.SwaggerHelper (cleanupSwagger)
import Wire.API.SystemSettings
import Wire.API.Team qualified as Public
import Wire.API.Team.LegalHold (LegalholdProtectee (..))
import Wire.API.Team.Member (HiddenPerm (..), hasPermission)
import Wire.API.User (RegisterError (RegisterErrorAllowlistError))
import Wire.API.User qualified as Public
import Wire.API.User.Activation qualified as Public
import Wire.API.User.Auth qualified as Public
import Wire.API.User.Client qualified as Public
import Wire.API.User.Client.DPoPAccessToken
import Wire.API.User.Client.Prekey qualified as Public
import Wire.API.User.Handle qualified as Public
import Wire.API.User.Password qualified as Public
import Wire.API.User.RichInfo qualified as Public
import Wire.API.User.Search qualified as Public
import Wire.API.UserMap qualified as Public
import Wire.API.Wrapped qualified as Public
import Wire.AuthenticationSubsystem (AuthenticationSubsystem, createPasswordResetCode, resetPassword)
import Wire.BlockListStore (BlockListStore)
import Wire.DeleteQueue
import Wire.EmailSending (EmailSending)
import Wire.EmailSubsystem
import Wire.Error
import Wire.Events (Events)
import Wire.FederationConfigStore (FederationConfigStore)
import Wire.GalleyAPIAccess (GalleyAPIAccess)
import Wire.GalleyAPIAccess qualified as GalleyAPIAccess
import Wire.InvitationCodeStore
import Wire.NotificationSubsystem
import Wire.PasswordResetCodeStore (PasswordResetCodeStore)
import Wire.PasswordStore (PasswordStore, lookupHashedPassword)
import Wire.PropertySubsystem
import Wire.Sem.Concurrency
import Wire.Sem.Jwk (Jwk)
import Wire.Sem.Now (Now)
import Wire.UserKeyStore
import Wire.UserSearch.Types
import Wire.UserStore (UserStore)
import Wire.UserSubsystem hiding (checkHandle, checkHandles)
import Wire.UserSubsystem qualified as User
import Wire.UserSubsystem.Error
import Wire.VerificationCode
import Wire.VerificationCodeGen
import Wire.VerificationCodeSubsystem

-- User API -----------------------------------------------------------

docsAPI :: Servant.Server DocsAPI
docsAPI =
  versionedSwaggerDocsAPI
    :<|> pure eventNotificationSchemas
    :<|> internalEndpointsSwaggerDocsAPIs
    :<|> federatedEndpointsSwaggerDocsAPIs

federatedEndpointsSwaggerDocsAPIs :: Servant.Server FederationSwaggerDocsAPI
federatedEndpointsSwaggerDocsAPIs =
  swaggerSchemaUIServer (adjustSwaggerForFederationEndpoints "brig" BrigFederationAPI.swaggerDoc)
    :<|> swaggerSchemaUIServer (adjustSwaggerForFederationEndpoints "galley" GalleyFederationAPI.swaggerDoc)
    :<|> swaggerSchemaUIServer (adjustSwaggerForFederationEndpoints "cargohold" CargoholdFederationAPI.swaggerDoc)

internalEndpointsSwaggerDocsAPIs :: Servant.Server InternalEndpointsSwaggerDocsAPI
internalEndpointsSwaggerDocsAPIs =
  internalEndpointsSwaggerDocsAPI @"brig" "brig" 9082 BrigInternalAPI.swaggerDoc
    :<|> internalEndpointsSwaggerDocsAPI @"cannon" "cannon" 9093 CannonInternalAPI.swaggerDoc
    :<|> internalEndpointsSwaggerDocsAPI @"cargohold" "cargohold" 9094 CargoholdInternalAPI.swaggerDoc
    :<|> internalEndpointsSwaggerDocsAPI @"galley" "galley" 9095 GalleyInternalAPI.swaggerDoc
    :<|> internalEndpointsSwaggerDocsAPI @"spar" "spar" 9098 SparInternalAPI.swaggerDoc

-- | Serves Swagger docs for public endpoints
--
-- Dual to `internalEndpointsSwaggerDocsAPI`.
versionedSwaggerDocsAPI :: Servant.Server VersionedSwaggerDocsAPI
versionedSwaggerDocsAPI (Just (VersionNumber V7)) =
  swaggerSchemaUIServer $
    ( serviceSwagger @VersionAPITag @'V7
        <> serviceSwagger @BrigAPITag @'V7
        <> serviceSwagger @GalleyAPITag @'V7
        <> serviceSwagger @SparAPITag @'V7
        <> serviceSwagger @CargoholdAPITag @'V7
        <> serviceSwagger @CannonAPITag @'V7
        <> serviceSwagger @GundeckAPITag @'V7
        <> serviceSwagger @ProxyAPITag @'V7
        <> serviceSwagger @OAuthAPITag @'V7
    )
      & S.info . S.title .~ "Wire-Server API"
      & S.info . S.description ?~ $(embedText =<< makeRelativeToProject "docs/swagger.md")
      & S.servers .~ [S.Server ("/" <> toUrlPiece V7) Nothing mempty]
      & cleanupSwagger
versionedSwaggerDocsAPI (Just (VersionNumber V6)) = swaggerPregenUIServer $(pregenSwagger V6)
versionedSwaggerDocsAPI (Just (VersionNumber V5)) = swaggerPregenUIServer $(pregenSwagger V5)
versionedSwaggerDocsAPI (Just (VersionNumber V4)) = swaggerPregenUIServer $(pregenSwagger V4)
versionedSwaggerDocsAPI (Just (VersionNumber V3)) = swaggerPregenUIServer $(pregenSwagger V3)
versionedSwaggerDocsAPI (Just (VersionNumber V2)) = swaggerPregenUIServer $(pregenSwagger V2)
versionedSwaggerDocsAPI (Just (VersionNumber V1)) = swaggerPregenUIServer $(pregenSwagger V1)
versionedSwaggerDocsAPI (Just (VersionNumber V0)) = swaggerPregenUIServer $(pregenSwagger V0)
versionedSwaggerDocsAPI Nothing = allroutes (throwError listAllVersionsResp)
  where
    allroutes ::
      (forall a. Servant.Handler a) ->
      Servant.Server (SwaggerSchemaUI "swagger-ui" "swagger.json")
    allroutes action =
      -- why?  see 'SwaggerSchemaUI' type.
      action :<|> action :<|> action :<|> error (UTF8.toString . toStrict $ listAllVersionsHTML)

    listAllVersionsResp :: ServerError
    listAllVersionsResp = ServerError 200 mempty listAllVersionsHTML [("Content-Type", "text/html;charset=utf-8")]

    listAllVersionsHTML :: LByteString
    listAllVersionsHTML =
      "<html><head></head><body><h2>please pick an api version</h2>"
        <> mconcat
          [ let url = "/" <> toQueryParam v <> "/api/swagger-ui/"
             in "<a href=\""
                  <> (fromStrict . Text.encodeUtf8 $ url)
                  <> "\">"
                  <> (fromStrict . Text.encodeUtf8 $ url)
                  <> "</a><br>"
            | v <- [minBound :: Version ..]
          ]
        <> "</body>"

-- | Serves Swagger docs for internal endpoints.
internalEndpointsSwaggerDocsAPI ::
  forall service.
  String ->
  PortNumber ->
  S.OpenApi ->
  Servant.Server (VersionedSwaggerDocsAPIBase service)
internalEndpointsSwaggerDocsAPI _ _ _ (Just _) = emptySwagger
internalEndpointsSwaggerDocsAPI service examplePort swagger Nothing =
  swaggerSchemaUIServer $
    swagger
      & adjustSwaggerForInternalEndpoint service examplePort
      & cleanupSwagger

servantSitemap ::
  forall r p.
  ( Member (Concurrency 'Unsafe) r,
    Member (Embed HttpClientIO) r,
    Member (Embed IO) r,
<<<<<<< HEAD
    Member (Error UserSubsystemError) r,
=======
    Member Fail r,
    Member FederationConfigStore r,
>>>>>>> f0466088
    Member (Input (Local ())) r,
    Member (Input TeamTemplates) r,
    Member (UserPendingActivationStore p) r,
    Member AuthenticationSubsystem r,
    Member DeleteQueue r,
    Member EmailSending r,
    Member EmailSubsystem r,
    Member Events r,
    Member FederationConfigStore r,
    Member GalleyAPIAccess r,
    Member InvitationCodeStore r,
    Member Jwk r,
    Member JwtTools r,
    Member NotificationSubsystem r,
    Member Now r,
    Member PasswordResetCodeStore r,
    Member PasswordStore r,
    Member PropertySubsystem r,
    Member PublicKeyBundle r,
    Member SFT r,
    Member TinyLog r,
    Member UserKeyStore r,
    Member UserStore r,
    Member UserSubsystem r,
    Member VerificationCodeSubsystem r,
    Member BlockListStore r
  ) =>
  ServerT BrigAPI (Handler r)
servantSitemap =
  userAPI
    :<|> selfAPI
    :<|> accountAPI
    :<|> clientAPI
    :<|> prekeyAPI
    :<|> userClientAPI
    :<|> connectionAPI
    :<|> propertiesAPI
    :<|> mlsAPI
    :<|> userHandleAPI
    :<|> searchAPI
    :<|> authAPI
    :<|> callingAPI
    :<|> Team.servantAPI
    :<|> systemSettingsAPI
    :<|> oauthAPI
    :<|> botAPI
    :<|> servicesAPI
    :<|> providerAPI
  where
    userAPI :: ServerT UserAPI (Handler r)
    userAPI =
      Named @"get-user-unqualified" (callsFed (exposeAnnotations getUserUnqualifiedH))
        :<|> Named @"get-user-qualified" (callsFed (exposeAnnotations getUserProfileH))
        :<|> Named @"update-user-email" updateUserEmail
        :<|> Named @"get-handle-info-unqualified" (callsFed (exposeAnnotations getHandleInfoUnqualifiedH))
        :<|> Named @"get-user-by-handle-qualified" (callsFed (exposeAnnotations Handle.getHandleInfo))
        :<|> Named @"list-users-by-unqualified-ids-or-handles" (callsFed (exposeAnnotations listUsersByUnqualifiedIdsOrHandles))
        :<|> Named @"list-users-by-ids-or-handles" (callsFed (exposeAnnotations listUsersByIdsOrHandles))
        :<|> Named @"list-users-by-ids-or-handles@V3" (callsFed (exposeAnnotations listUsersByIdsOrHandlesV3))
        :<|> Named @"send-verification-code" sendVerificationCode
        :<|> Named @"get-rich-info" getRichInfo
        :<|> Named @"get-supported-protocols" getSupportedProtocols

    selfAPI :: ServerT SelfAPI (Handler r)
    selfAPI =
      Named @"get-self" getSelf
        :<|> Named @"delete-self" (callsFed (exposeAnnotations deleteSelfUser))
        :<|> Named @"put-self" (callsFed (exposeAnnotations updateUser))
        :<|> Named @"change-phone" changePhone
        :<|> Named @"remove-phone" (callsFed (exposeAnnotations removePhone))
        :<|> Named @"remove-email" (callsFed (exposeAnnotations removeEmail))
        :<|> Named @"check-password-exists" checkPasswordExists
        :<|> Named @"change-password" changePassword
        :<|> Named @"change-locale" (callsFed (exposeAnnotations changeLocale))
        :<|> Named @"change-handle" (callsFed (exposeAnnotations changeHandle))
        :<|> Named @"change-supported-protocols" changeSupportedProtocols

    accountAPI :: ServerT AccountAPI (Handler r)
    accountAPI =
      Named @"register" (callsFed (exposeAnnotations createUser))
        :<|> Named @"verify-delete" (callsFed (exposeAnnotations verifyDeleteUser))
        :<|> Named @"get-activate" (callsFed (exposeAnnotations activate))
        :<|> Named @"post-activate" (callsFed (exposeAnnotations activateKey))
        :<|> Named @"post-activate-send" sendActivationCode
        :<|> Named @"post-password-reset" beginPasswordReset
        :<|> Named @"post-password-reset-complete" completePasswordReset
        :<|> Named @"post-password-reset-key-deprecated" deprecatedCompletePasswordReset
        :<|> Named @"onboarding" deprecatedOnboarding

    clientAPI :: ServerT ClientAPI (Handler r)
    clientAPI =
      Named @"get-user-clients-unqualified" (callsFed (exposeAnnotations getUserClientsUnqualified))
        :<|> Named @"get-user-clients-qualified" (callsFed (exposeAnnotations getUserClientsQualified))
        :<|> Named @"get-user-client-unqualified" (callsFed (exposeAnnotations getUserClientUnqualified))
        :<|> Named @"get-user-client-qualified" (callsFed (exposeAnnotations getUserClientQualified))
        :<|> Named @"list-clients-bulk" (callsFed (exposeAnnotations listClientsBulk))
        :<|> Named @"list-clients-bulk-v2" (callsFed (exposeAnnotations listClientsBulkV2))
        :<|> Named @"list-clients-bulk@v2" (callsFed (exposeAnnotations listClientsBulkV2))

    prekeyAPI :: ServerT PrekeyAPI (Handler r)
    prekeyAPI =
      Named @"get-users-prekeys-client-unqualified" (callsFed (exposeAnnotations getPrekeyUnqualifiedH))
        :<|> Named @"get-users-prekeys-client-qualified" (callsFed (exposeAnnotations getPrekeyH))
        :<|> Named @"get-users-prekey-bundle-unqualified" (callsFed (exposeAnnotations getPrekeyBundleUnqualifiedH))
        :<|> Named @"get-users-prekey-bundle-qualified" (callsFed (exposeAnnotations getPrekeyBundleH))
        :<|> Named @"get-multi-user-prekey-bundle-unqualified" getMultiUserPrekeyBundleUnqualifiedH
        :<|> Named @"get-multi-user-prekey-bundle-qualified@v3" (callsFed (exposeAnnotations getMultiUserPrekeyBundleHV3))
        :<|> Named @"get-multi-user-prekey-bundle-qualified" (callsFed (exposeAnnotations getMultiUserPrekeyBundleH))

    userClientAPI :: ServerT UserClientAPI (Handler r)
    userClientAPI =
      Named @"add-client-v6" (callsFed (exposeAnnotations addClient))
        :<|> Named @"add-client" (callsFed (exposeAnnotations addClient))
        :<|> Named @"update-client" updateClient
        :<|> Named @"delete-client" deleteClient
        :<|> Named @"list-clients-v6" listClients
        :<|> Named @"list-clients" listClients
        :<|> Named @"get-client-v6" getClient
        :<|> Named @"get-client" getClient
        :<|> Named @"get-client-capabilities" getClientCapabilities
        :<|> Named @"get-client-prekeys" getClientPrekeys
        :<|> Named @"head-nonce" newNonce
        :<|> Named @"get-nonce" newNonce
        :<|> Named @"create-access-token" (createAccessToken @UserClientAPI @CreateAccessToken POST)

    connectionAPI :: ServerT ConnectionAPI (Handler r)
    connectionAPI =
      Named @"create-connection-unqualified" (callsFed (exposeAnnotations createConnectionUnqualified))
        :<|> Named @"create-connection" (callsFed (exposeAnnotations createConnection))
        :<|> Named @"list-local-connections" listLocalConnections
        :<|> Named @"list-connections" listConnections
        :<|> Named @"get-connection-unqualified" getLocalConnection
        :<|> Named @"get-connection" getConnection
        :<|> Named @"update-connection-unqualified" (callsFed (exposeAnnotations updateLocalConnection))
        :<|> Named @"update-connection" (callsFed (exposeAnnotations updateConnection))
        :<|> Named @"search-contacts" (callsFed (exposeAnnotations searchUsersHandler))

    propertiesAPI :: ServerT PropertiesAPI (Handler r)
    propertiesAPI =
      ( Named @"set-property" setPropertyH
          :<|> Named @"delete-property" deletePropertyH
          :<|> Named @"clear-properties" clearPropertiesH
          :<|> Named @"get-property" getPropertyH
          :<|> Named @"list-property-keys" listPropertyKeysH
      )
        :<|> Named @"list-properties" listPropertyKeysAndValuesH

    mlsAPI :: ServerT MLSAPI (Handler r)
    mlsAPI =
      Named @"mls-key-packages-upload" uploadKeyPackages
        :<|> Named @"mls-key-packages-replace" replaceKeyPackages
        :<|> Named @"mls-key-packages-claim" claimKeyPackages
        :<|> Named @"mls-key-packages-count" countKeyPackages
        :<|> Named @"mls-key-packages-delete" deleteKeyPackages

    userHandleAPI :: ServerT UserHandleAPI (Handler r)
    userHandleAPI =
      Named @"check-user-handles" checkHandles
        :<|> Named @"check-user-handle" checkHandle

    searchAPI :: ServerT SearchAPI (Handler r)
    searchAPI =
      Named @"browse-team" browseTeamHandler

    authAPI :: ServerT AuthAPI (Handler r)
    authAPI =
      Named @"access" (callsFed (exposeAnnotations accessH))
        :<|> Named @"send-login-code" sendLoginCode
        :<|> Named @"login" (callsFed (exposeAnnotations login))
        :<|> Named @"logout" logoutH
        :<|> Named @"change-self-email" changeSelfEmailH
        :<|> Named @"list-cookies" listCookies
        :<|> Named @"remove-cookies" removeCookies

    callingAPI :: ServerT CallingAPI (Handler r)
    callingAPI =
      Named @"get-calls-config" Calling.getCallsConfig
        :<|> Named @"get-calls-config-v2" Calling.getCallsConfigV2

    systemSettingsAPI :: ServerT SystemSettingsAPI (Handler r)
    systemSettingsAPI =
      Named @"get-system-settings-unauthorized" getSystemSettings
        :<|> Named @"get-system-settings" getSystemSettingsInternal

-- Note [ephemeral user sideeffect]
-- If the user is ephemeral and expired, it will be removed upon calling
-- CheckUserExists[Un]Qualified, see 'Brig.API.User.userGC'.
-- This leads to the following events being sent:
-- - UserDeleted event to contacts of the user
-- - MemberLeave event to members for all conversations the user was in (via galley)

---------------------------------------------------------------------------
-- Handlers

browseTeamHandler ::
  (Member UserSubsystem r) =>
  UserId ->
  TeamId ->
  Maybe Text ->
  Maybe Public.RoleFilter ->
  Maybe Public.TeamUserSearchSortBy ->
  Maybe Public.TeamUserSearchSortOrder ->
  Maybe (Range 1 500 Int) ->
  Maybe Public.PagingState ->
  Handler r (Public.SearchResult Public.TeamContact)
browseTeamHandler uid tid mQuery mRoleFilter mTeamUserSearchSortBy mTeamUserSearchSortOrder mMaxResults mPagingState = do
  let browseTeamFilters = BrowseTeamFilters tid mQuery mRoleFilter mTeamUserSearchSortBy mTeamUserSearchSortOrder
  lift . liftSem $ User.browseTeam uid browseTeamFilters mMaxResults mPagingState

setPropertyH :: (Member PropertySubsystem r) => UserId -> ConnId -> Public.PropertyKey -> Public.RawPropertyValue -> Handler r ()
setPropertyH u c key raw = lift . liftSem $ setProperty u c key raw

deletePropertyH :: (Member PropertySubsystem r) => UserId -> ConnId -> Public.PropertyKey -> Handler r ()
deletePropertyH u c k = lift . liftSem $ deleteProperty u c k

clearPropertiesH :: (Member PropertySubsystem r) => UserId -> ConnId -> Handler r ()
clearPropertiesH u c = lift . liftSem $ clearProperties u c

getPropertyH :: (Member PropertySubsystem r) => UserId -> Public.PropertyKey -> Handler r (Maybe Public.RawPropertyValue)
getPropertyH u k = lift . liftSem $ lookupProperty u k

listPropertyKeysH :: (Member PropertySubsystem r) => UserId -> Handler r [Public.PropertyKey]
listPropertyKeysH u = lift . liftSem $ getPropertyKeys u

listPropertyKeysAndValuesH :: (Member PropertySubsystem r) => UserId -> Handler r Public.PropertyKeysAndValues
listPropertyKeysAndValuesH u = lift . liftSem $ getAllProperties u

getPrekeyUnqualifiedH ::
  (Member DeleteQueue r) =>
  UserId ->
  UserId ->
  ClientId ->
  (Handler r) Public.ClientPrekey
getPrekeyUnqualifiedH zusr user client = do
  domain <- viewFederationDomain
  getPrekeyH zusr (Qualified user domain) client

getPrekeyH ::
  (Member DeleteQueue r) =>
  UserId ->
  Qualified UserId ->
  ClientId ->
  (Handler r) Public.ClientPrekey
getPrekeyH zusr (Qualified user domain) client = do
  mPrekey <- API.claimPrekey (ProtectedUser zusr) user domain client !>> clientError
  ifNothing (notFound "prekey not found") mPrekey

getPrekeyBundleUnqualifiedH :: UserId -> UserId -> (Handler r) Public.PrekeyBundle
getPrekeyBundleUnqualifiedH zusr uid = do
  domain <- viewFederationDomain
  API.claimPrekeyBundle (ProtectedUser zusr) domain uid !>> clientError

getPrekeyBundleH :: UserId -> Qualified UserId -> (Handler r) Public.PrekeyBundle
getPrekeyBundleH zusr (Qualified uid domain) =
  API.claimPrekeyBundle (ProtectedUser zusr) domain uid !>> clientError

getMultiUserPrekeyBundleUnqualifiedH ::
  ( Member (Concurrency 'Unsafe) r,
    Member DeleteQueue r
  ) =>
  UserId ->
  Public.UserClients ->
  Handler r Public.UserClientPrekeyMap
getMultiUserPrekeyBundleUnqualifiedH zusr userClients = do
  maxSize <- fromIntegral . setMaxConvSize <$> view settings
  when (Map.size (Public.userClients userClients) > maxSize) $
    throwStd (errorToWai @'E.TooManyClients)
  API.claimLocalMultiPrekeyBundles (ProtectedUser zusr) userClients !>> clientError

getMultiUserPrekeyBundleHInternal ::
  (MonadReader Env m, MonadError HttpError m) =>
  Public.QualifiedUserClients ->
  m ()
getMultiUserPrekeyBundleHInternal qualUserClients = do
  maxSize <- fromIntegral . setMaxConvSize <$> view settings
  let Sum (size :: Int) =
        Map.foldMapWithKey
          (\_ v -> Sum . Map.size $ v)
          (Public.qualifiedUserClients qualUserClients)
  when (size > maxSize) $
    throwStd (errorToWai @'E.TooManyClients)

getMultiUserPrekeyBundleHV3 ::
  ( Member (Concurrency 'Unsafe) r,
    Member DeleteQueue r
  ) =>
  UserId ->
  Public.QualifiedUserClients ->
  (Handler r) Public.QualifiedUserClientPrekeyMap
getMultiUserPrekeyBundleHV3 zusr qualUserClients = do
  getMultiUserPrekeyBundleHInternal qualUserClients
  API.claimMultiPrekeyBundlesV3 (ProtectedUser zusr) qualUserClients !>> clientError

getMultiUserPrekeyBundleH ::
  ( Member (Concurrency 'Unsafe) r,
    Member DeleteQueue r
  ) =>
  UserId ->
  Public.QualifiedUserClients ->
  (Handler r) Public.QualifiedUserClientPrekeyMapV4
getMultiUserPrekeyBundleH zusr qualUserClients = do
  getMultiUserPrekeyBundleHInternal qualUserClients
  API.claimMultiPrekeyBundles (ProtectedUser zusr) qualUserClients !>> clientError

addClient ::
  ( Member GalleyAPIAccess r,
    Member DeleteQueue r,
    Member NotificationSubsystem r,
    Member EmailSubsystem r,
    Member VerificationCodeSubsystem r,
    Member Events r,
    Member UserSubsystem r
  ) =>
  Local UserId ->
  ConnId ->
  Public.NewClient ->
  Handler r Public.Client
addClient lusr con new = do
  -- Users can't add legal hold clients
  when (Public.newClientType new == Public.LegalHoldClientType) $
    throwE (clientError ClientLegalHoldCannotBeAdded)
  API.addClient lusr (Just con) new
    !>> clientError

deleteClient ::
  (Member DeleteQueue r) =>
  UserId ->
  ConnId ->
  ClientId ->
  Public.RmClient ->
  (Handler r) ()
deleteClient usr con clt body =
  API.rmClient usr con clt (Public.rmPassword body) !>> clientError

updateClient :: UserId -> ClientId -> Public.UpdateClient -> (Handler r) ()
updateClient usr clt upd = wrapClientE (API.updateClient usr clt upd) !>> clientError

listClients :: UserId -> (Handler r) [Public.Client]
listClients zusr =
  lift $ API.lookupLocalClients zusr

getClient :: UserId -> ClientId -> (Handler r) (Maybe Public.Client)
getClient zusr clientId = lift $ API.lookupLocalClient zusr clientId

getUserClientsUnqualified :: UserId -> (Handler r) [Public.PubClient]
getUserClientsUnqualified uid = do
  localdomain <- viewFederationDomain
  API.lookupPubClients (Qualified uid localdomain) !>> clientError

getUserClientsQualified :: Qualified UserId -> (Handler r) [Public.PubClient]
getUserClientsQualified quid = API.lookupPubClients quid !>> clientError

getUserClientUnqualified :: UserId -> ClientId -> (Handler r) Public.PubClient
getUserClientUnqualified uid cid = do
  localdomain <- viewFederationDomain
  x <- API.lookupPubClient (Qualified uid localdomain) cid !>> clientError
  ifNothing (notFound "client not found") x

listClientsBulk :: UserId -> Range 1 MaxUsersForListClientsBulk [Qualified UserId] -> (Handler r) (Public.QualifiedUserMap (Set Public.PubClient))
listClientsBulk _zusr limitedUids =
  API.lookupPubClientsBulk (fromRange limitedUids) !>> clientError

listClientsBulkV2 :: UserId -> Public.LimitedQualifiedUserIdList MaxUsersForListClientsBulk -> (Handler r) (Public.WrappedQualifiedUserMap (Set Public.PubClient))
listClientsBulkV2 zusr userIds = Public.Wrapped <$> listClientsBulk zusr (Public.qualifiedUsers userIds)

getUserClientQualified :: Qualified UserId -> ClientId -> (Handler r) Public.PubClient
getUserClientQualified quid cid = do
  x <- API.lookupPubClient quid cid !>> clientError
  ifNothing (notFound "client not found") x

getClientCapabilities :: UserId -> ClientId -> (Handler r) Public.ClientCapabilityList
getClientCapabilities uid cid = do
  mclient <- lift (API.lookupLocalClient uid cid)
  maybe (throwStd (errorToWai @'E.ClientNotFound)) (pure . Public.clientCapabilities) mclient

getRichInfo :: (Member UserSubsystem r) => Local UserId -> UserId -> Handler r Public.RichInfoAssocList
getRichInfo lself user = do
  let luser = qualifyAs lself user
  -- Check that both users exist and the requesting user is allowed to see rich info of the
  -- other user
  let fetch luid =
        ifNothing (errorToWai @'E.UserNotFound)
          =<< lift (liftSem $ (.accountUser) <$$> User.getLocalAccountBy NoPendingInvitations luid)
  selfUser <- fetch lself
  otherUser <- fetch luser
  case (Public.userTeam selfUser, Public.userTeam otherUser) of
    (Just t1, Just t2) | t1 == t2 -> pure ()
    _ -> throwStd insufficientTeamPermissions
  -- Query rich info
  wrapClientE $ fromMaybe mempty <$> API.lookupRichInfo (tUnqualified luser)

getSupportedProtocols ::
  (Member UserSubsystem r) =>
  Local UserId ->
  Qualified UserId ->
  Handler r (Set Public.BaseProtocolTag)
getSupportedProtocols lself quid = do
  muser <- (lift . liftSem $ getUserProfile lself quid) !>> fedError
  user <- maybe (throwStd (errorToWai @'E.UserNotFound)) pure muser
  pure (Public.profileSupportedProtocols user)

getClientPrekeys :: UserId -> ClientId -> (Handler r) [Public.PrekeyId]
getClientPrekeys usr clt = lift (wrapClient $ API.lookupPrekeyIds usr clt)

newNonce :: UserId -> ClientId -> (Handler r) (Nonce, CacheControl)
newNonce uid cid = do
  ttl <- setNonceTtlSecs <$> view settings
  nonce <- randomNonce
  lift $ wrapClient $ Nonce.insertNonce ttl uid (Id.clientToText cid) nonce
  pure (nonce, NoStore)

createAccessToken ::
  forall api endpoint r.
  ( Member JwtTools r,
    Member Now r,
    Member PublicKeyBundle r,
    IsElem endpoint api,
    HasLink endpoint,
    MkLink endpoint Link ~ (ClientId -> Link)
  ) =>
  StdMethod ->
  Local UserId ->
  ClientId ->
  Proof ->
  (Handler r) (DPoPAccessTokenResponse, CacheControl)
createAccessToken method luid cid proof = do
  let link = safeLink (Proxy @api) (Proxy @endpoint) cid
  API.createAccessToken luid cid method link proof !>> certEnrollmentError

-- | docs/reference/user/registration.md {#RefRegistration}
createUser ::
  ( Member BlockListStore r,
    Member GalleyAPIAccess r,
    Member InvitationCodeStore r,
    Member (UserPendingActivationStore p) r,
    Member (Input (Local ())) r,
    Member TinyLog r,
    Member UserKeyStore r,
    Member EmailSubsystem r,
    Member Events r,
    Member UserSubsystem r,
    Member PasswordResetCodeStore r,
    Member EmailSending r
  ) =>
  Public.NewUserPublic ->
  Handler r (Either Public.RegisterError Public.RegisterSuccess)
createUser (Public.NewUserPublic new) = lift . runExceptT $ do
  API.checkRestrictedUserCreation new
  for_ (Public.newUserEmail new) $
    mapExceptT wrapHttp . checkAllowlistWithError RegisterErrorAllowlistError

  result <- API.createUser new
  let acc = createdAccount result

  let eac = createdEmailActivation result
  let epair = (,) <$> (activationKey <$> eac) <*> (activationCode <$> eac)
  let newUserLabel = Public.newUserLabel new
  let newUserTeam = Public.newUserTeam new
  let usr = accountUser acc

  let context =
        let invitationCode = case Public.newUserTeam new of
              (Just (Public.NewTeamMember code)) -> Just code
              _ -> Nothing
         in ( logFunction "Brig.API.Public.createUser"
                . logUser (Public.userId usr)
                . maybe id logHandle (Public.userHandle usr)
                . maybe id logTeam (Public.userTeam usr)
                . maybe id logEmail (Public.userEmail usr)
                . maybe id logInvitationCode invitationCode
            )
  lift . Log.info $ context . Log.msg @Text "Sucessfully created user"

  let Public.User {userLocale, userDisplayName} = usr
      userEmail = Public.userEmail usr
      userId = Public.userId usr
  lift $ do
    for_ (liftM2 (,) userEmail epair) $ \(e, p) ->
      sendActivationEmail e userDisplayName p (Just userLocale) newUserTeam
    for_ (liftM3 (,,) userEmail (createdUserTeam result) newUserTeam) $ \(e, ct, ut) ->
      sendWelcomeEmail e ct ut (Just userLocale)
  cok <-
    Auth.toWebCookie =<< case acc of
      UserAccount _ Public.Ephemeral ->
        lift . wrapHttpClient $
          Auth.newCookie @ZAuth.User userId Nothing Public.SessionCookie newUserLabel
      UserAccount _ _ ->
        lift . wrapHttpClient $
          Auth.newCookie @ZAuth.User userId Nothing Public.PersistentCookie newUserLabel
  -- pure $ CreateUserResponse cok userId (Public.SelfProfile usr)
  pure $ Public.RegisterSuccess cok (Public.SelfProfile usr)
  where
    sendActivationEmail :: (Member EmailSubsystem r) => Public.EmailAddress -> Public.Name -> ActivationPair -> Maybe Public.Locale -> Maybe Public.NewTeamUser -> (AppT r) ()
    sendActivationEmail email name (key, code) locale mTeamUser
      | Just teamUser <- mTeamUser,
        Public.NewTeamCreator creator <- teamUser,
        let Public.BindingNewTeamUser (Public.BindingNewTeam team) _ = creator =
          liftSem $ sendTeamActivationMail email name key code locale (fromRange $ team ^. Public.newTeamName)
      | otherwise =
          liftSem $ sendActivationMail email name key code locale

    sendWelcomeEmail :: (Member EmailSending r) => Public.EmailAddress -> CreateUserTeam -> Public.NewTeamUser -> Maybe Public.Locale -> (AppT r) ()
    -- NOTE: Welcome e-mails for the team creator are not dealt by brig anymore
    sendWelcomeEmail e (CreateUserTeam t n) newUser l = case newUser of
      Public.NewTeamCreator _ ->
        pure ()
      Public.NewTeamMember _ ->
        Team.sendMemberWelcomeMail e t n l
      Public.NewTeamMemberSSO _ ->
        Team.sendMemberWelcomeMail e t n l

getSelf :: (Member UserSubsystem r) => Local UserId -> Handler r Public.SelfProfile
getSelf self =
  lift (liftSem (getSelfProfile self))
    >>= ifNothing (errorToWai @'E.UserNotFound)

getUserProfileH ::
  (Member UserSubsystem r) =>
  Local UserId ->
  Qualified UserId ->
  (Handler r) (Maybe Public.UserProfile)
getUserProfileH u us = (lift . liftSem) $ getUserProfile u us

getUserUnqualifiedH ::
  (Member UserSubsystem r) =>
  Local UserId ->
  UserId ->
  (Handler r) (Maybe Public.UserProfile)
getUserUnqualifiedH self uid = do
  let domain = tDomain self
  lift . liftSem $ getUserProfile self (Qualified uid domain)

-- FUTUREWORK: Make servant understand that at least one of these is required
listUsersByUnqualifiedIdsOrHandles ::
  (Member UserSubsystem r, Member UserStore r) =>
  UserId ->
  Maybe (CommaSeparatedList UserId) ->
  Maybe (Range 1 4 (CommaSeparatedList Handle)) ->
  (Handler r) [Public.UserProfile]
listUsersByUnqualifiedIdsOrHandles self mUids mHandles = do
  domain <- viewFederationDomain
  case (mUids, mHandles) of
    (Just uids, _) -> listUsersByIdsOrHandlesV3 self (Public.ListUsersByIds ((`Qualified` domain) <$> fromCommaSeparatedList uids))
    (_, Just handles) ->
      let normalRangedList = fromCommaSeparatedList $ fromRange handles
          qualifiedList = (`Qualified` domain) <$> normalRangedList
          -- Use of unsafeRange here is ok only because we know that 'handles'
          -- is valid for 'Range 1 4'. However, we must not forget to keep this
          -- annotation here otherwise a change in 'Public.ListUsersByHandles'
          -- could cause this code to break.
          qualifiedRangedList :: Range 1 4 [Qualified Handle] = unsafeRange qualifiedList
       in listUsersByIdsOrHandlesV3 self (Public.ListUsersByHandles qualifiedRangedList)
    (Nothing, Nothing) -> throwStd $ badRequest "at least one ids or handles must be provided"

listUsersByIdsOrHandlesGetIds ::
  (Member UserStore r) =>
  [Handle] ->
  Handler r [Qualified UserId]
listUsersByIdsOrHandlesGetIds localHandles = do
  localUsers <- catMaybes <$> traverse (lift . liftSem . API.lookupHandle) localHandles
  domain <- viewFederationDomain
  pure $ map (`Qualified` domain) localUsers

listUsersByIdsOrHandlesGetUsers ::
  (Member UserStore r) =>
  Local x ->
  Range n m [Qualified Handle] ->
  Handler r [Qualified UserId]
listUsersByIdsOrHandlesGetUsers lself hs = do
  let (localHandles, _) = partitionQualified lself (fromRange hs)
  listUsersByIdsOrHandlesGetIds localHandles

listUsersByIdsOrHandlesV3 ::
  forall r.
  (Member UserSubsystem r, Member UserStore r) =>
  UserId ->
  Public.ListUsersQuery ->
  (Handler r) [Public.UserProfile]
listUsersByIdsOrHandlesV3 self q = do
  lself <- qualifyLocal self
  foundUsers <- case q of
    Public.ListUsersByIds us ->
      byIds lself us
    Public.ListUsersByHandles hs -> do
      us <- listUsersByIdsOrHandlesGetUsers lself hs
      Handle.filterHandleResults lself =<< byIds lself us
  case foundUsers of
    [] -> throwStd $ notFound "None of the specified ids or handles match any users"
    _ -> pure foundUsers
  where
    byIds :: Local UserId -> [Qualified UserId] -> (Handler r) [Public.UserProfile]
    byIds lself uids = (lift . liftSem $ getUserProfiles lself uids) !>> fedError

-- Similar to listUsersByIdsOrHandlesV3, except that it allows partial successes
-- using a new return type
listUsersByIdsOrHandles ::
  forall r.
  (Member UserSubsystem r, Member UserStore r) =>
  UserId ->
  Public.ListUsersQuery ->
  Handler r ListUsersById
listUsersByIdsOrHandles self q = do
  lself <- qualifyLocal self
  (errors, foundUsers) <- case q of
    Public.ListUsersByIds us ->
      byIds lself us
    Public.ListUsersByHandles hs -> do
      us <- listUsersByIdsOrHandlesGetUsers lself hs
      (l, r) <- byIds lself us
      r' <- Handle.filterHandleResults lself r
      pure (l, r')
  pure $ ListUsersById foundUsers $ fst <$$> nonEmpty errors
  where
    byIds ::
      Local UserId ->
      [Qualified UserId] ->
      Handler r ([(Qualified UserId, FederationError)], [Public.UserProfile])
    byIds lself uids = lift (liftSem (getUserProfilesWithErrors lself uids))

newtype GetActivationCodeResp
  = GetActivationCodeResp (Public.ActivationKey, Public.ActivationCode)

instance ToJSON GetActivationCodeResp where
  toJSON (GetActivationCodeResp (k, c)) = object ["key" .= k, "code" .= c]

updateUser ::
  (Member UserSubsystem r) =>
  Local UserId ->
  ConnId ->
  Public.UserUpdate ->
  Handler r ()
updateUser uid conn uu = do
  let update =
        def
          { name = uu.uupName,
            pict = uu.uupPict,
            textStatus = uu.uupTextStatus,
            assets = uu.uupAssets,
            accentId = uu.uupAccentId
          }
  lift . liftSem $
    updateUserProfile uid (Just conn) UpdateOriginWireClient update

-- | Phone based functionality is not supported any more, but the handler is
-- kept here so long as client API version 5 is supported.
changePhone ::
  UserId ->
  ConnId ->
  Public.PhoneUpdate ->
  (Handler r) (Maybe Public.ChangePhoneError)
changePhone _ _ _ = pure . Just $ Public.InvalidNewPhone

removePhone :: UserId -> Handler r (Maybe Public.RemoveIdentityError)
removePhone _ = (lift . pure) Nothing

removeEmail ::
  ( Member UserKeyStore r,
    Member UserSubsystem r,
    Member Events r
  ) =>
  UserId ->
  Handler r (Maybe Public.RemoveIdentityError)
removeEmail self = lift . exceptTToMaybe $ API.removeEmail self

checkPasswordExists :: (Member PasswordStore r) => UserId -> (Handler r) Bool
checkPasswordExists = fmap isJust . lift . liftSem . lookupHashedPassword

changePassword :: (Member PasswordStore r, Member UserStore r) => UserId -> Public.PasswordChange -> (Handler r) (Maybe Public.ChangePasswordError)
changePassword u cp = lift . exceptTToMaybe $ API.changePassword u cp

changeLocale ::
  (Member UserSubsystem r) =>
  Local UserId ->
  ConnId ->
  Public.LocaleUpdate ->
  (Handler r) ()
changeLocale lusr conn l =
  lift . liftSem $
    updateUserProfile
      lusr
      (Just conn)
      User.UpdateOriginWireClient
      def {locale = Just l.luLocale}

changeSupportedProtocols ::
  (Member UserSubsystem r) =>
  Local UserId ->
  ConnId ->
  Public.SupportedProtocolUpdate ->
  Handler r ()
changeSupportedProtocols u conn (Public.SupportedProtocolUpdate prots) =
  lift . liftSem $ User.updateUserProfile u (Just conn) UpdateOriginWireClient upd
  where
    upd = def {supportedProtocols = Just prots}

-- | (zusr is ignored by this handler, ie. checking handles is allowed as long as you have
-- *any* account.)
checkHandle :: (Member UserSubsystem r) => UserId -> Text -> Handler r ()
checkHandle _uid hndl =
  lift (liftSem $ User.checkHandle hndl) >>= \case
    API.CheckHandleFound -> pure ()
    API.CheckHandleNotFound -> throwStd (errorToWai @'E.HandleNotFound)

-- | (zusr is ignored by this handler, ie. checking handles is allowed as long as you have
-- *any* account.)
checkHandles :: (Member UserSubsystem r) => UserId -> Public.CheckHandles -> Handler r [Handle]
checkHandles _ (Public.CheckHandles hs num) = do
  let handles = mapMaybe Handle.parseHandle (fromRange hs)
  lift $ liftSem $ API.checkHandles handles (fromRange num)

-- | This endpoint returns UserHandleInfo instead of UserProfile for backwards
-- compatibility, whereas the corresponding qualified endpoint (implemented by
-- 'Handle.getHandleInfo') returns UserProfile to reduce traffic between backends
-- in a federated scenario.
getHandleInfoUnqualifiedH ::
  ( Member UserSubsystem r,
    Member UserStore r
  ) =>
  UserId ->
  Handle ->
  (Handler r) (Maybe Public.UserHandleInfo)
getHandleInfoUnqualifiedH self handle = do
  domain <- viewFederationDomain
  Public.UserHandleInfo . Public.profileQualifiedId
    <$$> Handle.getHandleInfo self (Qualified handle domain)

changeHandle :: (Member UserSubsystem r) => Local UserId -> ConnId -> Public.HandleUpdate -> Handler r ()
changeHandle u conn (Public.HandleUpdate h) = lift $ liftSem do
  User.updateHandle u (Just conn) UpdateOriginWireClient h

beginPasswordReset ::
  (Member AuthenticationSubsystem r) =>
  Public.NewPasswordReset ->
  Handler r ()
beginPasswordReset Public.NewPasswordResetUnsupportedPhone =
  throwStd (errorToWai @'E.InvalidPhone)
beginPasswordReset (Public.NewPasswordReset target) =
  lift (liftSem $ createPasswordResetCode $ mkEmailKey target)

completePasswordReset ::
  ( Member AuthenticationSubsystem r
  ) =>
  Public.CompletePasswordReset ->
  Handler r ()
completePasswordReset req = do
  lift . liftSem $
    resetPassword
      (Public.cpwrIdent req)
      (Public.cpwrCode req)
      (Public.cpwrPassword req)

-- docs/reference/user/activation.md {#RefActivationRequest}
-- docs/reference/user/registration.md {#RefRegistration}
sendActivationCode ::
  ( Member BlockListStore r,
    Member EmailSubsystem r,
    Member GalleyAPIAccess r,
    Member UserKeyStore r
  ) =>
  Public.SendActivationCode ->
  Handler r ()
sendActivationCode ac = do
  let email = ac.emailKey
  customerExtensionCheckBlockedDomains email
  checkAllowlist email
  API.sendActivationCode email (ac.locale) !>> sendActCodeError

searchUsersHandler ::
  (Member UserSubsystem r) =>
  Local UserId ->
  Text ->
  Maybe Domain ->
  Maybe (Range 1 500 Int32) ->
  Handler r (Public.SearchResult Public.Contact)
searchUsersHandler luid term mDomain mMaxResults =
  lift . liftSem $ User.searchUsers luid term mDomain mMaxResults

-- | If the user presents an email address from a blocked domain, throw an error.
--
-- The tautological constraint in the type signature is added so that once we remove the
-- feature, ghc will guide us here.
customerExtensionCheckBlockedDomains :: Public.EmailAddress -> (Handler r) ()
customerExtensionCheckBlockedDomains email = do
  mBlockedDomains <- asks (fmap domainsBlockedForRegistration . setCustomerExtensions . view settings)
  for_ mBlockedDomains $ \(DomainsBlockedForRegistration blockedDomains) -> do
    case mkDomain (Text.decodeUtf8 $ Public.domainPart email) of
      Left _ ->
        pure () -- if it doesn't fit the syntax of blocked domains, it is not blocked
      Right domain ->
        when (domain `elem` blockedDomains) $
          throwM $
            customerExtensionBlockedDomain domain

createConnectionUnqualified ::
  ( Member GalleyAPIAccess r,
    Member NotificationSubsystem r,
    Member TinyLog r,
    Member UserStore r,
    Member UserSubsystem r,
    Member (Embed HttpClientIO) r
  ) =>
  UserId ->
  ConnId ->
  Public.ConnectionRequest ->
  Handler r (ResponseForExistedCreated Public.UserConnection)
createConnectionUnqualified self conn cr = do
  lself <- qualifyLocal self
  target <- qualifyLocal (Public.crUser cr)
  API.createConnectionToLocalUser lself conn target !>> connError

createConnection ::
  ( Member FederationConfigStore r,
    Member GalleyAPIAccess r,
    Member NotificationSubsystem r,
    Member UserStore r,
    Member UserSubsystem r,
    Member TinyLog r,
    Member (Embed HttpClientIO) r
  ) =>
  UserId ->
  ConnId ->
  Qualified UserId ->
  Handler r (ResponseForExistedCreated Public.UserConnection)
createConnection self conn target = do
  lself <- qualifyLocal self
  API.createConnection lself conn target !>> connError

updateLocalConnection ::
  ( Member GalleyAPIAccess r,
    Member NotificationSubsystem r,
    Member TinyLog r,
    Member (Embed HttpClientIO) r
  ) =>
  UserId ->
  ConnId ->
  UserId ->
  Public.ConnectionUpdate ->
  Handler r (UpdateResult Public.UserConnection)
updateLocalConnection self conn other (Public.cuStatus -> newStatus) = do
  lself <- qualifyLocal self
  lother <- qualifyLocal other
  mkUpdateResult
    <$> API.updateConnectionToLocalUser lself lother newStatus (Just conn) !>> connError

updateConnection ::
  ( Member FederationConfigStore r,
    Member NotificationSubsystem r,
    Member TinyLog r,
    Member (Embed HttpClientIO) r,
    Member GalleyAPIAccess r
  ) =>
  UserId ->
  ConnId ->
  Qualified UserId ->
  Public.ConnectionUpdate ->
  Handler r (UpdateResult Public.UserConnection)
updateConnection self conn other (Public.cuStatus -> newStatus) = do
  lself <- qualifyLocal self
  mkUpdateResult
    <$> API.updateConnection lself other newStatus (Just conn) !>> connError

listLocalConnections :: UserId -> Maybe UserId -> Maybe (Range 1 500 Int32) -> (Handler r) Public.UserConnectionList
listLocalConnections uid start msize = do
  let defaultSize = toRange (Proxy @100)
  lift $ API.lookupConnections uid start (fromMaybe defaultSize msize)

-- | Lists connection IDs for the logged in user in a paginated way.
--
-- Pagination requires an order, in this case the order is defined as:
--
-- - First all the local connections are listed ordered by their id
--
-- - After local connections, remote connections are listed ordered
-- - lexicographically by their domain and then by their id.
listConnections :: UserId -> Public.ListConnectionsRequestPaginated -> (Handler r) Public.ConnectionsPage
listConnections uid Public.GetMultiTablePageRequest {..} = do
  self <- qualifyLocal uid
  case gmtprState of
    Just (Public.ConnectionPagingState Public.PagingRemotes stateBS) -> remotesOnly self (mkState <$> stateBS) (fromRange gmtprSize)
    _ -> localsAndRemotes self (fmap mkState . Public.mtpsState =<< gmtprState) gmtprSize
  where
    pageToConnectionsPage :: Public.LocalOrRemoteTable -> Data.PageWithState Public.UserConnection -> Public.ConnectionsPage
    pageToConnectionsPage table page@Data.PageWithState {..} =
      Public.MultiTablePage
        { mtpResults = pwsResults,
          mtpHasMore = C.pwsHasMore page,
          -- FUTUREWORK confusingly, using 'ConversationPagingState' instead of 'ConnectionPagingState' doesn't fail any tests.
          -- Is this type actually useless? Or the tests not good enough?
          mtpPagingState = Public.ConnectionPagingState table (LBS.toStrict . C.unPagingState <$> pwsState)
        }

    mkState :: ByteString -> C.PagingState
    mkState = C.PagingState . LBS.fromStrict

    localsAndRemotes :: Local UserId -> Maybe C.PagingState -> Range 1 500 Int32 -> (Handler r) Public.ConnectionsPage
    localsAndRemotes self pagingState size = do
      localPage <- lift $ pageToConnectionsPage Public.PagingLocals <$> wrapClient (Data.lookupLocalConnectionsPage self pagingState (rcast size))
      let remainingSize = fromRange size - fromIntegral (length (Public.mtpResults localPage))
      if Public.mtpHasMore localPage || remainingSize <= 0
        then pure localPage {Public.mtpHasMore = True} -- We haven't checked the remotes yet, so has_more must always be True here.
        else do
          remotePage <- remotesOnly self Nothing remainingSize
          pure remotePage {Public.mtpResults = Public.mtpResults localPage <> Public.mtpResults remotePage}

    remotesOnly :: Local UserId -> Maybe C.PagingState -> Int32 -> (Handler r) Public.ConnectionsPage
    remotesOnly self pagingState size =
      lift . wrapClient $
        pageToConnectionsPage Public.PagingRemotes <$> Data.lookupRemoteConnectionsPage self pagingState size

getLocalConnection :: UserId -> UserId -> (Handler r) (Maybe Public.UserConnection)
getLocalConnection self other = do
  lother <- qualifyLocal other
  getConnection self (tUntagged lother)

getConnection :: UserId -> Qualified UserId -> (Handler r) (Maybe Public.UserConnection)
getConnection self other = do
  lself <- qualifyLocal self
  lift . wrapClient $ Data.lookupConnection lself other

deleteSelfUser ::
  ( Member GalleyAPIAccess r,
    Member TinyLog r,
    Member (Embed HttpClientIO) r,
    Member UserKeyStore r,
    Member NotificationSubsystem r,
    Member UserStore r,
    Member PasswordStore r,
    Member EmailSubsystem r,
    Member UserSubsystem r,
    Member VerificationCodeSubsystem r,
    Member PropertySubsystem r,
    Member Events r
  ) =>
  Local UserId ->
  Public.DeleteUser ->
  (Handler r) (Maybe Code.Timeout)
deleteSelfUser lu body = do
  API.deleteSelfUser lu (Public.deleteUserPassword body) !>> deleteUserError

verifyDeleteUser ::
  ( Member (Embed HttpClientIO) r,
    Member NotificationSubsystem r,
    Member UserStore r,
    Member TinyLog r,
    Member UserKeyStore r,
    Member VerificationCodeSubsystem r,
    Member PropertySubsystem r,
    Member UserSubsystem r,
    Member Events r
  ) =>
  Public.VerifyDeleteUser ->
  Handler r ()
verifyDeleteUser body = API.verifyDeleteUser body !>> deleteUserError

updateUserEmail ::
  forall r.
  ( Member BlockListStore r,
    Member UserKeyStore r,
    Member GalleyAPIAccess r,
    Member EmailSubsystem r,
    Member UserSubsystem r
  ) =>
  UserId ->
  UserId ->
  Public.EmailUpdate ->
  (Handler r) ()
updateUserEmail zuserId emailOwnerId (Public.EmailUpdate email) = do
  maybeZuserTeamId <- lift $ wrapClient $ Data.lookupUserTeam zuserId
  whenM (not <$> assertHasPerm maybeZuserTeamId) $ throwStd insufficientTeamPermissions
  maybeEmailOwnerTeamId <- lift $ wrapClient $ Data.lookupUserTeam emailOwnerId
  checkSameTeam maybeZuserTeamId maybeEmailOwnerTeamId
  void $ API.changeSelfEmail emailOwnerId email UpdateOriginWireClient
  where
    checkSameTeam :: Maybe TeamId -> Maybe TeamId -> (Handler r) ()
    checkSameTeam (Just zuserTeamId) maybeEmailOwnerTeamId =
      when (Just zuserTeamId /= maybeEmailOwnerTeamId) $ throwStd $ notFound "user not found"
    checkSameTeam Nothing _ = throwStd insufficientTeamPermissions

    assertHasPerm :: Maybe TeamId -> (Handler r) Bool
    assertHasPerm maybeTeamId = fromMaybe False <$> check
      where
        check = runMaybeT $ do
          teamId <- hoistMaybe maybeTeamId
          teamMember <- MaybeT $ lift $ liftSem $ GalleyAPIAccess.getTeamMember zuserId teamId
          pure $ teamMember `hasPermission` ChangeTeamMemberProfiles

-- activation

activate ::
  ( Member GalleyAPIAccess r,
    Member TinyLog r,
    Member UserSubsystem r,
    Member Events r,
    Member PasswordResetCodeStore r
  ) =>
  Public.ActivationKey ->
  Public.ActivationCode ->
  (Handler r) ActivationRespWithStatus
activate k c = do
  let activationRequest = Public.Activate (Public.ActivateKey k) c False
  activateKey activationRequest

-- docs/reference/user/activation.md {#RefActivationSubmit}
activateKey ::
  ( Member GalleyAPIAccess r,
    Member TinyLog r,
    Member Events r,
    Member UserSubsystem r,
    Member PasswordResetCodeStore r
  ) =>
  Public.Activate ->
  (Handler r) ActivationRespWithStatus
activateKey (Public.Activate tgt code dryrun)
  | dryrun = do
      wrapClientE (API.preverify tgt code) !>> actError
      pure ActivationRespDryRun
  | otherwise = do
      result <- API.activate tgt code Nothing !>> actError
      pure $ case result of
        ActivationSuccess ident x -> respond ident x
        ActivationPass -> ActivationRespPass
  where
    respond (Just ident) x = ActivationResp $ Public.ActivationResponse ident x
    respond Nothing _ = ActivationRespSuccessNoIdent

sendVerificationCode ::
  forall r.
  ( Member GalleyAPIAccess r,
    Member UserKeyStore r,
    Member (Input (Local ())) r,
    Member EmailSubsystem r,
    Member UserSubsystem r,
    Member VerificationCodeSubsystem r
  ) =>
  Public.SendVerificationCode ->
  (Handler r) ()
sendVerificationCode req = do
  let email = Public.svcEmail req
  let action = Public.svcAction req
  mbAccount <- getAccount email
  featureEnabled <- getFeatureStatus mbAccount
  case (mbAccount, featureEnabled) of
    (Just account, True) -> do
      let gen = mk6DigitVerificationCodeGen email
      timeout <- setVerificationTimeout <$> view settings
      code <-
        lift . liftSem $
          createCodeOverwritePrevious
            gen
            (scopeFromAction action)
            (Retries 3)
            timeout
            (Just $ toUUID $ Public.userId $ accountUser account)
      sendMail email code.codeValue (Just $ Public.userLocale $ accountUser account) action
    _ -> pure ()
  where
    getAccount :: Public.EmailAddress -> (Handler r) (Maybe UserAccount)
    getAccount email = lift . liftSem $ do
      mbUserId <- lookupKey $ mkEmailKey email
      mbLUserId <- qualifyLocal' `traverse` mbUserId
      join <$> User.getAccountNoFilter `traverse` mbLUserId

    sendMail :: Public.EmailAddress -> Code.Value -> Maybe Public.Locale -> Public.VerificationAction -> (Handler r) ()
    sendMail email value mbLocale =
      lift . liftSem . \case
        Public.CreateScimToken -> sendCreateScimTokenVerificationMail email value mbLocale
        Public.Login -> sendLoginVerificationMail email value mbLocale
        Public.DeleteTeam -> sendTeamDeletionVerificationMail email value mbLocale

    getFeatureStatus :: Maybe UserAccount -> (Handler r) Bool
    getFeatureStatus mbAccount = do
      mbStatusEnabled <- lift $ liftSem $ GalleyAPIAccess.getVerificationCodeEnabled `traverse` (Public.userTeam <$> accountUser =<< mbAccount)
      pure $ fromMaybe False mbStatusEnabled

getSystemSettings :: (Handler r) SystemSettingsPublic
getSystemSettings = do
  optSettings <- view settings
  pure $
    SystemSettingsPublic $
      fromMaybe False (setRestrictUserCreation optSettings)

getSystemSettingsInternal :: UserId -> (Handler r) SystemSettings
getSystemSettingsInternal _ = do
  optSettings <- view settings
  let pSettings = SystemSettingsPublic $ fromMaybe False (setRestrictUserCreation optSettings)
  let iSettings = SystemSettingsInternal $ fromMaybe False (setEnableMLS optSettings)
  pure $ SystemSettings pSettings iSettings

-- Deprecated

deprecatedOnboarding :: UserId -> JsonValue -> (Handler r) DeprecatedMatchingResult
deprecatedOnboarding _ _ = pure DeprecatedMatchingResult

deprecatedCompletePasswordReset ::
  ( Member AuthenticationSubsystem r
  ) =>
  Public.PasswordResetKey ->
  Public.PasswordReset ->
  (Handler r) ()
deprecatedCompletePasswordReset k pwr = do
  lift . liftSem $
    resetPassword
      (Public.PasswordResetIdentityKey k)
      (Public.pwrCode pwr)
      (Public.pwrPassword pwr)

-- Utilities

ifNothing :: Utilities.Error -> Maybe a -> (Handler r) a
ifNothing e = maybe (throwStd e) pure<|MERGE_RESOLUTION|>--- conflicted
+++ resolved
@@ -89,13 +89,9 @@
 import Network.Wai.Utilities (CacheControl (..), (!>>))
 import Network.Wai.Utilities qualified as Utilities
 import Polysemy
-<<<<<<< HEAD
 import Polysemy.Error
+import Polysemy.Fail (Fail)
 import Polysemy.Input
-=======
-import Polysemy.Fail (Fail)
-import Polysemy.Input (Input)
->>>>>>> f0466088
 import Polysemy.TinyLog (TinyLog)
 import Servant hiding (Handler, JSON, addHeader, respond)
 import Servant qualified
@@ -271,12 +267,8 @@
   ( Member (Concurrency 'Unsafe) r,
     Member (Embed HttpClientIO) r,
     Member (Embed IO) r,
-<<<<<<< HEAD
     Member (Error UserSubsystemError) r,
-=======
     Member Fail r,
-    Member FederationConfigStore r,
->>>>>>> f0466088
     Member (Input (Local ())) r,
     Member (Input TeamTemplates) r,
     Member (UserPendingActivationStore p) r,

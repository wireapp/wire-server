{-# LANGUAGE RecordWildCards #-}
{-# LANGUAGE TemplateHaskell #-}

-- This file is part of the Wire Server implementation.
--
-- Copyright (C) 2022 Wire Swiss GmbH <opensource@wire.com>
--
-- This program is free software: you can redistribute it and/or modify it under
-- the terms of the GNU Affero General Public License as published by the Free
-- Software Foundation, either version 3 of the License, or (at your option) any
-- later version.
--
-- This program is distributed in the hope that it will be useful, but WITHOUT
-- ANY WARRANTY; without even the implied warranty of MERCHANTABILITY or FITNESS
-- FOR A PARTICULAR PURPOSE. See the GNU Affero General Public License for more
-- details.
--
-- You should have received a copy of the GNU Affero General Public License along
-- with this program. If not, see <https://www.gnu.org/licenses/>.

module Brig.API.Public
  ( sitemap,
    servantSitemap,
    docsAPI,
    DocsAPI,
  )
where

import Brig.API.Auth
import qualified Brig.API.Client as API
import qualified Brig.API.Connection as API
import Brig.API.Error
import Brig.API.Handler
import Brig.API.MLS.KeyPackages
import qualified Brig.API.Properties as API
import Brig.API.Public.Swagger
import Brig.API.Types
import qualified Brig.API.User as API
import Brig.API.Util
import qualified Brig.API.Util as API
import Brig.App
import qualified Brig.Calling.API as Calling
import qualified Brig.Code as Code
import qualified Brig.Data.Connection as Data
import Brig.Data.Nonce as Nonce
import qualified Brig.Data.User as Data
import qualified Brig.Data.UserKey as UserKey
import Brig.Effects.BlacklistPhonePrefixStore (BlacklistPhonePrefixStore)
import Brig.Effects.BlacklistStore (BlacklistStore)
import Brig.Effects.CodeStore (CodeStore)
import Brig.Effects.GalleyProvider (GalleyProvider)
import qualified Brig.Effects.GalleyProvider as GalleyProvider
import Brig.Effects.JwtTools (JwtTools)
import Brig.Effects.PasswordResetStore (PasswordResetStore)
import Brig.Effects.PublicKeyBundle (PublicKeyBundle)
import Brig.Effects.UserPendingActivationStore (UserPendingActivationStore)
import Brig.Options hiding (internalEvents, sesQueue)
import qualified Brig.Provider.API as Provider
import qualified Brig.Team.API as Team
import qualified Brig.Team.Email as Team
import Brig.Types.Activation (ActivationPair)
import Brig.Types.Intra (AccountStatus (Ephemeral), UserAccount (UserAccount, accountUser))
import Brig.Types.User (HavePendingInvitations (..))
import qualified Brig.User.API.Handle as Handle
import Brig.User.API.Search (teamUserSearch)
import qualified Brig.User.API.Search as Search
import qualified Brig.User.Auth.Cookie as Auth
import Brig.User.Email
import Brig.User.Phone
import qualified Cassandra as C
import qualified Cassandra as Data
import Control.Error hiding (bool)
import Control.Lens (view, (.~), (?~), (^.))
import Control.Monad.Catch (throwM)
import Data.Aeson hiding (json)
import Data.Bifunctor
import qualified Data.ByteString.Lazy as Lazy
import qualified Data.ByteString.Lazy.Char8 as LBS
import Data.CommaSeparatedList
import Data.Domain
import Data.FileEmbed
import Data.Handle (Handle, parseHandle)
import Data.Id as Id
import qualified Data.Map.Strict as Map
import Data.Misc (IpAddr (..))
import Data.Nonce (Nonce, randomNonce)
import Data.Qualified
import Data.Range
import qualified Data.Swagger as S
import qualified Data.Text as Text
import qualified Data.Text.Ascii as Ascii
import Data.Text.Lazy (pack)
import qualified Data.ZAuth.Token as ZAuth
import FileEmbedLzma
import Galley.Types.Teams (HiddenPerm (..), hasPermission)
import Imports hiding (head)
import Network.Wai.Routing
import Network.Wai.Utilities as Utilities
import Polysemy
import Servant hiding (Handler, JSON, addHeader, respond)
import qualified Servant
import Servant.Swagger.Internal.Orphans ()
import Servant.Swagger.UI
import qualified System.Logger.Class as Log
import Util.Logging (logFunction, logHandle, logTeam, logUser)
import qualified Wire.API.Connection as Public
import Wire.API.Error
import qualified Wire.API.Error.Brig as E
import Wire.API.Federation.API
import qualified Wire.API.Properties as Public
import qualified Wire.API.Routes.Internal.Brig as BrigInternalAPI
import qualified Wire.API.Routes.Internal.Cannon as CannonInternalAPI
import qualified Wire.API.Routes.Internal.Cargohold as CargoholdInternalAPI
import qualified Wire.API.Routes.Internal.Galley as GalleyInternalAPI
import qualified Wire.API.Routes.Internal.LegalHold as LegalHoldInternalAPI
import qualified Wire.API.Routes.Internal.Spar as SparInternalAPI
import qualified Wire.API.Routes.MultiTablePaging as Public
import Wire.API.Routes.Named (Named (Named))
import Wire.API.Routes.Public.Brig
import qualified Wire.API.Routes.Public.Cannon as CannonAPI
import qualified Wire.API.Routes.Public.Cargohold as CargoholdAPI
import qualified Wire.API.Routes.Public.Galley as GalleyAPI
import qualified Wire.API.Routes.Public.Gundeck as GundeckAPI
import qualified Wire.API.Routes.Public.Proxy as ProxyAPI
import qualified Wire.API.Routes.Public.Spar as SparAPI
import qualified Wire.API.Routes.Public.Util as Public
import Wire.API.Routes.Version
import Wire.API.SwaggerHelper (cleanupSwagger)
import Wire.API.SystemSettings
import qualified Wire.API.Team as Public
import Wire.API.Team.LegalHold (LegalholdProtectee (..))
import Wire.API.User (RegisterError (RegisterErrorWhitelistError))
import qualified Wire.API.User as Public
import qualified Wire.API.User.Activation as Public
import qualified Wire.API.User.Auth as Public
import qualified Wire.API.User.Client as Public
import Wire.API.User.Client.DPoPAccessToken
import qualified Wire.API.User.Client.Prekey as Public
import qualified Wire.API.User.Handle as Public
import qualified Wire.API.User.Password as Public
import qualified Wire.API.User.RichInfo as Public
import qualified Wire.API.UserMap as Public
import qualified Wire.API.Wrapped as Public
import Wire.Sem.Concurrency
import Wire.Sem.Now (Now)

-- User API -----------------------------------------------------------

docsAPI :: Servant.Server DocsAPI
docsAPI = versionedSwaggerDocsAPI :<|> pure eventNotificationSchemas :<|> internalEndpointsSwaggerDocsAPI

-- | Serves Swagger docs for public endpoints
--
-- Dual to `internalEndpointsSwaggerDocsAPI`.
versionedSwaggerDocsAPI :: Servant.Server VersionedSwaggerDocsAPI
versionedSwaggerDocsAPI (Just V3) =
  swaggerSchemaUIServer $
    ( brigSwagger
        <> versionSwagger
        <> GalleyAPI.swaggerDoc
        <> SparAPI.swaggerDoc
        <> CargoholdAPI.swaggerDoc
        <> CannonAPI.swaggerDoc
        <> GundeckAPI.swaggerDoc
        <> ProxyAPI.swaggerDoc
    )
      & S.info . S.title .~ "Wire-Server API"
      & S.info . S.description ?~ $(embedText =<< makeRelativeToProject "docs/swagger.md")
      & cleanupSwagger
versionedSwaggerDocsAPI (Just V0) = swaggerPregenUIServer $(pregenSwagger V0)
versionedSwaggerDocsAPI (Just V1) = swaggerPregenUIServer $(pregenSwagger V1)
versionedSwaggerDocsAPI (Just V2) = swaggerPregenUIServer $(pregenSwagger V2)
versionedSwaggerDocsAPI Nothing = versionedSwaggerDocsAPI (Just maxBound)

-- | Serves Swagger docs for internal endpoints
--
-- Dual to `versionedSwaggerDocsAPI`. Swagger docs for old versions are (almost)
-- empty. It would have been too tedious to create them. Please add
-- pre-generated docs on version increase as it's done in
-- `versionedSwaggerDocsAPI`.
internalEndpointsSwaggerDocsAPI :: Servant.Server InternalEndpointsSwaggerDocsAPI
internalEndpointsSwaggerDocsAPI (Just V3) =
  swaggerSchemaUIServer $
    ( BrigInternalAPI.swaggerDoc
        <> CannonInternalAPI.swaggerDoc
        <> CargoholdInternalAPI.swaggerDoc
        <> LegalHoldInternalAPI.swaggerDoc
        <> GalleyInternalAPI.swaggerDoc
        <> SparInternalAPI.swaggerDoc
    )
      & S.info . S.title .~ "Wire-Server internal API"
      & S.info . S.description ?~ $(embedText =<< makeRelativeToProject "docs/swagger-internal-endpoints.md")
      & cleanupSwagger
internalEndpointsSwaggerDocsAPI (Just V0) = emptySwagger
internalEndpointsSwaggerDocsAPI (Just V1) = emptySwagger
internalEndpointsSwaggerDocsAPI (Just V2) = emptySwagger
internalEndpointsSwaggerDocsAPI Nothing = internalEndpointsSwaggerDocsAPI (Just maxBound)

emptySwagger :: Servant.Server VersionedSwaggerDocsAPIBase
emptySwagger =
  swaggerSchemaUIServer $
    mempty @S.Swagger
      & S.info . S.title .~ "Wire-Server internal API"
      & S.info . S.description
        ?~ "There is no Swagger documentation for this version. Please refer to v3 or later."

servantSitemap ::
  forall r p.
  ( Member BlacklistPhonePrefixStore r,
    Member BlacklistStore r,
    Member CodeStore r,
    Member (Concurrency 'Unsafe) r,
    Member GalleyProvider r,
    Member JwtTools r,
    Member Now r,
    Member PasswordResetStore r,
    Member PublicKeyBundle r,
    Member (UserPendingActivationStore p) r
  ) =>
  ServerT BrigAPI (Handler r)
servantSitemap =
  userAPI
    :<|> selfAPI
    :<|> accountAPI
    :<|> clientAPI
    :<|> prekeyAPI
    :<|> userClientAPI
    :<|> connectionAPI
    :<|> propertiesAPI
    :<|> mlsAPI
    :<|> userHandleAPI
    :<|> searchAPI
    :<|> authAPI
    :<|> callingAPI
    :<|> Team.servantAPI
    :<|> systemSettingsAPI
  where
    userAPI :: ServerT UserAPI (Handler r)
    userAPI =
      Named @"get-user-unqualified" (callsFed (exposeAnnotations getUserUnqualifiedH))
        :<|> Named @"get-user-qualified" (callsFed (exposeAnnotations getUser))
        :<|> Named @"update-user-email" updateUserEmail
        :<|> Named @"get-handle-info-unqualified" (callsFed (exposeAnnotations getHandleInfoUnqualifiedH))
        :<|> Named @"get-user-by-handle-qualified" (callsFed (exposeAnnotations Handle.getHandleInfo))
        :<|> Named @"list-users-by-unqualified-ids-or-handles" (callsFed (exposeAnnotations listUsersByUnqualifiedIdsOrHandles))
        :<|> Named @"list-users-by-ids-or-handles" (callsFed (exposeAnnotations listUsersByIdsOrHandles))
        :<|> Named @"send-verification-code" sendVerificationCode
        :<|> Named @"get-rich-info" getRichInfo

    selfAPI :: ServerT SelfAPI (Handler r)
    selfAPI =
      Named @"get-self" getSelf
        :<|> Named @"delete-self" (callsFed (exposeAnnotations deleteSelfUser))
        :<|> Named @"put-self" (callsFed (exposeAnnotations updateUser))
        :<|> Named @"change-phone" changePhone
        :<|> Named @"remove-phone" (callsFed (exposeAnnotations removePhone))
        :<|> Named @"remove-email" (callsFed (exposeAnnotations removeEmail))
        :<|> Named @"check-password-exists" checkPasswordExists
        :<|> Named @"change-password" changePassword
        :<|> Named @"change-locale" (callsFed (exposeAnnotations changeLocale))
        :<|> Named @"change-handle" (callsFed (exposeAnnotations changeHandle))

    accountAPI :: ServerT AccountAPI (Handler r)
    accountAPI =
      Named @"register" (callsFed (exposeAnnotations createUser))
        :<|> Named @"verify-delete" (callsFed (exposeAnnotations verifyDeleteUser))
        :<|> Named @"get-activate" (callsFed (exposeAnnotations activate))
        :<|> Named @"post-activate" (callsFed (exposeAnnotations activateKey))
        :<|> Named @"post-activate-send" sendActivationCode
        :<|> Named @"post-password-reset" beginPasswordReset
        :<|> Named @"post-password-reset-complete" completePasswordReset
        :<|> Named @"post-password-reset-key-deprecated" deprecatedCompletePasswordReset
        :<|> Named @"onboarding" deprecatedOnboarding

    clientAPI :: ServerT ClientAPI (Handler r)
    clientAPI =
      Named @"get-user-clients-unqualified" (callsFed (exposeAnnotations getUserClientsUnqualified))
        :<|> Named @"get-user-clients-qualified" (callsFed (exposeAnnotations getUserClientsQualified))
        :<|> Named @"get-user-client-unqualified" (callsFed (exposeAnnotations getUserClientUnqualified))
        :<|> Named @"get-user-client-qualified" (callsFed (exposeAnnotations getUserClientQualified))
        :<|> Named @"list-clients-bulk" (callsFed (exposeAnnotations listClientsBulk))
        :<|> Named @"list-clients-bulk-v2" (callsFed (exposeAnnotations listClientsBulkV2))
        :<|> Named @"list-clients-bulk@v2" (callsFed (exposeAnnotations listClientsBulkV2))

    prekeyAPI :: ServerT PrekeyAPI (Handler r)
    prekeyAPI =
      Named @"get-users-prekeys-client-unqualified" (callsFed (exposeAnnotations getPrekeyUnqualifiedH))
        :<|> Named @"get-users-prekeys-client-qualified" (callsFed (exposeAnnotations getPrekeyH))
        :<|> Named @"get-users-prekey-bundle-unqualified" (callsFed (exposeAnnotations getPrekeyBundleUnqualifiedH))
        :<|> Named @"get-users-prekey-bundle-qualified" (callsFed (exposeAnnotations getPrekeyBundleH))
        :<|> Named @"get-multi-user-prekey-bundle-unqualified" getMultiUserPrekeyBundleUnqualifiedH
        :<|> Named @"get-multi-user-prekey-bundle-qualified" (callsFed (exposeAnnotations getMultiUserPrekeyBundleH))

    userClientAPI :: ServerT UserClientAPI (Handler r)
    userClientAPI =
      Named @"add-client" (callsFed (exposeAnnotations addClient)) :<|> Named
      @"update-client" updateClient
        :<|> Named @"delete-client" deleteClient
        :<|> Named @"list-clients" listClients
        :<|> Named @"get-client" getClient
        :<|> Named @"get-client-capabilities" getClientCapabilities
        :<|> Named @"get-client-prekeys" getClientPrekeys
        :<|> Named @"head-nonce" newNonce
        :<|> Named @"get-nonce" newNonce
        :<|> Named @"create-access-token" (createAccessToken @UserClientAPI @CreateAccessToken POST)

    connectionAPI :: ServerT ConnectionAPI (Handler r)
    connectionAPI =
      Named @"create-connection-unqualified" (callsFed (exposeAnnotations createConnectionUnqualified))
        :<|> Named @"create-connection" (callsFed (exposeAnnotations createConnection))
        :<|> Named @"list-local-connections" listLocalConnections
        :<|> Named @"list-connections" listConnections
        :<|> Named @"get-connection-unqualified" getLocalConnection
        :<|> Named @"get-connection" getConnection
        :<|> Named @"update-connection-unqualified" (callsFed (exposeAnnotations updateLocalConnection))
        :<|> Named @"update-connection" (callsFed (exposeAnnotations updateConnection))
        :<|> Named @"search-contacts" (callsFed (exposeAnnotations Search.search))

    propertiesAPI :: ServerT PropertiesAPI (Handler r)
    propertiesAPI =
      ( Named @"set-property" setProperty
          :<|> Named @"delete-property" deleteProperty
          :<|> Named @"clear-properties" clearProperties
          :<|> Named @"get-property" getProperty
          :<|> Named @"list-property-keys" listPropertyKeys
      )
        :<|> Named @"list-properties" listPropertyKeysAndValues

    mlsAPI :: ServerT MLSAPI (Handler r)
    mlsAPI =
      Named @"mls-key-packages-upload" uploadKeyPackages
        :<|> Named @"mls-key-packages-claim" (callsFed (exposeAnnotations claimKeyPackages))
        :<|> Named @"mls-key-packages-count" countKeyPackages

    userHandleAPI :: ServerT UserHandleAPI (Handler r)
    userHandleAPI =
      Named @"check-user-handles" checkHandles
        :<|> Named @"check-user-handle" checkHandle

    searchAPI :: ServerT SearchAPI (Handler r)
    searchAPI =
      Named @"browse-team" teamUserSearch

    authAPI :: ServerT AuthAPI (Handler r)
    authAPI =
      Named @"access" (callsFed (exposeAnnotations accessH))
        :<|> Named @"send-login-code" sendLoginCode
        :<|> Named @"login" (callsFed (exposeAnnotations login))
        :<|> Named @"logout" logoutH
        :<|> Named @"change-self-email" changeSelfEmailH
        :<|> Named @"list-cookies" listCookies
        :<|> Named @"remove-cookies" removeCookies

    callingAPI :: ServerT CallingAPI (Handler r)
    callingAPI =
      Named @"get-calls-config" Calling.getCallsConfig
        :<|> Named @"get-calls-config-v2" Calling.getCallsConfigV2

    systemSettingsAPI :: ServerT SystemSettingsAPI (Handler r)
    systemSettingsAPI = Named @"get-system-settings" getSystemSettings

-- Note [ephemeral user sideeffect]
-- If the user is ephemeral and expired, it will be removed upon calling
-- CheckUserExists[Un]Qualified, see 'Brig.API.User.userGC'.
-- This leads to the following events being sent:
-- - UserDeleted event to contacts of the user
-- - MemberLeave event to members for all conversations the user was in (via galley)

sitemap ::
  ( Member (Concurrency 'Unsafe) r,
    Member GalleyProvider r
  ) =>
  Routes () (Handler r) ()
sitemap = do
  Provider.routesPublic

---------------------------------------------------------------------------
-- Handlers

setProperty :: UserId -> ConnId -> Public.PropertyKey -> Public.RawPropertyValue -> Handler r ()
setProperty u c key raw = do
  checkPropertyKey key
  val <- safeParsePropertyValue raw
  API.setProperty u c key val !>> propDataError

checkPropertyKey :: Public.PropertyKey -> Handler r ()
checkPropertyKey k = do
  maxKeyLen <- fromMaybe defMaxKeyLen <$> view (settings . propertyMaxKeyLen)
  let keyText = Ascii.toText (Public.propertyKeyName k)
  when (Text.compareLength keyText (fromIntegral maxKeyLen) == GT) $
    throwStd propertyKeyTooLarge

-- | Parse a 'PropertyValue' from a bytestring.  This is different from 'FromJSON' in that
-- checks the byte size of the input, and fails *without consuming all of it* if that size
-- exceeds the settings.
safeParsePropertyValue :: Public.RawPropertyValue -> Handler r Public.PropertyValue
safeParsePropertyValue raw = do
  maxValueLen <- fromMaybe defMaxValueLen <$> view (settings . propertyMaxValueLen)
  let lbs = Lazy.take (maxValueLen + 1) (Public.rawPropertyBytes raw)
  unless (Lazy.length lbs <= maxValueLen) $
    throwStd propertyValueTooLarge
  hoistEither $ first (StdError . badRequest . pack) (propertyValueFromRaw raw)

propertyValueFromRaw :: Public.RawPropertyValue -> Either String Public.PropertyValue
propertyValueFromRaw raw =
  Public.PropertyValue raw
    <$> eitherDecode (Public.rawPropertyBytes raw)

parseStoredPropertyValue :: Public.RawPropertyValue -> Handler r Public.PropertyValue
parseStoredPropertyValue raw = case propertyValueFromRaw raw of
  Right value -> pure value
  Left e -> do
    Log.err $
      Log.msg (Log.val "Failed to parse a stored property value")
        . Log.field "raw_value" (Public.rawPropertyBytes raw)
        . Log.field "parse_error" e
    throwStd internalServerError

deleteProperty :: UserId -> ConnId -> Public.PropertyKey -> Handler r ()
deleteProperty u c k = lift (API.deleteProperty u c k)

clearProperties :: UserId -> ConnId -> Handler r ()
clearProperties u c = lift (API.clearProperties u c)

getProperty :: UserId -> Public.PropertyKey -> Handler r (Maybe Public.RawPropertyValue)
getProperty u k = lift . wrapClient $ API.lookupProperty u k

listPropertyKeys :: UserId -> Handler r [Public.PropertyKey]
listPropertyKeys u = lift $ wrapClient (API.lookupPropertyKeys u)

listPropertyKeysAndValues :: UserId -> Handler r Public.PropertyKeysAndValues
listPropertyKeysAndValues u = do
  keysAndVals <- fmap Map.fromList . lift $ wrapClient (API.lookupPropertyKeysAndValues u)
  Public.PropertyKeysAndValues <$> traverse parseStoredPropertyValue keysAndVals

getPrekeyUnqualifiedH :: UserId -> UserId -> ClientId -> (Handler r) Public.ClientPrekey
getPrekeyUnqualifiedH zusr user client = do
  domain <- viewFederationDomain
  getPrekeyH zusr (Qualified user domain) client

getPrekeyH :: UserId -> Qualified UserId -> ClientId -> (Handler r) Public.ClientPrekey
getPrekeyH zusr (Qualified user domain) client = do
  mPrekey <- API.claimPrekey (ProtectedUser zusr) user domain client !>> clientError
  ifNothing (notFound "prekey not found") mPrekey

getPrekeyBundleUnqualifiedH :: UserId -> UserId -> (Handler r) Public.PrekeyBundle
getPrekeyBundleUnqualifiedH zusr uid = do
  domain <- viewFederationDomain
  API.claimPrekeyBundle (ProtectedUser zusr) domain uid !>> clientError

getPrekeyBundleH :: UserId -> Qualified UserId -> (Handler r) Public.PrekeyBundle
getPrekeyBundleH zusr (Qualified uid domain) =
  API.claimPrekeyBundle (ProtectedUser zusr) domain uid !>> clientError

getMultiUserPrekeyBundleUnqualifiedH ::
  Member (Concurrency 'Unsafe) r =>
  UserId ->
  Public.UserClients ->
  Handler r Public.UserClientPrekeyMap
getMultiUserPrekeyBundleUnqualifiedH zusr userClients = do
  maxSize <- fromIntegral . setMaxConvSize <$> view settings
  when (Map.size (Public.userClients userClients) > maxSize) $
    throwStd (errorToWai @'E.TooManyClients)
  API.claimLocalMultiPrekeyBundles (ProtectedUser zusr) userClients !>> clientError

getMultiUserPrekeyBundleH ::
<<<<<<< HEAD
  (Members '[Concurrency 'Unsafe] r) =>
=======
  (Member (Concurrency 'Unsafe) r, CallsFed 'Brig "claim-multi-prekey-bundle") =>
>>>>>>> f3e980d8
  UserId ->
  Public.QualifiedUserClients ->
  (Handler r) Public.QualifiedUserClientPrekeyMap
getMultiUserPrekeyBundleH zusr qualUserClients = do
  maxSize <- fromIntegral . setMaxConvSize <$> view settings
  let Sum (size :: Int) =
        Map.foldMapWithKey
          (\_ v -> Sum . Map.size $ v)
          (Public.qualifiedUserClients qualUserClients)
  when (size > maxSize) $
    throwStd (errorToWai @'E.TooManyClients)
  API.claimMultiPrekeyBundles (ProtectedUser zusr) qualUserClients !>> clientError

addClient ::
<<<<<<< HEAD
  ( Members
      '[ GalleyProvider
       ]
      r
=======
  ( Member GalleyProvider r,
    CallsFed 'Brig "on-user-deleted-connections"
>>>>>>> f3e980d8
  ) =>
  UserId ->
  ConnId ->
  Maybe IpAddr ->
  Public.NewClient ->
  (Handler r) NewClientResponse
addClient usr con ip new = do
  -- Users can't add legal hold clients
  when (Public.newClientType new == Public.LegalHoldClientType) $
    throwE (clientError ClientLegalHoldCannotBeAdded)
  clientResponse
    <$> API.addClient usr (Just con) (ipAddr <$> ip) new
      !>> clientError
  where
    clientResponse :: Public.Client -> NewClientResponse
    clientResponse client = Servant.addHeader (Public.clientId client) client

deleteClient :: UserId -> ConnId -> ClientId -> Public.RmClient -> (Handler r) ()
deleteClient usr con clt body =
  API.rmClient usr con clt (Public.rmPassword body) !>> clientError

updateClient :: UserId -> ClientId -> Public.UpdateClient -> (Handler r) ()
updateClient usr clt upd = wrapClientE (API.updateClient usr clt upd) !>> clientError

listClients :: UserId -> (Handler r) [Public.Client]
listClients zusr =
  lift $ API.lookupLocalClients zusr

getClient :: UserId -> ClientId -> (Handler r) (Maybe Public.Client)
getClient zusr clientId = lift $ API.lookupLocalClient zusr clientId

getUserClientsUnqualified :: UserId -> (Handler r) [Public.PubClient]
getUserClientsUnqualified uid = do
  localdomain <- viewFederationDomain
  API.lookupPubClients (Qualified uid localdomain) !>> clientError

getUserClientsQualified :: Qualified UserId -> (Handler r) [Public.PubClient]
getUserClientsQualified quid = API.lookupPubClients quid !>> clientError

getUserClientUnqualified :: UserId -> ClientId -> (Handler r) Public.PubClient
getUserClientUnqualified uid cid = do
  localdomain <- viewFederationDomain
  x <- API.lookupPubClient (Qualified uid localdomain) cid !>> clientError
  ifNothing (notFound "client not found") x

listClientsBulk :: UserId -> Range 1 MaxUsersForListClientsBulk [Qualified UserId] -> (Handler r) (Public.QualifiedUserMap (Set Public.PubClient))
listClientsBulk _zusr limitedUids =
  API.lookupPubClientsBulk (fromRange limitedUids) !>> clientError

listClientsBulkV2 :: UserId -> Public.LimitedQualifiedUserIdList MaxUsersForListClientsBulk -> (Handler r) (Public.WrappedQualifiedUserMap (Set Public.PubClient))
listClientsBulkV2 zusr userIds = Public.Wrapped <$> listClientsBulk zusr (Public.qualifiedUsers userIds)

getUserClientQualified :: Qualified UserId -> ClientId -> (Handler r) Public.PubClient
getUserClientQualified quid cid = do
  x <- API.lookupPubClient quid cid !>> clientError
  ifNothing (notFound "client not found") x

getClientCapabilities :: UserId -> ClientId -> (Handler r) Public.ClientCapabilityList
getClientCapabilities uid cid = do
  mclient <- lift (API.lookupLocalClient uid cid)
  maybe (throwStd (errorToWai @'E.ClientNotFound)) (pure . Public.clientCapabilities) mclient

getRichInfo :: UserId -> UserId -> Handler r Public.RichInfoAssocList
getRichInfo self user = do
  -- Check that both users exist and the requesting user is allowed to see rich info of the
  -- other user
  selfUser <-
    ifNothing (errorToWai @'E.UserNotFound)
      =<< lift (wrapClient $ Data.lookupUser NoPendingInvitations self)
  otherUser <-
    ifNothing (errorToWai @'E.UserNotFound)
      =<< lift (wrapClient $ Data.lookupUser NoPendingInvitations user)
  case (Public.userTeam selfUser, Public.userTeam otherUser) of
    (Just t1, Just t2) | t1 == t2 -> pure ()
    _ -> throwStd insufficientTeamPermissions
  -- Query rich info
  wrapClientE $ fromMaybe mempty <$> API.lookupRichInfo user

getClientPrekeys :: UserId -> ClientId -> (Handler r) [Public.PrekeyId]
getClientPrekeys usr clt = lift (wrapClient $ API.lookupPrekeyIds usr clt)

newNonce :: UserId -> ClientId -> (Handler r) (Nonce, CacheControl)
newNonce uid cid = do
  ttl <- setNonceTtlSecs <$> view settings
  nonce <- randomNonce
  lift $ wrapClient $ Nonce.insertNonce ttl uid (client cid) nonce
  pure (nonce, NoStore)

createAccessToken ::
  forall api endpoint r.
  ( Member JwtTools r,
    Member Now r,
    Member PublicKeyBundle r,
    IsElem endpoint api,
    HasLink endpoint,
    MkLink endpoint Link ~ (ClientId -> Link)
  ) =>
  StdMethod ->
  UserId ->
  ClientId ->
  Proof ->
  (Handler r) (DPoPAccessTokenResponse, CacheControl)
createAccessToken method uid cid proof = do
  let link = safeLink (Proxy @api) (Proxy @endpoint) cid
  API.createAccessToken uid cid method link proof !>> certEnrollmentError

-- | docs/reference/user/registration.md {#RefRegistration}
createUser ::
<<<<<<< HEAD
  ( Members
      '[ BlacklistStore,
         GalleyProvider,
         UserPendingActivationStore p
       ]
      r
=======
  ( Member BlacklistStore r,
    Member GalleyProvider r,
    Member (UserPendingActivationStore p) r,
    CallsFed 'Brig "on-user-deleted-connections"
>>>>>>> f3e980d8
  ) =>
  Public.NewUserPublic ->
  (Handler r) (Either Public.RegisterError Public.RegisterSuccess)
createUser (Public.NewUserPublic new) = lift . runExceptT $ do
  API.checkRestrictedUserCreation new
  for_ (Public.newUserEmail new) $ mapExceptT wrapHttp . checkWhitelistWithError RegisterErrorWhitelistError . Left
  for_ (Public.newUserPhone new) $ mapExceptT wrapHttp . checkWhitelistWithError RegisterErrorWhitelistError . Right
  result <- API.createUser new
  let acc = createdAccount result

  let eac = createdEmailActivation result
  let pac = createdPhoneActivation result
  let epair = (,) <$> (activationKey <$> eac) <*> (activationCode <$> eac)
  let ppair = (,) <$> (activationKey <$> pac) <*> (activationCode <$> pac)
  let newUserLabel = Public.newUserLabel new
  let newUserTeam = Public.newUserTeam new
  let usr = accountUser acc

  let context =
        let invitationCode = case Public.newUserTeam new of
              (Just (Public.NewTeamMember code)) -> Just code
              _ -> Nothing
         in ( logFunction "Brig.API.Public.createUser"
                . logUser (Public.userId usr)
                . maybe id logHandle (Public.userHandle usr)
                . maybe id logTeam (Public.userTeam usr)
                . maybe id logEmail (Public.userEmail usr)
                . maybe id logInvitationCode invitationCode
            )
  lift . Log.info $ context . Log.msg @Text "Sucessfully created user"

  let Public.User {userLocale, userDisplayName, userId} = usr
  let userEmail = Public.userEmail usr
  let userPhone = Public.userPhone usr
  lift $ do
    for_ (liftM2 (,) userEmail epair) $ \(e, p) ->
      sendActivationEmail e userDisplayName p (Just userLocale) newUserTeam
    for_ (liftM2 (,) userPhone ppair) $ \(p, c) ->
      wrapClient $ sendActivationSms p c (Just userLocale)
    for_ (liftM3 (,,) userEmail (createdUserTeam result) newUserTeam) $ \(e, ct, ut) ->
      sendWelcomeEmail e ct ut (Just userLocale)
  cok <-
    Auth.toWebCookie =<< case acc of
      UserAccount _ Ephemeral ->
        lift . wrapHttpClient $
          Auth.newCookie @ZAuth.User userId Nothing Public.SessionCookie newUserLabel
      UserAccount _ _ ->
        lift . wrapHttpClient $
          Auth.newCookie @ZAuth.User userId Nothing Public.PersistentCookie newUserLabel
  -- pure $ CreateUserResponse cok userId (Public.SelfProfile usr)
  pure $ Public.RegisterSuccess cok (Public.SelfProfile usr)
  where
    sendActivationEmail :: Public.Email -> Public.Name -> ActivationPair -> Maybe Public.Locale -> Maybe Public.NewTeamUser -> (AppT r) ()
    sendActivationEmail e u p l mTeamUser
      | Just teamUser <- mTeamUser,
        Public.NewTeamCreator creator <- teamUser,
        let Public.BindingNewTeamUser (Public.BindingNewTeam team) _ = creator =
          sendTeamActivationMail e u p l (fromRange $ team ^. Public.newTeamName)
      | otherwise =
          sendActivationMail e u p l Nothing

    sendWelcomeEmail :: Public.Email -> CreateUserTeam -> Public.NewTeamUser -> Maybe Public.Locale -> (AppT r) ()
    -- NOTE: Welcome e-mails for the team creator are not dealt by brig anymore
    sendWelcomeEmail e (CreateUserTeam t n) newUser l = case newUser of
      Public.NewTeamCreator _ ->
        pure ()
      Public.NewTeamMember _ ->
        Team.sendMemberWelcomeMail e t n l
      Public.NewTeamMemberSSO _ ->
        Team.sendMemberWelcomeMail e t n l

getSelf :: UserId -> (Handler r) Public.SelfProfile
getSelf self =
  lift (API.lookupSelfProfile self)
    >>= ifNothing (errorToWai @'E.UserNotFound)

getUserUnqualifiedH ::
<<<<<<< HEAD
  ( Members
      '[ GalleyProvider
       ]
      r
=======
  ( Member GalleyProvider r,
    CallsFed 'Brig "get-users-by-ids"
>>>>>>> f3e980d8
  ) =>
  UserId ->
  UserId ->
  (Handler r) (Maybe Public.UserProfile)
getUserUnqualifiedH self uid = do
  domain <- viewFederationDomain
  getUser self (Qualified uid domain)

getUser ::
<<<<<<< HEAD
  ( Members
      '[ GalleyProvider
       ]
      r
=======
  ( Member GalleyProvider r,
    CallsFed 'Brig "get-users-by-ids"
>>>>>>> f3e980d8
  ) =>
  UserId ->
  Qualified UserId ->
  (Handler r) (Maybe Public.UserProfile)
getUser self qualifiedUserId = do
  lself <- qualifyLocal self
  API.lookupProfile lself qualifiedUserId !>> fedError

-- FUTUREWORK: Make servant understand that at least one of these is required
listUsersByUnqualifiedIdsOrHandles ::
<<<<<<< HEAD
  ( Members
      '[ GalleyProvider,
         Concurrency 'Unsafe
       ]
      r
=======
  ( Member GalleyProvider r,
    Member (Concurrency 'Unsafe) r,
    CallsFed 'Brig "get-users-by-ids"
>>>>>>> f3e980d8
  ) =>
  UserId ->
  Maybe (CommaSeparatedList UserId) ->
  Maybe (Range 1 4 (CommaSeparatedList Handle)) ->
  (Handler r) [Public.UserProfile]
listUsersByUnqualifiedIdsOrHandles self mUids mHandles = do
  domain <- viewFederationDomain
  case (mUids, mHandles) of
    (Just uids, _) -> listUsersByIdsOrHandles self (Public.ListUsersByIds ((`Qualified` domain) <$> fromCommaSeparatedList uids))
    (_, Just handles) ->
      let normalRangedList = fromCommaSeparatedList $ fromRange handles
          qualifiedList = (`Qualified` domain) <$> normalRangedList
          -- Use of unsafeRange here is ok only because we know that 'handles'
          -- is valid for 'Range 1 4'. However, we must not forget to keep this
          -- annotation here otherwise a change in 'Public.ListUsersByHandles'
          -- could cause this code to break.
          qualifiedRangedList :: Range 1 4 [Qualified Handle] = unsafeRange qualifiedList
       in listUsersByIdsOrHandles self (Public.ListUsersByHandles qualifiedRangedList)
    (Nothing, Nothing) -> throwStd $ badRequest "at least one ids or handles must be provided"

listUsersByIdsOrHandles ::
  forall r.
<<<<<<< HEAD
  ( Members
      '[ GalleyProvider,
         Concurrency 'Unsafe
       ]
      r
=======
  ( Member GalleyProvider r,
    Member (Concurrency 'Unsafe) r,
    CallsFed 'Brig "get-users-by-ids"
>>>>>>> f3e980d8
  ) =>
  UserId ->
  Public.ListUsersQuery ->
  (Handler r) [Public.UserProfile]
listUsersByIdsOrHandles self q = do
  lself <- qualifyLocal self
  foundUsers <- case q of
    Public.ListUsersByIds us ->
      byIds lself us
    Public.ListUsersByHandles hs -> do
      let (localHandles, _) = partitionQualified lself (fromRange hs)
      us <- getIds localHandles
      Handle.filterHandleResults lself =<< byIds lself us
  case foundUsers of
    [] -> throwStd $ notFound "None of the specified ids or handles match any users"
    _ -> pure foundUsers
  where
    getIds :: [Handle] -> (Handler r) [Qualified UserId]
    getIds localHandles = do
      localUsers <- catMaybes <$> traverse (lift . wrapClient . API.lookupHandle) localHandles
      domain <- viewFederationDomain
      pure $ map (`Qualified` domain) localUsers
    byIds :: Local UserId -> [Qualified UserId] -> (Handler r) [Public.UserProfile]
    byIds lself uids = API.lookupProfiles lself uids !>> fedError

newtype GetActivationCodeResp
  = GetActivationCodeResp (Public.ActivationKey, Public.ActivationCode)

instance ToJSON GetActivationCodeResp where
  toJSON (GetActivationCodeResp (k, c)) = object ["key" .= k, "code" .= c]

updateUser :: UserId -> ConnId -> Public.UserUpdate -> (Handler r) (Maybe Public.UpdateProfileError)
updateUser uid conn uu = do
  eithErr <- lift $ runExceptT $ API.updateUser uid (Just conn) uu API.ForbidSCIMUpdates
  pure $ either Just (const Nothing) eithErr

changePhone ::
  ( Member BlacklistStore r,
    Member BlacklistPhonePrefixStore r
  ) =>
  UserId ->
  ConnId ->
  Public.PhoneUpdate ->
  (Handler r) (Maybe Public.ChangePhoneError)
changePhone u _ (Public.puPhone -> phone) = lift . exceptTToMaybe $ do
  (adata, pn) <- API.changePhone u phone
  loc <- lift $ wrapClient $ API.lookupLocale u
  let apair = (activationKey adata, activationCode adata)
  lift . wrapClient $ sendActivationSms pn apair loc

removePhone :: UserId -> ConnId -> (Handler r) (Maybe Public.RemoveIdentityError)
removePhone self conn =
  lift . exceptTToMaybe $ API.removePhone self conn

removeEmail :: UserId -> ConnId -> (Handler r) (Maybe Public.RemoveIdentityError)
removeEmail self conn =
  lift . exceptTToMaybe $ API.removeEmail self conn

checkPasswordExists :: UserId -> (Handler r) Bool
checkPasswordExists = fmap isJust . lift . wrapClient . API.lookupPassword

changePassword :: UserId -> Public.PasswordChange -> (Handler r) (Maybe Public.ChangePasswordError)
changePassword u cp = lift . exceptTToMaybe $ API.changePassword u cp

changeLocale :: UserId -> ConnId -> Public.LocaleUpdate -> (Handler r) ()
changeLocale u conn l = lift $ API.changeLocale u conn l

-- | (zusr is ignored by this handler, ie. checking handles is allowed as long as you have
-- *any* account.)
checkHandle :: UserId -> Text -> Handler r ()
checkHandle _uid hndl =
  API.checkHandle hndl >>= \case
    API.CheckHandleInvalid -> throwStd (errorToWai @'E.InvalidHandle)
    API.CheckHandleFound -> pure ()
    API.CheckHandleNotFound -> throwStd (errorToWai @'E.HandleNotFound)

-- | (zusr is ignored by this handler, ie. checking handles is allowed as long as you have
-- *any* account.)
checkHandles :: UserId -> Public.CheckHandles -> Handler r [Handle]
checkHandles _ (Public.CheckHandles hs num) = do
  let handles = mapMaybe parseHandle (fromRange hs)
  lift $ wrapHttpClient $ API.checkHandles handles (fromRange num)

-- | This endpoint returns UserHandleInfo instead of UserProfile for backwards
-- compatibility, whereas the corresponding qualified endpoint (implemented by
-- 'Handle.getHandleInfo') returns UserProfile to reduce traffic between backends
-- in a federated scenario.
getHandleInfoUnqualifiedH ::
<<<<<<< HEAD
  ( Members
      '[ GalleyProvider
       ]
      r
=======
  ( Member GalleyProvider r,
    CallsFed 'Brig "get-user-by-handle",
    CallsFed 'Brig "get-users-by-ids"
>>>>>>> f3e980d8
  ) =>
  UserId ->
  Handle ->
  (Handler r) (Maybe Public.UserHandleInfo)
getHandleInfoUnqualifiedH self handle = do
  domain <- viewFederationDomain
  Public.UserHandleInfo . Public.profileQualifiedId
    <$$> Handle.getHandleInfo self (Qualified handle domain)

changeHandle :: UserId -> ConnId -> Public.HandleUpdate -> (Handler r) (Maybe Public.ChangeHandleError)
changeHandle u conn (Public.HandleUpdate h) = lift . exceptTToMaybe $ do
  handle <- maybe (throwError Public.ChangeHandleInvalid) pure $ parseHandle h
  API.changeHandle u (Just conn) handle API.ForbidSCIMUpdates

beginPasswordReset ::
  Member PasswordResetStore r =>
  Public.NewPasswordReset ->
  (Handler r) ()
beginPasswordReset (Public.NewPasswordReset target) = do
  checkWhitelist target
  (u, pair) <- API.beginPasswordReset target !>> pwResetError
  loc <- lift $ wrapClient $ API.lookupLocale u
  lift $ case target of
    Left email -> sendPasswordResetMail email pair loc
    Right phone -> wrapClient $ sendPasswordResetSms phone pair loc

completePasswordReset ::
  ( Member CodeStore r,
    Member PasswordResetStore r
  ) =>
  Public.CompletePasswordReset ->
  (Handler r) ()
completePasswordReset req = do
  API.completePasswordReset (Public.cpwrIdent req) (Public.cpwrCode req) (Public.cpwrPassword req) !>> pwResetError

-- docs/reference/user/activation.md {#RefActivationRequest}
-- docs/reference/user/registration.md {#RefRegistration}
sendActivationCode ::
  ( Member BlacklistStore r,
    Member BlacklistPhonePrefixStore r,
    Member GalleyProvider r
  ) =>
  Public.SendActivationCode ->
  (Handler r) ()
sendActivationCode Public.SendActivationCode {..} = do
  either customerExtensionCheckBlockedDomains (const $ pure ()) saUserKey
  checkWhitelist saUserKey
  API.sendActivationCode saUserKey saLocale saCall !>> sendActCodeError

-- | If the user presents an email address from a blocked domain, throw an error.
--
-- The tautological constraint in the type signature is added so that once we remove the
-- feature, ghc will guide us here.
customerExtensionCheckBlockedDomains :: Public.Email -> (Handler r) ()
customerExtensionCheckBlockedDomains email = do
  mBlockedDomains <- asks (fmap domainsBlockedForRegistration . setCustomerExtensions . view settings)
  for_ mBlockedDomains $ \(DomainsBlockedForRegistration blockedDomains) -> do
    case mkDomain (Public.emailDomain email) of
      Left _ ->
        pure () -- if it doesn't fit the syntax of blocked domains, it is not blocked
      Right domain ->
        when (domain `elem` blockedDomains) $
          throwM $
            customerExtensionBlockedDomain domain

createConnectionUnqualified ::
<<<<<<< HEAD
  ( Members
      '[ GalleyProvider
       ]
      r
=======
  ( Member GalleyProvider r,
    CallsFed 'Brig "send-connection-action"
>>>>>>> f3e980d8
  ) =>
  UserId ->
  ConnId ->
  Public.ConnectionRequest ->
  (Handler r) (Public.ResponseForExistedCreated Public.UserConnection)
createConnectionUnqualified self conn cr = do
  lself <- qualifyLocal self
  target <- qualifyLocal (Public.crUser cr)
  API.createConnection lself conn (tUntagged target) !>> connError

createConnection ::
<<<<<<< HEAD
  ( Members
      '[ GalleyProvider
       ]
      r
=======
  ( Member GalleyProvider r,
    CallsFed 'Brig "send-connection-action"
>>>>>>> f3e980d8
  ) =>
  UserId ->
  ConnId ->
  Qualified UserId ->
  (Handler r) (Public.ResponseForExistedCreated Public.UserConnection)
createConnection self conn target = do
  lself <- qualifyLocal self
  API.createConnection lself conn target !>> connError

updateLocalConnection :: UserId -> ConnId -> UserId -> Public.ConnectionUpdate -> (Handler r) (Public.UpdateResult Public.UserConnection)
updateLocalConnection self conn other update = do
  lother <- qualifyLocal other
  updateConnection self conn (tUntagged lother) update

updateConnection :: UserId -> ConnId -> Qualified UserId -> Public.ConnectionUpdate -> (Handler r) (Public.UpdateResult Public.UserConnection)
updateConnection self conn other update = do
  let newStatus = Public.cuStatus update
  lself <- qualifyLocal self
  mc <- API.updateConnection lself other newStatus (Just conn) !>> connError
  pure $ maybe Public.Unchanged Public.Updated mc

listLocalConnections :: UserId -> Maybe UserId -> Maybe (Range 1 500 Int32) -> (Handler r) Public.UserConnectionList
listLocalConnections uid start msize = do
  let defaultSize = toRange (Proxy @100)
  lift $ API.lookupConnections uid start (fromMaybe defaultSize msize)

-- | Lists connection IDs for the logged in user in a paginated way.
--
-- Pagination requires an order, in this case the order is defined as:
--
-- - First all the local connections are listed ordered by their id
--
-- - After local connections, remote connections are listed ordered
-- - lexicographically by their domain and then by their id.
listConnections :: UserId -> Public.ListConnectionsRequestPaginated -> (Handler r) Public.ConnectionsPage
listConnections uid Public.GetMultiTablePageRequest {..} = do
  self <- qualifyLocal uid
  case gmtprState of
    Just (Public.ConnectionPagingState Public.PagingRemotes stateBS) -> remotesOnly self (mkState <$> stateBS) (fromRange gmtprSize)
    _ -> localsAndRemotes self (fmap mkState . Public.mtpsState =<< gmtprState) gmtprSize
  where
    pageToConnectionsPage :: Public.LocalOrRemoteTable -> Data.PageWithState Public.UserConnection -> Public.ConnectionsPage
    pageToConnectionsPage table page@Data.PageWithState {..} =
      Public.MultiTablePage
        { mtpResults = pwsResults,
          mtpHasMore = C.pwsHasMore page,
          -- FUTUREWORK confusingly, using 'ConversationPagingState' instead of 'ConnectionPagingState' doesn't fail any tests.
          -- Is this type actually useless? Or the tests not good enough?
          mtpPagingState = Public.ConnectionPagingState table (LBS.toStrict . C.unPagingState <$> pwsState)
        }

    mkState :: ByteString -> C.PagingState
    mkState = C.PagingState . LBS.fromStrict

    localsAndRemotes :: Local UserId -> Maybe C.PagingState -> Range 1 500 Int32 -> (Handler r) Public.ConnectionsPage
    localsAndRemotes self pagingState size = do
      localPage <- lift $ pageToConnectionsPage Public.PagingLocals <$> wrapClient (Data.lookupLocalConnectionsPage self pagingState (rcast size))
      let remainingSize = fromRange size - fromIntegral (length (Public.mtpResults localPage))
      if Public.mtpHasMore localPage || remainingSize <= 0
        then pure localPage {Public.mtpHasMore = True} -- We haven't checked the remotes yet, so has_more must always be True here.
        else do
          remotePage <- remotesOnly self Nothing remainingSize
          pure remotePage {Public.mtpResults = Public.mtpResults localPage <> Public.mtpResults remotePage}

    remotesOnly :: Local UserId -> Maybe C.PagingState -> Int32 -> (Handler r) Public.ConnectionsPage
    remotesOnly self pagingState size =
      lift . wrapClient $
        pageToConnectionsPage Public.PagingRemotes <$> Data.lookupRemoteConnectionsPage self pagingState size

getLocalConnection :: UserId -> UserId -> (Handler r) (Maybe Public.UserConnection)
getLocalConnection self other = do
  lother <- qualifyLocal other
  getConnection self (tUntagged lother)

getConnection :: UserId -> Qualified UserId -> (Handler r) (Maybe Public.UserConnection)
getConnection self other = do
  lself <- qualifyLocal self
  lift . wrapClient $ Data.lookupConnection lself other

deleteSelfUser ::
<<<<<<< HEAD
  ( Members
      '[ GalleyProvider
       ]
      r
=======
  ( Member GalleyProvider r,
    CallsFed 'Brig "on-user-deleted-connections"
>>>>>>> f3e980d8
  ) =>
  UserId ->
  Public.DeleteUser ->
  (Handler r) (Maybe Code.Timeout)
deleteSelfUser u body =
  API.deleteSelfUser u (Public.deleteUserPassword body) !>> deleteUserError

verifyDeleteUser :: Public.VerifyDeleteUser -> Handler r ()
verifyDeleteUser body = API.verifyDeleteUser body !>> deleteUserError

updateUserEmail ::
  forall r.
  ( Member BlacklistStore r,
    Member GalleyProvider r
  ) =>
  UserId ->
  UserId ->
  Public.EmailUpdate ->
  (Handler r) ()
updateUserEmail zuserId emailOwnerId (Public.EmailUpdate email) = do
  maybeZuserTeamId <- lift $ wrapClient $ Data.lookupUserTeam zuserId
  whenM (not <$> assertHasPerm maybeZuserTeamId) $ throwStd insufficientTeamPermissions
  maybeEmailOwnerTeamId <- lift $ wrapClient $ Data.lookupUserTeam emailOwnerId
  checkSameTeam maybeZuserTeamId maybeEmailOwnerTeamId
  void $ API.changeSelfEmail emailOwnerId email API.AllowSCIMUpdates
  where
    checkSameTeam :: Maybe TeamId -> Maybe TeamId -> (Handler r) ()
    checkSameTeam (Just zuserTeamId) maybeEmailOwnerTeamId =
      when (Just zuserTeamId /= maybeEmailOwnerTeamId) $ throwStd $ notFound "user not found"
    checkSameTeam Nothing _ = throwStd insufficientTeamPermissions

    assertHasPerm :: Maybe TeamId -> (Handler r) Bool
    assertHasPerm maybeTeamId = fromMaybe False <$> check
      where
        check = runMaybeT $ do
          teamId <- hoistMaybe maybeTeamId
          teamMember <- MaybeT $ lift $ liftSem $ GalleyProvider.getTeamMember zuserId teamId
          pure $ teamMember `hasPermission` ChangeTeamMemberProfiles

-- activation

activate ::
<<<<<<< HEAD
  ( Members
      '[ GalleyProvider
       ]
      r
=======
  ( Member GalleyProvider r,
    CallsFed 'Brig "on-user-deleted-connections"
>>>>>>> f3e980d8
  ) =>
  Public.ActivationKey ->
  Public.ActivationCode ->
  (Handler r) ActivationRespWithStatus
activate k c = do
  let activationRequest = Public.Activate (Public.ActivateKey k) c False
  activateKey activationRequest

-- docs/reference/user/activation.md {#RefActivationSubmit}
activateKey ::
<<<<<<< HEAD
  ( Members
      '[ GalleyProvider
       ]
      r
=======
  ( Member GalleyProvider r,
    CallsFed 'Brig "on-user-deleted-connections"
>>>>>>> f3e980d8
  ) =>
  Public.Activate ->
  (Handler r) ActivationRespWithStatus
activateKey (Public.Activate tgt code dryrun)
  | dryrun = do
      wrapClientE (API.preverify tgt code) !>> actError
      pure ActivationRespDryRun
  | otherwise = do
      result <- API.activate tgt code Nothing !>> actError
      pure $ case result of
        ActivationSuccess ident x -> respond ident x
        ActivationPass -> ActivationRespPass
  where
    respond (Just ident) x = ActivationResp $ Public.ActivationResponse ident x
    respond Nothing _ = ActivationRespSuccessNoIdent

sendVerificationCode ::
  forall r.
  Member GalleyProvider r =>
  Public.SendVerificationCode ->
  (Handler r) ()
sendVerificationCode req = do
  let email = Public.svcEmail req
  let action = Public.svcAction req
  mbAccount <- getAccount email
  featureEnabled <- getFeatureStatus mbAccount
  case (mbAccount, featureEnabled) of
    (Just account, True) -> do
      gen <- Code.mk6DigitGen $ Code.ForEmail email
      timeout <- setVerificationTimeout <$> view settings
      code <-
        Code.generate
          gen
          (Code.scopeFromAction action)
          (Code.Retries 3)
          timeout
          (Just $ toUUID $ Public.userId $ accountUser account)
      tryInsertVerificationCode code $ verificationCodeThrottledError . VerificationCodeThrottled
      sendMail email (Code.codeValue code) (Just $ Public.userLocale $ accountUser account) action
    _ -> pure ()
  where
    getAccount :: Public.Email -> (Handler r) (Maybe UserAccount)
    getAccount email = lift $ do
      mbUserId <- wrapClient . UserKey.lookupKey $ UserKey.userEmailKey email
      join <$> wrapClient (Data.lookupAccount `traverse` mbUserId)

    sendMail :: Public.Email -> Code.Value -> Maybe Public.Locale -> Public.VerificationAction -> (Handler r) ()
    sendMail email value mbLocale =
      lift . \case
        Public.CreateScimToken -> sendCreateScimTokenVerificationMail email value mbLocale
        Public.Login -> sendLoginVerificationMail email value mbLocale
        Public.DeleteTeam -> sendTeamDeletionVerificationMail email value mbLocale

    getFeatureStatus :: Maybe UserAccount -> (Handler r) Bool
    getFeatureStatus mbAccount = do
      mbStatusEnabled <- lift $ liftSem $ GalleyProvider.getVerificationCodeEnabled `traverse` (Public.userTeam <$> accountUser =<< mbAccount)
      pure $ fromMaybe False mbStatusEnabled

getSystemSettings :: ExceptT Brig.API.Error.Error (AppT r) SystemSettings
getSystemSettings = do
  optSettings <- view settings
  pure $
    SystemSettings
      { systemSettingsSetRestrictUserCreation = fromMaybe False (setRestrictUserCreation optSettings)
      }

-- Deprecated

deprecatedOnboarding :: UserId -> JsonValue -> (Handler r) DeprecatedMatchingResult
deprecatedOnboarding _ _ = pure DeprecatedMatchingResult

deprecatedCompletePasswordReset ::
  ( Member CodeStore r,
    Member PasswordResetStore r
  ) =>
  Public.PasswordResetKey ->
  Public.PasswordReset ->
  (Handler r) ()
deprecatedCompletePasswordReset k pwr = do
  API.completePasswordReset
    (Public.PasswordResetIdentityKey k)
    (Public.pwrCode pwr)
    (Public.pwrPassword pwr)
    !>> pwResetError

-- Utilities

ifNothing :: Utilities.Error -> Maybe a -> (Handler r) a
ifNothing e = maybe (throwStd e) pure<|MERGE_RESOLUTION|>--- conflicted
+++ resolved
@@ -464,11 +464,7 @@
   API.claimLocalMultiPrekeyBundles (ProtectedUser zusr) userClients !>> clientError
 
 getMultiUserPrekeyBundleH ::
-<<<<<<< HEAD
-  (Members '[Concurrency 'Unsafe] r) =>
-=======
   (Member (Concurrency 'Unsafe) r, CallsFed 'Brig "claim-multi-prekey-bundle") =>
->>>>>>> f3e980d8
   UserId ->
   Public.QualifiedUserClients ->
   (Handler r) Public.QualifiedUserClientPrekeyMap
@@ -483,15 +479,8 @@
   API.claimMultiPrekeyBundles (ProtectedUser zusr) qualUserClients !>> clientError
 
 addClient ::
-<<<<<<< HEAD
-  ( Members
-      '[ GalleyProvider
-       ]
-      r
-=======
   ( Member GalleyProvider r,
     CallsFed 'Brig "on-user-deleted-connections"
->>>>>>> f3e980d8
   ) =>
   UserId ->
   ConnId ->
@@ -600,19 +589,10 @@
 
 -- | docs/reference/user/registration.md {#RefRegistration}
 createUser ::
-<<<<<<< HEAD
-  ( Members
-      '[ BlacklistStore,
-         GalleyProvider,
-         UserPendingActivationStore p
-       ]
-      r
-=======
   ( Member BlacklistStore r,
     Member GalleyProvider r,
     Member (UserPendingActivationStore p) r,
     CallsFed 'Brig "on-user-deleted-connections"
->>>>>>> f3e980d8
   ) =>
   Public.NewUserPublic ->
   (Handler r) (Either Public.RegisterError Public.RegisterSuccess)
@@ -690,15 +670,8 @@
     >>= ifNothing (errorToWai @'E.UserNotFound)
 
 getUserUnqualifiedH ::
-<<<<<<< HEAD
-  ( Members
-      '[ GalleyProvider
-       ]
-      r
-=======
   ( Member GalleyProvider r,
     CallsFed 'Brig "get-users-by-ids"
->>>>>>> f3e980d8
   ) =>
   UserId ->
   UserId ->
@@ -708,15 +681,8 @@
   getUser self (Qualified uid domain)
 
 getUser ::
-<<<<<<< HEAD
-  ( Members
-      '[ GalleyProvider
-       ]
-      r
-=======
   ( Member GalleyProvider r,
     CallsFed 'Brig "get-users-by-ids"
->>>>>>> f3e980d8
   ) =>
   UserId ->
   Qualified UserId ->
@@ -727,17 +693,9 @@
 
 -- FUTUREWORK: Make servant understand that at least one of these is required
 listUsersByUnqualifiedIdsOrHandles ::
-<<<<<<< HEAD
-  ( Members
-      '[ GalleyProvider,
-         Concurrency 'Unsafe
-       ]
-      r
-=======
   ( Member GalleyProvider r,
     Member (Concurrency 'Unsafe) r,
     CallsFed 'Brig "get-users-by-ids"
->>>>>>> f3e980d8
   ) =>
   UserId ->
   Maybe (CommaSeparatedList UserId) ->
@@ -760,17 +718,9 @@
 
 listUsersByIdsOrHandles ::
   forall r.
-<<<<<<< HEAD
-  ( Members
-      '[ GalleyProvider,
-         Concurrency 'Unsafe
-       ]
-      r
-=======
   ( Member GalleyProvider r,
     Member (Concurrency 'Unsafe) r,
     CallsFed 'Brig "get-users-by-ids"
->>>>>>> f3e980d8
   ) =>
   UserId ->
   Public.ListUsersQuery ->
@@ -859,16 +809,9 @@
 -- 'Handle.getHandleInfo') returns UserProfile to reduce traffic between backends
 -- in a federated scenario.
 getHandleInfoUnqualifiedH ::
-<<<<<<< HEAD
-  ( Members
-      '[ GalleyProvider
-       ]
-      r
-=======
   ( Member GalleyProvider r,
     CallsFed 'Brig "get-user-by-handle",
     CallsFed 'Brig "get-users-by-ids"
->>>>>>> f3e980d8
   ) =>
   UserId ->
   Handle ->
@@ -935,15 +878,8 @@
             customerExtensionBlockedDomain domain
 
 createConnectionUnqualified ::
-<<<<<<< HEAD
-  ( Members
-      '[ GalleyProvider
-       ]
-      r
-=======
   ( Member GalleyProvider r,
     CallsFed 'Brig "send-connection-action"
->>>>>>> f3e980d8
   ) =>
   UserId ->
   ConnId ->
@@ -955,15 +891,8 @@
   API.createConnection lself conn (tUntagged target) !>> connError
 
 createConnection ::
-<<<<<<< HEAD
-  ( Members
-      '[ GalleyProvider
-       ]
-      r
-=======
   ( Member GalleyProvider r,
     CallsFed 'Brig "send-connection-action"
->>>>>>> f3e980d8
   ) =>
   UserId ->
   ConnId ->
@@ -1044,15 +973,8 @@
   lift . wrapClient $ Data.lookupConnection lself other
 
 deleteSelfUser ::
-<<<<<<< HEAD
-  ( Members
-      '[ GalleyProvider
-       ]
-      r
-=======
   ( Member GalleyProvider r,
     CallsFed 'Brig "on-user-deleted-connections"
->>>>>>> f3e980d8
   ) =>
   UserId ->
   Public.DeleteUser ->
@@ -1095,15 +1017,8 @@
 -- activation
 
 activate ::
-<<<<<<< HEAD
-  ( Members
-      '[ GalleyProvider
-       ]
-      r
-=======
   ( Member GalleyProvider r,
     CallsFed 'Brig "on-user-deleted-connections"
->>>>>>> f3e980d8
   ) =>
   Public.ActivationKey ->
   Public.ActivationCode ->
@@ -1114,15 +1029,8 @@
 
 -- docs/reference/user/activation.md {#RefActivationSubmit}
 activateKey ::
-<<<<<<< HEAD
-  ( Members
-      '[ GalleyProvider
-       ]
-      r
-=======
   ( Member GalleyProvider r,
     CallsFed 'Brig "on-user-deleted-connections"
->>>>>>> f3e980d8
   ) =>
   Public.Activate ->
   (Handler r) ActivationRespWithStatus

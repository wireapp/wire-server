--- conflicted
+++ resolved
@@ -97,17 +97,12 @@
 -- with the subset of those we aren't connected to.
 getFederationStatus :: Domain -> DomainSet -> Handler r NonConnectedBackends
 getFederationStatus _ request = do
-<<<<<<< HEAD
-  fedDomains <- fromList . fmap (.domain) . (.remotes) <$> getFederationRemotes
-  pure $ NonConnectedBackends (request.domains \\ fedDomains)
-=======
   cfg <- ask
   case setFederationStrategy (cfg ^. settings) of
     Just AllowAll -> pure $ NonConnectedBackends mempty
     _ -> do
       fedDomains <- fromList . fmap (.domain) . (.remotes) <$> getFederationRemotes
-      pure $ NonConnectedBackends (request.dsDomains \\ fedDomains)
->>>>>>> 0691a690
+      pure $ NonConnectedBackends (request.domains \\ fedDomains)
 
 sendConnectionAction :: Domain -> NewConnectionRequest -> Handler r NewConnectionResponse
 sendConnectionAction originDomain NewConnectionRequest {..} = do

--- conflicted
+++ resolved
@@ -17,22 +17,14 @@
 
 module Brig.API.Federation (federationSitemap) where
 
-<<<<<<< HEAD
-import Brig.API.Handler (Handler)
-import qualified Brig.API.User as API
-import Brig.User.API.Handle
-import Data.Handle (Handle (..), parseHandle)
-=======
 import qualified Brig.API.Client as API
-import Brig.API.Error (handleNotFound, throwStd)
 import Brig.API.Handler (Handler)
 import qualified Brig.API.User as API
 import qualified Brig.Data.Client as Data
 import Brig.Types (Prekey, PrekeyBundle)
-import Brig.User.API.Handle (contactFromProfile)
-import Data.Handle (Handle (..))
+import Brig.User.API.Handle
+import Data.Handle (Handle (..), parseHandle)
 import Data.Id (ClientId, UserId)
->>>>>>> c0a4dda4
 import Imports
 import Servant (ServerT)
 import Servant.API.Generic (ToServantApi)
@@ -59,18 +51,10 @@
 getUserByHandle handle = lift $ do
   maybeOwnerId <- API.lookupHandle handle
   case maybeOwnerId of
-<<<<<<< HEAD
     Nothing ->
       pure Nothing
     Just ownerId ->
-      listToMaybe <$> API.lookupProfilesOfLocalUsers Nothing [ownerId]
-=======
-    Nothing -> throwStd handleNotFound
-    Just ownerId -> do
-      lift (API.lookupLocalProfiles Nothing [ownerId]) >>= \case
-        [] -> throwStd handleNotFound
-        user : _ -> pure user
->>>>>>> c0a4dda4
+      listToMaybe <$> API.lookupLocalProfiles Nothing [ownerId]
 
 getUsersByIds :: [UserId] -> Handler [UserProfile]
 getUsersByIds uids =
@@ -94,11 +78,7 @@
   maybeOwnerId <- maybe (pure Nothing) (lift . API.lookupHandle) maybeHandle
   exactLookupProfile <- case maybeOwnerId of
     Nothing -> pure []
-<<<<<<< HEAD
-    Just foundUser -> lift $ contactFromProfile <$$> API.lookupProfilesOfLocalUsers Nothing [foundUser]
-=======
     Just foundUser -> lift $ contactFromProfile <$$> API.lookupLocalProfiles Nothing [foundUser]
->>>>>>> c0a4dda4
 
   let exactHandleMatchCount = length exactLookupProfile
   pure $

-- This file is part of the Wire Server implementation.
--
-- Copyright (C) 2022 Wire Swiss GmbH <opensource@wire.com>
--
-- This program is free software: you can redistribute it and/or modify it under
-- the terms of the GNU Affero General Public License as published by the Free
-- Software Foundation, either version 3 of the License, or (at your option) any
-- later version.
--
-- This program is distributed in the hope that it will be useful, but WITHOUT
-- ANY WARRANTY; without even the implied warranty of MERCHANTABILITY or FITNESS
-- FOR A PARTICULAR PURPOSE. See the GNU Affero General Public License for more
-- details.
--
-- You should have received a copy of the GNU Affero General Public License along
-- with this program. If not, see <https://www.gnu.org/licenses/>.

module Brig.API.MLS.KeyPackages
  ( uploadKeyPackages,
    claimKeyPackages,
    countKeyPackages,
  )
where

import Brig.API.Error
import Brig.API.Handler
import Brig.API.MLS.KeyPackages.Validation
import Brig.App
import qualified Brig.Data.Client as Data
import qualified Brig.Data.MLS.KeyPackage as Data
import Brig.IO.Intra
import Control.Monad.Trans.Except
import Control.Monad.Trans.Maybe
import Data.Id
import Data.Qualified
import qualified Data.Set as Set
import Imports
import Wire.API.Federation.Error
import Wire.API.MLS.Credential
import Wire.API.MLS.KeyPackage
import Wire.API.Team.LegalHold
import Wire.API.User.Client

uploadKeyPackages :: Local UserId -> ClientId -> KeyPackageUpload -> Handler r ()
uploadKeyPackages lusr cid (kpuKeyPackages -> kps) = do
  let identity = mkClientIdentity (qUntagged lusr) cid
  kps' <- traverse (validateKeyPackageData identity) kps
  lift . wrapClient $ Data.insertKeyPackages (tUnqualified lusr) cid kps'

claimKeyPackages :: Local UserId -> Qualified UserId -> Handler r KeyPackageBundle
claimKeyPackages lusr =
  foldQualified
    lusr
    (claimLocalKeyPackages lusr)
    (\_ -> throwStd federationNotImplemented)

claimLocalKeyPackages :: Local UserId -> Local UserId -> Handler r KeyPackageBundle
claimLocalKeyPackages lusr target = do
  clients <- map clientId <$> wrapClientE (Data.lookupClients (tUnqualified target))
  withExceptT clientError $
    guardLegalhold (ProtectedUser (tUnqualified lusr)) (mkUserClients [(tUnqualified target, clients)])
  lift $
    KeyPackageBundle . Set.fromList . catMaybes <$> traverse mkEntry clients
  where
    mkEntry :: ClientId -> AppIO r (Maybe KeyPackageBundleEntry)
    mkEntry c =
      runMaybeT $
<<<<<<< HEAD
        uncurry (KeyPackageBundleEntry (qUntagged target) c)
          <$> Data.claimKeyPackage target c
=======
        KeyPackageBundleEntry (qUntagged target) c
          <$> mapMaybeT wrapClient (Data.claimKeyPackage (tUnqualified target) c)
>>>>>>> ca94a6f0

countKeyPackages :: Local UserId -> ClientId -> Handler r KeyPackageCount
countKeyPackages lusr c =
  lift $
    KeyPackageCount . fromIntegral
      <$> wrapClient (Data.countKeyPackages (tUnqualified lusr) c)<|MERGE_RESOLUTION|>--- conflicted
+++ resolved
@@ -65,13 +65,8 @@
     mkEntry :: ClientId -> AppIO r (Maybe KeyPackageBundleEntry)
     mkEntry c =
       runMaybeT $
-<<<<<<< HEAD
         uncurry (KeyPackageBundleEntry (qUntagged target) c)
-          <$> Data.claimKeyPackage target c
-=======
-        KeyPackageBundleEntry (qUntagged target) c
-          <$> mapMaybeT wrapClient (Data.claimKeyPackage (tUnqualified target) c)
->>>>>>> ca94a6f0
+          <$> wrapClientM (Data.claimKeyPackage target c)
 
 countKeyPackages :: Local UserId -> ClientId -> Handler r KeyPackageCount
 countKeyPackages lusr c =

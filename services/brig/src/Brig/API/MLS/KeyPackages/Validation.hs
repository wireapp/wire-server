-- This file is part of the Wire Server implementation.
--
-- Copyright (C) 2022 Wire Swiss GmbH <opensource@wire.com>
--
-- This program is free software: you can redistribute it and/or modify it under
-- the terms of the GNU Affero General Public License as published by the Free
-- Software Foundation, either version 3 of the License, or (at your option) any
-- later version.
--
-- This program is distributed in the hope that it will be useful, but WITHOUT
-- ANY WARRANTY; without even the implied warranty of MERCHANTABILITY or FITNESS
-- FOR A PARTICULAR PURPOSE. See the GNU Affero General Public License for more
-- details.
--
-- You should have received a copy of the GNU Affero General Public License along
-- with this program. If not, see <https://www.gnu.org/licenses/>.

module Brig.API.MLS.KeyPackages.Validation
  ( -- * Main key package validation function
    validateKeyPackageData,

    -- * Exported for unit tests
    findExtensions,
    validateLifetime',
  )
where

import Brig.API.Error
import Brig.API.Handler
import Brig.App
import qualified Brig.Data.Client as Data
import Brig.Options
import Control.Applicative
import Control.Lens (view)
import qualified Data.ByteString.Lazy as LBS
import Data.Time.Clock
import Data.Time.Clock.POSIX
import Imports
import Wire.API.ErrorDescription
import Wire.API.MLS.CipherSuite
import Wire.API.MLS.Credential
import Wire.API.MLS.KeyPackage
import Wire.API.MLS.Serialisation

validateKeyPackageData :: ClientIdentity -> KeyPackageData -> Handler r (KeyPackageRef, KeyPackageData)
validateKeyPackageData identity kpd = do
  -- parse key package data
  (kp, tbs) <- parseKeyPackage kpd
  -- get ciphersuite
  cs <-
    maybe
      (throwErrorDescription (mlsProtocolError "Unsupported ciphersuite"))
      pure
      $ cipherSuiteTag (kpCipherSuite (kpTBS kp))

  -- validate signature scheme
  let ss = csSignatureScheme cs
  when (signatureScheme ss /= bcSignatureScheme (kpCredential (kpTBS kp))) $
    throwErrorDescription $
      mlsProtocolError "Signature scheme incompatible with ciphersuite"

  -- authenticate signature key
  key <-
    fmap LBS.toStrict $
      maybe
        (throwErrorDescription (mlsProtocolError "No key associated to the given identity and signature scheme"))
        pure
<<<<<<< HEAD
        =<< lift (Data.lookupMLSPublicKey (ciUser identity) (ciClient identity) ss)
=======
        =<< lift (wrapClient (Data.lookupMLSPublicKey (ciUser identity) (ciClient identity) ss))
>>>>>>> ca94a6f0
  when (key /= bcSignatureKey (kpCredential (kpTBS kp))) $
    throwErrorDescription $
      mlsProtocolError "Unrecognised signature key"

  -- validate signature
  unless (csVerifySignature cs key (LBS.toStrict tbs) (kpSignature kp)) $
    throwErrorDescription (mlsProtocolError "Invalid signature")
  -- validate credential and extensions
  validateKeyPackage identity kp
  pure (kpRef cs kpd, kpd)

-- | Parse a key package, and return parsed structure and signed data.
parseKeyPackage :: KeyPackageData -> Handler r (KeyPackage, LByteString)
parseKeyPackage (kpData -> kpd) = do
  (kp, off) <- either (throwErrorDescription . mlsProtocolError) pure (decodeMLSWith kpSigOffset kpd)
  pure (kp, LBS.take off kpd)

validateKeyPackage :: ClientIdentity -> KeyPackage -> Handler r ()
validateKeyPackage identity (kpTBS -> kp) = do
  maybe
    (throwErrorDescription (mlsProtocolError "Unsupported protocol version"))
    pure
    (pvTag (kpProtocolVersion kp) >>= guard . (== ProtocolMLS10))
  validateCredential identity (kpCredential kp)
  validateExtensions (kpExtensions kp)

validateCredential :: ClientIdentity -> Credential -> Handler r ()
validateCredential identity cred = do
  identity' <-
    either (throwErrorDescription . mlsProtocolError) pure $
      decodeMLS' (bcIdentity cred)
  when (identity /= identity') $
    throwErrorDescriptionType @MLSIdentityMismatch

data RequiredExtensions f = RequiredExtensions
  { reLifetime :: f Lifetime,
    reCapabilities :: f ()
  }

deriving instance (Show (f Lifetime), Show (f ())) => Show (RequiredExtensions f)

instance Alternative f => Semigroup (RequiredExtensions f) where
  RequiredExtensions lt1 cap1 <> RequiredExtensions lt2 cap2 =
    RequiredExtensions (lt1 <|> lt2) (cap1 <|> cap2)

instance Alternative f => Monoid (RequiredExtensions f) where
  mempty = RequiredExtensions empty empty

checkRequiredExtensions :: RequiredExtensions Maybe -> Either Text (RequiredExtensions Identity)
checkRequiredExtensions re =
  RequiredExtensions
    <$> maybe (Left "Missing lifetime extension") (pure . Identity) (reLifetime re)
    <*> maybe (Left "Missing capability extension") (pure . Identity) (reCapabilities re)

findExtensions :: [Extension] -> Either Text (RequiredExtensions Identity)
findExtensions = (checkRequiredExtensions =<<) . getAp . foldMap findExtension

findExtension :: Extension -> Ap (Either Text) (RequiredExtensions Maybe)
findExtension ext = (Ap (decodeExtension ext) >>=) . foldMap $ \case
  (SomeExtension SLifetimeExtensionTag lt) -> pure $ RequiredExtensions (Just lt) Nothing
  (SomeExtension SCapabilitiesExtensionTag _) -> pure $ RequiredExtensions Nothing (Just ())

validateExtensions :: [Extension] -> Handler r ()
validateExtensions exts = do
  re <- either (throwErrorDescription . mlsProtocolError) pure $ findExtensions exts
  validateLifetime . runIdentity . reLifetime $ re

validateLifetime :: Lifetime -> Handler r ()
validateLifetime lt = do
  now <- liftIO getPOSIXTime
  mMaxLifetime <- setKeyPackageMaximumLifetime <$> view settings
  either (throwErrorDescription . mlsProtocolError) pure $
    validateLifetime' now mMaxLifetime lt

validateLifetime' :: POSIXTime -> Maybe NominalDiffTime -> Lifetime -> Either Text ()
validateLifetime' now mMaxLifetime lt = do
  when (tsPOSIX (ltNotBefore lt) > now) $
    Left "Key package not_before date is in the future"
  when (tsPOSIX (ltNotAfter lt) <= now) $
    Left "Key package is expired"
  for_ mMaxLifetime $ \maxLifetime ->
    when (tsPOSIX (ltNotAfter lt) > now + maxLifetime) $
      Left "Key package expiration time is too far in the future"<|MERGE_RESOLUTION|>--- conflicted
+++ resolved
@@ -65,11 +65,7 @@
       maybe
         (throwErrorDescription (mlsProtocolError "No key associated to the given identity and signature scheme"))
         pure
-<<<<<<< HEAD
-        =<< lift (Data.lookupMLSPublicKey (ciUser identity) (ciClient identity) ss)
-=======
         =<< lift (wrapClient (Data.lookupMLSPublicKey (ciUser identity) (ciClient identity) ss))
->>>>>>> ca94a6f0
   when (key /= bcSignatureKey (kpCredential (kpTBS kp))) $
     throwErrorDescription $
       mlsProtocolError "Unrecognised signature key"

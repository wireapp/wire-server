{-# OPTIONS_GHC -Wno-ambiguous-fields #-}

-- This file is part of the Wire Server implementation.
--
-- Copyright (C) 2022 Wire Swiss GmbH <opensource@wire.com>
--
-- This program is free software: you can redistribute it and/or modify it under
-- the terms of the GNU Affero General Public License as published by the Free
-- Software Foundation, either version 3 of the License, or (at your option) any
-- later version.
--
-- This program is distributed in the hope that it will be useful, but WITHOUT
-- ANY WARRANTY; without even the implied warranty of MERCHANTABILITY or FITNESS
-- FOR A PARTICULAR PURPOSE. See the GNU Affero General Public License for more
-- details.
--
-- You should have received a copy of the GNU Affero General Public License along
-- with this program. If not, see <https://www.gnu.org/licenses/>.
module Brig.API.Internal
  ( servantSitemap,
    getMLSClients,
  )
where

import Brig.API.Auth
import Brig.API.Client qualified as API
import Brig.API.Connection qualified as API
import Brig.API.Error
import Brig.API.Handler
import Brig.API.MLS.KeyPackages.Validation
import Brig.API.OAuth (internalOauthAPI)
import Brig.API.Types
import Brig.API.User qualified as API
import Brig.App
import Brig.Data.Activation
import Brig.Data.Client qualified as Data
import Brig.Data.Connection qualified as Data
import Brig.Data.MLS.KeyPackage qualified as Data
import Brig.Data.User qualified as Data
import Brig.Effects.UserPendingActivationStore (UserPendingActivationStore)
import Brig.Options hiding (internalEvents)
import Brig.Provider.API qualified as Provider
import Brig.Team.API qualified as Team
import Brig.Team.Template (TeamTemplates)
import Brig.Types.Connection
import Brig.Types.Intra
import Brig.Types.Team.LegalHold (LegalHoldClientRequest (..))
import Brig.Types.User
import Brig.User.EJPD qualified
import Brig.User.Search.Index qualified as Search
import Control.Error hiding (bool)
import Control.Lens (preview, to, view, _Just)
import Data.ByteString.Conversion (toByteString)
import Data.Code qualified as Code
import Data.CommaSeparatedList
import Data.Default
import Data.Domain (Domain)
import Data.Handle
import Data.HavePendingInvitations
import Data.Id as Id
import Data.Map.Strict qualified as Map
import Data.Qualified
import Data.Set qualified as Set
import Data.Text qualified as T
import Data.Time.Clock.System
import Imports hiding (head)
import Network.Wai.Utilities as Utilities
import Polysemy
import Polysemy.Input (Input, input)
import Polysemy.TinyLog (TinyLog)
import Servant hiding (Handler, JSON, addHeader, respond)
import Servant.OpenApi.Internal.Orphans ()
import System.Logger.Class qualified as Log
import UnliftIO.Async (pooledMapConcurrentlyN)
import Wire.API.Connection
import Wire.API.Error
import Wire.API.Error.Brig qualified as E
import Wire.API.Federation.API
import Wire.API.Federation.Error (FederationError (..))
import Wire.API.MLS.CipherSuite
import Wire.API.Routes.FederationDomainConfig
import Wire.API.Routes.Internal.Brig qualified as BrigIRoutes
import Wire.API.Routes.Internal.Brig.Connection
import Wire.API.Routes.Named
import Wire.API.Team.Feature
import Wire.API.User
import Wire.API.User.Activation
import Wire.API.User.Client
import Wire.API.User.RichInfo
import Wire.API.UserEvent
import Wire.AuthenticationSubsystem (AuthenticationSubsystem)
import Wire.BlockListStore (BlockListStore)
import Wire.DeleteQueue (DeleteQueue)
import Wire.EmailSending (EmailSending)
import Wire.EmailSubsystem (EmailSubsystem)
import Wire.Events (Events)
import Wire.Events qualified as Events
import Wire.FederationConfigStore
  ( AddFederationRemoteResult (..),
    AddFederationRemoteTeamResult (..),
    FederationConfigStore,
    UpdateFederationResult (..),
  )
import Wire.FederationConfigStore qualified as E
import Wire.GalleyAPIAccess (GalleyAPIAccess)
import Wire.InvitationCodeStore
import Wire.NotificationSubsystem
import Wire.PasswordResetCodeStore (PasswordResetCodeStore)
import Wire.PropertySubsystem
import Wire.Rpc
import Wire.Sem.Concurrency
import Wire.UserKeyStore
import Wire.UserStore
import Wire.UserSubsystem
import Wire.UserSubsystem qualified as UserSubsystem
import Wire.VerificationCode
import Wire.VerificationCodeGen
import Wire.VerificationCodeSubsystem

servantSitemap ::
  forall r p.
  ( Member BlockListStore r,
    Member DeleteQueue r,
    Member (Concurrency 'Unsafe) r,
    Member (Embed HttpClientIO) r,
    Member FederationConfigStore r,
    Member AuthenticationSubsystem r,
    Member GalleyAPIAccess r,
    Member NotificationSubsystem r,
    Member UserSubsystem r,
    Member UserStore r,
    Member InvitationCodeStore r,
    Member UserKeyStore r,
    Member Rpc r,
    Member TinyLog r,
    Member (UserPendingActivationStore p) r,
    Member (Input (Local ())) r,
    Member EmailSending r,
    Member EmailSubsystem r,
    Member VerificationCodeSubsystem r,
    Member Events r,
    Member PasswordResetCodeStore r,
    Member PropertySubsystem r,
    Member (Input TeamTemplates) r
  ) =>
  ServerT BrigIRoutes.API (Handler r)
servantSitemap =
  istatusAPI
    :<|> ejpdAPI
    :<|> accountAPI
    :<|> mlsAPI
    :<|> getVerificationCode
    :<|> teamsAPI
    :<|> userAPI
    :<|> clientAPI
    :<|> authAPI
    :<|> internalOauthAPI
    :<|> internalSearchIndexAPI
    :<|> federationRemotesAPI
    :<|> Provider.internalProviderAPI

istatusAPI :: forall r. ServerT BrigIRoutes.IStatusAPI (Handler r)
istatusAPI = Named @"get-status" (pure NoContent)

ejpdAPI ::
  ( Member GalleyAPIAccess r,
    Member NotificationSubsystem r,
    Member UserStore r,
    Member Rpc r
  ) =>
  ServerT BrigIRoutes.EJPDRequest (Handler r)
ejpdAPI =
  Brig.User.EJPD.ejpdRequest

mlsAPI :: ServerT BrigIRoutes.MLSAPI (Handler r)
mlsAPI = getMLSClients

accountAPI ::
  ( Member BlockListStore r,
    Member GalleyAPIAccess r,
    Member AuthenticationSubsystem r,
    Member DeleteQueue r,
    Member (UserPendingActivationStore p) r,
    Member (Embed HttpClientIO) r,
    Member NotificationSubsystem r,
    Member UserSubsystem r,
    Member UserKeyStore r,
    Member (Input (Local ())) r,
    Member UserStore r,
    Member TinyLog r,
    Member EmailSubsystem r,
    Member VerificationCodeSubsystem r,
    Member PropertySubsystem r,
    Member Events r,
    Member PasswordResetCodeStore r,
    Member InvitationCodeStore r
  ) =>
  ServerT BrigIRoutes.AccountAPI (Handler r)
accountAPI =
  Named @"get-account-conference-calling-config" getAccountConferenceCallingConfig
    :<|> putAccountConferenceCallingConfig
    :<|> deleteAccountConferenceCallingConfig
    :<|> getConnectionsStatusUnqualified
    :<|> getConnectionsStatus
    :<|> Named @"createUserNoVerify" (callsFed (exposeAnnotations createUserNoVerify))
    :<|> Named @"createUserNoVerifySpar" (callsFed (exposeAnnotations createUserNoVerifySpar))
    :<|> Named @"putSelfEmail" changeSelfEmailMaybeSendH
    :<|> Named @"iDeleteUser" deleteUserNoAuthH
    :<|> Named @"iPutUserStatus" changeAccountStatusH
    :<|> Named @"iGetUserStatus" getAccountStatusH
    :<|> Named @"iGetUsersByVariousKeys" listActivatedAccountsH
    :<|> Named @"iGetUserContacts" getContactListH
    :<|> Named @"iGetUserActivationCode" getActivationCode
    :<|> Named @"iGetUserPasswordResetCode" getPasswordResetCodeH
    :<|> Named @"iRevokeIdentity" revokeIdentityH
    :<|> Named @"iHeadBlacklist" checkBlacklist
    :<|> Named @"iDeleteBlacklist" deleteFromBlacklist
    :<|> Named @"iPostBlacklist" addBlacklist
    :<|> Named @"iPutUserSsoId" updateSSOIdH
    :<|> Named @"iDeleteUserSsoId" deleteSSOIdH
    :<|> Named @"iPutManagedBy" updateManagedByH
    :<|> Named @"iPutRichInfo" updateRichInfoH
    :<|> Named @"iPutHandle" updateHandleH
    :<|> Named @"iPutUserName" updateUserNameH
    :<|> Named @"iGetRichInfo" getRichInfoH
    :<|> Named @"iGetRichInfoMulti" getRichInfoMultiH
    :<|> Named @"iHeadHandle" checkHandleInternalH
    :<|> Named @"iConnectionUpdate" updateConnectionInternalH
    :<|> Named @"iListClients" internalListClientsH
    :<|> Named @"iListClientsFull" internalListFullClientsH
    :<|> Named @"iAddClient" addClientInternalH
    :<|> Named @"iLegalholdAddClient" legalHoldClientRequestedH
    :<|> Named @"iLegalholdDeleteClient" removeLegalHoldClientH

teamsAPI ::
  ( Member GalleyAPIAccess r,
    Member (UserPendingActivationStore p) r,
    Member BlockListStore r,
    Member (Embed HttpClientIO) r,
    Member UserKeyStore r,
    Member (Concurrency 'Unsafe) r,
    Member TinyLog r,
    Member InvitationCodeStore r,
    Member EmailSending r,
    Member UserSubsystem r,
<<<<<<< HEAD
    Member Events r
=======
    Member (Input TeamTemplates) r
>>>>>>> 64f156a3
  ) =>
  ServerT BrigIRoutes.TeamsAPI (Handler r)
teamsAPI =
  Named @"updateSearchVisibilityInbound" (lift . liftSem . updateTeamSearchVisibilityInbound)
    :<|> Named @"get-invitation-by-email" Team.getInvitationByEmail
    :<|> Named @"get-invitation-code" Team.getInvitationCode
    :<|> Named @"suspend-team" Team.suspendTeam
    :<|> Named @"unsuspend-team" Team.unsuspendTeam
    :<|> Named @"team-size" Team.teamSize
    :<|> Named @"create-invitations-via-scim" Team.createInvitationViaScim

userAPI :: (Member UserSubsystem r) => ServerT BrigIRoutes.UserAPI (Handler r)
userAPI =
  updateLocale
    :<|> deleteLocale
    :<|> getDefaultUserLocale

clientAPI :: ServerT BrigIRoutes.ClientAPI (Handler r)
clientAPI = Named @"update-client-last-active" updateClientLastActive

authAPI ::
  ( Member GalleyAPIAccess r,
    Member TinyLog r,
    Member Events r,
    Member UserSubsystem r,
    Member VerificationCodeSubsystem r
  ) =>
  ServerT BrigIRoutes.AuthAPI (Handler r)
authAPI =
  Named @"legalhold-login" (callsFed (exposeAnnotations legalHoldLogin))
    :<|> Named @"sso-login" (callsFed (exposeAnnotations ssoLogin))
    :<|> Named @"login-code" getLoginCode
    :<|> Named @"reauthenticate"
      ( \uid reauth ->
          -- changing this end-point would involve providing a `Local` type from a user id that is
          -- captured from the path, not pulled from the http header.  this is certainly feasible,
          -- but running qualifyLocal here is easier.
          qualifyLocal uid >>= \luid -> reauthenticate luid reauth
      )

federationRemotesAPI ::
  ( Member FederationConfigStore r
  ) =>
  ServerT BrigIRoutes.FederationRemotesAPI (Handler r)
federationRemotesAPI =
  Named @"add-federation-remotes" addFederationRemote
    :<|> Named @"get-federation-remotes" getFederationRemotes
    :<|> Named @"update-federation-remotes" updateFederationRemote
    :<|> Named @"add-federation-remote-team" addFederationRemoteTeam
    :<|> Named @"get-federation-remote-teams" getFederationRemoteTeams
    :<|> Named @"delete-federation-remote-team" deleteFederationRemoteTeam

deleteFederationRemoteTeam :: (Member FederationConfigStore r) => Domain -> TeamId -> (Handler r) ()
deleteFederationRemoteTeam domain teamId =
  lift $ liftSem $ E.removeFederationRemoteTeam domain teamId

getFederationRemoteTeams :: (Member FederationConfigStore r) => Domain -> (Handler r) [FederationRemoteTeam]
getFederationRemoteTeams domain =
  lift $ liftSem $ E.getFederationRemoteTeams domain

addFederationRemoteTeam ::
  ( Member FederationConfigStore r
  ) =>
  Domain ->
  FederationRemoteTeam ->
  (Handler r) ()
addFederationRemoteTeam domain rt =
  lift (liftSem $ E.addFederationRemoteTeam domain rt.teamId) >>= \case
    AddFederationRemoteTeamSuccess -> pure ()
    AddFederationRemoteTeamDomainNotFound ->
      throwError . fedError . FederationUnexpectedError $
        "Federation domain does not exist.  Please add it first."
    AddFederationRemoteTeamRestrictionAllowAll ->
      throwError . fedError . FederationUnexpectedError $
        "Federation is not configured to be restricted by teams. Therefore adding a team to a \
        \remote domain is not allowed."

getFederationRemotes :: (Member FederationConfigStore r) => (Handler r) FederationDomainConfigs
getFederationRemotes = lift $ liftSem $ E.getFederationConfigs

addFederationRemote ::
  ( Member FederationConfigStore r
  ) =>
  FederationDomainConfig ->
  (Handler r) ()
addFederationRemote fedDomConf = do
  lift (liftSem $ E.addFederationConfig fedDomConf) >>= \case
    AddFederationRemoteSuccess -> pure ()
    AddFederationRemoteMaxRemotesReached ->
      throwError . fedError . FederationUnexpectedError $
        "Maximum number of remote backends reached.  If you need to create more connections, \
        \please contact wire.com."
    AddFederationRemoteDivergingConfig cfg ->
      throwError . fedError . FederationUnexpectedError $
        "keeping track of remote domains in the brig config file is deprecated, but as long as we \
        \do that, adding a domain with different settings than in the config file is not allowed.  want "
          <> ( "Just "
                 <> T.pack (show fedDomConf)
                 <> "or Nothing, "
             )
          <> ( "got "
                 <> T.pack (show (Map.lookup (domain fedDomConf) cfg))
             )

updateFederationRemote :: (Member FederationConfigStore r) => Domain -> FederationDomainConfig -> (Handler r) ()
updateFederationRemote dom fedcfg = do
  if (dom /= fedcfg.domain)
    then
      throwError . fedError . FederationUnexpectedError . T.pack $
        "federation domain of a given peer cannot be changed from " <> show (domain fedcfg) <> " to " <> show dom <> "."
    else
      lift (liftSem (E.updateFederationConfig fedcfg)) >>= \case
        UpdateFederationSuccess -> pure ()
        UpdateFederationRemoteNotFound ->
          throwError . fedError . FederationUnexpectedError . T.pack $
            "federation domain does not exist and cannot be updated: " <> show (dom, fedcfg)
        UpdateFederationRemoteDivergingConfig ->
          throwError . fedError . FederationUnexpectedError $
            "keeping track of remote domains in the brig config file is deprecated, but as long as we \
            \do that, removing or updating items listed in the config file is not allowed."

getAccountConferenceCallingConfig :: UserId -> Handler r (Feature ConferenceCallingConfig)
getAccountConferenceCallingConfig uid = do
  mStatus <- lift $ wrapClient $ Data.lookupFeatureConferenceCalling uid
  mDefStatus <- preview (settings . featureFlags . _Just . to conferenceCalling . to forNull)
  pure $ def {status = mStatus <|> mDefStatus ?: (def :: LockableFeature ConferenceCallingConfig).status}

putAccountConferenceCallingConfig :: UserId -> Feature ConferenceCallingConfig -> Handler r NoContent
putAccountConferenceCallingConfig uid feat = do
  lift $ wrapClient $ Data.updateFeatureConferenceCalling uid (Just feat.status) $> NoContent

deleteAccountConferenceCallingConfig :: UserId -> Handler r NoContent
deleteAccountConferenceCallingConfig uid =
  lift $ wrapClient $ Data.updateFeatureConferenceCalling uid Nothing $> NoContent

getMLSClients :: UserId -> CipherSuite -> Handler r (Set ClientInfo)
getMLSClients usr suite = do
  lusr <- qualifyLocal usr
  suiteTag <- maybe (mlsProtocolError "Unknown ciphersuite") pure (cipherSuiteTag suite)
  allClients <- lift (wrapClient (API.lookupUsersClientIds (pure usr))) >>= getResult
  clientInfo <- lift . wrapClient $ UnliftIO.Async.pooledMapConcurrentlyN 16 (\c -> getValidity lusr c suiteTag) (toList allClients)
  pure . Set.fromList . map (uncurry ClientInfo) $ clientInfo
  where
    getResult [] = pure mempty
    getResult ((u, cs') : rs)
      | u == usr = pure cs'
      | otherwise = getResult rs

    getValidity lusr cid suiteTag =
      (cid,) . (> 0)
        <$> Data.countKeyPackages lusr cid suiteTag

getVerificationCode :: forall r. (Member VerificationCodeSubsystem r) => UserId -> VerificationAction -> Handler r (Maybe Code.Value)
getVerificationCode uid action = runMaybeT do
  user <- MaybeT . wrapClientE $ API.lookupUser NoPendingInvitations uid
  email <- MaybeT . pure $ userEmail user
  let key = mkKey email
  code <- MaybeT . lift . liftSem $ internalLookupCode key (scopeFromAction action)
  pure code.codeValue

internalSearchIndexAPI :: forall r. ServerT BrigIRoutes.ISearchIndexAPI (Handler r)
internalSearchIndexAPI =
  Named @"indexRefresh" (NoContent <$ lift (wrapClient Search.refreshIndex))

---------------------------------------------------------------------------
-- Handlers

-- | Add a client without authentication checks
addClientInternalH ::
  ( Member GalleyAPIAccess r,
    Member NotificationSubsystem r,
    Member DeleteQueue r,
    Member EmailSubsystem r,
    Member Events r,
    Member UserSubsystem r,
    Member VerificationCodeSubsystem r
  ) =>
  UserId ->
  Maybe Bool ->
  NewClient ->
  Maybe ConnId ->
  (Handler r) Client
addClientInternalH usr mSkipReAuth new connId = do
  let policy
        | mSkipReAuth == Just True = \_ _ -> False
        | otherwise = Data.reAuthForNewClients
  lusr <- qualifyLocal usr
  API.addClientWithReAuthPolicy policy lusr connId new !>> clientError

legalHoldClientRequestedH :: (Member Events r) => UserId -> LegalHoldClientRequest -> (Handler r) NoContent
legalHoldClientRequestedH targetUser clientRequest = do
  lift $ NoContent <$ API.legalHoldClientRequested targetUser clientRequest

removeLegalHoldClientH :: (Member DeleteQueue r, Member Events r) => UserId -> (Handler r) NoContent
removeLegalHoldClientH uid = do
  lift $ NoContent <$ API.removeLegalHoldClient uid

internalListClientsH :: UserSet -> (Handler r) UserClients
internalListClientsH (UserSet usrs) = lift $ do
  UserClients . Map.fromList
    <$> wrapClient (API.lookupUsersClientIds (Set.toList usrs))

internalListFullClientsH :: UserSet -> (Handler r) UserClientsFull
internalListFullClientsH (UserSet usrs) = lift $ do
  UserClientsFull <$> wrapClient (Data.lookupClientsBulk (Set.toList usrs))

createUserNoVerify ::
  ( Member BlockListStore r,
    Member GalleyAPIAccess r,
    Member (UserPendingActivationStore p) r,
    Member TinyLog r,
    Member Events r,
    Member InvitationCodeStore r,
    Member UserKeyStore r,
    Member UserSubsystem r,
    Member (Input (Local ())) r,
    Member PasswordResetCodeStore r
  ) =>
  NewUser ->
  (Handler r) (Either RegisterError SelfProfile)
createUserNoVerify uData = lift . runExceptT $ do
  result <- API.createUser uData
  let acc = createdAccount result
  let usr = accountUser acc
  let uid = userId usr
  let eac = createdEmailActivation result
  for_ eac $ \adata ->
    let key = ActivateKey $ activationKey adata
        code = activationCode adata
     in API.activate key code (Just uid) !>> activationErrorToRegisterError
  pure . SelfProfile $ usr

createUserNoVerifySpar ::
  ( Member GalleyAPIAccess r,
    Member TinyLog r,
    Member UserSubsystem r,
    Member Events r,
    Member PasswordResetCodeStore r
  ) =>
  NewUserSpar ->
  (Handler r) (Either CreateUserSparError SelfProfile)
createUserNoVerifySpar uData =
  lift . runExceptT $ do
    result <- API.createUserSpar uData
    let acc = createdAccount result
    let usr = accountUser acc
    let uid = userId usr
    let eac = createdEmailActivation result
    for_ eac $ \adata ->
      let key = ActivateKey $ activationKey adata
          code = activationCode adata
       in API.activate key code (Just uid) !>> CreateUserSparRegistrationError . activationErrorToRegisterError
    pure . SelfProfile $ usr

deleteUserNoAuthH ::
  ( Member (Embed HttpClientIO) r,
    Member NotificationSubsystem r,
    Member UserStore r,
    Member TinyLog r,
    Member UserKeyStore r,
    Member Events r,
    Member UserSubsystem r,
    Member PropertySubsystem r
  ) =>
  UserId ->
  (Handler r) DeleteUserResponse
deleteUserNoAuthH uid = do
  luid <- qualifyLocal uid
  r <- lift $ API.ensureAccountDeleted luid
  case r of
    NoUser -> throwStd (errorToWai @'E.UserNotFound)
    AccountAlreadyDeleted -> pure UserResponseAccountAlreadyDeleted
    AccountDeleted -> pure UserResponseAccountDeleted

changeSelfEmailMaybeSendH ::
  ( Member BlockListStore r,
    Member UserKeyStore r,
    Member EmailSubsystem r,
    Member UserSubsystem r
  ) =>
  UserId ->
  EmailUpdate ->
  Maybe Bool ->
  (Handler r) ChangeEmailResponse
changeSelfEmailMaybeSendH u body (fromMaybe False -> validate) = do
  let email = euEmail body
  changeSelfEmailMaybeSend u (if validate then ActuallySendEmail else DoNotSendEmail) email UpdateOriginScim

data MaybeSendEmail = ActuallySendEmail | DoNotSendEmail

changeSelfEmailMaybeSend ::
  ( Member BlockListStore r,
    Member UserKeyStore r,
    Member EmailSubsystem r,
    Member UserSubsystem r
  ) =>
  UserId ->
  MaybeSendEmail ->
  EmailAddress ->
  UpdateOriginType ->
  (Handler r) ChangeEmailResponse
changeSelfEmailMaybeSend u ActuallySendEmail email allowScim = do
  API.changeSelfEmail u email allowScim
changeSelfEmailMaybeSend u DoNotSendEmail email allowScim = do
  API.changeEmail u email allowScim !>> changeEmailError >>= \case
    ChangeEmailIdempotent -> pure ChangeEmailResponseIdempotent
    ChangeEmailNeedsActivation _ -> pure ChangeEmailResponseNeedsActivation

-- Historically, this end-point was two end-points with distinct matching routes
-- (distinguished by query params), and it was only allowed to pass one param per call.  This
-- handler allows up to 4 lists of various user keys, and returns the union of the lookups.
-- Empty list is forbidden for backwards compatibility.
listActivatedAccountsH ::
  ( Member (Input (Local ())) r,
    Member UserSubsystem r
  ) =>
  Maybe (CommaSeparatedList UserId) ->
  Maybe (CommaSeparatedList Handle) ->
  Maybe (CommaSeparatedList EmailAddress) ->
  Maybe Bool ->
  Handler r [ExtendedUserAccount]
listActivatedAccountsH
  (maybe [] fromCommaSeparatedList -> uids)
  (maybe [] fromCommaSeparatedList -> handles)
  (maybe [] fromCommaSeparatedList -> emails)
  (maybe NoPendingInvitations fromBool -> include) = do
    when (length uids + length handles + length emails == 0) $ do
      throwStd (notFound "no user keys")
    lift $ liftSem do
      loc <- input
      byEmails <- getExtendedAccountsByEmailNoFilter $ loc $> emails
      others <-
        getExtendedAccountsBy $
          loc
            $> def
              { includePendingInvitations = include,
                getByUserId = uids,
                getByHandle = handles
              }
      pure $ others <> byEmails

getActivationCode :: EmailAddress -> Handler r GetActivationCodeResp
getActivationCode email = do
  apair <- lift . wrapClient $ API.lookupActivationCode email
  maybe (throwStd activationKeyNotFound) (pure . GetActivationCodeResp) apair

getPasswordResetCodeH ::
  ( Member AuthenticationSubsystem r
  ) =>
  EmailAddress ->
  Handler r GetPasswordResetCodeResp
getPasswordResetCodeH email = getPasswordResetCode email

getPasswordResetCode ::
  ( Member AuthenticationSubsystem r
  ) =>
  EmailAddress ->
  Handler r GetPasswordResetCodeResp
getPasswordResetCode email =
  (GetPasswordResetCodeResp <$$> lift (API.lookupPasswordResetCode email))
    >>= maybe (throwStd (errorToWai @'E.InvalidPasswordResetKey)) pure

changeAccountStatusH ::
  ( Member UserSubsystem r,
    Member Events r
  ) =>
  UserId ->
  AccountStatusUpdate ->
  (Handler r) NoContent
changeAccountStatusH usr (suStatus -> status) = do
  Log.info $ (Log.msg (Log.val "Change Account Status")) . Log.field "usr" (toByteString usr) . Log.field "status" (show status)
  API.changeSingleAccountStatus usr status !>> accountStatusError -- FUTUREWORK: use CanThrow and related machinery
  pure NoContent

getAccountStatusH :: (Member UserStore r) => UserId -> (Handler r) AccountStatusResp
getAccountStatusH uid = do
  status <- lift $ liftSem $ lookupStatus uid
  maybe
    (throwStd (errorToWai @'E.UserNotFound))
    (pure . AccountStatusResp)
    status

getConnectionsStatusUnqualified :: ConnectionsStatusRequest -> Maybe Relation -> (Handler r) [ConnectionStatus]
getConnectionsStatusUnqualified ConnectionsStatusRequest {csrFrom, csrTo} flt = lift $ do
  r <- wrapClient $ maybe (API.lookupConnectionStatus' csrFrom) (API.lookupConnectionStatus csrFrom) csrTo
  pure $ maybe r (filterByRelation r) flt
  where
    filterByRelation l rel = filter ((== rel) . csStatus) l

getConnectionsStatus :: ConnectionsStatusRequestV2 -> (Handler r) [ConnectionStatusV2]
getConnectionsStatus (ConnectionsStatusRequestV2 froms mtos mrel) = do
  loc <- qualifyLocal ()
  conns <- lift $ case mtos of
    Nothing -> wrapClient . Data.lookupAllStatuses =<< qualifyLocal froms
    Just tos -> do
      let getStatusesForOneDomain =
            wrapClient
              <$> foldQualified
                loc
                (Data.lookupLocalConnectionStatuses froms)
                (Data.lookupRemoteConnectionStatuses froms)
      concat <$> mapM getStatusesForOneDomain (bucketQualified tos)
  pure $ maybe conns (filterByRelation conns) mrel
  where
    filterByRelation l rel = filter ((== rel) . csv2Status) l

revokeIdentityH ::
  ( Member UserSubsystem r,
    Member UserKeyStore r
  ) =>
  EmailAddress ->
  Handler r NoContent
revokeIdentityH email = lift $ NoContent <$ API.revokeIdentity email

updateConnectionInternalH ::
  ( Member GalleyAPIAccess r,
    Member NotificationSubsystem r,
    Member TinyLog r,
    Member (Embed HttpClientIO) r
  ) =>
  UpdateConnectionsInternal ->
  (Handler r) NoContent
updateConnectionInternalH updateConn = do
  API.updateConnectionInternal updateConn !>> connError
  pure NoContent

checkBlacklist :: (Member BlockListStore r) => EmailAddress -> Handler r CheckBlacklistResponse
checkBlacklist email = lift $ bool NotBlacklisted YesBlacklisted <$> API.isBlacklisted email

deleteFromBlacklist :: (Member BlockListStore r) => EmailAddress -> Handler r NoContent
deleteFromBlacklist email = lift $ NoContent <$ API.blacklistDelete email

addBlacklist :: (Member BlockListStore r) => EmailAddress -> Handler r NoContent
addBlacklist email = lift $ NoContent <$ API.blacklistInsert email

updateSSOIdH ::
  ( Member UserSubsystem r,
    Member Events r
  ) =>
  UserId ->
  UserSSOId ->
  (Handler r) UpdateSSOIdResponse
updateSSOIdH uid ssoid = lift $ do
  success <- wrapClient $ Data.updateSSOId uid (Just ssoid)
  liftSem $
    if success
      then do
        UserSubsystem.internalUpdateSearchIndex uid
        Events.generateUserEvent uid Nothing (UserUpdated ((emptyUserUpdatedData uid) {eupSSOId = Just ssoid}))
        pure UpdateSSOIdSuccess
      else pure UpdateSSOIdNotFound

deleteSSOIdH ::
  ( Member UserSubsystem r,
    Member Events r
  ) =>
  UserId ->
  (Handler r) UpdateSSOIdResponse
deleteSSOIdH uid = lift $ do
  success <- wrapClient $ Data.updateSSOId uid Nothing
  if success
    then liftSem $ do
      UserSubsystem.internalUpdateSearchIndex uid
      Events.generateUserEvent uid Nothing (UserUpdated ((emptyUserUpdatedData uid) {eupSSOIdRemoved = True}))
      pure UpdateSSOIdSuccess
    else pure UpdateSSOIdNotFound

updateManagedByH :: UserId -> ManagedByUpdate -> (Handler r) NoContent
updateManagedByH uid (ManagedByUpdate managedBy) = do
  NoContent <$ lift (wrapClient $ Data.updateManagedBy uid managedBy)

updateRichInfoH :: UserId -> RichInfoUpdate -> (Handler r) NoContent
updateRichInfoH uid rup =
  NoContent <$ do
    let (unRichInfoAssocList -> richInfo) = normalizeRichInfoAssocList . riuRichInfo $ rup
    maxSize <- setRichInfoLimit <$> view settings
    when (richInfoSize (RichInfo (mkRichInfoAssocList richInfo)) > maxSize) $ throwStd tooLargeRichInfo
    -- FUTUREWORK: send an event
    -- Intra.onUserEvent uid (Just conn) (richInfoUpdate uid ri)
    lift $ wrapClient $ Data.updateRichInfo uid (mkRichInfoAssocList richInfo)

updateLocale :: (Member UserSubsystem r) => UserId -> LocaleUpdate -> (Handler r) LocaleUpdate
updateLocale uid upd@(LocaleUpdate locale) = do
  qUid <- qualifyLocal uid
  lift . liftSem $ updateUserProfile qUid Nothing UpdateOriginScim def {locale = Just locale}
  pure upd

deleteLocale :: (Member UserSubsystem r) => UserId -> (Handler r) NoContent
deleteLocale uid = do
  defLoc <- setDefaultUserLocale <$> view settings
  qUid <- qualifyLocal uid
  lift . liftSem $ updateUserProfile qUid Nothing UpdateOriginScim def {locale = Just defLoc}
  pure NoContent

getDefaultUserLocale :: (Handler r) LocaleUpdate
getDefaultUserLocale = do
  defLocale <- setDefaultUserLocale <$> view settings
  pure $ LocaleUpdate defLocale

updateClientLastActive :: UserId -> ClientId -> Handler r ()
updateClientLastActive u c = do
  sysTime <- liftIO getSystemTime
  -- round up to the next multiple of a week
  let week = 604800
  let now =
        systemToUTCTime $
          sysTime
            { systemSeconds = systemSeconds sysTime + (week - systemSeconds sysTime `mod` week),
              systemNanoseconds = 0
            }
  lift . wrapClient $ Data.updateClientLastActive u c now

getRichInfoH :: UserId -> (Handler r) RichInfo
getRichInfoH uid = RichInfo . fromMaybe mempty <$> lift (wrapClient $ API.lookupRichInfo uid)

getRichInfoMultiH :: Maybe (CommaSeparatedList UserId) -> (Handler r) [(UserId, RichInfo)]
getRichInfoMultiH (maybe [] fromCommaSeparatedList -> uids) =
  lift $ wrapClient $ API.lookupRichInfoMultiUsers uids

updateHandleH ::
  (Member UserSubsystem r) =>
  UserId ->
  HandleUpdate ->
  Handler r NoContent
updateHandleH uid (HandleUpdate handleUpd) =
  NoContent <$ do
    quid <- qualifyLocal uid
    lift . liftSem $ UserSubsystem.updateHandle quid Nothing UpdateOriginScim handleUpd

updateUserNameH ::
  (Member UserSubsystem r) =>
  UserId ->
  NameUpdate ->
  (Handler r) NoContent
updateUserNameH uid (NameUpdate nameUpd) =
  NoContent <$ do
    luid <- qualifyLocal uid
    name <- either (const $ throwStd (errorToWai @'E.InvalidUser)) pure $ mkName nameUpd
    lift (wrapClient $ Data.lookupUser WithPendingInvitations uid) >>= \case
      Just _ -> lift . liftSem $ updateUserProfile luid Nothing UpdateOriginScim (def {name = Just name})
      Nothing -> throwStd (errorToWai @'E.InvalidUser)

checkHandleInternalH :: (Member UserSubsystem r) => Handle -> Handler r CheckHandleResponse
checkHandleInternalH h = lift $ liftSem do
  API.checkHandle (fromHandle h) <&> \case
    API.CheckHandleFound -> CheckHandleResponseFound
    API.CheckHandleNotFound -> CheckHandleResponseNotFound

getContactListH :: UserId -> (Handler r) UserIds
getContactListH uid = lift . wrapClient $ UserIds <$> API.lookupContactList uid<|MERGE_RESOLUTION|>--- conflicted
+++ resolved
@@ -243,11 +243,9 @@
     Member InvitationCodeStore r,
     Member EmailSending r,
     Member UserSubsystem r,
-<<<<<<< HEAD
-    Member Events r
-=======
-    Member (Input TeamTemplates) r
->>>>>>> 64f156a3
+    Member Events r,
+    Member (Input TeamTemplates) r,
+    Member (Input (Local ())) r
   ) =>
   ServerT BrigIRoutes.TeamsAPI (Handler r)
 teamsAPI =

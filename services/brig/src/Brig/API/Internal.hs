--- conflicted
+++ resolved
@@ -104,7 +104,6 @@
 -- Sitemap (servant)
 
 servantSitemap ::
-<<<<<<< HEAD
   Members
     '[ BlacklistStore,
        GalleyProvider,
@@ -121,12 +120,6 @@
        UserPendingActivationStore p
      ]
     r =>
-=======
-  ( Member BlacklistStore r,
-    Member GalleyProvider r,
-    Member (UserPendingActivationStore p) r
-  ) =>
->>>>>>> 7cd0a9c1
   ServerT BrigIRoutes.API (Handler r)
 brigInternalAPI =
   ejpdAPI

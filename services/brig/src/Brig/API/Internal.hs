-- This file is part of the Wire Server implementation.
--
-- Copyright (C) 2022 Wire Swiss GmbH <opensource@wire.com>
--
-- This program is free software: you can redistribute it and/or modify it under
-- the terms of the GNU Affero General Public License as published by the Free
-- Software Foundation, either version 3 of the License, or (at your option) any
-- later version.
--
-- This program is distributed in the hope that it will be useful, but WITHOUT
-- ANY WARRANTY; without even the implied warranty of MERCHANTABILITY or FITNESS
-- FOR A PARTICULAR PURPOSE. See the GNU Affero General Public License for more
-- details.
--
-- You should have received a copy of the GNU Affero General Public License along
-- with this program. If not, see <https://www.gnu.org/licenses/>.
module Brig.API.Internal
  ( sitemap,
    servantSitemap,
    swaggerDocsAPI,
    BrigIRoutes.API,
    BrigIRoutes.SwaggerDocsAPI,
    getMLSClients,
  )
where

import qualified Brig.API.Client as API
import qualified Brig.API.Connection as API
import Brig.API.Error
import Brig.API.Handler
import Brig.API.Types
import qualified Brig.API.User as API
import qualified Brig.API.User as Api
import Brig.API.Util
import Brig.App
import qualified Brig.Code as Code
import Brig.Data.Activation
import qualified Brig.Data.Client as Data
import qualified Brig.Data.Connection as Data
import qualified Brig.Data.MLS.KeyPackage as Data
import qualified Brig.Data.User as Data
import Brig.Effects.BlacklistPhonePrefixStore (BlacklistPhonePrefixStore)
import Brig.Effects.BlacklistStore (BlacklistStore)
import qualified Brig.IO.Intra as Intra
import Brig.Options hiding (internalEvents, sesQueue)
import qualified Brig.Provider.API as Provider
import Brig.Sem.ActivationKeyStore
import Brig.Sem.ActivationSupply
import Brig.Sem.CodeStore (CodeStore)
import Brig.Sem.GalleyAccess
import Brig.Sem.GundeckAccess (GundeckAccess)
import Brig.Sem.PasswordResetStore (PasswordResetStore)
<<<<<<< HEAD
import Brig.Sem.PasswordResetSupply (PasswordResetSupply)
import Brig.Sem.Twilio
import Brig.Sem.UniqueClaimsStore
import Brig.Sem.UserHandleStore
import Brig.Sem.UserKeyStore
import Brig.Sem.UserQuery (UserQuery)
import Brig.Sem.VerificationCodeStore
=======
import Brig.Sem.UserPendingActivationStore (UserPendingActivationStore)
>>>>>>> cf75adba
import qualified Brig.Team.API as Team
import Brig.Team.DB (lookupInvitationByEmail)
import Brig.Types.Connection
import Brig.Types.Intra
import Brig.Types.Team.LegalHold (LegalHoldClientRequest (..))
import Brig.Types.User
import Brig.Types.User.Event (UserEvent (UserUpdated), UserUpdatedData (eupSSOId, eupSSOIdRemoved), emptyUserUpdatedData)
import qualified Brig.User.API.Auth as Auth
import qualified Brig.User.API.Search as Search
import qualified Brig.User.EJPD
import qualified Brig.User.Search.Index as Index
import Control.Error hiding (bool)
import Control.Lens (view)
import Data.Aeson hiding (json)
import Data.ByteString.Conversion
import qualified Data.ByteString.Conversion as List
import Data.Handle
import Data.Id as Id
import qualified Data.Map.Strict as Map
import Data.Qualified
import qualified Data.Set as Set
import Imports hiding (head)
import Network.HTTP.Types.Status
import Network.Wai (Response)
import Network.Wai.Predicate hiding (result, setStatus)
import Network.Wai.Routing hiding (toList)
import Network.Wai.Utilities as Utilities
import Network.Wai.Utilities.ZAuth (zauthConnId, zauthUserId)
import Polysemy
import Polysemy.Async
import Polysemy.Conc.Effect.Race
import qualified Polysemy.Error as P
import Polysemy.Input
import Polysemy.Resource
import qualified Polysemy.TinyLog as P
import qualified Ropes.Twilio as Twilio
import Servant hiding (Handler, JSON, addHeader, respond)
import Servant.Swagger.Internal.Orphans ()
import Servant.Swagger.UI
import qualified System.Logger.Class as Log
import UnliftIO.Async hiding (Async)
import Wire.API.Connection
import Wire.API.Error
import qualified Wire.API.Error.Brig as E
import Wire.API.MLS.Credential
import Wire.API.MLS.KeyPackage
import Wire.API.Routes.Internal.Brig (NewKeyPackageRef)
import qualified Wire.API.Routes.Internal.Brig as BrigIRoutes
import Wire.API.Routes.Internal.Brig.Connection
import Wire.API.Routes.Named
import qualified Wire.API.Team.Feature as ApiFt
import Wire.API.User
import Wire.API.User.Activation
import Wire.API.User.Client
import Wire.API.User.Password
import Wire.API.User.RichInfo

---------------------------------------------------------------------------
-- Sitemap (servant)

servantSitemap ::
  Members
<<<<<<< HEAD
    '[ ActivationKeyStore,
       ActivationSupply,
       Async,
       BlacklistStore,
       GalleyAccess,
       GundeckAccess,
       Input (Local ()),
       P.Error Twilio.ErrorResponse,
       PasswordResetStore,
       PasswordResetSupply,
       Race,
       Resource,
       Twilio,
       UniqueClaimsStore,
       UserHandleStore,
       UserKeyStore,
       UserQuery,
       VerificationCodeStore
=======
    '[ BlacklistStore,
       UserPendingActivationStore p
>>>>>>> cf75adba
     ]
    r =>
  ServerT BrigIRoutes.API (Handler r)
servantSitemap = ejpdAPI :<|> accountAPI :<|> mlsAPI :<|> getVerificationCode :<|> teamsAPI :<|> userAPI

ejpdAPI ::
  Members '[UserHandleStore, UserQuery] r =>
  ServerT BrigIRoutes.EJPD_API (Handler r)
ejpdAPI =
  Brig.User.EJPD.ejpdRequest
    :<|> Named @"get-account-conference-calling-config" getAccountConferenceCallingConfig
    :<|> putAccountConferenceCallingConfig
    :<|> deleteAccountConferenceCallingConfig
    :<|> getConnectionsStatusUnqualified
    :<|> getConnectionsStatus

mlsAPI :: ServerT BrigIRoutes.MLSAPI (Handler r)
mlsAPI =
  ( \ref ->
      Named @"get-client-by-key-package-ref" (getClientByKeyPackageRef ref)
        :<|> ( Named @"put-conversation-by-key-package-ref" (putConvIdByKeyPackageRef ref)
                 :<|> Named @"get-conversation-by-key-package-ref" (getConvIdByKeyPackageRef ref)
             )
        :<|> Named @"put-key-package-ref" (putKeyPackageRef ref)
        :<|> Named @"post-key-package-ref" (postKeyPackageRef ref)
  )
    :<|> getMLSClients
    :<|> mapKeyPackageRefsInternal

accountAPI ::
  Members
<<<<<<< HEAD
    '[ ActivationKeyStore,
       ActivationSupply,
       Async,
       BlacklistStore,
       GalleyAccess,
       GundeckAccess,
       Input (Local ()),
       P.Error Twilio.ErrorResponse,
       PasswordResetSupply,
       PasswordResetStore,
       Race,
       Resource,
       Twilio,
       UniqueClaimsStore,
       UserHandleStore,
       UserKeyStore,
       UserQuery
=======
    '[ BlacklistStore,
       UserPendingActivationStore p
>>>>>>> cf75adba
     ]
    r =>
  ServerT BrigIRoutes.AccountAPI (Handler r)
accountAPI =
  Named @"createUserNoVerify" createUserNoVerify
    :<|> Named @"createUserNoVerifySpar" createUserNoVerifySpar

teamsAPI :: ServerT BrigIRoutes.TeamsAPI (Handler r)
teamsAPI = Named @"updateSearchVisibilityInbound" Index.updateSearchVisibilityInbound

userAPI :: ServerT BrigIRoutes.UserAPI (Handler r)
userAPI =
  updateLocale
    :<|> deleteLocale
    :<|> getDefaultUserLocale

-- | Responds with 'Nothing' if field is NULL in existing user or user does not exist.
getAccountConferenceCallingConfig :: UserId -> (Handler r) (ApiFt.WithStatusNoLock ApiFt.ConferenceCallingConfig)
getAccountConferenceCallingConfig uid =
  lift (wrapClient $ Data.lookupFeatureConferenceCalling uid)
    >>= maybe (ApiFt.forgetLock <$> view (settings . getAfcConferenceCallingDefNull)) pure

putAccountConferenceCallingConfig :: UserId -> ApiFt.WithStatusNoLock ApiFt.ConferenceCallingConfig -> (Handler r) NoContent
putAccountConferenceCallingConfig uid status =
  lift $ wrapClient $ Data.updateFeatureConferenceCalling uid (Just status) $> NoContent

deleteAccountConferenceCallingConfig :: UserId -> (Handler r) NoContent
deleteAccountConferenceCallingConfig uid =
  lift $ wrapClient $ Data.updateFeatureConferenceCalling uid Nothing $> NoContent

getClientByKeyPackageRef :: KeyPackageRef -> Handler r (Maybe ClientIdentity)
getClientByKeyPackageRef = runMaybeT . mapMaybeT wrapClientE . Data.derefKeyPackage

-- Used by galley to update conversation id in mls_key_package_ref
putConvIdByKeyPackageRef :: KeyPackageRef -> Qualified ConvId -> Handler r Bool
putConvIdByKeyPackageRef ref = lift . wrapClient . Data.keyPackageRefSetConvId ref

-- Used by galley to create a new record in mls_key_package_ref
putKeyPackageRef :: KeyPackageRef -> NewKeyPackageRef -> Handler r ()
putKeyPackageRef ref = lift . wrapClient . Data.addKeyPackageRef ref

-- Used by galley to retrieve conversation id from mls_key_package_ref
getConvIdByKeyPackageRef :: KeyPackageRef -> Handler r (Maybe (Qualified ConvId))
getConvIdByKeyPackageRef = runMaybeT . mapMaybeT wrapClientE . Data.keyPackageRefConvId

-- Used by galley to update key packages in mls_key_package_ref on commits with update_path
postKeyPackageRef :: KeyPackageRef -> KeyPackageRef -> Handler r ()
postKeyPackageRef ref = lift . wrapClient . Data.updateKeyPackageRef ref

<<<<<<< HEAD
getMLSClients :: UserId -> SignatureSchemeTag -> Handler r (Set ClientId)
getMLSClients usr ss = do
  results <- lift (wrapClient (API.lookupUsersClientIds (pure usr))) >>= getResult
  keys <- lift . wrapClient $ pooledMapConcurrentlyN 16 getKey' (toList results)
  pure . Set.fromList . map fst . filter (isJust . snd) $ keys
=======
getMLSClients :: UserId -> SignatureSchemeTag -> Handler r (Set ClientInfo)
getMLSClients usr _ss = do
  -- FUTUREWORK: check existence of key packages with a given ciphersuite
  lusr <- qualifyLocal usr
  allClients <- lift (wrapClient (API.lookupUsersClientIds (pure usr))) >>= getResult
  clientInfo <- lift . wrapClient $ pooledMapConcurrentlyN 16 (getValidity lusr) (toList allClients)
  pure . Set.fromList . map (uncurry ClientInfo) $ clientInfo
>>>>>>> cf75adba
  where
    getResult [] = pure mempty
    getResult ((u, cs) : rs)
      | u == usr = pure cs
      | otherwise = getResult rs

<<<<<<< HEAD
    getKey' :: MonadClient m => ClientId -> m (ClientId, Maybe LByteString)
    getKey' cid = (cid,) <$> Data.lookupMLSPublicKey usr cid ss
=======
    getValidity lusr cid =
      fmap ((cid,) . (> 0)) $
        Data.countKeyPackages lusr cid
>>>>>>> cf75adba

mapKeyPackageRefsInternal :: KeyPackageBundle -> Handler r ()
mapKeyPackageRefsInternal bundle = do
  wrapClientE $
    for_ (kpbEntries bundle) $ \e ->
      Data.mapKeyPackageRef (kpbeRef e) (kpbeUser e) (kpbeClient e)

<<<<<<< HEAD
getVerificationCode ::
  forall r.
  Members '[VerificationCodeStore, UserQuery] r =>
  UserId ->
  VerificationAction ->
  (Handler r) (Maybe Code.Value)
=======
getVerificationCode :: UserId -> VerificationAction -> Handler r (Maybe Code.Value)
>>>>>>> cf75adba
getVerificationCode uid action = do
  loc <- fmap (qTagUnsafe @'QLocal) $ Qualified () <$> viewFederationDomain
  locale <- setDefaultUserLocale <$> view settings
  user <- lift . liftSem $ Api.lookupUser loc locale NoPendingInvitations uid
  maybe (pure Nothing) (lookupCode action) (userEmail =<< user)
  where
    lookupCode :: VerificationAction -> Email -> Handler r (Maybe Code.Value)
    lookupCode a e = do
      key <- Code.mkKey (Code.ForEmail e)
      code <- lift . liftSem $ Code.getPendingCode key (Code.scopeFromAction a)
      pure $ Code.codeValue <$> code

swaggerDocsAPI :: Servant.Server BrigIRoutes.SwaggerDocsAPI
swaggerDocsAPI = swaggerSchemaUIServer BrigIRoutes.swaggerDoc

---------------------------------------------------------------------------
-- Sitemap (wai-route)

sitemap ::
  Members
    '[ ActivationKeyStore,
       ActivationSupply,
       Async,
       BlacklistPhonePrefixStore,
       BlacklistStore,
<<<<<<< HEAD
       CodeStore,
       GalleyAccess,
       GundeckAccess,
       Input (Local ()),
       P.Error ReAuthError,
       P.Error Twilio.ErrorResponse,
       P.TinyLog,
       PasswordResetStore,
       PasswordResetSupply,
       Race,
       Resource,
       Twilio,
       UniqueClaimsStore,
       UserHandleStore,
       UserKeyStore,
       UserQuery,
       VerificationCodeStore
=======
       BlacklistPhonePrefixStore,
       UserPendingActivationStore p
>>>>>>> cf75adba
     ]
    r =>
  Routes a (Handler r) ()
sitemap = do
  get "/i/status" (continue $ const $ pure empty) true
  head "/i/status" (continue $ const $ pure empty) true

  -- internal email activation (used in tests and in spar for validating emails obtained as
  -- SAML user identifiers).  if the validate query parameter is false or missing, only set
  -- the activation timeout, but do not send an email, and do not do anything about activating
  -- the email.
  put "/i/self/email" (continue changeSelfEmailMaybeSendH) $
    zauthUserId
      .&. def False (query "validate")
      .&. jsonRequest @EmailUpdate

  -- This endpoint will lead to the following events being sent:
  -- - UserDeleted event to all of its contacts
  -- - MemberLeave event to members for all conversations the user was in (via galley)
  delete "/i/users/:uid" (continue deleteUserNoVerifyH) $
    capture "uid"

  put "/i/connections/connection-update" (continue updateConnectionInternalH) $
    accept "application" "json"
      .&. jsonRequest @UpdateConnectionsInternal

  -- NOTE: this is only *activated* accounts, ie. accounts with @isJust . userIdentity@!!
  -- FUTUREWORK: this should be much more obvious in the UI.  or behavior should just be
  -- different.
  get "/i/users" (continue listActivatedAccountsH) $
    accept "application" "json"
      .&. (param "ids" ||| param "handles")
      .&. def False (query "includePendingInvitations")

  get "/i/users" (continue listAccountsByIdentityH) $
    accept "application" "json"
      .&. (param "email" ||| param "phone")
      .&. def False (query "includePendingInvitations")

  put "/i/users/:uid/status" (continue changeAccountStatusH) $
    capture "uid"
      .&. jsonRequest @AccountStatusUpdate

  get "/i/users/:uid/status" (continue getAccountStatusH) $
    accept "application" "json"
      .&. capture "uid"

  get "/i/users/:uid/contacts" (continue getContactListH) $
    accept "application" "json"
      .&. capture "uid"

  get "/i/users/activation-code" (continue getActivationCodeH) $
    accept "application" "json"
      .&. (param "email" ||| param "phone")

  get "/i/users/password-reset-code" (continue getPasswordResetCodeH) $
    accept "application" "json"
      .&. (param "email" ||| param "phone")

  -- This endpoint can lead to the following events being sent:
  -- - UserIdentityRemoved event to target user
  post "/i/users/revoke-identity" (continue revokeIdentityH) $
    param "email" ||| param "phone"

  head "/i/users/blacklist" (continue checkBlacklistH) $
    param "email" ||| param "phone"

  delete "/i/users/blacklist" (continue deleteFromBlacklistH) $
    param "email" ||| param "phone"

  post "/i/users/blacklist" (continue addBlacklistH) $
    param "email" ||| param "phone"

  -- given a phone number (or phone number prefix), see whether
  -- it is blocked via a prefix (and if so, via which specific prefix)
  get "/i/users/phone-prefixes/:prefix" (continue getPhonePrefixesH) $
    capture "prefix"

  delete "/i/users/phone-prefixes/:prefix" (continue deleteFromPhonePrefixH) $
    capture "prefix"

  post "/i/users/phone-prefixes" (continue addPhonePrefixH) $
    accept "application" "json"
      .&. jsonRequest @ExcludedPrefix

  put "/i/users/:uid/sso-id" (continue updateSSOIdH) $
    capture "uid"
      .&. accept "application" "json"
      .&. jsonRequest @UserSSOId

  delete "/i/users/:uid/sso-id" (continue deleteSSOIdH) $
    capture "uid"
      .&. accept "application" "json"

  put "/i/users/:uid/managed-by" (continue updateManagedByH) $
    capture "uid"
      .&. accept "application" "json"
      .&. jsonRequest @ManagedByUpdate

  put "/i/users/:uid/rich-info" (continue updateRichInfoH) $
    capture "uid"
      .&. accept "application" "json"
      .&. jsonRequest @RichInfoUpdate

  put "/i/users/:uid/handle" (continue updateHandleH) $
    capture "uid"
      .&. accept "application" "json"
      .&. jsonRequest @HandleUpdate

  put "/i/users/:uid/name" (continue updateUserNameH) $
    capture "uid"
      .&. accept "application" "json"
      .&. jsonRequest @NameUpdate

  get "/i/users/:uid/rich-info" (continue getRichInfoH) $
    capture "uid"

  get "/i/users/rich-info" (continue getRichInfoMultiH) $
    param "ids"

  head "/i/users/handles/:handle" (continue checkHandleInternalH) $
    capture "handle"

  post "/i/clients" (continue internalListClientsH) $
    accept "application" "json"
      .&. jsonRequest @UserSet

  post "/i/clients/full" (continue internalListFullClientsH) $
    accept "application" "json"
      .&. jsonRequest @UserSet

  -- This endpoint can lead to the following events being sent:
  -- - ClientAdded event to the user
  -- - ClientRemoved event to the user, if removing old clients due to max number of clients
  -- - UserLegalHoldEnabled event to contacts of the user, if client type is legalhold
  post "/i/clients/:uid" (continue addClientInternalH) $
    capture "uid"
      .&. opt (param "skip_reauth")
      .&. jsonRequest @NewClient
      .&. opt zauthConnId
      .&. accept "application" "json"

  -- This endpoint can lead to the following events being sent:
  -- - LegalHoldClientRequested event to contacts of the user
  post "/i/clients/legalhold/:uid/request" (continue legalHoldClientRequestedH) $
    capture "uid"
      .&. jsonRequest @LegalHoldClientRequest
      .&. accept "application" "json"

  -- This endpoint can lead to the following events being sent:
  -- - ClientRemoved event to the user
  -- - UserLegalHoldDisabled event to contacts of the user
  delete "/i/clients/legalhold/:uid" (continue removeLegalHoldClientH) $
    capture "uid"
      .&. accept "application" "json"

  Provider.routesInternal
  Auth.routesInternal
  Search.routesInternal
  Team.routesInternal

---------------------------------------------------------------------------
-- Handlers

-- | Add a client without authentication checks
addClientInternalH ::
  Members
    '[ Async,
       GalleyAccess,
       GundeckAccess,
       Input (Local ()),
       UserQuery,
       VerificationCodeStore
     ]
    r =>
  UserId ::: Maybe Bool ::: JsonRequest NewClient ::: Maybe ConnId ::: JSON ->
  Handler r Response
addClientInternalH (usr ::: mSkipReAuth ::: req ::: connId ::: _) = do
  new <- parseJsonBody req
  setStatus status201 . json <$> addClientInternal usr mSkipReAuth new connId

addClientInternal ::
  Members
    '[ Async,
       GalleyAccess,
       GundeckAccess,
       Input (Local ()),
       UserQuery,
       VerificationCodeStore
     ]
    r =>
  UserId ->
  Maybe Bool ->
  NewClient ->
  Maybe ConnId ->
  Handler r Client
addClientInternal usr mSkipReAuth new connId = do
  let policy
        | mSkipReAuth == Just True = \_ _ -> False
        | otherwise = Data.reAuthForNewClients
  API.addClientWithReAuthPolicy policy usr connId Nothing new !>> clientError

legalHoldClientRequestedH ::
  Members '[Async, GalleyAccess, GundeckAccess] r =>
  UserId ::: JsonRequest LegalHoldClientRequest ::: JSON ->
  Handler r Response
legalHoldClientRequestedH (targetUser ::: req ::: _) = do
  clientRequest <- parseJsonBody req
  lift $ API.legalHoldClientRequested targetUser clientRequest
  pure $ setStatus status200 empty

removeLegalHoldClientH ::
  Members '[Async, GalleyAccess, GundeckAccess] r =>
  UserId ::: JSON ->
  Handler r Response
removeLegalHoldClientH (uid ::: _) = do
  lift $ API.removeLegalHoldClient uid
  pure $ setStatus status200 empty

internalListClientsH :: JSON ::: JsonRequest UserSet -> (Handler r) Response
internalListClientsH (_ ::: req) = do
  json <$> (lift . internalListClients =<< parseJsonBody req)

internalListClients :: UserSet -> (AppT r) UserClients
internalListClients (UserSet usrs) = do
  UserClients . Map.fromList
    <$> wrapClient (API.lookupUsersClientIds (Set.toList usrs))

internalListFullClientsH :: JSON ::: JsonRequest UserSet -> (Handler r) Response
internalListFullClientsH (_ ::: req) =
  json <$> (lift . internalListFullClients =<< parseJsonBody req)

internalListFullClients :: UserSet -> (AppT r) UserClientsFull
internalListFullClients (UserSet usrs) =
  UserClientsFull <$> wrapClient (Data.lookupClientsBulk (Set.toList usrs))

createUserNoVerify ::
  Members
<<<<<<< HEAD
    '[ ActivationKeyStore,
       ActivationSupply,
       Async,
       BlacklistStore,
       GalleyAccess,
       GundeckAccess,
       Input (Local ()),
       P.Error Twilio.ErrorResponse,
       PasswordResetSupply,
       PasswordResetStore,
       Twilio,
       UserKeyStore,
       UserQuery
     ]
    r =>
  NewUser ->
  Handler r (Either RegisterError SelfProfile)
=======
    '[ BlacklistStore,
       UserPendingActivationStore p
     ]
    r =>
  NewUser ->
  (Handler r) (Either RegisterError SelfProfile)
>>>>>>> cf75adba
createUserNoVerify uData = lift . runExceptT $ do
  result <- API.createUser uData
  let acc = createdAccount result
  let usr = accountUser acc
  let uid = userId usr
  let eac = createdEmailActivation result
  let pac = createdPhoneActivation result
  for_ (catMaybes [eac, pac]) $ \adata ->
    let key = ActivateKey $ activationKey adata
        code = activationCode adata
     in API.activate key code (Just uid) !>> activationErrorToRegisterError
  pure . SelfProfile $ usr

createUserNoVerifySpar ::
  Members
    '[ ActivationKeyStore,
       ActivationSupply,
       Async,
       GalleyAccess,
       GundeckAccess,
       Input (Local ()),
       P.Error Twilio.ErrorResponse,
       PasswordResetStore,
       PasswordResetSupply,
       Race,
       Resource,
       Twilio,
       UniqueClaimsStore,
       UserHandleStore,
       UserKeyStore,
       UserQuery
     ]
    r =>
  NewUserSpar ->
  Handler r (Either CreateUserSparError SelfProfile)
createUserNoVerifySpar uData =
  lift . runExceptT $ do
    result <- API.createUserSpar uData
    let acc = createdAccount result
    let usr = accountUser acc
    let uid = userId usr
    let eac = createdEmailActivation result
    let pac = createdPhoneActivation result
    for_ (catMaybes [eac, pac]) $ \adata ->
      let key = ActivateKey $ activationKey adata
          code = activationCode adata
       in API.activate key code (Just uid) !>> CreateUserSparRegistrationError . activationErrorToRegisterError
    pure . SelfProfile $ usr

deleteUserNoVerifyH ::
  Members '[Input (Local ()), UserQuery] r =>
  UserId ->
  Handler r Response
deleteUserNoVerifyH uid = do
  setStatus status202 empty <$ deleteUserNoVerify uid

deleteUserNoVerify ::
  Members '[Input (Local ()), UserQuery] r =>
  UserId ->
  Handler r ()
deleteUserNoVerify uid = do
  locale <- setDefaultUserLocale <$> view settings
  void $
    lift (liftSem $ API.lookupAccount locale uid)
      >>= ifNothing (errorToWai @'E.UserNotFound)
  lift $ API.deleteUserNoVerify uid

changeSelfEmailMaybeSendH ::
  Members
    '[ ActivationKeyStore,
       ActivationSupply,
       BlacklistStore,
       UserKeyStore,
       UserQuery
     ]
    r =>
  UserId ::: Bool ::: JsonRequest EmailUpdate ->
  Handler r Response
changeSelfEmailMaybeSendH (u ::: validate ::: req) = do
  email <- euEmail <$> parseJsonBody req
  changeSelfEmailMaybeSend u (if validate then ActuallySendEmail else DoNotSendEmail) email API.AllowSCIMUpdates >>= \case
    ChangeEmailResponseIdempotent -> pure (setStatus status204 empty)
    ChangeEmailResponseNeedsActivation -> pure (setStatus status202 empty)

data MaybeSendEmail = ActuallySendEmail | DoNotSendEmail

changeSelfEmailMaybeSend ::
  Members
    '[ ActivationKeyStore,
       ActivationSupply,
       BlacklistStore,
       UserKeyStore,
       UserQuery
     ]
    r =>
  UserId ->
  MaybeSendEmail ->
  Email ->
  API.AllowSCIMUpdates ->
  Handler r ChangeEmailResponse
changeSelfEmailMaybeSend u ActuallySendEmail email allowScim = do
  API.changeSelfEmail u email allowScim
changeSelfEmailMaybeSend u DoNotSendEmail email allowScim = do
  API.changeEmail u email allowScim !>> changeEmailError >>= \case
    ChangeEmailIdempotent -> pure ChangeEmailResponseIdempotent
    ChangeEmailNeedsActivation _ -> pure ChangeEmailResponseNeedsActivation

listActivatedAccountsH ::
  Members
    '[ Input (Local ()),
       UserHandleStore,
       UserQuery
     ]
    r =>
  JSON ::: Either (List UserId) (List Handle) ::: Bool ->
  Handler r Response
listActivatedAccountsH (_ ::: qry ::: includePendingInvitations) = do
  json <$> lift (listActivatedAccounts qry includePendingInvitations)

listActivatedAccounts ::
  forall r.
  Members
    '[ Input (Local ()),
       UserHandleStore,
       UserQuery
     ]
    r =>
  Either (List UserId) (List Handle) ->
  Bool ->
  AppT r [UserAccount]
listActivatedAccounts elh includePendingInvitations = do
  Log.debug (Log.msg $ "listActivatedAccounts: " <> show (elh, includePendingInvitations))
  case elh of
    Left us -> byIds (fromList us)
    Right hs -> do
      us <- mapM (liftSem . API.lookupHandle) (fromList hs)
      byIds (catMaybes us)
  where
    byIds :: [UserId] -> (AppT r) [UserAccount]
    byIds uids = do
      locale <- setDefaultUserLocale <$> view settings
      liftSem (API.lookupAccounts locale uids) >>= filterM accountValid

    accountValid :: UserAccount -> (AppT r) Bool
    accountValid account = case userIdentity . accountUser $ account of
      Nothing -> pure False
      Just ident ->
        case (accountStatus account, includePendingInvitations, emailIdentity ident) of
          (PendingInvitation, False, _) -> pure False
          (PendingInvitation, True, Just email) -> do
            hasInvitation <- isJust <$> wrapClient (lookupInvitationByEmail email)
            unless hasInvitation $ do
              -- user invited via scim should expire together with its invitation
              API.deleteUserNoVerify (userId . accountUser $ account)
            pure hasInvitation
          (PendingInvitation, True, Nothing) ->
            pure True -- cannot happen, user invited via scim always has an email
          (Active, _, _) -> pure True
          (Suspended, _, _) -> pure True
          (Deleted, _, _) -> pure True
          (Ephemeral, _, _) -> pure True

listAccountsByIdentityH ::
  Members '[Input (Local ()), UserKeyStore, UserQuery] r =>
  JSON ::: Either Email Phone ::: Bool ->
  Handler r Response
listAccountsByIdentityH (_ ::: emailOrPhone ::: includePendingInvitations) =
  lift $
    json
      <$> API.lookupAccountsByIdentity emailOrPhone includePendingInvitations

getActivationCodeH :: JSON ::: Either Email Phone -> (Handler r) Response
getActivationCodeH (_ ::: emailOrPhone) = do
  json <$> getActivationCode emailOrPhone

getActivationCode :: Either Email Phone -> (Handler r) GetActivationCodeResp
getActivationCode emailOrPhone = do
  apair <- lift . wrapClient $ API.lookupActivationCode emailOrPhone
  maybe (throwStd activationKeyNotFound) (pure . GetActivationCodeResp) apair

newtype GetActivationCodeResp = GetActivationCodeResp (ActivationKey, ActivationCode)

instance ToJSON GetActivationCodeResp where
  toJSON (GetActivationCodeResp (k, c)) = object ["key" .= k, "code" .= c]

getPasswordResetCodeH ::
  Members
    '[ PasswordResetStore,
       PasswordResetSupply,
       UserKeyStore
     ]
    r =>
  JSON ::: Either Email Phone ->
  (Handler r) Response
getPasswordResetCodeH (_ ::: emailOrPhone) = do
  maybe (throwStd invalidPwResetKey) (pure . json) =<< lift (getPasswordResetCode emailOrPhone)

getPasswordResetCode ::
  Members
    '[ PasswordResetStore,
       PasswordResetSupply,
       UserKeyStore
     ]
    r =>
  Either Email Phone ->
  (AppT r) (Maybe GetPasswordResetCodeResp)
getPasswordResetCode emailOrPhone =
  GetPasswordResetCodeResp <$$> API.lookupPasswordResetCode emailOrPhone

newtype GetPasswordResetCodeResp = GetPasswordResetCodeResp (PasswordResetKey, PasswordResetCode)

instance ToJSON GetPasswordResetCodeResp where
  toJSON (GetPasswordResetCodeResp (k, c)) = object ["key" .= k, "code" .= c]

changeAccountStatusH ::
  Members '[Async, GalleyAccess, GundeckAccess, UserQuery] r =>
  UserId ::: JsonRequest AccountStatusUpdate ->
  Handler r Response
changeAccountStatusH (usr ::: req) = do
  status <- suStatus <$> parseJsonBody req
  API.changeSingleAccountStatus usr status !>> accountStatusError
  pure empty

getAccountStatusH :: JSON ::: UserId -> (Handler r) Response
getAccountStatusH (_ ::: usr) = do
  status <- lift $ wrapClient $ API.lookupStatus usr
  pure $ case status of
    Just s -> json $ AccountStatusResp s
    Nothing -> setStatus status404 empty

getConnectionsStatusUnqualified :: ConnectionsStatusRequest -> Maybe Relation -> (Handler r) [ConnectionStatus]
getConnectionsStatusUnqualified ConnectionsStatusRequest {csrFrom, csrTo} flt = lift $ do
  r <- wrapClient $ maybe (API.lookupConnectionStatus' csrFrom) (API.lookupConnectionStatus csrFrom) csrTo
  pure $ maybe r (filterByRelation r) flt
  where
    filterByRelation l rel = filter ((== rel) . csStatus) l

getConnectionsStatus :: ConnectionsStatusRequestV2 -> (Handler r) [ConnectionStatusV2]
getConnectionsStatus (ConnectionsStatusRequestV2 froms mtos mrel) = do
  loc <- qualifyLocal ()
  conns <- lift $ case mtos of
    Nothing -> wrapClient . Data.lookupAllStatuses =<< qualifyLocal froms
    Just tos -> do
      let getStatusesForOneDomain =
            wrapClient
              <$> foldQualified
                loc
                (Data.lookupLocalConnectionStatuses froms)
                (Data.lookupRemoteConnectionStatuses froms)
      concat <$> mapM getStatusesForOneDomain (bucketQualified tos)
  pure $ maybe conns (filterByRelation conns) mrel
  where
    filterByRelation l rel = filter ((== rel) . csv2Status) l

revokeIdentityH ::
  Members
    '[ Async,
       GalleyAccess,
       GundeckAccess,
       Input (Local ()),
       UserKeyStore,
       UserQuery
     ]
    r =>
  Either Email Phone ->
  Handler r Response
revokeIdentityH emailOrPhone = do
  lift $ API.revokeIdentity emailOrPhone
  pure $ setStatus status200 empty

updateConnectionInternalH ::
  Members '[Async, GundeckAccess, UserQuery] r =>
  JSON ::: JsonRequest UpdateConnectionsInternal ->
  (Handler r) Response
updateConnectionInternalH (_ ::: req) = do
  updateConn <- parseJsonBody req
  API.updateConnectionInternal updateConn !>> connError
  pure $ setStatus status200 empty

checkBlacklistH :: Member BlacklistStore r => Either Email Phone -> (Handler r) Response
checkBlacklistH emailOrPhone = do
  bl <- lift $ API.isBlacklisted emailOrPhone
  pure $ setStatus (bool status404 status200 bl) empty

deleteFromBlacklistH :: Member BlacklistStore r => Either Email Phone -> (Handler r) Response
deleteFromBlacklistH emailOrPhone = do
  void . lift $ API.blacklistDelete emailOrPhone
  pure empty

addBlacklistH :: Member BlacklistStore r => Either Email Phone -> (Handler r) Response
addBlacklistH emailOrPhone = do
  void . lift $ API.blacklistInsert emailOrPhone
  pure empty

-- | Get any matching prefixes. Also try for shorter prefix matches,
-- i.e. checking for +123456 also checks for +12345, +1234, ...
getPhonePrefixesH :: Member BlacklistPhonePrefixStore r => PhonePrefix -> (Handler r) Response
getPhonePrefixesH prefix = do
  results <- lift $ API.phonePrefixGet prefix
  pure $ case results of
    [] -> setStatus status404 empty
    _ -> json results

-- | Delete a phone prefix entry (must be an exact match)
deleteFromPhonePrefixH :: Member BlacklistPhonePrefixStore r => PhonePrefix -> (Handler r) Response
deleteFromPhonePrefixH prefix = do
  void . lift $ API.phonePrefixDelete prefix
  pure empty

addPhonePrefixH :: Member BlacklistPhonePrefixStore r => JSON ::: JsonRequest ExcludedPrefix -> (Handler r) Response
addPhonePrefixH (_ ::: req) = do
  prefix :: ExcludedPrefix <- parseJsonBody req
  void . lift $ API.phonePrefixInsert prefix
  pure empty

updateSSOIdH ::
  Members '[Async, GalleyAccess, GundeckAccess] r =>
  UserId ::: JSON ::: JsonRequest UserSSOId ->
  Handler r Response
updateSSOIdH (uid ::: _ ::: req) = do
  ssoid :: UserSSOId <- parseJsonBody req
  success <- lift $ wrapClient $ Data.updateSSOId uid (Just ssoid)
  if success
    then do
      lift $ Intra.onUserEvent uid Nothing (UserUpdated ((emptyUserUpdatedData uid) {eupSSOId = Just ssoid}))
      pure empty
    else pure . setStatus status404 $ plain "User does not exist or has no team."

deleteSSOIdH ::
  Members '[Async, GalleyAccess, GundeckAccess] r =>
  UserId ::: JSON ->
  Handler r Response
deleteSSOIdH (uid ::: _) = do
  success <- lift $ wrapClient $ Data.updateSSOId uid Nothing
  if success
    then do
      lift $ Intra.onUserEvent uid Nothing (UserUpdated ((emptyUserUpdatedData uid) {eupSSOIdRemoved = True}))
      pure empty
    else pure . setStatus status404 $ plain "User does not exist or has no team."

updateManagedByH :: UserId ::: JSON ::: JsonRequest ManagedByUpdate -> (Handler r) Response
updateManagedByH (uid ::: _ ::: req) = do
  ManagedByUpdate managedBy <- parseJsonBody req
  lift $ wrapClient $ Data.updateManagedBy uid managedBy
  pure empty

updateRichInfoH :: UserId ::: JSON ::: JsonRequest RichInfoUpdate -> (Handler r) Response
updateRichInfoH (uid ::: _ ::: req) = do
  empty <$ (updateRichInfo uid =<< parseJsonBody req)

updateRichInfo :: UserId -> RichInfoUpdate -> (Handler r) ()
updateRichInfo uid rup = do
  let (unRichInfoAssocList -> richInfo) = normalizeRichInfoAssocList . riuRichInfo $ rup
  maxSize <- setRichInfoLimit <$> view settings
  when (richInfoSize (RichInfo (mkRichInfoAssocList richInfo)) > maxSize) $ throwStd tooLargeRichInfo
  -- FUTUREWORK: send an event
  -- Intra.onUserEvent uid (Just conn) (richInfoUpdate uid ri)
  lift $ wrapClient $ Data.updateRichInfo uid (mkRichInfoAssocList richInfo)

updateLocale :: UserId -> LocaleUpdate -> (Handler r) LocaleUpdate
updateLocale uid locale = do
  lift $ wrapClient $ Data.updateLocale uid (luLocale locale)
  pure locale

deleteLocale :: UserId -> (Handler r) NoContent
deleteLocale uid = do
  defLoc <- setDefaultUserLocale <$> view settings
  lift $ wrapClient $ Data.updateLocale uid defLoc $> NoContent

getDefaultUserLocale :: (Handler r) LocaleUpdate
getDefaultUserLocale = do
  defLocale <- setDefaultUserLocale <$> view settings
  pure $ LocaleUpdate defLocale

getRichInfoH :: UserId -> (Handler r) Response
getRichInfoH uid = json <$> getRichInfo uid

getRichInfo :: UserId -> (Handler r) RichInfo
getRichInfo uid = RichInfo . fromMaybe mempty <$> lift (wrapClient $ API.lookupRichInfo uid)

getRichInfoMultiH :: List UserId -> (Handler r) Response
getRichInfoMultiH uids = json <$> getRichInfoMulti (List.fromList uids)

getRichInfoMulti :: [UserId] -> (Handler r) [(UserId, RichInfo)]
getRichInfoMulti uids =
  lift (wrapClient $ API.lookupRichInfoMultiUsers uids)

updateHandleH ::
  Members
    '[ Async,
       Race,
       GalleyAccess,
       GundeckAccess,
       Resource,
       UniqueClaimsStore,
       UserHandleStore,
       UserQuery
     ]
    r =>
  UserId ::: JSON ::: JsonRequest HandleUpdate ->
  (Handler r) Response
updateHandleH (uid ::: _ ::: body) = empty <$ (updateHandle uid =<< parseJsonBody body)

updateHandle ::
  Members
    '[ Async,
       GalleyAccess,
       GundeckAccess,
       Race,
       Resource,
       UniqueClaimsStore,
       UserHandleStore,
       UserQuery
     ]
    r =>
  UserId ->
  HandleUpdate ->
  Handler r ()
updateHandle uid (HandleUpdate handleUpd) = do
  handle <- validateHandle handleUpd
  API.changeHandle uid Nothing handle API.AllowSCIMUpdates !>> changeHandleError

updateUserNameH ::
  Members '[Async, GalleyAccess, GundeckAccess, UserQuery] r =>
  UserId ::: JSON ::: JsonRequest NameUpdate ->
  (Handler r) Response
updateUserNameH (uid ::: _ ::: body) = empty <$ (updateUserName uid =<< parseJsonBody body)

updateUserName ::
  Members '[Async, GalleyAccess, GundeckAccess, UserQuery] r =>
  UserId ->
  NameUpdate ->
  (Handler r) ()
updateUserName uid (NameUpdate nameUpd) = do
  loc <- fmap (qTagUnsafe @'QLocal) $ Qualified () <$> viewFederationDomain
  locale <- setDefaultUserLocale <$> view settings
  name <- either (const $ throwStd (errorToWai @'E.InvalidUser)) pure $ mkName nameUpd
  let uu =
        UserUpdate
          { uupName = Just name,
            uupPict = Nothing,
            uupAssets = Nothing,
            uupAccentId = Nothing
          }
  lift (liftSem $ Data.lookupUser loc locale WithPendingInvitations uid) >>= \case
    Just _ -> API.updateUser uid Nothing uu API.AllowSCIMUpdates !>> updateProfileError
    Nothing -> throwStd (errorToWai @'E.InvalidUser)

checkHandleInternalH ::
  Members '[UserHandleStore] r =>
  Text ->
  Handler r Response
checkHandleInternalH =
  API.checkHandle >=> \case
    API.CheckHandleInvalid -> throwE (StdError (errorToWai @'E.InvalidHandle))
    API.CheckHandleFound -> pure $ setStatus status200 empty
    API.CheckHandleNotFound -> pure $ setStatus status404 empty

getContactListH :: JSON ::: UserId -> (Handler r) Response
getContactListH (_ ::: uid) = do
  contacts <- lift . wrapClient $ API.lookupContactList uid
  pure $ json $ UserIds contacts

-- Utilities

ifNothing :: Utilities.Error -> Maybe a -> (Handler r) a
ifNothing e = maybe (throwStd e) pure<|MERGE_RESOLUTION|>--- conflicted
+++ resolved
@@ -50,17 +50,14 @@
 import Brig.Sem.GalleyAccess
 import Brig.Sem.GundeckAccess (GundeckAccess)
 import Brig.Sem.PasswordResetStore (PasswordResetStore)
-<<<<<<< HEAD
 import Brig.Sem.PasswordResetSupply (PasswordResetSupply)
 import Brig.Sem.Twilio
 import Brig.Sem.UniqueClaimsStore
 import Brig.Sem.UserHandleStore
 import Brig.Sem.UserKeyStore
+import Brig.Sem.UserPendingActivationStore (UserPendingActivationStore)
 import Brig.Sem.UserQuery (UserQuery)
 import Brig.Sem.VerificationCodeStore
-=======
-import Brig.Sem.UserPendingActivationStore (UserPendingActivationStore)
->>>>>>> cf75adba
 import qualified Brig.Team.API as Team
 import Brig.Team.DB (lookupInvitationByEmail)
 import Brig.Types.Connection
@@ -123,7 +120,6 @@
 
 servantSitemap ::
   Members
-<<<<<<< HEAD
     '[ ActivationKeyStore,
        ActivationSupply,
        Async,
@@ -140,12 +136,9 @@
        UniqueClaimsStore,
        UserHandleStore,
        UserKeyStore,
+       UserPendingActivationStore p,
        UserQuery,
        VerificationCodeStore
-=======
-    '[ BlacklistStore,
-       UserPendingActivationStore p
->>>>>>> cf75adba
      ]
     r =>
   ServerT BrigIRoutes.API (Handler r)
@@ -177,7 +170,6 @@
 
 accountAPI ::
   Members
-<<<<<<< HEAD
     '[ ActivationKeyStore,
        ActivationSupply,
        Async,
@@ -194,11 +186,8 @@
        UniqueClaimsStore,
        UserHandleStore,
        UserKeyStore,
+       UserPendingActivationStore p,
        UserQuery
-=======
-    '[ BlacklistStore,
-       UserPendingActivationStore p
->>>>>>> cf75adba
      ]
     r =>
   ServerT BrigIRoutes.AccountAPI (Handler r)
@@ -248,13 +237,6 @@
 postKeyPackageRef :: KeyPackageRef -> KeyPackageRef -> Handler r ()
 postKeyPackageRef ref = lift . wrapClient . Data.updateKeyPackageRef ref
 
-<<<<<<< HEAD
-getMLSClients :: UserId -> SignatureSchemeTag -> Handler r (Set ClientId)
-getMLSClients usr ss = do
-  results <- lift (wrapClient (API.lookupUsersClientIds (pure usr))) >>= getResult
-  keys <- lift . wrapClient $ pooledMapConcurrentlyN 16 getKey' (toList results)
-  pure . Set.fromList . map fst . filter (isJust . snd) $ keys
-=======
 getMLSClients :: UserId -> SignatureSchemeTag -> Handler r (Set ClientInfo)
 getMLSClients usr _ss = do
   -- FUTUREWORK: check existence of key packages with a given ciphersuite
@@ -262,21 +244,15 @@
   allClients <- lift (wrapClient (API.lookupUsersClientIds (pure usr))) >>= getResult
   clientInfo <- lift . wrapClient $ pooledMapConcurrentlyN 16 (getValidity lusr) (toList allClients)
   pure . Set.fromList . map (uncurry ClientInfo) $ clientInfo
->>>>>>> cf75adba
   where
     getResult [] = pure mempty
     getResult ((u, cs) : rs)
       | u == usr = pure cs
       | otherwise = getResult rs
 
-<<<<<<< HEAD
-    getKey' :: MonadClient m => ClientId -> m (ClientId, Maybe LByteString)
-    getKey' cid = (cid,) <$> Data.lookupMLSPublicKey usr cid ss
-=======
     getValidity lusr cid =
       fmap ((cid,) . (> 0)) $
         Data.countKeyPackages lusr cid
->>>>>>> cf75adba
 
 mapKeyPackageRefsInternal :: KeyPackageBundle -> Handler r ()
 mapKeyPackageRefsInternal bundle = do
@@ -284,16 +260,12 @@
     for_ (kpbEntries bundle) $ \e ->
       Data.mapKeyPackageRef (kpbeRef e) (kpbeUser e) (kpbeClient e)
 
-<<<<<<< HEAD
 getVerificationCode ::
   forall r.
   Members '[VerificationCodeStore, UserQuery] r =>
   UserId ->
   VerificationAction ->
-  (Handler r) (Maybe Code.Value)
-=======
-getVerificationCode :: UserId -> VerificationAction -> Handler r (Maybe Code.Value)
->>>>>>> cf75adba
+  Handler r (Maybe Code.Value)
 getVerificationCode uid action = do
   loc <- fmap (qTagUnsafe @'QLocal) $ Qualified () <$> viewFederationDomain
   locale <- setDefaultUserLocale <$> view settings
@@ -319,7 +291,6 @@
        Async,
        BlacklistPhonePrefixStore,
        BlacklistStore,
-<<<<<<< HEAD
        CodeStore,
        GalleyAccess,
        GundeckAccess,
@@ -335,12 +306,9 @@
        UniqueClaimsStore,
        UserHandleStore,
        UserKeyStore,
+       UserPendingActivationStore p,
        UserQuery,
        VerificationCodeStore
-=======
-       BlacklistPhonePrefixStore,
-       UserPendingActivationStore p
->>>>>>> cf75adba
      ]
     r =>
   Routes a (Handler r) ()
@@ -579,7 +547,6 @@
 
 createUserNoVerify ::
   Members
-<<<<<<< HEAD
     '[ ActivationKeyStore,
        ActivationSupply,
        Async,
@@ -592,19 +559,12 @@
        PasswordResetStore,
        Twilio,
        UserKeyStore,
+       UserPendingActivationStore p,
        UserQuery
      ]
     r =>
   NewUser ->
   Handler r (Either RegisterError SelfProfile)
-=======
-    '[ BlacklistStore,
-       UserPendingActivationStore p
-     ]
-    r =>
-  NewUser ->
-  (Handler r) (Either RegisterError SelfProfile)
->>>>>>> cf75adba
 createUserNoVerify uData = lift . runExceptT $ do
   result <- API.createUser uData
   let acc = createdAccount result

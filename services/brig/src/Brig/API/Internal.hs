-- This file is part of the Wire Server implementation.
--
-- Copyright (C) 2022 Wire Swiss GmbH <opensource@wire.com>
--
-- This program is free software: you can redistribute it and/or modify it under
-- the terms of the GNU Affero General Public License as published by the Free
-- Software Foundation, either version 3 of the License, or (at your option) any
-- later version.
--
-- This program is distributed in the hope that it will be useful, but WITHOUT
-- ANY WARRANTY; without even the implied warranty of MERCHANTABILITY or FITNESS
-- FOR A PARTICULAR PURPOSE. See the GNU Affero General Public License for more
-- details.
--
-- You should have received a copy of the GNU Affero General Public License along
-- with this program. If not, see <https://www.gnu.org/licenses/>.
module Brig.API.Internal
  ( sitemap,
    servantSitemap,
    BrigIRoutes.API,
    getMLSClients,
  )
where

import Brig.API.Auth
import qualified Brig.API.Client as API
import qualified Brig.API.Connection as API
import Brig.API.Error
import Brig.API.Handler
import Brig.API.MLS.KeyPackages.Validation
import Brig.API.Types
import qualified Brig.API.User as API
import qualified Brig.API.User as Api
import Brig.API.Util
import Brig.App
import qualified Brig.Code as Code
import Brig.Data.Activation
import qualified Brig.Data.Client as Data
import qualified Brig.Data.Connection as Data
import qualified Brig.Data.MLS.KeyPackage as Data
import qualified Brig.Data.User as Data
import Brig.Effects.BlacklistPhonePrefixStore (BlacklistPhonePrefixStore)
import Brig.Effects.BlacklistStore (BlacklistStore)
import Brig.Effects.CodeStore (CodeStore)
import Brig.Effects.GalleyProvider (GalleyProvider)
import Brig.Effects.PasswordResetStore (PasswordResetStore)
import Brig.Effects.UserPendingActivationStore (UserPendingActivationStore)
import qualified Brig.IO.Intra as Intra
import Brig.Options hiding (internalEvents, sesQueue)
import qualified Brig.Provider.API as Provider
import qualified Brig.Team.API as Team
import Brig.Team.DB (lookupInvitationByEmail)
import Brig.Team.Types (ShowOrHideInvitationUrl (..))
import Brig.Types.Connection
import Brig.Types.Intra
import Brig.Types.Team.LegalHold (LegalHoldClientRequest (..))
import Brig.Types.User
import Brig.Types.User.Event (UserEvent (UserUpdated), UserUpdatedData (eupSSOId, eupSSOIdRemoved), emptyUserUpdatedData)
import qualified Brig.User.API.Search as Search
import qualified Brig.User.EJPD
import qualified Brig.User.Search.Index as Index
import Control.Error hiding (bool)
import Control.Lens (view)
import Data.Aeson hiding (json)
import Data.ByteString.Conversion
import qualified Data.ByteString.Conversion as List
import Data.Handle
import Data.Id as Id
import qualified Data.Map.Strict as Map
import Data.Qualified
import qualified Data.Set as Set
import Imports hiding (head)
import Network.HTTP.Types.Status
import Network.Wai (Response)
import Network.Wai.Predicate hiding (result, setStatus)
import Network.Wai.Routing hiding (toList)
import Network.Wai.Utilities as Utilities
import Network.Wai.Utilities.ZAuth (zauthConnId, zauthUserId)
import Polysemy
import Servant hiding (Handler, JSON, addHeader, respond)
import Servant.Swagger.Internal.Orphans ()
import qualified System.Logger.Class as Log
import UnliftIO.Async
import Wire.API.Connection
import Wire.API.Error
import qualified Wire.API.Error.Brig as E
import Wire.API.Federation.API
import Wire.API.MLS.Credential
import Wire.API.MLS.KeyPackage
import Wire.API.MLS.Serialisation
import Wire.API.Routes.Internal.Brig
import qualified Wire.API.Routes.Internal.Brig as BrigIRoutes
import Wire.API.Routes.Internal.Brig.Connection
import Wire.API.Routes.Named
import qualified Wire.API.Team.Feature as ApiFt
import Wire.API.User
import Wire.API.User.Activation
import Wire.API.User.Client
import Wire.API.User.Password
import Wire.API.User.RichInfo

---------------------------------------------------------------------------
-- Sitemap (servant)

servantSitemap ::
  ( Member BlacklistStore r,
    Member GalleyProvider r,
    Member (UserPendingActivationStore p) r
  ) =>
  ServerT BrigIRoutes.API (Handler r)
servantSitemap =
  ejpdAPI
    :<|> accountAPI
    :<|> mlsAPI
    :<|> getVerificationCode
    :<|> teamsAPI
    :<|> userAPI
    :<|> authAPI

ejpdAPI ::
  Member GalleyProvider r =>
  ServerT BrigIRoutes.EJPD_API (Handler r)
ejpdAPI =
  Brig.User.EJPD.ejpdRequest
    :<|> Named @"get-account-conference-calling-config" getAccountConferenceCallingConfig
    :<|> putAccountConferenceCallingConfig
    :<|> deleteAccountConferenceCallingConfig
    :<|> getConnectionsStatusUnqualified
    :<|> getConnectionsStatus

mlsAPI :: ServerT BrigIRoutes.MLSAPI (Handler r)
mlsAPI =
  ( \ref ->
      Named @"get-client-by-key-package-ref" (getClientByKeyPackageRef ref)
        :<|> ( Named @"put-conversation-by-key-package-ref" (putConvIdByKeyPackageRef ref)
                 :<|> Named @"get-conversation-by-key-package-ref" (getConvIdByKeyPackageRef ref)
             )
        :<|> Named @"put-key-package-ref" (putKeyPackageRef ref)
        :<|> Named @"post-key-package-ref" (postKeyPackageRef ref)
  )
    :<|> getMLSClients
    :<|> mapKeyPackageRefsInternal
    :<|> Named @"put-key-package-add" upsertKeyPackage

accountAPI ::
  ( Member BlacklistStore r,
    Member GalleyProvider r,
    Member (UserPendingActivationStore p) r
  ) =>
  ServerT BrigIRoutes.AccountAPI (Handler r)
accountAPI =
  Named @"createUserNoVerify" (callsFed (exposeAnnotations createUserNoVerify))
    :<|> Named @"createUserNoVerifySpar" (callsFed (exposeAnnotations createUserNoVerifySpar))

teamsAPI :: ServerT BrigIRoutes.TeamsAPI (Handler r)
teamsAPI = Named @"updateSearchVisibilityInbound" Index.updateSearchVisibilityInbound

userAPI :: ServerT BrigIRoutes.UserAPI (Handler r)
userAPI =
  updateLocale
    :<|> deleteLocale
    :<|> getDefaultUserLocale

authAPI :: (Member GalleyProvider r) => ServerT BrigIRoutes.AuthAPI (Handler r)
authAPI =
  Named @"legalhold-login" (callsFed (exposeAnnotations legalHoldLogin))
    :<|> Named @"sso-login" (callsFed (exposeAnnotations ssoLogin))
    :<|> Named @"login-code" getLoginCode
    :<|> Named @"reauthenticate" reauthenticate

-- | Responds with 'Nothing' if field is NULL in existing user or user does not exist.
getAccountConferenceCallingConfig :: UserId -> (Handler r) (ApiFt.WithStatusNoLock ApiFt.ConferenceCallingConfig)
getAccountConferenceCallingConfig uid =
  lift (wrapClient $ Data.lookupFeatureConferenceCalling uid)
    >>= maybe (ApiFt.forgetLock <$> view (settings . getAfcConferenceCallingDefNull)) pure

putAccountConferenceCallingConfig :: UserId -> ApiFt.WithStatusNoLock ApiFt.ConferenceCallingConfig -> (Handler r) NoContent
putAccountConferenceCallingConfig uid status =
  lift $ wrapClient $ Data.updateFeatureConferenceCalling uid (Just status) $> NoContent

deleteAccountConferenceCallingConfig :: UserId -> (Handler r) NoContent
deleteAccountConferenceCallingConfig uid =
  lift $ wrapClient $ Data.updateFeatureConferenceCalling uid Nothing $> NoContent

getClientByKeyPackageRef :: KeyPackageRef -> Handler r (Maybe ClientIdentity)
getClientByKeyPackageRef = runMaybeT . mapMaybeT wrapClientE . Data.derefKeyPackage

-- Used by galley to update conversation id in mls_key_package_ref
putConvIdByKeyPackageRef :: KeyPackageRef -> Qualified ConvId -> Handler r Bool
putConvIdByKeyPackageRef ref = lift . wrapClient . Data.keyPackageRefSetConvId ref

-- Used by galley to create a new record in mls_key_package_ref
putKeyPackageRef :: KeyPackageRef -> NewKeyPackageRef -> Handler r ()
putKeyPackageRef ref = lift . wrapClient . Data.addKeyPackageRef ref

-- Used by galley to retrieve conversation id from mls_key_package_ref
getConvIdByKeyPackageRef :: KeyPackageRef -> Handler r (Maybe (Qualified ConvId))
getConvIdByKeyPackageRef = runMaybeT . mapMaybeT wrapClientE . Data.keyPackageRefConvId

-- Used by galley to update key packages in mls_key_package_ref on commits with update_path
postKeyPackageRef :: KeyPackageRef -> KeyPackageRef -> Handler r ()
postKeyPackageRef ref = lift . wrapClient . Data.updateKeyPackageRef ref

-- Used by galley to update key package refs and also validate
upsertKeyPackage :: NewKeyPackage -> Handler r NewKeyPackageResult
upsertKeyPackage nkp = do
  kp <-
    either
      (const $ mlsProtocolError "upsertKeyPackage: Cannot decocode KeyPackage")
      pure
      $ decodeMLS' @(RawMLS KeyPackage) (kpData . nkpKeyPackage $ nkp)
  ref <- kpRef' kp & noteH "upsertKeyPackage: Unsupported CipherSuite"

  identity <-
    either
      (const $ mlsProtocolError "upsertKeyPackage: Cannot decode ClientIdentity")
      pure
      $ kpIdentity (rmValue kp)
  mp <- lift . wrapClient . runMaybeT $ Data.derefKeyPackage ref
  when (isNothing mp) $ do
    void $ validateKeyPackage identity kp
    lift . wrapClient $
      Data.addKeyPackageRef
        ref
        ( NewKeyPackageRef
            (fst <$> cidQualifiedClient identity)
            (ciClient identity)
            (nkpConversation nkp)
        )

  pure $ NewKeyPackageResult identity ref
  where
    noteH :: Text -> Maybe a -> Handler r a
    noteH errMsg Nothing = mlsProtocolError errMsg
    noteH _ (Just y) = pure y

getMLSClients :: UserId -> SignatureSchemeTag -> Handler r (Set ClientInfo)
getMLSClients usr _ss = do
  -- FUTUREWORK: check existence of key packages with a given ciphersuite
  lusr <- qualifyLocal usr
  allClients <- lift (wrapClient (API.lookupUsersClientIds (pure usr))) >>= getResult
  clientInfo <- lift . wrapClient $ pooledMapConcurrentlyN 16 (getValidity lusr) (toList allClients)
  pure . Set.fromList . map (uncurry ClientInfo) $ clientInfo
  where
    getResult [] = pure mempty
    getResult ((u, cs) : rs)
      | u == usr = pure cs
      | otherwise = getResult rs

    getValidity lusr cid =
      (cid,) . (> 0)
        <$> Data.countKeyPackages lusr cid

mapKeyPackageRefsInternal :: KeyPackageBundle -> Handler r ()
mapKeyPackageRefsInternal bundle = do
  wrapClientE $
    for_ (kpbEntries bundle) $ \e ->
      Data.mapKeyPackageRef (kpbeRef e) (kpbeUser e) (kpbeClient e)

getVerificationCode :: UserId -> VerificationAction -> Handler r (Maybe Code.Value)
getVerificationCode uid action = do
  user <- wrapClientE $ Api.lookupUser NoPendingInvitations uid
  maybe (pure Nothing) (lookupCode action) (userEmail =<< user)
  where
    lookupCode :: VerificationAction -> Email -> (Handler r) (Maybe Code.Value)
    lookupCode a e = do
      key <- Code.mkKey (Code.ForEmail e)
      code <- wrapClientE $ Code.lookup key (Code.scopeFromAction a)
      pure $ Code.codeValue <$> code

---------------------------------------------------------------------------
-- Sitemap (wai-route)

sitemap ::
  ( Member CodeStore r,
    Member PasswordResetStore r,
    Member BlacklistStore r,
    Member BlacklistPhonePrefixStore r,
    Member GalleyProvider r,
    Member (UserPendingActivationStore p) r
  ) =>
  Routes a (Handler r) ()
sitemap = unsafeCallsFed @'Brig @"on-user-deleted-connections" $ do
  get "/i/status" (continue $ const $ pure empty) true
  head "/i/status" (continue $ const $ pure empty) true

  -- internal email activation (used in tests and in spar for validating emails obtained as
  -- SAML user identifiers).  if the validate query parameter is false or missing, only set
  -- the activation timeout, but do not send an email, and do not do anything about activating
  -- the email.
  put "/i/self/email" (continue changeSelfEmailMaybeSendH) $
    zauthUserId
      .&. def False (query "validate")
      .&. jsonRequest @EmailUpdate

  -- This endpoint will lead to the following events being sent:
  -- - UserDeleted event to all of its contacts
  -- - MemberLeave event to members for all conversations the user was in (via galley)
  delete "/i/users/:uid" (continue deleteUserNoAuthH) $
    capture "uid"

  put "/i/connections/connection-update" (continue updateConnectionInternalH) $
    accept "application" "json"
      .&. jsonRequest @UpdateConnectionsInternal

  -- NOTE: this is only *activated* accounts, ie. accounts with @isJust . userIdentity@!!
  -- FUTUREWORK: this should be much more obvious in the UI.  or behavior should just be
  -- different.
  get "/i/users" (continue listActivatedAccountsH) $
    accept "application" "json"
      .&. (param "ids" ||| param "handles")
      .&. def False (query "includePendingInvitations")

  get "/i/users" (continue listAccountsByIdentityH) $
    accept "application" "json"
      .&. (param "email" ||| param "phone")
      .&. def False (query "includePendingInvitations")

  put "/i/users/:uid/status" (continue changeAccountStatusH) $
    capture "uid"
      .&. jsonRequest @AccountStatusUpdate

  get "/i/users/:uid/status" (continue getAccountStatusH) $
    accept "application" "json"
      .&. capture "uid"

  get "/i/users/:uid/contacts" (continue getContactListH) $
    accept "application" "json"
      .&. capture "uid"

  get "/i/users/activation-code" (continue getActivationCodeH) $
    accept "application" "json"
      .&. (param "email" ||| param "phone")

  get "/i/users/password-reset-code" (continue getPasswordResetCodeH) $
    accept "application" "json"
      .&. (param "email" ||| param "phone")

  -- This endpoint can lead to the following events being sent:
  -- - UserIdentityRemoved event to target user
  post "/i/users/revoke-identity" (continue revokeIdentityH) $
    param "email" ||| param "phone"

  head "/i/users/blacklist" (continue checkBlacklistH) $
    param "email" ||| param "phone"

  delete "/i/users/blacklist" (continue deleteFromBlacklistH) $
    param "email" ||| param "phone"

  post "/i/users/blacklist" (continue addBlacklistH) $
    param "email" ||| param "phone"

  -- given a phone number (or phone number prefix), see whether
  -- it is blocked via a prefix (and if so, via which specific prefix)
  get "/i/users/phone-prefixes/:prefix" (continue getPhonePrefixesH) $
    capture "prefix"

  delete "/i/users/phone-prefixes/:prefix" (continue deleteFromPhonePrefixH) $
    capture "prefix"

  post "/i/users/phone-prefixes" (continue addPhonePrefixH) $
    accept "application" "json"
      .&. jsonRequest @ExcludedPrefix

  put "/i/users/:uid/sso-id" (continue updateSSOIdH) $
    capture "uid"
      .&. accept "application" "json"
      .&. jsonRequest @UserSSOId

  delete "/i/users/:uid/sso-id" (continue deleteSSOIdH) $
    capture "uid"
      .&. accept "application" "json"

  put "/i/users/:uid/managed-by" (continue updateManagedByH) $
    capture "uid"
      .&. accept "application" "json"
      .&. jsonRequest @ManagedByUpdate

  put "/i/users/:uid/rich-info" (continue updateRichInfoH) $
    capture "uid"
      .&. accept "application" "json"
      .&. jsonRequest @RichInfoUpdate

  put "/i/users/:uid/handle" (continue updateHandleH) $
    capture "uid"
      .&. accept "application" "json"
      .&. jsonRequest @HandleUpdate

  put "/i/users/:uid/name" (continue updateUserNameH) $
    capture "uid"
      .&. accept "application" "json"
      .&. jsonRequest @NameUpdate

  get "/i/users/:uid/rich-info" (continue getRichInfoH) $
    capture "uid"

  get "/i/users/rich-info" (continue getRichInfoMultiH) $
    param "ids"

  head "/i/users/handles/:handle" (continue checkHandleInternalH) $
    capture "handle"

  post "/i/clients" (continue internalListClientsH) $
    accept "application" "json"
      .&. jsonRequest @UserSet

  post "/i/clients/full" (continue internalListFullClientsH) $
    accept "application" "json"
      .&. jsonRequest @UserSet

  -- This endpoint can lead to the following events being sent:
  -- - ClientAdded event to the user
  -- - ClientRemoved event to the user, if removing old clients due to max number of clients
  -- - UserLegalHoldEnabled event to contacts of the user, if client type is legalhold
  post "/i/clients/:uid" (continue addClientInternalH) $
    capture "uid"
      .&. opt (param "skip_reauth")
      .&. jsonRequest @NewClient
      .&. opt zauthConnId
      .&. accept "application" "json"

  -- This endpoint can lead to the following events being sent:
  -- - LegalHoldClientRequested event to contacts of the user
  post "/i/clients/legalhold/:uid/request" (continue legalHoldClientRequestedH) $
    capture "uid"
      .&. jsonRequest @LegalHoldClientRequest
      .&. accept "application" "json"

  -- This endpoint can lead to the following events being sent:
  -- - ClientRemoved event to the user
  -- - UserLegalHoldDisabled event to contacts of the user
  delete "/i/clients/legalhold/:uid" (continue removeLegalHoldClientH) $
    capture "uid"
      .&. accept "application" "json"

  Provider.routesInternal
  Search.routesInternal
  Team.routesInternal

---------------------------------------------------------------------------
-- Handlers

-- | Add a client without authentication checks
addClientInternalH ::
<<<<<<< HEAD
  ( Members
      '[ GalleyProvider
       ]
      r
=======
  ( Member GalleyProvider r,
    CallsFed 'Brig "on-user-deleted-connections"
>>>>>>> f3e980d8
  ) =>
  UserId ::: Maybe Bool ::: JsonRequest NewClient ::: Maybe ConnId ::: JSON ->
  (Handler r) Response
addClientInternalH (usr ::: mSkipReAuth ::: req ::: connId ::: _) = do
  new <- parseJsonBody req
  setStatus status201 . json <$> addClientInternal usr mSkipReAuth new connId

addClientInternal ::
<<<<<<< HEAD
  ( Members
      '[ GalleyProvider
       ]
      r
=======
  ( Member GalleyProvider r,
    CallsFed 'Brig "on-user-deleted-connections"
>>>>>>> f3e980d8
  ) =>
  UserId ->
  Maybe Bool ->
  NewClient ->
  Maybe ConnId ->
  (Handler r) Client
addClientInternal usr mSkipReAuth new connId = do
  let policy
        | mSkipReAuth == Just True = \_ _ -> False
        | otherwise = Data.reAuthForNewClients
  API.addClientWithReAuthPolicy policy usr connId Nothing new !>> clientError

legalHoldClientRequestedH :: UserId ::: JsonRequest LegalHoldClientRequest ::: JSON -> (Handler r) Response
legalHoldClientRequestedH (targetUser ::: req ::: _) = do
  clientRequest <- parseJsonBody req
  lift $ API.legalHoldClientRequested targetUser clientRequest
  pure $ setStatus status200 empty

removeLegalHoldClientH :: UserId ::: JSON -> (Handler r) Response
removeLegalHoldClientH (uid ::: _) = do
  lift $ API.removeLegalHoldClient uid
  pure $ setStatus status200 empty

internalListClientsH :: JSON ::: JsonRequest UserSet -> (Handler r) Response
internalListClientsH (_ ::: req) = do
  json <$> (lift . internalListClients =<< parseJsonBody req)

internalListClients :: UserSet -> (AppT r) UserClients
internalListClients (UserSet usrs) = do
  UserClients . Map.fromList
    <$> wrapClient (API.lookupUsersClientIds (Set.toList usrs))

internalListFullClientsH :: JSON ::: JsonRequest UserSet -> (Handler r) Response
internalListFullClientsH (_ ::: req) =
  json <$> (lift . internalListFullClients =<< parseJsonBody req)

internalListFullClients :: UserSet -> (AppT r) UserClientsFull
internalListFullClients (UserSet usrs) =
  UserClientsFull <$> wrapClient (Data.lookupClientsBulk (Set.toList usrs))

createUserNoVerify ::
<<<<<<< HEAD
  ( Members
      '[ BlacklistStore,
         GalleyProvider,
         UserPendingActivationStore p
       ]
      r
=======
  ( Member BlacklistStore r,
    Member GalleyProvider r,
    Member (UserPendingActivationStore p) r,
    CallsFed 'Brig "on-user-deleted-connections"
>>>>>>> f3e980d8
  ) =>
  NewUser ->
  (Handler r) (Either RegisterError SelfProfile)
createUserNoVerify uData = lift . runExceptT $ do
  result <- API.createUser uData
  let acc = createdAccount result
  let usr = accountUser acc
  let uid = userId usr
  let eac = createdEmailActivation result
  let pac = createdPhoneActivation result
  for_ (catMaybes [eac, pac]) $ \adata ->
    let key = ActivateKey $ activationKey adata
        code = activationCode adata
     in API.activate key code (Just uid) !>> activationErrorToRegisterError
  pure . SelfProfile $ usr

createUserNoVerifySpar ::
<<<<<<< HEAD
  ( Members
      '[ GalleyProvider
       ]
      r
=======
  ( Member GalleyProvider r,
    CallsFed 'Brig "on-user-deleted-connections"
>>>>>>> f3e980d8
  ) =>
  NewUserSpar ->
  (Handler r) (Either CreateUserSparError SelfProfile)
createUserNoVerifySpar uData =
  lift . runExceptT $ do
    result <- API.createUserSpar uData
    let acc = createdAccount result
    let usr = accountUser acc
    let uid = userId usr
    let eac = createdEmailActivation result
    let pac = createdPhoneActivation result
    for_ (catMaybes [eac, pac]) $ \adata ->
      let key = ActivateKey $ activationKey adata
          code = activationCode adata
       in API.activate key code (Just uid) !>> CreateUserSparRegistrationError . activationErrorToRegisterError
    pure . SelfProfile $ usr

deleteUserNoAuthH :: UserId -> (Handler r) Response
deleteUserNoAuthH uid = do
  r <- lift $ wrapHttp $ API.ensureAccountDeleted uid
  case r of
    NoUser -> throwStd (errorToWai @'E.UserNotFound)
    AccountAlreadyDeleted -> pure $ setStatus ok200 empty
    AccountDeleted -> pure $ setStatus accepted202 empty

changeSelfEmailMaybeSendH :: Member BlacklistStore r => UserId ::: Bool ::: JsonRequest EmailUpdate -> (Handler r) Response
changeSelfEmailMaybeSendH (u ::: validate ::: req) = do
  email <- euEmail <$> parseJsonBody req
  changeSelfEmailMaybeSend u (if validate then ActuallySendEmail else DoNotSendEmail) email API.AllowSCIMUpdates >>= \case
    ChangeEmailResponseIdempotent -> pure (setStatus status204 empty)
    ChangeEmailResponseNeedsActivation -> pure (setStatus status202 empty)

data MaybeSendEmail = ActuallySendEmail | DoNotSendEmail

changeSelfEmailMaybeSend :: Member BlacklistStore r => UserId -> MaybeSendEmail -> Email -> API.AllowSCIMUpdates -> (Handler r) ChangeEmailResponse
changeSelfEmailMaybeSend u ActuallySendEmail email allowScim = do
  API.changeSelfEmail u email allowScim
changeSelfEmailMaybeSend u DoNotSendEmail email allowScim = do
  API.changeEmail u email allowScim !>> changeEmailError >>= \case
    ChangeEmailIdempotent -> pure ChangeEmailResponseIdempotent
    ChangeEmailNeedsActivation _ -> pure ChangeEmailResponseNeedsActivation

listActivatedAccountsH :: JSON ::: Either (List UserId) (List Handle) ::: Bool -> (Handler r) Response
listActivatedAccountsH (_ ::: qry ::: includePendingInvitations) = do
  json <$> lift (listActivatedAccounts qry includePendingInvitations)

listActivatedAccounts :: Either (List UserId) (List Handle) -> Bool -> (AppT r) [UserAccount]
listActivatedAccounts elh includePendingInvitations = do
  Log.debug (Log.msg $ "listActivatedAccounts: " <> show (elh, includePendingInvitations))
  case elh of
    Left us -> byIds (fromList us)
    Right hs -> do
      us <- mapM (wrapClient . API.lookupHandle) (fromList hs)
      byIds (catMaybes us)
  where
    byIds :: [UserId] -> (AppT r) [UserAccount]
    byIds uids = wrapClient (API.lookupAccounts uids) >>= filterM accountValid

    accountValid :: UserAccount -> (AppT r) Bool
    accountValid account = case userIdentity . accountUser $ account of
      Nothing -> pure False
      Just ident ->
        case (accountStatus account, includePendingInvitations, emailIdentity ident) of
          (PendingInvitation, False, _) -> pure False
          (PendingInvitation, True, Just email) -> do
            hasInvitation <- isJust <$> wrapClient (lookupInvitationByEmail HideInvitationUrl email)
            unless hasInvitation $ do
              -- user invited via scim should expire together with its invitation
              API.deleteUserNoVerify (userId . accountUser $ account)
            pure hasInvitation
          (PendingInvitation, True, Nothing) ->
            pure True -- cannot happen, user invited via scim always has an email
          (Active, _, _) -> pure True
          (Suspended, _, _) -> pure True
          (Deleted, _, _) -> pure True
          (Ephemeral, _, _) -> pure True

listAccountsByIdentityH :: JSON ::: Either Email Phone ::: Bool -> (Handler r) Response
listAccountsByIdentityH (_ ::: emailOrPhone ::: includePendingInvitations) =
  lift $
    json
      <$> API.lookupAccountsByIdentity emailOrPhone includePendingInvitations

getActivationCodeH :: JSON ::: Either Email Phone -> (Handler r) Response
getActivationCodeH (_ ::: emailOrPhone) = do
  json <$> getActivationCode emailOrPhone

getActivationCode :: Either Email Phone -> (Handler r) GetActivationCodeResp
getActivationCode emailOrPhone = do
  apair <- lift . wrapClient $ API.lookupActivationCode emailOrPhone
  maybe (throwStd activationKeyNotFound) (pure . GetActivationCodeResp) apair

newtype GetActivationCodeResp = GetActivationCodeResp (ActivationKey, ActivationCode)

instance ToJSON GetActivationCodeResp where
  toJSON (GetActivationCodeResp (k, c)) = object ["key" .= k, "code" .= c]

getPasswordResetCodeH ::
  ( Member CodeStore r,
    Member PasswordResetStore r
  ) =>
  JSON ::: Either Email Phone ->
  (Handler r) Response
getPasswordResetCodeH (_ ::: emailOrPhone) = do
  maybe (throwStd (errorToWai @'E.InvalidPasswordResetKey)) (pure . json) =<< lift (getPasswordResetCode emailOrPhone)

getPasswordResetCode ::
  ( Member CodeStore r,
    Member PasswordResetStore r
  ) =>
  Either Email Phone ->
  (AppT r) (Maybe GetPasswordResetCodeResp)
getPasswordResetCode emailOrPhone =
  GetPasswordResetCodeResp <$$> API.lookupPasswordResetCode emailOrPhone

newtype GetPasswordResetCodeResp = GetPasswordResetCodeResp (PasswordResetKey, PasswordResetCode)

instance ToJSON GetPasswordResetCodeResp where
  toJSON (GetPasswordResetCodeResp (k, c)) = object ["key" .= k, "code" .= c]

changeAccountStatusH :: UserId ::: JsonRequest AccountStatusUpdate -> (Handler r) Response
changeAccountStatusH (usr ::: req) = do
  status <- suStatus <$> parseJsonBody req
  wrapHttpClientE (API.changeSingleAccountStatus usr status) !>> accountStatusError
  pure empty

getAccountStatusH :: JSON ::: UserId -> (Handler r) Response
getAccountStatusH (_ ::: usr) = do
  status <- lift $ wrapClient $ API.lookupStatus usr
  pure $ case status of
    Just s -> json $ AccountStatusResp s
    Nothing -> setStatus status404 empty

getConnectionsStatusUnqualified :: ConnectionsStatusRequest -> Maybe Relation -> (Handler r) [ConnectionStatus]
getConnectionsStatusUnqualified ConnectionsStatusRequest {csrFrom, csrTo} flt = lift $ do
  r <- wrapClient $ maybe (API.lookupConnectionStatus' csrFrom) (API.lookupConnectionStatus csrFrom) csrTo
  pure $ maybe r (filterByRelation r) flt
  where
    filterByRelation l rel = filter ((== rel) . csStatus) l

getConnectionsStatus :: ConnectionsStatusRequestV2 -> (Handler r) [ConnectionStatusV2]
getConnectionsStatus (ConnectionsStatusRequestV2 froms mtos mrel) = do
  loc <- qualifyLocal ()
  conns <- lift $ case mtos of
    Nothing -> wrapClient . Data.lookupAllStatuses =<< qualifyLocal froms
    Just tos -> do
      let getStatusesForOneDomain =
            wrapClient
              <$> foldQualified
                loc
                (Data.lookupLocalConnectionStatuses froms)
                (Data.lookupRemoteConnectionStatuses froms)
      concat <$> mapM getStatusesForOneDomain (bucketQualified tos)
  pure $ maybe conns (filterByRelation conns) mrel
  where
    filterByRelation l rel = filter ((== rel) . csv2Status) l

revokeIdentityH :: Either Email Phone -> (Handler r) Response
revokeIdentityH emailOrPhone = do
  lift $ API.revokeIdentity emailOrPhone
  pure $ setStatus status200 empty

updateConnectionInternalH :: JSON ::: JsonRequest UpdateConnectionsInternal -> (Handler r) Response
updateConnectionInternalH (_ ::: req) = do
  updateConn <- parseJsonBody req
  API.updateConnectionInternal updateConn !>> connError
  pure $ setStatus status200 empty

checkBlacklistH :: Member BlacklistStore r => Either Email Phone -> (Handler r) Response
checkBlacklistH emailOrPhone = do
  bl <- lift $ API.isBlacklisted emailOrPhone
  pure $ setStatus (bool status404 status200 bl) empty

deleteFromBlacklistH :: Member BlacklistStore r => Either Email Phone -> (Handler r) Response
deleteFromBlacklistH emailOrPhone = do
  void . lift $ API.blacklistDelete emailOrPhone
  pure empty

addBlacklistH :: Member BlacklistStore r => Either Email Phone -> (Handler r) Response
addBlacklistH emailOrPhone = do
  void . lift $ API.blacklistInsert emailOrPhone
  pure empty

-- | Get any matching prefixes. Also try for shorter prefix matches,
-- i.e. checking for +123456 also checks for +12345, +1234, ...
getPhonePrefixesH :: Member BlacklistPhonePrefixStore r => PhonePrefix -> (Handler r) Response
getPhonePrefixesH prefix = do
  results <- lift $ API.phonePrefixGet prefix
  pure $ case results of
    [] -> setStatus status404 empty
    _ -> json results

-- | Delete a phone prefix entry (must be an exact match)
deleteFromPhonePrefixH :: Member BlacklistPhonePrefixStore r => PhonePrefix -> (Handler r) Response
deleteFromPhonePrefixH prefix = do
  void . lift $ API.phonePrefixDelete prefix
  pure empty

addPhonePrefixH :: Member BlacklistPhonePrefixStore r => JSON ::: JsonRequest ExcludedPrefix -> (Handler r) Response
addPhonePrefixH (_ ::: req) = do
  prefix :: ExcludedPrefix <- parseJsonBody req
  void . lift $ API.phonePrefixInsert prefix
  pure empty

updateSSOIdH :: UserId ::: JSON ::: JsonRequest UserSSOId -> (Handler r) Response
updateSSOIdH (uid ::: _ ::: req) = do
  ssoid :: UserSSOId <- parseJsonBody req
  success <- lift $ wrapClient $ Data.updateSSOId uid (Just ssoid)
  if success
    then do
      lift $ wrapHttpClient $ Intra.onUserEvent uid Nothing (UserUpdated ((emptyUserUpdatedData uid) {eupSSOId = Just ssoid}))
      pure empty
    else pure . setStatus status404 $ plain "User does not exist or has no team."

deleteSSOIdH :: UserId ::: JSON -> (Handler r) Response
deleteSSOIdH (uid ::: _) = do
  success <- lift $ wrapClient $ Data.updateSSOId uid Nothing
  if success
    then do
      lift $ wrapHttpClient $ Intra.onUserEvent uid Nothing (UserUpdated ((emptyUserUpdatedData uid) {eupSSOIdRemoved = True}))
      pure empty
    else pure . setStatus status404 $ plain "User does not exist or has no team."

updateManagedByH :: UserId ::: JSON ::: JsonRequest ManagedByUpdate -> (Handler r) Response
updateManagedByH (uid ::: _ ::: req) = do
  ManagedByUpdate managedBy <- parseJsonBody req
  lift $ wrapClient $ Data.updateManagedBy uid managedBy
  pure empty

updateRichInfoH :: UserId ::: JSON ::: JsonRequest RichInfoUpdate -> (Handler r) Response
updateRichInfoH (uid ::: _ ::: req) = do
  empty <$ (updateRichInfo uid =<< parseJsonBody req)

updateRichInfo :: UserId -> RichInfoUpdate -> (Handler r) ()
updateRichInfo uid rup = do
  let (unRichInfoAssocList -> richInfo) = normalizeRichInfoAssocList . riuRichInfo $ rup
  maxSize <- setRichInfoLimit <$> view settings
  when (richInfoSize (RichInfo (mkRichInfoAssocList richInfo)) > maxSize) $ throwStd tooLargeRichInfo
  -- FUTUREWORK: send an event
  -- Intra.onUserEvent uid (Just conn) (richInfoUpdate uid ri)
  lift $ wrapClient $ Data.updateRichInfo uid (mkRichInfoAssocList richInfo)

updateLocale :: UserId -> LocaleUpdate -> (Handler r) LocaleUpdate
updateLocale uid locale = do
  lift $ wrapClient $ Data.updateLocale uid (luLocale locale)
  pure locale

deleteLocale :: UserId -> (Handler r) NoContent
deleteLocale uid = do
  defLoc <- setDefaultUserLocale <$> view settings
  lift $ wrapClient $ Data.updateLocale uid defLoc $> NoContent

getDefaultUserLocale :: (Handler r) LocaleUpdate
getDefaultUserLocale = do
  defLocale <- setDefaultUserLocale <$> view settings
  pure $ LocaleUpdate defLocale

getRichInfoH :: UserId -> (Handler r) Response
getRichInfoH uid = json <$> getRichInfo uid

getRichInfo :: UserId -> (Handler r) RichInfo
getRichInfo uid = RichInfo . fromMaybe mempty <$> lift (wrapClient $ API.lookupRichInfo uid)

getRichInfoMultiH :: List UserId -> (Handler r) Response
getRichInfoMultiH uids = json <$> getRichInfoMulti (List.fromList uids)

getRichInfoMulti :: [UserId] -> (Handler r) [(UserId, RichInfo)]
getRichInfoMulti uids =
  lift (wrapClient $ API.lookupRichInfoMultiUsers uids)

updateHandleH :: UserId ::: JSON ::: JsonRequest HandleUpdate -> (Handler r) Response
updateHandleH (uid ::: _ ::: body) = empty <$ (updateHandle uid =<< parseJsonBody body)

updateHandle :: UserId -> HandleUpdate -> (Handler r) ()
updateHandle uid (HandleUpdate handleUpd) = do
  handle <- validateHandle handleUpd
  API.changeHandle uid Nothing handle API.AllowSCIMUpdates !>> changeHandleError

updateUserNameH :: UserId ::: JSON ::: JsonRequest NameUpdate -> (Handler r) Response
updateUserNameH (uid ::: _ ::: body) = empty <$ (updateUserName uid =<< parseJsonBody body)

updateUserName :: UserId -> NameUpdate -> (Handler r) ()
updateUserName uid (NameUpdate nameUpd) = do
  name <- either (const $ throwStd (errorToWai @'E.InvalidUser)) pure $ mkName nameUpd
  let uu =
        UserUpdate
          { uupName = Just name,
            uupPict = Nothing,
            uupAssets = Nothing,
            uupAccentId = Nothing
          }
  lift (wrapClient $ Data.lookupUser WithPendingInvitations uid) >>= \case
    Just _ -> API.updateUser uid Nothing uu API.AllowSCIMUpdates !>> updateProfileError
    Nothing -> throwStd (errorToWai @'E.InvalidUser)

checkHandleInternalH :: Text -> (Handler r) Response
checkHandleInternalH =
  API.checkHandle >=> \case
    API.CheckHandleInvalid -> throwE (StdError (errorToWai @'E.InvalidHandle))
    API.CheckHandleFound -> pure $ setStatus status200 empty
    API.CheckHandleNotFound -> pure $ setStatus status404 empty

getContactListH :: JSON ::: UserId -> (Handler r) Response
getContactListH (_ ::: uid) = do
  contacts <- lift . wrapClient $ API.lookupContactList uid
  pure $ json $ UserIds contacts<|MERGE_RESOLUTION|>--- conflicted
+++ resolved
@@ -442,15 +442,8 @@
 
 -- | Add a client without authentication checks
 addClientInternalH ::
-<<<<<<< HEAD
-  ( Members
-      '[ GalleyProvider
-       ]
-      r
-=======
   ( Member GalleyProvider r,
     CallsFed 'Brig "on-user-deleted-connections"
->>>>>>> f3e980d8
   ) =>
   UserId ::: Maybe Bool ::: JsonRequest NewClient ::: Maybe ConnId ::: JSON ->
   (Handler r) Response
@@ -459,15 +452,8 @@
   setStatus status201 . json <$> addClientInternal usr mSkipReAuth new connId
 
 addClientInternal ::
-<<<<<<< HEAD
-  ( Members
-      '[ GalleyProvider
-       ]
-      r
-=======
   ( Member GalleyProvider r,
     CallsFed 'Brig "on-user-deleted-connections"
->>>>>>> f3e980d8
   ) =>
   UserId ->
   Maybe Bool ->
@@ -509,19 +495,10 @@
   UserClientsFull <$> wrapClient (Data.lookupClientsBulk (Set.toList usrs))
 
 createUserNoVerify ::
-<<<<<<< HEAD
-  ( Members
-      '[ BlacklistStore,
-         GalleyProvider,
-         UserPendingActivationStore p
-       ]
-      r
-=======
   ( Member BlacklistStore r,
     Member GalleyProvider r,
     Member (UserPendingActivationStore p) r,
     CallsFed 'Brig "on-user-deleted-connections"
->>>>>>> f3e980d8
   ) =>
   NewUser ->
   (Handler r) (Either RegisterError SelfProfile)
@@ -539,15 +516,8 @@
   pure . SelfProfile $ usr
 
 createUserNoVerifySpar ::
-<<<<<<< HEAD
-  ( Members
-      '[ GalleyProvider
-       ]
-      r
-=======
   ( Member GalleyProvider r,
     CallsFed 'Brig "on-user-deleted-connections"
->>>>>>> f3e980d8
   ) =>
   NewUserSpar ->
   (Handler r) (Either CreateUserSparError SelfProfile)

-- This file is part of the Wire Server implementation.
--
-- Copyright (C) 2022 Wire Swiss GmbH <opensource@wire.com>
--
-- This program is free software: you can redistribute it and/or modify it under
-- the terms of the GNU Affero General Public License as published by the Free
-- Software Foundation, either version 3 of the License, or (at your option) any
-- later version.
--
-- This program is distributed in the hope that it will be useful, but WITHOUT
-- ANY WARRANTY; without even the implied warranty of MERCHANTABILITY or FITNESS
-- FOR A PARTICULAR PURPOSE. See the GNU Affero General Public License for more
-- details.
--
-- You should have received a copy of the GNU Affero General Public License along
-- with this program. If not, see <https://www.gnu.org/licenses/>.

module Brig.API.Internal
  ( sitemap,
    servantSitemap,
    swaggerDocsAPI,
    BrigIRoutes.API,
    BrigIRoutes.SwaggerDocsAPI,
  )
where

import qualified Brig.API.Client as API
import qualified Brig.API.Connection as API
import Brig.API.Error
import Brig.API.Handler
import Brig.API.Types
import qualified Brig.API.User as API
import qualified Brig.API.User as Api
import Brig.API.Util (validateHandle)
import Brig.App
import qualified Brig.Code as Code
import Brig.Data.Activation
import qualified Brig.Data.Client as Data
import qualified Brig.Data.Connection as Data
import qualified Brig.Data.MLS.KeyPackage as Data
import qualified Brig.Data.User as Data
import qualified Brig.IO.Intra as Intra
import Brig.Options hiding (internalEvents, sesQueue)
import qualified Brig.Provider.API as Provider
import qualified Brig.Team.API as Team
import Brig.Team.DB (lookupInvitationByEmail)
import Brig.Types
import Brig.Types.Intra
import Brig.Types.Team.LegalHold (LegalHoldClientRequest (..))
import Brig.Types.User.Event (UserEvent (UserUpdated), UserUpdatedData (eupSSOId, eupSSOIdRemoved), emptyUserUpdatedData)
import qualified Brig.User.API.Auth as Auth
import qualified Brig.User.API.Search as Search
import qualified Brig.User.EJPD
import Control.Error hiding (bool)
import Control.Lens (view)
import Data.Aeson hiding (json)
import Data.ByteString.Conversion
import qualified Data.ByteString.Conversion as List
import Data.Handle (Handle)
import Data.Id as Id
import qualified Data.List1 as List1
import qualified Data.Map.Strict as Map
import Data.Qualified
import qualified Data.Set as Set
import Galley.Types (UserClients (..))
import Imports hiding (head)
import Network.HTTP.Types.Status
import Network.Wai (Response)
import Network.Wai.Predicate hiding (result, setStatus)
import Network.Wai.Routing
import Network.Wai.Utilities as Utilities
import Network.Wai.Utilities.ZAuth (zauthConnId, zauthUserId)
import Servant hiding (Handler, JSON, addHeader, respond)
import Servant.Swagger.Internal.Orphans ()
import Servant.Swagger.UI
import qualified System.Logger.Class as Log
import Wire.API.ErrorDescription
import Wire.API.MLS.Credential
import Wire.API.MLS.KeyPackage
import qualified Wire.API.Routes.Internal.Brig as BrigIRoutes
import Wire.API.Routes.Internal.Brig.Connection
import Wire.API.Routes.Named
import qualified Wire.API.Team.Feature as ApiFt
import Wire.API.User
import Wire.API.User.Client (UserClientsFull (..))
import Wire.API.User.RichInfo

---------------------------------------------------------------------------
-- Sitemap (servant)

servantSitemap :: ServerT BrigIRoutes.API (Handler r)
<<<<<<< HEAD
servantSitemap = ejpdAPI :<|> accountAPI :<|> getVerificationCode
=======
servantSitemap = ejpdAPI :<|> accountAPI :<|> mlsAPI
>>>>>>> 2013586d

ejpdAPI :: ServerT BrigIRoutes.EJPD_API (Handler r)
ejpdAPI =
  Brig.User.EJPD.ejpdRequest
    :<|> getAccountFeatureConfig
    :<|> putAccountFeatureConfig
    :<|> deleteAccountFeatureConfig
    :<|> getConnectionsStatusUnqualified
    :<|> getConnectionsStatus

mlsAPI :: ServerT BrigIRoutes.MLSAPI (Handler r)
mlsAPI = getClientByKeyPackageRef

accountAPI :: ServerT BrigIRoutes.AccountAPI (Handler r)
accountAPI = Named @"createUserNoVerify" createUserNoVerify

-- | Responds with 'Nothing' if field is NULL in existing user or user does not exist.
getAccountFeatureConfig :: UserId -> (Handler r) ApiFt.TeamFeatureStatusNoConfig
getAccountFeatureConfig uid =
  lift (wrapClient $ Data.lookupFeatureConferenceCalling uid)
    >>= maybe (view (settings . getAfcConferenceCallingDefNull)) pure

putAccountFeatureConfig :: UserId -> ApiFt.TeamFeatureStatusNoConfig -> (Handler r) NoContent
putAccountFeatureConfig uid status =
  lift $ wrapClient $ Data.updateFeatureConferenceCalling uid (Just status) $> NoContent

deleteAccountFeatureConfig :: UserId -> (Handler r) NoContent
deleteAccountFeatureConfig uid =
  lift $ wrapClient $ Data.updateFeatureConferenceCalling uid Nothing $> NoContent

swaggerDocsAPI :: Servant.Server BrigIRoutes.SwaggerDocsAPI
swaggerDocsAPI = swaggerSchemaUIServer BrigIRoutes.swaggerDoc

<<<<<<< HEAD
getVerificationCode :: UserId -> VerificationAction -> (Handler r) (Maybe Code.Value)
getVerificationCode uid action = do
  user <- lift $ Api.lookupUser NoPendingInvitations uid
  maybe (pure Nothing) (lookupCode action) (userEmail =<< user)
  where
    lookupCode :: VerificationAction -> Email -> (Handler r) (Maybe Code.Value)
    lookupCode a e = do
      key <- Code.mkKey (Code.ForEmail e)
      code <- Code.lookup key (Code.scopeFromAction a)
      pure $ Code.codeValue <$> code
=======
getClientByKeyPackageRef :: KeyPackageRef -> Handler r (Maybe ClientIdentity)
getClientByKeyPackageRef = runMaybeT . mapMaybeT wrapClientE . Data.derefKeyPackage
>>>>>>> 2013586d

---------------------------------------------------------------------------
-- Sitemap (wai-route)

sitemap :: Routes a (Handler r) ()
sitemap = do
  get "/i/status" (continue $ const $ return empty) true
  head "/i/status" (continue $ const $ return empty) true

  -- internal email activation (used in tests and in spar for validating emails obtained as
  -- SAML user identifiers).  if the validate query parameter is false or missing, only set
  -- the activation timeout, but do not send an email, and do not do anything about activating
  -- the email.
  put "/i/self/email" (continue changeSelfEmailMaybeSendH) $
    zauthUserId
      .&. def False (query "validate")
      .&. jsonRequest @EmailUpdate

  -- This endpoint will lead to the following events being sent:
  -- - UserDeleted event to all of its contacts
  -- - MemberLeave event to members for all conversations the user was in (via galley)
  delete "/i/users/:uid" (continue deleteUserNoVerifyH) $
    capture "uid"

  put "/i/connections/connection-update" (continue updateConnectionInternalH) $
    accept "application" "json"
      .&. jsonRequest @UpdateConnectionsInternal

  -- NOTE: this is only *activated* accounts, ie. accounts with @isJust . userIdentity@!!
  -- FUTUREWORK: this should be much more obvious in the UI.  or behavior should just be
  -- different.
  get "/i/users" (continue listActivatedAccountsH) $
    accept "application" "json"
      .&. (param "ids" ||| param "handles")
      .&. def False (query "includePendingInvitations")

  get "/i/users" (continue listAccountsByIdentityH) $
    accept "application" "json"
      .&. (param "email" ||| param "phone")
      .&. def False (query "includePendingInvitations")

  put "/i/users/:uid/status" (continue changeAccountStatusH) $
    capture "uid"
      .&. jsonRequest @AccountStatusUpdate

  get "/i/users/:uid/status" (continue getAccountStatusH) $
    accept "application" "json"
      .&. capture "uid"

  get "/i/users/:uid/contacts" (continue getContactListH) $
    accept "application" "json"
      .&. capture "uid"

  get "/i/users/activation-code" (continue getActivationCodeH) $
    accept "application" "json"
      .&. (param "email" ||| param "phone")

  get "/i/users/password-reset-code" (continue getPasswordResetCodeH) $
    accept "application" "json"
      .&. (param "email" ||| param "phone")

  -- This endpoint can lead to the following events being sent:
  -- - UserIdentityRemoved event to target user
  post "/i/users/revoke-identity" (continue revokeIdentityH) $
    param "email" ||| param "phone"

  head "/i/users/blacklist" (continue checkBlacklistH) $
    param "email" ||| param "phone"

  delete "/i/users/blacklist" (continue deleteFromBlacklistH) $
    param "email" ||| param "phone"

  post "/i/users/blacklist" (continue addBlacklistH) $
    param "email" ||| param "phone"

  -- given a phone number (or phone number prefix), see whether
  -- it is blocked via a prefix (and if so, via which specific prefix)
  get "/i/users/phone-prefixes/:prefix" (continue getPhonePrefixesH) $
    capture "prefix"

  delete "/i/users/phone-prefixes/:prefix" (continue deleteFromPhonePrefixH) $
    capture "prefix"

  post "/i/users/phone-prefixes" (continue addPhonePrefixH) $
    accept "application" "json"
      .&. jsonRequest @ExcludedPrefix

  put "/i/users/:uid/sso-id" (continue updateSSOIdH) $
    capture "uid"
      .&. accept "application" "json"
      .&. jsonRequest @UserSSOId

  delete "/i/users/:uid/sso-id" (continue deleteSSOIdH) $
    capture "uid"
      .&. accept "application" "json"

  put "/i/users/:uid/managed-by" (continue updateManagedByH) $
    capture "uid"
      .&. accept "application" "json"
      .&. jsonRequest @ManagedByUpdate

  put "/i/users/:uid/rich-info" (continue updateRichInfoH) $
    capture "uid"
      .&. accept "application" "json"
      .&. jsonRequest @RichInfoUpdate

  put "/i/users/:uid/handle" (continue updateHandleH) $
    capture "uid"
      .&. accept "application" "json"
      .&. jsonRequest @HandleUpdate

  put "/i/users/:uid/name" (continue updateUserNameH) $
    capture "uid"
      .&. accept "application" "json"
      .&. jsonRequest @NameUpdate

  get "/i/users/:uid/rich-info" (continue getRichInfoH) $
    capture "uid"

  get "/i/users/rich-info" (continue getRichInfoMultiH) $
    param "ids"

  head "/i/users/handles/:handle" (continue checkHandleInternalH) $
    capture "handle"

  post "/i/clients" (continue internalListClientsH) $
    accept "application" "json"
      .&. jsonRequest @UserSet

  post "/i/clients/full" (continue internalListFullClientsH) $
    accept "application" "json"
      .&. jsonRequest @UserSet

  -- This endpoint can lead to the following events being sent:
  -- - ClientAdded event to the user
  -- - ClientRemoved event to the user, if removing old clients due to max number of clients
  -- - UserLegalHoldEnabled event to contacts of the user, if client type is legalhold
  post "/i/clients/:uid" (continue addClientInternalH) $
    capture "uid"
      .&. jsonRequest @NewClient
      .&. opt zauthConnId
      .&. accept "application" "json"

  -- This endpoint can lead to the following events being sent:
  -- - LegalHoldClientRequested event to contacts of the user
  post "/i/clients/legalhold/:uid/request" (continue legalHoldClientRequestedH) $
    capture "uid"
      .&. jsonRequest @LegalHoldClientRequest
      .&. accept "application" "json"

  -- This endpoint can lead to the following events being sent:
  -- - ClientRemoved event to the user
  -- - UserLegalHoldDisabled event to contacts of the user
  delete "/i/clients/legalhold/:uid" (continue removeLegalHoldClientH) $
    capture "uid"
      .&. accept "application" "json"

  Provider.routesInternal
  Auth.routesInternal
  Search.routesInternal
  Team.routesInternal

---------------------------------------------------------------------------
-- Handlers

-- | Add a client without authentication checks
addClientInternalH :: UserId ::: JsonRequest NewClient ::: Maybe ConnId ::: JSON -> (Handler r) Response
addClientInternalH (usr ::: req ::: connId ::: _) = do
  new <- parseJsonBody req
  setStatus status201 . json <$> addClientInternal usr new connId

addClientInternal :: UserId -> NewClient -> Maybe ConnId -> (Handler r) Client
addClientInternal usr new connId = do
  API.addClient usr connId Nothing new !>> clientError

legalHoldClientRequestedH :: UserId ::: JsonRequest LegalHoldClientRequest ::: JSON -> (Handler r) Response
legalHoldClientRequestedH (targetUser ::: req ::: _) = do
  clientRequest <- parseJsonBody req
  lift $ API.legalHoldClientRequested targetUser clientRequest
  return $ setStatus status200 empty

removeLegalHoldClientH :: UserId ::: JSON -> (Handler r) Response
removeLegalHoldClientH (uid ::: _) = do
  lift $ API.removeLegalHoldClient uid
  return $ setStatus status200 empty

internalListClientsH :: JSON ::: JsonRequest UserSet -> (Handler r) Response
internalListClientsH (_ ::: req) = do
  json <$> (lift . internalListClients =<< parseJsonBody req)

internalListClients :: UserSet -> (AppIO r) UserClients
internalListClients (UserSet usrs) = do
  UserClients . Map.fromList
    <$> wrapClient (API.lookupUsersClientIds (Set.toList usrs))

internalListFullClientsH :: JSON ::: JsonRequest UserSet -> (Handler r) Response
internalListFullClientsH (_ ::: req) =
  json <$> (lift . internalListFullClients =<< parseJsonBody req)

internalListFullClients :: UserSet -> (AppIO r) UserClientsFull
internalListFullClients (UserSet usrs) =
  UserClientsFull <$> wrapClient (Data.lookupClientsBulk (Set.toList usrs))

createUserNoVerify :: NewUser -> (Handler r) (Either RegisterError SelfProfile)
createUserNoVerify uData = lift . runExceptT $ do
  result <- API.createUser uData
  let acc = createdAccount result
  let usr = accountUser acc
  let uid = userId usr
  let eac = createdEmailActivation result
  let pac = createdPhoneActivation result
  for_ (catMaybes [eac, pac]) $ \adata ->
    let key = ActivateKey $ activationKey adata
        code = activationCode adata
     in API.activate key code (Just uid) !>> activationErrorToRegisterError
  pure (SelfProfile usr)

deleteUserNoVerifyH :: UserId -> (Handler r) Response
deleteUserNoVerifyH uid = do
  setStatus status202 empty <$ deleteUserNoVerify uid

deleteUserNoVerify :: UserId -> (Handler r) ()
deleteUserNoVerify uid = do
  void $
    lift (wrapClient $ API.lookupAccount uid)
      >>= ifNothing (errorDescriptionTypeToWai @UserNotFound)
  lift $ API.deleteUserNoVerify uid

changeSelfEmailMaybeSendH :: UserId ::: Bool ::: JsonRequest EmailUpdate -> (Handler r) Response
changeSelfEmailMaybeSendH (u ::: validate ::: req) = do
  email <- euEmail <$> parseJsonBody req
  changeSelfEmailMaybeSend u (if validate then ActuallySendEmail else DoNotSendEmail) email API.AllowSCIMUpdates >>= \case
    ChangeEmailResponseIdempotent -> pure (setStatus status204 empty)
    ChangeEmailResponseNeedsActivation -> pure (setStatus status202 empty)

data MaybeSendEmail = ActuallySendEmail | DoNotSendEmail

changeSelfEmailMaybeSend :: UserId -> MaybeSendEmail -> Email -> API.AllowSCIMUpdates -> (Handler r) ChangeEmailResponse
changeSelfEmailMaybeSend u ActuallySendEmail email allowScim = do
  API.changeSelfEmail u email allowScim
changeSelfEmailMaybeSend u DoNotSendEmail email allowScim = do
  API.changeEmail u email allowScim !>> changeEmailError >>= \case
    ChangeEmailIdempotent -> pure ChangeEmailResponseIdempotent
    ChangeEmailNeedsActivation _ -> pure ChangeEmailResponseNeedsActivation

listActivatedAccountsH :: JSON ::: Either (List UserId) (List Handle) ::: Bool -> (Handler r) Response
listActivatedAccountsH (_ ::: qry ::: includePendingInvitations) = do
  json <$> lift (listActivatedAccounts qry includePendingInvitations)

listActivatedAccounts :: Either (List UserId) (List Handle) -> Bool -> (AppIO r) [UserAccount]
listActivatedAccounts elh includePendingInvitations = do
  Log.debug (Log.msg $ "listActivatedAccounts: " <> show (elh, includePendingInvitations))
  case elh of
    Left us -> byIds (fromList us)
    Right hs -> do
      us <- mapM (wrapClient . API.lookupHandle) (fromList hs)
      byIds (catMaybes us)
  where
    byIds :: [UserId] -> (AppIO r) [UserAccount]
    byIds uids = wrapClient (API.lookupAccounts uids) >>= filterM accountValid

    accountValid :: UserAccount -> (AppIO r) Bool
    accountValid account = case userIdentity . accountUser $ account of
      Nothing -> pure False
      Just ident ->
        case (accountStatus account, includePendingInvitations, emailIdentity ident) of
          (PendingInvitation, False, _) -> pure False
          (PendingInvitation, True, Just email) -> do
            hasInvitation <- isJust <$> wrapClient (lookupInvitationByEmail email)
            unless hasInvitation $ do
              -- user invited via scim should expire together with its invitation
              API.deleteUserNoVerify (userId . accountUser $ account)
            pure hasInvitation
          (PendingInvitation, True, Nothing) ->
            pure True -- cannot happen, user invited via scim always has an email
          (Active, _, _) -> pure True
          (Suspended, _, _) -> pure True
          (Deleted, _, _) -> pure True
          (Ephemeral, _, _) -> pure True

listAccountsByIdentityH :: JSON ::: Either Email Phone ::: Bool -> (Handler r) Response
listAccountsByIdentityH (_ ::: emailOrPhone ::: includePendingInvitations) =
  lift $
    json
      <$> API.lookupAccountsByIdentity emailOrPhone includePendingInvitations

getActivationCodeH :: JSON ::: Either Email Phone -> (Handler r) Response
getActivationCodeH (_ ::: emailOrPhone) = do
  json <$> getActivationCode emailOrPhone

getActivationCode :: Either Email Phone -> (Handler r) GetActivationCodeResp
getActivationCode emailOrPhone = do
  apair <- lift . wrapClient $ API.lookupActivationCode emailOrPhone
  maybe (throwStd activationKeyNotFound) (return . GetActivationCodeResp) apair

newtype GetActivationCodeResp = GetActivationCodeResp (ActivationKey, ActivationCode)

instance ToJSON GetActivationCodeResp where
  toJSON (GetActivationCodeResp (k, c)) = object ["key" .= k, "code" .= c]

getPasswordResetCodeH :: JSON ::: Either Email Phone -> (Handler r) Response
getPasswordResetCodeH (_ ::: emailOrPhone) = do
  maybe (throwStd invalidPwResetKey) (pure . json) =<< lift (getPasswordResetCode emailOrPhone)

getPasswordResetCode :: Either Email Phone -> (AppIO r) (Maybe GetPasswordResetCodeResp)
getPasswordResetCode emailOrPhone = do
  GetPasswordResetCodeResp <$$> API.lookupPasswordResetCode emailOrPhone

newtype GetPasswordResetCodeResp = GetPasswordResetCodeResp (PasswordResetKey, PasswordResetCode)

instance ToJSON GetPasswordResetCodeResp where
  toJSON (GetPasswordResetCodeResp (k, c)) = object ["key" .= k, "code" .= c]

changeAccountStatusH :: UserId ::: JsonRequest AccountStatusUpdate -> (Handler r) Response
changeAccountStatusH (usr ::: req) = do
  status <- suStatus <$> parseJsonBody req
  API.changeAccountStatus (List1.singleton usr) status !>> accountStatusError
  return empty

getAccountStatusH :: JSON ::: UserId -> (Handler r) Response
getAccountStatusH (_ ::: usr) = do
  status <- lift $ wrapClient $ API.lookupStatus usr
  return $ case status of
    Just s -> json $ AccountStatusResp s
    Nothing -> setStatus status404 empty

getConnectionsStatusUnqualified :: ConnectionsStatusRequest -> Maybe Relation -> (Handler r) [ConnectionStatus]
getConnectionsStatusUnqualified ConnectionsStatusRequest {csrFrom, csrTo} flt = lift $ do
  r <- wrapClient $ maybe (API.lookupConnectionStatus' csrFrom) (API.lookupConnectionStatus csrFrom) csrTo
  return $ maybe r (filterByRelation r) flt
  where
    filterByRelation l rel = filter ((== rel) . csStatus) l

getConnectionsStatus :: ConnectionsStatusRequestV2 -> (Handler r) [ConnectionStatusV2]
getConnectionsStatus (ConnectionsStatusRequestV2 froms mtos mrel) = do
  loc <- qualifyLocal ()
  conns <- lift $ case mtos of
    Nothing -> Data.lookupAllStatuses =<< qualifyLocal froms
    Just tos -> do
      let getStatusesForOneDomain = foldQualified loc (Data.lookupLocalConnectionStatuses froms) (Data.lookupRemoteConnectionStatuses froms)
      concat <$> mapM getStatusesForOneDomain (bucketQualified tos)
  pure $ maybe conns (filterByRelation conns) mrel
  where
    filterByRelation l rel = filter ((== rel) . csv2Status) l

revokeIdentityH :: Either Email Phone -> (Handler r) Response
revokeIdentityH emailOrPhone = do
  lift $ API.revokeIdentity emailOrPhone
  return $ setStatus status200 empty

updateConnectionInternalH :: JSON ::: JsonRequest UpdateConnectionsInternal -> (Handler r) Response
updateConnectionInternalH (_ ::: req) = do
  updateConn <- parseJsonBody req
  API.updateConnectionInternal updateConn !>> connError
  return $ setStatus status200 empty

checkBlacklistH :: Either Email Phone -> (Handler r) Response
checkBlacklistH emailOrPhone = do
  bl <- lift $ API.isBlacklisted emailOrPhone
  return $ setStatus (bool status404 status200 bl) empty

deleteFromBlacklistH :: Either Email Phone -> (Handler r) Response
deleteFromBlacklistH emailOrPhone = do
  void . lift $ API.blacklistDelete emailOrPhone
  return empty

addBlacklistH :: Either Email Phone -> (Handler r) Response
addBlacklistH emailOrPhone = do
  void . lift $ API.blacklistInsert emailOrPhone
  return empty

-- | Get any matching prefixes. Also try for shorter prefix matches,
-- i.e. checking for +123456 also checks for +12345, +1234, ...
getPhonePrefixesH :: PhonePrefix -> (Handler r) Response
getPhonePrefixesH prefix = do
  results <- lift $ API.phonePrefixGet prefix
  return $ case results of
    [] -> setStatus status404 empty
    _ -> json results

-- | Delete a phone prefix entry (must be an exact match)
deleteFromPhonePrefixH :: PhonePrefix -> (Handler r) Response
deleteFromPhonePrefixH prefix = do
  void . lift $ API.phonePrefixDelete prefix
  return empty

addPhonePrefixH :: JSON ::: JsonRequest ExcludedPrefix -> (Handler r) Response
addPhonePrefixH (_ ::: req) = do
  prefix :: ExcludedPrefix <- parseJsonBody req
  void . lift $ API.phonePrefixInsert prefix
  return empty

updateSSOIdH :: UserId ::: JSON ::: JsonRequest UserSSOId -> (Handler r) Response
updateSSOIdH (uid ::: _ ::: req) = do
  ssoid :: UserSSOId <- parseJsonBody req
  success <- lift $ wrapClient $ Data.updateSSOId uid (Just ssoid)
  if success
    then do
      lift $ Intra.onUserEvent uid Nothing (UserUpdated ((emptyUserUpdatedData uid) {eupSSOId = Just ssoid}))
      return empty
    else return . setStatus status404 $ plain "User does not exist or has no team."

deleteSSOIdH :: UserId ::: JSON -> (Handler r) Response
deleteSSOIdH (uid ::: _) = do
  success <- lift $ wrapClient $ Data.updateSSOId uid Nothing
  if success
    then do
      lift $ Intra.onUserEvent uid Nothing (UserUpdated ((emptyUserUpdatedData uid) {eupSSOIdRemoved = True}))
      return empty
    else return . setStatus status404 $ plain "User does not exist or has no team."

updateManagedByH :: UserId ::: JSON ::: JsonRequest ManagedByUpdate -> (Handler r) Response
updateManagedByH (uid ::: _ ::: req) = do
  ManagedByUpdate managedBy <- parseJsonBody req
  lift $ wrapClient $ Data.updateManagedBy uid managedBy
  return empty

updateRichInfoH :: UserId ::: JSON ::: JsonRequest RichInfoUpdate -> (Handler r) Response
updateRichInfoH (uid ::: _ ::: req) = do
  empty <$ (updateRichInfo uid =<< parseJsonBody req)

updateRichInfo :: UserId -> RichInfoUpdate -> (Handler r) ()
updateRichInfo uid rup = do
  let (unRichInfoAssocList -> richInfo) = normalizeRichInfoAssocList . riuRichInfo $ rup
  maxSize <- setRichInfoLimit <$> view settings
  when (richInfoSize (RichInfo (mkRichInfoAssocList richInfo)) > maxSize) $ throwStd tooLargeRichInfo
  -- FUTUREWORK: send an event
  -- Intra.onUserEvent uid (Just conn) (richInfoUpdate uid ri)
  lift $ wrapClient $ Data.updateRichInfo uid (mkRichInfoAssocList richInfo)

getRichInfoH :: UserId -> (Handler r) Response
getRichInfoH uid = json <$> getRichInfo uid

getRichInfo :: UserId -> (Handler r) RichInfo
getRichInfo uid = RichInfo . fromMaybe mempty <$> lift (wrapClient $ API.lookupRichInfo uid)

getRichInfoMultiH :: List UserId -> (Handler r) Response
getRichInfoMultiH uids = json <$> getRichInfoMulti (List.fromList uids)

getRichInfoMulti :: [UserId] -> (Handler r) [(UserId, RichInfo)]
getRichInfoMulti uids =
  lift (wrapClient $ API.lookupRichInfoMultiUsers uids)

updateHandleH :: UserId ::: JSON ::: JsonRequest HandleUpdate -> (Handler r) Response
updateHandleH (uid ::: _ ::: body) = empty <$ (updateHandle uid =<< parseJsonBody body)

updateHandle :: UserId -> HandleUpdate -> (Handler r) ()
updateHandle uid (HandleUpdate handleUpd) = do
  handle <- validateHandle handleUpd
  API.changeHandle uid Nothing handle API.AllowSCIMUpdates !>> changeHandleError

updateUserNameH :: UserId ::: JSON ::: JsonRequest NameUpdate -> (Handler r) Response
updateUserNameH (uid ::: _ ::: body) = empty <$ (updateUserName uid =<< parseJsonBody body)

updateUserName :: UserId -> NameUpdate -> (Handler r) ()
updateUserName uid (NameUpdate nameUpd) = do
  name <- either (const $ throwStd (errorDescriptionTypeToWai @InvalidUser)) pure $ mkName nameUpd
  let uu =
        UserUpdate
          { uupName = Just name,
            uupPict = Nothing,
            uupAssets = Nothing,
            uupAccentId = Nothing
          }
  lift (wrapClient $ Data.lookupUser WithPendingInvitations uid) >>= \case
    Just _ -> API.updateUser uid Nothing uu API.AllowSCIMUpdates !>> updateProfileError
    Nothing -> throwStd (errorDescriptionTypeToWai @InvalidUser)

checkHandleInternalH :: Text -> (Handler r) Response
checkHandleInternalH =
  API.checkHandle >=> \case
    API.CheckHandleInvalid -> throwE (StdError (errorDescriptionTypeToWai @InvalidHandle))
    API.CheckHandleFound -> pure $ setStatus status200 empty
    API.CheckHandleNotFound -> pure $ setStatus status404 empty

getContactListH :: JSON ::: UserId -> (Handler r) Response
getContactListH (_ ::: uid) = do
  contacts <- lift . wrapClient $ API.lookupContactList uid
  return $ json $ UserIds contacts

-- Utilities

ifNothing :: Utilities.Error -> Maybe a -> (Handler r) a
ifNothing e = maybe (throwStd e) return<|MERGE_RESOLUTION|>--- conflicted
+++ resolved
@@ -89,11 +89,7 @@
 -- Sitemap (servant)
 
 servantSitemap :: ServerT BrigIRoutes.API (Handler r)
-<<<<<<< HEAD
-servantSitemap = ejpdAPI :<|> accountAPI :<|> getVerificationCode
-=======
-servantSitemap = ejpdAPI :<|> accountAPI :<|> mlsAPI
->>>>>>> 2013586d
+servantSitemap = ejpdAPI :<|> accountAPI :<|> mlsAPI :<|> getVerificationCode
 
 ejpdAPI :: ServerT BrigIRoutes.EJPD_API (Handler r)
 ejpdAPI =
@@ -124,24 +120,22 @@
 deleteAccountFeatureConfig uid =
   lift $ wrapClient $ Data.updateFeatureConferenceCalling uid Nothing $> NoContent
 
-swaggerDocsAPI :: Servant.Server BrigIRoutes.SwaggerDocsAPI
-swaggerDocsAPI = swaggerSchemaUIServer BrigIRoutes.swaggerDoc
-
-<<<<<<< HEAD
+getClientByKeyPackageRef :: KeyPackageRef -> Handler r (Maybe ClientIdentity)
+getClientByKeyPackageRef = runMaybeT . mapMaybeT wrapClientE . Data.derefKeyPackage
+
 getVerificationCode :: UserId -> VerificationAction -> (Handler r) (Maybe Code.Value)
 getVerificationCode uid action = do
-  user <- lift $ Api.lookupUser NoPendingInvitations uid
+  user <- wrapClientE $ Api.lookupUser NoPendingInvitations uid
   maybe (pure Nothing) (lookupCode action) (userEmail =<< user)
   where
     lookupCode :: VerificationAction -> Email -> (Handler r) (Maybe Code.Value)
     lookupCode a e = do
       key <- Code.mkKey (Code.ForEmail e)
-      code <- Code.lookup key (Code.scopeFromAction a)
+      code <- wrapClientE $ Code.lookup key (Code.scopeFromAction a)
       pure $ Code.codeValue <$> code
-=======
-getClientByKeyPackageRef :: KeyPackageRef -> Handler r (Maybe ClientIdentity)
-getClientByKeyPackageRef = runMaybeT . mapMaybeT wrapClientE . Data.derefKeyPackage
->>>>>>> 2013586d
+
+swaggerDocsAPI :: Servant.Server BrigIRoutes.SwaggerDocsAPI
+swaggerDocsAPI = swaggerSchemaUIServer BrigIRoutes.swaggerDoc
 
 ---------------------------------------------------------------------------
 -- Sitemap (wai-route)

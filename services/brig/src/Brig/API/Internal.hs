--- conflicted
+++ resolved
@@ -108,7 +108,6 @@
 -- Sitemap (servant)
 
 servantSitemap ::
-<<<<<<< HEAD
   Members
     '[ BlacklistStore,
        GalleyProvider,
@@ -125,15 +124,6 @@
        UserPendingActivationStore p
      ]
     r =>
-=======
-  ( Members
-      '[ BlacklistStore,
-         GalleyProvider,
-         UserPendingActivationStore p
-       ]
-      r
-  ) =>
->>>>>>> 8760b497
   ServerT BrigIRoutes.API (Handler r)
 brigInternalAPI =
   ejpdAPI

--- conflicted
+++ resolved
@@ -773,7 +773,19 @@
   defLocale <- setDefaultUserLocale <$> view settings
   pure $ LocaleUpdate defLocale
 
-<<<<<<< HEAD
+updateClientLastActive :: UserId -> ClientId -> Handler r ()
+updateClientLastActive u c = do
+  sysTime <- liftIO getSystemTime
+  -- round up to the next multiple of a week
+  let week = 604800
+  let now =
+        systemToUTCTime $
+          sysTime
+            { systemSeconds = systemSeconds sysTime + (week - systemSeconds sysTime `mod` week),
+              systemNanoseconds = 0
+            }
+  lift . wrapClient $ Data.updateClientLastActive u c now
+
 getRichInfoH :: UserId -> (Handler r) RichInfo
 getRichInfoH uid = RichInfo . fromMaybe mempty <$> lift (wrapClient $ API.lookupRichInfo uid)
 
@@ -805,62 +817,6 @@
 checkHandleInternalH :: Handle -> (Handler r) CheckHandleResponse
 checkHandleInternalH (Handle h) =
   API.checkHandle h >>= \case
-=======
-updateClientLastActive :: UserId -> ClientId -> Handler r ()
-updateClientLastActive u c = do
-  sysTime <- liftIO getSystemTime
-  -- round up to the next multiple of a week
-  let week = 604800
-  let now =
-        systemToUTCTime $
-          sysTime
-            { systemSeconds = systemSeconds sysTime + (week - systemSeconds sysTime `mod` week),
-              systemNanoseconds = 0
-            }
-  lift . wrapClient $ Data.updateClientLastActive u c now
-
-getRichInfoH :: UserId -> (Handler r) Response
-getRichInfoH uid = json <$> getRichInfo uid
-
-getRichInfo :: UserId -> (Handler r) RichInfo
-getRichInfo uid = RichInfo . fromMaybe mempty <$> lift (wrapClient $ API.lookupRichInfo uid)
-
-getRichInfoMultiH :: List UserId -> (Handler r) Response
-getRichInfoMultiH uids = json <$> getRichInfoMulti (List.fromList uids)
-
-getRichInfoMulti :: [UserId] -> (Handler r) [(UserId, RichInfo)]
-getRichInfoMulti uids =
-  lift (wrapClient $ API.lookupRichInfoMultiUsers uids)
-
-updateHandleH :: UserId ::: JSON ::: JsonRequest HandleUpdate -> (Handler r) Response
-updateHandleH (uid ::: _ ::: body) = empty <$ (updateHandle uid =<< parseJsonBody body)
-
-updateHandle :: UserId -> HandleUpdate -> (Handler r) ()
-updateHandle uid (HandleUpdate handleUpd) = do
-  handle <- validateHandle handleUpd
-  API.changeHandle uid Nothing handle API.AllowSCIMUpdates !>> changeHandleError
-
-updateUserNameH :: UserId ::: JSON ::: JsonRequest NameUpdate -> (Handler r) Response
-updateUserNameH (uid ::: _ ::: body) = empty <$ (updateUserName uid =<< parseJsonBody body)
-
-updateUserName :: UserId -> NameUpdate -> (Handler r) ()
-updateUserName uid (NameUpdate nameUpd) = do
-  name <- either (const $ throwStd (errorToWai @'E.InvalidUser)) pure $ mkName nameUpd
-  let uu =
-        UserUpdate
-          { uupName = Just name,
-            uupPict = Nothing,
-            uupAssets = Nothing,
-            uupAccentId = Nothing
-          }
-  lift (wrapClient $ Data.lookupUser WithPendingInvitations uid) >>= \case
-    Just _ -> API.updateUser uid Nothing uu API.AllowSCIMUpdates !>> updateProfileError
-    Nothing -> throwStd (errorToWai @'E.InvalidUser)
-
-checkHandleInternalH :: Text -> (Handler r) Response
-checkHandleInternalH =
-  API.checkHandle >=> \case
->>>>>>> 01c0ce83
     API.CheckHandleInvalid -> throwE (StdError (errorToWai @'E.InvalidHandle))
     API.CheckHandleFound -> pure CheckHandleResponseFound
     API.CheckHandleNotFound -> pure CheckHandleResponseNotFound

-- This file is part of the Wire Server implementation.
--
-- Copyright (C) 2022 Wire Swiss GmbH <opensource@wire.com>
--
-- This program is free software: you can redistribute it and/or modify it under
-- the terms of the GNU Affero General Public License as published by the Free
-- Software Foundation, either version 3 of the License, or (at your option) any
-- later version.
--
-- This program is distributed in the hope that it will be useful, but WITHOUT
-- ANY WARRANTY; without even the implied warranty of MERCHANTABILITY or FITNESS
-- FOR A PARTICULAR PURPOSE. See the GNU Affero General Public License for more
-- details.
--
-- You should have received a copy of the GNU Affero General Public License along
-- with this program. If not, see <https://www.gnu.org/licenses/>.
module Brig.API.Internal
  ( sitemap,
    servantSitemap,
    BrigIRoutes.API,
    getMLSClients,
    getFederationRemotes,
  )
where

import Brig.API.Auth
import qualified Brig.API.Client as API
import qualified Brig.API.Connection as API
import Brig.API.Error
import Brig.API.Handler
import Brig.API.MLS.KeyPackages.Validation
import Brig.API.OAuth (internalOauthAPI)
import Brig.API.Types
import qualified Brig.API.User as API
import qualified Brig.API.User as Api
import Brig.API.Util
import Brig.App
import qualified Brig.Code as Code
import Brig.Data.Activation
import qualified Brig.Data.Client as Data
import qualified Brig.Data.Connection as Data
import qualified Brig.Data.Federation as Data
import qualified Brig.Data.MLS.KeyPackage as Data
import qualified Brig.Data.User as Data
import Brig.Effects.BlacklistPhonePrefixStore (BlacklistPhonePrefixStore)
import Brig.Effects.BlacklistStore (BlacklistStore)
import Brig.Effects.CodeStore (CodeStore)
import Brig.Effects.GalleyProvider (GalleyProvider)
import Brig.Effects.PasswordResetStore (PasswordResetStore)
import Brig.Effects.UserPendingActivationStore (UserPendingActivationStore)
import qualified Brig.IO.Intra as Intra
import Brig.Options hiding (internalEvents, sesQueue)
import qualified Brig.Provider.API as Provider
import qualified Brig.Team.API as Team
import Brig.Team.DB (lookupInvitationByEmail)
import Brig.Team.Types (ShowOrHideInvitationUrl (..))
import Brig.Types.Connection
import Brig.Types.Intra
import Brig.Types.Team.LegalHold (LegalHoldClientRequest (..))
import Brig.Types.User
import Brig.Types.User.Event (UserEvent (UserUpdated), UserUpdatedData (eupSSOId, eupSSOIdRemoved), emptyUserUpdatedData)
import qualified Brig.User.API.Search as Search
import qualified Brig.User.EJPD
import qualified Brig.User.Search.Index as Index
import Control.Error hiding (bool)
import Control.Lens (view, (^.))
import Data.Aeson hiding (json)
import Data.ByteString.Conversion
import qualified Data.ByteString.Conversion as List
import Data.Domain (Domain, domainText)
import Data.Handle
import Data.Id as Id
import qualified Data.Map.Strict as Map
import Data.Qualified
import qualified Data.Set as Set
<<<<<<< HEAD
import Data.String.Conversions (cs)
import Imports hiding (cs, head)
import qualified Network.AMQP as Q
=======
import Data.Time.Clock.System
import Imports hiding (head)
>>>>>>> 01c0ce83
import Network.HTTP.Types.Status
import Network.Wai (Response)
import Network.Wai.Predicate hiding (result, setStatus)
import Network.Wai.Routing hiding (toList)
import Network.Wai.Utilities as Utilities
import Network.Wai.Utilities.ZAuth (zauthConnId)
import Polysemy
import Servant hiding (Handler, JSON, addHeader, respond)
import Servant.Swagger.Internal.Orphans ()
import qualified System.Logger as Lg
import qualified System.Logger.Class as Log
import System.Random (randomRIO)
import UnliftIO.Async
import Wire.API.Connection
import Wire.API.Error
import qualified Wire.API.Error.Brig as E
import Wire.API.Federation.API
import Wire.API.Federation.BackendNotifications
import Wire.API.Federation.Error (FederationError (..))
import Wire.API.MLS.Credential
import Wire.API.MLS.KeyPackage
import Wire.API.MLS.Serialisation
import Wire.API.Routes.FederationDomainConfig
import Wire.API.Routes.Internal.Brig
import qualified Wire.API.Routes.Internal.Brig as BrigIRoutes
import Wire.API.Routes.Internal.Brig.Connection
import Wire.API.Routes.Named
import qualified Wire.API.Team.Feature as ApiFt
import Wire.API.User
import Wire.API.User.Activation
import Wire.API.User.Client
import Wire.API.User.Password
import Wire.API.User.RichInfo

---------------------------------------------------------------------------
-- Sitemap (servant)

servantSitemap ::
  forall r p.
  ( Member BlacklistStore r,
    Member GalleyProvider r,
    Member (UserPendingActivationStore p) r
  ) =>
  ServerT BrigIRoutes.API (Handler r)
servantSitemap =
  istatusAPI
    :<|> ejpdAPI
    :<|> accountAPI
    :<|> mlsAPI
    :<|> getVerificationCode
    :<|> teamsAPI
    :<|> userAPI
    :<|> clientAPI
    :<|> authAPI
    :<|> internalOauthAPI
    :<|> internalSearchIndexAPI
    :<|> federationRemotesAPI

istatusAPI :: forall r. ServerT BrigIRoutes.IStatusAPI (Handler r)
istatusAPI = Named @"get-status" (pure NoContent)

ejpdAPI ::
  (Member GalleyProvider r) =>
  ServerT BrigIRoutes.EJPD_API (Handler r)
ejpdAPI =
  Brig.User.EJPD.ejpdRequest
    :<|> Named @"get-account-conference-calling-config" getAccountConferenceCallingConfig
    :<|> putAccountConferenceCallingConfig
    :<|> deleteAccountConferenceCallingConfig
    :<|> getConnectionsStatusUnqualified
    :<|> getConnectionsStatus

mlsAPI :: ServerT BrigIRoutes.MLSAPI (Handler r)
mlsAPI =
  ( \ref ->
      Named @"get-client-by-key-package-ref" (getClientByKeyPackageRef ref)
        :<|> ( Named @"put-conversation-by-key-package-ref" (putConvIdByKeyPackageRef ref)
                 :<|> Named @"get-conversation-by-key-package-ref" (getConvIdByKeyPackageRef ref)
             )
        :<|> Named @"put-key-package-ref" (putKeyPackageRef ref)
        :<|> Named @"post-key-package-ref" (postKeyPackageRef ref)
  )
    :<|> getMLSClients
    :<|> mapKeyPackageRefsInternal
    :<|> Named @"put-key-package-add" upsertKeyPackage

accountAPI ::
  ( Member BlacklistStore r,
    Member GalleyProvider r,
    Member (UserPendingActivationStore p) r
  ) =>
  ServerT BrigIRoutes.AccountAPI (Handler r)
accountAPI =
  Named @"createUserNoVerify" (callsFed (exposeAnnotations createUserNoVerify))
    :<|> Named @"createUserNoVerifySpar" (callsFed (exposeAnnotations createUserNoVerifySpar))
    :<|> Named @"putSelfEmail" changeSelfEmailMaybeSendH
    :<|> Named @"iDeleteUser" deleteUserNoAuthH
    :<|> Named @"iPutUserStatus" changeAccountStatusH
    :<|> Named @"iGetUserStatus" getAccountStatusH

teamsAPI :: ServerT BrigIRoutes.TeamsAPI (Handler r)
teamsAPI = Named @"updateSearchVisibilityInbound" Index.updateSearchVisibilityInbound

userAPI :: ServerT BrigIRoutes.UserAPI (Handler r)
userAPI =
  updateLocale
    :<|> deleteLocale
    :<|> getDefaultUserLocale

clientAPI :: ServerT BrigIRoutes.ClientAPI (Handler r)
clientAPI = updateClientLastActive

authAPI :: (Member GalleyProvider r) => ServerT BrigIRoutes.AuthAPI (Handler r)
authAPI =
  Named @"legalhold-login" (callsFed (exposeAnnotations legalHoldLogin))
    :<|> Named @"sso-login" (callsFed (exposeAnnotations ssoLogin))
    :<|> Named @"login-code" getLoginCode
    :<|> Named @"reauthenticate" reauthenticate

federationRemotesAPI :: ServerT BrigIRoutes.FederationRemotesAPI (Handler r)
federationRemotesAPI =
  Named @"add-federation-remotes" addFederationRemote
    :<|> Named @"get-federation-remotes" getFederationRemotes
    :<|> Named @"update-federation-remotes" updateFederationRemote
    :<|> Named @"delete-federation-remotes" deleteFederationRemote
    :<|> Named @"delete-federation-remote-from-galley" deleteFederationRemoteGalley

addFederationRemote :: FederationDomainConfig -> ExceptT Brig.API.Error.Error (AppT r) ()
addFederationRemote fedDomConf = do
  assertNoDivergingDomainInConfigFiles fedDomConf
  result <- lift . wrapClient $ Data.addFederationRemote fedDomConf
  case result of
    Data.AddFederationRemoteSuccess -> pure ()
    Data.AddFederationRemoteMaxRemotesReached ->
      throwError . fedError . FederationUnexpectedError $
        "Maximum number of remote backends reached.  If you need to create more connections, \
        \please contact wire.com."

-- | Compile config file list into a map indexed by domains.  Use this to make sure the config
-- file is consistent (ie., no two entries for the same domain).
remotesMapFromCfgFile :: AppT r (Map Domain FederationDomainConfig)
remotesMapFromCfgFile = do
  cfg <- asks (fromMaybe [] . setFederationDomainConfigs . view settings)
  let dict = [(domain cnf, cnf) | cnf <- cfg]
      merge c c' =
        if c == c'
          then c
          else error $ "error in config file: conflicting parameters on domain: " <> show (c, c')
  pure $ Map.fromListWith merge dict

-- | Return the config file list.  Use this to make sure the config file is consistent (ie.,
-- no two entries for the same domain).  Based on `remotesMapFromCfgFile`.
remotesListFromCfgFile :: AppT r [FederationDomainConfig]
remotesListFromCfgFile = Map.elems <$> remotesMapFromCfgFile

-- | If remote domain is registered in config file, the version that can be added to the
-- database must be the same.
assertNoDivergingDomainInConfigFiles :: FederationDomainConfig -> ExceptT Brig.API.Error.Error (AppT r) ()
assertNoDivergingDomainInConfigFiles fedComConf = do
  cfg <- lift remotesMapFromCfgFile
  let diverges = case Map.lookup (domain fedComConf) cfg of
        Nothing -> False
        Just fedComConf' -> fedComConf' /= fedComConf
  when diverges $ do
    throwError . fedError . FederationUnexpectedError $
      "keeping track of remote domains in the brig config file is deprecated, but as long as we \
      \do that, adding a domain with different settings than in the config file is nto allowed.  want "
        <> ( "Just "
               <> cs (show fedComConf)
               <> "or Nothing, "
           )
        <> ( "got "
               <> cs (show (Map.lookup (domain fedComConf) cfg))
           )

getFederationRemotes :: ExceptT Brig.API.Error.Error (AppT r) FederationDomainConfigs
getFederationRemotes = lift $ do
  -- FUTUREWORK: we should solely rely on `db` in the future for remote domains; merging
  -- remote domains from `cfg` is just for providing an easier, more robust migration path.
  -- See
  -- https://docs.wire.com/understand/federation/backend-communication.html#configuring-remote-connections,
  -- http://docs.wire.com/developer/developer/federation-design-aspects.html#configuring-remote-connections-dev-perspective
  db <- wrapClient Data.getFederationRemotes
  (ms :: Maybe FederationStrategy, mf :: [FederationDomainConfig], mu :: Maybe Int) <- do
    cfg <- ask
    domcfgs <- remotesListFromCfgFile -- (it's not very elegant to prove the env twice here, but this code is transitory.)
    pure
      ( setFederationStrategy (cfg ^. settings),
        domcfgs,
        setFederationDomainConfigsUpdateFreq (cfg ^. settings)
      )

  -- update frequency settings of `<1` are interpreted as `1 second`.  only warn about this every now and
  -- then, that'll be noise enough for the logs given the traffic on this end-point.
  unless (maybe True (> 0) mu) $
    randomRIO (0 :: Int, 1000)
      >>= \case
        0 -> Log.warn (Log.msg (Log.val "Invalid brig configuration: setFederationDomainConfigsUpdateFreq must be > 0.  setting to 1 second."))
        _ -> pure ()

  defFederationDomainConfigs
    & maybe id (\v cfg -> cfg {strategy = v}) ms
    & (\cfg -> cfg {remotes = nub $ db <> mf})
    & maybe id (\v cfg -> cfg {updateInterval = min 1 v}) mu
    & pure

updateFederationRemote :: Domain -> FederationDomainConfig -> ExceptT Brig.API.Error.Error (AppT r) ()
updateFederationRemote dom fedcfg = do
  assertDomainIsNotUpdated dom fedcfg
  assertNoDomainsFromConfigFiles dom
  (lift . wrapClient . Data.updateFederationRemote $ fedcfg) >>= \case
    True -> pure ()
    False ->
      throwError . fedError . FederationUnexpectedError . cs $
        "federation domain does not exist and cannot be updated: " <> show (dom, fedcfg)

assertDomainIsNotUpdated :: Domain -> FederationDomainConfig -> ExceptT Brig.API.Error.Error (AppT r) ()
assertDomainIsNotUpdated dom fedcfg = do
  when (dom /= domain fedcfg) $
    throwError . fedError . FederationUnexpectedError . cs $
      "federation domain of a given peer cannot be changed from " <> show (domain fedcfg) <> " to " <> show dom <> "."

-- | FUTUREWORK: should go away in the future; see 'getFederationRemotes'.
assertNoDomainsFromConfigFiles :: Domain -> ExceptT Brig.API.Error.Error (AppT r) ()
assertNoDomainsFromConfigFiles dom = do
  cfg <- asks (fromMaybe [] . setFederationDomainConfigs . view settings)
  when (dom `elem` (domain <$> cfg)) $ do
    throwError . fedError . FederationUnexpectedError $
      "keeping track of remote domains in the brig config file is deprecated, but as long as we \
      \do that, removing or updating items listed in the config file is not allowed."

-- | Remove the entry from the database if present (or do nothing if not).  This responds with
-- 533 if the entry was also present in the config file, but only *after* it has removed the
-- entry from cassandra.
--
-- The ordering on this delete then check seems weird, but allows us to default all the
-- way back to config file state for a federation domain.
deleteFederationRemote :: Domain -> ExceptT Brig.API.Error.Error (AppT r) ()
deleteFederationRemote dom = do
  lift . wrapClient . Data.deleteFederationRemote $ dom
  assertNoDomainsFromConfigFiles dom
  env <- ask
  for_ (env ^. rabbitmqChannel) $ \chan -> liftIO . withMVar chan $ \chan' -> do
    -- ensureQueue uses routingKey internally
    ensureQueue chan' defederationQueue
    void $
      Q.publishMsg chan' "" queue $
        Q.newMsg
          { -- Check that this message type is compatible with what
            -- background worker is expecting
            Q.msgBody = encode @DefederationDomain dom,
            Q.msgDeliveryMode = pure Q.Persistent,
            Q.msgContentType = pure "application/json"
          }
    -- Drop the notification queue for the domain.
    -- This will also drop all of the messages in the queue
    -- as we will no longer be able to communicate with this
    -- domain.
    num <- Q.deleteQueue chan' . routingKey $ domainText dom
    Lg.info (env ^. applog) $ Log.msg @String "Dropped Notifications" . Log.field "domain" (domainText dom) . Log.field "count" (show num)
  where
    -- Ensure that this is kept in sync with background worker
    queue = routingKey defederationQueue

-- | Remove one-on-one conversations for the given remote domain. This is called from Galley as
-- part of the defederation process, and should not be called duriung the initial domain removal
-- call to brig. This is so we can ensure that domains are correctly cleaned up if a service
-- falls over for whatever reason.
deleteFederationRemoteGalley :: Domain -> ExceptT Brig.API.Error.Error (AppT r) ()
deleteFederationRemoteGalley dom = do
  lift . wrapClient . Data.deleteRemoteConnectionsDomain $ dom
  assertNoDomainsFromConfigFiles dom

-- | Responds with 'Nothing' if field is NULL in existing user or user does not exist.
getAccountConferenceCallingConfig :: UserId -> (Handler r) (ApiFt.WithStatusNoLock ApiFt.ConferenceCallingConfig)
getAccountConferenceCallingConfig uid =
  lift (wrapClient $ Data.lookupFeatureConferenceCalling uid)
    >>= maybe (ApiFt.forgetLock <$> view (settings . getAfcConferenceCallingDefNull)) pure

putAccountConferenceCallingConfig :: UserId -> ApiFt.WithStatusNoLock ApiFt.ConferenceCallingConfig -> (Handler r) NoContent
putAccountConferenceCallingConfig uid status =
  lift $ wrapClient $ Data.updateFeatureConferenceCalling uid (Just status) $> NoContent

deleteAccountConferenceCallingConfig :: UserId -> (Handler r) NoContent
deleteAccountConferenceCallingConfig uid =
  lift $ wrapClient $ Data.updateFeatureConferenceCalling uid Nothing $> NoContent

getClientByKeyPackageRef :: KeyPackageRef -> Handler r (Maybe ClientIdentity)
getClientByKeyPackageRef = runMaybeT . mapMaybeT wrapClientE . Data.derefKeyPackage

-- Used by galley to update conversation id in mls_key_package_ref
putConvIdByKeyPackageRef :: KeyPackageRef -> Qualified ConvId -> Handler r Bool
putConvIdByKeyPackageRef ref = lift . wrapClient . Data.keyPackageRefSetConvId ref

-- Used by galley to create a new record in mls_key_package_ref
putKeyPackageRef :: KeyPackageRef -> NewKeyPackageRef -> Handler r ()
putKeyPackageRef ref = lift . wrapClient . Data.addKeyPackageRef ref

-- Used by galley to retrieve conversation id from mls_key_package_ref
getConvIdByKeyPackageRef :: KeyPackageRef -> Handler r (Maybe (Qualified ConvId))
getConvIdByKeyPackageRef = runMaybeT . mapMaybeT wrapClientE . Data.keyPackageRefConvId

-- Used by galley to update key packages in mls_key_package_ref on commits with update_path
postKeyPackageRef :: KeyPackageRef -> KeyPackageRef -> Handler r ()
postKeyPackageRef ref = lift . wrapClient . Data.updateKeyPackageRef ref

-- Used by galley to update key package refs and also validate
upsertKeyPackage :: NewKeyPackage -> Handler r NewKeyPackageResult
upsertKeyPackage nkp = do
  kp <-
    either
      (const $ mlsProtocolError "upsertKeyPackage: Cannot decocode KeyPackage")
      pure
      $ decodeMLS' @(RawMLS KeyPackage) (kpData . nkpKeyPackage $ nkp)
  ref <- kpRef' kp & noteH "upsertKeyPackage: Unsupported CipherSuite"

  identity <-
    either
      (const $ mlsProtocolError "upsertKeyPackage: Cannot decode ClientIdentity")
      pure
      $ kpIdentity (rmValue kp)
  mp <- lift . wrapClient . runMaybeT $ Data.derefKeyPackage ref
  when (isNothing mp) $ do
    void $ validateKeyPackage identity kp
    lift . wrapClient $
      Data.addKeyPackageRef
        ref
        ( NewKeyPackageRef
            (fst <$> cidQualifiedClient identity)
            (ciClient identity)
            (nkpConversation nkp)
        )

  pure $ NewKeyPackageResult identity ref
  where
    noteH :: Text -> Maybe a -> Handler r a
    noteH errMsg Nothing = mlsProtocolError errMsg
    noteH _ (Just y) = pure y

getMLSClients :: UserId -> SignatureSchemeTag -> Handler r (Set ClientInfo)
getMLSClients usr _ss = do
  -- FUTUREWORK: check existence of key packages with a given ciphersuite
  lusr <- qualifyLocal usr
  allClients <- lift (wrapClient (API.lookupUsersClientIds (pure usr))) >>= getResult
  clientInfo <- lift . wrapClient $ pooledMapConcurrentlyN 16 (getValidity lusr) (toList allClients)
  pure . Set.fromList . map (uncurry ClientInfo) $ clientInfo
  where
    getResult [] = pure mempty
    getResult ((u, cs') : rs)
      | u == usr = pure cs'
      | otherwise = getResult rs

    getValidity lusr cid =
      (cid,) . (> 0)
        <$> Data.countKeyPackages lusr cid

mapKeyPackageRefsInternal :: KeyPackageBundle -> Handler r ()
mapKeyPackageRefsInternal bundle = do
  wrapClientE $
    for_ (kpbEntries bundle) $ \e ->
      Data.mapKeyPackageRef (kpbeRef e) (kpbeUser e) (kpbeClient e)

getVerificationCode :: UserId -> VerificationAction -> Handler r (Maybe Code.Value)
getVerificationCode uid action = do
  user <- wrapClientE $ Api.lookupUser NoPendingInvitations uid
  maybe (pure Nothing) (lookupCode action) (userEmail =<< user)
  where
    lookupCode :: VerificationAction -> Email -> (Handler r) (Maybe Code.Value)
    lookupCode a e = do
      key <- Code.mkKey (Code.ForEmail e)
      code <- wrapClientE $ Code.lookup key (Code.scopeFromAction a)
      pure $ Code.codeValue <$> code

internalSearchIndexAPI :: forall r. ServerT BrigIRoutes.ISearchIndexAPI (Handler r)
internalSearchIndexAPI =
  Named @"indexRefresh" (NoContent <$ lift (wrapClient Search.refreshIndex))
    :<|> Named @"indexReindex" (NoContent <$ lift (wrapClient Search.reindexAll))
    :<|> Named @"indexReindexIfSameOrNewer" (NoContent <$ lift (wrapClient Search.reindexAllIfSameOrNewer))

---------------------------------------------------------------------------
-- Sitemap (wai-route)

sitemap ::
  ( Member CodeStore r,
    Member PasswordResetStore r,
    Member BlacklistStore r,
    Member BlacklistPhonePrefixStore r,
    Member GalleyProvider r,
    Member (UserPendingActivationStore p) r
  ) =>
  Routes a (Handler r) ()
sitemap = unsafeCallsFed @'Brig @"on-user-deleted-connections" $ do
  put "/i/connections/connection-update" (continue updateConnectionInternalH) $
    accept "application" "json"
      .&. jsonRequest @UpdateConnectionsInternal

  -- NOTE: this is only *activated* accounts, ie. accounts with @isJust . userIdentity@!!
  -- FUTUREWORK: this should be much more obvious in the UI.  or behavior should just be
  -- different.
  get "/i/users" (continue listActivatedAccountsH) $
    accept "application" "json"
      .&. (param "ids" ||| param "handles")
      .&. def False (query "includePendingInvitations")

  get "/i/users" (continue listAccountsByIdentityH) $
    accept "application" "json"
      .&. (param "email" ||| param "phone")
      .&. def False (query "includePendingInvitations")

  get "/i/users/:uid/contacts" (continue getContactListH) $
    accept "application" "json"
      .&. capture "uid"

  get "/i/users/activation-code" (continue getActivationCodeH) $
    accept "application" "json"
      .&. (param "email" ||| param "phone")

  get "/i/users/password-reset-code" (continue getPasswordResetCodeH) $
    accept "application" "json"
      .&. (param "email" ||| param "phone")

  -- This endpoint can lead to the following events being sent:
  -- - UserIdentityRemoved event to target user
  post "/i/users/revoke-identity" (continue revokeIdentityH) $
    param "email" ||| param "phone"

  head "/i/users/blacklist" (continue checkBlacklistH) $
    param "email" ||| param "phone"

  delete "/i/users/blacklist" (continue deleteFromBlacklistH) $
    param "email" ||| param "phone"

  post "/i/users/blacklist" (continue addBlacklistH) $
    param "email" ||| param "phone"

  -- given a phone number (or phone number prefix), see whether
  -- it is blocked via a prefix (and if so, via which specific prefix)
  get "/i/users/phone-prefixes/:prefix" (continue getPhonePrefixesH) $
    capture "prefix"

  delete "/i/users/phone-prefixes/:prefix" (continue deleteFromPhonePrefixH) $
    capture "prefix"

  post "/i/users/phone-prefixes" (continue addPhonePrefixH) $
    accept "application" "json"
      .&. jsonRequest @ExcludedPrefix

  put "/i/users/:uid/sso-id" (continue updateSSOIdH) $
    capture "uid"
      .&. accept "application" "json"
      .&. jsonRequest @UserSSOId

  delete "/i/users/:uid/sso-id" (continue deleteSSOIdH) $
    capture "uid"
      .&. accept "application" "json"

  put "/i/users/:uid/managed-by" (continue updateManagedByH) $
    capture "uid"
      .&. accept "application" "json"
      .&. jsonRequest @ManagedByUpdate

  put "/i/users/:uid/rich-info" (continue updateRichInfoH) $
    capture "uid"
      .&. accept "application" "json"
      .&. jsonRequest @RichInfoUpdate

  put "/i/users/:uid/handle" (continue updateHandleH) $
    capture "uid"
      .&. accept "application" "json"
      .&. jsonRequest @HandleUpdate

  put "/i/users/:uid/name" (continue updateUserNameH) $
    capture "uid"
      .&. accept "application" "json"
      .&. jsonRequest @NameUpdate

  get "/i/users/:uid/rich-info" (continue getRichInfoH) $
    capture "uid"

  get "/i/users/rich-info" (continue getRichInfoMultiH) $
    param "ids"

  head "/i/users/handles/:handle" (continue checkHandleInternalH) $
    capture "handle"

  post "/i/clients" (continue internalListClientsH) $
    accept "application" "json"
      .&. jsonRequest @UserSet

  post "/i/clients/full" (continue internalListFullClientsH) $
    accept "application" "json"
      .&. jsonRequest @UserSet

  -- This endpoint can lead to the following events being sent:
  -- - ClientAdded event to the user
  -- - ClientRemoved event to the user, if removing old clients due to max number of clients
  -- - UserLegalHoldEnabled event to contacts of the user, if client type is legalhold
  post "/i/clients/:uid" (continue addClientInternalH) $
    capture "uid"
      .&. opt (param "skip_reauth")
      .&. jsonRequest @NewClient
      .&. opt zauthConnId
      .&. accept "application" "json"

  -- This endpoint can lead to the following events being sent:
  -- - LegalHoldClientRequested event to contacts of the user
  post "/i/clients/legalhold/:uid/request" (continue legalHoldClientRequestedH) $
    capture "uid"
      .&. jsonRequest @LegalHoldClientRequest
      .&. accept "application" "json"

  -- This endpoint can lead to the following events being sent:
  -- - ClientRemoved event to the user
  -- - UserLegalHoldDisabled event to contacts of the user
  delete "/i/clients/legalhold/:uid" (continue removeLegalHoldClientH) $
    capture "uid"
      .&. accept "application" "json"

  Provider.routesInternal
  Team.routesInternal

---------------------------------------------------------------------------
-- Handlers

-- | Add a client without authentication checks
addClientInternalH ::
  (Member GalleyProvider r) =>
  UserId ::: Maybe Bool ::: JsonRequest NewClient ::: Maybe ConnId ::: JSON ->
  (Handler r) Response
addClientInternalH (usr ::: mSkipReAuth ::: req ::: connId ::: _) = do
  new <- parseJsonBody req
  setStatus status201 . json <$> addClientInternal usr mSkipReAuth new connId

addClientInternal ::
  (Member GalleyProvider r) =>
  UserId ->
  Maybe Bool ->
  NewClient ->
  Maybe ConnId ->
  (Handler r) Client
addClientInternal usr mSkipReAuth new connId = do
  let policy
        | mSkipReAuth == Just True = \_ _ -> False
        | otherwise = Data.reAuthForNewClients
  API.addClientWithReAuthPolicy policy usr connId Nothing new !>> clientError

legalHoldClientRequestedH :: UserId ::: JsonRequest LegalHoldClientRequest ::: JSON -> (Handler r) Response
legalHoldClientRequestedH (targetUser ::: req ::: _) = do
  clientRequest <- parseJsonBody req
  lift $ API.legalHoldClientRequested targetUser clientRequest
  pure $ setStatus status200 empty

removeLegalHoldClientH :: UserId ::: JSON -> (Handler r) Response
removeLegalHoldClientH (uid ::: _) = do
  lift $ API.removeLegalHoldClient uid
  pure $ setStatus status200 empty

internalListClientsH :: JSON ::: JsonRequest UserSet -> (Handler r) Response
internalListClientsH (_ ::: req) = do
  json <$> (lift . internalListClients =<< parseJsonBody req)

internalListClients :: UserSet -> (AppT r) UserClients
internalListClients (UserSet usrs) = do
  UserClients . Map.fromList
    <$> wrapClient (API.lookupUsersClientIds (Set.toList usrs))

internalListFullClientsH :: JSON ::: JsonRequest UserSet -> (Handler r) Response
internalListFullClientsH (_ ::: req) =
  json <$> (lift . internalListFullClients =<< parseJsonBody req)

internalListFullClients :: UserSet -> (AppT r) UserClientsFull
internalListFullClients (UserSet usrs) =
  UserClientsFull <$> wrapClient (Data.lookupClientsBulk (Set.toList usrs))

createUserNoVerify ::
  ( Member BlacklistStore r,
    Member GalleyProvider r,
    Member (UserPendingActivationStore p) r
  ) =>
  NewUser ->
  (Handler r) (Either RegisterError SelfProfile)
createUserNoVerify uData = lift . runExceptT $ do
  result <- API.createUser uData
  let acc = createdAccount result
  let usr = accountUser acc
  let uid = userId usr
  let eac = createdEmailActivation result
  let pac = createdPhoneActivation result
  for_ (catMaybes [eac, pac]) $ \adata ->
    let key = ActivateKey $ activationKey adata
        code = activationCode adata
     in API.activate key code (Just uid) !>> activationErrorToRegisterError
  pure . SelfProfile $ usr

createUserNoVerifySpar ::
  (Member GalleyProvider r) =>
  NewUserSpar ->
  (Handler r) (Either CreateUserSparError SelfProfile)
createUserNoVerifySpar uData =
  lift . runExceptT $ do
    result <- API.createUserSpar uData
    let acc = createdAccount result
    let usr = accountUser acc
    let uid = userId usr
    let eac = createdEmailActivation result
    let pac = createdPhoneActivation result
    for_ (catMaybes [eac, pac]) $ \adata ->
      let key = ActivateKey $ activationKey adata
          code = activationCode adata
       in API.activate key code (Just uid) !>> CreateUserSparRegistrationError . activationErrorToRegisterError
    pure . SelfProfile $ usr

deleteUserNoAuthH :: UserId -> (Handler r) DeleteUserResponse
deleteUserNoAuthH uid = do
  r <- lift $ wrapHttp $ API.ensureAccountDeleted uid
  case r of
    NoUser -> throwStd (errorToWai @'E.UserNotFound)
    AccountAlreadyDeleted -> pure UserResponseAccountAlreadyDeleted
    AccountDeleted -> pure UserResponseAccountDeleted

changeSelfEmailMaybeSendH :: (Member BlacklistStore r) => UserId -> EmailUpdate -> Maybe Bool -> (Handler r) ChangeEmailResponse
changeSelfEmailMaybeSendH u body (fromMaybe False -> validate) = do
  let email = euEmail body
  changeSelfEmailMaybeSend u (if validate then ActuallySendEmail else DoNotSendEmail) email API.AllowSCIMUpdates

data MaybeSendEmail = ActuallySendEmail | DoNotSendEmail

changeSelfEmailMaybeSend :: (Member BlacklistStore r) => UserId -> MaybeSendEmail -> Email -> API.AllowSCIMUpdates -> (Handler r) ChangeEmailResponse
changeSelfEmailMaybeSend u ActuallySendEmail email allowScim = do
  API.changeSelfEmail u email allowScim
changeSelfEmailMaybeSend u DoNotSendEmail email allowScim = do
  API.changeEmail u email allowScim !>> changeEmailError >>= \case
    ChangeEmailIdempotent -> pure ChangeEmailResponseIdempotent
    ChangeEmailNeedsActivation _ -> pure ChangeEmailResponseNeedsActivation

listActivatedAccountsH :: JSON ::: Either (List UserId) (List Handle) ::: Bool -> (Handler r) Response
listActivatedAccountsH (_ ::: qry ::: includePendingInvitations) = do
  json <$> lift (listActivatedAccounts qry includePendingInvitations)

listActivatedAccounts :: Either (List UserId) (List Handle) -> Bool -> (AppT r) [UserAccount]
listActivatedAccounts elh includePendingInvitations = do
  Log.debug (Log.msg $ "listActivatedAccounts: " <> show (elh, includePendingInvitations))
  case elh of
    Left us -> byIds (fromList us)
    Right hs -> do
      us <- mapM (wrapClient . API.lookupHandle) (fromList hs)
      byIds (catMaybes us)
  where
    byIds :: [UserId] -> (AppT r) [UserAccount]
    byIds uids = wrapClient (API.lookupAccounts uids) >>= filterM accountValid

    accountValid :: UserAccount -> (AppT r) Bool
    accountValid account = case userIdentity . accountUser $ account of
      Nothing -> pure False
      Just ident ->
        case (accountStatus account, includePendingInvitations, emailIdentity ident) of
          (PendingInvitation, False, _) -> pure False
          (PendingInvitation, True, Just email) -> do
            hasInvitation <- isJust <$> wrapClient (lookupInvitationByEmail HideInvitationUrl email)
            unless hasInvitation $ do
              -- user invited via scim should expire together with its invitation
              API.deleteUserNoVerify (userId . accountUser $ account)
            pure hasInvitation
          (PendingInvitation, True, Nothing) ->
            pure True -- cannot happen, user invited via scim always has an email
          (Active, _, _) -> pure True
          (Suspended, _, _) -> pure True
          (Deleted, _, _) -> pure True
          (Ephemeral, _, _) -> pure True

listAccountsByIdentityH :: JSON ::: Either Email Phone ::: Bool -> (Handler r) Response
listAccountsByIdentityH (_ ::: emailOrPhone ::: includePendingInvitations) =
  lift $
    json
      <$> API.lookupAccountsByIdentity emailOrPhone includePendingInvitations

getActivationCodeH :: JSON ::: Either Email Phone -> (Handler r) Response
getActivationCodeH (_ ::: emailOrPhone) = do
  json <$> getActivationCode emailOrPhone

getActivationCode :: Either Email Phone -> (Handler r) GetActivationCodeResp
getActivationCode emailOrPhone = do
  apair <- lift . wrapClient $ API.lookupActivationCode emailOrPhone
  maybe (throwStd activationKeyNotFound) (pure . GetActivationCodeResp) apair

newtype GetActivationCodeResp = GetActivationCodeResp (ActivationKey, ActivationCode)

instance ToJSON GetActivationCodeResp where
  toJSON (GetActivationCodeResp (k, c)) = object ["key" .= k, "code" .= c]

getPasswordResetCodeH ::
  ( Member CodeStore r,
    Member PasswordResetStore r
  ) =>
  JSON ::: Either Email Phone ->
  (Handler r) Response
getPasswordResetCodeH (_ ::: emailOrPhone) = do
  maybe (throwStd (errorToWai @'E.InvalidPasswordResetKey)) (pure . json) =<< lift (getPasswordResetCode emailOrPhone)

getPasswordResetCode ::
  ( Member CodeStore r,
    Member PasswordResetStore r
  ) =>
  Either Email Phone ->
  (AppT r) (Maybe GetPasswordResetCodeResp)
getPasswordResetCode emailOrPhone =
  GetPasswordResetCodeResp <$$> API.lookupPasswordResetCode emailOrPhone

newtype GetPasswordResetCodeResp = GetPasswordResetCodeResp (PasswordResetKey, PasswordResetCode)

instance ToJSON GetPasswordResetCodeResp where
  toJSON (GetPasswordResetCodeResp (k, c)) = object ["key" .= k, "code" .= c]

changeAccountStatusH :: UserId -> AccountStatusUpdate -> (Handler r) NoContent
changeAccountStatusH usr (suStatus -> status) = do
  wrapHttpClientE (API.changeSingleAccountStatus usr status) !>> accountStatusError -- FUTUREWORK: use CanThrow and related machinery
  pure NoContent

getAccountStatusH :: UserId -> (Handler r) AccountStatusResp
getAccountStatusH uid = do
  status <- lift $ wrapClient $ API.lookupStatus uid
  maybe
    (throwStd (errorToWai @'E.UserNotFound))
    (pure . AccountStatusResp)
    status

getConnectionsStatusUnqualified :: ConnectionsStatusRequest -> Maybe Relation -> (Handler r) [ConnectionStatus]
getConnectionsStatusUnqualified ConnectionsStatusRequest {csrFrom, csrTo} flt = lift $ do
  r <- wrapClient $ maybe (API.lookupConnectionStatus' csrFrom) (API.lookupConnectionStatus csrFrom) csrTo
  pure $ maybe r (filterByRelation r) flt
  where
    filterByRelation l rel = filter ((== rel) . csStatus) l

getConnectionsStatus :: ConnectionsStatusRequestV2 -> (Handler r) [ConnectionStatusV2]
getConnectionsStatus (ConnectionsStatusRequestV2 froms mtos mrel) = do
  loc <- qualifyLocal ()
  conns <- lift $ case mtos of
    Nothing -> wrapClient . Data.lookupAllStatuses =<< qualifyLocal froms
    Just tos -> do
      let getStatusesForOneDomain =
            wrapClient
              <$> foldQualified
                loc
                (Data.lookupLocalConnectionStatuses froms)
                (Data.lookupRemoteConnectionStatuses froms)
      concat <$> mapM getStatusesForOneDomain (bucketQualified tos)
  pure $ maybe conns (filterByRelation conns) mrel
  where
    filterByRelation l rel = filter ((== rel) . csv2Status) l

revokeIdentityH :: Either Email Phone -> (Handler r) Response
revokeIdentityH emailOrPhone = do
  lift $ API.revokeIdentity emailOrPhone
  pure $ setStatus status200 empty

updateConnectionInternalH :: JSON ::: JsonRequest UpdateConnectionsInternal -> (Handler r) Response
updateConnectionInternalH (_ ::: req) = do
  updateConn <- parseJsonBody req
  API.updateConnectionInternal updateConn !>> connError
  pure $ setStatus status200 empty

checkBlacklistH :: (Member BlacklistStore r) => Either Email Phone -> (Handler r) Response
checkBlacklistH emailOrPhone = do
  bl <- lift $ API.isBlacklisted emailOrPhone
  pure $ setStatus (bool status404 status200 bl) empty

deleteFromBlacklistH :: (Member BlacklistStore r) => Either Email Phone -> (Handler r) Response
deleteFromBlacklistH emailOrPhone = do
  void . lift $ API.blacklistDelete emailOrPhone
  pure empty

addBlacklistH :: (Member BlacklistStore r) => Either Email Phone -> (Handler r) Response
addBlacklistH emailOrPhone = do
  void . lift $ API.blacklistInsert emailOrPhone
  pure empty

-- | Get any matching prefixes. Also try for shorter prefix matches,
-- i.e. checking for +123456 also checks for +12345, +1234, ...
getPhonePrefixesH :: (Member BlacklistPhonePrefixStore r) => PhonePrefix -> (Handler r) Response
getPhonePrefixesH prefix = do
  results <- lift $ API.phonePrefixGet prefix
  pure $ case results of
    [] -> setStatus status404 empty
    _ -> json results

-- | Delete a phone prefix entry (must be an exact match)
deleteFromPhonePrefixH :: (Member BlacklistPhonePrefixStore r) => PhonePrefix -> (Handler r) Response
deleteFromPhonePrefixH prefix = do
  void . lift $ API.phonePrefixDelete prefix
  pure empty

addPhonePrefixH :: (Member BlacklistPhonePrefixStore r) => JSON ::: JsonRequest ExcludedPrefix -> (Handler r) Response
addPhonePrefixH (_ ::: req) = do
  prefix :: ExcludedPrefix <- parseJsonBody req
  void . lift $ API.phonePrefixInsert prefix
  pure empty

updateSSOIdH :: UserId ::: JSON ::: JsonRequest UserSSOId -> (Handler r) Response
updateSSOIdH (uid ::: _ ::: req) = do
  ssoid :: UserSSOId <- parseJsonBody req
  success <- lift $ wrapClient $ Data.updateSSOId uid (Just ssoid)
  if success
    then do
      lift $ wrapHttpClient $ Intra.onUserEvent uid Nothing (UserUpdated ((emptyUserUpdatedData uid) {eupSSOId = Just ssoid}))
      pure empty
    else pure . setStatus status404 $ plain "User does not exist or has no team."

deleteSSOIdH :: UserId ::: JSON -> (Handler r) Response
deleteSSOIdH (uid ::: _) = do
  success <- lift $ wrapClient $ Data.updateSSOId uid Nothing
  if success
    then do
      lift $ wrapHttpClient $ Intra.onUserEvent uid Nothing (UserUpdated ((emptyUserUpdatedData uid) {eupSSOIdRemoved = True}))
      pure empty
    else pure . setStatus status404 $ plain "User does not exist or has no team."

updateManagedByH :: UserId ::: JSON ::: JsonRequest ManagedByUpdate -> (Handler r) Response
updateManagedByH (uid ::: _ ::: req) = do
  ManagedByUpdate managedBy <- parseJsonBody req
  lift $ wrapClient $ Data.updateManagedBy uid managedBy
  pure empty

updateRichInfoH :: UserId ::: JSON ::: JsonRequest RichInfoUpdate -> (Handler r) Response
updateRichInfoH (uid ::: _ ::: req) = do
  empty <$ (updateRichInfo uid =<< parseJsonBody req)

updateRichInfo :: UserId -> RichInfoUpdate -> (Handler r) ()
updateRichInfo uid rup = do
  let (unRichInfoAssocList -> richInfo) = normalizeRichInfoAssocList . riuRichInfo $ rup
  maxSize <- setRichInfoLimit <$> view settings
  when (richInfoSize (RichInfo (mkRichInfoAssocList richInfo)) > maxSize) $ throwStd tooLargeRichInfo
  -- FUTUREWORK: send an event
  -- Intra.onUserEvent uid (Just conn) (richInfoUpdate uid ri)
  lift $ wrapClient $ Data.updateRichInfo uid (mkRichInfoAssocList richInfo)

updateLocale :: UserId -> LocaleUpdate -> (Handler r) LocaleUpdate
updateLocale uid locale = do
  lift $ wrapClient $ Data.updateLocale uid (luLocale locale)
  pure locale

deleteLocale :: UserId -> (Handler r) NoContent
deleteLocale uid = do
  defLoc <- setDefaultUserLocale <$> view settings
  lift $ wrapClient $ Data.updateLocale uid defLoc $> NoContent

getDefaultUserLocale :: (Handler r) LocaleUpdate
getDefaultUserLocale = do
  defLocale <- setDefaultUserLocale <$> view settings
  pure $ LocaleUpdate defLocale

updateClientLastActive :: UserId -> ClientId -> Handler r ()
updateClientLastActive u c = do
  sysTime <- liftIO getSystemTime
  -- round up to the next multiple of a week
  let week = 604800
  let now =
        systemToUTCTime $
          sysTime
            { systemSeconds = systemSeconds sysTime + (week - systemSeconds sysTime `mod` week),
              systemNanoseconds = 0
            }
  lift . wrapClient $ Data.updateClientLastActive u c now

getRichInfoH :: UserId -> (Handler r) Response
getRichInfoH uid = json <$> getRichInfo uid

getRichInfo :: UserId -> (Handler r) RichInfo
getRichInfo uid = RichInfo . fromMaybe mempty <$> lift (wrapClient $ API.lookupRichInfo uid)

getRichInfoMultiH :: List UserId -> (Handler r) Response
getRichInfoMultiH uids = json <$> getRichInfoMulti (List.fromList uids)

getRichInfoMulti :: [UserId] -> (Handler r) [(UserId, RichInfo)]
getRichInfoMulti uids =
  lift (wrapClient $ API.lookupRichInfoMultiUsers uids)

updateHandleH :: UserId ::: JSON ::: JsonRequest HandleUpdate -> (Handler r) Response
updateHandleH (uid ::: _ ::: body) = empty <$ (updateHandle uid =<< parseJsonBody body)

updateHandle :: UserId -> HandleUpdate -> (Handler r) ()
updateHandle uid (HandleUpdate handleUpd) = do
  handle <- validateHandle handleUpd
  API.changeHandle uid Nothing handle API.AllowSCIMUpdates !>> changeHandleError

updateUserNameH :: UserId ::: JSON ::: JsonRequest NameUpdate -> (Handler r) Response
updateUserNameH (uid ::: _ ::: body) = empty <$ (updateUserName uid =<< parseJsonBody body)

updateUserName :: UserId -> NameUpdate -> (Handler r) ()
updateUserName uid (NameUpdate nameUpd) = do
  name <- either (const $ throwStd (errorToWai @'E.InvalidUser)) pure $ mkName nameUpd
  let uu =
        UserUpdate
          { uupName = Just name,
            uupPict = Nothing,
            uupAssets = Nothing,
            uupAccentId = Nothing
          }
  lift (wrapClient $ Data.lookupUser WithPendingInvitations uid) >>= \case
    Just _ -> API.updateUser uid Nothing uu API.AllowSCIMUpdates !>> updateProfileError
    Nothing -> throwStd (errorToWai @'E.InvalidUser)

checkHandleInternalH :: Text -> (Handler r) Response
checkHandleInternalH =
  API.checkHandle >=> \case
    API.CheckHandleInvalid -> throwE (StdError (errorToWai @'E.InvalidHandle))
    API.CheckHandleFound -> pure $ setStatus status200 empty
    API.CheckHandleNotFound -> pure $ setStatus status404 empty

getContactListH :: JSON ::: UserId -> (Handler r) Response
getContactListH (_ ::: uid) = do
  contacts <- lift . wrapClient $ API.lookupContactList uid
  pure $ json $ UserIds contacts<|MERGE_RESOLUTION|>--- conflicted
+++ resolved
@@ -73,14 +73,10 @@
 import qualified Data.Map.Strict as Map
 import Data.Qualified
 import qualified Data.Set as Set
-<<<<<<< HEAD
-import Data.String.Conversions (cs)
-import Imports hiding (cs, head)
+import Imports hiding (head)
 import qualified Network.AMQP as Q
-=======
 import Data.Time.Clock.System
 import Imports hiding (head)
->>>>>>> 01c0ce83
 import Network.HTTP.Types.Status
 import Network.Wai (Response)
 import Network.Wai.Predicate hiding (result, setStatus)

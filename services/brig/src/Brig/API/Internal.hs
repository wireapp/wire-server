--- conflicted
+++ resolved
@@ -72,12 +72,8 @@
 import qualified Data.Map.Strict as Map
 import Data.Qualified
 import qualified Data.Set as Set
-<<<<<<< HEAD
 import Data.String.Conversions (cs)
-import Imports hiding (head)
-=======
 import Imports hiding (cs, head)
->>>>>>> 59e5b33a
 import Network.HTTP.Types.Status
 import Network.Wai (Response)
 import Network.Wai.Predicate hiding (result, setStatus)

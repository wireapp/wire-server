--- conflicted
+++ resolved
@@ -176,15 +176,9 @@
 
 federationRemotesAPI :: ServerT BrigIRoutes.FederationRemotesAPI (Handler r)
 federationRemotesAPI =
-<<<<<<< HEAD
-  Named @"get-federator-remotes" undefined
-    :<|> Named @"add-federator-remote" undefined
-    :<|> Named @"delete-federator-remote" undefined
-=======
   Named @"get-federation-remotes" (lift $ FederationDomainConfigs <$> wrapClient Data.getFederationRemotes) -- TODO: get this from TVar!  also merge in config file!
     :<|> Named @"add-federation-remotes" (lift . wrapClient . Data.addFederationRemote)
     :<|> Named @"delete-federation-remotes" (lift . wrapClient . Data.deleteFederationRemote)
->>>>>>> d80cef96
 
 -- | Responds with 'Nothing' if field is NULL in existing user or user does not exist.
 getAccountConferenceCallingConfig :: UserId -> (Handler r) (ApiFt.WithStatusNoLock ApiFt.ConferenceCallingConfig)

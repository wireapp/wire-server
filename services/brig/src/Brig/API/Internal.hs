--- conflicted
+++ resolved
@@ -74,12 +74,8 @@
 import qualified Data.Map.Strict as Map
 import Data.Qualified
 import qualified Data.Set as Set
-<<<<<<< HEAD
 import Data.String.Conversions (cs)
 import Imports hiding (cs, head)
-=======
-import Imports hiding (head)
->>>>>>> 9494a196
 import Network.HTTP.Types.Status
 import Network.Wai (Response)
 import Network.Wai.Predicate hiding (result, setStatus)
@@ -199,14 +195,9 @@
 federationRemotesAPI =
   Named @"add-federation-remotes" addFederationRemote
     :<|> Named @"get-federation-remotes" getFederationRemotes
-<<<<<<< HEAD
-    :<|> Named @"update-federation-remotes" updateFederationRemotes
-    :<|> Named @"delete-federation-remotes" deleteFederationRemotes
-    :<|> Named @"delete-federation-remote-galley" deleteFederationRemoteGalley
-=======
     :<|> Named @"update-federation-remotes" updateFederationRemote
     :<|> Named @"delete-federation-remotes" deleteFederationRemote
->>>>>>> 9494a196
+    :<|> Named @"delete-federation-remote-galley" deleteFederationRemoteGalley
 
 addFederationRemote :: FederationDomainConfig -> ExceptT Brig.API.Error.Error (AppT r) ()
 addFederationRemote fedDomConf = do
@@ -278,14 +269,7 @@
   unless (maybe True (> 0) mu) $
     randomRIO (0 :: Int, 1000)
       >>= \case
-<<<<<<< HEAD
-        0 -> do
-          let n = updateInterval defFederationDomainConfigs
-          -- Use the value from defFederationDomainConfig rather than hard coding it.
-          Log.warn $ Log.msg $ Log.val $ fromString $ "Invalid brig configuration: setFederationDomainConfigsUpdateFreq must be > 0, using default " <> show n <> " seconds."
-=======
         0 -> Log.warn (Log.msg (Log.val "Invalid brig configuration: setFederationDomainConfigsUpdateFreq must be > 0.  setting to 1 second."))
->>>>>>> 9494a196
         _ -> pure ()
 
   defFederationDomainConfigs
@@ -294,13 +278,8 @@
     & maybe id (\v cfg -> cfg {updateInterval = min 1 v}) mu
     & pure
 
-<<<<<<< HEAD
-updateFederationRemotes :: Domain -> FederationDomainConfig -> ExceptT Brig.API.Error.Error (AppT r) ()
-updateFederationRemotes dom fedcfg = do
-=======
 updateFederationRemote :: Domain -> FederationDomainConfig -> ExceptT Brig.API.Error.Error (AppT r) ()
 updateFederationRemote dom fedcfg = do
->>>>>>> 9494a196
   assertDomainIsNotUpdated dom fedcfg
   assertNoDomainsFromConfigFiles dom
   (lift . wrapClient . Data.updateFederationRemote $ fedcfg) >>= \case
@@ -327,9 +306,11 @@
 -- | Remove the entry from the database if present (or do nothing if not).  This responds with
 -- 533 if the entry was also present in the config file, but only *after* it has removed the
 -- entry from cassandra.
-<<<<<<< HEAD
-deleteFederationRemotes :: Domain -> ExceptT Brig.API.Error.Error (AppT r) ()
-deleteFederationRemotes dom = do
+--
+-- The ordering on this delete then check seems weird, but allows us to default all the
+-- way back to config file state for a federation domain.
+deleteFederationRemote :: Domain -> ExceptT Brig.API.Error.Error (AppT r) ()
+deleteFederationRemote dom = do
   lift . wrapClient . Data.deleteFederationRemote $ dom
   assertNoDomainsFromConfigFiles dom
   env <- ask
@@ -355,15 +336,6 @@
 deleteFederationRemoteGalley dom = do
   lift . wrapClient . Data.deleteRemoteConnectionsDomain $ dom
   assertNoDomainsFromConfigFiles dom
-=======
---
--- The ordering on this delete then check seems weird, but allows us to default all the
--- way back to config file state for a federation domain.
-deleteFederationRemote :: Domain -> ExceptT Brig.API.Error.Error (AppT r) ()
-deleteFederationRemote dom = do
-  lift . wrapClient . Data.deleteFederationRemote $ dom
-  assertNoDomainsFromConfigFiles dom
->>>>>>> 9494a196
 
 -- | Responds with 'Nothing' if field is NULL in existing user or user does not exist.
 getAccountConferenceCallingConfig :: UserId -> (Handler r) (ApiFt.WithStatusNoLock ApiFt.ConferenceCallingConfig)

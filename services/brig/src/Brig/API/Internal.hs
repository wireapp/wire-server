{-# OPTIONS_GHC -Wno-ambiguous-fields #-}

-- This file is part of the Wire Server implementation.
--
-- Copyright (C) 2022 Wire Swiss GmbH <opensource@wire.com>
--
-- This program is free software: you can redistribute it and/or modify it under
-- the terms of the GNU Affero General Public License as published by the Free
-- Software Foundation, either version 3 of the License, or (at your option) any
-- later version.
--
-- This program is distributed in the hope that it will be useful, but WITHOUT
-- ANY WARRANTY; without even the implied warranty of MERCHANTABILITY or FITNESS
-- FOR A PARTICULAR PURPOSE. See the GNU Affero General Public License for more
-- details.
--
-- You should have received a copy of the GNU Affero General Public License along
-- with this program. If not, see <https://www.gnu.org/licenses/>.
module Brig.API.Internal
  ( servantSitemap,
    getMLSClients,
  )
where

import Brig.API.Auth
import Brig.API.Client qualified as API
import Brig.API.Connection qualified as API
import Brig.API.Error
import Brig.API.Handler
import Brig.API.MLS.KeyPackages.Validation
import Brig.API.OAuth (internalOauthAPI)
import Brig.API.Types
import Brig.API.User qualified as API
import Brig.App
import Brig.Data.Activation
import Brig.Data.Client qualified as Data
import Brig.Data.Connection qualified as Data
import Brig.Data.MLS.KeyPackage qualified as Data
import Brig.Data.User qualified as Data
import Brig.Effects.ConnectionStore (ConnectionStore)
import Brig.Effects.FederationConfigStore
  ( AddFederationRemoteResult (..),
    AddFederationRemoteTeamResult (..),
    FederationConfigStore,
    UpdateFederationResult (..),
  )
import Brig.Effects.FederationConfigStore qualified as E
import Brig.Effects.UserPendingActivationStore (UserPendingActivationStore)
import Brig.IO.Intra qualified as Intra
import Brig.Options hiding (internalEvents)
import Brig.Provider.API qualified as Provider
import Brig.Team.API qualified as Team
import Brig.Types.Connection
import Brig.Types.Intra
import Brig.Types.Team.LegalHold (LegalHoldClientRequest (..))
import Brig.Types.User
import Brig.User.API.Search qualified as Search
import Brig.User.EJPD qualified
import Brig.User.Search.Index qualified as Index
import Control.Error hiding (bool)
import Control.Lens (preview, to, view, _Just)
import Data.ByteString.Conversion (toByteString)
import Data.Code qualified as Code
import Data.CommaSeparatedList
import Data.Default
import Data.Domain (Domain)
import Data.Handle
import Data.Id as Id
import Data.Map.Strict qualified as Map
import Data.Qualified
import Data.Set qualified as Set
import Data.Text qualified as T
import Data.Time.Clock (UTCTime)
import Data.Time.Clock.System
import Imports hiding (head)
import Network.Wai.Utilities as Utilities
import Polysemy
import Polysemy.Input (Input, input)
import Polysemy.TinyLog (TinyLog)
import Servant hiding (Handler, JSON, addHeader, respond)
import Servant.OpenApi.Internal.Orphans ()
import System.Logger.Class qualified as Log
import UnliftIO.Async (pooledMapConcurrentlyN)
import Wire.API.Connection
import Wire.API.Error
import Wire.API.Error.Brig qualified as E
import Wire.API.Federation.API
import Wire.API.Federation.Error (FederationError (..))
import Wire.API.MLS.CipherSuite
import Wire.API.Routes.FederationDomainConfig
import Wire.API.Routes.Internal.Brig qualified as BrigIRoutes
import Wire.API.Routes.Internal.Brig.Connection
import Wire.API.Routes.Named
import Wire.API.Team.Feature
import Wire.API.User
import Wire.API.User.Activation
import Wire.API.User.Client
import Wire.API.User.RichInfo
import Wire.API.UserEvent
import Wire.AuthenticationSubsystem (AuthenticationSubsystem)
import Wire.BlockListStore (BlockListStore)
import Wire.DeleteQueue (DeleteQueue)
import Wire.EmailSending (EmailSending)
import Wire.EmailSubsystem (EmailSubsystem)
import Wire.GalleyAPIAccess (GalleyAPIAccess)
import Wire.InvitationCodeStore
import Wire.NotificationSubsystem
import Wire.PropertySubsystem
import Wire.Rpc
import Wire.Sem.Concurrency
import Wire.Sem.Paging.Cassandra (InternalPaging)
import Wire.UserKeyStore
import Wire.UserStore
import Wire.UserSubsystem
import Wire.UserSubsystem qualified as UserSubsystem
import Wire.VerificationCode
import Wire.VerificationCodeGen
import Wire.VerificationCodeSubsystem

servantSitemap ::
  forall r p.
  ( Member BlockListStore r,
    Member DeleteQueue r,
    Member (Concurrency 'Unsafe) r,
    Member (ConnectionStore InternalPaging) r,
    Member (Embed HttpClientIO) r,
    Member FederationConfigStore r,
    Member AuthenticationSubsystem r,
    Member GalleyAPIAccess r,
    Member (Input (Local ())) r,
    Member (Input UTCTime) r,
    Member NotificationSubsystem r,
    Member UserSubsystem r,
    Member UserStore r,
    Member InvitationCodeStore r,
    Member UserKeyStore r,
    Member Rpc r,
    Member TinyLog r,
    Member (UserPendingActivationStore p) r,
    Member EmailSending r,
    Member EmailSubsystem r,
    Member VerificationCodeSubsystem r,
    Member PropertySubsystem r
  ) =>
  ServerT BrigIRoutes.API (Handler r)
servantSitemap =
  istatusAPI
    :<|> ejpdAPI
    :<|> accountAPI
    :<|> mlsAPI
    :<|> getVerificationCode
    :<|> teamsAPI
    :<|> userAPI
    :<|> clientAPI
    :<|> authAPI
    :<|> internalOauthAPI
    :<|> internalSearchIndexAPI
    :<|> federationRemotesAPI
    :<|> Provider.internalProviderAPI

istatusAPI :: forall r. ServerT BrigIRoutes.IStatusAPI (Handler r)
istatusAPI = Named @"get-status" (pure NoContent)

ejpdAPI ::
  ( Member GalleyAPIAccess r,
    Member NotificationSubsystem r,
    Member UserStore r,
    Member Rpc r
  ) =>
  ServerT BrigIRoutes.EJPDRequest (Handler r)
ejpdAPI =
  Brig.User.EJPD.ejpdRequest

mlsAPI :: ServerT BrigIRoutes.MLSAPI (Handler r)
mlsAPI = getMLSClients

accountAPI ::
  ( Member BlockListStore r,
    Member GalleyAPIAccess r,
    Member AuthenticationSubsystem r,
    Member DeleteQueue r,
    Member (UserPendingActivationStore p) r,
    Member (Embed HttpClientIO) r,
    Member NotificationSubsystem r,
    Member UserSubsystem r,
    Member UserKeyStore r,
    Member UserStore r,
    Member TinyLog r,
    Member (Input (Local ())) r,
    Member (Input UTCTime) r,
    Member (ConnectionStore InternalPaging) r,
    Member EmailSubsystem r,
    Member VerificationCodeSubsystem r,
    Member PropertySubsystem r,
    Member InvitationCodeStore r
  ) =>
  ServerT BrigIRoutes.AccountAPI (Handler r)
accountAPI =
  Named @"get-account-conference-calling-config" getAccountConferenceCallingConfig
    :<|> putAccountConferenceCallingConfig
    :<|> deleteAccountConferenceCallingConfig
    :<|> getConnectionsStatusUnqualified
    :<|> getConnectionsStatus
    :<|> Named @"createUserNoVerify" (callsFed (exposeAnnotations createUserNoVerify))
    :<|> Named @"createUserNoVerifySpar" (callsFed (exposeAnnotations createUserNoVerifySpar))
    :<|> Named @"putSelfEmail" changeSelfEmailMaybeSendH
    :<|> Named @"iDeleteUser" deleteUserNoAuthH
    :<|> Named @"iPutUserStatus" changeAccountStatusH
    :<|> Named @"iGetUserStatus" getAccountStatusH
    :<|> Named @"iGetUsersByVariousKeys" listActivatedAccountsH
    :<|> Named @"iGetUserContacts" getContactListH
    :<|> Named @"iGetUserActivationCode" getActivationCode
    :<|> Named @"iGetUserPasswordResetCode" getPasswordResetCodeH
    :<|> Named @"iRevokeIdentity" revokeIdentityH
    :<|> Named @"iHeadBlacklist" checkBlacklist
    :<|> Named @"iDeleteBlacklist" deleteFromBlacklist
    :<|> Named @"iPostBlacklist" addBlacklist
    :<|> Named @"iPutUserSsoId" updateSSOIdH
    :<|> Named @"iDeleteUserSsoId" deleteSSOIdH
    :<|> Named @"iPutManagedBy" updateManagedByH
    :<|> Named @"iPutRichInfo" updateRichInfoH
    :<|> Named @"iPutHandle" updateHandleH
    :<|> Named @"iPutUserName" updateUserNameH
    :<|> Named @"iGetRichInfo" getRichInfoH
    :<|> Named @"iGetRichInfoMulti" getRichInfoMultiH
    :<|> Named @"iHeadHandle" checkHandleInternalH
    :<|> Named @"iConnectionUpdate" updateConnectionInternalH
    :<|> Named @"iListClients" internalListClientsH
    :<|> Named @"iListClientsFull" internalListFullClientsH
    :<|> Named @"iAddClient" addClientInternalH
    :<|> Named @"iLegalholdAddClient" legalHoldClientRequestedH
    :<|> Named @"iLegalholdDeleteClient" removeLegalHoldClientH

teamsAPI ::
  ( Member GalleyAPIAccess r,
    Member (UserPendingActivationStore p) r,
    Member BlockListStore r,
    Member (Embed HttpClientIO) r,
    Member NotificationSubsystem r,
    Member UserKeyStore r,
    Member (Concurrency 'Unsafe) r,
    Member TinyLog r,
    Member (Input (Local ())) r,
    Member (Input UTCTime) r,
    Member InvitationCodeStore r,
    Member (ConnectionStore InternalPaging) r,
    Member EmailSending r,
    Member UserSubsystem r
  ) =>
  ServerT BrigIRoutes.TeamsAPI (Handler r)
teamsAPI =
  Named @"updateSearchVisibilityInbound" Index.updateSearchVisibilityInbound
    :<|> Named @"get-invitation-by-email" Team.getInvitationByEmail
    :<|> Named @"get-invitation-code" Team.getInvitationCode
    :<|> Named @"suspend-team" Team.suspendTeam
    :<|> Named @"unsuspend-team" Team.unsuspendTeam
    :<|> Named @"team-size" Team.teamSize
    :<|> Named @"create-invitations-via-scim" Team.createInvitationViaScim

userAPI :: (Member UserSubsystem r) => ServerT BrigIRoutes.UserAPI (Handler r)
userAPI =
  updateLocale
    :<|> deleteLocale
    :<|> getDefaultUserLocale

clientAPI :: ServerT BrigIRoutes.ClientAPI (Handler r)
clientAPI = Named @"update-client-last-active" updateClientLastActive

authAPI ::
  ( Member GalleyAPIAccess r,
    Member TinyLog r,
    Member (Embed HttpClientIO) r,
    Member NotificationSubsystem r,
    Member UserSubsystem r,
    Member (Input (Local ())) r,
    Member (Input UTCTime) r,
    Member (ConnectionStore InternalPaging) r,
    Member VerificationCodeSubsystem r
  ) =>
  ServerT BrigIRoutes.AuthAPI (Handler r)
authAPI =
  Named @"legalhold-login" (callsFed (exposeAnnotations legalHoldLogin))
    :<|> Named @"sso-login" (callsFed (exposeAnnotations ssoLogin))
    :<|> Named @"login-code" getLoginCode
    -- We qualify in place to avoid changing the internal API too much
    -- FUTUREWORK?
    :<|> Named @"reauthenticate" (\uid reauth -> qualifyLocal uid >>= \luid -> reauthenticate luid reauth)

federationRemotesAPI :: (Member FederationConfigStore r) => ServerT BrigIRoutes.FederationRemotesAPI (Handler r)
federationRemotesAPI =
  Named @"add-federation-remotes" addFederationRemote
    :<|> Named @"get-federation-remotes" getFederationRemotes
    :<|> Named @"update-federation-remotes" updateFederationRemote
    :<|> Named @"add-federation-remote-team" addFederationRemoteTeam
    :<|> Named @"get-federation-remote-teams" getFederationRemoteTeams
    :<|> Named @"delete-federation-remote-team" deleteFederationRemoteTeam

deleteFederationRemoteTeam :: (Member FederationConfigStore r) => Domain -> TeamId -> (Handler r) ()
deleteFederationRemoteTeam domain teamId =
  lift $ liftSem $ E.removeFederationRemoteTeam domain teamId

getFederationRemoteTeams :: (Member FederationConfigStore r) => Domain -> (Handler r) [FederationRemoteTeam]
getFederationRemoteTeams domain =
  lift $ liftSem $ E.getFederationRemoteTeams domain

addFederationRemoteTeam :: (Member FederationConfigStore r) => Domain -> FederationRemoteTeam -> (Handler r) ()
addFederationRemoteTeam domain rt =
  lift (liftSem $ E.addFederationRemoteTeam domain rt.teamId) >>= \case
    AddFederationRemoteTeamSuccess -> pure ()
    AddFederationRemoteTeamDomainNotFound ->
      throwError . fedError . FederationUnexpectedError $
        "Federation domain does not exist.  Please add it first."
    AddFederationRemoteTeamRestrictionAllowAll ->
      throwError . fedError . FederationUnexpectedError $
        "Federation is not configured to be restricted by teams. Therefore adding a team to a \
        \remote domain is not allowed."

getFederationRemotes :: (Member FederationConfigStore r) => (Handler r) FederationDomainConfigs
getFederationRemotes = lift $ liftSem $ E.getFederationConfigs

addFederationRemote :: (Member FederationConfigStore r) => FederationDomainConfig -> (Handler r) ()
addFederationRemote fedDomConf = do
  lift (liftSem $ E.addFederationConfig fedDomConf) >>= \case
    AddFederationRemoteSuccess -> pure ()
    AddFederationRemoteMaxRemotesReached ->
      throwError . fedError . FederationUnexpectedError $
        "Maximum number of remote backends reached.  If you need to create more connections, \
        \please contact wire.com."
    AddFederationRemoteDivergingConfig cfg ->
      throwError . fedError . FederationUnexpectedError $
        "keeping track of remote domains in the brig config file is deprecated, but as long as we \
        \do that, adding a domain with different settings than in the config file is not allowed.  want "
          <> ( "Just "
                 <> T.pack (show fedDomConf)
                 <> "or Nothing, "
             )
          <> ( "got "
                 <> T.pack (show (Map.lookup (domain fedDomConf) cfg))
             )

updateFederationRemote :: (Member FederationConfigStore r) => Domain -> FederationDomainConfig -> (Handler r) ()
updateFederationRemote dom fedcfg = do
  if (dom /= fedcfg.domain)
    then
      throwError . fedError . FederationUnexpectedError . T.pack $
        "federation domain of a given peer cannot be changed from " <> show (domain fedcfg) <> " to " <> show dom <> "."
    else
      lift (liftSem (E.updateFederationConfig fedcfg)) >>= \case
        UpdateFederationSuccess -> pure ()
        UpdateFederationRemoteNotFound ->
          throwError . fedError . FederationUnexpectedError . T.pack $
            "federation domain does not exist and cannot be updated: " <> show (dom, fedcfg)
        UpdateFederationRemoteDivergingConfig ->
          throwError . fedError . FederationUnexpectedError $
            "keeping track of remote domains in the brig config file is deprecated, but as long as we \
            \do that, removing or updating items listed in the config file is not allowed."

getAccountConferenceCallingConfig :: UserId -> Handler r (Feature ConferenceCallingConfig)
getAccountConferenceCallingConfig uid = do
  mStatus <- lift $ wrapClient $ Data.lookupFeatureConferenceCalling uid
  mDefStatus <- preview (settings . featureFlags . _Just . to conferenceCalling . to forNull)
  pure $ def {status = mStatus <|> mDefStatus ?: (def :: LockableFeature ConferenceCallingConfig).status}

putAccountConferenceCallingConfig :: UserId -> Feature ConferenceCallingConfig -> Handler r NoContent
putAccountConferenceCallingConfig uid feat = do
  lift $ wrapClient $ Data.updateFeatureConferenceCalling uid (Just feat.status) $> NoContent

deleteAccountConferenceCallingConfig :: UserId -> Handler r NoContent
deleteAccountConferenceCallingConfig uid =
  lift $ wrapClient $ Data.updateFeatureConferenceCalling uid Nothing $> NoContent

getMLSClients :: UserId -> CipherSuite -> Handler r (Set ClientInfo)
getMLSClients usr suite = do
  lusr <- qualifyLocal usr
  suiteTag <- maybe (mlsProtocolError "Unknown ciphersuite") pure (cipherSuiteTag suite)
  allClients <- lift (wrapClient (API.lookupUsersClientIds (pure usr))) >>= getResult
  clientInfo <- lift . wrapClient $ UnliftIO.Async.pooledMapConcurrentlyN 16 (\c -> getValidity lusr c suiteTag) (toList allClients)
  pure . Set.fromList . map (uncurry ClientInfo) $ clientInfo
  where
    getResult [] = pure mempty
    getResult ((u, cs') : rs)
      | u == usr = pure cs'
      | otherwise = getResult rs

    getValidity lusr cid suiteTag =
      (cid,) . (> 0)
        <$> Data.countKeyPackages lusr cid suiteTag

getVerificationCode :: forall r. (Member VerificationCodeSubsystem r) => UserId -> VerificationAction -> Handler r (Maybe Code.Value)
getVerificationCode uid action = runMaybeT do
  user <- MaybeT . wrapClientE $ API.lookupUser NoPendingInvitations uid
  email <- MaybeT . pure $ userEmail user
  let key = mkKey email
  code <- MaybeT . lift . liftSem $ internalLookupCode key (scopeFromAction action)
  pure code.codeValue

internalSearchIndexAPI :: forall r. ServerT BrigIRoutes.ISearchIndexAPI (Handler r)
internalSearchIndexAPI =
  Named @"indexRefresh" (NoContent <$ lift (wrapClient Search.refreshIndex))
    :<|> Named @"indexReindex" (NoContent <$ lift (wrapClient Search.reindexAll))
    :<|> Named @"indexReindexIfSameOrNewer" (NoContent <$ lift (wrapClient Search.reindexAllIfSameOrNewer))

---------------------------------------------------------------------------
-- Handlers

-- | Add a client without authentication checks
addClientInternalH ::
  ( Member GalleyAPIAccess r,
    Member (Embed HttpClientIO) r,
    Member NotificationSubsystem r,
    Member DeleteQueue r,
    Member TinyLog r,
    Member (Input (Local ())) r,
    Member (Input UTCTime) r,
    Member (ConnectionStore InternalPaging) r,
    Member EmailSubsystem r,
    Member UserSubsystem r,
    Member VerificationCodeSubsystem r
  ) =>
  UserId ->
  Maybe Bool ->
  NewClient ->
  Maybe ConnId ->
  (Handler r) Client
addClientInternalH usr mSkipReAuth new connId = do
  let policy
        | mSkipReAuth == Just True = \_ _ -> False
        | otherwise = Data.reAuthForNewClients
  lusr <- qualifyLocal usr
  API.addClientWithReAuthPolicy policy lusr connId new !>> clientError

legalHoldClientRequestedH ::
  ( Member (Embed HttpClientIO) r,
    Member NotificationSubsystem r,
    Member TinyLog r,
    Member (Input (Local ())) r,
    Member (Input UTCTime) r,
    Member (ConnectionStore InternalPaging) r
  ) =>
  UserId ->
  LegalHoldClientRequest ->
  (Handler r) NoContent
legalHoldClientRequestedH targetUser clientRequest = do
  lift $ NoContent <$ API.legalHoldClientRequested targetUser clientRequest

removeLegalHoldClientH ::
  ( Member (Embed HttpClientIO) r,
    Member NotificationSubsystem r,
    Member DeleteQueue r,
    Member TinyLog r,
    Member (Input (Local ())) r,
    Member (Input UTCTime) r,
    Member (ConnectionStore InternalPaging) r
  ) =>
  UserId ->
  (Handler r) NoContent
removeLegalHoldClientH uid = do
  lift $ NoContent <$ API.removeLegalHoldClient uid

internalListClientsH :: UserSet -> (Handler r) UserClients
internalListClientsH (UserSet usrs) = lift $ do
  UserClients . Map.fromList
    <$> wrapClient (API.lookupUsersClientIds (Set.toList usrs))

internalListFullClientsH :: UserSet -> (Handler r) UserClientsFull
internalListFullClientsH (UserSet usrs) = lift $ do
  UserClientsFull <$> wrapClient (Data.lookupClientsBulk (Set.toList usrs))

createUserNoVerify ::
  ( Member BlockListStore r,
    Member GalleyAPIAccess r,
    Member (UserPendingActivationStore p) r,
    Member TinyLog r,
    Member (Embed HttpClientIO) r,
    Member NotificationSubsystem r,
    Member InvitationCodeStore r,
    Member UserKeyStore r,
    Member UserSubsystem r,
    Member (Input (Local ())) r,
    Member (Input UTCTime) r,
    Member (ConnectionStore InternalPaging) r
  ) =>
  NewUser ->
  (Handler r) (Either RegisterError SelfProfile)
createUserNoVerify uData = lift . runExceptT $ do
  result <- API.createUser uData
  let acc = createdAccount result
  let usr = accountUser acc
  let uid = userId usr
  let eac = createdEmailActivation result
  for_ eac $ \adata ->
    let key = ActivateKey $ activationKey adata
        code = activationCode adata
     in API.activate key code (Just uid) !>> activationErrorToRegisterError
  pure . SelfProfile $ usr

createUserNoVerifySpar ::
  ( Member GalleyAPIAccess r,
    Member (Embed HttpClientIO) r,
    Member NotificationSubsystem r,
    Member UserSubsystem r,
    Member TinyLog r,
    Member (Input (Local ())) r,
    Member (Input UTCTime) r,
    Member (ConnectionStore InternalPaging) r
  ) =>
  NewUserSpar ->
  (Handler r) (Either CreateUserSparError SelfProfile)
createUserNoVerifySpar uData =
  lift . runExceptT $ do
    result <- API.createUserSpar uData
    let acc = createdAccount result
    let usr = accountUser acc
    let uid = userId usr
    let eac = createdEmailActivation result
    for_ eac $ \adata ->
      let key = ActivateKey $ activationKey adata
          code = activationCode adata
       in API.activate key code (Just uid) !>> CreateUserSparRegistrationError . activationErrorToRegisterError
    pure . SelfProfile $ usr

deleteUserNoAuthH ::
  ( Member (Embed HttpClientIO) r,
    Member NotificationSubsystem r,
    Member UserStore r,
    Member TinyLog r,
    Member UserKeyStore r,
    Member UserSubsystem r,
    Member (Input (Local ())) r,
    Member (Input UTCTime) r,
    Member (ConnectionStore InternalPaging) r,
    Member PropertySubsystem r
  ) =>
  UserId ->
  (Handler r) DeleteUserResponse
deleteUserNoAuthH uid = do
  luid <- qualifyLocal uid
  r <- lift $ API.ensureAccountDeleted luid
  case r of
    NoUser -> throwStd (errorToWai @'E.UserNotFound)
    AccountAlreadyDeleted -> pure UserResponseAccountAlreadyDeleted
    AccountDeleted -> pure UserResponseAccountDeleted

changeSelfEmailMaybeSendH :: (Member BlockListStore r, Member UserKeyStore r, Member EmailSubsystem r) => UserId -> EmailUpdate -> Maybe Bool -> (Handler r) ChangeEmailResponse
changeSelfEmailMaybeSendH u body (fromMaybe False -> validate) = do
  let email = euEmail body
  changeSelfEmailMaybeSend u (if validate then ActuallySendEmail else DoNotSendEmail) email UpdateOriginScim

data MaybeSendEmail = ActuallySendEmail | DoNotSendEmail

changeSelfEmailMaybeSend :: (Member BlockListStore r, Member UserKeyStore r, Member EmailSubsystem r) => UserId -> MaybeSendEmail -> EmailAddress -> UpdateOriginType -> (Handler r) ChangeEmailResponse
changeSelfEmailMaybeSend u ActuallySendEmail email allowScim = do
  API.changeSelfEmail u email allowScim
changeSelfEmailMaybeSend u DoNotSendEmail email allowScim = do
  API.changeEmail u email allowScim !>> changeEmailError >>= \case
    ChangeEmailIdempotent -> pure ChangeEmailResponseIdempotent
    ChangeEmailNeedsActivation _ -> pure ChangeEmailResponseNeedsActivation

-- Historically, this end-point was two end-points with distinct matching routes
-- (distinguished by query params), and it was only allowed to pass one param per call.  This
-- handler allows up to 4 lists of various user keys, and returns the union of the lookups.
-- Empty list is forbidden for backwards compatibility.
listActivatedAccountsH ::
  ( Member (Input (Local ())) r,
    Member UserSubsystem r
  ) =>
  Maybe (CommaSeparatedList UserId) ->
  Maybe (CommaSeparatedList Handle) ->
  Maybe (CommaSeparatedList EmailAddress) ->
  Maybe Bool ->
  Handler r [ExtendedUserAccount]
listActivatedAccountsH
  (maybe [] fromCommaSeparatedList -> uids)
  (maybe [] fromCommaSeparatedList -> handles)
  (maybe [] (fromCommaSeparatedList . fmap mkEmailKey) -> emails)
  (fromMaybe False -> include) = do
    when (length uids + length handles + length emails == 0) $ do
      throwStd (notFound "no user keys")
<<<<<<< HEAD
    lift $ liftSem do
      dom <- input
      getAccountsBy $
        dom
          $> MkGetBy
            { includePendingInvitations = include,
              getByUserIds = uids,
              getByEmail = emails,
              getByHandle = handles
            }
=======
    lift $ do
      u1 <- listActivatedAccounts (Left uids) includePendingInvitations
      u2 <- listActivatedAccounts (Right handles) includePendingInvitations
      u3 <- (\email -> API.lookupExtendedAccountsByIdentity email includePendingInvitations) `mapM` emails
      pure $ u1 <> u2 <> join u3

-- FUTUREWORK: this should use UserStore only through UserSubsystem.
listActivatedAccounts ::
  (Member DeleteQueue r, Member UserStore r) =>
  Either [UserId] [Handle] ->
  Bool ->
  AppT r [ExtendedUserAccount]
listActivatedAccounts elh includePendingInvitations = do
  Log.debug (Log.msg $ "listActivatedAccounts: " <> show (elh, includePendingInvitations))
  case elh of
    Left us -> byIds us
    Right hs -> do
      us <- liftSem $ mapM API.lookupHandle hs
      byIds (catMaybes us)
  where
    byIds :: (Member DeleteQueue r) => [UserId] -> (AppT r) [ExtendedUserAccount]
    byIds uids = wrapClient (API.lookupExtendedAccounts uids) >>= filterM accountValid

    accountValid :: (Member DeleteQueue r) => ExtendedUserAccount -> (AppT r) Bool
    accountValid (account -> acc) = case userIdentity . accountUser $ acc of
      Nothing -> pure False
      Just ident ->
        case (accountStatus acc, includePendingInvitations, emailIdentity ident) of
          (PendingInvitation, False, _) -> pure False
          (PendingInvitation, True, Just email) -> do
            hasInvitation <- isJust <$> wrapClient (lookupInvitationByEmail HideInvitationUrl email)
            unless hasInvitation $ do
              -- user invited via scim should expire together with its invitation
              liftSem $ API.deleteUserNoVerify (userId . accountUser $ acc)
            pure hasInvitation
          (PendingInvitation, True, Nothing) ->
            pure True -- cannot happen, user invited via scim always has an email
          (Active, _, _) -> pure True
          (Suspended, _, _) -> pure True
          (Deleted, _, _) -> pure True
          (Ephemeral, _, _) -> pure True
>>>>>>> 8a28e7d9

getActivationCode :: EmailAddress -> Handler r GetActivationCodeResp
getActivationCode email = do
  apair <- lift . wrapClient $ API.lookupActivationCode email
  maybe (throwStd activationKeyNotFound) (pure . GetActivationCodeResp) apair

getPasswordResetCodeH ::
  ( Member AuthenticationSubsystem r
  ) =>
  EmailAddress ->
  Handler r GetPasswordResetCodeResp
getPasswordResetCodeH email = getPasswordResetCode email

getPasswordResetCode ::
  ( Member AuthenticationSubsystem r
  ) =>
  EmailAddress ->
  Handler r GetPasswordResetCodeResp
getPasswordResetCode email =
  (GetPasswordResetCodeResp <$$> lift (API.lookupPasswordResetCode email))
    >>= maybe (throwStd (errorToWai @'E.InvalidPasswordResetKey)) pure

changeAccountStatusH ::
  ( Member (Embed HttpClientIO) r,
    Member NotificationSubsystem r,
    Member TinyLog r,
    Member (Input (Local ())) r,
    Member (Input UTCTime) r,
    Member (ConnectionStore InternalPaging) r
  ) =>
  UserId ->
  AccountStatusUpdate ->
  (Handler r) NoContent
changeAccountStatusH usr (suStatus -> status) = do
  Log.info $ (Log.msg (Log.val "Change Account Status")) . Log.field "usr" (toByteString usr) . Log.field "status" (show status)
  API.changeSingleAccountStatus usr status !>> accountStatusError -- FUTUREWORK: use CanThrow and related machinery
  pure NoContent

getAccountStatusH :: (Member UserStore r) => UserId -> (Handler r) AccountStatusResp
getAccountStatusH uid = do
  status <- lift $ liftSem $ lookupStatus uid
  maybe
    (throwStd (errorToWai @'E.UserNotFound))
    (pure . AccountStatusResp)
    status

getConnectionsStatusUnqualified :: ConnectionsStatusRequest -> Maybe Relation -> (Handler r) [ConnectionStatus]
getConnectionsStatusUnqualified ConnectionsStatusRequest {csrFrom, csrTo} flt = lift $ do
  r <- wrapClient $ maybe (API.lookupConnectionStatus' csrFrom) (API.lookupConnectionStatus csrFrom) csrTo
  pure $ maybe r (filterByRelation r) flt
  where
    filterByRelation l rel = filter ((== rel) . csStatus) l

getConnectionsStatus :: ConnectionsStatusRequestV2 -> (Handler r) [ConnectionStatusV2]
getConnectionsStatus (ConnectionsStatusRequestV2 froms mtos mrel) = do
  loc <- qualifyLocal ()
  conns <- lift $ case mtos of
    Nothing -> wrapClient . Data.lookupAllStatuses =<< qualifyLocal froms
    Just tos -> do
      let getStatusesForOneDomain =
            wrapClient
              <$> foldQualified
                loc
                (Data.lookupLocalConnectionStatuses froms)
                (Data.lookupRemoteConnectionStatuses froms)
      concat <$> mapM getStatusesForOneDomain (bucketQualified tos)
  pure $ maybe conns (filterByRelation conns) mrel
  where
    filterByRelation l rel = filter ((== rel) . csv2Status) l

revokeIdentityH ::
  ( Member UserSubsystem r,
    Member UserKeyStore r
  ) =>
  EmailAddress ->
  Handler r NoContent
revokeIdentityH email = lift $ NoContent <$ API.revokeIdentity email

updateConnectionInternalH ::
  ( Member GalleyAPIAccess r,
    Member NotificationSubsystem r,
    Member TinyLog r,
    Member (Embed HttpClientIO) r
  ) =>
  UpdateConnectionsInternal ->
  (Handler r) NoContent
updateConnectionInternalH updateConn = do
  API.updateConnectionInternal updateConn !>> connError
  pure NoContent

checkBlacklist :: (Member BlockListStore r) => EmailAddress -> Handler r CheckBlacklistResponse
checkBlacklist email = lift $ bool NotBlacklisted YesBlacklisted <$> API.isBlacklisted email

deleteFromBlacklist :: (Member BlockListStore r) => EmailAddress -> Handler r NoContent
deleteFromBlacklist email = lift $ NoContent <$ API.blacklistDelete email

addBlacklist :: (Member BlockListStore r) => EmailAddress -> Handler r NoContent
addBlacklist email = lift $ NoContent <$ API.blacklistInsert email

updateSSOIdH ::
  ( Member (Embed HttpClientIO) r,
    Member NotificationSubsystem r,
    Member TinyLog r,
    Member (Input (Local ())) r,
    Member (Input UTCTime) r,
    Member (ConnectionStore InternalPaging) r
  ) =>
  UserId ->
  UserSSOId ->
  (Handler r) UpdateSSOIdResponse
updateSSOIdH uid ssoid = do
  success <- lift $ wrapClient $ Data.updateSSOId uid (Just ssoid)
  if success
    then do
      lift $ liftSem $ Intra.onUserEvent uid Nothing (UserUpdated ((emptyUserUpdatedData uid) {eupSSOId = Just ssoid}))
      pure UpdateSSOIdSuccess
    else pure UpdateSSOIdNotFound

deleteSSOIdH ::
  ( Member (Embed HttpClientIO) r,
    Member NotificationSubsystem r,
    Member TinyLog r,
    Member (Input (Local ())) r,
    Member (Input UTCTime) r,
    Member (ConnectionStore InternalPaging) r
  ) =>
  UserId ->
  (Handler r) UpdateSSOIdResponse
deleteSSOIdH uid = do
  success <- lift $ wrapClient $ Data.updateSSOId uid Nothing
  if success
    then do
      lift $ liftSem $ Intra.onUserEvent uid Nothing (UserUpdated ((emptyUserUpdatedData uid) {eupSSOIdRemoved = True}))
      pure UpdateSSOIdSuccess
    else pure UpdateSSOIdNotFound

updateManagedByH :: UserId -> ManagedByUpdate -> (Handler r) NoContent
updateManagedByH uid (ManagedByUpdate managedBy) = do
  NoContent <$ lift (wrapClient $ Data.updateManagedBy uid managedBy)

updateRichInfoH :: UserId -> RichInfoUpdate -> (Handler r) NoContent
updateRichInfoH uid rup =
  NoContent <$ do
    let (unRichInfoAssocList -> richInfo) = normalizeRichInfoAssocList . riuRichInfo $ rup
    maxSize <- setRichInfoLimit <$> view settings
    when (richInfoSize (RichInfo (mkRichInfoAssocList richInfo)) > maxSize) $ throwStd tooLargeRichInfo
    -- FUTUREWORK: send an event
    -- Intra.onUserEvent uid (Just conn) (richInfoUpdate uid ri)
    lift $ wrapClient $ Data.updateRichInfo uid (mkRichInfoAssocList richInfo)

updateLocale :: (Member UserSubsystem r) => UserId -> LocaleUpdate -> (Handler r) LocaleUpdate
updateLocale uid upd@(LocaleUpdate locale) = do
  qUid <- qualifyLocal uid
  lift . liftSem $ updateUserProfile qUid Nothing UpdateOriginScim def {locale = Just locale}
  pure upd

deleteLocale :: (Member UserSubsystem r) => UserId -> (Handler r) NoContent
deleteLocale uid = do
  defLoc <- setDefaultUserLocale <$> view settings
  qUid <- qualifyLocal uid
  lift . liftSem $ updateUserProfile qUid Nothing UpdateOriginScim def {locale = Just defLoc}
  pure NoContent

getDefaultUserLocale :: (Handler r) LocaleUpdate
getDefaultUserLocale = do
  defLocale <- setDefaultUserLocale <$> view settings
  pure $ LocaleUpdate defLocale

updateClientLastActive :: UserId -> ClientId -> Handler r ()
updateClientLastActive u c = do
  sysTime <- liftIO getSystemTime
  -- round up to the next multiple of a week
  let week = 604800
  let now =
        systemToUTCTime $
          sysTime
            { systemSeconds = systemSeconds sysTime + (week - systemSeconds sysTime `mod` week),
              systemNanoseconds = 0
            }
  lift . wrapClient $ Data.updateClientLastActive u c now

getRichInfoH :: UserId -> (Handler r) RichInfo
getRichInfoH uid = RichInfo . fromMaybe mempty <$> lift (wrapClient $ API.lookupRichInfo uid)

getRichInfoMultiH :: Maybe (CommaSeparatedList UserId) -> (Handler r) [(UserId, RichInfo)]
getRichInfoMultiH (maybe [] fromCommaSeparatedList -> uids) =
  lift $ wrapClient $ API.lookupRichInfoMultiUsers uids

updateHandleH ::
  (Member UserSubsystem r) =>
  UserId ->
  HandleUpdate ->
  Handler r NoContent
updateHandleH uid (HandleUpdate handleUpd) =
  NoContent <$ do
    quid <- qualifyLocal uid
    lift . liftSem $ UserSubsystem.updateHandle quid Nothing UpdateOriginScim handleUpd

updateUserNameH ::
  (Member UserSubsystem r) =>
  UserId ->
  NameUpdate ->
  (Handler r) NoContent
updateUserNameH uid (NameUpdate nameUpd) =
  NoContent <$ do
    luid <- qualifyLocal uid
    name <- either (const $ throwStd (errorToWai @'E.InvalidUser)) pure $ mkName nameUpd
    lift (wrapClient $ Data.lookupUser WithPendingInvitations uid) >>= \case
      Just _ -> lift . liftSem $ updateUserProfile luid Nothing UpdateOriginScim (def {name = Just name})
      Nothing -> throwStd (errorToWai @'E.InvalidUser)

checkHandleInternalH :: (Member UserSubsystem r) => Handle -> Handler r CheckHandleResponse
checkHandleInternalH h = lift $ liftSem do
  API.checkHandle (fromHandle h) <&> \case
    API.CheckHandleFound -> CheckHandleResponseFound
    API.CheckHandleNotFound -> CheckHandleResponseNotFound

getContactListH :: UserId -> (Handler r) UserIds
getContactListH uid = lift . wrapClient $ UserIds <$> API.lookupContactList uid<|MERGE_RESOLUTION|>--- conflicted
+++ resolved
@@ -576,7 +576,6 @@
   (fromMaybe False -> include) = do
     when (length uids + length handles + length emails == 0) $ do
       throwStd (notFound "no user keys")
-<<<<<<< HEAD
     lift $ liftSem do
       dom <- input
       getAccountsBy $
@@ -587,49 +586,6 @@
               getByEmail = emails,
               getByHandle = handles
             }
-=======
-    lift $ do
-      u1 <- listActivatedAccounts (Left uids) includePendingInvitations
-      u2 <- listActivatedAccounts (Right handles) includePendingInvitations
-      u3 <- (\email -> API.lookupExtendedAccountsByIdentity email includePendingInvitations) `mapM` emails
-      pure $ u1 <> u2 <> join u3
-
--- FUTUREWORK: this should use UserStore only through UserSubsystem.
-listActivatedAccounts ::
-  (Member DeleteQueue r, Member UserStore r) =>
-  Either [UserId] [Handle] ->
-  Bool ->
-  AppT r [ExtendedUserAccount]
-listActivatedAccounts elh includePendingInvitations = do
-  Log.debug (Log.msg $ "listActivatedAccounts: " <> show (elh, includePendingInvitations))
-  case elh of
-    Left us -> byIds us
-    Right hs -> do
-      us <- liftSem $ mapM API.lookupHandle hs
-      byIds (catMaybes us)
-  where
-    byIds :: (Member DeleteQueue r) => [UserId] -> (AppT r) [ExtendedUserAccount]
-    byIds uids = wrapClient (API.lookupExtendedAccounts uids) >>= filterM accountValid
-
-    accountValid :: (Member DeleteQueue r) => ExtendedUserAccount -> (AppT r) Bool
-    accountValid (account -> acc) = case userIdentity . accountUser $ acc of
-      Nothing -> pure False
-      Just ident ->
-        case (accountStatus acc, includePendingInvitations, emailIdentity ident) of
-          (PendingInvitation, False, _) -> pure False
-          (PendingInvitation, True, Just email) -> do
-            hasInvitation <- isJust <$> wrapClient (lookupInvitationByEmail HideInvitationUrl email)
-            unless hasInvitation $ do
-              -- user invited via scim should expire together with its invitation
-              liftSem $ API.deleteUserNoVerify (userId . accountUser $ acc)
-            pure hasInvitation
-          (PendingInvitation, True, Nothing) ->
-            pure True -- cannot happen, user invited via scim always has an email
-          (Active, _, _) -> pure True
-          (Suspended, _, _) -> pure True
-          (Deleted, _, _) -> pure True
-          (Ephemeral, _, _) -> pure True
->>>>>>> 8a28e7d9
 
 getActivationCode :: EmailAddress -> Handler r GetActivationCodeResp
 getActivationCode email = do

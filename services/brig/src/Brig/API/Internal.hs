-- This file is part of the Wire Server implementation.
--
-- Copyright (C) 2022 Wire Swiss GmbH <opensource@wire.com>
--
-- This program is free software: you can redistribute it and/or modify it under
-- the terms of the GNU Affero General Public License as published by the Free
-- Software Foundation, either version 3 of the License, or (at your option) any
-- later version.
--
-- This program is distributed in the hope that it will be useful, but WITHOUT
-- ANY WARRANTY; without even the implied warranty of MERCHANTABILITY or FITNESS
-- FOR A PARTICULAR PURPOSE. See the GNU Affero General Public License for more
-- details.
--
-- You should have received a copy of the GNU Affero General Public License along
-- with this program. If not, see <https://www.gnu.org/licenses/>.
module Brig.API.Internal
  ( sitemap,
    servantSitemap,
    BrigIRoutes.API,
    getMLSClients,
    getFederationRemotes,
  )
where

import Brig.API.Auth
import qualified Brig.API.Client as API
import qualified Brig.API.Connection as API
import Brig.API.Error
import Brig.API.Handler
import Brig.API.MLS.KeyPackages.Validation
import Brig.API.OAuth (internalOauthAPI)
import Brig.API.Types
import qualified Brig.API.User as API
import Brig.API.Util
import Brig.App
import qualified Brig.Code as Code
import Brig.Data.Activation
import qualified Brig.Data.Client as Data
import qualified Brig.Data.Connection as Data
import qualified Brig.Data.Federation as Data
import qualified Brig.Data.MLS.KeyPackage as Data
import qualified Brig.Data.User as Data
import Brig.Effects.BlacklistPhonePrefixStore (BlacklistPhonePrefixStore)
import Brig.Effects.BlacklistStore (BlacklistStore)
import Brig.Effects.CodeStore (CodeStore)
import Brig.Effects.GalleyProvider (GalleyProvider)
import Brig.Effects.PasswordResetStore (PasswordResetStore)
import Brig.Effects.UserPendingActivationStore (UserPendingActivationStore)
import qualified Brig.IO.Intra as Intra
import Brig.Options hiding (internalEvents, sesQueue)
import qualified Brig.Provider.API as Provider
import qualified Brig.Team.API as Team
import Brig.Team.DB (lookupInvitationByEmail)
import Brig.Team.Types (ShowOrHideInvitationUrl (..))
import Brig.Types.Connection
import Brig.Types.Intra
import Brig.Types.Team.LegalHold (LegalHoldClientRequest (..))
import Brig.Types.User
import Brig.Types.User.Event (UserEvent (UserUpdated), UserUpdatedData (eupSSOId, eupSSOIdRemoved), emptyUserUpdatedData)
import qualified Brig.User.API.Search as Search
import qualified Brig.User.EJPD
import qualified Brig.User.Search.Index as Index
import Control.Error hiding (bool)
import Control.Lens (view, (^.))
import Data.Aeson hiding (json)
<<<<<<< HEAD
import Data.ByteString.Conversion
import qualified Data.ByteString.Conversion as List
=======
import Data.CommaSeparatedList
>>>>>>> df4c0b94
import Data.Domain (Domain, domainText)
import Data.Handle
import Data.Id as Id
import qualified Data.Map.Strict as Map
import Data.Qualified
import qualified Data.Set as Set
import Data.Time.Clock.System
import Imports hiding (head)
import qualified Network.AMQP as Q
<<<<<<< HEAD
import Network.HTTP.Types.Status
import Network.Wai (Response)
import Network.Wai.Predicate hiding (result, setStatus)
=======
>>>>>>> df4c0b94
import Network.Wai.Routing hiding (toList)
import Network.Wai.Utilities as Utilities
import Polysemy
import Servant hiding (Handler, JSON, addHeader, respond)
import Servant.Swagger.Internal.Orphans ()
import qualified System.Logger as Lg
import qualified System.Logger.Class as Log
import System.Random (randomRIO)
import UnliftIO.Async
import Wire.API.Connection
import Wire.API.Error
import qualified Wire.API.Error.Brig as E
import Wire.API.Federation.API
import Wire.API.Federation.BackendNotifications
import Wire.API.Federation.Error (FederationError (..))
import Wire.API.MLS.Credential
import Wire.API.MLS.KeyPackage
import Wire.API.MLS.Serialisation
import Wire.API.Routes.FederationDomainConfig
import Wire.API.Routes.Internal.Brig
import qualified Wire.API.Routes.Internal.Brig as BrigIRoutes
import Wire.API.Routes.Internal.Brig.Connection
import Wire.API.Routes.Named
import qualified Wire.API.Team.Feature as ApiFt
import Wire.API.User
import Wire.API.User.Activation
import Wire.API.User.Client
import Wire.API.User.RichInfo

---------------------------------------------------------------------------
-- Sitemap (servant)

servantSitemap ::
  forall r p.
  ( Member BlacklistStore r,
    Member CodeStore r,
    Member BlacklistPhonePrefixStore r,
    Member PasswordResetStore r,
    Member GalleyProvider r,
    Member (UserPendingActivationStore p) r
  ) =>
  ServerT BrigIRoutes.API (Handler r)
servantSitemap =
  istatusAPI
    :<|> ejpdAPI
    :<|> accountAPI
    :<|> mlsAPI
    :<|> getVerificationCode
    :<|> teamsAPI
    :<|> userAPI
    :<|> clientAPI
    :<|> authAPI
    :<|> internalOauthAPI
    :<|> internalSearchIndexAPI
    :<|> federationRemotesAPI

istatusAPI :: forall r. ServerT BrigIRoutes.IStatusAPI (Handler r)
istatusAPI = Named @"get-status" (pure NoContent)

ejpdAPI ::
  (Member GalleyProvider r) =>
  ServerT BrigIRoutes.EJPD_API (Handler r)
ejpdAPI =
  Brig.User.EJPD.ejpdRequest
    :<|> Named @"get-account-conference-calling-config" getAccountConferenceCallingConfig
    :<|> putAccountConferenceCallingConfig
    :<|> deleteAccountConferenceCallingConfig
    :<|> getConnectionsStatusUnqualified
    :<|> getConnectionsStatus

mlsAPI :: ServerT BrigIRoutes.MLSAPI (Handler r)
mlsAPI =
  ( \ref ->
      Named @"get-client-by-key-package-ref" (getClientByKeyPackageRef ref)
        :<|> ( Named @"put-conversation-by-key-package-ref" (putConvIdByKeyPackageRef ref)
                 :<|> Named @"get-conversation-by-key-package-ref" (getConvIdByKeyPackageRef ref)
             )
        :<|> Named @"put-key-package-ref" (putKeyPackageRef ref)
        :<|> Named @"post-key-package-ref" (postKeyPackageRef ref)
  )
    :<|> getMLSClients
    :<|> mapKeyPackageRefsInternal
    :<|> Named @"put-key-package-add" upsertKeyPackage

accountAPI ::
  ( Member BlacklistStore r,
    Member CodeStore r,
    Member BlacklistPhonePrefixStore r,
    Member PasswordResetStore r,
    Member GalleyProvider r,
    Member (UserPendingActivationStore p) r
  ) =>
  ServerT BrigIRoutes.AccountAPI (Handler r)
accountAPI =
  Named @"createUserNoVerify" (callsFed (exposeAnnotations createUserNoVerify))
    :<|> Named @"createUserNoVerifySpar" (callsFed (exposeAnnotations createUserNoVerifySpar))
    :<|> Named @"putSelfEmail" changeSelfEmailMaybeSendH
    :<|> Named @"iDeleteUser" deleteUserNoAuthH
    :<|> Named @"iPutUserStatus" changeAccountStatusH
    :<|> Named @"iGetUserStatus" getAccountStatusH
    :<|> Named @"iGetUsersByVariousKeys" listActivatedAccountsH
    :<|> Named @"iGetUserContacts" getContactListH
    :<|> Named @"iGetUserActivationCode" getActivationCodeH
    :<|> Named @"iGetUserPasswordResetCode" getPasswordResetCodeH
    :<|> Named @"iRevokeIdentity" revokeIdentityH
    :<|> Named @"iHeadBlacklist" checkBlacklistH
    :<|> Named @"iDeleteBlacklist" deleteFromBlacklistH
    :<|> Named @"iPostBlacklist" addBlacklistH
    :<|> Named @"iGetPhonePrefix" (callsFed (exposeAnnotations getPhonePrefixesH))
    :<|> Named @"iDeletePhonePrefix" deleteFromPhonePrefixH
    :<|> Named @"iPostPhonePrefix" addPhonePrefixH
    :<|> Named @"iPutUserSsoId" updateSSOIdH
    :<|> Named @"iDeleteUserSsoId" deleteSSOIdH
    :<|> Named @"iPutManagedBy" updateManagedByH
    :<|> Named @"iPutRichInfo" updateRichInfoH
    :<|> Named @"iPutHandle" updateHandleH
    :<|> Named @"iPutHandle" updateUserNameH
    :<|> Named @"iGetRichInfo" getRichInfoH
    :<|> Named @"iGetRichInfoMulti" getRichInfoMultiH
    :<|> Named @"iHeadHandle" checkHandleInternalH
    :<|> Named @"iConnectionUpdate" updateConnectionInternalH
    :<|> Named @"iListClients" internalListClientsH
    :<|> Named @"iListClientsFull" internalListFullClientsH
    :<|> Named @"iAddClient" addClientInternalH
    :<|> Named @"iLegalholdAddClient" legalHoldClientRequestedH
    :<|> Named @"iLegalholdDeleteClient" removeLegalHoldClientH

teamsAPI :: ServerT BrigIRoutes.TeamsAPI (Handler r)
teamsAPI = Named @"updateSearchVisibilityInbound" Index.updateSearchVisibilityInbound

userAPI :: ServerT BrigIRoutes.UserAPI (Handler r)
userAPI =
  updateLocale
    :<|> deleteLocale
    :<|> getDefaultUserLocale

clientAPI :: ServerT BrigIRoutes.ClientAPI (Handler r)
clientAPI = updateClientLastActive

authAPI :: (Member GalleyProvider r) => ServerT BrigIRoutes.AuthAPI (Handler r)
authAPI =
  Named @"legalhold-login" (callsFed (exposeAnnotations legalHoldLogin))
    :<|> Named @"sso-login" (callsFed (exposeAnnotations ssoLogin))
    :<|> Named @"login-code" getLoginCode
    :<|> Named @"reauthenticate" reauthenticate

federationRemotesAPI :: ServerT BrigIRoutes.FederationRemotesAPI (Handler r)
federationRemotesAPI =
  Named @"add-federation-remotes" addFederationRemote
    :<|> Named @"get-federation-remotes" getFederationRemotes
    :<|> Named @"update-federation-remotes" updateFederationRemote
    :<|> Named @"delete-federation-remotes" deleteFederationRemote
    :<|> Named @"delete-federation-remote-from-galley" deleteFederationRemoteGalley

addFederationRemote :: FederationDomainConfig -> ExceptT Brig.API.Error.Error (AppT r) ()
addFederationRemote fedDomConf = do
  assertNoDivergingDomainInConfigFiles fedDomConf
  result <- lift . wrapClient $ Data.addFederationRemote fedDomConf
  case result of
    Data.AddFederationRemoteSuccess -> pure ()
    Data.AddFederationRemoteMaxRemotesReached ->
      throwError . fedError . FederationUnexpectedError $
        "Maximum number of remote backends reached.  If you need to create more connections, \
        \please contact wire.com."

-- | Compile config file list into a map indexed by domains.  Use this to make sure the config
-- file is consistent (ie., no two entries for the same domain).
remotesMapFromCfgFile :: AppT r (Map Domain FederationDomainConfig)
remotesMapFromCfgFile = do
  cfg <- asks (fromMaybe [] . setFederationDomainConfigs . view settings)
  let dict = [(domain cnf, cnf) | cnf <- cfg]
      merge c c' =
        if c == c'
          then c
          else error $ "error in config file: conflicting parameters on domain: " <> show (c, c')
  pure $ Map.fromListWith merge dict

-- | Return the config file list.  Use this to make sure the config file is consistent (ie.,
-- no two entries for the same domain).  Based on `remotesMapFromCfgFile`.
remotesListFromCfgFile :: AppT r [FederationDomainConfig]
remotesListFromCfgFile = Map.elems <$> remotesMapFromCfgFile

-- | If remote domain is registered in config file, the version that can be added to the
-- database must be the same.
assertNoDivergingDomainInConfigFiles :: FederationDomainConfig -> ExceptT Brig.API.Error.Error (AppT r) ()
assertNoDivergingDomainInConfigFiles fedComConf = do
  cfg <- lift remotesMapFromCfgFile
  let diverges = case Map.lookup (domain fedComConf) cfg of
        Nothing -> False
        Just fedComConf' -> fedComConf' /= fedComConf
  when diverges $ do
    throwError . fedError . FederationUnexpectedError $
      "keeping track of remote domains in the brig config file is deprecated, but as long as we \
      \do that, adding a domain with different settings than in the config file is nto allowed.  want "
        <> ( "Just "
               <> cs (show fedComConf)
               <> "or Nothing, "
           )
        <> ( "got "
               <> cs (show (Map.lookup (domain fedComConf) cfg))
           )

getFederationRemotes :: ExceptT Brig.API.Error.Error (AppT r) FederationDomainConfigs
getFederationRemotes = lift $ do
  -- FUTUREWORK: we should solely rely on `db` in the future for remote domains; merging
  -- remote domains from `cfg` is just for providing an easier, more robust migration path.
  -- See
  -- https://docs.wire.com/understand/federation/backend-communication.html#configuring-remote-connections,
  -- http://docs.wire.com/developer/developer/federation-design-aspects.html#configuring-remote-connections-dev-perspective
  db <- wrapClient Data.getFederationRemotes
  (ms :: Maybe FederationStrategy, mf :: [FederationDomainConfig], mu :: Maybe Int) <- do
    cfg <- ask
    domcfgs <- remotesListFromCfgFile -- (it's not very elegant to prove the env twice here, but this code is transitory.)
    pure
      ( setFederationStrategy (cfg ^. settings),
        domcfgs,
        setFederationDomainConfigsUpdateFreq (cfg ^. settings)
      )

  -- update frequency settings of `<1` are interpreted as `1 second`.  only warn about this every now and
  -- then, that'll be noise enough for the logs given the traffic on this end-point.
  unless (maybe True (> 0) mu) $
    randomRIO (0 :: Int, 1000)
      >>= \case
        0 -> Log.warn (Log.msg (Log.val "Invalid brig configuration: setFederationDomainConfigsUpdateFreq must be > 0.  setting to 1 second."))
        _ -> pure ()

  defFederationDomainConfigs
    & maybe id (\v cfg -> cfg {strategy = v}) ms
    & (\cfg -> cfg {remotes = nub $ db <> mf})
    & maybe id (\v cfg -> cfg {updateInterval = min 1 v}) mu
    & pure

updateFederationRemote :: Domain -> FederationDomainConfig -> ExceptT Brig.API.Error.Error (AppT r) ()
updateFederationRemote dom fedcfg = do
  assertDomainIsNotUpdated dom fedcfg
  assertNoDomainsFromConfigFiles dom
  (lift . wrapClient . Data.updateFederationRemote $ fedcfg) >>= \case
    True -> pure ()
    False ->
      throwError . fedError . FederationUnexpectedError . cs $
        "federation domain does not exist and cannot be updated: " <> show (dom, fedcfg)

assertDomainIsNotUpdated :: Domain -> FederationDomainConfig -> ExceptT Brig.API.Error.Error (AppT r) ()
assertDomainIsNotUpdated dom fedcfg = do
  when (dom /= domain fedcfg) $
    throwError . fedError . FederationUnexpectedError . cs $
      "federation domain of a given peer cannot be changed from " <> show (domain fedcfg) <> " to " <> show dom <> "."

-- | FUTUREWORK: should go away in the future; see 'getFederationRemotes'.
assertNoDomainsFromConfigFiles :: Domain -> ExceptT Brig.API.Error.Error (AppT r) ()
assertNoDomainsFromConfigFiles dom = do
  cfg <- asks (fromMaybe [] . setFederationDomainConfigs . view settings)
  when (dom `elem` (domain <$> cfg)) $ do
    throwError . fedError . FederationUnexpectedError $
      "keeping track of remote domains in the brig config file is deprecated, but as long as we \
      \do that, removing or updating items listed in the config file is not allowed."

-- | Remove the entry from the database if present (or do nothing if not).  This responds with
-- 533 if the entry was also present in the config file, but only *after* it has removed the
-- entry from cassandra.
--
-- The ordering on this delete then check seems weird, but allows us to default all the
-- way back to config file state for a federation domain.
deleteFederationRemote :: Domain -> ExceptT Brig.API.Error.Error (AppT r) ()
deleteFederationRemote dom = do
  lift . wrapClient . Data.deleteFederationRemote $ dom
  assertNoDomainsFromConfigFiles dom
  env <- ask
  for_ (env ^. rabbitmqChannel) $ \chan -> liftIO . withMVar chan $ \chan' -> do
    -- ensureQueue uses routingKey internally
    ensureQueue chan' defederationQueue
    void $
      Q.publishMsg chan' "" queue $
        Q.newMsg
          { -- Check that this message type is compatible with what
            -- background worker is expecting
            Q.msgBody = encode @DefederationDomain dom,
            Q.msgDeliveryMode = pure Q.Persistent,
            Q.msgContentType = pure "application/json"
          }
    -- Drop the notification queue for the domain.
    -- This will also drop all of the messages in the queue
    -- as we will no longer be able to communicate with this
    -- domain.
    num <- Q.deleteQueue chan' . routingKey $ domainText dom
    Lg.info (env ^. applog) $ Log.msg @String "Dropped Notifications" . Log.field "domain" (domainText dom) . Log.field "count" (show num)
  where
    -- Ensure that this is kept in sync with background worker
    queue = routingKey defederationQueue

-- | Remove one-on-one conversations for the given remote domain. This is called from Galley as
-- part of the defederation process, and should not be called duriung the initial domain removal
-- call to brig. This is so we can ensure that domains are correctly cleaned up if a service
-- falls over for whatever reason.
deleteFederationRemoteGalley :: Domain -> ExceptT Brig.API.Error.Error (AppT r) ()
deleteFederationRemoteGalley dom = do
  lift . wrapClient . Data.deleteRemoteConnectionsDomain $ dom
  assertNoDomainsFromConfigFiles dom

-- | Responds with 'Nothing' if field is NULL in existing user or user does not exist.
getAccountConferenceCallingConfig :: UserId -> (Handler r) (ApiFt.WithStatusNoLock ApiFt.ConferenceCallingConfig)
getAccountConferenceCallingConfig uid =
  lift (wrapClient $ Data.lookupFeatureConferenceCalling uid)
    >>= maybe (ApiFt.forgetLock <$> view (settings . getAfcConferenceCallingDefNull)) pure

putAccountConferenceCallingConfig :: UserId -> ApiFt.WithStatusNoLock ApiFt.ConferenceCallingConfig -> (Handler r) NoContent
putAccountConferenceCallingConfig uid status =
  lift $ wrapClient $ Data.updateFeatureConferenceCalling uid (Just status) $> NoContent

deleteAccountConferenceCallingConfig :: UserId -> (Handler r) NoContent
deleteAccountConferenceCallingConfig uid =
  lift $ wrapClient $ Data.updateFeatureConferenceCalling uid Nothing $> NoContent

getClientByKeyPackageRef :: KeyPackageRef -> Handler r (Maybe ClientIdentity)
getClientByKeyPackageRef = runMaybeT . mapMaybeT wrapClientE . Data.derefKeyPackage

-- Used by galley to update conversation id in mls_key_package_ref
putConvIdByKeyPackageRef :: KeyPackageRef -> Qualified ConvId -> Handler r Bool
putConvIdByKeyPackageRef ref = lift . wrapClient . Data.keyPackageRefSetConvId ref

-- Used by galley to create a new record in mls_key_package_ref
putKeyPackageRef :: KeyPackageRef -> NewKeyPackageRef -> Handler r ()
putKeyPackageRef ref = lift . wrapClient . Data.addKeyPackageRef ref

-- Used by galley to retrieve conversation id from mls_key_package_ref
getConvIdByKeyPackageRef :: KeyPackageRef -> Handler r (Maybe (Qualified ConvId))
getConvIdByKeyPackageRef = runMaybeT . mapMaybeT wrapClientE . Data.keyPackageRefConvId

-- Used by galley to update key packages in mls_key_package_ref on commits with update_path
postKeyPackageRef :: KeyPackageRef -> KeyPackageRef -> Handler r ()
postKeyPackageRef ref = lift . wrapClient . Data.updateKeyPackageRef ref

-- Used by galley to update key package refs and also validate
upsertKeyPackage :: NewKeyPackage -> Handler r NewKeyPackageResult
upsertKeyPackage nkp = do
  kp <-
    either
      (const $ mlsProtocolError "upsertKeyPackage: Cannot decocode KeyPackage")
      pure
      $ decodeMLS' @(RawMLS KeyPackage) (kpData . nkpKeyPackage $ nkp)
  ref <- kpRef' kp & noteH "upsertKeyPackage: Unsupported CipherSuite"

  identity <-
    either
      (const $ mlsProtocolError "upsertKeyPackage: Cannot decode ClientIdentity")
      pure
      $ kpIdentity (rmValue kp)
  mp <- lift . wrapClient . runMaybeT $ Data.derefKeyPackage ref
  when (isNothing mp) $ do
    void $ validateKeyPackage identity kp
    lift . wrapClient $
      Data.addKeyPackageRef
        ref
        ( NewKeyPackageRef
            (fst <$> cidQualifiedClient identity)
            (ciClient identity)
            (nkpConversation nkp)
        )

  pure $ NewKeyPackageResult identity ref
  where
    noteH :: Text -> Maybe a -> Handler r a
    noteH errMsg Nothing = mlsProtocolError errMsg
    noteH _ (Just y) = pure y

getMLSClients :: UserId -> SignatureSchemeTag -> Handler r (Set ClientInfo)
getMLSClients usr _ss = do
  -- FUTUREWORK: check existence of key packages with a given ciphersuite
  lusr <- qualifyLocal usr
  allClients <- lift (wrapClient (API.lookupUsersClientIds (pure usr))) >>= getResult
  clientInfo <- lift . wrapClient $ pooledMapConcurrentlyN 16 (getValidity lusr) (toList allClients)
  pure . Set.fromList . map (uncurry ClientInfo) $ clientInfo
  where
    getResult [] = pure mempty
    getResult ((u, cs') : rs)
      | u == usr = pure cs'
      | otherwise = getResult rs

    getValidity lusr cid =
      (cid,) . (> 0)
        <$> Data.countKeyPackages lusr cid

mapKeyPackageRefsInternal :: KeyPackageBundle -> Handler r ()
mapKeyPackageRefsInternal bundle = do
  wrapClientE $
    for_ (kpbEntries bundle) $ \e ->
      Data.mapKeyPackageRef (kpbeRef e) (kpbeUser e) (kpbeClient e)

getVerificationCode :: UserId -> VerificationAction -> Handler r (Maybe Code.Value)
getVerificationCode uid action = do
  user <- wrapClientE $ API.lookupUser NoPendingInvitations uid
  maybe (pure Nothing) (lookupCode action) (userEmail =<< user)
  where
    lookupCode :: VerificationAction -> Email -> (Handler r) (Maybe Code.Value)
    lookupCode a e = do
      key <- Code.mkKey (Code.ForEmail e)
      code <- wrapClientE $ Code.lookup key (Code.scopeFromAction a)
      pure $ Code.codeValue <$> code

internalSearchIndexAPI :: forall r. ServerT BrigIRoutes.ISearchIndexAPI (Handler r)
internalSearchIndexAPI =
  Named @"indexRefresh" (NoContent <$ lift (wrapClient Search.refreshIndex))
    :<|> Named @"indexReindex" (NoContent <$ lift (wrapClient Search.reindexAll))
    :<|> Named @"indexReindexIfSameOrNewer" (NoContent <$ lift (wrapClient Search.reindexAllIfSameOrNewer))

---------------------------------------------------------------------------
-- Sitemap (wai-route)

sitemap ::
  ( Member BlacklistStore r,
    Member GalleyProvider r,
    Member (UserPendingActivationStore p) r
  ) =>
  Routes a (Handler r) ()
sitemap = unsafeCallsFed @'Brig @"on-user-deleted-connections" $ do
  Provider.routesInternal
  Team.routesInternal

---------------------------------------------------------------------------
-- Handlers

-- | Add a client without authentication checks
addClientInternalH ::
  (Member GalleyProvider r) =>
  UserId ->
  Maybe Bool ->
  NewClient ->
  Maybe ConnId ->
  (Handler r) Client
addClientInternalH usr mSkipReAuth new connId = do
  let policy
        | mSkipReAuth == Just True = \_ _ -> False
        | otherwise = Data.reAuthForNewClients
  API.addClientWithReAuthPolicy policy usr connId Nothing new !>> clientError

legalHoldClientRequestedH :: UserId -> LegalHoldClientRequest -> (Handler r) NoContent
legalHoldClientRequestedH targetUser clientRequest = do
  lift $ NoContent <$ API.legalHoldClientRequested targetUser clientRequest

removeLegalHoldClientH :: UserId -> (Handler r) NoContent
removeLegalHoldClientH uid = do
  lift $ NoContent <$ API.removeLegalHoldClient uid

internalListClientsH :: UserSet -> (Handler r) UserClients
internalListClientsH (UserSet usrs) = lift $ do
  UserClients . Map.fromList
    <$> wrapClient (API.lookupUsersClientIds (Set.toList usrs))

internalListFullClientsH :: UserSet -> (Handler r) UserClientsFull
internalListFullClientsH (UserSet usrs) = lift $ do
  UserClientsFull <$> wrapClient (Data.lookupClientsBulk (Set.toList usrs))

createUserNoVerify ::
  ( Member BlacklistStore r,
    Member GalleyProvider r,
    Member (UserPendingActivationStore p) r
  ) =>
  NewUser ->
  (Handler r) (Either RegisterError SelfProfile)
createUserNoVerify uData = lift . runExceptT $ do
  result <- API.createUser uData
  let acc = createdAccount result
  let usr = accountUser acc
  let uid = userId usr
  let eac = createdEmailActivation result
  let pac = createdPhoneActivation result
  for_ (catMaybes [eac, pac]) $ \adata ->
    let key = ActivateKey $ activationKey adata
        code = activationCode adata
     in API.activate key code (Just uid) !>> activationErrorToRegisterError
  pure . SelfProfile $ usr

createUserNoVerifySpar ::
  (Member GalleyProvider r) =>
  NewUserSpar ->
  (Handler r) (Either CreateUserSparError SelfProfile)
createUserNoVerifySpar uData =
  lift . runExceptT $ do
    result <- API.createUserSpar uData
    let acc = createdAccount result
    let usr = accountUser acc
    let uid = userId usr
    let eac = createdEmailActivation result
    let pac = createdPhoneActivation result
    for_ (catMaybes [eac, pac]) $ \adata ->
      let key = ActivateKey $ activationKey adata
          code = activationCode adata
       in API.activate key code (Just uid) !>> CreateUserSparRegistrationError . activationErrorToRegisterError
    pure . SelfProfile $ usr

deleteUserNoAuthH :: UserId -> (Handler r) DeleteUserResponse
deleteUserNoAuthH uid = do
  r <- lift $ wrapHttp $ API.ensureAccountDeleted uid
  case r of
    NoUser -> throwStd (errorToWai @'E.UserNotFound)
    AccountAlreadyDeleted -> pure UserResponseAccountAlreadyDeleted
    AccountDeleted -> pure UserResponseAccountDeleted

changeSelfEmailMaybeSendH :: (Member BlacklistStore r) => UserId -> EmailUpdate -> Maybe Bool -> (Handler r) ChangeEmailResponse
changeSelfEmailMaybeSendH u body (fromMaybe False -> validate) = do
  let email = euEmail body
  changeSelfEmailMaybeSend u (if validate then ActuallySendEmail else DoNotSendEmail) email API.AllowSCIMUpdates

data MaybeSendEmail = ActuallySendEmail | DoNotSendEmail

changeSelfEmailMaybeSend :: (Member BlacklistStore r) => UserId -> MaybeSendEmail -> Email -> API.AllowSCIMUpdates -> (Handler r) ChangeEmailResponse
changeSelfEmailMaybeSend u ActuallySendEmail email allowScim = do
  API.changeSelfEmail u email allowScim
changeSelfEmailMaybeSend u DoNotSendEmail email allowScim = do
  API.changeEmail u email allowScim !>> changeEmailError >>= \case
    ChangeEmailIdempotent -> pure ChangeEmailResponseIdempotent
    ChangeEmailNeedsActivation _ -> pure ChangeEmailResponseNeedsActivation

-- Historically, this end-point was two end-points with distinct matching routes
-- (distinguished by query params), and it was only allowed to pass one param per call.  This
-- handler allows up to 4 lists of various user keys, and returns the union of the lookups.
-- Empty list is forbidden for backwards compatibility.
listActivatedAccountsH ::
  Maybe (CommaSeparatedList UserId) ->
  Maybe (CommaSeparatedList Handle) ->
  Maybe (CommaSeparatedList Email) ->
  Maybe (CommaSeparatedList Phone) ->
  Maybe Bool ->
  (Handler r) [UserAccount]
listActivatedAccountsH
  (maybe [] fromCommaSeparatedList -> uids)
  (maybe [] fromCommaSeparatedList -> handles)
  (maybe [] fromCommaSeparatedList -> emails)
  (maybe [] fromCommaSeparatedList -> phones)
  (fromMaybe False -> includePendingInvitations) = do
    when (length uids + length handles + length emails + length phones == 0) $ do
      throwStd (notFound "no user keys")
    lift $ do
      u1 <- listActivatedAccounts (Left uids) includePendingInvitations
      u2 <- listActivatedAccounts (Right handles) includePendingInvitations
      u3 <- (\email -> API.lookupAccountsByIdentity (Left email) includePendingInvitations) `mapM` emails
      u4 <- (\phone -> API.lookupAccountsByIdentity (Right phone) includePendingInvitations) `mapM` phones
      pure $ u1 <> u2 <> join u3 <> join u4

listActivatedAccounts :: Either [UserId] [Handle] -> Bool -> (AppT r) [UserAccount]
listActivatedAccounts elh includePendingInvitations = do
  Log.debug (Log.msg $ "listActivatedAccounts: " <> show (elh, includePendingInvitations))
  case elh of
    Left us -> byIds us
    Right hs -> do
      us <- mapM (wrapClient . API.lookupHandle) hs
      byIds (catMaybes us)
  where
    byIds :: [UserId] -> (AppT r) [UserAccount]
    byIds uids = wrapClient (API.lookupAccounts uids) >>= filterM accountValid

    accountValid :: UserAccount -> (AppT r) Bool
    accountValid account = case userIdentity . accountUser $ account of
      Nothing -> pure False
      Just ident ->
        case (accountStatus account, includePendingInvitations, emailIdentity ident) of
          (PendingInvitation, False, _) -> pure False
          (PendingInvitation, True, Just email) -> do
            hasInvitation <- isJust <$> wrapClient (lookupInvitationByEmail HideInvitationUrl email)
            unless hasInvitation $ do
              -- user invited via scim should expire together with its invitation
              API.deleteUserNoVerify (userId . accountUser $ account)
            pure hasInvitation
          (PendingInvitation, True, Nothing) ->
            pure True -- cannot happen, user invited via scim always has an email
          (Active, _, _) -> pure True
          (Suspended, _, _) -> pure True
          (Deleted, _, _) -> pure True
          (Ephemeral, _, _) -> pure True

getActivationCodeH :: Maybe Email -> Maybe Phone -> (Handler r) GetActivationCodeResp
getActivationCodeH (Just email) Nothing = getActivationCode (Left email)
getActivationCodeH Nothing (Just phone) = getActivationCode (Right phone)
getActivationCodeH bade badp = throwStd (badRequest ("need exactly one of email, phone: " <> Imports.cs (show (bade, badp))))

getActivationCode :: Either Email Phone -> (Handler r) GetActivationCodeResp
getActivationCode emailOrPhone = do
  apair <- lift . wrapClient $ API.lookupActivationCode emailOrPhone
  maybe (throwStd activationKeyNotFound) (pure . GetActivationCodeResp) apair

getPasswordResetCodeH ::
  ( Member CodeStore r,
    Member PasswordResetStore r
  ) =>
  Maybe Email ->
  Maybe Phone ->
  (Handler r) GetPasswordResetCodeResp
getPasswordResetCodeH (Just email) Nothing = getPasswordResetCode (Left email)
getPasswordResetCodeH Nothing (Just phone) = getPasswordResetCode (Right phone)
getPasswordResetCodeH bade badp = throwStd (badRequest ("need exactly one of email, phone: " <> Imports.cs (show (bade, badp))))

getPasswordResetCode ::
  ( Member CodeStore r,
    Member PasswordResetStore r
  ) =>
  Either Email Phone ->
  (Handler r) GetPasswordResetCodeResp
getPasswordResetCode emailOrPhone =
  (GetPasswordResetCodeResp <$$> lift (API.lookupPasswordResetCode emailOrPhone)) >>= maybe (throwStd (errorToWai @'E.InvalidPasswordResetKey)) pure

changeAccountStatusH :: UserId -> AccountStatusUpdate -> (Handler r) NoContent
changeAccountStatusH usr (suStatus -> status) = do
  wrapHttpClientE (API.changeSingleAccountStatus usr status) !>> accountStatusError -- FUTUREWORK: use CanThrow and related machinery
  pure NoContent

getAccountStatusH :: UserId -> (Handler r) AccountStatusResp
getAccountStatusH uid = do
  status <- lift $ wrapClient $ API.lookupStatus uid
  maybe
    (throwStd (errorToWai @'E.UserNotFound))
    (pure . AccountStatusResp)
    status

getConnectionsStatusUnqualified :: ConnectionsStatusRequest -> Maybe Relation -> (Handler r) [ConnectionStatus]
getConnectionsStatusUnqualified ConnectionsStatusRequest {csrFrom, csrTo} flt = lift $ do
  r <- wrapClient $ maybe (API.lookupConnectionStatus' csrFrom) (API.lookupConnectionStatus csrFrom) csrTo
  pure $ maybe r (filterByRelation r) flt
  where
    filterByRelation l rel = filter ((== rel) . csStatus) l

getConnectionsStatus :: ConnectionsStatusRequestV2 -> (Handler r) [ConnectionStatusV2]
getConnectionsStatus (ConnectionsStatusRequestV2 froms mtos mrel) = do
  loc <- qualifyLocal ()
  conns <- lift $ case mtos of
    Nothing -> wrapClient . Data.lookupAllStatuses =<< qualifyLocal froms
    Just tos -> do
      let getStatusesForOneDomain =
            wrapClient
              <$> foldQualified
                loc
                (Data.lookupLocalConnectionStatuses froms)
                (Data.lookupRemoteConnectionStatuses froms)
      concat <$> mapM getStatusesForOneDomain (bucketQualified tos)
  pure $ maybe conns (filterByRelation conns) mrel
  where
    filterByRelation l rel = filter ((== rel) . csv2Status) l

revokeIdentityH :: Maybe Email -> Maybe Phone -> (Handler r) NoContent
revokeIdentityH (Just email) Nothing = lift $ NoContent <$ API.revokeIdentity (Left email)
revokeIdentityH Nothing (Just phone) = lift $ NoContent <$ API.revokeIdentity (Right phone)
revokeIdentityH bade badp = throwStd (badRequest ("need exactly one of email, phone: " <> Imports.cs (show (bade, badp))))

updateConnectionInternalH :: UpdateConnectionsInternal -> (Handler r) NoContent
updateConnectionInternalH updateConn = do
  API.updateConnectionInternal updateConn !>> connError
  pure NoContent

<<<<<<< HEAD
checkBlacklistH :: (Member BlacklistStore r) => Either Email Phone -> (Handler r) Response
checkBlacklistH emailOrPhone = do
  bl <- lift $ API.isBlacklisted emailOrPhone
  pure $ setStatus (bool status404 status200 bl) empty

deleteFromBlacklistH :: (Member BlacklistStore r) => Either Email Phone -> (Handler r) Response
deleteFromBlacklistH emailOrPhone = do
  void . lift $ API.blacklistDelete emailOrPhone
  pure empty

addBlacklistH :: (Member BlacklistStore r) => Either Email Phone -> (Handler r) Response
addBlacklistH emailOrPhone = do
  void . lift $ API.blacklistInsert emailOrPhone
  pure empty

-- | Get any matching prefixes. Also try for shorter prefix matches,
-- i.e. checking for +123456 also checks for +12345, +1234, ...
getPhonePrefixesH :: (Member BlacklistPhonePrefixStore r) => PhonePrefix -> (Handler r) Response
getPhonePrefixesH prefix = do
  results <- lift $ API.phonePrefixGet prefix
=======
checkBlacklistH :: Member BlacklistStore r => Maybe Email -> Maybe Phone -> (Handler r) CheckBlacklistResponse
checkBlacklistH (Just email) Nothing = checkBlacklist (Left email)
checkBlacklistH Nothing (Just phone) = checkBlacklist (Right phone)
checkBlacklistH bade badp = throwStd (badRequest ("need exactly one of email, phone: " <> Imports.cs (show (bade, badp))))

checkBlacklist :: Member BlacklistStore r => Either Email Phone -> (Handler r) CheckBlacklistResponse
checkBlacklist emailOrPhone = lift $ bool NotBlacklisted YesBlacklisted <$> API.isBlacklisted emailOrPhone

deleteFromBlacklistH :: Member BlacklistStore r => Maybe Email -> Maybe Phone -> (Handler r) NoContent
deleteFromBlacklistH (Just email) Nothing = deleteFromBlacklist (Left email)
deleteFromBlacklistH Nothing (Just phone) = deleteFromBlacklist (Right phone)
deleteFromBlacklistH bade badp = throwStd (badRequest ("need exactly one of email, phone: " <> Imports.cs (show (bade, badp))))

deleteFromBlacklist :: Member BlacklistStore r => Either Email Phone -> (Handler r) NoContent
deleteFromBlacklist emailOrPhone = lift $ NoContent <$ API.blacklistDelete emailOrPhone

addBlacklistH :: Member BlacklistStore r => Maybe Email -> Maybe Phone -> (Handler r) NoContent
addBlacklistH (Just email) Nothing = addBlacklist (Left email)
addBlacklistH Nothing (Just phone) = addBlacklist (Right phone)
addBlacklistH bade badp = throwStd (badRequest ("need exactly one of email, phone: " <> Imports.cs (show (bade, badp))))

addBlacklist :: Member BlacklistStore r => Either Email Phone -> (Handler r) NoContent
addBlacklist emailOrPhone = lift $ NoContent <$ API.blacklistInsert emailOrPhone

-- | Get any matching prefixes. Also try for shorter prefix matches,
-- i.e. checking for +123456 also checks for +12345, +1234, ...
getPhonePrefixesH :: Member BlacklistPhonePrefixStore r => PhonePrefix -> (Handler r) GetPhonePrefixResponse
getPhonePrefixesH prefix = lift $ do
  results <- API.phonePrefixGet prefix
>>>>>>> df4c0b94
  pure $ case results of
    [] -> PhonePrefixNotFound
    (_ : _) -> PhonePrefixesFound results

-- | Delete a phone prefix entry (must be an exact match)
<<<<<<< HEAD
deleteFromPhonePrefixH :: (Member BlacklistPhonePrefixStore r) => PhonePrefix -> (Handler r) Response
deleteFromPhonePrefixH prefix = do
  void . lift $ API.phonePrefixDelete prefix
  pure empty

addPhonePrefixH :: (Member BlacklistPhonePrefixStore r) => JSON ::: JsonRequest ExcludedPrefix -> (Handler r) Response
addPhonePrefixH (_ ::: req) = do
  prefix :: ExcludedPrefix <- parseJsonBody req
  void . lift $ API.phonePrefixInsert prefix
  pure empty

updateSSOIdH :: UserId ::: JSON ::: JsonRequest UserSSOId -> (Handler r) Response
updateSSOIdH (uid ::: _ ::: req) = do
  ssoid :: UserSSOId <- parseJsonBody req
=======
deleteFromPhonePrefixH :: Member BlacklistPhonePrefixStore r => PhonePrefix -> (Handler r) NoContent
deleteFromPhonePrefixH prefix = lift $ NoContent <$ API.phonePrefixDelete prefix

addPhonePrefixH :: Member BlacklistPhonePrefixStore r => ExcludedPrefix -> (Handler r) NoContent
addPhonePrefixH prefix = lift $ NoContent <$ API.phonePrefixInsert prefix

updateSSOIdH :: UserId -> UserSSOId -> (Handler r) UpdateSSOIdResponse
updateSSOIdH uid ssoid = do
>>>>>>> df4c0b94
  success <- lift $ wrapClient $ Data.updateSSOId uid (Just ssoid)
  if success
    then do
      lift $ wrapHttpClient $ Intra.onUserEvent uid Nothing (UserUpdated ((emptyUserUpdatedData uid) {eupSSOId = Just ssoid}))
      pure UpdateSSOIdSuccess
    else pure UpdateSSOIdNotFound

deleteSSOIdH :: UserId -> (Handler r) UpdateSSOIdResponse
deleteSSOIdH uid = do
  success <- lift $ wrapClient $ Data.updateSSOId uid Nothing
  if success
    then do
      lift $ wrapHttpClient $ Intra.onUserEvent uid Nothing (UserUpdated ((emptyUserUpdatedData uid) {eupSSOIdRemoved = True}))
      pure UpdateSSOIdSuccess
    else pure UpdateSSOIdNotFound

updateManagedByH :: UserId -> ManagedByUpdate -> (Handler r) NoContent
updateManagedByH uid (ManagedByUpdate managedBy) = do
  NoContent <$ lift (wrapClient $ Data.updateManagedBy uid managedBy)

updateRichInfoH :: UserId -> RichInfoUpdate -> (Handler r) NoContent
updateRichInfoH uid rup =
  NoContent <$ do
    let (unRichInfoAssocList -> richInfo) = normalizeRichInfoAssocList . riuRichInfo $ rup
    maxSize <- setRichInfoLimit <$> view settings
    when (richInfoSize (RichInfo (mkRichInfoAssocList richInfo)) > maxSize) $ throwStd tooLargeRichInfo
    -- FUTUREWORK: send an event
    -- Intra.onUserEvent uid (Just conn) (richInfoUpdate uid ri)
    lift $ wrapClient $ Data.updateRichInfo uid (mkRichInfoAssocList richInfo)

updateLocale :: UserId -> LocaleUpdate -> (Handler r) LocaleUpdate
updateLocale uid locale = do
  lift $ wrapClient $ Data.updateLocale uid (luLocale locale)
  pure locale

deleteLocale :: UserId -> (Handler r) NoContent
deleteLocale uid = do
  defLoc <- setDefaultUserLocale <$> view settings
  lift $ wrapClient $ Data.updateLocale uid defLoc $> NoContent

getDefaultUserLocale :: (Handler r) LocaleUpdate
getDefaultUserLocale = do
  defLocale <- setDefaultUserLocale <$> view settings
  pure $ LocaleUpdate defLocale

updateClientLastActive :: UserId -> ClientId -> Handler r ()
updateClientLastActive u c = do
  sysTime <- liftIO getSystemTime
  -- round up to the next multiple of a week
  let week = 604800
  let now =
        systemToUTCTime $
          sysTime
            { systemSeconds = systemSeconds sysTime + (week - systemSeconds sysTime `mod` week),
              systemNanoseconds = 0
            }
  lift . wrapClient $ Data.updateClientLastActive u c now

getRichInfoH :: UserId -> (Handler r) RichInfo
getRichInfoH uid = RichInfo . fromMaybe mempty <$> lift (wrapClient $ API.lookupRichInfo uid)

getRichInfoMultiH :: Maybe (CommaSeparatedList UserId) -> (Handler r) [(UserId, RichInfo)]
getRichInfoMultiH (maybe [] fromCommaSeparatedList -> uids) =
  lift $ wrapClient $ API.lookupRichInfoMultiUsers uids

updateHandleH :: UserId -> HandleUpdate -> (Handler r) NoContent
updateHandleH uid (HandleUpdate handleUpd) =
  NoContent <$ do
    handle <- validateHandle handleUpd
    API.changeHandle uid Nothing handle API.AllowSCIMUpdates !>> changeHandleError

updateUserNameH :: UserId -> NameUpdate -> (Handler r) NoContent
updateUserNameH uid (NameUpdate nameUpd) =
  NoContent <$ do
    name <- either (const $ throwStd (errorToWai @'E.InvalidUser)) pure $ mkName nameUpd
    let uu =
          UserUpdate
            { uupName = Just name,
              uupPict = Nothing,
              uupAssets = Nothing,
              uupAccentId = Nothing
            }
    lift (wrapClient $ Data.lookupUser WithPendingInvitations uid) >>= \case
      Just _ -> API.updateUser uid Nothing uu API.AllowSCIMUpdates !>> updateProfileError
      Nothing -> throwStd (errorToWai @'E.InvalidUser)

checkHandleInternalH :: Handle -> (Handler r) CheckHandleResponse
checkHandleInternalH (Handle h) =
  API.checkHandle h >>= \case
    API.CheckHandleInvalid -> throwE (StdError (errorToWai @'E.InvalidHandle))
    API.CheckHandleFound -> pure CheckHandleResponseFound
    API.CheckHandleNotFound -> pure CheckHandleResponseNotFound

getContactListH :: UserId -> (Handler r) UserIds
getContactListH uid = lift . wrapClient $ UserIds <$> API.lookupContactList uid<|MERGE_RESOLUTION|>--- conflicted
+++ resolved
@@ -64,12 +64,7 @@
 import Control.Error hiding (bool)
 import Control.Lens (view, (^.))
 import Data.Aeson hiding (json)
-<<<<<<< HEAD
-import Data.ByteString.Conversion
-import qualified Data.ByteString.Conversion as List
-=======
 import Data.CommaSeparatedList
->>>>>>> df4c0b94
 import Data.Domain (Domain, domainText)
 import Data.Handle
 import Data.Id as Id
@@ -79,12 +74,6 @@
 import Data.Time.Clock.System
 import Imports hiding (head)
 import qualified Network.AMQP as Q
-<<<<<<< HEAD
-import Network.HTTP.Types.Status
-import Network.Wai (Response)
-import Network.Wai.Predicate hiding (result, setStatus)
-=======
->>>>>>> df4c0b94
 import Network.Wai.Routing hiding (toList)
 import Network.Wai.Utilities as Utilities
 import Polysemy
@@ -733,28 +722,6 @@
   API.updateConnectionInternal updateConn !>> connError
   pure NoContent
 
-<<<<<<< HEAD
-checkBlacklistH :: (Member BlacklistStore r) => Either Email Phone -> (Handler r) Response
-checkBlacklistH emailOrPhone = do
-  bl <- lift $ API.isBlacklisted emailOrPhone
-  pure $ setStatus (bool status404 status200 bl) empty
-
-deleteFromBlacklistH :: (Member BlacklistStore r) => Either Email Phone -> (Handler r) Response
-deleteFromBlacklistH emailOrPhone = do
-  void . lift $ API.blacklistDelete emailOrPhone
-  pure empty
-
-addBlacklistH :: (Member BlacklistStore r) => Either Email Phone -> (Handler r) Response
-addBlacklistH emailOrPhone = do
-  void . lift $ API.blacklistInsert emailOrPhone
-  pure empty
-
--- | Get any matching prefixes. Also try for shorter prefix matches,
--- i.e. checking for +123456 also checks for +12345, +1234, ...
-getPhonePrefixesH :: (Member BlacklistPhonePrefixStore r) => PhonePrefix -> (Handler r) Response
-getPhonePrefixesH prefix = do
-  results <- lift $ API.phonePrefixGet prefix
-=======
 checkBlacklistH :: Member BlacklistStore r => Maybe Email -> Maybe Phone -> (Handler r) CheckBlacklistResponse
 checkBlacklistH (Just email) Nothing = checkBlacklist (Left email)
 checkBlacklistH Nothing (Just phone) = checkBlacklist (Right phone)
@@ -784,28 +751,11 @@
 getPhonePrefixesH :: Member BlacklistPhonePrefixStore r => PhonePrefix -> (Handler r) GetPhonePrefixResponse
 getPhonePrefixesH prefix = lift $ do
   results <- API.phonePrefixGet prefix
->>>>>>> df4c0b94
   pure $ case results of
     [] -> PhonePrefixNotFound
     (_ : _) -> PhonePrefixesFound results
 
 -- | Delete a phone prefix entry (must be an exact match)
-<<<<<<< HEAD
-deleteFromPhonePrefixH :: (Member BlacklistPhonePrefixStore r) => PhonePrefix -> (Handler r) Response
-deleteFromPhonePrefixH prefix = do
-  void . lift $ API.phonePrefixDelete prefix
-  pure empty
-
-addPhonePrefixH :: (Member BlacklistPhonePrefixStore r) => JSON ::: JsonRequest ExcludedPrefix -> (Handler r) Response
-addPhonePrefixH (_ ::: req) = do
-  prefix :: ExcludedPrefix <- parseJsonBody req
-  void . lift $ API.phonePrefixInsert prefix
-  pure empty
-
-updateSSOIdH :: UserId ::: JSON ::: JsonRequest UserSSOId -> (Handler r) Response
-updateSSOIdH (uid ::: _ ::: req) = do
-  ssoid :: UserSSOId <- parseJsonBody req
-=======
 deleteFromPhonePrefixH :: Member BlacklistPhonePrefixStore r => PhonePrefix -> (Handler r) NoContent
 deleteFromPhonePrefixH prefix = lift $ NoContent <$ API.phonePrefixDelete prefix
 
@@ -814,7 +764,6 @@
 
 updateSSOIdH :: UserId -> UserSSOId -> (Handler r) UpdateSSOIdResponse
 updateSSOIdH uid ssoid = do
->>>>>>> df4c0b94
   success <- lift $ wrapClient $ Data.updateSSOId uid (Just ssoid)
   if success
     then do

--- conflicted
+++ resolved
@@ -65,10 +65,7 @@
 import Imports hiding (head)
 import Network.Wai.Utilities as Utilities
 import Polysemy
-<<<<<<< HEAD
-=======
 import Polysemy.Input (Input, input)
->>>>>>> f1bc7b99
 import Polysemy.TinyLog (TinyLog)
 import Servant hiding (Handler, JSON, addHeader, respond)
 import Servant.OpenApi.Internal.Orphans ()
@@ -95,7 +92,6 @@
 import Wire.DeleteQueue (DeleteQueue)
 import Wire.EmailSending (EmailSending)
 import Wire.EmailSubsystem (EmailSubsystem)
-<<<<<<< HEAD
 import Wire.Events (Events)
 import Wire.Events qualified as Events
 import Wire.FederationConfigStore
@@ -105,11 +101,8 @@
     UpdateFederationResult (..),
   )
 import Wire.FederationConfigStore qualified as E
-import Wire.GalleyAPIAccess (GalleyAPIAccess, ShowOrHideInvitationUrl (..))
-=======
 import Wire.GalleyAPIAccess (GalleyAPIAccess)
 import Wire.InvitationCodeStore
->>>>>>> f1bc7b99
 import Wire.NotificationSubsystem
 import Wire.PasswordResetCodeStore (PasswordResetCodeStore)
 import Wire.PropertySubsystem
@@ -140,16 +133,13 @@
     Member Rpc r,
     Member TinyLog r,
     Member (UserPendingActivationStore p) r,
+    Member (Input (Local ())) r,
     Member EmailSending r,
     Member EmailSubsystem r,
     Member VerificationCodeSubsystem r,
-<<<<<<< HEAD
-    Member PropertySubsystem r,
-    Member Events r
-=======
+    Member Events r,
     Member PasswordResetCodeStore r,
     Member PropertySubsystem r
->>>>>>> f1bc7b99
   ) =>
   ServerT BrigIRoutes.API (Handler r)
 servantSitemap =
@@ -193,17 +183,15 @@
     Member NotificationSubsystem r,
     Member UserSubsystem r,
     Member UserKeyStore r,
+    Member (Input (Local ())) r,
     Member UserStore r,
     Member TinyLog r,
     Member EmailSubsystem r,
     Member VerificationCodeSubsystem r,
     Member PropertySubsystem r,
-<<<<<<< HEAD
-    Member Events r
-=======
+    Member Events r,
     Member PasswordResetCodeStore r,
     Member InvitationCodeStore r
->>>>>>> f1bc7b99
   ) =>
   ServerT BrigIRoutes.AccountAPI (Handler r)
 accountAPI =
@@ -250,13 +238,7 @@
     Member UserKeyStore r,
     Member (Concurrency 'Unsafe) r,
     Member TinyLog r,
-<<<<<<< HEAD
-=======
-    Member (Input (Local ())) r,
-    Member (Input UTCTime) r,
     Member InvitationCodeStore r,
-    Member (ConnectionStore InternalPaging) r,
->>>>>>> f1bc7b99
     Member EmailSending r,
     Member UserSubsystem r,
     Member Events r
@@ -283,19 +265,9 @@
 authAPI ::
   ( Member GalleyAPIAccess r,
     Member TinyLog r,
-<<<<<<< HEAD
-    Member VerificationCodeSubsystem r,
+    Member Events r,
     Member UserSubsystem r,
-    Member Events r
-=======
-    Member (Embed HttpClientIO) r,
-    Member NotificationSubsystem r,
-    Member UserSubsystem r,
-    Member (Input (Local ())) r,
-    Member (Input UTCTime) r,
-    Member (ConnectionStore InternalPaging) r,
     Member VerificationCodeSubsystem r
->>>>>>> f1bc7b99
   ) =>
   ServerT BrigIRoutes.AuthAPI (Handler r)
 authAPI =
@@ -310,7 +282,10 @@
           qualifyLocal uid >>= \luid -> reauthenticate luid reauth
       )
 
-federationRemotesAPI :: (Member FederationConfigStore r) => ServerT BrigIRoutes.FederationRemotesAPI (Handler r)
+federationRemotesAPI ::
+  ( Member FederationConfigStore r
+  ) =>
+  ServerT BrigIRoutes.FederationRemotesAPI (Handler r)
 federationRemotesAPI =
   Named @"add-federation-remotes" addFederationRemote
     :<|> Named @"get-federation-remotes" getFederationRemotes
@@ -327,7 +302,12 @@
 getFederationRemoteTeams domain =
   lift $ liftSem $ E.getFederationRemoteTeams domain
 
-addFederationRemoteTeam :: (Member FederationConfigStore r) => Domain -> FederationRemoteTeam -> (Handler r) ()
+addFederationRemoteTeam ::
+  ( Member FederationConfigStore r
+  ) =>
+  Domain ->
+  FederationRemoteTeam ->
+  (Handler r) ()
 addFederationRemoteTeam domain rt =
   lift (liftSem $ E.addFederationRemoteTeam domain rt.teamId) >>= \case
     AddFederationRemoteTeamSuccess -> pure ()
@@ -342,7 +322,11 @@
 getFederationRemotes :: (Member FederationConfigStore r) => (Handler r) FederationDomainConfigs
 getFederationRemotes = lift $ liftSem $ E.getFederationConfigs
 
-addFederationRemote :: (Member FederationConfigStore r) => FederationDomainConfig -> (Handler r) ()
+addFederationRemote ::
+  ( Member FederationConfigStore r
+  ) =>
+  FederationDomainConfig ->
+  (Handler r) ()
 addFederationRemote fedDomConf = do
   lift (liftSem $ E.addFederationConfig fedDomConf) >>= \case
     AddFederationRemoteSuccess -> pure ()
@@ -431,13 +415,9 @@
     Member NotificationSubsystem r,
     Member DeleteQueue r,
     Member EmailSubsystem r,
-<<<<<<< HEAD
-    Member VerificationCodeSubsystem r,
-    Member Events r
-=======
+    Member Events r,
     Member UserSubsystem r,
     Member VerificationCodeSubsystem r
->>>>>>> f1bc7b99
   ) =>
   UserId ->
   Maybe Bool ->
@@ -473,21 +453,12 @@
     Member GalleyAPIAccess r,
     Member (UserPendingActivationStore p) r,
     Member TinyLog r,
-<<<<<<< HEAD
-    Member UserKeyStore r,
-    Member UserSubsystem r,
-    Member Events r
-=======
-    Member (Embed HttpClientIO) r,
-    Member NotificationSubsystem r,
+    Member Events r,
     Member InvitationCodeStore r,
     Member UserKeyStore r,
     Member UserSubsystem r,
     Member (Input (Local ())) r,
-    Member (Input UTCTime) r,
-    Member PasswordResetCodeStore r,
-    Member (ConnectionStore InternalPaging) r
->>>>>>> f1bc7b99
+    Member PasswordResetCodeStore r
   ) =>
   NewUser ->
   (Handler r) (Either RegisterError SelfProfile)
@@ -506,15 +477,9 @@
 createUserNoVerifySpar ::
   ( Member GalleyAPIAccess r,
     Member TinyLog r,
-<<<<<<< HEAD
     Member UserSubsystem r,
-    Member Events r
-=======
-    Member (Input (Local ())) r,
-    Member (Input UTCTime) r,
-    Member PasswordResetCodeStore r,
-    Member (ConnectionStore InternalPaging) r
->>>>>>> f1bc7b99
+    Member Events r,
+    Member PasswordResetCodeStore r
   ) =>
   NewUserSpar ->
   (Handler r) (Either CreateUserSparError SelfProfile)
@@ -537,17 +502,9 @@
     Member UserStore r,
     Member TinyLog r,
     Member UserKeyStore r,
-<<<<<<< HEAD
-    Member PropertySubsystem r,
+    Member Events r,
     Member UserSubsystem r,
-    Member Events r
-=======
-    Member UserSubsystem r,
-    Member (Input (Local ())) r,
-    Member (Input UTCTime) r,
-    Member (ConnectionStore InternalPaging) r,
     Member PropertySubsystem r
->>>>>>> f1bc7b99
   ) =>
   UserId ->
   (Handler r) DeleteUserResponse

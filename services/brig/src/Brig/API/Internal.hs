-- This file is part of the Wire Server implementation.
--
-- Copyright (C) 2022 Wire Swiss GmbH <opensource@wire.com>
--
-- This program is free software: you can redistribute it and/or modify it under
-- the terms of the GNU Affero General Public License as published by the Free
-- Software Foundation, either version 3 of the License, or (at your option) any
-- later version.
--
-- This program is distributed in the hope that it will be useful, but WITHOUT
-- ANY WARRANTY; without even the implied warranty of MERCHANTABILITY or FITNESS
-- FOR A PARTICULAR PURPOSE. See the GNU Affero General Public License for more
-- details.
--
-- You should have received a copy of the GNU Affero General Public License along
-- with this program. If not, see <https://www.gnu.org/licenses/>.
module Brig.API.Internal
  ( sitemap,
    servantSitemap,
    swaggerDocsAPI,
    BrigIRoutes.API,
    BrigIRoutes.SwaggerDocsAPI,
    getMLSClients,
  )
where

import qualified Brig.API.Client as API
import qualified Brig.API.Connection as API
import Brig.API.Error
import Brig.API.Handler
import Brig.API.Types
import qualified Brig.API.User as API
import qualified Brig.API.User as Api
import Brig.API.Util
import Brig.App
import qualified Brig.Code as Code
import Brig.Data.Activation
import qualified Brig.Data.Client as Data
import qualified Brig.Data.Connection as Data
import qualified Brig.Data.MLS.KeyPackage as Data
import qualified Brig.Data.User as Data
import Brig.Effects.BlacklistPhonePrefixStore (BlacklistPhonePrefixStore)
import Brig.Effects.BlacklistStore (BlacklistStore)
import qualified Brig.IO.Intra as Intra
import Brig.Options hiding (internalEvents, sesQueue)
import qualified Brig.Provider.API as Provider
import Brig.Sem.ActivationKeyStore
import Brig.Sem.ActivationSupply
import Brig.Sem.CodeStore (CodeStore)
import Brig.Sem.GalleyAccess
import Brig.Sem.PasswordResetStore (PasswordResetStore)
import Brig.Sem.PasswordResetSupply (PasswordResetSupply)
import Brig.Sem.Twilio
import Brig.Sem.UniqueClaimsStore
import Brig.Sem.UserHandleStore
import Brig.Sem.UserKeyStore
import Brig.Sem.UserQuery (UserQuery)
import Brig.Sem.VerificationCodeStore
import qualified Brig.Team.API as Team
import Brig.Team.DB (lookupInvitationByEmail)
import Brig.Types.Connection
import Brig.Types.Intra
import Brig.Types.Team.LegalHold (LegalHoldClientRequest (..))
import Brig.Types.User
import Brig.Types.User.Event (UserEvent (UserUpdated), UserUpdatedData (eupSSOId, eupSSOIdRemoved), emptyUserUpdatedData)
import qualified Brig.User.API.Auth as Auth
import qualified Brig.User.API.Search as Search
import qualified Brig.User.EJPD
import qualified Brig.User.Search.Index as Index
import Cassandra (MonadClient)
import Control.Error hiding (bool)
import Control.Lens (view)
import Data.Aeson hiding (json)
import Data.ByteString.Conversion
import qualified Data.ByteString.Conversion as List
import Data.Handle
import Data.Id as Id
import qualified Data.Map.Strict as Map
import Data.Qualified
import qualified Data.Set as Set
import Imports hiding (head)
import Network.HTTP.Types.Status
import Network.Wai (Response)
import Network.Wai.Predicate hiding (result, setStatus)
import Network.Wai.Routing hiding (toList)
import Network.Wai.Utilities as Utilities
import Network.Wai.Utilities.ZAuth (zauthConnId, zauthUserId)
import Polysemy
import Polysemy.Async
import Polysemy.Conc.Effect.Race
import qualified Polysemy.Error as P
import Polysemy.Input
import Polysemy.Resource
import qualified Polysemy.TinyLog as P
import qualified Ropes.Twilio as Twilio
import Servant hiding (Handler, JSON, addHeader, respond)
import Servant.Swagger.Internal.Orphans ()
import Servant.Swagger.UI
import qualified System.Logger.Class as Log
import UnliftIO.Async hiding (Async)
import Wire.API.Connection
import Wire.API.Error
import qualified Wire.API.Error.Brig as E
import Wire.API.MLS.Credential
import Wire.API.MLS.KeyPackage
import Wire.API.Routes.Internal.Brig (NewKeyPackageRef)
import qualified Wire.API.Routes.Internal.Brig as BrigIRoutes
import Wire.API.Routes.Internal.Brig.Connection
import Wire.API.Routes.Named
import qualified Wire.API.Team.Feature as ApiFt
import Wire.API.User
import Wire.API.User.Activation
import Wire.API.User.Client
import Wire.API.User.Password
import Wire.API.User.RichInfo

---------------------------------------------------------------------------
-- Sitemap (servant)

<<<<<<< HEAD
servantSitemap ::
  Members
    '[ ActivationKeyStore,
       ActivationSupply,
       Async,
       BlacklistStore,
       Input (Local ()),
       P.Error Twilio.ErrorResponse,
       PasswordResetStore,
       PasswordResetSupply,
       Race,
       Resource,
       Twilio,
       UniqueClaimsStore,
       UserHandleStore,
       UserKeyStore,
       UserQuery,
       VerificationCodeStore
     ]
    r =>
  ServerT BrigIRoutes.API (Handler r)
servantSitemap = ejpdAPI :<|> accountAPI :<|> mlsAPI :<|> getVerificationCode :<|> teamsAPI
=======
servantSitemap :: Members '[BlacklistStore] r => ServerT BrigIRoutes.API (Handler r)
servantSitemap = ejpdAPI :<|> accountAPI :<|> mlsAPI :<|> getVerificationCode :<|> teamsAPI :<|> userAPI
>>>>>>> 70f5e3e9

ejpdAPI ::
  Members '[UserHandleStore, UserQuery] r =>
  ServerT BrigIRoutes.EJPD_API (Handler r)
ejpdAPI =
  Brig.User.EJPD.ejpdRequest
    :<|> Named @"get-account-conference-calling-config" getAccountConferenceCallingConfig
    :<|> putAccountConferenceCallingConfig
    :<|> deleteAccountConferenceCallingConfig
    :<|> getConnectionsStatusUnqualified
    :<|> getConnectionsStatus

mlsAPI :: ServerT BrigIRoutes.MLSAPI (Handler r)
mlsAPI =
  ( \ref ->
      Named @"get-client-by-key-package-ref" (getClientByKeyPackageRef ref)
        :<|> ( Named @"put-conversation-by-key-package-ref" (putConvIdByKeyPackageRef ref)
                 :<|> Named @"get-conversation-by-key-package-ref" (getConvIdByKeyPackageRef ref)
             )
        :<|> Named @"put-key-package-ref" (putKeyPackageRef ref)
        :<|> Named @"post-key-package-ref" (postKeyPackageRef ref)
  )
    :<|> getMLSClients
    :<|> mapKeyPackageRefsInternal

accountAPI ::
  Members
    '[ ActivationKeyStore,
       ActivationSupply,
       Async,
       BlacklistStore,
       Input (Local ()),
       P.Error Twilio.ErrorResponse,
       PasswordResetSupply,
       PasswordResetStore,
       Race,
       Resource,
       Twilio,
       UniqueClaimsStore,
       UserHandleStore,
       UserKeyStore,
       UserQuery
     ]
    r =>
  ServerT BrigIRoutes.AccountAPI (Handler r)
accountAPI =
  Named @"createUserNoVerify" createUserNoVerify
    :<|> Named @"createUserNoVerifySpar" createUserNoVerifySpar

teamsAPI :: ServerT BrigIRoutes.TeamsAPI (Handler r)
teamsAPI = Named @"updateSearchVisibilityInbound" Index.updateSearchVisibilityInbound

userAPI :: ServerT BrigIRoutes.UserAPI (Handler r)
userAPI =
  updateLocale
    :<|> deleteLocale
    :<|> getDefaultUserLocale

-- | Responds with 'Nothing' if field is NULL in existing user or user does not exist.
getAccountConferenceCallingConfig :: UserId -> (Handler r) (ApiFt.WithStatusNoLock ApiFt.ConferenceCallingConfig)
getAccountConferenceCallingConfig uid =
  lift (wrapClient $ Data.lookupFeatureConferenceCalling uid)
    >>= maybe (ApiFt.forgetLock <$> view (settings . getAfcConferenceCallingDefNull)) pure

putAccountConferenceCallingConfig :: UserId -> ApiFt.WithStatusNoLock ApiFt.ConferenceCallingConfig -> (Handler r) NoContent
putAccountConferenceCallingConfig uid status =
  lift $ wrapClient $ Data.updateFeatureConferenceCalling uid (Just status) $> NoContent

deleteAccountConferenceCallingConfig :: UserId -> (Handler r) NoContent
deleteAccountConferenceCallingConfig uid =
  lift $ wrapClient $ Data.updateFeatureConferenceCalling uid Nothing $> NoContent

getClientByKeyPackageRef :: KeyPackageRef -> Handler r (Maybe ClientIdentity)
getClientByKeyPackageRef = runMaybeT . mapMaybeT wrapClientE . Data.derefKeyPackage

-- Used by galley to update conversation id in mls_key_package_ref
putConvIdByKeyPackageRef :: KeyPackageRef -> Qualified ConvId -> Handler r Bool
putConvIdByKeyPackageRef ref = lift . wrapClient . Data.keyPackageRefSetConvId ref

-- Used by galley to create a new record in mls_key_package_ref
putKeyPackageRef :: KeyPackageRef -> NewKeyPackageRef -> Handler r ()
putKeyPackageRef ref = lift . wrapClient . Data.addKeyPackageRef ref

-- Used by galley to retrieve conversation id from mls_key_package_ref
getConvIdByKeyPackageRef :: KeyPackageRef -> Handler r (Maybe (Qualified ConvId))
getConvIdByKeyPackageRef = runMaybeT . mapMaybeT wrapClientE . Data.keyPackageRefConvId

-- Used by galley to update key packages in mls_key_package_ref on commits with update_path
postKeyPackageRef :: KeyPackageRef -> KeyPackageRef -> Handler r ()
postKeyPackageRef ref = lift . wrapClient . Data.updateKeyPackageRef ref

getMLSClients :: UserId -> SignatureSchemeTag -> Handler r (Set ClientId)
getMLSClients usr ss = do
  results <- lift (wrapClient (API.lookupUsersClientIds (pure usr))) >>= getResult
  keys <- lift . wrapClient $ pooledMapConcurrentlyN 16 getKey' (toList results)
  pure . Set.fromList . map fst . filter (isJust . snd) $ keys
  where
    getResult [] = pure mempty
    getResult ((u, cs) : rs)
      | u == usr = pure cs
      | otherwise = getResult rs

    getKey' :: MonadClient m => ClientId -> m (ClientId, Maybe LByteString)
    getKey' cid = (cid,) <$> Data.lookupMLSPublicKey usr cid ss

mapKeyPackageRefsInternal :: KeyPackageBundle -> Handler r ()
mapKeyPackageRefsInternal bundle = do
  wrapClientE $
    for_ (kpbEntries bundle) $ \e ->
      Data.mapKeyPackageRef (kpbeRef e) (kpbeUser e) (kpbeClient e)

getVerificationCode ::
  forall r.
  Members '[VerificationCodeStore, UserQuery] r =>
  UserId ->
  VerificationAction ->
  (Handler r) (Maybe Code.Value)
getVerificationCode uid action = do
  loc <- fmap (qTagUnsafe @'QLocal) $ Qualified () <$> viewFederationDomain
  locale <- setDefaultUserLocale <$> view settings
  user <- lift . liftSem $ Api.lookupUser loc locale NoPendingInvitations uid
  maybe (pure Nothing) (lookupCode action) (userEmail =<< user)
  where
    lookupCode :: VerificationAction -> Email -> Handler r (Maybe Code.Value)
    lookupCode a e = do
      key <- Code.mkKey (Code.ForEmail e)
      code <- lift . liftSem $ Code.getPendingCode key (Code.scopeFromAction a)
      pure $ Code.codeValue <$> code

swaggerDocsAPI :: Servant.Server BrigIRoutes.SwaggerDocsAPI
swaggerDocsAPI = swaggerSchemaUIServer BrigIRoutes.swaggerDoc

---------------------------------------------------------------------------
-- Sitemap (wai-route)

sitemap ::
  Members
    '[ ActivationKeyStore,
       ActivationSupply,
       Async,
       BlacklistPhonePrefixStore,
       BlacklistStore,
       CodeStore,
       GalleyAccess,
       Input (Local ()),
       P.Error ReAuthError,
       P.Error Twilio.ErrorResponse,
       P.TinyLog,
       PasswordResetStore,
       PasswordResetSupply,
       Race,
       Resource,
       Twilio,
       UniqueClaimsStore,
       UserHandleStore,
       UserKeyStore,
       UserQuery,
       VerificationCodeStore
     ]
    r =>
  Routes a (Handler r) ()
sitemap = do
  get "/i/status" (continue $ const $ pure empty) true
  head "/i/status" (continue $ const $ pure empty) true

  -- internal email activation (used in tests and in spar for validating emails obtained as
  -- SAML user identifiers).  if the validate query parameter is false or missing, only set
  -- the activation timeout, but do not send an email, and do not do anything about activating
  -- the email.
  put "/i/self/email" (continue changeSelfEmailMaybeSendH) $
    zauthUserId
      .&. def False (query "validate")
      .&. jsonRequest @EmailUpdate

  -- This endpoint will lead to the following events being sent:
  -- - UserDeleted event to all of its contacts
  -- - MemberLeave event to members for all conversations the user was in (via galley)
  delete "/i/users/:uid" (continue deleteUserNoVerifyH) $
    capture "uid"

  put "/i/connections/connection-update" (continue updateConnectionInternalH) $
    accept "application" "json"
      .&. jsonRequest @UpdateConnectionsInternal

  -- NOTE: this is only *activated* accounts, ie. accounts with @isJust . userIdentity@!!
  -- FUTUREWORK: this should be much more obvious in the UI.  or behavior should just be
  -- different.
  get "/i/users" (continue listActivatedAccountsH) $
    accept "application" "json"
      .&. (param "ids" ||| param "handles")
      .&. def False (query "includePendingInvitations")

  get "/i/users" (continue listAccountsByIdentityH) $
    accept "application" "json"
      .&. (param "email" ||| param "phone")
      .&. def False (query "includePendingInvitations")

  put "/i/users/:uid/status" (continue changeAccountStatusH) $
    capture "uid"
      .&. jsonRequest @AccountStatusUpdate

  get "/i/users/:uid/status" (continue getAccountStatusH) $
    accept "application" "json"
      .&. capture "uid"

  get "/i/users/:uid/contacts" (continue getContactListH) $
    accept "application" "json"
      .&. capture "uid"

  get "/i/users/activation-code" (continue getActivationCodeH) $
    accept "application" "json"
      .&. (param "email" ||| param "phone")

  get "/i/users/password-reset-code" (continue getPasswordResetCodeH) $
    accept "application" "json"
      .&. (param "email" ||| param "phone")

  -- This endpoint can lead to the following events being sent:
  -- - UserIdentityRemoved event to target user
  post "/i/users/revoke-identity" (continue revokeIdentityH) $
    param "email" ||| param "phone"

  head "/i/users/blacklist" (continue checkBlacklistH) $
    param "email" ||| param "phone"

  delete "/i/users/blacklist" (continue deleteFromBlacklistH) $
    param "email" ||| param "phone"

  post "/i/users/blacklist" (continue addBlacklistH) $
    param "email" ||| param "phone"

  -- given a phone number (or phone number prefix), see whether
  -- it is blocked via a prefix (and if so, via which specific prefix)
  get "/i/users/phone-prefixes/:prefix" (continue getPhonePrefixesH) $
    capture "prefix"

  delete "/i/users/phone-prefixes/:prefix" (continue deleteFromPhonePrefixH) $
    capture "prefix"

  post "/i/users/phone-prefixes" (continue addPhonePrefixH) $
    accept "application" "json"
      .&. jsonRequest @ExcludedPrefix

  put "/i/users/:uid/sso-id" (continue updateSSOIdH) $
    capture "uid"
      .&. accept "application" "json"
      .&. jsonRequest @UserSSOId

  delete "/i/users/:uid/sso-id" (continue deleteSSOIdH) $
    capture "uid"
      .&. accept "application" "json"

  put "/i/users/:uid/managed-by" (continue updateManagedByH) $
    capture "uid"
      .&. accept "application" "json"
      .&. jsonRequest @ManagedByUpdate

  put "/i/users/:uid/rich-info" (continue updateRichInfoH) $
    capture "uid"
      .&. accept "application" "json"
      .&. jsonRequest @RichInfoUpdate

  put "/i/users/:uid/handle" (continue updateHandleH) $
    capture "uid"
      .&. accept "application" "json"
      .&. jsonRequest @HandleUpdate

  put "/i/users/:uid/name" (continue updateUserNameH) $
    capture "uid"
      .&. accept "application" "json"
      .&. jsonRequest @NameUpdate

  get "/i/users/:uid/rich-info" (continue getRichInfoH) $
    capture "uid"

  get "/i/users/rich-info" (continue getRichInfoMultiH) $
    param "ids"

  head "/i/users/handles/:handle" (continue checkHandleInternalH) $
    capture "handle"

  post "/i/clients" (continue internalListClientsH) $
    accept "application" "json"
      .&. jsonRequest @UserSet

  post "/i/clients/full" (continue internalListFullClientsH) $
    accept "application" "json"
      .&. jsonRequest @UserSet

  -- This endpoint can lead to the following events being sent:
  -- - ClientAdded event to the user
  -- - ClientRemoved event to the user, if removing old clients due to max number of clients
  -- - UserLegalHoldEnabled event to contacts of the user, if client type is legalhold
  post "/i/clients/:uid" (continue addClientInternalH) $
    capture "uid"
      .&. opt (param "skip_reauth")
      .&. jsonRequest @NewClient
      .&. opt zauthConnId
      .&. accept "application" "json"

  -- This endpoint can lead to the following events being sent:
  -- - LegalHoldClientRequested event to contacts of the user
  post "/i/clients/legalhold/:uid/request" (continue legalHoldClientRequestedH) $
    capture "uid"
      .&. jsonRequest @LegalHoldClientRequest
      .&. accept "application" "json"

  -- This endpoint can lead to the following events being sent:
  -- - ClientRemoved event to the user
  -- - UserLegalHoldDisabled event to contacts of the user
  delete "/i/clients/legalhold/:uid" (continue removeLegalHoldClientH) $
    capture "uid"
      .&. accept "application" "json"

  Provider.routesInternal
  Auth.routesInternal
  Search.routesInternal
  Team.routesInternal

---------------------------------------------------------------------------
-- Handlers

-- | Add a client without authentication checks
addClientInternalH ::
  Members
    '[ GalleyAccess,
       Input (Local ()),
       UserQuery,
       VerificationCodeStore
     ]
    r =>
  UserId ::: Maybe Bool ::: JsonRequest NewClient ::: Maybe ConnId ::: JSON ->
  Handler r Response
addClientInternalH (usr ::: mSkipReAuth ::: req ::: connId ::: _) = do
  new <- parseJsonBody req
  setStatus status201 . json <$> addClientInternal usr mSkipReAuth new connId

addClientInternal ::
  Members
    '[ GalleyAccess,
       Input (Local ()),
       UserQuery,
       VerificationCodeStore
     ]
    r =>
  UserId ->
  Maybe Bool ->
  NewClient ->
  Maybe ConnId ->
  Handler r Client
addClientInternal usr mSkipReAuth new connId = do
  let policy
        | mSkipReAuth == Just True = \_ _ -> False
        | otherwise = Data.reAuthForNewClients
  API.addClientWithReAuthPolicy policy usr connId Nothing new !>> clientError

legalHoldClientRequestedH :: UserId ::: JsonRequest LegalHoldClientRequest ::: JSON -> (Handler r) Response
legalHoldClientRequestedH (targetUser ::: req ::: _) = do
  clientRequest <- parseJsonBody req
  lift $ API.legalHoldClientRequested targetUser clientRequest
  pure $ setStatus status200 empty

removeLegalHoldClientH :: UserId ::: JSON -> (Handler r) Response
removeLegalHoldClientH (uid ::: _) = do
  lift $ API.removeLegalHoldClient uid
  pure $ setStatus status200 empty

internalListClientsH :: JSON ::: JsonRequest UserSet -> (Handler r) Response
internalListClientsH (_ ::: req) = do
  json <$> (lift . internalListClients =<< parseJsonBody req)

internalListClients :: UserSet -> (AppT r) UserClients
internalListClients (UserSet usrs) = do
  UserClients . Map.fromList
    <$> wrapClient (API.lookupUsersClientIds (Set.toList usrs))

internalListFullClientsH :: JSON ::: JsonRequest UserSet -> (Handler r) Response
internalListFullClientsH (_ ::: req) =
  json <$> (lift . internalListFullClients =<< parseJsonBody req)

internalListFullClients :: UserSet -> (AppT r) UserClientsFull
internalListFullClients (UserSet usrs) =
  UserClientsFull <$> wrapClient (Data.lookupClientsBulk (Set.toList usrs))

createUserNoVerify ::
  Members
    '[ ActivationKeyStore,
       ActivationSupply,
       BlacklistStore,
       Input (Local ()),
       P.Error Twilio.ErrorResponse,
       PasswordResetSupply,
       PasswordResetStore,
       Twilio,
       UserKeyStore,
       UserQuery
     ]
    r =>
  NewUser ->
  Handler r (Either RegisterError SelfProfile)
createUserNoVerify uData = lift . runExceptT $ do
  result <- API.createUser uData
  let acc = createdAccount result
  let usr = accountUser acc
  let uid = userId usr
  let eac = createdEmailActivation result
  let pac = createdPhoneActivation result
  for_ (catMaybes [eac, pac]) $ \adata ->
    let key = ActivateKey $ activationKey adata
        code = activationCode adata
     in API.activate key code (Just uid) !>> activationErrorToRegisterError
  pure . SelfProfile $ usr

createUserNoVerifySpar ::
  Members
    '[ ActivationKeyStore,
       ActivationSupply,
       Async,
       Input (Local ()),
       P.Error Twilio.ErrorResponse,
       PasswordResetStore,
       PasswordResetSupply,
       Race,
       Resource,
       Twilio,
       UniqueClaimsStore,
       UserHandleStore,
       UserKeyStore,
       UserQuery
     ]
    r =>
  NewUserSpar ->
  Handler r (Either CreateUserSparError SelfProfile)
createUserNoVerifySpar uData =
  lift . runExceptT $ do
    result <- API.createUserSpar uData
    let acc = createdAccount result
    let usr = accountUser acc
    let uid = userId usr
    let eac = createdEmailActivation result
    let pac = createdPhoneActivation result
    for_ (catMaybes [eac, pac]) $ \adata ->
      let key = ActivateKey $ activationKey adata
          code = activationCode adata
       in API.activate key code (Just uid) !>> CreateUserSparRegistrationError . activationErrorToRegisterError
    pure . SelfProfile $ usr

deleteUserNoVerifyH ::
  Members '[Input (Local ()), UserQuery] r =>
  UserId ->
  Handler r Response
deleteUserNoVerifyH uid = do
  setStatus status202 empty <$ deleteUserNoVerify uid

deleteUserNoVerify ::
  Members '[Input (Local ()), UserQuery] r =>
  UserId ->
  Handler r ()
deleteUserNoVerify uid = do
  locale <- setDefaultUserLocale <$> view settings
  void $
    lift (liftSem $ API.lookupAccount locale uid)
      >>= ifNothing (errorToWai @'E.UserNotFound)
  lift $ API.deleteUserNoVerify uid

changeSelfEmailMaybeSendH ::
  Members
    '[ ActivationKeyStore,
       ActivationSupply,
       BlacklistStore,
       UserKeyStore,
       UserQuery
     ]
    r =>
  UserId ::: Bool ::: JsonRequest EmailUpdate ->
  Handler r Response
changeSelfEmailMaybeSendH (u ::: validate ::: req) = do
  email <- euEmail <$> parseJsonBody req
  changeSelfEmailMaybeSend u (if validate then ActuallySendEmail else DoNotSendEmail) email API.AllowSCIMUpdates >>= \case
    ChangeEmailResponseIdempotent -> pure (setStatus status204 empty)
    ChangeEmailResponseNeedsActivation -> pure (setStatus status202 empty)

data MaybeSendEmail = ActuallySendEmail | DoNotSendEmail

changeSelfEmailMaybeSend ::
  Members
    '[ ActivationKeyStore,
       ActivationSupply,
       BlacklistStore,
       UserKeyStore,
       UserQuery
     ]
    r =>
  UserId ->
  MaybeSendEmail ->
  Email ->
  API.AllowSCIMUpdates ->
  Handler r ChangeEmailResponse
changeSelfEmailMaybeSend u ActuallySendEmail email allowScim = do
  API.changeSelfEmail u email allowScim
changeSelfEmailMaybeSend u DoNotSendEmail email allowScim = do
  API.changeEmail u email allowScim !>> changeEmailError >>= \case
    ChangeEmailIdempotent -> pure ChangeEmailResponseIdempotent
    ChangeEmailNeedsActivation _ -> pure ChangeEmailResponseNeedsActivation

listActivatedAccountsH ::
  Members
    '[ Input (Local ()),
       UserHandleStore,
       UserQuery
     ]
    r =>
  JSON ::: Either (List UserId) (List Handle) ::: Bool ->
  Handler r Response
listActivatedAccountsH (_ ::: qry ::: includePendingInvitations) = do
  json <$> lift (listActivatedAccounts qry includePendingInvitations)

listActivatedAccounts ::
  forall r.
  Members
    '[ Input (Local ()),
       UserHandleStore,
       UserQuery
     ]
    r =>
  Either (List UserId) (List Handle) ->
  Bool ->
  AppT r [UserAccount]
listActivatedAccounts elh includePendingInvitations = do
  Log.debug (Log.msg $ "listActivatedAccounts: " <> show (elh, includePendingInvitations))
  case elh of
    Left us -> byIds (fromList us)
    Right hs -> do
      us <- mapM (liftSem . API.lookupHandle) (fromList hs)
      byIds (catMaybes us)
  where
    byIds :: [UserId] -> (AppT r) [UserAccount]
    byIds uids = do
      locale <- setDefaultUserLocale <$> view settings
      liftSem (API.lookupAccounts locale uids) >>= filterM accountValid

    accountValid :: UserAccount -> (AppT r) Bool
    accountValid account = case userIdentity . accountUser $ account of
      Nothing -> pure False
      Just ident ->
        case (accountStatus account, includePendingInvitations, emailIdentity ident) of
          (PendingInvitation, False, _) -> pure False
          (PendingInvitation, True, Just email) -> do
            hasInvitation <- isJust <$> wrapClient (lookupInvitationByEmail email)
            unless hasInvitation $ do
              -- user invited via scim should expire together with its invitation
              API.deleteUserNoVerify (userId . accountUser $ account)
            pure hasInvitation
          (PendingInvitation, True, Nothing) ->
            pure True -- cannot happen, user invited via scim always has an email
          (Active, _, _) -> pure True
          (Suspended, _, _) -> pure True
          (Deleted, _, _) -> pure True
          (Ephemeral, _, _) -> pure True

listAccountsByIdentityH ::
  Members '[Input (Local ()), UserKeyStore, UserQuery] r =>
  JSON ::: Either Email Phone ::: Bool ->
  Handler r Response
listAccountsByIdentityH (_ ::: emailOrPhone ::: includePendingInvitations) =
  lift $
    json
      <$> API.lookupAccountsByIdentity emailOrPhone includePendingInvitations

getActivationCodeH :: JSON ::: Either Email Phone -> (Handler r) Response
getActivationCodeH (_ ::: emailOrPhone) = do
  json <$> getActivationCode emailOrPhone

getActivationCode :: Either Email Phone -> (Handler r) GetActivationCodeResp
getActivationCode emailOrPhone = do
  apair <- lift . wrapClient $ API.lookupActivationCode emailOrPhone
  maybe (throwStd activationKeyNotFound) (pure . GetActivationCodeResp) apair

newtype GetActivationCodeResp = GetActivationCodeResp (ActivationKey, ActivationCode)

instance ToJSON GetActivationCodeResp where
  toJSON (GetActivationCodeResp (k, c)) = object ["key" .= k, "code" .= c]

getPasswordResetCodeH ::
  Members
    '[ PasswordResetStore,
       PasswordResetSupply,
       UserKeyStore
     ]
    r =>
  JSON ::: Either Email Phone ->
  (Handler r) Response
getPasswordResetCodeH (_ ::: emailOrPhone) = do
  maybe (throwStd invalidPwResetKey) (pure . json) =<< lift (getPasswordResetCode emailOrPhone)

getPasswordResetCode ::
  Members
    '[ PasswordResetStore,
       PasswordResetSupply,
       UserKeyStore
     ]
    r =>
  Either Email Phone ->
  (AppT r) (Maybe GetPasswordResetCodeResp)
getPasswordResetCode emailOrPhone =
  GetPasswordResetCodeResp <$$> API.lookupPasswordResetCode emailOrPhone

newtype GetPasswordResetCodeResp = GetPasswordResetCodeResp (PasswordResetKey, PasswordResetCode)

instance ToJSON GetPasswordResetCodeResp where
  toJSON (GetPasswordResetCodeResp (k, c)) = object ["key" .= k, "code" .= c]

changeAccountStatusH :: UserId ::: JsonRequest AccountStatusUpdate -> (Handler r) Response
changeAccountStatusH (usr ::: req) = do
  status <- suStatus <$> parseJsonBody req
  wrapHttpClientE (API.changeSingleAccountStatus usr status) !>> accountStatusError
  pure empty

getAccountStatusH :: JSON ::: UserId -> (Handler r) Response
getAccountStatusH (_ ::: usr) = do
  status <- lift $ wrapClient $ API.lookupStatus usr
  pure $ case status of
    Just s -> json $ AccountStatusResp s
    Nothing -> setStatus status404 empty

getConnectionsStatusUnqualified :: ConnectionsStatusRequest -> Maybe Relation -> (Handler r) [ConnectionStatus]
getConnectionsStatusUnqualified ConnectionsStatusRequest {csrFrom, csrTo} flt = lift $ do
  r <- wrapClient $ maybe (API.lookupConnectionStatus' csrFrom) (API.lookupConnectionStatus csrFrom) csrTo
  pure $ maybe r (filterByRelation r) flt
  where
    filterByRelation l rel = filter ((== rel) . csStatus) l

getConnectionsStatus :: ConnectionsStatusRequestV2 -> (Handler r) [ConnectionStatusV2]
getConnectionsStatus (ConnectionsStatusRequestV2 froms mtos mrel) = do
  loc <- qualifyLocal ()
  conns <- lift $ case mtos of
    Nothing -> wrapClient . Data.lookupAllStatuses =<< qualifyLocal froms
    Just tos -> do
      let getStatusesForOneDomain =
            wrapClient
              <$> foldQualified
                loc
                (Data.lookupLocalConnectionStatuses froms)
                (Data.lookupRemoteConnectionStatuses froms)
      concat <$> mapM getStatusesForOneDomain (bucketQualified tos)
  pure $ maybe conns (filterByRelation conns) mrel
  where
    filterByRelation l rel = filter ((== rel) . csv2Status) l

revokeIdentityH ::
  Members '[Input (Local ()), UserKeyStore, UserQuery] r =>
  Either Email Phone ->
  Handler r Response
revokeIdentityH emailOrPhone = do
  lift $ API.revokeIdentity emailOrPhone
  pure $ setStatus status200 empty

updateConnectionInternalH ::
  Member UserQuery r =>
  JSON ::: JsonRequest UpdateConnectionsInternal ->
  (Handler r) Response
updateConnectionInternalH (_ ::: req) = do
  updateConn <- parseJsonBody req
  API.updateConnectionInternal updateConn !>> connError
  pure $ setStatus status200 empty

checkBlacklistH :: Member BlacklistStore r => Either Email Phone -> (Handler r) Response
checkBlacklistH emailOrPhone = do
  bl <- lift $ API.isBlacklisted emailOrPhone
  pure $ setStatus (bool status404 status200 bl) empty

deleteFromBlacklistH :: Member BlacklistStore r => Either Email Phone -> (Handler r) Response
deleteFromBlacklistH emailOrPhone = do
  void . lift $ API.blacklistDelete emailOrPhone
  pure empty

addBlacklistH :: Member BlacklistStore r => Either Email Phone -> (Handler r) Response
addBlacklistH emailOrPhone = do
  void . lift $ API.blacklistInsert emailOrPhone
  pure empty

-- | Get any matching prefixes. Also try for shorter prefix matches,
-- i.e. checking for +123456 also checks for +12345, +1234, ...
getPhonePrefixesH :: Member BlacklistPhonePrefixStore r => PhonePrefix -> (Handler r) Response
getPhonePrefixesH prefix = do
  results <- lift $ API.phonePrefixGet prefix
  pure $ case results of
    [] -> setStatus status404 empty
    _ -> json results

-- | Delete a phone prefix entry (must be an exact match)
deleteFromPhonePrefixH :: Member BlacklistPhonePrefixStore r => PhonePrefix -> (Handler r) Response
deleteFromPhonePrefixH prefix = do
  void . lift $ API.phonePrefixDelete prefix
  pure empty

addPhonePrefixH :: Member BlacklistPhonePrefixStore r => JSON ::: JsonRequest ExcludedPrefix -> (Handler r) Response
addPhonePrefixH (_ ::: req) = do
  prefix :: ExcludedPrefix <- parseJsonBody req
  void . lift $ API.phonePrefixInsert prefix
  pure empty

updateSSOIdH :: UserId ::: JSON ::: JsonRequest UserSSOId -> (Handler r) Response
updateSSOIdH (uid ::: _ ::: req) = do
  ssoid :: UserSSOId <- parseJsonBody req
  success <- lift $ wrapClient $ Data.updateSSOId uid (Just ssoid)
  if success
    then do
      lift $ wrapHttpClient $ Intra.onUserEvent uid Nothing (UserUpdated ((emptyUserUpdatedData uid) {eupSSOId = Just ssoid}))
      pure empty
    else pure . setStatus status404 $ plain "User does not exist or has no team."

deleteSSOIdH :: UserId ::: JSON -> (Handler r) Response
deleteSSOIdH (uid ::: _) = do
  success <- lift $ wrapClient $ Data.updateSSOId uid Nothing
  if success
    then do
      lift $ wrapHttpClient $ Intra.onUserEvent uid Nothing (UserUpdated ((emptyUserUpdatedData uid) {eupSSOIdRemoved = True}))
      pure empty
    else pure . setStatus status404 $ plain "User does not exist or has no team."

updateManagedByH :: UserId ::: JSON ::: JsonRequest ManagedByUpdate -> (Handler r) Response
updateManagedByH (uid ::: _ ::: req) = do
  ManagedByUpdate managedBy <- parseJsonBody req
  lift $ wrapClient $ Data.updateManagedBy uid managedBy
  pure empty

updateRichInfoH :: UserId ::: JSON ::: JsonRequest RichInfoUpdate -> (Handler r) Response
updateRichInfoH (uid ::: _ ::: req) = do
  empty <$ (updateRichInfo uid =<< parseJsonBody req)

updateRichInfo :: UserId -> RichInfoUpdate -> (Handler r) ()
updateRichInfo uid rup = do
  let (unRichInfoAssocList -> richInfo) = normalizeRichInfoAssocList . riuRichInfo $ rup
  maxSize <- setRichInfoLimit <$> view settings
  when (richInfoSize (RichInfo (mkRichInfoAssocList richInfo)) > maxSize) $ throwStd tooLargeRichInfo
  -- FUTUREWORK: send an event
  -- Intra.onUserEvent uid (Just conn) (richInfoUpdate uid ri)
  lift $ wrapClient $ Data.updateRichInfo uid (mkRichInfoAssocList richInfo)

updateLocale :: UserId -> LocaleUpdate -> (Handler r) LocaleUpdate
updateLocale uid locale = do
  lift $ wrapClient $ Data.updateLocale uid (luLocale locale)
  pure locale

deleteLocale :: UserId -> (Handler r) NoContent
deleteLocale uid = do
  defLoc <- setDefaultUserLocale <$> view settings
  lift $ wrapClient $ Data.updateLocale uid defLoc $> NoContent

getDefaultUserLocale :: (Handler r) LocaleUpdate
getDefaultUserLocale = do
  defLocale <- setDefaultUserLocale <$> view settings
  pure $ LocaleUpdate defLocale

getRichInfoH :: UserId -> (Handler r) Response
getRichInfoH uid = json <$> getRichInfo uid

getRichInfo :: UserId -> (Handler r) RichInfo
getRichInfo uid = RichInfo . fromMaybe mempty <$> lift (wrapClient $ API.lookupRichInfo uid)

getRichInfoMultiH :: List UserId -> (Handler r) Response
getRichInfoMultiH uids = json <$> getRichInfoMulti (List.fromList uids)

getRichInfoMulti :: [UserId] -> (Handler r) [(UserId, RichInfo)]
getRichInfoMulti uids =
  lift (wrapClient $ API.lookupRichInfoMultiUsers uids)

updateHandleH ::
  Members
    '[ Async,
       Race,
       Resource,
       UniqueClaimsStore,
       UserHandleStore,
       UserQuery
     ]
    r =>
  UserId ::: JSON ::: JsonRequest HandleUpdate ->
  (Handler r) Response
updateHandleH (uid ::: _ ::: body) = empty <$ (updateHandle uid =<< parseJsonBody body)

updateHandle ::
  Members
    '[ Async,
       Race,
       Resource,
       UniqueClaimsStore,
       UserHandleStore,
       UserQuery
     ]
    r =>
  UserId ->
  HandleUpdate ->
  Handler r ()
updateHandle uid (HandleUpdate handleUpd) = do
  handle <- validateHandle handleUpd
  API.changeHandle uid Nothing handle API.AllowSCIMUpdates !>> changeHandleError

updateUserNameH ::
  Member UserQuery r =>
  UserId ::: JSON ::: JsonRequest NameUpdate ->
  (Handler r) Response
updateUserNameH (uid ::: _ ::: body) = empty <$ (updateUserName uid =<< parseJsonBody body)

updateUserName ::
  Member UserQuery r =>
  UserId ->
  NameUpdate ->
  (Handler r) ()
updateUserName uid (NameUpdate nameUpd) = do
  loc <- fmap (qTagUnsafe @'QLocal) $ Qualified () <$> viewFederationDomain
  locale <- setDefaultUserLocale <$> view settings
  name <- either (const $ throwStd (errorToWai @'E.InvalidUser)) pure $ mkName nameUpd
  let uu =
        UserUpdate
          { uupName = Just name,
            uupPict = Nothing,
            uupAssets = Nothing,
            uupAccentId = Nothing
          }
  lift (liftSem $ Data.lookupUser loc locale WithPendingInvitations uid) >>= \case
    Just _ -> API.updateUser uid Nothing uu API.AllowSCIMUpdates !>> updateProfileError
    Nothing -> throwStd (errorToWai @'E.InvalidUser)

checkHandleInternalH ::
  Members '[UserHandleStore] r =>
  Text ->
  Handler r Response
checkHandleInternalH =
  API.checkHandle >=> \case
    API.CheckHandleInvalid -> throwE (StdError (errorToWai @'E.InvalidHandle))
    API.CheckHandleFound -> pure $ setStatus status200 empty
    API.CheckHandleNotFound -> pure $ setStatus status404 empty

getContactListH :: JSON ::: UserId -> (Handler r) Response
getContactListH (_ ::: uid) = do
  contacts <- lift . wrapClient $ API.lookupContactList uid
  pure $ json $ UserIds contacts

-- Utilities

ifNothing :: Utilities.Error -> Maybe a -> (Handler r) a
ifNothing e = maybe (throwStd e) pure<|MERGE_RESOLUTION|>--- conflicted
+++ resolved
@@ -117,7 +117,6 @@
 ---------------------------------------------------------------------------
 -- Sitemap (servant)
 
-<<<<<<< HEAD
 servantSitemap ::
   Members
     '[ ActivationKeyStore,
@@ -139,11 +138,7 @@
      ]
     r =>
   ServerT BrigIRoutes.API (Handler r)
-servantSitemap = ejpdAPI :<|> accountAPI :<|> mlsAPI :<|> getVerificationCode :<|> teamsAPI
-=======
-servantSitemap :: Members '[BlacklistStore] r => ServerT BrigIRoutes.API (Handler r)
 servantSitemap = ejpdAPI :<|> accountAPI :<|> mlsAPI :<|> getVerificationCode :<|> teamsAPI :<|> userAPI
->>>>>>> 70f5e3e9
 
 ejpdAPI ::
   Members '[UserHandleStore, UserQuery] r =>

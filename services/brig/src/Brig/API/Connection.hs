--- conflicted
+++ resolved
@@ -75,11 +75,7 @@
     throwE ConnectSameBindingTeamUsers
 
 createConnection ::
-<<<<<<< HEAD
-  (Members '[GalleyProvider] r) =>
-=======
   (Member GalleyProvider r, CallsFed 'Brig "send-connection-action") =>
->>>>>>> f3e980d8
   Local UserId ->
   ConnId ->
   Qualified UserId ->

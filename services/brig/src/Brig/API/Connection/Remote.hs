-- This file is part of the Wire Server implementation.
--
-- Copyright (C) 2022 Wire Swiss GmbH <opensource@wire.com>
--
-- This program is free software: you can redistribute it and/or modify it under
-- the terms of the GNU Affero General Public License as published by the Free
-- Software Foundation, either version 3 of the License, or (at your option) any
-- later version.
--
-- This program is distributed in the hope that it will be useful, but WITHOUT
-- ANY WARRANTY; without even the implied warranty of MERCHANTABILITY or FITNESS
-- FOR A PARTICULAR PURPOSE. See the GNU Affero General Public License for more
-- details.
--
-- You should have received a copy of the GNU Affero General Public License along
-- with this program. If not, see <https://www.gnu.org/licenses/>.

module Brig.API.Connection.Remote
  ( performLocalAction,
    performRemoteAction,
    createConnectionToRemoteUser,
    updateConnectionToRemoteUser,
  )
where

import Brig.API.Connection.Util
import Brig.API.Types (ConnectionError (..))
import Brig.App
import Brig.Data.Connection qualified as Data
import Brig.Data.User qualified as Data
import Brig.Effects.FederationConfigStore
import Brig.Federation.Client
import Brig.IO.Intra qualified as Intra
import Brig.Types.User.Event
import Control.Comonad
import Control.Error.Util ((??))
import Control.Monad.Trans.Except
import Data.Id as Id
import Data.Qualified
import Imports
import Network.Wai.Utilities.Error
import Polysemy
import Wire.API.Connection
import Wire.API.Federation.API.Brig
  ( NewConnectionResponse (..),
    RemoteConnectionAction (..),
  )
import Wire.API.Routes.Internal.Galley.ConversationsIntra (Actor (..), DesiredMembership (..), UpsertOne2OneConversationRequest (..), UpsertOne2OneConversationResponse (uuorConvId))
import Wire.API.Routes.Public.Util (ResponseForExistedCreated (..))
import Wire.API.User
import Wire.NotificationSubsystem

data LocalConnectionAction
  = LocalConnect
  | LocalBlock
  | LocalIgnore
  | LocalRescind
  deriving (Eq)

data ConnectionAction
  = LCA LocalConnectionAction
  | RCA RemoteConnectionAction

-- | Connection state transition logic.
--
-- In the following, A is a local user, and B is a remote user.
--
-- LocalConnect: A communicates that they now want to connect. This
--   transitions Pending → Accepted, and every other state (but including Sent) to Sent.
-- LocalBlock: A communicates that they do not want to connect. This
--   transitions every state except Blocked to Blocked.
-- LocalIgnore: A ignores the connection. Pending → Ignored.
-- LocalRescind: A withdraws their intention to connect. Sent → Cancelled, Accepted → Pending.
-- RemoteConnect: B communicates that they now want to connect. Sent → Accepted, Cancelled → Pending, Accepted → Accepted.
-- RemoteRescind: B withdraws their intention to connect. Pending → Cancelled, Accepted → Sent.
--
-- Returns 'Nothing' if no transition is possible from the current state for
-- the given action. This results in an 'InvalidTransition' error if the
-- connection does not exist.
transition :: ConnectionAction -> Relation -> Maybe Relation
-- MissingLegalholdConsent is treated exactly like blocked
transition action MissingLegalholdConsent = transition action Blocked
transition (LCA LocalConnect) Pending = Just Accepted
transition (LCA LocalConnect) Accepted = Just Accepted
transition (LCA LocalConnect) _ = Just Sent
transition (LCA LocalBlock) Blocked = Nothing
transition (LCA LocalBlock) _ = Just Blocked
transition (LCA LocalIgnore) Pending = Just Ignored
transition (LCA LocalIgnore) _ = Nothing
transition (LCA LocalRescind) Sent = Just Cancelled
-- The following transition is to make sure we always end up in state P
-- when we start in S and receive the two actions RC and LR in an arbitrary
-- order.
transition (LCA LocalRescind) Accepted = Just Pending
transition (LCA LocalRescind) _ = Nothing
transition (RCA RemoteConnect) Sent = Just Accepted
transition (RCA RemoteConnect) Accepted = Just Accepted
transition (RCA RemoteConnect) Blocked = Nothing
transition (RCA RemoteConnect) _ = Just Pending
transition (RCA RemoteRescind) Pending = Just Cancelled
-- The following transition is to make sure we always end up in state S
-- when we start in P and receive the two actions LC and RR in an arbitrary
-- order.
transition (RCA RemoteRescind) Accepted = Just Sent
transition (RCA RemoteRescind) _ = Nothing

-- When user A has made a request -> Only user A's membership in conv is affected -> User A wants to be in one2one conv with B, or User A doesn't want to be in one2one conv with B
updateOne2OneConv ::
  Local UserId ->
  Maybe ConnId ->
  Remote UserId ->
  Maybe (Qualified ConvId) ->
  Relation ->
  Actor ->
  (AppT r) (Qualified ConvId)
updateOne2OneConv lUsr _mbConn remoteUser mbConvId rel actor = do
  let request =
        UpsertOne2OneConversationRequest
          { uooLocalUser = lUsr,
            uooRemoteUser = remoteUser,
            uooActor = actor,
            uooActorDesiredMembership = desiredMembership actor rel,
            uooConvId = mbConvId
          }
  uuorConvId <$> wrapHttp (Intra.upsertOne2OneConversation request)
  where
    desiredMembership :: Actor -> Relation -> DesiredMembership
    desiredMembership a r =
      let isIncluded =
            a
              `elem` case r of
                Accepted -> [LocalActor, RemoteActor]
                Blocked -> []
                Pending -> [RemoteActor]
                Ignored -> [RemoteActor]
                Sent -> [LocalActor]
                Cancelled -> []
                MissingLegalholdConsent -> []
       in if isIncluded then Included else Excluded

-- | Perform a state transition on a connection, handle conversation updates and
-- push events.
--
-- NOTE: This function does not check whether the max connection limit has been
-- reached, the consumers must ensure of this.
--
-- Returns the connection, and whether it was updated or not.
transitionTo ::
  (Member NotificationSubsystem r) =>
  Local UserId ->
  Maybe ConnId ->
  Remote UserId ->
  Maybe UserConnection ->
  Maybe Relation ->
  Actor ->
  (ConnectionM r) (ResponseForExistedCreated UserConnection, Bool)
transitionTo self _ _ Nothing Nothing _ =
  -- This can only happen if someone tries to ignore as a first action on a
  -- connection. This shouldn't be possible.
  throwE (InvalidTransition (tUnqualified self))
transitionTo self mzcon other Nothing (Just rel) actor = lift $ do
  -- update 1-1 connection
  qcnv <- updateOne2OneConv self mzcon other Nothing rel actor

  -- create connection
  connection <-
    wrapClient $
      Data.insertConnection
        self
        (tUntagged other)
        (relationWithHistory rel)
        qcnv

  -- send event
  pushEvent self mzcon connection
  pure (Created connection, True)
transitionTo _self _zcon _other (Just connection) Nothing _actor = pure (Existed connection, False)
transitionTo self mzcon other (Just connection) (Just rel) actor = lift $ do
  -- update 1-1 conversation
  void $ updateOne2OneConv self Nothing other (ucConvId connection) rel actor

  -- update connection
  connection' <- wrapClient $ Data.updateConnection connection (relationWithHistory rel)

  -- send event
  pushEvent self mzcon connection'
  pure (Existed connection', True)

-- | Send an event to the local user when the state of a connection changes.
pushEvent ::
  (Member NotificationSubsystem r) =>
  Local UserId ->
  Maybe ConnId ->
  UserConnection ->
  AppT r ()
pushEvent self mzcon connection = do
  let event = ConnectionUpdated connection Nothing Nothing
<<<<<<< HEAD
  wrapHttp $ Intra.onConnectionEvent (tUnqualified self) mzcon event
=======
  liftSem $ Intra.onConnectionEvent (tUnqualified self) mzcon event
>>>>>>> 63d99aec

performLocalAction ::
  (Member NotificationSubsystem r) =>
  Local UserId ->
  Maybe ConnId ->
  Remote UserId ->
  Maybe UserConnection ->
  LocalConnectionAction ->
  (ConnectionM r) (ResponseForExistedCreated UserConnection, Bool)
performLocalAction self mzcon other mconnection action = do
  let rel0 = maybe Cancelled ucStatus mconnection
  checkLimitForLocalAction self rel0 action
  mrel2 <- for (transition (LCA action) rel0) $ \rel1 -> do
    mreaction <- fmap join . for (remoteAction action) $ \ra -> do
      mSelfTeam <- lift . wrapClient . Data.lookupUserTeam . tUnqualified $ self
      response <-
        sendConnectionAction
          self
          (qualifyAs self <$> mSelfTeam)
          other
          ra
          !>> ConnectFederationError
      case (response :: NewConnectionResponse) of
        NewConnectionResponseOk reaction -> pure reaction
        NewConnectionResponseNotFederating -> throwE ConnectTeamFederationError
        NewConnectionResponseUserNotActivated -> throwE (InvalidUser (tUntagged other))
    pure $
      fromMaybe rel1 $ do
        reactionAction <- (mreaction :: Maybe RemoteConnectionAction)
        transition (RCA reactionAction) rel1
  transitionTo self mzcon other mconnection mrel2 LocalActor
  where
    remoteAction :: LocalConnectionAction -> Maybe RemoteConnectionAction
    remoteAction LocalConnect = Just RemoteConnect
    remoteAction LocalRescind = Just RemoteRescind
    remoteAction _ = Nothing

-- | The 'RemoteConnectionAction' "reaction" that may be returned is processed
-- by the remote caller. This extra action allows to automatically resolve some
-- inconsistent states, for example:
--
-- Without any reaction
-- @
--              A         B
-- A connects:  Sent      Pending
-- B ignores:   Sent      Ignore
-- B connects:  Accepted  Sent
-- @
--
-- Using the reaction returned by A
--
-- @
--                         A         B
-- A connects:             Sent      Pending
-- B ignores:              Sent      Ignore
-- B connects & A reacts:  Accepted  Accepted
-- @
performRemoteAction ::
  (Member NotificationSubsystem r) =>
  Local UserId ->
  Remote UserId ->
  Maybe UserConnection ->
  RemoteConnectionAction ->
  (AppT r) (Maybe RemoteConnectionAction)
performRemoteAction self other mconnection action = do
  let rel0 = maybe Cancelled ucStatus mconnection
  let rel1 = transition (RCA action) rel0
  result <- runExceptT . void $ transitionTo self Nothing other mconnection rel1 RemoteActor
  pure $ either (const (Just RemoteRescind)) (const (reaction rel1)) result
  where
    reaction :: Maybe Relation -> Maybe RemoteConnectionAction
    reaction (Just Accepted) = Just RemoteConnect
    reaction (Just Sent) = Just RemoteConnect
    reaction _ = Nothing

createConnectionToRemoteUser ::
  ( Member FederationConfigStore r,
    Member NotificationSubsystem r
  ) =>
  Local UserId ->
  ConnId ->
  Remote UserId ->
  ConnectionM r (ResponseForExistedCreated UserConnection)
createConnectionToRemoteUser self zcon other = do
  ensureNotSameAndActivated self (tUntagged other)
  ensureFederatesWith other
  mconnection <- lift . wrapClient $ Data.lookupConnection self (tUntagged other)
  fst <$> performLocalAction self (Just zcon) other mconnection LocalConnect

updateConnectionToRemoteUser ::
  ( Member NotificationSubsystem r,
    Member FederationConfigStore r
  ) =>
  Local UserId ->
  Remote UserId ->
  Relation ->
  Maybe ConnId ->
  (ConnectionM r) (Maybe UserConnection)
updateConnectionToRemoteUser self other rel1 zcon = do
  ensureFederatesWith other
  mconnection <- lift . wrapClient $ Data.lookupConnection self (tUntagged other)
  action <-
    actionForTransition rel1
      ?? InvalidTransition (tUnqualified self)
  (conn, wasUpdated) <- performLocalAction self zcon other mconnection action
  pure $ guard wasUpdated $> extract conn
  where
    actionForTransition Cancelled = Just LocalRescind
    actionForTransition Sent = Just LocalConnect
    actionForTransition Accepted = Just LocalConnect
    actionForTransition Blocked = Just LocalBlock
    actionForTransition Ignored = Just LocalIgnore
    actionForTransition Pending = Nothing
    actionForTransition MissingLegalholdConsent = Nothing

checkLimitForLocalAction :: Local UserId -> Relation -> LocalConnectionAction -> (ConnectionM r) ()
checkLimitForLocalAction u oldRel action =
  when (oldRel `notElem` [Accepted, Sent] && (action == LocalConnect)) $
    checkLimit u

-- | Check if the local backend federates with the remote user's team. Throw an
-- exception if it does not federate.
ensureFederatesWith ::
  Member FederationConfigStore r =>
  Remote UserId ->
  ConnectionM r ()
ensureFederatesWith remote = do
  profiles <-
    withExceptT ConnectFederationError $
      getUsersByIds (tDomain remote) [tUnqualified remote]
  let rTeam = qualifyAs remote $ profileTeam =<< listToMaybe profiles
  unlessM (lift . liftSem . backendFederatesWith $ rTeam) $
    throwE ConnectTeamFederationError<|MERGE_RESOLUTION|>--- conflicted
+++ resolved
@@ -195,11 +195,7 @@
   AppT r ()
 pushEvent self mzcon connection = do
   let event = ConnectionUpdated connection Nothing Nothing
-<<<<<<< HEAD
-  wrapHttp $ Intra.onConnectionEvent (tUnqualified self) mzcon event
-=======
   liftSem $ Intra.onConnectionEvent (tUnqualified self) mzcon event
->>>>>>> 63d99aec
 
 performLocalAction ::
   (Member NotificationSubsystem r) =>

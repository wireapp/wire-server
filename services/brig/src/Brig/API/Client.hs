-- This file is part of the Wire Server implementation.
--
-- Copyright (C) 2022 Wire Swiss GmbH <opensource@wire.com>
--
-- This program is free software: you can redistribute it and/or modify it under
-- the terms of the GNU Affero General Public License as published by the Free
-- Software Foundation, either version 3 of the License, or (at your option) any
-- later version.
--
-- This program is distributed in the hope that it will be useful, but WITHOUT
-- ANY WARRANTY; without even the implied warranty of MERCHANTABILITY or FITNESS
-- FOR A PARTICULAR PURPOSE. See the GNU Affero General Public License for more
-- details.
--
-- You should have received a copy of the GNU Affero General Public License along
-- with this program. If not, see <https://www.gnu.org/licenses/>.

-- TODO: Move to Brig.User.Client
module Brig.API.Client
  ( -- * Clients
    addClient,
    addClientWithReAuthPolicy,
    updateClient,
    rmClient,
    pubClient,
    legalHoldClientRequested,
    removeLegalHoldClient,
    lookupLocalClient,
    lookupLocalClients,
    lookupPubClient,
    lookupPubClients,
    lookupPubClientsBulk,
    lookupLocalPubClientsBulk,
    Data.lookupPrekeyIds,
    Data.lookupUsersClientIds,
    createAccessToken,

    -- * Prekeys
    claimLocalMultiPrekeyBundles,
    claimLocalPrekeyBundle,
    claimPrekey,
    claimLocalPrekey,
    claimPrekeyBundle,
    claimMultiPrekeyBundles,
    Data.lookupClientIds,
  )
where

import Bilge.IO
import Bilge.RPC
import Brig.API.Types
import Brig.API.Util
import Brig.App
import qualified Brig.Data.Client as Data
import Brig.Data.Nonce as Nonce
import qualified Brig.Data.User as Data
import Brig.Effects.JwtTools (JwtTools)
import qualified Brig.Effects.JwtTools as JwtTools
import Brig.Effects.PublicKeyBundle (PublicKeyBundle)
import qualified Brig.Effects.PublicKeyBundle as PublicKeyBundle
import Brig.Federation.Client (getUserClients)
import qualified Brig.Federation.Client as Federation
import Brig.IO.Intra (guardLegalhold)
import qualified Brig.IO.Intra as Intra
import qualified Brig.InternalEvent.Types as Internal
import qualified Brig.Options as Opt
<<<<<<< HEAD
import Brig.Sem.GalleyProvider (GalleyProvider)
import qualified Brig.Sem.GalleyProvider as GalleyProvider
=======
import qualified Brig.Queue as Queue
>>>>>>> c308f3a4
import Brig.Types.Intra
import Brig.Types.Team.LegalHold (LegalHoldClientRequest (..))
import Brig.Types.User.Event
import qualified Brig.User.Auth as UserAuth
import qualified Brig.User.Auth.Cookie as Auth
import Brig.User.Email
import Cassandra (MonadClient)
import Control.Error
import Control.Lens (view)
import Control.Monad.Catch
import Data.ByteString.Conversion
import Data.Code as Code
import Data.Domain (Domain)
import Data.IP (IP)
import Data.Id (ClientId, ConnId, UserId)
import Data.List.Split (chunksOf)
import Data.Map.Strict (traverseWithKey)
import qualified Data.Map.Strict as Map
import Data.Misc (PlainTextPassword (..))
import Data.Qualified
import qualified Data.Set as Set
import Data.String.Conversions (cs)
import Imports
import Network.HTTP.Types.Method (StdMethod)
import Network.Wai.Utilities
<<<<<<< HEAD
import Polysemy (Members)
=======
import Polysemy (Member)
import Servant (Link, ToHttpApiData (toUrlPiece))
>>>>>>> c308f3a4
import System.Logger.Class (field, msg, val, (~~))
import qualified System.Logger.Class as Log
import UnliftIO.Async (Concurrently (Concurrently, runConcurrently))
import Wire.API.Federation.API.Brig (GetUserClients (GetUserClients))
import Wire.API.Federation.Error
import Wire.API.MLS.Credential (ClientIdentity (..))
import Wire.API.MLS.Epoch (addToEpoch)
import qualified Wire.API.Message as Message
import Wire.API.Team.LegalHold (LegalholdProtectee (..))
import Wire.API.User
import qualified Wire.API.User as Code
import Wire.API.User.Client
import Wire.API.User.Client.DPoPAccessToken
import Wire.API.User.Client.Prekey
import Wire.API.UserMap (QualifiedUserMap (QualifiedUserMap, qualifiedUserMap), UserMap (userMap))
import Wire.Sem.FromUTC (FromUTC (fromUTCTime))
import Wire.Sem.Now as Now

lookupLocalClient :: UserId -> ClientId -> (AppT r) (Maybe Client)
lookupLocalClient uid = wrapClient . Data.lookupClient uid

lookupLocalClients :: UserId -> (AppT r) [Client]
lookupLocalClients = wrapClient . Data.lookupClients

lookupPubClient :: Qualified UserId -> ClientId -> ExceptT ClientError (AppT r) (Maybe PubClient)
lookupPubClient qid cid = do
  clients <- lookupPubClients qid
  pure $ find ((== cid) . pubClientId) clients

lookupPubClients :: Qualified UserId -> ExceptT ClientError (AppT r) [PubClient]
lookupPubClients qid@(Qualified uid domain) = do
  getForUser <$> lookupPubClientsBulk [qid]
  where
    getForUser :: QualifiedUserMap (Set PubClient) -> [PubClient]
    getForUser qmap = fromMaybe [] $ do
      um <- userMap <$> Map.lookup domain (qualifiedUserMap qmap)
      Set.toList <$> Map.lookup uid um

lookupPubClientsBulk :: [Qualified UserId] -> ExceptT ClientError (AppT r) (QualifiedUserMap (Set PubClient))
lookupPubClientsBulk qualifiedUids = do
  loc <- qualifyLocal ()
  let (localUsers, remoteUsers) = partitionQualified loc qualifiedUids
  remoteUserClientMap <-
    traverseWithKey
      (\domain' uids -> getUserClients domain' (GetUserClients uids))
      (indexQualified (fmap qUntagged remoteUsers))
      !>> ClientFederationError
  localUserClientMap <- Map.singleton (tDomain loc) <$> lookupLocalPubClientsBulk localUsers
  pure $ QualifiedUserMap (Map.union localUserClientMap remoteUserClientMap)

lookupLocalPubClientsBulk :: [UserId] -> ExceptT ClientError (AppT r) (UserMap (Set PubClient))
lookupLocalPubClientsBulk = lift . wrapClient . Data.lookupPubClientsBulk

addClient ::
  Members '[GalleyProvider] r =>
  UserId ->
  Maybe ConnId ->
  Maybe IP ->
  NewClient ->
  ExceptT ClientError (AppT r) Client
addClient = addClientWithReAuthPolicy Data.reAuthForNewClients

-- nb. We must ensure that the set of clients known to brig is always
-- a superset of the clients known to galley.
addClientWithReAuthPolicy ::
  forall r.
  Members '[GalleyProvider] r =>
  Data.ReAuthPolicy ->
  UserId ->
  Maybe ConnId ->
  Maybe IP ->
  NewClient ->
  ExceptT ClientError (AppT r) Client
addClientWithReAuthPolicy policy u con ip new = do
  acc <- lift (wrapClient $ Data.lookupAccount u) >>= maybe (throwE (ClientUserNotFound u)) pure
  verifyCode (newClientVerificationCode new) (userId . accountUser $ acc)
  loc <- maybe (pure Nothing) locationOf ip
  maxPermClients <- fromMaybe Opt.defUserMaxPermClients . Opt.setUserMaxPermClients <$> view settings
  let caps :: Maybe (Set ClientCapability)
      caps = updlhdev $ newClientCapabilities new
        where
          updlhdev =
            if newClientType new == LegalHoldClientType
              then Just . maybe (Set.singleton lhcaps) (Set.insert lhcaps)
              else id
          lhcaps = ClientSupportsLegalholdImplicitConsent
  (clt0, old, count) <-
    wrapClientE
      (Data.addClientWithReAuthPolicy policy u clientId' new maxPermClients loc caps)
      !>> ClientDataError
  let clt = clt0 {clientMLSPublicKeys = newClientMLSPublicKeys new}
  let usr = accountUser acc
  lift $ do
    for_ old $ execDelete u con
<<<<<<< HEAD
    liftSem $ GalleyProvider.newClient u (clientId clt)
    Intra.onClientEvent u con (ClientAdded u clt)
=======
    wrapHttp $ do
      Intra.newClient u (clientId clt)
      Intra.onClientEvent u con (ClientAdded u clt)
>>>>>>> c308f3a4
    when (clientType clt == LegalHoldClientType) $ wrapHttpClient $ Intra.onUserEvent u con (UserLegalHoldEnabled u)
    when (count > 1) $
      for_ (userEmail usr) $
        \email ->
          sendNewClientEmail (userDisplayName usr) email clt (userLocale usr)
  pure clt
  where
    clientId' = clientIdFromPrekey (unpackLastPrekey $ newClientLastKey new)

    verifyCode ::
      Maybe Code.Value ->
      UserId ->
      ExceptT ClientError (AppT r) ()
    verifyCode mbCode userId =
      -- this only happens inside the login flow (in particular, when logging in from a new device)
      -- the code obtained for logging in is used a second time for adding the device
      UserAuth.verifyCode mbCode Code.Login userId `catchE` \case
        VerificationCodeRequired -> throwE ClientCodeAuthenticationRequired
        VerificationCodeNoPendingCode -> throwE ClientCodeAuthenticationFailed
        VerificationCodeNoEmail -> throwE ClientCodeAuthenticationFailed

updateClient :: MonadClient m => UserId -> ClientId -> UpdateClient -> ExceptT ClientError m ()
updateClient u c r = do
  client <- lift (Data.lookupClient u c) >>= maybe (throwE ClientNotFound) pure
  for_ (updateClientLabel r) $ lift . Data.updateClientLabel u c . Just
  for_ (updateClientCapabilities r) $ \caps' -> do
    let ClientCapabilityList caps = clientCapabilities client
    if caps `Set.isSubsetOf` caps'
      then lift . Data.updateClientCapabilities u c . Just $ caps'
      else throwE ClientCapabilitiesCannotBeRemoved
  let lk = maybeToList (unpackLastPrekey <$> updateClientLastKey r)
  Data.updatePrekeys u c (lk ++ updateClientPrekeys r) !>> ClientDataError
  Data.addMLSPublicKeys u c (Map.assocs (updateClientMLSPublicKeys r)) !>> ClientDataError

-- nb. We must ensure that the set of clients known to brig is always
-- a superset of the clients known to galley.
rmClient :: UserId -> ConnId -> ClientId -> Maybe PlainTextPassword -> ExceptT ClientError (AppT r) ()
rmClient u con clt pw =
  maybe (throwE ClientNotFound) fn =<< lift (wrapClient $ Data.lookupClient u clt)
  where
    fn client = do
      case clientType client of
        -- Legal hold clients can't be removed
        LegalHoldClientType -> throwE ClientLegalHoldCannotBeRemoved
        -- Temporary clients don't need to re-auth
        TemporaryClientType -> pure ()
        -- All other clients must authenticate
        _ -> wrapClientE (Data.reauthenticate u pw) !>> ClientDataError . ClientReAuthError
      lift $ execDelete u (Just con) client

claimPrekey ::
  ( MonadReader Env m,
    MonadMask m,
    MonadHttp m,
    HasRequestId m,
    Log.MonadLogger m,
    MonadClient m
  ) =>
  LegalholdProtectee ->
  UserId ->
  Domain ->
  ClientId ->
  ExceptT ClientError m (Maybe ClientPrekey)
claimPrekey protectee u d c = do
  isLocalDomain <- (d ==) <$> viewFederationDomain
  if isLocalDomain
    then claimLocalPrekey protectee u c
    else claimRemotePrekey (Qualified u d) c

claimLocalPrekey ::
  ( MonadClient m,
    MonadReader Env m,
    MonadMask m,
    MonadHttp m,
    HasRequestId m,
    Log.MonadLogger m
  ) =>
  LegalholdProtectee ->
  UserId ->
  ClientId ->
  ExceptT ClientError m (Maybe ClientPrekey)
claimLocalPrekey protectee user client = do
  guardLegalhold protectee (mkUserClients [(user, [client])])
  lift $ do
    prekey <- Data.claimPrekey user client
    when (isNothing prekey) (noPrekeys user client)
    pure prekey

claimRemotePrekey ::
  ( MonadReader Env m,
    Log.MonadLogger m,
    MonadClient m
  ) =>
  Qualified UserId ->
  ClientId ->
  ExceptT ClientError m (Maybe ClientPrekey)
claimRemotePrekey quser client = fmapLT ClientFederationError $ Federation.claimPrekey quser client

claimPrekeyBundle :: LegalholdProtectee -> Domain -> UserId -> ExceptT ClientError (AppT r) PrekeyBundle
claimPrekeyBundle protectee domain uid = do
  isLocalDomain <- (domain ==) <$> viewFederationDomain
  if isLocalDomain
    then claimLocalPrekeyBundle protectee uid
    else claimRemotePrekeyBundle (Qualified uid domain)

claimLocalPrekeyBundle :: LegalholdProtectee -> UserId -> ExceptT ClientError (AppT r) PrekeyBundle
claimLocalPrekeyBundle protectee u = do
  clients <- map clientId <$> lift (wrapClient (Data.lookupClients u))
  mapExceptT wrapHttp $ guardLegalhold protectee (mkUserClients [(u, clients)])
  PrekeyBundle u . catMaybes <$> lift (mapM (wrapHttp . Data.claimPrekey u) clients)

claimRemotePrekeyBundle :: Qualified UserId -> ExceptT ClientError (AppT r) PrekeyBundle
claimRemotePrekeyBundle quser = do
  Federation.claimPrekeyBundle quser !>> ClientFederationError

claimMultiPrekeyBundles :: LegalholdProtectee -> QualifiedUserClients -> ExceptT ClientError (AppT r) QualifiedUserClientPrekeyMap
claimMultiPrekeyBundles protectee quc = do
  loc <- qualifyLocal ()
  let (locals, remotes) =
        partitionQualifiedAndTag
          loc
          ( map
              (fmap UserClients . uncurry (flip Qualified))
              (Map.assocs (qualifiedUserClients quc))
          )
  localPrekeys <- traverse claimLocal locals
  remotePrekeys <-
    mapExceptT wrapHttpClient $
      traverseConcurrentlyWithErrors
        claimRemote
        remotes
        !>> ClientFederationError
  pure . qualifiedUserClientPrekeyMapFromList $ localPrekeys <> remotePrekeys
  where
    claimRemote ::
      ( Log.MonadLogger m,
        MonadIO m,
        MonadReader Env m
      ) =>
      Remote UserClients ->
      ExceptT FederationError m (Qualified UserClientPrekeyMap)
    claimRemote ruc =
      qUntagged . qualifyAs ruc
        <$> Federation.claimMultiPrekeyBundle (tDomain ruc) (tUnqualified ruc)

    claimLocal :: Local UserClients -> ExceptT ClientError (AppT r) (Qualified UserClientPrekeyMap)
    claimLocal luc =
      qUntagged . qualifyAs luc
        <$> claimLocalMultiPrekeyBundles protectee (tUnqualified luc)

claimLocalMultiPrekeyBundles ::
  LegalholdProtectee ->
  UserClients ->
  ExceptT ClientError (AppT r) UserClientPrekeyMap
claimLocalMultiPrekeyBundles protectee userClients = do
  mapExceptT wrapHttp $ guardLegalhold protectee userClients
  lift
    . fmap mkUserClientPrekeyMap
    . foldMap (getChunk . Map.fromList)
    . chunksOf 16
    . Map.toList
    . Message.userClients
    $ userClients
  where
    getChunk :: Map UserId (Set ClientId) -> AppT r (Map UserId (Map ClientId (Maybe Prekey)))
    getChunk =
      wrapHttpClient . runConcurrently . Map.traverseWithKey (\u -> Concurrently . getUserKeys u)
    getUserKeys ::
      ( MonadClient m,
        Log.MonadLogger m,
        MonadMask m,
        MonadReader Env m,
        MonadHttp m,
        HasRequestId m
      ) =>
      UserId ->
      Set ClientId ->
      m (Map ClientId (Maybe Prekey))
    getUserKeys u =
      sequenceA . Map.fromSet (getClientKeys u)
    getClientKeys ::
      ( MonadClient m,
        Log.MonadLogger m,
        MonadMask m,
        MonadReader Env m,
        MonadHttp m,
        HasRequestId m
      ) =>
      UserId ->
      ClientId ->
      m (Maybe Prekey)
    getClientKeys u c = do
      key <- fmap prekeyData <$> Data.claimPrekey u c
      when (isNothing key) $ noPrekeys u c
      pure key

-- Utilities

-- | Enqueue an orderly deletion of an existing client.
execDelete :: UserId -> Maybe ConnId -> Client -> (AppT r) ()
execDelete u con c = do
  wrapClient $ Data.rmClient u (clientId c)
  for_ (clientCookie c) $ \l -> wrapClient $ Auth.revokeCookies u [] [l]
  queue <- view internalEvents
  Queue.enqueue queue (Internal.DeleteClient c u con)

-- | Defensive measure when no prekey is found for a
-- requested client: Ensure that the client does indeed
-- not exist, since there must be no client without prekeys,
-- thus repairing any inconsistencies related to distributed
-- (and possibly duplicated) client data.
noPrekeys ::
  ( MonadReader Env m,
    MonadMask m,
    MonadHttp m,
    HasRequestId m,
    Log.MonadLogger m,
    MonadClient m
  ) =>
  UserId ->
  ClientId ->
  m ()
noPrekeys u c = do
  Log.info $
    field "user" (toByteString u)
      ~~ field "client" (toByteString c)
      ~~ msg (val "No prekey found. Ensuring client does not exist.")
  Intra.rmClient u c
  client <- Data.lookupClient u c
  for_ client $ \_ ->
    Log.err $
      field "user" (toByteString u)
        ~~ field "client" (toByteString c)
        ~~ msg (val "Client exists without prekeys.")

pubClient :: Client -> PubClient
pubClient c =
  PubClient
    { pubClientId = clientId c,
      pubClientClass = clientClass c
    }

legalHoldClientRequested :: UserId -> LegalHoldClientRequest -> (AppT r) ()
legalHoldClientRequested targetUser (LegalHoldClientRequest _requester lastPrekey') =
  wrapHttpClient $ Intra.onUserEvent targetUser Nothing lhClientEvent
  where
    clientId :: ClientId
    clientId = clientIdFromPrekey $ unpackLastPrekey lastPrekey'
    eventData :: LegalHoldClientRequestedData
    eventData = LegalHoldClientRequestedData targetUser lastPrekey' clientId
    lhClientEvent :: UserEvent
    lhClientEvent = LegalHoldClientRequested eventData

removeLegalHoldClient :: UserId -> (AppT r) ()
removeLegalHoldClient uid = do
  clients <- wrapClient $ Data.lookupClients uid
  -- Should only be one; but just in case we'll treat it as a list
  let legalHoldClients = filter ((== LegalHoldClientType) . clientType) clients
  -- maybe log if this isn't the case
  forM_ legalHoldClients (execDelete uid Nothing)
  wrapHttpClient $ Intra.onUserEvent uid Nothing (UserLegalHoldDisabled uid)

createAccessToken ::
  (Member JwtTools r, Member Now r, Member PublicKeyBundle r) =>
  UserId ->
  ClientId ->
  StdMethod ->
  Link ->
  Proof ->
  ExceptT CertEnrollmentError (AppT r) (DPoPAccessTokenResponse, CacheControl)
createAccessToken uid cid method link proof = do
  domain <- Opt.setFederationDomain <$> view settings
  nonce <- ExceptT $ note NonceNotFound <$> wrapClient (Nonce.lookupAndDeleteNonce uid (cs $ toByteString cid))
  httpsUrl <- do
    let urlBs = "https://" <> toByteString' domain <> "/" <> cs (toUrlPiece link)
    maybe (throwE MisconfiguredRequestUrl) pure $ fromByteString $ urlBs
  maxSkewSeconds <- Opt.setDpopMaxSkewSecs <$> view settings
  expiresIn <- Opt.setDpopTokenExpirationTimeSecs <$> view settings
  now <- fromUTCTime <$> lift (liftSem Now.get)
  let expiresAt = now & addToEpoch expiresIn
  pathToKeys <- ExceptT $ note KeyBundleError . Opt.setPublicKeyBundle <$> view settings
  pubKeyBundle <- ExceptT $ note KeyBundleError <$> liftSem (PublicKeyBundle.get pathToKeys)
  token <-
    ExceptT $
      liftSem $
        JwtTools.generateDPoPAccessToken
          proof
          (ClientIdentity domain uid cid)
          nonce
          httpsUrl
          method
          maxSkewSeconds
          expiresAt
          now
          pubKeyBundle
  pure $ (DPoPAccessTokenResponse token DPoP expiresIn, NoStore)<|MERGE_RESOLUTION|>--- conflicted
+++ resolved
@@ -64,12 +64,9 @@
 import qualified Brig.IO.Intra as Intra
 import qualified Brig.InternalEvent.Types as Internal
 import qualified Brig.Options as Opt
-<<<<<<< HEAD
-import Brig.Sem.GalleyProvider (GalleyProvider)
-import qualified Brig.Sem.GalleyProvider as GalleyProvider
-=======
+import Brig.Effects.GalleyProvider (GalleyProvider)
+import qualified Brig.Effects.GalleyProvider as GalleyProvider
 import qualified Brig.Queue as Queue
->>>>>>> c308f3a4
 import Brig.Types.Intra
 import Brig.Types.Team.LegalHold (LegalHoldClientRequest (..))
 import Brig.Types.User.Event
@@ -95,12 +92,9 @@
 import Imports
 import Network.HTTP.Types.Method (StdMethod)
 import Network.Wai.Utilities
-<<<<<<< HEAD
 import Polysemy (Members)
-=======
 import Polysemy (Member)
 import Servant (Link, ToHttpApiData (toUrlPiece))
->>>>>>> c308f3a4
 import System.Logger.Class (field, msg, val, (~~))
 import qualified System.Logger.Class as Log
 import UnliftIO.Async (Concurrently (Concurrently, runConcurrently))
@@ -195,14 +189,8 @@
   let usr = accountUser acc
   lift $ do
     for_ old $ execDelete u con
-<<<<<<< HEAD
     liftSem $ GalleyProvider.newClient u (clientId clt)
     Intra.onClientEvent u con (ClientAdded u clt)
-=======
-    wrapHttp $ do
-      Intra.newClient u (clientId clt)
-      Intra.onClientEvent u con (ClientAdded u clt)
->>>>>>> c308f3a4
     when (clientType clt == LegalHoldClientType) $ wrapHttpClient $ Intra.onUserEvent u con (UserLegalHoldEnabled u)
     when (count > 1) $
       for_ (userEmail usr) $

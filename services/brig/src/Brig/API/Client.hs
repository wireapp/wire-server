--- conflicted
+++ resolved
@@ -205,18 +205,7 @@
   where
     clientId' = clientIdFromPrekey (unpackLastPrekey $ newClientLastKey new)
 
-<<<<<<< HEAD
     verifyCodeThrow ::
-=======
-    verifyCode ::
-      ( MonadReader Env m,
-        MonadMask m,
-        MonadHttp m,
-        HasRequestId m,
-        Log.MonadLogger m,
-        MonadClient m
-      ) =>
->>>>>>> b506171a
       Maybe Code.Value ->
       UserId ->
       ExceptT ClientError (AppT r) ()

-- This file is part of the Wire Server implementation.
--
-- Copyright (C) 2020 Wire Swiss GmbH <opensource@wire.com>
--
-- This program is free software: you can redistribute it and/or modify it under
-- the terms of the GNU Affero General Public License as published by the Free
-- Software Foundation, either version 3 of the License, or (at your option) any
-- later version.
--
-- This program is distributed in the hope that it will be useful, but WITHOUT
-- ANY WARRANTY; without even the implied warranty of MERCHANTABILITY or FITNESS
-- FOR A PARTICULAR PURPOSE. See the GNU Affero General Public License for more
-- details.
--
-- You should have received a copy of the GNU Affero General Public License along
-- with this program. If not, see <https://www.gnu.org/licenses/>.

-- TODO: Move to Brig.User.Client
module Brig.API.Client
  ( -- * Clients
    addClient,
    updateClient,
    rmClient,
    pubClient,
    legalHoldClientRequested,
    removeLegalHoldClient,
    lookupLocalClient,
    lookupLocalClients,
    lookupPubClient,
    lookupPubClients,
    lookupPubClientsBulk,
    Data.lookupPrekeyIds,
    Data.lookupUsersClientIds,

    -- * Prekeys
    claimLocalMultiPrekeyBundles,
    claimLocalPrekeyBundle,
    claimPrekey,
    claimLocalPrekey,
    claimPrekeyBundle,
    claimMultiPrekeyBundles,
    Data.lookupClientIds,
  )
where

import Brig.API.Types
import Brig.App
import qualified Brig.Data.Client as Data
import qualified Brig.Data.User as Data
import Brig.Federation.Client (getUserClients)
import qualified Brig.Federation.Client as Federation
import Brig.IO.Intra (guardLegalhold)
import qualified Brig.IO.Intra as Intra
import qualified Brig.Options as Opt
import Brig.Types
import Brig.Types.Intra
import Brig.Types.Team.LegalHold (LegalHoldClientRequest (..))
import Brig.Types.User.Event
import qualified Brig.User.Auth.Cookie as Auth
import Brig.User.Email
import Control.Error
import Control.Lens (view)
import Data.ByteString.Conversion
import Data.Domain (Domain)
import Data.IP (IP)
import Data.Id (ClientId, ConnId, UserId)
import Data.List.Split (chunksOf)
import Data.Map.Strict (traverseWithKey)
import qualified Data.Map.Strict as Map
import Data.Misc (PlainTextPassword (..))
<<<<<<< HEAD
import Data.Qualified (Qualified (..), partitionQualified, partitionRemoteOrLocalIds)
import qualified Data.Set as Set
import Galley.Types (UserClientMap (..), UserClients (..))
=======
import Data.Qualified (Qualified (..), partitionRemoteOrLocalIds)
import qualified Data.Set as Set
import Galley.Types (UserClients (..))
>>>>>>> 3e0eb7d8
import Imports
import Network.Wai.Utilities
import System.Logger.Class (field, msg, val, (~~))
import qualified System.Logger.Class as Log
import UnliftIO.Async (Concurrently (Concurrently, runConcurrently))
import Wire.API.Federation.API.Brig (GetUserClients (GetUserClients))
import qualified Wire.API.Message as Message
<<<<<<< HEAD
import Wire.API.User.Client (QualifiedUserClientMap (..), QualifiedUserClients (..))
import Wire.API.UserMap (QualifiedUserMap (QualifiedUserMap, qualifiedUserMap), UserMap (userMap))
=======
import Wire.API.Team.LegalHold (LegalholdProtectee (..))
import Wire.API.User.Client (ClientCapabilityList (..), QualifiedUserClientPrekeyMap (..), QualifiedUserClients (..), UserClientPrekeyMap, mkQualifiedUserClientPrekeyMap, mkUserClientPrekeyMap)
import qualified Wire.API.User.Client as Client
import Wire.API.UserMap (QualifiedUserMap (QualifiedUserMap))

lookupClient :: Qualified UserId -> ClientId -> ExceptT ClientError AppIO (Maybe Client)
lookupClient (Qualified uid domain) clientId = do
  localdomain <- viewFederationDomain
  if domain == localdomain
    then lift $ lookupLocalClient uid clientId
    else -- FUTUREWORK(federation, #1271): look up remote clients
      throwE (ClientFederationError FederationNotImplemented)
>>>>>>> 3e0eb7d8

lookupLocalClient :: UserId -> ClientId -> AppIO (Maybe Client)
lookupLocalClient = Data.lookupClient

lookupLocalClients :: UserId -> AppIO [Client]
lookupLocalClients = Data.lookupClients

lookupPubClient :: Qualified UserId -> ClientId -> ExceptT ClientError AppIO (Maybe PubClient)
lookupPubClient qid cid = do
  clients <- lookupPubClients qid
  pure $ find ((== cid) . pubClientId) clients

lookupPubClients :: Qualified UserId -> ExceptT ClientError AppIO [PubClient]
lookupPubClients qid@(Qualified uid domain) = do
  getForUser <$> lookupPubClientsBulk [qid]
  where
    getForUser :: QualifiedUserMap (Set PubClient) -> [PubClient]
    getForUser qmap = fromMaybe [] $ do
      um <- userMap <$> Map.lookup domain (qualifiedUserMap qmap)
      Set.toList <$> Map.lookup uid um

lookupPubClientsBulk :: [Qualified UserId] -> ExceptT ClientError AppIO (QualifiedUserMap (Set PubClient))
lookupPubClientsBulk qualifiedUids = do
  domain <- viewFederationDomain
  let (remoteUsers, localUsers) = partitionRemoteOrLocalIds domain qualifiedUids
  remoteUserClientMap <-
    traverseWithKey
      (\domain' uids -> getUserClients domain' (GetUserClients uids))
      (partitionQualified remoteUsers)
      !>> ClientFederationError
  localUserClientMap <- Map.singleton domain <$> Data.lookupPubClientsBulk localUsers
  pure $ QualifiedUserMap (Map.union localUserClientMap remoteUserClientMap)

-- nb. We must ensure that the set of clients known to brig is always
-- a superset of the clients known to galley.
addClient :: UserId -> Maybe ConnId -> Maybe IP -> NewClient -> ExceptT ClientError AppIO Client
addClient u con ip new = do
  acc <- lift (Data.lookupAccount u) >>= maybe (throwE (ClientUserNotFound u)) return
  loc <- maybe (return Nothing) locationOf ip
  maxPermClients <- fromMaybe Opt.defUserMaxPermClients <$> Opt.setUserMaxPermClients <$> view settings
  let caps :: Maybe (Set Client.ClientCapability)
      caps = updlhdev $ newClientCapabilities new
        where
          updlhdev =
            if newClientType new == LegalHoldClientType
              then Just . maybe (Set.singleton lhcaps) (Set.insert lhcaps)
              else id
          lhcaps = Client.ClientSupportsLegalholdImplicitConsent
  (clt, old, count) <- Data.addClient u clientId' new maxPermClients loc caps !>> ClientDataError
  let usr = accountUser acc
  lift $ do
    for_ old $ execDelete u con
    Intra.newClient u (clientId clt)
    Intra.onClientEvent u con (ClientAdded u clt)
    when (clientType clt == LegalHoldClientType) $ Intra.onUserEvent u con (UserLegalHoldEnabled u)
    when (count > 1) $
      for_ (userEmail usr) $
        \email ->
          sendNewClientEmail (userDisplayName usr) email clt (userLocale usr)
  return clt
  where
    clientId' = clientIdFromPrekey (unpackLastPrekey $ newClientLastKey new)

updateClient :: UserId -> ClientId -> UpdateClient -> ExceptT ClientError AppIO ()
updateClient u c r = do
  client <- lift (Data.lookupClient u c) >>= maybe (throwE ClientNotFound) pure
  for_ (updateClientLabel r) $ lift . Data.updateClientLabel u c . Just
  for_ (updateClientCapabilities r) $ \caps' -> do
    let ClientCapabilityList caps = clientCapabilities client
    if caps `Set.isSubsetOf` caps'
      then lift . Data.updateClientCapabilities u c . Just $ caps'
      else throwE ClientCapabilitiesCannotBeRemoved
  let lk = maybeToList (unpackLastPrekey <$> updateClientLastKey r)
  Data.updatePrekeys u c (lk ++ updateClientPrekeys r) !>> ClientDataError

-- nb. We must ensure that the set of clients known to brig is always
-- a superset of the clients known to galley.
rmClient :: UserId -> ConnId -> ClientId -> Maybe PlainTextPassword -> ExceptT ClientError AppIO ()
rmClient u con clt pw =
  maybe (throwE ClientNotFound) fn =<< lift (Data.lookupClient u clt)
  where
    fn client = do
      case clientType client of
        -- Legal hold clients can't be removed
        LegalHoldClientType -> throwE ClientLegalHoldCannotBeRemoved
        -- Temporary clients don't need to re-auth
        TemporaryClientType -> pure ()
        -- All other clients must authenticate
        _ -> Data.reauthenticate u pw !>> ClientDataError . ClientReAuthError
      lift $ execDelete u (Just con) client

claimPrekey :: LegalholdProtectee -> UserId -> Domain -> ClientId -> ExceptT ClientError AppIO (Maybe ClientPrekey)
claimPrekey protectee u d c = do
  isLocalDomain <- (d ==) <$> viewFederationDomain
  if isLocalDomain
    then claimLocalPrekey protectee u c
    else claimRemotePrekey (Qualified u d) c

claimLocalPrekey :: LegalholdProtectee -> UserId -> ClientId -> ExceptT ClientError AppIO (Maybe ClientPrekey)
claimLocalPrekey protectee user client = do
  guardLegalhold protectee (Client.mkUserClients [(user, [client])])
  lift $ do
    prekey <- Data.claimPrekey user client
    when (isNothing prekey) (noPrekeys user client)
    pure prekey

claimRemotePrekey :: Qualified UserId -> ClientId -> ExceptT ClientError AppIO (Maybe ClientPrekey)
claimRemotePrekey quser client = fmapLT ClientFederationError $ Federation.claimPrekey quser client

claimPrekeyBundle :: LegalholdProtectee -> Domain -> UserId -> ExceptT ClientError AppIO PrekeyBundle
claimPrekeyBundle protectee domain uid = do
  isLocalDomain <- (domain ==) <$> viewFederationDomain
  if isLocalDomain
    then claimLocalPrekeyBundle protectee uid
    else claimRemotePrekeyBundle (Qualified uid domain)

claimLocalPrekeyBundle :: LegalholdProtectee -> UserId -> ExceptT ClientError AppIO PrekeyBundle
claimLocalPrekeyBundle protectee u = do
  clients <- map clientId <$> Data.lookupClients u
  guardLegalhold protectee (Client.mkUserClients [(u, clients)])
  PrekeyBundle u . catMaybes <$> lift (mapM (Data.claimPrekey u) clients)

claimRemotePrekeyBundle :: Qualified UserId -> ExceptT ClientError AppIO PrekeyBundle
claimRemotePrekeyBundle quser = do
  Federation.claimPrekeyBundle quser !>> ClientFederationError

claimMultiPrekeyBundles :: LegalholdProtectee -> QualifiedUserClients -> ExceptT ClientError AppIO QualifiedUserClientPrekeyMap
claimMultiPrekeyBundles protectee quc = do
  localDomain <- viewFederationDomain
  fmap (mkQualifiedUserClientPrekeyMap . Map.fromList)
    -- FUTUREWORK(federation): parallelise federator requests here
    . traverse (\(domain, uc) -> (domain,) <$> claim localDomain domain uc)
    . Map.assocs
    . qualifiedUserClients
    $ quc
  where
    claim :: Domain -> Domain -> UserClients -> ExceptT ClientError AppIO UserClientPrekeyMap
    claim localDomain domain uc
      | domain == localDomain = claimLocalMultiPrekeyBundles protectee uc
      | otherwise = Federation.claimMultiPrekeyBundle domain uc !>> ClientFederationError

claimLocalMultiPrekeyBundles :: LegalholdProtectee -> UserClients -> ExceptT ClientError AppIO UserClientPrekeyMap
claimLocalMultiPrekeyBundles protectee userClients = do
  guardLegalhold protectee userClients
  lift
    . fmap mkUserClientPrekeyMap
    . foldMap (getChunk . Map.fromList)
    . chunksOf 16
    . Map.toList
    . Message.userClients
    $ userClients
  where
    getChunk :: Map UserId (Set ClientId) -> AppIO (Map UserId (Map ClientId (Maybe Prekey)))
    getChunk =
      runConcurrently . Map.traverseWithKey (\u -> Concurrently . getUserKeys u)
    getUserKeys :: UserId -> Set ClientId -> AppIO (Map ClientId (Maybe Prekey))
    getUserKeys u =
      sequenceA . Map.fromSet (getClientKeys u)
    getClientKeys :: UserId -> ClientId -> AppIO (Maybe Prekey)
    getClientKeys u c = do
      key <- fmap prekeyData <$> Data.claimPrekey u c
      when (isNothing key) $ noPrekeys u c
      return key

-- Utilities

-- | Perform an orderly deletion of an existing client.
execDelete :: UserId -> Maybe ConnId -> Client -> AppIO ()
execDelete u con c = do
  Intra.rmClient u (clientId c)
  for_ (clientCookie c) $ \l -> Auth.revokeCookies u [] [l]
  Intra.onClientEvent u con (ClientRemoved u c)
  Data.rmClient u (clientId c)

-- | Defensive measure when no prekey is found for a
-- requested client: Ensure that the client does indeed
-- not exist, since there must be no client without prekeys,
-- thus repairing any inconsistencies related to distributed
-- (and possibly duplicated) client data.
noPrekeys :: UserId -> ClientId -> AppIO ()
noPrekeys u c = do
  Log.info $
    field "user" (toByteString u)
      ~~ field "client" (toByteString c)
      ~~ msg (val "No prekey found. Ensuring client does not exist.")
  Intra.rmClient u c
  client <- Data.lookupClient u c
  for_ client $ \_ ->
    Log.err $
      field "user" (toByteString u)
        ~~ field "client" (toByteString c)
        ~~ msg (val "Client exists without prekeys.")

pubClient :: Client -> PubClient
pubClient c =
  PubClient
    { pubClientId = clientId c,
      pubClientClass = clientClass c
    }

legalHoldClientRequested :: UserId -> LegalHoldClientRequest -> AppIO ()
legalHoldClientRequested targetUser (LegalHoldClientRequest _requester lastPrekey') =
  Intra.onUserEvent targetUser Nothing lhClientEvent
  where
    clientId :: ClientId
    clientId = clientIdFromPrekey $ unpackLastPrekey lastPrekey'
    eventData :: LegalHoldClientRequestedData
    eventData = LegalHoldClientRequestedData targetUser lastPrekey' clientId
    lhClientEvent :: UserEvent
    lhClientEvent = LegalHoldClientRequested eventData

removeLegalHoldClient :: UserId -> AppIO ()
removeLegalHoldClient uid = do
  clients <- Data.lookupClients uid
  -- Should only be one; but just in case we'll treat it as a list
  let legalHoldClients = filter ((== LegalHoldClientType) . clientType) clients
  -- maybe log if this isn't the case
  forM_ legalHoldClients (execDelete uid Nothing)
  Intra.onUserEvent uid Nothing (UserLegalHoldDisabled uid)<|MERGE_RESOLUTION|>--- conflicted
+++ resolved
@@ -29,6 +29,7 @@
     lookupPubClient,
     lookupPubClients,
     lookupPubClientsBulk,
+    lookupLocalPubClientsBulk,
     Data.lookupPrekeyIds,
     Data.lookupUsersClientIds,
 
@@ -68,15 +69,9 @@
 import Data.Map.Strict (traverseWithKey)
 import qualified Data.Map.Strict as Map
 import Data.Misc (PlainTextPassword (..))
-<<<<<<< HEAD
 import Data.Qualified (Qualified (..), partitionQualified, partitionRemoteOrLocalIds)
 import qualified Data.Set as Set
-import Galley.Types (UserClientMap (..), UserClients (..))
-=======
-import Data.Qualified (Qualified (..), partitionRemoteOrLocalIds)
-import qualified Data.Set as Set
 import Galley.Types (UserClients (..))
->>>>>>> 3e0eb7d8
 import Imports
 import Network.Wai.Utilities
 import System.Logger.Class (field, msg, val, (~~))
@@ -84,23 +79,10 @@
 import UnliftIO.Async (Concurrently (Concurrently, runConcurrently))
 import Wire.API.Federation.API.Brig (GetUserClients (GetUserClients))
 import qualified Wire.API.Message as Message
-<<<<<<< HEAD
-import Wire.API.User.Client (QualifiedUserClientMap (..), QualifiedUserClients (..))
-import Wire.API.UserMap (QualifiedUserMap (QualifiedUserMap, qualifiedUserMap), UserMap (userMap))
-=======
 import Wire.API.Team.LegalHold (LegalholdProtectee (..))
 import Wire.API.User.Client (ClientCapabilityList (..), QualifiedUserClientPrekeyMap (..), QualifiedUserClients (..), UserClientPrekeyMap, mkQualifiedUserClientPrekeyMap, mkUserClientPrekeyMap)
 import qualified Wire.API.User.Client as Client
-import Wire.API.UserMap (QualifiedUserMap (QualifiedUserMap))
-
-lookupClient :: Qualified UserId -> ClientId -> ExceptT ClientError AppIO (Maybe Client)
-lookupClient (Qualified uid domain) clientId = do
-  localdomain <- viewFederationDomain
-  if domain == localdomain
-    then lift $ lookupLocalClient uid clientId
-    else -- FUTUREWORK(federation, #1271): look up remote clients
-      throwE (ClientFederationError FederationNotImplemented)
->>>>>>> 3e0eb7d8
+import Wire.API.UserMap (QualifiedUserMap (QualifiedUserMap, qualifiedUserMap), UserMap (userMap))
 
 lookupLocalClient :: UserId -> ClientId -> AppIO (Maybe Client)
 lookupLocalClient = Data.lookupClient
@@ -131,8 +113,11 @@
       (\domain' uids -> getUserClients domain' (GetUserClients uids))
       (partitionQualified remoteUsers)
       !>> ClientFederationError
-  localUserClientMap <- Map.singleton domain <$> Data.lookupPubClientsBulk localUsers
+  localUserClientMap <- Map.singleton domain <$> lookupLocalPubClientsBulk localUsers
   pure $ QualifiedUserMap (Map.union localUserClientMap remoteUserClientMap)
+
+lookupLocalPubClientsBulk :: [UserId] -> ExceptT ClientError AppIO (UserMap (Set PubClient))
+lookupLocalPubClientsBulk = Data.lookupPubClientsBulk
 
 -- nb. We must ensure that the set of clients known to brig is always
 -- a superset of the clients known to galley.

--- conflicted
+++ resolved
@@ -61,9 +61,11 @@
 import qualified Brig.User.Auth.Cookie as Auth
 import Brig.User.Email
 import Cassandra (MonadClient)
+import Control.Arrow
 import Control.Error
 import Control.Lens (view)
 import Data.ByteString.Conversion
+import qualified Data.ByteString.Lazy as LBS
 import Data.Domain (Domain)
 import Data.IP (IP)
 import Data.Id (ClientId, ConnId, UserId)
@@ -135,14 +137,10 @@
               then Just . maybe (Set.singleton lhcaps) (Set.insert lhcaps)
               else id
           lhcaps = ClientSupportsLegalholdImplicitConsent
-<<<<<<< HEAD
-  (clt0, old, count) <- Data.addClient u clientId' new maxPermClients loc caps !>> ClientDataError
-=======
   (clt0, old, count) <-
     wrapClientE
       (Data.addClient u clientId' new maxPermClients loc caps)
       !>> ClientDataError
->>>>>>> ca94a6f0
   let clt = clt0 {clientMLSPublicKeys = newClientMLSPublicKeys new}
   let usr = accountUser acc
   lift $ do
@@ -168,8 +166,9 @@
       then lift . Data.updateClientCapabilities u c . Just $ caps'
       else throwE ClientCapabilitiesCannotBeRemoved
   let lk = maybeToList (unpackLastPrekey <$> updateClientLastKey r)
+      lpk = second LBS.fromStrict <$> Map.assocs (updateClientMLSPublicKeys r)
   Data.updatePrekeys u c (lk ++ updateClientPrekeys r) !>> ClientDataError
-  Data.addMLSPublicKeys u c (Map.assocs (updateClientMLSPublicKeys r)) !>> ClientDataError
+  Data.addMLSPublicKeys u c lpk !>> ClientDataError
 
 -- nb. We must ensure that the set of clients known to brig is always
 -- a superset of the clients known to galley.

-- This file is part of the Wire Server implementation.
--
-- Copyright (C) 2022 Wire Swiss GmbH <opensource@wire.com>
--
-- This program is free software: you can redistribute it and/or modify it under
-- the terms of the GNU Affero General Public License as published by the Free
-- Software Foundation, either version 3 of the License, or (at your option) any
-- later version.
--
-- This program is distributed in the hope that it will be useful, but WITHOUT
-- ANY WARRANTY; without even the implied warranty of MERCHANTABILITY or FITNESS
-- FOR A PARTICULAR PURPOSE. See the GNU Affero General Public License for more
-- details.
--
-- You should have received a copy of the GNU Affero General Public License along
-- with this program. If not, see <https://www.gnu.org/licenses/>.

-- TODO: Move to Brig.User.Client
module Brig.API.Client
  ( -- * Clients
    addClient,
    updateClient,
    rmClient,
    pubClient,
    legalHoldClientRequested,
    removeLegalHoldClient,
    lookupLocalClient,
    lookupLocalClients,
    lookupPubClient,
    lookupPubClients,
    lookupPubClientsBulk,
    lookupLocalPubClientsBulk,
    Data.lookupPrekeyIds,
    Data.lookupUsersClientIds,

    -- * Prekeys
    claimLocalMultiPrekeyBundles,
    claimLocalPrekeyBundle,
    claimPrekey,
    claimLocalPrekey,
    claimPrekeyBundle,
    claimMultiPrekeyBundles,
    Data.lookupClientIds,
  )
where

import Brig.API.Types
import Brig.API.Util
import Brig.App
import qualified Brig.Data.Client as Data
import qualified Brig.Data.User as Data
import Brig.Federation.Client (getUserClients)
import qualified Brig.Federation.Client as Federation
import Brig.IO.Intra (guardLegalhold)
import qualified Brig.IO.Intra as Intra
import qualified Brig.Options as Opt
import Brig.Types
import Brig.Types.Intra
import Brig.Types.Team.LegalHold (LegalHoldClientRequest (..))
import Brig.Types.User.Event
import qualified Brig.User.Auth as UserAuth
import qualified Brig.User.Auth.Cookie as Auth
import Brig.User.Email
import Cassandra (MonadClient)
import Control.Error
import Control.Lens (view)
import Data.ByteString.Conversion
import Data.Code as Code
import Data.Domain (Domain)
import Data.IP (IP)
import Data.Id (ClientId, ConnId, UserId)
import Data.List.Split (chunksOf)
import Data.Map.Strict (traverseWithKey)
import qualified Data.Map.Strict as Map
import Data.Misc (PlainTextPassword (..))
import Data.Qualified
import qualified Data.Set as Set
import Imports
import Network.Wai.Utilities
import System.Logger.Class (field, msg, val, (~~))
import qualified System.Logger.Class as Log
import UnliftIO.Async (Concurrently (Concurrently, runConcurrently))
import Wire.API.Federation.API.Brig (GetUserClients (GetUserClients))
import Wire.API.Federation.Error
import qualified Wire.API.Message as Message
import Wire.API.Team.LegalHold (LegalholdProtectee (..))
import qualified Wire.API.User as Code
import Wire.API.User.Client
import Wire.API.UserMap (QualifiedUserMap (QualifiedUserMap, qualifiedUserMap), UserMap (userMap))

lookupLocalClient :: UserId -> ClientId -> (AppIO r) (Maybe Client)
lookupLocalClient uid = wrapClient . Data.lookupClient uid

lookupLocalClients :: UserId -> (AppIO r) [Client]
lookupLocalClients = wrapClient . Data.lookupClients

lookupPubClient :: Qualified UserId -> ClientId -> ExceptT ClientError (AppIO r) (Maybe PubClient)
lookupPubClient qid cid = do
  clients <- lookupPubClients qid
  pure $ find ((== cid) . pubClientId) clients

lookupPubClients :: Qualified UserId -> ExceptT ClientError (AppIO r) [PubClient]
lookupPubClients qid@(Qualified uid domain) = do
  getForUser <$> lookupPubClientsBulk [qid]
  where
    getForUser :: QualifiedUserMap (Set PubClient) -> [PubClient]
    getForUser qmap = fromMaybe [] $ do
      um <- userMap <$> Map.lookup domain (qualifiedUserMap qmap)
      Set.toList <$> Map.lookup uid um

lookupPubClientsBulk :: [Qualified UserId] -> ExceptT ClientError (AppIO r) (QualifiedUserMap (Set PubClient))
lookupPubClientsBulk qualifiedUids = do
  loc <- qualifyLocal ()
  let (localUsers, remoteUsers) = partitionQualified loc qualifiedUids
  remoteUserClientMap <-
    traverseWithKey
      (\domain' uids -> getUserClients domain' (GetUserClients uids))
      (indexQualified (fmap qUntagged remoteUsers))
      !>> ClientFederationError
  localUserClientMap <- Map.singleton (tDomain loc) <$> lookupLocalPubClientsBulk localUsers
  pure $ QualifiedUserMap (Map.union localUserClientMap remoteUserClientMap)

lookupLocalPubClientsBulk :: [UserId] -> ExceptT ClientError (AppIO r) (UserMap (Set PubClient))
lookupLocalPubClientsBulk = lift . wrapClient . Data.lookupPubClientsBulk

-- nb. We must ensure that the set of clients known to brig is always
-- a superset of the clients known to galley.
addClient :: UserId -> Maybe ConnId -> Maybe IP -> NewClient -> ExceptT ClientError (AppIO r) Client
addClient u con ip new = do
<<<<<<< HEAD
  acc <- lift (Data.lookupAccount u) >>= maybe (throwE (ClientUserNotFound u)) return
  verifyCode (newClientVerificationCode new) (userId . accountUser $ acc)
=======
  acc <- lift (wrapClient $ Data.lookupAccount u) >>= maybe (throwE (ClientUserNotFound u)) return
>>>>>>> ed7043d7
  loc <- maybe (return Nothing) locationOf ip
  maxPermClients <- fromMaybe Opt.defUserMaxPermClients . Opt.setUserMaxPermClients <$> view settings
  let caps :: Maybe (Set ClientCapability)
      caps = updlhdev $ newClientCapabilities new
        where
          updlhdev =
            if newClientType new == LegalHoldClientType
              then Just . maybe (Set.singleton lhcaps) (Set.insert lhcaps)
              else id
          lhcaps = ClientSupportsLegalholdImplicitConsent
  (clt0, old, count) <-
    wrapClientE
      (Data.addClient u clientId' new maxPermClients loc caps)
      !>> ClientDataError
  let clt = clt0 {clientMLSPublicKeys = newClientMLSPublicKeys new}
  let usr = accountUser acc
  lift $ do
    for_ old $ execDelete u con
    Intra.newClient u (clientId clt)
    Intra.onClientEvent u con (ClientAdded u clt)
    when (clientType clt == LegalHoldClientType) $ Intra.onUserEvent u con (UserLegalHoldEnabled u)
    when (count > 1) $
      for_ (userEmail usr) $
        \email ->
          sendNewClientEmail (userDisplayName usr) email clt (userLocale usr)
  return clt
  where
    clientId' = clientIdFromPrekey (unpackLastPrekey $ newClientLastKey new)

<<<<<<< HEAD
    verifyCode :: Maybe Code.Value -> UserId -> ExceptT ClientError (AppIO r) ()
    verifyCode mbCode userId =
      -- this only happens inside the login flow (in particular, when logging in from a new device)
      -- the code obtained for logging in is used a second time for adding the device
      UserAuth.verifyCode mbCode Code.Login userId `catchE` \case
        VerificationCodeRequired -> throwE ClientCodeAuthenticationRequired
        VerificationCodeNoPendingCode -> throwE ClientCodeAuthenticationFailed
        VerificationCodeNoEmail -> throwE ClientCodeAuthenticationFailed

updateClient :: UserId -> ClientId -> UpdateClient -> ExceptT ClientError (AppIO r) ()
=======
updateClient :: MonadClient m => UserId -> ClientId -> UpdateClient -> ExceptT ClientError m ()
>>>>>>> ed7043d7
updateClient u c r = do
  client <- lift (Data.lookupClient u c) >>= maybe (throwE ClientNotFound) pure
  for_ (updateClientLabel r) $ lift . Data.updateClientLabel u c . Just
  for_ (updateClientCapabilities r) $ \caps' -> do
    let ClientCapabilityList caps = clientCapabilities client
    if caps `Set.isSubsetOf` caps'
      then lift . Data.updateClientCapabilities u c . Just $ caps'
      else throwE ClientCapabilitiesCannotBeRemoved
  let lk = maybeToList (unpackLastPrekey <$> updateClientLastKey r)
  Data.updatePrekeys u c (lk ++ updateClientPrekeys r) !>> ClientDataError
  Data.addMLSPublicKeys u c (Map.assocs (updateClientMLSPublicKeys r)) !>> ClientDataError

-- nb. We must ensure that the set of clients known to brig is always
-- a superset of the clients known to galley.
rmClient :: UserId -> ConnId -> ClientId -> Maybe PlainTextPassword -> ExceptT ClientError (AppIO r) ()
rmClient u con clt pw =
  maybe (throwE ClientNotFound) fn =<< lift (wrapClient $ Data.lookupClient u clt)
  where
    fn client = do
      case clientType client of
        -- Legal hold clients can't be removed
        LegalHoldClientType -> throwE ClientLegalHoldCannotBeRemoved
        -- Temporary clients don't need to re-auth
        TemporaryClientType -> pure ()
        -- All other clients must authenticate
        _ -> wrapClientE (Data.reauthenticate u pw) !>> ClientDataError . ClientReAuthError
      lift $ execDelete u (Just con) client

claimPrekey :: LegalholdProtectee -> UserId -> Domain -> ClientId -> ExceptT ClientError (AppIO r) (Maybe ClientPrekey)
claimPrekey protectee u d c = do
  isLocalDomain <- (d ==) <$> viewFederationDomain
  if isLocalDomain
    then claimLocalPrekey protectee u c
    else claimRemotePrekey (Qualified u d) c

claimLocalPrekey :: LegalholdProtectee -> UserId -> ClientId -> ExceptT ClientError (AppIO r) (Maybe ClientPrekey)
claimLocalPrekey protectee user client = do
  guardLegalhold protectee (mkUserClients [(user, [client])])
  lift $ do
    prekey <- Data.claimPrekey user client
    when (isNothing prekey) (noPrekeys user client)
    pure prekey

claimRemotePrekey :: Qualified UserId -> ClientId -> ExceptT ClientError (AppIO r) (Maybe ClientPrekey)
claimRemotePrekey quser client = fmapLT ClientFederationError $ Federation.claimPrekey quser client

claimPrekeyBundle :: LegalholdProtectee -> Domain -> UserId -> ExceptT ClientError (AppIO r) PrekeyBundle
claimPrekeyBundle protectee domain uid = do
  isLocalDomain <- (domain ==) <$> viewFederationDomain
  if isLocalDomain
    then claimLocalPrekeyBundle protectee uid
    else claimRemotePrekeyBundle (Qualified uid domain)

claimLocalPrekeyBundle :: LegalholdProtectee -> UserId -> ExceptT ClientError (AppIO r) PrekeyBundle
claimLocalPrekeyBundle protectee u = do
  clients <- map clientId <$> lift (wrapClient (Data.lookupClients u))
  guardLegalhold protectee (mkUserClients [(u, clients)])
  PrekeyBundle u . catMaybes <$> lift (mapM (Data.claimPrekey u) clients)

claimRemotePrekeyBundle :: Qualified UserId -> ExceptT ClientError (AppIO r) PrekeyBundle
claimRemotePrekeyBundle quser = do
  Federation.claimPrekeyBundle quser !>> ClientFederationError

claimMultiPrekeyBundles :: LegalholdProtectee -> QualifiedUserClients -> ExceptT ClientError (AppIO r) QualifiedUserClientPrekeyMap
claimMultiPrekeyBundles protectee quc = do
  loc <- qualifyLocal ()
  let (locals, remotes) =
        partitionQualifiedAndTag
          loc
          ( map
              (fmap UserClients . uncurry (flip Qualified))
              (Map.assocs (qualifiedUserClients quc))
          )
  localPrekeys <- traverse claimLocal locals
  remotePrekeys <-
    traverseConcurrentlyWithErrors
      claimRemote
      remotes
      !>> ClientFederationError
  pure . qualifiedUserClientPrekeyMapFromList $ localPrekeys <> remotePrekeys
  where
    claimRemote ::
      Remote UserClients ->
      ExceptT FederationError (AppIO r) (Qualified UserClientPrekeyMap)
    claimRemote ruc =
      qUntagged . qualifyAs ruc
        <$> Federation.claimMultiPrekeyBundle (tDomain ruc) (tUnqualified ruc)

    claimLocal :: Local UserClients -> ExceptT ClientError (AppIO r) (Qualified UserClientPrekeyMap)
    claimLocal luc =
      qUntagged . qualifyAs luc
        <$> claimLocalMultiPrekeyBundles protectee (tUnqualified luc)

claimLocalMultiPrekeyBundles :: LegalholdProtectee -> UserClients -> ExceptT ClientError (AppIO r) UserClientPrekeyMap
claimLocalMultiPrekeyBundles protectee userClients = do
  guardLegalhold protectee userClients
  lift
    . fmap mkUserClientPrekeyMap
    . foldMap (getChunk . Map.fromList)
    . chunksOf 16
    . Map.toList
    . Message.userClients
    $ userClients
  where
    getChunk :: Map UserId (Set ClientId) -> (AppIO r) (Map UserId (Map ClientId (Maybe Prekey)))
    getChunk =
      runConcurrently . Map.traverseWithKey (\u -> Concurrently . getUserKeys u)
    getUserKeys :: UserId -> Set ClientId -> (AppIO r) (Map ClientId (Maybe Prekey))
    getUserKeys u =
      sequenceA . Map.fromSet (getClientKeys u)
    getClientKeys :: UserId -> ClientId -> (AppIO r) (Maybe Prekey)
    getClientKeys u c = do
      key <- fmap prekeyData <$> Data.claimPrekey u c
      when (isNothing key) $ noPrekeys u c
      return key

-- Utilities

-- | Perform an orderly deletion of an existing client.
execDelete :: UserId -> Maybe ConnId -> Client -> (AppIO r) ()
execDelete u con c = do
  Intra.rmClient u (clientId c)
  for_ (clientCookie c) $ \l -> wrapClient $ Auth.revokeCookies u [] [l]
  Intra.onClientEvent u con (ClientRemoved u c)
  wrapClient $ Data.rmClient u (clientId c)

-- | Defensive measure when no prekey is found for a
-- requested client: Ensure that the client does indeed
-- not exist, since there must be no client without prekeys,
-- thus repairing any inconsistencies related to distributed
-- (and possibly duplicated) client data.
noPrekeys :: UserId -> ClientId -> (AppIO r) ()
noPrekeys u c = do
  Log.info $
    field "user" (toByteString u)
      ~~ field "client" (toByteString c)
      ~~ msg (val "No prekey found. Ensuring client does not exist.")
  Intra.rmClient u c
  client <- wrapClient $ Data.lookupClient u c
  for_ client $ \_ ->
    Log.err $
      field "user" (toByteString u)
        ~~ field "client" (toByteString c)
        ~~ msg (val "Client exists without prekeys.")

pubClient :: Client -> PubClient
pubClient c =
  PubClient
    { pubClientId = clientId c,
      pubClientClass = clientClass c
    }

legalHoldClientRequested :: UserId -> LegalHoldClientRequest -> (AppIO r) ()
legalHoldClientRequested targetUser (LegalHoldClientRequest _requester lastPrekey') =
  Intra.onUserEvent targetUser Nothing lhClientEvent
  where
    clientId :: ClientId
    clientId = clientIdFromPrekey $ unpackLastPrekey lastPrekey'
    eventData :: LegalHoldClientRequestedData
    eventData = LegalHoldClientRequestedData targetUser lastPrekey' clientId
    lhClientEvent :: UserEvent
    lhClientEvent = LegalHoldClientRequested eventData

removeLegalHoldClient :: UserId -> (AppIO r) ()
removeLegalHoldClient uid = do
  clients <- wrapClient $ Data.lookupClients uid
  -- Should only be one; but just in case we'll treat it as a list
  let legalHoldClients = filter ((== LegalHoldClientType) . clientType) clients
  -- maybe log if this isn't the case
  forM_ legalHoldClients (execDelete uid Nothing)
  Intra.onUserEvent uid Nothing (UserLegalHoldDisabled uid)<|MERGE_RESOLUTION|>--- conflicted
+++ resolved
@@ -127,12 +127,8 @@
 -- a superset of the clients known to galley.
 addClient :: UserId -> Maybe ConnId -> Maybe IP -> NewClient -> ExceptT ClientError (AppIO r) Client
 addClient u con ip new = do
-<<<<<<< HEAD
-  acc <- lift (Data.lookupAccount u) >>= maybe (throwE (ClientUserNotFound u)) return
+  acc <- lift (wrapClient $ Data.lookupAccount u) >>= maybe (throwE (ClientUserNotFound u)) return
   verifyCode (newClientVerificationCode new) (userId . accountUser $ acc)
-=======
-  acc <- lift (wrapClient $ Data.lookupAccount u) >>= maybe (throwE (ClientUserNotFound u)) return
->>>>>>> ed7043d7
   loc <- maybe (return Nothing) locationOf ip
   maxPermClients <- fromMaybe Opt.defUserMaxPermClients . Opt.setUserMaxPermClients <$> view settings
   let caps :: Maybe (Set ClientCapability)
@@ -162,7 +158,6 @@
   where
     clientId' = clientIdFromPrekey (unpackLastPrekey $ newClientLastKey new)
 
-<<<<<<< HEAD
     verifyCode :: Maybe Code.Value -> UserId -> ExceptT ClientError (AppIO r) ()
     verifyCode mbCode userId =
       -- this only happens inside the login flow (in particular, when logging in from a new device)
@@ -172,10 +167,7 @@
         VerificationCodeNoPendingCode -> throwE ClientCodeAuthenticationFailed
         VerificationCodeNoEmail -> throwE ClientCodeAuthenticationFailed
 
-updateClient :: UserId -> ClientId -> UpdateClient -> ExceptT ClientError (AppIO r) ()
-=======
 updateClient :: MonadClient m => UserId -> ClientId -> UpdateClient -> ExceptT ClientError m ()
->>>>>>> ed7043d7
 updateClient u c r = do
   client <- lift (Data.lookupClient u c) >>= maybe (throwE ClientNotFound) pure
   for_ (updateClientLabel r) $ lift . Data.updateClientLabel u c . Just

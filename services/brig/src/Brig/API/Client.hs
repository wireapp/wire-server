-- This file is part of the Wire Server implementation.
--
-- Copyright (C) 2022 Wire Swiss GmbH <opensource@wire.com>
--
-- This program is free software: you can redistribute it and/or modify it under
-- the terms of the GNU Affero General Public License as published by the Free
-- Software Foundation, either version 3 of the License, or (at your option) any
-- later version.
--
-- This program is distributed in the hope that it will be useful, but WITHOUT
-- ANY WARRANTY; without even the implied warranty of MERCHANTABILITY or FITNESS
-- FOR A PARTICULAR PURPOSE. See the GNU Affero General Public License for more
-- details.
--
-- You should have received a copy of the GNU Affero General Public License along
-- with this program. If not, see <https://www.gnu.org/licenses/>.

-- TODO: Move to Brig.User.Client
module Brig.API.Client
  ( -- * Clients
    addClient,
    addClientWithReAuthPolicy,
    updateClient,
    rmClient,
    pubClient,
    legalHoldClientRequested,
    removeLegalHoldClient,
    lookupLocalClient,
    lookupLocalClients,
    lookupPubClient,
    lookupPubClients,
    lookupPubClientsBulk,
    lookupLocalPubClientsBulk,
    Data.lookupPrekeyIds,
    Data.lookupUsersClientIds,

    -- * Prekeys
    claimLocalMultiPrekeyBundles,
    claimLocalPrekeyBundle,
    claimPrekey,
    claimLocalPrekey,
    claimPrekeyBundle,
    claimMultiPrekeyBundles,
    Data.lookupClientIds,
  )
where

import Bilge.IO
import Bilge.RPC
import Brig.API.Types
import Brig.API.Util
import Brig.App
import qualified Brig.Data.Client as Data
import qualified Brig.Data.User as Data
import Brig.Federation.Client (getUserClients)
import qualified Brig.Federation.Client as Federation
import Brig.IO.Intra (guardLegalhold)
import qualified Brig.IO.Intra as Intra
import qualified Brig.InternalEvent.Types as Internal
import qualified Brig.Options as Opt
<<<<<<< HEAD
import Brig.Sem.GalleyAccess
import Brig.Sem.GundeckAccess (GundeckAccess)
import Brig.Sem.UserQuery (UserQuery)
import Brig.Sem.VerificationCodeStore
=======
import qualified Brig.Queue as Queue
>>>>>>> cb6e9c23
import Brig.Types.Intra
import Brig.Types.Team.LegalHold (LegalHoldClientRequest (..))
import Brig.Types.User.Event
import qualified Brig.User.Auth as UserAuth
import qualified Brig.User.Auth.Cookie as Auth
import Brig.User.Email
import Cassandra (MonadClient)
import Control.Error
import Control.Lens (view)
import Control.Monad.Catch
import Data.ByteString.Conversion
import Data.Code as Code
import Data.Domain (Domain)
import Data.IP (IP)
import Data.Id (ClientId, ConnId, UserId)
import Data.List.Split (chunksOf)
import Data.Map.Strict (traverseWithKey)
import qualified Data.Map.Strict as Map
import Data.Misc (PlainTextPassword (..))
import Data.Qualified
import qualified Data.Set as Set
import Imports
import Network.Wai.Utilities hiding (Error)
import Polysemy
import Polysemy.Async
import Polysemy.Error
import Polysemy.Input
import System.Logger.Class (field, msg, val, (~~))
import qualified System.Logger.Class as Log
import UnliftIO.Async (Concurrently (Concurrently, runConcurrently))
import Wire.API.Federation.API.Brig (GetUserClients (GetUserClients))
import Wire.API.Federation.Error
import qualified Wire.API.Message as Message
import Wire.API.Team.LegalHold (LegalholdProtectee (..))
import Wire.API.User
import qualified Wire.API.User as Code
import Wire.API.User.Client
import Wire.API.User.Client.Prekey
import Wire.API.UserMap (QualifiedUserMap (QualifiedUserMap, qualifiedUserMap), UserMap (userMap))

lookupLocalClient :: UserId -> ClientId -> (AppT r) (Maybe Client)
lookupLocalClient uid = wrapClient . Data.lookupClient uid

lookupLocalClients :: UserId -> (AppT r) [Client]
lookupLocalClients = wrapClient . Data.lookupClients

lookupPubClient :: Qualified UserId -> ClientId -> ExceptT ClientError (AppT r) (Maybe PubClient)
lookupPubClient qid cid = do
  clients <- lookupPubClients qid
  pure $ find ((== cid) . pubClientId) clients

lookupPubClients :: Qualified UserId -> ExceptT ClientError (AppT r) [PubClient]
lookupPubClients qid@(Qualified uid domain) = do
  getForUser <$> lookupPubClientsBulk [qid]
  where
    getForUser :: QualifiedUserMap (Set PubClient) -> [PubClient]
    getForUser qmap = fromMaybe [] $ do
      um <- userMap <$> Map.lookup domain (qualifiedUserMap qmap)
      Set.toList <$> Map.lookup uid um

lookupPubClientsBulk :: [Qualified UserId] -> ExceptT ClientError (AppT r) (QualifiedUserMap (Set PubClient))
lookupPubClientsBulk qualifiedUids = do
  loc <- qualifyLocal ()
  let (localUsers, remoteUsers) = partitionQualified loc qualifiedUids
  remoteUserClientMap <-
    traverseWithKey
      (\domain' uids -> getUserClients domain' (GetUserClients uids))
      (indexQualified (fmap qUntagged remoteUsers))
      !>> ClientFederationError
  localUserClientMap <- Map.singleton (tDomain loc) <$> lookupLocalPubClientsBulk localUsers
  pure $ QualifiedUserMap (Map.union localUserClientMap remoteUserClientMap)

lookupLocalPubClientsBulk :: [UserId] -> ExceptT ClientError (AppT r) (UserMap (Set PubClient))
lookupLocalPubClientsBulk = lift . wrapClient . Data.lookupPubClientsBulk

addClient ::
  Members
    '[ Async,
       GalleyAccess,
       GundeckAccess,
       Input (Local ()),
       UserQuery,
       VerificationCodeStore
     ]
    r =>
  UserId ->
  Maybe ConnId ->
  Maybe IP ->
  NewClient ->
  ExceptT ClientError (AppT r) Client
addClient = addClientWithReAuthPolicy Data.reAuthForNewClients

-- nb. We must ensure that the set of clients known to brig is always
-- a superset of the clients known to galley.
addClientWithReAuthPolicy ::
  forall r.
  Members
    '[ Async,
       GalleyAccess,
       GundeckAccess,
       Input (Local ()),
       UserQuery,
       VerificationCodeStore
     ]
    r =>
  Data.ReAuthPolicy ->
  UserId ->
  Maybe ConnId ->
  Maybe IP ->
  NewClient ->
  ExceptT ClientError (AppT r) Client
addClientWithReAuthPolicy policy u con ip new = do
  locale <- Opt.setDefaultUserLocale <$> view settings
  acc <- lift (liftSem $ Data.lookupAccount locale u) >>= maybe (throwE (ClientUserNotFound u)) pure
  verifyCodeThrow (newClientVerificationCode new) (userId . accountUser $ acc)
  loc <- maybe (pure Nothing) locationOf ip
  maxPermClients <- fromMaybe Opt.defUserMaxPermClients . Opt.setUserMaxPermClients <$> view settings
  let caps :: Maybe (Set ClientCapability)
      caps = updlhdev $ newClientCapabilities new
        where
          updlhdev =
            if newClientType new == LegalHoldClientType
              then Just . maybe (Set.singleton lhcaps) (Set.insert lhcaps)
              else id
          lhcaps = ClientSupportsLegalholdImplicitConsent
  (clt0, old, count) <-
    Data.addClientWithReAuthPolicy policy u clientId' new maxPermClients loc caps
      !>> ClientDataError
  let clt = clt0 {clientMLSPublicKeys = newClientMLSPublicKeys new}
  let usr = accountUser acc
  lift $ do
    for_ old $ execDelete u con
<<<<<<< HEAD
    wrapHttp $ Intra.newClient u (clientId clt)
    liftSem $ Intra.onClientEvent u con (ClientAdded u clt)
    when (clientType clt == LegalHoldClientType) $
      Intra.onUserEvent u con (UserLegalHoldEnabled u)
=======
    wrapHttp $ do
      Intra.newClient u (clientId clt)
      Intra.onClientEvent u con (ClientAdded u clt)
    when (clientType clt == LegalHoldClientType) $ wrapHttpClient $ Intra.onUserEvent u con (UserLegalHoldEnabled u)
>>>>>>> cb6e9c23
    when (count > 1) $
      for_ (userEmail usr) $
        \email ->
          sendNewClientEmail (userDisplayName usr) email clt (userLocale usr)
  pure clt
  where
    clientId' = clientIdFromPrekey (unpackLastPrekey $ newClientLastKey new)

    verifyCodeThrow ::
      Maybe Code.Value ->
      UserId ->
      ExceptT ClientError (AppT r) ()
    verifyCodeThrow mbCode userId =
      -- this only happens inside the login flow (in particular, when logging in from a new device)
      -- the code obtained for logging in is used a second time for adding the device
      UserAuth.verifyCode mbCode Code.Login userId `catchE` \case
        VerificationCodeRequired -> throwE ClientCodeAuthenticationRequired
        VerificationCodeNoPendingCode -> throwE ClientCodeAuthenticationFailed
        VerificationCodeNoEmail -> throwE ClientCodeAuthenticationFailed

updateClient :: MonadClient m => UserId -> ClientId -> UpdateClient -> ExceptT ClientError m ()
updateClient u c r = do
  client <- lift (Data.lookupClient u c) >>= maybe (throwE ClientNotFound) pure
  for_ (updateClientLabel r) $ lift . Data.updateClientLabel u c . Just
  for_ (updateClientCapabilities r) $ \caps' -> do
    let ClientCapabilityList caps = clientCapabilities client
    if caps `Set.isSubsetOf` caps'
      then lift . Data.updateClientCapabilities u c . Just $ caps'
      else throwE ClientCapabilitiesCannotBeRemoved
  let lk = maybeToList (unpackLastPrekey <$> updateClientLastKey r)
  Data.updatePrekeys u c (lk ++ updateClientPrekeys r) !>> ClientDataError
  Data.addMLSPublicKeys u c (Map.assocs (updateClientMLSPublicKeys r)) !>> ClientDataError

-- nb. We must ensure that the set of clients known to brig is always
-- a superset of the clients known to galley.
rmClient ::
  Members
    '[ Error ReAuthError,
       GundeckAccess,
       Input (Local ()),
       UserQuery
     ]
    r =>
  UserId ->
  ConnId ->
  ClientId ->
  Maybe PlainTextPassword ->
  ExceptT ClientError (AppT r) ()
rmClient u con clt pw =
  maybe (throwE ClientNotFound) fn =<< lift (wrapClient $ Data.lookupClient u clt)
  where
    fn client = do
      locale <- Opt.setDefaultUserLocale <$> view settings
      case clientType client of
        -- Legal hold clients can't be removed
        LegalHoldClientType -> throwE ClientLegalHoldCannotBeRemoved
        -- Temporary clients don't need to re-auth
        TemporaryClientType -> pure ()
        -- All other clients must authenticate
        _ -> lift (liftSem (Data.reauthenticate locale u pw)) !>> ClientDataError . ClientReAuthError
      lift $ execDelete u (Just con) client

claimPrekey ::
  ( MonadReader Env m,
    MonadMask m,
    MonadHttp m,
    HasRequestId m,
    Log.MonadLogger m,
    MonadClient m
  ) =>
  LegalholdProtectee ->
  UserId ->
  Domain ->
  ClientId ->
  ExceptT ClientError m (Maybe ClientPrekey)
claimPrekey protectee u d c = do
  isLocalDomain <- (d ==) <$> viewFederationDomain
  if isLocalDomain
    then claimLocalPrekey protectee u c
    else claimRemotePrekey (Qualified u d) c

claimLocalPrekey ::
  ( MonadClient m,
    MonadReader Env m,
    MonadMask m,
    MonadHttp m,
    HasRequestId m,
    Log.MonadLogger m
  ) =>
  LegalholdProtectee ->
  UserId ->
  ClientId ->
  ExceptT ClientError m (Maybe ClientPrekey)
claimLocalPrekey protectee user client = do
  guardLegalhold protectee (mkUserClients [(user, [client])])
  lift $ do
    prekey <- Data.claimPrekey user client
    when (isNothing prekey) (noPrekeys user client)
    pure prekey

claimRemotePrekey ::
  ( MonadReader Env m,
    Log.MonadLogger m,
    MonadClient m
  ) =>
  Qualified UserId ->
  ClientId ->
  ExceptT ClientError m (Maybe ClientPrekey)
claimRemotePrekey quser client = fmapLT ClientFederationError $ Federation.claimPrekey quser client

claimPrekeyBundle :: LegalholdProtectee -> Domain -> UserId -> ExceptT ClientError (AppT r) PrekeyBundle
claimPrekeyBundle protectee domain uid = do
  isLocalDomain <- (domain ==) <$> viewFederationDomain
  if isLocalDomain
    then claimLocalPrekeyBundle protectee uid
    else claimRemotePrekeyBundle (Qualified uid domain)

claimLocalPrekeyBundle :: LegalholdProtectee -> UserId -> ExceptT ClientError (AppT r) PrekeyBundle
claimLocalPrekeyBundle protectee u = do
  clients <- map clientId <$> lift (wrapClient (Data.lookupClients u))
  mapExceptT wrapHttp $ guardLegalhold protectee (mkUserClients [(u, clients)])
  PrekeyBundle u . catMaybes <$> lift (mapM (wrapHttp . Data.claimPrekey u) clients)

claimRemotePrekeyBundle :: Qualified UserId -> ExceptT ClientError (AppT r) PrekeyBundle
claimRemotePrekeyBundle quser = do
  Federation.claimPrekeyBundle quser !>> ClientFederationError

claimMultiPrekeyBundles :: LegalholdProtectee -> QualifiedUserClients -> ExceptT ClientError (AppT r) QualifiedUserClientPrekeyMap
claimMultiPrekeyBundles protectee quc = do
  loc <- qualifyLocal ()
  let (locals, remotes) =
        partitionQualifiedAndTag
          loc
          ( map
              (fmap UserClients . uncurry (flip Qualified))
              (Map.assocs (qualifiedUserClients quc))
          )
  localPrekeys <- traverse claimLocal locals
  remotePrekeys <-
    mapExceptT wrapHttpClient $
      traverseConcurrentlyWithErrors
        claimRemote
        remotes
        !>> ClientFederationError
  pure . qualifiedUserClientPrekeyMapFromList $ localPrekeys <> remotePrekeys
  where
    claimRemote ::
      ( Log.MonadLogger m,
        MonadIO m,
        MonadReader Env m
      ) =>
      Remote UserClients ->
      ExceptT FederationError m (Qualified UserClientPrekeyMap)
    claimRemote ruc =
      qUntagged . qualifyAs ruc
        <$> Federation.claimMultiPrekeyBundle (tDomain ruc) (tUnqualified ruc)

    claimLocal :: Local UserClients -> ExceptT ClientError (AppT r) (Qualified UserClientPrekeyMap)
    claimLocal luc =
      qUntagged . qualifyAs luc
        <$> claimLocalMultiPrekeyBundles protectee (tUnqualified luc)

claimLocalMultiPrekeyBundles ::
  LegalholdProtectee ->
  UserClients ->
  ExceptT ClientError (AppT r) UserClientPrekeyMap
claimLocalMultiPrekeyBundles protectee userClients = do
  mapExceptT wrapHttp $ guardLegalhold protectee userClients
  lift
    . fmap mkUserClientPrekeyMap
    . foldMap (getChunk . Map.fromList)
    . chunksOf 16
    . Map.toList
    . Message.userClients
    $ userClients
  where
    getChunk :: Map UserId (Set ClientId) -> AppT r (Map UserId (Map ClientId (Maybe Prekey)))
    getChunk =
      wrapHttpClient . runConcurrently . Map.traverseWithKey (\u -> Concurrently . getUserKeys u)
    getUserKeys ::
      ( MonadClient m,
        Log.MonadLogger m,
        MonadMask m,
        MonadReader Env m,
        MonadHttp m,
        HasRequestId m
      ) =>
      UserId ->
      Set ClientId ->
      m (Map ClientId (Maybe Prekey))
    getUserKeys u =
      sequenceA . Map.fromSet (getClientKeys u)
    getClientKeys ::
      ( MonadClient m,
        Log.MonadLogger m,
        MonadMask m,
        MonadReader Env m,
        MonadHttp m,
        HasRequestId m
      ) =>
      UserId ->
      ClientId ->
      m (Maybe Prekey)
    getClientKeys u c = do
      key <- fmap prekeyData <$> Data.claimPrekey u c
      when (isNothing key) $ noPrekeys u c
      pure key

-- Utilities

<<<<<<< HEAD
-- | Perform an orderly deletion of an existing client.
execDelete ::
  Members '[GundeckAccess] r =>
  UserId ->
  Maybe ConnId ->
  Client ->
  AppT r ()
=======
-- | Enqueue an orderly deletion of an existing client.
execDelete :: UserId -> Maybe ConnId -> Client -> (AppT r) ()
>>>>>>> cb6e9c23
execDelete u con c = do
  for_ (clientCookie c) $ \l -> wrapClient $ Auth.revokeCookies u [] [l]
<<<<<<< HEAD
  liftSem $ Intra.onClientEvent u con (ClientRemoved u c)
  wrapClient $ Data.rmClient u (clientId c)
=======
  queue <- view internalEvents
  Queue.enqueue queue (Internal.DeleteClient (clientId c) u con)
>>>>>>> cb6e9c23

-- | Defensive measure when no prekey is found for a
-- requested client: Ensure that the client does indeed
-- not exist, since there must be no client without prekeys,
-- thus repairing any inconsistencies related to distributed
-- (and possibly duplicated) client data.
noPrekeys ::
  ( MonadReader Env m,
    MonadMask m,
    MonadHttp m,
    HasRequestId m,
    Log.MonadLogger m,
    MonadClient m
  ) =>
  UserId ->
  ClientId ->
  m ()
noPrekeys u c = do
  Log.info $
    field "user" (toByteString u)
      ~~ field "client" (toByteString c)
      ~~ msg (val "No prekey found. Ensuring client does not exist.")
  Intra.rmClient u c
  client <- Data.lookupClient u c
  for_ client $ \_ ->
    Log.err $
      field "user" (toByteString u)
        ~~ field "client" (toByteString c)
        ~~ msg (val "Client exists without prekeys.")

pubClient :: Client -> PubClient
pubClient c =
  PubClient
    { pubClientId = clientId c,
      pubClientClass = clientClass c
    }

legalHoldClientRequested ::
  Members '[Async, GalleyAccess, GundeckAccess] r =>
  UserId ->
  LegalHoldClientRequest ->
  AppT r ()
legalHoldClientRequested targetUser (LegalHoldClientRequest _requester lastPrekey') =
  Intra.onUserEvent targetUser Nothing lhClientEvent
  where
    clientId :: ClientId
    clientId = clientIdFromPrekey $ unpackLastPrekey lastPrekey'
    eventData :: LegalHoldClientRequestedData
    eventData = LegalHoldClientRequestedData targetUser lastPrekey' clientId
    lhClientEvent :: UserEvent
    lhClientEvent = LegalHoldClientRequested eventData

removeLegalHoldClient ::
  Members '[Async, GalleyAccess, GundeckAccess] r =>
  UserId ->
  AppT r ()
removeLegalHoldClient uid = do
  clients <- wrapClient $ Data.lookupClients uid
  -- Should only be one; but just in case we'll treat it as a list
  let legalHoldClients = filter ((== LegalHoldClientType) . clientType) clients
  -- maybe log if this isn't the case
  forM_ legalHoldClients (execDelete uid Nothing)
  Intra.onUserEvent uid Nothing (UserLegalHoldDisabled uid)<|MERGE_RESOLUTION|>--- conflicted
+++ resolved
@@ -52,20 +52,17 @@
 import Brig.App
 import qualified Brig.Data.Client as Data
 import qualified Brig.Data.User as Data
+import Brig.Effects.GalleyAccess
+import Brig.Effects.GundeckAccess (GundeckAccess)
+import Brig.Effects.UserQuery (UserQuery)
+import Brig.Effects.VerificationCodeStore
 import Brig.Federation.Client (getUserClients)
 import qualified Brig.Federation.Client as Federation
 import Brig.IO.Intra (guardLegalhold)
 import qualified Brig.IO.Intra as Intra
 import qualified Brig.InternalEvent.Types as Internal
 import qualified Brig.Options as Opt
-<<<<<<< HEAD
-import Brig.Sem.GalleyAccess
-import Brig.Sem.GundeckAccess (GundeckAccess)
-import Brig.Sem.UserQuery (UserQuery)
-import Brig.Sem.VerificationCodeStore
-=======
 import qualified Brig.Queue as Queue
->>>>>>> cb6e9c23
 import Brig.Types.Intra
 import Brig.Types.Team.LegalHold (LegalHoldClientRequest (..))
 import Brig.Types.User.Event
@@ -198,17 +195,10 @@
   let usr = accountUser acc
   lift $ do
     for_ old $ execDelete u con
-<<<<<<< HEAD
     wrapHttp $ Intra.newClient u (clientId clt)
     liftSem $ Intra.onClientEvent u con (ClientAdded u clt)
     when (clientType clt == LegalHoldClientType) $
       Intra.onUserEvent u con (UserLegalHoldEnabled u)
-=======
-    wrapHttp $ do
-      Intra.newClient u (clientId clt)
-      Intra.onClientEvent u con (ClientAdded u clt)
-    when (clientType clt == LegalHoldClientType) $ wrapHttpClient $ Intra.onUserEvent u con (UserLegalHoldEnabled u)
->>>>>>> cb6e9c23
     when (count > 1) $
       for_ (userEmail usr) $
         \email ->
@@ -419,27 +409,16 @@
 
 -- Utilities
 
-<<<<<<< HEAD
--- | Perform an orderly deletion of an existing client.
+-- | Enqueue an orderly deletion of an existing client.
 execDelete ::
-  Members '[GundeckAccess] r =>
   UserId ->
   Maybe ConnId ->
   Client ->
   AppT r ()
-=======
--- | Enqueue an orderly deletion of an existing client.
-execDelete :: UserId -> Maybe ConnId -> Client -> (AppT r) ()
->>>>>>> cb6e9c23
 execDelete u con c = do
   for_ (clientCookie c) $ \l -> wrapClient $ Auth.revokeCookies u [] [l]
-<<<<<<< HEAD
-  liftSem $ Intra.onClientEvent u con (ClientRemoved u c)
-  wrapClient $ Data.rmClient u (clientId c)
-=======
   queue <- view internalEvents
   Queue.enqueue queue (Internal.DeleteClient (clientId c) u con)
->>>>>>> cb6e9c23
 
 -- | Defensive measure when no prekey is found for a
 -- requested client: Ensure that the client does indeed

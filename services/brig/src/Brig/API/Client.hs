-- This file is part of the Wire Server implementation.
--
-- Copyright (C) 2022 Wire Swiss GmbH <opensource@wire.com>
--
-- This program is free software: you can redistribute it and/or modify it under
-- the terms of the GNU Affero General Public License as published by the Free
-- Software Foundation, either version 3 of the License, or (at your option) any
-- later version.
--
-- This program is distributed in the hope that it will be useful, but WITHOUT
-- ANY WARRANTY; without even the implied warranty of MERCHANTABILITY or FITNESS
-- FOR A PARTICULAR PURPOSE. See the GNU Affero General Public License for more
-- details.
--
-- You should have received a copy of the GNU Affero General Public License along
-- with this program. If not, see <https://www.gnu.org/licenses/>.

-- TODO: Move to Brig.User.Client
module Brig.API.Client
  ( -- * Clients
    addClient,
    addClientWithReAuthPolicy,
    updateClient,
    rmClient,
    pubClient,
    legalHoldClientRequested,
    removeLegalHoldClient,
    lookupLocalClient,
    lookupLocalClients,
    lookupPubClient,
    lookupPubClients,
    lookupPubClientsBulk,
    lookupLocalPubClientsBulk,
    Data.lookupPrekeyIds,
    Data.lookupUsersClientIds,
    createAccessToken,

    -- * Prekeys
    claimLocalMultiPrekeyBundles,
    claimLocalPrekeyBundle,
    claimPrekey,
    claimLocalPrekey,
    claimPrekeyBundle,
    claimMultiPrekeyBundles,
    claimMultiPrekeyBundlesV3,
    Data.lookupClientIds,
  )
where

import Brig.API.Types
import Brig.API.Util
import Brig.App
import Brig.Data.Client qualified as Data
import Brig.Data.Nonce as Nonce
import Brig.Data.User qualified as Data
import Brig.Effects.JwtTools (JwtTools)
import Brig.Effects.JwtTools qualified as JwtTools
import Brig.Effects.PublicKeyBundle (PublicKeyBundle)
import Brig.Effects.PublicKeyBundle qualified as PublicKeyBundle
import Brig.Federation.Client (getUserClients)
import Brig.Federation.Client qualified as Federation
import Brig.IO.Intra (guardLegalhold)
import Brig.IO.Intra qualified as Intra
import Brig.Options qualified as Opt
import Brig.Types.Intra
import Brig.Types.Team.LegalHold (LegalHoldClientRequest (..))
import Brig.User.Auth qualified as UserAuth
import Brig.User.Auth.Cookie qualified as Auth
import Cassandra (MonadClient)
import Control.Error
import Control.Lens (view)
import Control.Monad.Trans.Except (except)
import Data.ByteString (toStrict)
import Data.ByteString.Conversion
import Data.Code as Code
import Data.Domain
import Data.HavePendingInvitations
import Data.Id (ClientId, ConnId, UserId)
import Data.List.Split (chunksOf)
import Data.Map.Strict qualified as Map
import Data.Misc (PlainTextPassword6)
import Data.Qualified
import Data.Set qualified as Set
import Data.Text.Encoding qualified as T
import Data.Text.Encoding.Error
import Imports
import Network.HTTP.Types.Method (StdMethod)
import Network.Wai.Utilities
import Polysemy
import Servant (Link, ToHttpApiData (toUrlPiece))
import System.Logger.Class (field, msg, val, (~~))
import System.Logger.Class qualified as Log
import Wire.API.Federation.API.Brig (GetUserClients (GetUserClients))
import Wire.API.Federation.Error
import Wire.API.MLS.Credential (ClientIdentity (..))
import Wire.API.MLS.Epoch (addToEpoch)
import Wire.API.Message qualified as Message
import Wire.API.Team.LegalHold (LegalholdProtectee (..))
import Wire.API.User
import Wire.API.User qualified as Code
import Wire.API.User.Client
import Wire.API.User.Client.DPoPAccessToken
import Wire.API.User.Client.Prekey
import Wire.API.UserEvent
import Wire.API.UserMap (QualifiedUserMap (QualifiedUserMap, qualifiedUserMap), UserMap (userMap))
import Wire.DeleteQueue
import Wire.EmailSubsystem (EmailSubsystem, sendNewClientEmail)
import Wire.Events (Events)
import Wire.Events qualified as Events
import Wire.GalleyAPIAccess (GalleyAPIAccess)
import Wire.GalleyAPIAccess qualified as GalleyAPIAccess
import Wire.NotificationSubsystem
import Wire.Sem.Concurrency
import Wire.Sem.FromUTC (FromUTC (fromUTCTime))
import Wire.Sem.Now as Now
<<<<<<< HEAD
=======
import Wire.Sem.Paging.Cassandra (InternalPaging)
import Wire.UserSubsystem (UserSubsystem)
import Wire.UserSubsystem qualified as User
>>>>>>> f1bc7b99
import Wire.VerificationCodeSubsystem (VerificationCodeSubsystem)

lookupLocalClient :: UserId -> ClientId -> (AppT r) (Maybe Client)
lookupLocalClient uid = wrapClient . Data.lookupClient uid

lookupLocalClients :: UserId -> (AppT r) [Client]
lookupLocalClients = wrapClient . Data.lookupClients

lookupPubClient :: Qualified UserId -> ClientId -> ExceptT ClientError (AppT r) (Maybe PubClient)
lookupPubClient qid cid = do
  clients <- lookupPubClients qid
  pure $ find ((== cid) . pubClientId) clients

lookupPubClients :: Qualified UserId -> ExceptT ClientError (AppT r) [PubClient]
lookupPubClients qid@(Qualified uid domain) = do
  getForUser <$> lookupPubClientsBulk [qid]
  where
    getForUser :: QualifiedUserMap (Set PubClient) -> [PubClient]
    getForUser qmap = fromMaybe [] $ do
      um <- userMap <$> Map.lookup domain (qualifiedUserMap qmap)
      Set.toList <$> Map.lookup uid um

lookupPubClientsBulk :: [Qualified UserId] -> ExceptT ClientError (AppT r) (QualifiedUserMap (Set PubClient))
lookupPubClientsBulk qualifiedUids = do
  loc <- qualifyLocal ()
  let (localUsers, remoteUsers) = partitionQualified loc qualifiedUids
  remoteUserClientMap <- lift $ getRemoteClients $ indexQualified (fmap tUntagged remoteUsers)
  localUserClientMap <- Map.singleton (tDomain loc) <$> lookupLocalPubClientsBulk localUsers
  pure $ QualifiedUserMap (Map.union localUserClientMap remoteUserClientMap)
  where
    getRemoteClients :: Map Domain [UserId] -> AppT r (Map Domain (UserMap (Set PubClient)))
    getRemoteClients uids = do
      results <-
        traverse
          (\(d, ids) -> mapLeft (const d) . fmap (d,) <$> runExceptT (getUserClients d (GetUserClients ids)))
          (Map.toList uids)
      forM_ (lefts results) $ \d ->
        Log.warn $
          field "remote_domain" (domainText d)
            ~~ msg (val "Failed to fetch clients for domain")
      pure $ Map.fromList (rights results)

lookupLocalPubClientsBulk :: [UserId] -> ExceptT ClientError (AppT r) (UserMap (Set PubClient))
lookupLocalPubClientsBulk = lift . wrapClient . Data.lookupPubClientsBulk

addClient ::
  ( Member GalleyAPIAccess r,
    Member NotificationSubsystem r,
<<<<<<< HEAD
=======
    Member UserSubsystem r,
    Member TinyLog r,
>>>>>>> f1bc7b99
    Member DeleteQueue r,
    Member EmailSubsystem r,
    Member VerificationCodeSubsystem r,
    Member Events r
  ) =>
  Local UserId ->
  Maybe ConnId ->
  NewClient ->
  ExceptT ClientError (AppT r) Client
addClient = addClientWithReAuthPolicy Data.reAuthForNewClients

-- nb. We must ensure that the set of clients known to brig is always
-- a superset of the clients known to galley.
addClientWithReAuthPolicy ::
  forall r.
  ( Member GalleyAPIAccess r,
    Member NotificationSubsystem r,
    Member DeleteQueue r,
    Member EmailSubsystem r,
<<<<<<< HEAD
    Member VerificationCodeSubsystem r,
    Member Events r
=======
    Member UserSubsystem r,
    Member VerificationCodeSubsystem r
>>>>>>> f1bc7b99
  ) =>
  Data.ReAuthPolicy ->
  Local UserId ->
  Maybe ConnId ->
  NewClient ->
  ExceptT ClientError (AppT r) Client
addClientWithReAuthPolicy policy luid@(tUnqualified -> u) con new = do
  usr <- (lift . liftSem $ User.getAccountNoFilter luid) >>= maybe (throwE (ClientUserNotFound u)) (pure . (.accountUser))
  verifyCode (newClientVerificationCode new) luid
  maxPermClients <- fromMaybe Opt.defUserMaxPermClients . Opt.setUserMaxPermClients <$> view settings
  let caps :: Maybe (Set ClientCapability)
      caps = updlhdev $ newClientCapabilities new
        where
          updlhdev =
            if newClientType new == LegalHoldClientType
              then Just . maybe (Set.singleton lhcaps) (Set.insert lhcaps)
              else id
          lhcaps = ClientSupportsLegalholdImplicitConsent
  (clt0, old, count) <-
    wrapClientE
      (Data.addClientWithReAuthPolicy policy luid clientId' new maxPermClients caps)
      !>> ClientDataError
  let clt = clt0 {clientMLSPublicKeys = newClientMLSPublicKeys new}
  lift $ do
    for_ old $ execDelete u con
    liftSem $ GalleyAPIAccess.newClient u (clientId clt)
    liftSem $ Intra.onClientEvent u con (ClientAdded clt)
    when (clientType clt == LegalHoldClientType) $ liftSem $ Events.generateUserEvent u con (UserLegalHoldEnabled u)
    when (count > 1) $
      for_ (userEmail usr) $
        \email ->
          liftSem $ sendNewClientEmail email (userDisplayName usr) clt (userLocale usr)
  pure clt
  where
    clientId' = clientIdFromPrekey (unpackLastPrekey $ newClientLastKey new)

    verifyCode ::
      Maybe Code.Value ->
      Local UserId ->
      ExceptT ClientError (AppT r) ()
    verifyCode mbCode luid1 =
      -- this only happens inside the login flow (in particular, when logging in from a new device)
      -- the code obtained for logging in is used a second time for adding the device
      UserAuth.verifyCode mbCode Code.Login luid1 `catchE` \case
        VerificationCodeRequired -> throwE ClientCodeAuthenticationRequired
        VerificationCodeNoPendingCode -> throwE ClientCodeAuthenticationFailed
        VerificationCodeNoEmail -> throwE ClientCodeAuthenticationFailed

updateClient :: (MonadClient m) => UserId -> ClientId -> UpdateClient -> ExceptT ClientError m ()
updateClient u c r = do
  client <- lift (Data.lookupClient u c) >>= maybe (throwE ClientNotFound) pure
  for_ (updateClientLabel r) $ lift . Data.updateClientLabel u c . Just
  for_ (updateClientCapabilities r) $ \caps' -> do
    let ClientCapabilityList caps = clientCapabilities client
    if caps `Set.isSubsetOf` caps'
      then lift . Data.updateClientCapabilities u c . Just $ caps'
      else throwE ClientCapabilitiesCannotBeRemoved
  let lk = maybeToList (unpackLastPrekey <$> updateClientLastKey r)
  Data.updatePrekeys u c (lk ++ updateClientPrekeys r) !>> ClientDataError
  Data.addMLSPublicKeys u c (Map.assocs (updateClientMLSPublicKeys r)) !>> ClientDataError

-- nb. We must ensure that the set of clients known to brig is always
-- a superset of the clients known to galley.
rmClient ::
  (Member DeleteQueue r) =>
  UserId ->
  ConnId ->
  ClientId ->
  Maybe PlainTextPassword6 ->
  ExceptT ClientError (AppT r) ()
rmClient u con clt pw =
  maybe (throwE ClientNotFound) fn =<< lift (wrapClient $ Data.lookupClient u clt)
  where
    fn client = do
      case clientType client of
        -- Legal hold clients can't be removed
        LegalHoldClientType -> throwE ClientLegalHoldCannotBeRemoved
        -- Temporary clients don't need to re-auth
        TemporaryClientType -> pure ()
        -- All other clients must authenticate
        _ -> wrapClientE (Data.reauthenticate u pw) !>> ClientDataError . ClientReAuthError
      lift $ execDelete u (Just con) client

claimPrekey ::
  (Member DeleteQueue r) =>
  LegalholdProtectee ->
  UserId ->
  Domain ->
  ClientId ->
  ExceptT ClientError (AppT r) (Maybe ClientPrekey)
claimPrekey protectee u d c = do
  isLocalDomain <- (d ==) <$> viewFederationDomain
  if isLocalDomain
    then claimLocalPrekey protectee u c
    else wrapClientE $ claimRemotePrekey (Qualified u d) c

claimLocalPrekey ::
  (Member DeleteQueue r) =>
  LegalholdProtectee ->
  UserId ->
  ClientId ->
  ExceptT ClientError (AppT r) (Maybe ClientPrekey)
claimLocalPrekey protectee user client = do
  guardLegalhold protectee (mkUserClients [(user, [client])])
  lift $ do
    prekey <- wrapHttpClient $ Data.claimPrekey user client
    when (isNothing prekey) (noPrekeys user client)
    pure prekey

claimRemotePrekey ::
  ( MonadReader Env m,
    Log.MonadLogger m,
    MonadClient m
  ) =>
  Qualified UserId ->
  ClientId ->
  ExceptT ClientError m (Maybe ClientPrekey)
claimRemotePrekey quser client = fmapLT ClientFederationError $ Federation.claimPrekey quser client

claimPrekeyBundle :: LegalholdProtectee -> Domain -> UserId -> ExceptT ClientError (AppT r) PrekeyBundle
claimPrekeyBundle protectee domain uid = do
  isLocalDomain <- (domain ==) <$> viewFederationDomain
  if isLocalDomain
    then claimLocalPrekeyBundle protectee uid
    else claimRemotePrekeyBundle (Qualified uid domain)

claimLocalPrekeyBundle :: LegalholdProtectee -> UserId -> ExceptT ClientError (AppT r) PrekeyBundle
claimLocalPrekeyBundle protectee u = do
  clients <- map clientId <$> lift (wrapClient (Data.lookupClients u))
  guardLegalhold protectee (mkUserClients [(u, clients)])
  PrekeyBundle u . catMaybes <$> lift (mapM (wrapHttp . Data.claimPrekey u) clients)

claimRemotePrekeyBundle :: Qualified UserId -> ExceptT ClientError (AppT r) PrekeyBundle
claimRemotePrekeyBundle quser = do
  Federation.claimPrekeyBundle quser !>> ClientFederationError

claimMultiPrekeyBundlesInternal ::
  ( Member (Concurrency 'Unsafe) r,
    Member DeleteQueue r
  ) =>
  LegalholdProtectee ->
  QualifiedUserClients ->
  ExceptT
    ClientError
    (AppT r)
    ([Qualified UserClientPrekeyMap], [Remote UserClients])
claimMultiPrekeyBundlesInternal protectee quc = do
  loc <- qualifyLocal ()
  let (locals, remotes) =
        partitionQualifiedAndTag
          loc
          ( map
              (fmap UserClients . uncurry (flip Qualified))
              (Map.assocs (qualifiedUserClients quc))
          )
  localPrekeys <- traverse claimLocal locals
  pure (localPrekeys, remotes)
  where
    claimLocal ::
      ( Member (Concurrency 'Unsafe) r,
        Member DeleteQueue r
      ) =>
      Local UserClients ->
      ExceptT ClientError (AppT r) (Qualified UserClientPrekeyMap)
    claimLocal luc =
      tUntagged . qualifyAs luc
        <$> claimLocalMultiPrekeyBundles protectee (tUnqualified luc)

claimMultiPrekeyBundlesV3 ::
  ( Member (Concurrency 'Unsafe) r,
    Member DeleteQueue r
  ) =>
  LegalholdProtectee ->
  QualifiedUserClients ->
  ExceptT ClientError (AppT r) QualifiedUserClientPrekeyMap
claimMultiPrekeyBundlesV3 protectee quc = do
  (localPrekeys, remotes) <- claimMultiPrekeyBundlesInternal protectee quc
  remotePrekeys <-
    mapExceptT wrapHttpClient $
      traverseConcurrentlyWithErrors
        claimRemote
        remotes
        !>> ClientFederationError
  pure . qualifiedUserClientPrekeyMapFromList $ localPrekeys <> remotePrekeys
  where
    claimRemote ::
      ( Log.MonadLogger m,
        MonadIO m,
        MonadReader Env m
      ) =>
      Remote UserClients ->
      ExceptT FederationError m (Qualified UserClientPrekeyMap)
    claimRemote ruc =
      tUntagged . qualifyAs ruc
        <$> Federation.claimMultiPrekeyBundle (tDomain ruc) (tUnqualified ruc)

-- Similar to claimMultiPrekeyBundles except for the following changes
-- 1) A new return type that contains both the client map and a list of
--    users that prekeys couldn't be fetched for.
-- 2) A semantic change on federation errors when gathering remote clients.
--    Remote federation errors at this step no-longer cause the entire call
--    to fail, allowing partial results to be returned.
claimMultiPrekeyBundles ::
  forall r.
  ( Member (Concurrency 'Unsafe) r,
    Member DeleteQueue r
  ) =>
  LegalholdProtectee ->
  QualifiedUserClients ->
  ExceptT ClientError (AppT r) QualifiedUserClientPrekeyMapV4
claimMultiPrekeyBundles protectee quc = do
  (localPrekeys, remotes) <- claimMultiPrekeyBundlesInternal protectee quc
  remotePrekeys <- mapExceptT wrapHttpClient $ lift $ traverseConcurrentlySem claimRemote remotes
  let prekeys =
        getQualifiedUserClientPrekeyMap $
          qualifiedUserClientPrekeyMapFromList $
            localPrekeys <> rights remotePrekeys
      failed = lefts remotePrekeys >>= toQualifiedUser . fst
  pure $
    QualifiedUserClientPrekeyMapV4 prekeys $
      if null failed
        then Nothing
        else pure failed
  where
    toQualifiedUser :: Remote UserClients -> [Qualified UserId]
    toQualifiedUser r = fmap (\u -> Qualified u $ tDomain r) . Map.keys . userClients . qUnqualified $ tUntagged r
    claimRemote :: Remote UserClients -> ExceptT FederationError HttpClientIO (Qualified UserClientPrekeyMap)
    claimRemote ruc =
      tUntagged . qualifyAs ruc
        <$> Federation.claimMultiPrekeyBundle (tDomain ruc) (tUnqualified ruc)

claimLocalMultiPrekeyBundles ::
  forall r.
  ( Member (Concurrency 'Unsafe) r,
    Member DeleteQueue r
  ) =>
  LegalholdProtectee ->
  UserClients ->
  ExceptT ClientError (AppT r) UserClientPrekeyMap
claimLocalMultiPrekeyBundles protectee userClients = do
  guardLegalhold protectee userClients
  lift
    . fmap mkUserClientPrekeyMap
    . foldMap (getChunk . Map.fromList)
    . chunksOf 16
    . Map.toList
    . Message.userClients
    $ userClients
  where
    getChunk :: Map UserId (Set ClientId) -> AppT r (Map UserId (Map ClientId (Maybe Prekey)))
    getChunk m = do
      e <- ask
      AppT $
        lift $
          Map.fromListWith (<>)
            <$> unsafePooledMapConcurrentlyN
              16
              (\(u, cids) -> (u,) <$> lowerAppT e (getUserKeys u cids))
              (Map.toList m)
    getUserKeys ::
      UserId ->
      Set ClientId ->
      (AppT r) (Map ClientId (Maybe Prekey))
    getUserKeys u =
      sequenceA . Map.fromSet (getClientKeys u)
    getClientKeys ::
      UserId ->
      ClientId ->
      (AppT r) (Maybe Prekey)
    getClientKeys u c = do
      key <- fmap prekeyData <$> wrapHttpClient (Data.claimPrekey u c)
      when (isNothing key) $ noPrekeys u c
      pure key

-- Utilities

-- | Enqueue an orderly deletion of an existing client.
execDelete ::
  (Member DeleteQueue r) =>
  UserId ->
  Maybe ConnId ->
  Client ->
  AppT r ()
execDelete u con c = do
  for_ (clientCookie c) $ \l -> wrapClient $ Auth.revokeCookies u [] [l]
  liftSem $ enqueueClientDeletion c.clientId u con
  wrapClient $ Data.rmClient u (clientId c)

-- | Defensive measure when no prekey is found for a
-- requested client: Ensure that the client does indeed
-- not exist, since there must be no client without prekeys,
-- thus repairing any inconsistencies related to distributed
-- (and possibly duplicated) client data.
noPrekeys ::
  (Member DeleteQueue r) =>
  UserId ->
  ClientId ->
  (AppT r) ()
noPrekeys u c = do
  mclient <- wrapClient $ Data.lookupClient u c
  case mclient of
    Nothing -> do
      Log.warn $
        field "user" (toByteString u)
          ~~ field "client" (toByteString c)
          ~~ msg (val "No prekey found. Client is missing, so doing nothing.")
    Just client -> do
      Log.warn $
        field "user" (toByteString u)
          ~~ field "client" (toByteString c)
          ~~ msg (val "No prekey found. Deleting client.")
      execDelete u Nothing client

pubClient :: Client -> PubClient
pubClient c =
  PubClient
    { pubClientId = clientId c,
      pubClientClass = clientClass c
    }

legalHoldClientRequested :: (Member Events r) => UserId -> LegalHoldClientRequest -> AppT r ()
legalHoldClientRequested targetUser (LegalHoldClientRequest _requester lastPrekey') =
  liftSem $ Events.generateUserEvent targetUser Nothing lhClientEvent
  where
    clientId :: ClientId
    clientId = clientIdFromPrekey $ unpackLastPrekey lastPrekey'
    eventData :: LegalHoldClientRequestedData
    eventData = LegalHoldClientRequestedData targetUser lastPrekey' clientId
    lhClientEvent :: UserEvent
    lhClientEvent = LegalHoldClientRequested eventData

removeLegalHoldClient :: (Member DeleteQueue r, Member Events r) => UserId -> AppT r ()
removeLegalHoldClient uid = do
  clients <- wrapClient $ Data.lookupClients uid
  -- Should only be one; but just in case we'll treat it as a list
  let legalHoldClients = filter ((== LegalHoldClientType) . clientType) clients
  -- maybe log if this isn't the case
  forM_ legalHoldClients (execDelete uid Nothing)
  liftSem $ Events.generateUserEvent uid Nothing (UserLegalHoldDisabled uid)

createAccessToken ::
  (Member JwtTools r, Member Now r, Member PublicKeyBundle r) =>
  Local UserId ->
  ClientId ->
  StdMethod ->
  Link ->
  Proof ->
  ExceptT CertEnrollmentError (AppT r) (DPoPAccessTokenResponse, CacheControl)
createAccessToken luid cid method link proof = do
  let domain = tDomain luid
  let uid = tUnqualified luid
  (tid, handle, displayName) <- do
    mUser <- lift $ wrapClient (Data.lookupUser NoPendingInvitations uid)
    except $
      (,,)
        <$> note NotATeamUser (userTeam =<< mUser)
        <*> note MissingHandle (userHandle =<< mUser)
        <*> note MissingName (userDisplayName <$> mUser)
  nonce <-
    ExceptT $
      note NonceNotFound
        <$> wrapClient
          ( Nonce.lookupAndDeleteNonce
              uid
              (T.decodeUtf8With lenientDecode . toStrict $ toByteString cid)
          )
  httpsUrl <-
    except $
      note MisconfiguredRequestUrl $
        fromByteString $
          "https://" <> toByteString' domain <> "/" <> T.encodeUtf8 (toUrlPiece link)
  maxSkewSeconds <- Opt.setDpopMaxSkewSecs <$> view settings
  expiresIn <- Opt.setDpopTokenExpirationTimeSecs <$> view settings
  now <- fromUTCTime <$> lift (liftSem Now.get)
  let expiresAt = now & addToEpoch expiresIn
  pubKeyBundle <- do
    pathToKeys <- ExceptT $ note KeyBundleError . Opt.setPublicKeyBundle <$> view settings
    ExceptT $ note KeyBundleError <$> liftSem (PublicKeyBundle.get pathToKeys)
  token <-
    ExceptT $
      liftSem $
        JwtTools.generateDPoPAccessToken
          proof
          (ClientIdentity domain uid cid)
          handle
          displayName
          tid
          nonce
          httpsUrl
          method
          maxSkewSeconds
          expiresAt
          now
          pubKeyBundle
  pure $ (DPoPAccessTokenResponse token DPoP expiresIn, NoStore)<|MERGE_RESOLUTION|>--- conflicted
+++ resolved
@@ -113,12 +113,8 @@
 import Wire.Sem.Concurrency
 import Wire.Sem.FromUTC (FromUTC (fromUTCTime))
 import Wire.Sem.Now as Now
-<<<<<<< HEAD
-=======
-import Wire.Sem.Paging.Cassandra (InternalPaging)
 import Wire.UserSubsystem (UserSubsystem)
 import Wire.UserSubsystem qualified as User
->>>>>>> f1bc7b99
 import Wire.VerificationCodeSubsystem (VerificationCodeSubsystem)
 
 lookupLocalClient :: UserId -> ClientId -> (AppT r) (Maybe Client)
@@ -167,11 +163,7 @@
 addClient ::
   ( Member GalleyAPIAccess r,
     Member NotificationSubsystem r,
-<<<<<<< HEAD
-=======
     Member UserSubsystem r,
-    Member TinyLog r,
->>>>>>> f1bc7b99
     Member DeleteQueue r,
     Member EmailSubsystem r,
     Member VerificationCodeSubsystem r,
@@ -191,13 +183,9 @@
     Member NotificationSubsystem r,
     Member DeleteQueue r,
     Member EmailSubsystem r,
-<<<<<<< HEAD
-    Member VerificationCodeSubsystem r,
-    Member Events r
-=======
+    Member Events r,
     Member UserSubsystem r,
     Member VerificationCodeSubsystem r
->>>>>>> f1bc7b99
   ) =>
   Data.ReAuthPolicy ->
   Local UserId ->

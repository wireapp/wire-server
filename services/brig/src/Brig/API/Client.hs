--- conflicted
+++ resolved
@@ -60,6 +60,7 @@
 import Brig.Types.User.Event
 import qualified Brig.User.Auth.Cookie as Auth
 import Brig.User.Email
+import Cassandra (MonadClient)
 import Control.Error
 import Control.Lens (view)
 import Data.ByteString.Conversion
@@ -134,16 +135,11 @@
               then Just . maybe (Set.singleton lhcaps) (Set.insert lhcaps)
               else id
           lhcaps = ClientSupportsLegalholdImplicitConsent
-<<<<<<< HEAD
-  (clt0, old, count) <- Data.addClient u clientId' new maxPermClients loc caps !>> ClientDataError
-  let clt = clt0 {clientMLSPublicKeys = newClientMLSPublicKeys new}
-=======
-  (clt, old, count) <-
-    mapExceptT
-      wrapClient
+  (clt0, old, count) <-
+    wrapClientE
       (Data.addClient u clientId' new maxPermClients loc caps)
       !>> ClientDataError
->>>>>>> 985b41a2
+  let clt = clt0 {clientMLSPublicKeys = newClientMLSPublicKeys new}
   let usr = accountUser acc
   lift $ do
     for_ old $ execDelete u con
@@ -158,22 +154,18 @@
   where
     clientId' = clientIdFromPrekey (unpackLastPrekey $ newClientLastKey new)
 
-updateClient :: UserId -> ClientId -> UpdateClient -> ExceptT ClientError (AppIO r) ()
+updateClient :: MonadClient m => UserId -> ClientId -> UpdateClient -> ExceptT ClientError m ()
 updateClient u c r = do
-  client <- lift (wrapClient $ Data.lookupClient u c) >>= maybe (throwE ClientNotFound) pure
-  for_ (updateClientLabel r) $ lift . wrapClient . Data.updateClientLabel u c . Just
+  client <- lift (Data.lookupClient u c) >>= maybe (throwE ClientNotFound) pure
+  for_ (updateClientLabel r) $ lift . Data.updateClientLabel u c . Just
   for_ (updateClientCapabilities r) $ \caps' -> do
     let ClientCapabilityList caps = clientCapabilities client
     if caps `Set.isSubsetOf` caps'
-      then lift . wrapClient . Data.updateClientCapabilities u c . Just $ caps'
+      then lift . Data.updateClientCapabilities u c . Just $ caps'
       else throwE ClientCapabilitiesCannotBeRemoved
   let lk = maybeToList (unpackLastPrekey <$> updateClientLastKey r)
-<<<<<<< HEAD
   Data.updatePrekeys u c (lk ++ updateClientPrekeys r) !>> ClientDataError
   Data.addMLSPublicKeys u c (Map.assocs (updateClientMLSPublicKeys r)) !>> ClientDataError
-=======
-  wrapClientE (Data.updatePrekeys u c (lk ++ updateClientPrekeys r)) !>> ClientDataError
->>>>>>> 985b41a2
 
 -- nb. We must ensure that the set of clients known to brig is always
 -- a superset of the clients known to galley.

-- This file is part of the Wire Server implementation.
--
-- Copyright (C) 2022 Wire Swiss GmbH <opensource@wire.com>
--
-- This program is free software: you can redistribute it and/or modify it under
-- the terms of the GNU Affero General Public License as published by the Free
-- Software Foundation, either version 3 of the License, or (at your option) any
-- later version.
--
-- This program is distributed in the hope that it will be useful, but WITHOUT
-- ANY WARRANTY; without even the implied warranty of MERCHANTABILITY or FITNESS
-- FOR A PARTICULAR PURPOSE. See the GNU Affero General Public License for more
-- details.
--
-- You should have received a copy of the GNU Affero General Public License along
-- with this program. If not, see <https://www.gnu.org/licenses/>.

-- TODO: Move to Brig.User.Account
module Brig.API.User
  ( -- * User Accounts / Profiles
    createUser,
    createUserSpar,
    createUserInviteViaScim,
    checkRestrictedUserCreation,
    Brig.API.User.updateUser,
    changeLocale,
    changeSelfEmail,
    changeEmail,
    changePhone,
    changeHandle,
    CheckHandleResp (..),
    checkHandle,
    lookupHandle,
    changeManagedBy,
    changeAccountStatus,
    changeSingleAccountStatus,
    Data.lookupAccounts,
    Data.lookupAccount,
    Data.lookupStatus,
    lookupAccountsByIdentity,
    lookupProfile,
    lookupProfiles,
    lookupLocalProfiles,
    getLegalHoldStatus,
    Data.lookupName,
    Data.lookupLocale,
    Data.lookupUser,
    Data.lookupRichInfo,
    Data.lookupRichInfoMultiUsers,
    removeEmail,
    removePhone,
    revokeIdentity,
    deleteUserNoVerify,
    deleteUsersNoVerify,
    deleteSelfUser,
    verifyDeleteUser,
    deleteAccount,
    checkHandles,
    isBlacklistedHandle,
    Data.reauthenticate,
    AllowSCIMUpdates (..),

    -- * Activation
    sendActivationCode,
    preverify,
    activate,
    Brig.API.User.lookupActivationCode,
    Data.isActivated,

    -- * Password Management
    changePassword,
    beginPasswordReset,
    completePasswordReset,
    lookupPasswordResetCode,
    Data.lookupPassword,

    -- * Blacklisting
    isBlacklisted,
    blacklistDelete,
    blacklistInsert,

    -- * Phone Prefix blocking
    phonePrefixGet,
    phonePrefixDelete,
    phonePrefixInsert,

    -- * Utilities
    fetchUserIdentity,
  )
where

import Bilge.IO (MonadHttp)
import Bilge.RPC (HasRequestId)
import qualified Brig.API.Error as Error
import qualified Brig.API.Handler as API (Handler, UserNotAllowedToJoinTeam (..))
import Brig.API.Types
import Brig.API.Util
import Brig.App
import qualified Brig.Code as Code
import Brig.Data.Activation (ActivationEvent (..), activationErrorToRegisterError)
import qualified Brig.Data.Activation as Data
import qualified Brig.Data.Client as Data
import qualified Brig.Data.Connection as Data
import qualified Brig.Data.Properties as Data
import Brig.Data.User
import qualified Brig.Data.User as Data
import Brig.Data.UserKey
import qualified Brig.Data.UserKey as Data
import Brig.Effects.BlacklistPhonePrefixStore (BlacklistPhonePrefixStore)
import qualified Brig.Effects.BlacklistPhonePrefixStore as BlacklistPhonePrefixStore
import Brig.Effects.BlacklistStore (BlacklistStore)
import qualified Brig.Effects.BlacklistStore as BlacklistStore
import qualified Brig.Federation.Client as Federation
import qualified Brig.IO.Intra as Intra
import qualified Brig.InternalEvent.Types as Internal
import Brig.Options hiding (Timeout, internalEvents)
import Brig.Password
import qualified Brig.Queue as Queue
import Brig.Sem.CodeStore (CodeStore)
import qualified Brig.Sem.CodeStore as E
import Brig.Sem.GalleyProvider (GalleyProvider)
import qualified Brig.Sem.GalleyProvider as GalleyProvider
import Brig.Sem.PasswordResetStore (PasswordResetStore)
import qualified Brig.Sem.PasswordResetStore as E
import Brig.Sem.UserPendingActivationStore (UserPendingActivation (..), UserPendingActivationStore)
import qualified Brig.Sem.UserPendingActivationStore as UserPendingActivationStore
import qualified Brig.Team.DB as Team
import Brig.Types.Activation (ActivationPair)
import Brig.Types.Connection
import Brig.Types.Intra
import Brig.Types.User (HavePendingInvitations (..), ManagedByUpdate (..), PasswordResetPair)
import Brig.Types.User.Event
import Brig.User.Auth.Cookie (revokeAllCookies)
import Brig.User.Email
import Brig.User.Handle
import Brig.User.Handle.Blacklist
import Brig.User.Phone
import Brig.User.Search.Index (MonadIndexIO, reindex)
import qualified Brig.User.Search.TeamSize as TeamSize
import Cassandra
import Control.Arrow ((&&&))
import Control.Error
import Control.Lens (view, (^.))
import Control.Monad.Catch
import Data.ByteString.Conversion
import Data.Code
import qualified Data.Currency as Currency
import Data.Handle (Handle (fromHandle), parseHandle)
import Data.Id as Id
import Data.Json.Util
import Data.LegalHold (UserLegalHoldStatus (..), defUserLegalHoldStatus)
import Data.List1 as List1 (List1, singleton)
import qualified Data.Map.Strict as Map
import qualified Data.Metrics as Metrics
import Data.Misc (PlainTextPassword (..))
import Data.Qualified
import Data.Time.Clock (addUTCTime, diffUTCTime)
import Data.UUID.V4 (nextRandom)
import qualified Galley.Types.Teams as Team
import qualified Galley.Types.Teams.Intra as Team
import Imports
import Network.Wai.Utilities
import Polysemy
import System.Logger.Class (MonadLogger)
import qualified System.Logger.Class as Log
import System.Logger.Message
import UnliftIO.Async
import Wire.API.Connection
import Wire.API.Error
import qualified Wire.API.Error.Brig as E
import Wire.API.Federation.Error
import Wire.API.Routes.Internal.Brig.Connection
import Wire.API.Team hiding (newTeam)
import Wire.API.Team.Feature (forgetLock)
import Wire.API.Team.Invitation
import qualified Wire.API.Team.Invitation as Team
import Wire.API.Team.Member (TeamMember, legalHoldStatus)
import Wire.API.Team.Role
import Wire.API.Team.Size
import Wire.API.User
import Wire.API.User.Activation
import Wire.API.User.Client
import Wire.API.User.Password
import Wire.API.User.RichInfo

data AllowSCIMUpdates
  = AllowSCIMUpdates
  | ForbidSCIMUpdates
  deriving (Show, Eq, Ord)

-------------------------------------------------------------------------------
-- Create User

data IdentityError
  = IdentityErrorBlacklistedEmail
  | IdentityErrorBlacklistedPhone
  | IdentityErrorUserKeyExists

identityErrorToRegisterError :: IdentityError -> RegisterError
identityErrorToRegisterError = \case
  IdentityErrorBlacklistedEmail -> RegisterErrorBlacklistedEmail
  IdentityErrorBlacklistedPhone -> RegisterErrorBlacklistedPhone
  IdentityErrorUserKeyExists -> RegisterErrorUserKeyExists

identityErrorToBrigError :: IdentityError -> Error.Error
identityErrorToBrigError = \case
  IdentityErrorBlacklistedEmail -> Error.StdError $ errorToWai @'E.BlacklistedEmail
  IdentityErrorBlacklistedPhone -> Error.StdError $ errorToWai @'E.BlacklistedPhone
  IdentityErrorUserKeyExists -> Error.StdError $ errorToWai @'E.UserKeyExists

verifyUniquenessAndCheckBlacklist :: Member BlacklistStore r => UserKey -> ExceptT IdentityError (AppT r) ()
verifyUniquenessAndCheckBlacklist uk = do
  wrapClientE $ checkKey Nothing uk
  blacklisted <- lift $ liftSem $ BlacklistStore.exists uk
  when blacklisted $
    throwE (foldKey (const IdentityErrorBlacklistedEmail) (const IdentityErrorBlacklistedPhone) uk)
  where
    checkKey u k = do
      av <- lift $ Data.keyAvailable k u
      unless av $
        throwE IdentityErrorUserKeyExists

createUserSpar ::
  forall r.
  Members
    '[ GalleyProvider
     ]
    r =>
  NewUserSpar ->
  ExceptT CreateUserSparError (AppT r) CreateUserResult
createUserSpar new = do
  let handle' = newUserSparHandle new
      new' = newUserFromSpar new
      ident = newUserSparSSOId new
      tid = newUserSparTeamId new

  -- Create account
  account <- lift $ do
    (account, pw) <- wrapClient $ newAccount new' Nothing (Just tid) handle'

    let uid = userId (accountUser account)

    -- FUTUREWORK: make this transactional if possible
    wrapClient $ Data.insertAccount account Nothing pw False
    case unRichInfo <$> newUserSparRichInfo new of
      Just richInfo -> wrapClient $ Data.updateRichInfo uid richInfo
      Nothing -> pure () -- Nothing to do
    liftSem $ GalleyProvider.createSelfConv uid
    wrapHttpClient $ Intra.onUserEvent uid Nothing (UserCreated (accountUser account))

    pure account

  -- Add to team
  userTeam <- withExceptT CreateUserSparRegistrationError $ addUserToTeamSSO account tid (SSOIdentity ident Nothing Nothing)

  -- Set up feature flags
  let uid = userId (accountUser account)
  lift $ initAccountFeatureConfig uid

  -- Set handle
  updateHandle' uid handle'

  pure $! CreateUserResult account Nothing Nothing (Just userTeam)
  where
    updateHandle' :: UserId -> Maybe Handle -> ExceptT CreateUserSparError (AppT r) ()
    updateHandle' _ Nothing = pure ()
    updateHandle' uid (Just h) = do
      case parseHandle . fromHandle $ h of
        Just handl -> withExceptT CreateUserSparHandleError $ changeHandle uid Nothing handl AllowSCIMUpdates
        Nothing -> throwE $ CreateUserSparHandleError ChangeHandleInvalid

    addUserToTeamSSO :: UserAccount -> TeamId -> UserIdentity -> ExceptT RegisterError (AppT r) CreateUserTeam
    addUserToTeamSSO account tid ident = do
      let uid = userId (accountUser account)
      added <- lift $ liftSem $ GalleyProvider.addTeamMember uid tid (Nothing, defaultRole)
      unless added $
        throwE RegisterErrorTooManyTeamMembers
      lift $ do
        wrapClient $ activateUser uid ident
        void $ onActivated (AccountActivated account)
        Log.info $
          field "user" (toByteString uid)
            . field "team" (toByteString tid)
            . msg (val "Added via SSO")
      Team.TeamName nm <- lift $ liftSem $ GalleyProvider.getTeamName tid
      pure $ CreateUserTeam tid nm

-- docs/reference/user/registration.md {#RefRegistration}
createUser ::
<<<<<<< HEAD
  forall r.
  Members
    '[ BlacklistStore,
       GalleyProvider
=======
  forall r p.
  Members
    '[ BlacklistStore,
       UserPendingActivationStore p
>>>>>>> e7f2f3a6
     ]
    r =>
  NewUser ->
  ExceptT RegisterError (AppT r) CreateUserResult
createUser new = do
  (email, phone) <- validateEmailAndPhone new

  -- get invitation and existing account
  (newTeam, teamInvitation, tid) <-
    case newUserTeam new of
      Just (NewTeamMember i) -> do
        mbTeamInv <- findTeamInvitation (userEmailKey <$> email) i
        case mbTeamInv of
          Just (inv, info, tid) ->
            pure (Nothing, Just (inv, info), Just tid)
          Nothing ->
            pure (Nothing, Nothing, Nothing)
      Just (NewTeamCreator t) -> do
        (Just t,Nothing,) <$> (Just . Id <$> liftIO nextRandom)
      Just (NewTeamMemberSSO tid) ->
        pure (Nothing, Nothing, Just tid)
      Nothing ->
        pure (Nothing, Nothing, Nothing)
  let mbInv = Team.inInvitation . fst <$> teamInvitation
  mbExistingAccount <- lift $ join <$> for mbInv (\(Id uuid) -> wrapClient $ Data.lookupAccount (Id uuid))

  let (new', mbHandle) = case mbExistingAccount of
        Nothing ->
          ( new {newUserIdentity = newIdentity email phone (newUserSSOId new)},
            Nothing
          )
        Just existingAccount ->
          let existingUser = accountUser existingAccount
              mbSSOid =
                case (teamInvitation, email, userManagedBy existingUser) of
                  -- isJust teamInvitation And ManagedByScim implies that the
                  -- user invitation has been generated by SCIM and there is no IdP
                  (Just _, Just em, ManagedByScim) ->
                    Just $ UserScimExternalId (fromEmail em)
                  _ -> newUserSSOId new
           in ( new
                  { newUserManagedBy = Just (userManagedBy existingUser),
                    newUserIdentity = newIdentity email phone mbSSOid
                  },
                userHandle existingUser
              )

  -- Create account
  account <- lift $ do
    (account, pw) <- wrapClient $ newAccount new' mbInv tid mbHandle

    let uid = userId (accountUser account)
    Log.debug $ field "user" (toByteString uid) . field "action" (Log.val "User.createUser")
    Log.info $ field "user" (toByteString uid) . msg (val "Creating user")

    wrapClient $ Data.insertAccount account Nothing pw False
    liftSem $ GalleyProvider.createSelfConv uid
    wrapHttpClient $ Intra.onUserEvent uid Nothing (UserCreated (accountUser account))

    pure account

  let uid = userId (accountUser account)

  createUserTeam <- do
    activatedTeam <- lift $ do
      case (tid, newTeam) of
        (Just tid', Just nt) -> do
          created <- liftSem $ GalleyProvider.createTeam uid (bnuTeam nt) tid'
          let activating = isJust (newUserEmailCode new)
          pure $
            if activating
              then Just created
              else Nothing
        _ -> pure Nothing

    joinedTeamInvite <- case teamInvitation of
      Just (inv, invInfo) -> do
        let em = Team.inInviteeEmail inv
        acceptTeamInvitation account inv invInfo (userEmailKey em) (EmailIdentity em)
        Team.TeamName nm <- lift $ liftSem $ GalleyProvider.getTeamName (Team.inTeam inv)
        pure (Just $ CreateUserTeam (Team.inTeam inv) nm)
      Nothing -> pure Nothing

    joinedTeamSSO <- case (newUserIdentity new', tid) of
      (Just ident@(SSOIdentity (UserSSOId _) _ _), Just tid') -> Just <$> addUserToTeamSSO account tid' ident
      _ -> pure Nothing

    pure (activatedTeam <|> joinedTeamInvite <|> joinedTeamSSO)

  edata <-
    if isJust teamInvitation
      then pure Nothing
      else handleEmailActivation email uid newTeam

  pdata <- handlePhoneActivation phone uid

  lift $ initAccountFeatureConfig uid

  pure $! CreateUserResult account edata pdata createUserTeam
  where
    -- NOTE: all functions in the where block don't use any arguments of createUser

    validateEmailAndPhone :: NewUser -> ExceptT RegisterError (AppT r) (Maybe Email, Maybe Phone)
    validateEmailAndPhone newUser = do
      -- Validate e-mail
      email <- for (newUserEmail newUser) $ \e ->
        either
          (const $ throwE RegisterErrorInvalidEmail)
          pure
          (validateEmail e)

      -- Validate phone
      phone <- for (newUserPhone newUser) $ \p ->
        maybe
          (throwE RegisterErrorInvalidPhone)
          pure
          =<< lift (wrapClient $ validatePhone p)

      for_ (catMaybes [userEmailKey <$> email, userPhoneKey <$> phone]) $ \k ->
        verifyUniquenessAndCheckBlacklist k !>> identityErrorToRegisterError

      pure (email, phone)

    findTeamInvitation :: Maybe UserKey -> InvitationCode -> ExceptT RegisterError (AppT r) (Maybe (Team.Invitation, Team.InvitationInfo, TeamId))
    findTeamInvitation Nothing _ = throwE RegisterErrorMissingIdentity
    findTeamInvitation (Just e) c =
      lift (wrapClient $ Team.lookupInvitationInfo c) >>= \case
        Just ii -> do
          inv <- lift . wrapClient $ Team.lookupInvitation (Team.iiTeam ii) (Team.iiInvId ii)
          case (inv, Team.inInviteeEmail <$> inv) of
            (Just invite, Just em)
              | e == userEmailKey em -> do
                _ <- ensureMemberCanJoin (Team.iiTeam ii)
                pure $ Just (invite, ii, Team.iiTeam ii)
            _ -> throwE RegisterErrorInvalidInvitationCode
        Nothing -> throwE RegisterErrorInvalidInvitationCode

    ensureMemberCanJoin :: TeamId -> ExceptT RegisterError (AppT r) ()
    ensureMemberCanJoin tid = do
      maxSize <- fromIntegral . setMaxTeamSize <$> view settings
      (TeamSize teamSize) <- TeamSize.teamSize tid
      when (teamSize >= maxSize) $
        throwE RegisterErrorTooManyTeamMembers
      -- FUTUREWORK: The above can easily be done/tested in the intra call.
      --             Remove after the next release.
      canAdd <- lift $ liftSem $ GalleyProvider.checkUserCanJoinTeam tid
      case canAdd of
        Just e -> throwM $ API.UserNotAllowedToJoinTeam e
        Nothing -> pure ()

    acceptTeamInvitation ::
      UserAccount ->
      Team.Invitation ->
      Team.InvitationInfo ->
      UserKey ->
      UserIdentity ->
      ExceptT RegisterError (AppT r) ()
    acceptTeamInvitation account inv ii uk ident = do
      let uid = userId (accountUser account)
      ok <- lift . wrapClient $ Data.claimKey uk uid
      unless ok $
        throwE RegisterErrorUserKeyExists
      let minvmeta :: (Maybe (UserId, UTCTimeMillis), Role)
          minvmeta = ((,inCreatedAt inv) <$> inCreatedBy inv, Team.inRole inv)
      added <- lift $ liftSem $ GalleyProvider.addTeamMember uid (Team.iiTeam ii) minvmeta
      unless added $
        throwE RegisterErrorTooManyTeamMembers
      lift $ do
        wrapClient $ activateUser uid ident -- ('insertAccount' sets column activated to False; here it is set to True.)
        void $ onActivated (AccountActivated account)
        Log.info $
          field "user" (toByteString uid)
            . field "team" (toByteString $ Team.iiTeam ii)
            . msg (val "Accepting invitation")
        liftSem $ UserPendingActivationStore.remove uid
        wrapClient $ do
          Team.deleteInvitation (Team.inTeam inv) (Team.inInvitation inv)

    addUserToTeamSSO :: UserAccount -> TeamId -> UserIdentity -> ExceptT RegisterError (AppT r) CreateUserTeam
    addUserToTeamSSO account tid ident = do
      let uid = userId (accountUser account)
      added <- lift $ liftSem $ GalleyProvider.addTeamMember uid tid (Nothing, defaultRole)
      unless added $
        throwE RegisterErrorTooManyTeamMembers
      lift $ do
        wrapClient $ activateUser uid ident
        void $ onActivated (AccountActivated account)
        Log.info $
          field "user" (toByteString uid)
            . field "team" (toByteString tid)
            . msg (val "Added via SSO")
      Team.TeamName nm <- lift $ liftSem $ GalleyProvider.getTeamName tid
      pure $ CreateUserTeam tid nm

    -- Handle e-mail activation (deprecated, see #RefRegistrationNoPreverification in /docs/reference/user/registration.md)
    handleEmailActivation :: Maybe Email -> UserId -> Maybe BindingNewTeamUser -> ExceptT RegisterError (AppT r) (Maybe Activation)
    handleEmailActivation email uid newTeam = do
      fmap join . for (userEmailKey <$> email) $ \ek -> case newUserEmailCode new of
        Nothing -> do
          timeout <- setActivationTimeout <$> view settings
          edata <- lift . wrapClient $ Data.newActivation ek timeout (Just uid)
          lift . Log.info $
            field "user" (toByteString uid)
              . field "activation.key" (toByteString $ activationKey edata)
              . msg (val "Created email activation key/code pair")
          pure $ Just edata
        Just c -> do
          ak <- liftIO $ Data.mkActivationKey ek
          void $
            activateWithCurrency (ActivateKey ak) c (Just uid) (bnuCurrency =<< newTeam)
              !>> activationErrorToRegisterError
          pure Nothing

    -- Handle phone activation (deprecated, see #RefRegistrationNoPreverification in /docs/reference/user/registration.md)
    handlePhoneActivation :: Maybe Phone -> UserId -> ExceptT RegisterError (AppT r) (Maybe Activation)
    handlePhoneActivation phone uid = do
      fmap join . for (userPhoneKey <$> phone) $ \pk -> case newUserPhoneCode new of
        Nothing -> do
          timeout <- setActivationTimeout <$> view settings
          pdata <- lift . wrapClient $ Data.newActivation pk timeout (Just uid)
          lift . Log.info $
            field "user" (toByteString uid)
              . field "activation.key" (toByteString $ activationKey pdata)
              . msg (val "Created phone activation key/code pair")
          pure $ Just pdata
        Just c -> do
          ak <- liftIO $ Data.mkActivationKey pk
          void $ activate (ActivateKey ak) c (Just uid) !>> activationErrorToRegisterError
          pure Nothing

initAccountFeatureConfig :: UserId -> (AppT r) ()
initAccountFeatureConfig uid = do
  mbCciDefNew <- view (settings . getAfcConferenceCallingDefNewMaybe)
  forM_ (forgetLock <$> mbCciDefNew) $ wrapClient . Data.updateFeatureConferenceCalling uid . Just

-- | 'createUser' is becoming hard to maintian, and instead of adding more case distinctions
-- all over the place there, we add a new function that handles just the one new flow where
-- users are invited to the team via scim.
createUserInviteViaScim ::
  Members
    '[ BlacklistStore,
       UserPendingActivationStore p
     ]
    r =>
  UserId ->
  NewUserScimInvitation ->
  ExceptT Error.Error (AppT r) UserAccount
createUserInviteViaScim uid (NewUserScimInvitation tid loc name rawEmail) = do
  email <- either (const . throwE . Error.StdError $ errorToWai @'E.InvalidEmail) pure (validateEmail rawEmail)
  let emKey = userEmailKey email
  verifyUniquenessAndCheckBlacklist emKey !>> identityErrorToBrigError
  account <- lift . wrapClient $ newAccountInviteViaScim uid tid loc name email
  lift . Log.debug $ field "user" (toByteString . userId . accountUser $ account) . field "action" (Log.val "User.createUserInviteViaScim")

  -- add the expiry table entry first!  (if brig creates an account, and then crashes before
  -- creating the expiry table entry, gc will miss user data.)
  expiresAt <- do
    ttl <- setTeamInvitationTimeout <$> view settings
    now <- liftIO =<< view currentTime
    pure $ addUTCTime (realToFrac ttl) now
  lift . liftSem $ UserPendingActivationStore.add (UserPendingActivation uid expiresAt)

  let activated =
        -- treating 'PendingActivation' as 'Active', but then 'Brig.Data.User.toIdentity'
        -- would not produce an identity, and so we won't have the email address to construct
        -- the SCIM user.
        True
  lift . wrapClient $ Data.insertAccount account Nothing Nothing activated

  pure account

-- | docs/reference/user/registration.md {#RefRestrictRegistration}.
checkRestrictedUserCreation :: NewUser -> ExceptT RegisterError (AppT r) ()
checkRestrictedUserCreation new = do
  restrictPlease <- lift . asks $ fromMaybe False . setRestrictUserCreation . view settings
  when
    ( restrictPlease
        && not (isNewUserTeamMember new)
        && not (isNewUserEphemeral new)
    )
    $ throwE RegisterErrorUserCreationRestricted

-------------------------------------------------------------------------------
-- Update Profile

updateUser :: UserId -> Maybe ConnId -> UserUpdate -> AllowSCIMUpdates -> ExceptT UpdateProfileError (AppT r) ()
updateUser uid mconn uu allowScim = do
  for_ (uupName uu) $ \newName -> do
    mbUser <- lift . wrapClient $ Data.lookupUser WithPendingInvitations uid
    user <- maybe (throwE ProfileNotFound) pure mbUser
    unless
      ( userManagedBy user /= ManagedByScim
          || userDisplayName user == newName
          || allowScim == AllowSCIMUpdates
      )
      $ throwE DisplayNameManagedByScim
  lift $ do
    wrapClient $ Data.updateUser uid uu
    wrapHttpClient $ Intra.onUserEvent uid mconn (profileUpdated uid uu)

-------------------------------------------------------------------------------
-- Update Locale

changeLocale :: UserId -> ConnId -> LocaleUpdate -> (AppT r) ()
changeLocale uid conn (LocaleUpdate loc) = do
  wrapClient $ Data.updateLocale uid loc
  wrapHttpClient $ Intra.onUserEvent uid (Just conn) (localeUpdate uid loc)

-------------------------------------------------------------------------------
-- Update ManagedBy

changeManagedBy :: UserId -> ConnId -> ManagedByUpdate -> (AppT r) ()
changeManagedBy uid conn (ManagedByUpdate mb) = do
  wrapClient $ Data.updateManagedBy uid mb
  wrapHttpClient $ Intra.onUserEvent uid (Just conn) (managedByUpdate uid mb)

--------------------------------------------------------------------------------
-- Change Handle

changeHandle :: UserId -> Maybe ConnId -> Handle -> AllowSCIMUpdates -> ExceptT ChangeHandleError (AppT r) ()
changeHandle uid mconn hdl allowScim = do
  when (isBlacklistedHandle hdl) $
    throwE ChangeHandleInvalid
  usr <- lift $ wrapClient $ Data.lookupUser WithPendingInvitations uid
  case usr of
    Nothing -> throwE ChangeHandleNoIdentity
    Just u -> do
      unless
        ( userManagedBy u /= ManagedByScim
            || Just hdl == userHandle u
            || allowScim == AllowSCIMUpdates
        )
        $ throwE ChangeHandleManagedByScim
      claim u
  where
    claim u = do
      unless (isJust (userIdentity u)) $
        throwE ChangeHandleNoIdentity
      claimed <- lift . wrapClient $ claimHandle (userId u) (userHandle u) hdl
      unless claimed $
        throwE ChangeHandleExists
      lift $ wrapHttpClient $ Intra.onUserEvent uid mconn (handleUpdated uid hdl)

--------------------------------------------------------------------------------
-- Check Handle

data CheckHandleResp
  = CheckHandleInvalid
  | CheckHandleFound
  | CheckHandleNotFound

checkHandle :: Text -> API.Handler r CheckHandleResp
checkHandle uhandle = do
  xhandle <- validateHandle uhandle
  owner <- lift . wrapClient $ lookupHandle xhandle
  if
      | isJust owner ->
        -- Handle is taken (=> getHandleInfo will return 200)
        pure CheckHandleFound
      | isBlacklistedHandle xhandle ->
        -- Handle is free but cannot be taken
        --
        -- FUTUREWORK: i wonder if this is correct?  isn't this the error for malformed
        -- handles?  shouldn't we throw not-found here?  or should there be a fourth case
        -- 'CheckHandleBlacklisted'?
        pure CheckHandleInvalid
      | otherwise ->
        -- Handle is free and can be taken
        pure CheckHandleNotFound

--------------------------------------------------------------------------------
-- Check Handles

checkHandles :: MonadClient m => [Handle] -> Word -> m [Handle]
checkHandles check num = reverse <$> collectFree [] check num
  where
    collectFree free _ 0 = pure free
    collectFree free [] _ = pure free
    collectFree free (h : hs) n =
      if isBlacklistedHandle h
        then collectFree free hs n
        else do
          owner <- glimpseHandle h
          case owner of
            Nothing -> collectFree (h : free) hs (n - 1)
            Just _ -> collectFree free hs n

-------------------------------------------------------------------------------
-- Change Email

-- | Call 'changeEmail' and process result: if email changes to itself, succeed, if not, send
-- validation email.
changeSelfEmail :: Member BlacklistStore r => UserId -> Email -> AllowSCIMUpdates -> ExceptT Error.Error (AppT r) ChangeEmailResponse
changeSelfEmail u email allowScim = do
  changeEmail u email allowScim !>> Error.changeEmailError >>= \case
    ChangeEmailIdempotent ->
      pure ChangeEmailResponseIdempotent
    ChangeEmailNeedsActivation (usr, adata, en) -> lift $ do
      sendOutEmail usr adata en
      wrapClient $ Data.updateEmailUnvalidated u email
      wrapClient $ reindex u
      pure ChangeEmailResponseNeedsActivation
  where
    sendOutEmail usr adata en = do
      sendActivationMail
        en
        (userDisplayName usr)
        (activationKey adata, activationCode adata)
        (Just (userLocale usr))
        (userIdentity usr)

-- | Prepare changing the email (checking a number of invariants).
changeEmail :: Member BlacklistStore r => UserId -> Email -> AllowSCIMUpdates -> ExceptT ChangeEmailError (AppT r) ChangeEmailResult
changeEmail u email allowScim = do
  em <-
    either
      (throwE . InvalidNewEmail email)
      pure
      (validateEmail email)
  let ek = userEmailKey em
  blacklisted <- lift . liftSem $ BlacklistStore.exists ek
  when blacklisted $
    throwE (ChangeBlacklistedEmail email)
  available <- lift . wrapClient $ Data.keyAvailable ek (Just u)
  unless available $
    throwE $
      EmailExists email
  usr <- maybe (throwM $ UserProfileNotFound u) pure =<< lift (wrapClient $ Data.lookupUser WithPendingInvitations u)
  case emailIdentity =<< userIdentity usr of
    -- The user already has an email address and the new one is exactly the same
    Just current | current == em -> pure ChangeEmailIdempotent
    _ -> do
      unless
        ( userManagedBy usr /= ManagedByScim
            || allowScim == AllowSCIMUpdates
        )
        $ throwE EmailManagedByScim
      timeout <- setActivationTimeout <$> view settings
      act <- lift . wrapClient $ Data.newActivation ek timeout (Just u)
      pure $ ChangeEmailNeedsActivation (usr, act, em)

-------------------------------------------------------------------------------
-- Change Phone

changePhone ::
  Members
    '[ BlacklistStore,
       BlacklistPhonePrefixStore
     ]
    r =>
  UserId ->
  Phone ->
  ExceptT ChangePhoneError (AppT r) (Activation, Phone)
changePhone u phone = do
  canonical <-
    maybe
      (throwE InvalidNewPhone)
      pure
      =<< lift (wrapClient $ validatePhone phone)
  let pk = userPhoneKey canonical
  available <- lift . wrapClient $ Data.keyAvailable pk (Just u)
  unless available $
    throwE PhoneExists
  timeout <- setActivationTimeout <$> view settings
  blacklisted <- lift . liftSem $ BlacklistStore.exists pk
  when blacklisted $
    throwE BlacklistedNewPhone
  -- check if any prefixes of this phone number are blocked
  prefixExcluded <- lift . liftSem $ BlacklistPhonePrefixStore.existsAny canonical
  when prefixExcluded $
    throwE BlacklistedNewPhone
  act <- lift . wrapClient $ Data.newActivation pk timeout (Just u)
  pure (act, canonical)

-------------------------------------------------------------------------------
-- Remove Email

removeEmail :: UserId -> ConnId -> ExceptT RemoveIdentityError (AppT r) ()
removeEmail uid conn = do
  ident <- lift $ fetchUserIdentity uid
  case ident of
    Just (FullIdentity e _) -> lift $ do
      wrapClient . deleteKey $ userEmailKey e
      wrapClient $ Data.deleteEmail uid
      wrapHttpClient $ Intra.onUserEvent uid (Just conn) (emailRemoved uid e)
    Just _ -> throwE LastIdentity
    Nothing -> throwE NoIdentity

-------------------------------------------------------------------------------
-- Remove Phone

removePhone :: UserId -> ConnId -> ExceptT RemoveIdentityError (AppT r) ()
removePhone uid conn = do
  ident <- lift $ fetchUserIdentity uid
  case ident of
    Just (FullIdentity _ p) -> do
      pw <- lift . wrapClient $ Data.lookupPassword uid
      unless (isJust pw) $
        throwE NoPassword
      lift $ do
        wrapClient . deleteKey $ userPhoneKey p
        wrapClient $ Data.deletePhone uid
        wrapHttpClient $ Intra.onUserEvent uid (Just conn) (phoneRemoved uid p)
    Just _ -> throwE LastIdentity
    Nothing -> throwE NoIdentity

-------------------------------------------------------------------------------
-- Forcefully revoke a verified identity

revokeIdentity :: Either Email Phone -> AppT r ()
revokeIdentity key = do
  let uk = either userEmailKey userPhoneKey key
  mu <- wrapClient $ Data.lookupKey uk
  case mu of
    Nothing -> pure ()
    Just u ->
      fetchUserIdentity u >>= \case
        Just (FullIdentity _ _) -> revokeKey u uk
        Just (EmailIdentity e) | Left e == key -> do
          revokeKey u uk
          wrapClient $ Data.deactivateUser u
        Just (PhoneIdentity p) | Right p == key -> do
          revokeKey u uk
          wrapClient $ Data.deactivateUser u
        _ -> pure ()
  where
    revokeKey :: UserId -> UserKey -> AppT r ()
    revokeKey u uk = do
      wrapClient $ deleteKey uk
      wrapClient $
        foldKey
          (\(_ :: Email) -> Data.deleteEmail u)
          (\(_ :: Phone) -> Data.deletePhone u)
          uk
      wrapHttpClient $
        Intra.onUserEvent u Nothing $
          foldKey
            (emailRemoved u)
            (phoneRemoved u)
            uk

-------------------------------------------------------------------------------
-- Change Account Status

changeAccountStatus ::
  forall m.
  ( MonadClient m,
    MonadLogger m,
    MonadIndexIO m,
    MonadReader Env m,
    MonadMask m,
    MonadHttp m,
    HasRequestId m,
    MonadUnliftIO m
  ) =>
  List1 UserId ->
  AccountStatus ->
  ExceptT AccountStatusError m ()
changeAccountStatus usrs status = do
  ev <- mkUserEvent usrs status
  lift $ mapConcurrently_ (update ev) usrs
  where
    update ::
      (UserId -> UserEvent) ->
      UserId ->
      m ()
    update ev u = do
      Data.updateStatus u status
      Intra.onUserEvent u Nothing (ev u)

changeSingleAccountStatus ::
  forall m.
  ( MonadClient m,
    MonadLogger m,
    MonadIndexIO m,
    MonadReader Env m,
    MonadMask m,
    MonadHttp m,
    HasRequestId m,
    MonadUnliftIO m
  ) =>
  UserId ->
  AccountStatus ->
  ExceptT AccountStatusError m ()
changeSingleAccountStatus uid status = do
  unlessM (Data.userExists uid) $ throwE AccountNotFound
  ev <- mkUserEvent (List1.singleton uid) status
  lift $ do
    Data.updateStatus uid status
    Intra.onUserEvent uid Nothing (ev uid)

mkUserEvent :: (MonadUnliftIO m, Traversable t, MonadClient m) => t UserId -> AccountStatus -> ExceptT AccountStatusError m (UserId -> UserEvent)
mkUserEvent usrs status =
  case status of
    Active -> pure UserResumed
    Suspended -> lift $ mapConcurrently revokeAllCookies usrs >> pure UserSuspended
    Deleted -> throwE InvalidAccountStatus
    Ephemeral -> throwE InvalidAccountStatus
    PendingInvitation -> throwE InvalidAccountStatus

-------------------------------------------------------------------------------
-- Activation

activate ::
  Members '[GalleyProvider] r =>
  ActivationTarget ->
  ActivationCode ->
  -- | The user for whom to activate the key.
  Maybe UserId ->
  ExceptT ActivationError (AppT r) ActivationResult
activate tgt code usr = activateWithCurrency tgt code usr Nothing

activateWithCurrency ::
  Members '[GalleyProvider] r =>
  ActivationTarget ->
  ActivationCode ->
  -- | The user for whom to activate the key.
  Maybe UserId ->
  -- | Potential currency update.
  -- ^ TODO: to be removed once billing supports currency changes after team creation
  Maybe Currency.Alpha ->
  ExceptT ActivationError (AppT r) ActivationResult
activateWithCurrency tgt code usr cur = do
  key <- wrapClientE $ mkActivationKey tgt
  lift . Log.info $
    field "activation.key" (toByteString key)
      . field "activation.code" (toByteString code)
      . msg (val "Activating")
  event <- wrapClientE $ Data.activateKey key code usr
  case event of
    Nothing -> pure ActivationPass
    Just e -> do
      (uid, ident, first) <- lift $ onActivated e
      when first $
        lift $
          activateTeam uid
      pure $ ActivationSuccess ident first
  where
    activateTeam uid = do
      tid <- liftSem $ GalleyProvider.getTeamId uid
      for_ tid $ \t -> liftSem $ GalleyProvider.changeTeamStatus t Team.Active cur

preverify ::
  ( MonadClient m,
    MonadReader Env m
  ) =>
  ActivationTarget ->
  ActivationCode ->
  ExceptT ActivationError m ()
preverify tgt code = do
  key <- mkActivationKey tgt
  void $ Data.verifyCode key code

onActivated :: ActivationEvent -> (AppT r) (UserId, Maybe UserIdentity, Bool)
onActivated (AccountActivated account) = do
  let uid = userId (accountUser account)
  Log.debug $ field "user" (toByteString uid) . field "action" (Log.val "User.onActivated")
  Log.info $ field "user" (toByteString uid) . msg (val "User activated")
  wrapHttpClient $ Intra.onUserEvent uid Nothing $ UserActivated (accountUser account)
  pure (uid, userIdentity (accountUser account), True)
onActivated (EmailActivated uid email) = do
  wrapHttpClient $ Intra.onUserEvent uid Nothing (emailUpdated uid email)
  wrapHttpClient $ Data.deleteEmailUnvalidated uid
  pure (uid, Just (EmailIdentity email), False)
onActivated (PhoneActivated uid phone) = do
  wrapHttpClient $ Intra.onUserEvent uid Nothing (phoneUpdated uid phone)
  pure (uid, Just (PhoneIdentity phone), False)

-- docs/reference/user/activation.md {#RefActivationRequest}
sendActivationCode ::
  Members
    '[ BlacklistStore,
       BlacklistPhonePrefixStore,
       GalleyProvider
     ]
    r =>
  Either Email Phone ->
  Maybe Locale ->
  Bool ->
  ExceptT SendActivationCodeError (AppT r) ()
sendActivationCode emailOrPhone loc call = case emailOrPhone of
  Left email -> do
    ek <-
      either
        (const . throwE . InvalidRecipient $ userEmailKey email)
        (pure . userEmailKey)
        (validateEmail email)
    exists <- lift $ isJust <$> wrapClient (Data.lookupKey ek)
    when exists $
      throwE $
        UserKeyInUse ek
    blacklisted <- lift . liftSem $ BlacklistStore.exists ek
    when blacklisted $
      throwE (ActivationBlacklistedUserKey ek)
    uc <- lift . wrapClient $ Data.lookupActivationCode ek
    case uc of
      Nothing -> sendVerificationEmail ek Nothing -- Fresh code request, no user
      Just (Nothing, c) -> sendVerificationEmail ek (Just c) -- Re-requesting existing code
      Just (Just uid, c) -> sendActivationEmail ek c uid -- User re-requesting activation
  Right phone -> do
    -- validatePhone returns the canonical E.164 phone number format
    canonical <-
      maybe
        (throwE $ InvalidRecipient (userPhoneKey phone))
        pure
        =<< lift (wrapClient $ validatePhone phone)
    let pk = userPhoneKey canonical
    exists <- lift $ isJust <$> wrapClient (Data.lookupKey pk)
    when exists $
      throwE $
        UserKeyInUse pk
    blacklisted <- lift . liftSem $ BlacklistStore.exists pk
    when blacklisted $
      throwE (ActivationBlacklistedUserKey pk)
    -- check if any prefixes of this phone number are blocked
    prefixExcluded <- lift . liftSem $ BlacklistPhonePrefixStore.existsAny canonical
    when prefixExcluded $
      throwE (ActivationBlacklistedUserKey pk)
    c <- lift . wrapClient $ fmap snd <$> Data.lookupActivationCode pk
    p <- wrapClientE $ mkPair pk c Nothing
    void . forPhoneKey pk $ \ph ->
      lift $
        if call
          then wrapClient $ sendActivationCall ph p loc
          else wrapClient $ sendActivationSms ph p loc
  where
    notFound = throwM . UserDisplayNameNotFound
    mkPair k c u = do
      timeout <- setActivationTimeout <$> view settings
      case c of
        Just c' -> liftIO $ (,c') <$> Data.mkActivationKey k
        Nothing -> lift $ do
          dat <- Data.newActivation k timeout u
          pure (activationKey dat, activationCode dat)
    sendVerificationEmail ek uc = do
      p <- wrapClientE $ mkPair ek uc Nothing
      void . forEmailKey ek $ \em ->
        lift $
          sendVerificationMail em p loc
    sendActivationEmail ek uc uid = do
      -- FUTUREWORK(fisx): we allow for 'PendingInvitations' here, but I'm not sure this
      -- top-level function isn't another piece of a deprecated onboarding flow?
      u <- maybe (notFound uid) pure =<< lift (wrapClient $ Data.lookupUser WithPendingInvitations uid)
      p <- wrapClientE $ mkPair ek (Just uc) (Just uid)
      let ident = userIdentity u
          name = userDisplayName u
          loc' = loc <|> Just (userLocale u)
      void . forEmailKey ek $ \em -> lift $ do
        -- Get user's team, if any.
        mbTeam <- mapM (fmap Team.tdTeam . liftSem . GalleyProvider.getTeam) (userTeam u)
        -- Depending on whether the user is a team creator, send either
        -- a team activation email or a regular email. Note that we
        -- don't have to check if the team is binding because if the
        -- user has 'userTeam' set, it must be binding.
        case mbTeam of
          Just team
            | team ^. teamCreator == uid ->
              sendTeamActivationMail em name p loc' (team ^. teamName)
          _otherwise ->
            sendActivationMail em name p loc' ident

mkActivationKey :: (MonadClient m, MonadReader Env m) => ActivationTarget -> ExceptT ActivationError m ActivationKey
mkActivationKey (ActivateKey k) = pure k
mkActivationKey (ActivateEmail e) = do
  ek <-
    either
      (throwE . InvalidActivationEmail e)
      (pure . userEmailKey)
      (validateEmail e)
  liftIO $ Data.mkActivationKey ek
mkActivationKey (ActivatePhone p) = do
  pk <-
    maybe
      (throwE $ InvalidActivationPhone p)
      (pure . userPhoneKey)
      =<< lift (validatePhone p)
  liftIO $ Data.mkActivationKey pk

-------------------------------------------------------------------------------
-- Password Management

changePassword :: UserId -> PasswordChange -> ExceptT ChangePasswordError (AppT r) ()
changePassword uid cp = do
  activated <- lift . wrapClient $ Data.isActivated uid
  unless activated $
    throwE ChangePasswordNoIdentity
  currpw <- lift . wrapClient $ Data.lookupPassword uid
  let newpw = cpNewPassword cp
  case (currpw, cpOldPassword cp) of
    (Nothing, _) -> lift . wrapClient $ Data.updatePassword uid newpw
    (Just _, Nothing) -> throwE InvalidCurrentPassword
    (Just pw, Just pw') -> do
      unless (verifyPassword pw' pw) $
        throwE InvalidCurrentPassword
      when (verifyPassword newpw pw) $
        throwE ChangePasswordMustDiffer
      lift $ wrapClient (Data.updatePassword uid newpw) >> wrapClient (revokeAllCookies uid)

beginPasswordReset ::
  Members '[PasswordResetStore] r =>
  Either Email Phone ->
  ExceptT PasswordResetError (AppT r) (UserId, PasswordResetPair)
beginPasswordReset target = do
  let key = either userEmailKey userPhoneKey target
  user <- lift (wrapClient $ Data.lookupKey key) >>= maybe (throwE InvalidPasswordResetKey) pure
  lift . Log.debug $ field "user" (toByteString user) . field "action" (Log.val "User.beginPasswordReset")
  status <- lift . wrapClient $ Data.lookupStatus user
  unless (status == Just Active) $
    throwE InvalidPasswordResetKey
  code <- lift . liftSem $ E.lookupPasswordResetCode user
  when (isJust code) $
    throwE (PasswordResetInProgress Nothing)
  (user,) <$> lift (liftSem $ E.createPasswordResetCode user target)

completePasswordReset ::
  Members '[CodeStore, PasswordResetStore] r =>
  PasswordResetIdentity ->
  PasswordResetCode ->
  PlainTextPassword ->
  ExceptT PasswordResetError (AppT r) ()
completePasswordReset ident code pw = do
  key <- mkPasswordResetKey ident
  muid :: Maybe UserId <- lift . liftSem $ E.verifyPasswordResetCode (key, code)
  case muid of
    Nothing -> throwE InvalidPasswordResetCode
    Just uid -> do
      lift . Log.debug $ field "user" (toByteString uid) . field "action" (Log.val "User.completePasswordReset")
      checkNewIsDifferent uid pw
      lift $ do
        wrapClient $ Data.updatePassword uid pw
        liftSem $ E.codeDelete key
        wrapClient $ revokeAllCookies uid

-- | Pull the current password of a user and compare it against the one about to be installed.
-- If the two are the same, throw an error.  If no current password can be found, do nothing.
checkNewIsDifferent :: UserId -> PlainTextPassword -> ExceptT PasswordResetError (AppT r) ()
checkNewIsDifferent uid pw = do
  mcurrpw <- lift . wrapClient $ Data.lookupPassword uid
  case mcurrpw of
    Just currpw | verifyPassword pw currpw -> throwE ResetPasswordMustDiffer
    _ -> pure ()

mkPasswordResetKey ::
  Members '[CodeStore] r =>
  PasswordResetIdentity ->
  ExceptT PasswordResetError (AppT r) PasswordResetKey
mkPasswordResetKey ident = case ident of
  PasswordResetIdentityKey k -> pure k
  PasswordResetEmailIdentity e ->
    wrapClientE (user (userEmailKey e))
      >>= lift . liftSem . E.mkPasswordResetKey
  PasswordResetPhoneIdentity p ->
    wrapClientE (user (userPhoneKey p))
      >>= lift . liftSem . E.mkPasswordResetKey
  where
    user uk = lift (Data.lookupKey uk) >>= maybe (throwE InvalidPasswordResetKey) pure

-------------------------------------------------------------------------------
-- User Deletion

-- | Initiate validation of a user's delete request.  Called via @delete /self@.  Users with an
-- 'UserSSOId' can still do this if they also have an 'Email', 'Phone', and/or password.  Otherwise,
-- the team admin has to delete them via the team console on galley.
--
-- Owners are not allowed to delete themselves.  Instead, they must ask a fellow owner to
-- delete them in the team settings.  This protects teams against orphanhood.
--
-- TODO: communicate deletions of SSO users to SSO service.
deleteSelfUser ::
  forall r.
  Members
    '[ GalleyProvider
     ]
    r =>
  UserId ->
  Maybe PlainTextPassword ->
  ExceptT DeleteUserError (AppT r) (Maybe Timeout)
deleteSelfUser uid pwd = do
  account <- lift . wrapClient $ Data.lookupAccount uid
  case account of
    Nothing -> throwE DeleteUserInvalid
    Just a -> case accountStatus a of
      Deleted -> pure Nothing
      Suspended -> ensureNotOwner a >> go a
      Active -> ensureNotOwner a >> go a
      Ephemeral -> go a
      PendingInvitation -> go a
  where
    ensureNotOwner :: UserAccount -> ExceptT DeleteUserError (AppT r) ()
    ensureNotOwner acc = do
      case userTeam $ accountUser acc of
        Nothing -> pure ()
        Just tid -> do
          isOwner <- lift $ liftSem $ GalleyProvider.memberIsTeamOwner tid uid
          when isOwner $ throwE DeleteUserOwnerDeletingSelf
    go a = maybe (byIdentity a) (byPassword a) pwd
    getEmailOrPhone :: UserIdentity -> Maybe (Either Email Phone)
    getEmailOrPhone (FullIdentity e _) = Just $ Left e
    getEmailOrPhone (EmailIdentity e) = Just $ Left e
    getEmailOrPhone (SSOIdentity _ (Just e) _) = Just $ Left e
    getEmailOrPhone (PhoneIdentity p) = Just $ Right p
    getEmailOrPhone (SSOIdentity _ _ (Just p)) = Just $ Right p
    getEmailOrPhone (SSOIdentity _ Nothing Nothing) = Nothing
    byIdentity a = case getEmailOrPhone =<< userIdentity (accountUser a) of
      Just emailOrPhone -> sendCode a emailOrPhone
      Nothing -> case pwd of
        Just _ -> throwE DeleteUserMissingPassword
        Nothing -> lift $ wrapHttpClient $ deleteAccount a >> pure Nothing
    byPassword a pw = do
      lift . Log.info $
        field "user" (toByteString uid)
          . msg (val "Attempting account deletion with a password")
      actual <- lift . wrapClient $ Data.lookupPassword uid
      case actual of
        Nothing -> throwE DeleteUserInvalidPassword
        Just p -> do
          unless (verifyPassword pw p) $
            throwE DeleteUserInvalidPassword
          lift $ wrapHttpClient $ deleteAccount a >> pure Nothing
    sendCode a target = do
      gen <- Code.mkGen (either Code.ForEmail Code.ForPhone target)
      pending <- lift . wrapClient $ Code.lookup (Code.genKey gen) Code.AccountDeletion
      case pending of
        Just c -> throwE $! DeleteUserPendingCode (Code.codeTTL c)
        Nothing -> do
          lift . Log.info $
            field "user" (toByteString uid)
              . msg (val "Sending verification code for account deletion")
          c <-
            Code.generate
              gen
              Code.AccountDeletion
              (Code.Retries 3)
              (Code.Timeout 600)
              (Just (toUUID uid))
          tryInsertVerificationCode c DeleteUserVerificationCodeThrottled
          let k = Code.codeKey c
          let v = Code.codeValue c
          let l = userLocale (accountUser a)
          let n = userDisplayName (accountUser a)
          either
            (\e -> lift $ sendDeletionEmail n e k v l)
            (\p -> lift $ wrapClient $ sendDeletionSms p k v l)
            target
            `onException` wrapClientE (Code.delete k Code.AccountDeletion)
          pure $! Just $! Code.codeTTL c

-- | Conclude validation and scheduling of user's deletion request that was initiated in
-- 'deleteUser'.  Called via @post /delete@.
verifyDeleteUser :: VerifyDeleteUser -> ExceptT DeleteUserError (AppT r) ()
verifyDeleteUser d = do
  let key = verifyDeleteUserKey d
  let code = verifyDeleteUserCode d
  c <- lift . wrapClient $ Code.verify key Code.AccountDeletion code
  a <- maybe (throwE DeleteUserInvalidCode) pure (Code.codeAccount =<< c)
  account <- lift . wrapClient $ Data.lookupAccount (Id a)
  for_ account $ lift . wrapHttpClient . deleteAccount
  lift . wrapClient $ Code.delete key Code.AccountDeletion

-- | Internal deletion without validation.  Called via @delete /i/user/:uid@, or indirectly
-- via deleting self.
-- Team owners can be deleted if the team is not orphaned, i.e. there is at least one
-- other owner left.
deleteAccount ::
  ( MonadLogger m,
    MonadIndexIO m,
    MonadReader Env m,
    MonadMask m,
    MonadHttp m,
    HasRequestId m,
    MonadUnliftIO m,
    MonadClient m
  ) =>
  UserAccount ->
  m ()
deleteAccount account@(accountUser -> user) = do
  let uid = userId user
  Log.info $ field "user" (toByteString uid) . msg (val "Deleting account")
  -- Free unique keys
  for_ (userEmail user) $ deleteKey . userEmailKey
  for_ (userPhone user) $ deleteKey . userPhoneKey
  for_ (userHandle user) $ freeHandle (userId user)
  -- Wipe data
  Data.clearProperties uid
  tombstone <- mkTombstone
  Data.insertAccount tombstone Nothing Nothing False
  Intra.rmUser uid (userAssets user)
  Data.lookupClients uid >>= mapM_ (Data.rmClient uid . clientId)
  luid <- qualifyLocal uid
  Intra.onUserEvent uid Nothing (UserDeleted (qUntagged luid))
  -- Note: Connections can only be deleted afterwards, since
  --       they need to be notified.
  Data.deleteConnections uid
  revokeAllCookies uid
  where
    mkTombstone = do
      defLoc <- setDefaultUserLocale <$> view settings
      pure $
        account
          { accountStatus = Deleted,
            accountUser =
              user
                { userDisplayName = Name "default",
                  userAccentId = defaultAccentId,
                  userPict = noPict,
                  userAssets = [],
                  userHandle = Nothing,
                  userLocale = defLoc,
                  userIdentity = Nothing
                }
          }

-------------------------------------------------------------------------------
-- Lookups

lookupActivationCode ::
  (MonadIO m, MonadClient m) =>
  Either Email Phone ->
  m (Maybe ActivationPair)
lookupActivationCode emailOrPhone = do
  let uk = either userEmailKey userPhoneKey emailOrPhone
  k <- liftIO $ Data.mkActivationKey uk
  c <- fmap snd <$> Data.lookupActivationCode uk
  pure $ (k,) <$> c

lookupPasswordResetCode ::
  Members '[CodeStore, PasswordResetStore] r =>
  Either Email Phone ->
  (AppT r) (Maybe PasswordResetPair)
lookupPasswordResetCode emailOrPhone = do
  let uk = either userEmailKey userPhoneKey emailOrPhone
  usr <- wrapClient $ Data.lookupKey uk
  liftSem $ case usr of
    Nothing -> pure Nothing
    Just u -> do
      k <- E.mkPasswordResetKey u
      c <- E.lookupPasswordResetCode u
      pure $ (k,) <$> c

deleteUserNoVerify ::
  ( MonadReader Env m,
    MonadIO m,
    MonadLogger m,
    MonadThrow m
  ) =>
  UserId ->
  m ()
deleteUserNoVerify uid = do
  queue <- view internalEvents
  Queue.enqueue queue (Internal.DeleteUser uid)

deleteUsersNoVerify :: [UserId] -> (AppT r) ()
deleteUsersNoVerify uids = do
  for_ uids deleteUserNoVerify
  m <- view metrics
  Metrics.counterAdd (fromIntegral . length $ uids) (Metrics.path "user.enqueue_multi_delete_total") m
  Metrics.counterIncr (Metrics.path "user.enqueue_multi_delete_calls_total") m

-- | Garbage collect users if they're ephemeral and they have expired.
-- Always returns the user (deletion itself is delayed)
userGC ::
  ( MonadIO m,
    MonadReader Env m,
    MonadLogger m,
    MonadThrow m
  ) =>
  User ->
  m User
userGC u = case userExpire u of
  Nothing -> pure u
  (Just (fromUTCTimeMillis -> e)) -> do
    now <- liftIO =<< view currentTime
    -- ephemeral users past their expiry date are deleted
    when (diffUTCTime e now < 0) $
      deleteUserNoVerify (userId u)
    pure u

lookupProfile ::
  Members '[GalleyProvider] r =>
  Local UserId ->
  Qualified UserId ->
  ExceptT FederationError (AppT r) (Maybe UserProfile)
lookupProfile self other =
  listToMaybe
    <$> lookupProfilesFromDomain
      self
      (fmap pure other)

-- | Obtain user profiles for a list of users as they can be seen by
-- a given user 'self'. User 'self' can see the 'FullProfile' of any other user 'other',
-- if the reverse relation (other -> self) is either 'Accepted' or 'Sent'.
-- Otherwise only the 'PublicProfile' is accessible for user 'self'.
-- If 'self' is an unknown 'UserId', return '[]'.
lookupProfiles ::
  Members '[GalleyProvider] r =>
  -- | User 'self' on whose behalf the profiles are requested.
  Local UserId ->
  -- | The users ('others') for which to obtain the profiles.
  [Qualified UserId] ->
  ExceptT FederationError (AppT r) [UserProfile]
-- TODO(sandy): PERFORMANCE CHANGE: no longer concurrent
lookupProfiles self others =
  concat
    <$> traverse
      (lookupProfilesFromDomain self)
      (bucketQualified others)

lookupProfilesFromDomain ::
  Members '[GalleyProvider] r =>
  Local UserId ->
  Qualified [UserId] ->
  ExceptT FederationError (AppT r) [UserProfile]
lookupProfilesFromDomain self =
  foldQualified
    self
    (lift . lookupLocalProfiles (Just (tUnqualified self)) . tUnqualified)
    (mapExceptT wrapHttp . lookupRemoteProfiles)

lookupRemoteProfiles ::
  ( MonadIO m,
    MonadReader Env m,
    MonadLogger m
  ) =>
  Remote [UserId] ->
  ExceptT FederationError m [UserProfile]
lookupRemoteProfiles (qUntagged -> Qualified uids domain) =
  Federation.getUsersByIds domain uids

-- FUTUREWORK: This function encodes a few business rules about exposing email
-- ids, but it is also very complex. Maybe this can be made easy by extracting a
-- pure function and writing tests for that.
lookupLocalProfiles ::
  forall r.
  Members '[GalleyProvider] r =>
  -- | This is present only when an authenticated user is requesting access.
  Maybe UserId ->
  -- | The users ('others') for which to obtain the profiles.
  [UserId] ->
  AppT r [UserProfile]
lookupLocalProfiles requestingUser others = do
  users <- wrapHttpClient $ Data.lookupUsers NoPendingInvitations others >>= mapM userGC
  css <- case requestingUser of
    Just localReqUser -> toMap <$> wrapHttpClient (Data.lookupConnectionStatus (map userId users) [localReqUser])
    Nothing -> pure mempty
  emailVisibility' <- view (settings . emailVisibility)
  emailVisibility'' <- case emailVisibility' of
    EmailVisibleIfOnTeam -> pure EmailVisibleIfOnTeam'
    EmailVisibleIfOnSameTeam -> case requestingUser of
      Just localReqUser -> EmailVisibleIfOnSameTeam' <$> getSelfInfo localReqUser
      Nothing -> pure EmailVisibleToSelf'
    EmailVisibleToSelf -> pure EmailVisibleToSelf'
  usersAndStatus <- liftSem $ for users $ \u -> (u,) <$> getLegalHoldStatus' u
  pure $ map (toProfile emailVisibility'' css) usersAndStatus
  where
    toMap :: [ConnectionStatus] -> Map UserId Relation
    toMap = Map.fromList . map (csFrom &&& csStatus)

    getSelfInfo :: UserId -> AppT r (Maybe (TeamId, TeamMember))
    getSelfInfo selfId = do
      -- FUTUREWORK: it is an internal error for the two lookups (for 'User' and 'TeamMember')
      -- to return 'Nothing'.  we could throw errors here if that happens, rather than just
      -- returning an empty profile list from 'lookupProfiles'.
      mUser <- wrapHttp $ Data.lookupUser NoPendingInvitations selfId
      case userTeam =<< mUser of
        Nothing -> pure Nothing
        Just tid -> (tid,) <$$> liftSem (GalleyProvider.getTeamMember selfId tid)

    toProfile :: EmailVisibility' -> Map UserId Relation -> (User, UserLegalHoldStatus) -> UserProfile
    toProfile emailVisibility'' css (u, userLegalHold) =
      let cs = Map.lookup (userId u) css
          profileEmail' = getEmailForProfile u emailVisibility''
          baseProfile =
            if Just (userId u) == requestingUser || cs == Just Accepted || cs == Just Sent
              then connectedProfile u userLegalHold
              else publicProfile u userLegalHold
       in baseProfile {profileEmail = profileEmail'}

getLegalHoldStatus ::
  Members '[GalleyProvider] r =>
  UserId ->
  AppT r (Maybe UserLegalHoldStatus)
getLegalHoldStatus uid = traverse (liftSem . getLegalHoldStatus' . accountUser) =<< wrapHttpClient (lookupAccount uid)

getLegalHoldStatus' ::
  Members '[GalleyProvider] r =>
  User ->
  Sem r UserLegalHoldStatus
getLegalHoldStatus' user =
  case userTeam user of
    Nothing -> pure defUserLegalHoldStatus
    Just tid -> do
      teamMember <- GalleyProvider.getTeamMember (userId user) tid
      pure $ maybe defUserLegalHoldStatus (^. legalHoldStatus) teamMember

data EmailVisibility'
  = EmailVisibleIfOnTeam'
  | EmailVisibleIfOnSameTeam' (Maybe (TeamId, TeamMember))
  | EmailVisibleToSelf'

-- | Gets the email if it's visible to the requester according to configured settings
getEmailForProfile ::
  User ->
  EmailVisibility' ->
  Maybe Email
getEmailForProfile profileOwner EmailVisibleIfOnTeam' =
  if isJust (userTeam profileOwner)
    then userEmail profileOwner
    else Nothing
getEmailForProfile profileOwner (EmailVisibleIfOnSameTeam' (Just (viewerTeamId, viewerTeamMember))) =
  if Just viewerTeamId == userTeam profileOwner
    && Team.hasPermission viewerTeamMember Team.ViewSameTeamEmails
    then userEmail profileOwner
    else Nothing
getEmailForProfile _ (EmailVisibleIfOnSameTeam' Nothing) = Nothing
getEmailForProfile _ EmailVisibleToSelf' = Nothing

-- | Find user accounts for a given identity, both activated and those
-- currently pending activation.
lookupAccountsByIdentity :: Either Email Phone -> Bool -> (AppT r) [UserAccount]
lookupAccountsByIdentity emailOrPhone includePendingInvitations = do
  let uk = either userEmailKey userPhoneKey emailOrPhone
  activeUid <- wrapClient $ Data.lookupKey uk
  uidFromKey <- (>>= fst) <$> wrapClient (Data.lookupActivationCode uk)
  result <- wrapClient $ Data.lookupAccounts (nub $ catMaybes [activeUid, uidFromKey])
  if includePendingInvitations
    then pure result
    else pure $ filter ((/= PendingInvitation) . accountStatus) result

isBlacklisted :: Member BlacklistStore r => Either Email Phone -> AppT r Bool
isBlacklisted emailOrPhone = do
  let uk = either userEmailKey userPhoneKey emailOrPhone
  liftSem $ BlacklistStore.exists uk

blacklistInsert :: Member BlacklistStore r => Either Email Phone -> AppT r ()
blacklistInsert emailOrPhone = do
  let uk = either userEmailKey userPhoneKey emailOrPhone
  liftSem $ BlacklistStore.insert uk

blacklistDelete :: Member BlacklistStore r => Either Email Phone -> AppT r ()
blacklistDelete emailOrPhone = do
  let uk = either userEmailKey userPhoneKey emailOrPhone
  liftSem $ BlacklistStore.delete uk

phonePrefixGet :: Member BlacklistPhonePrefixStore r => PhonePrefix -> (AppT r) [ExcludedPrefix]
phonePrefixGet = liftSem . BlacklistPhonePrefixStore.getAll

phonePrefixDelete :: Member BlacklistPhonePrefixStore r => PhonePrefix -> (AppT r) ()
phonePrefixDelete = liftSem . BlacklistPhonePrefixStore.delete

phonePrefixInsert :: Member BlacklistPhonePrefixStore r => ExcludedPrefix -> (AppT r) ()
phonePrefixInsert = liftSem . BlacklistPhonePrefixStore.insert<|MERGE_RESOLUTION|>--- conflicted
+++ resolved
@@ -287,17 +287,11 @@
 
 -- docs/reference/user/registration.md {#RefRegistration}
 createUser ::
-<<<<<<< HEAD
-  forall r.
-  Members
-    '[ BlacklistStore,
-       GalleyProvider
-=======
   forall r p.
   Members
     '[ BlacklistStore,
+       GalleyProvider,
        UserPendingActivationStore p
->>>>>>> e7f2f3a6
      ]
     r =>
   NewUser ->

--- conflicted
+++ resolved
@@ -30,7 +30,7 @@
     changeHandle,
     CheckHandleResp (..),
     checkHandle,
-    lookupHandle,
+    Brig.Effects.UserHandleStore.lookupHandle,
     changeManagedBy,
     changeAccountStatus,
     changeSingleAccountStatus,
@@ -108,42 +108,34 @@
 import qualified Brig.Data.User as Data
 import Brig.Data.UserKey
 import qualified Brig.Data.UserKey as Data
+import Brig.Effects.ActivationKeyStore (ActivationKeyStore)
+import Brig.Effects.ActivationSupply (ActivationSupply)
 import Brig.Effects.BlacklistPhonePrefixStore (BlacklistPhonePrefixStore)
 import qualified Brig.Effects.BlacklistPhonePrefixStore as BlacklistPhonePrefixStore
 import Brig.Effects.BlacklistStore (BlacklistStore)
 import qualified Brig.Effects.BlacklistStore as BlacklistStore
-import Brig.Effects.CodeStore (CodeStore)
-import qualified Brig.Effects.CodeStore as E
+import Brig.Effects.GalleyAccess
+import Brig.Effects.GundeckAccess
 import Brig.Effects.PasswordResetStore (PasswordResetStore)
 import qualified Brig.Effects.PasswordResetStore as E
+import Brig.Effects.PasswordResetSupply (PasswordResetSupply)
+import qualified Brig.Effects.PasswordResetSupply as E
+import Brig.Effects.Twilio (Twilio)
+import Brig.Effects.UniqueClaimsStore
+import Brig.Effects.UserHandleStore
+import Brig.Effects.UserKeyStore (UserKeyStore)
 import Brig.Effects.UserPendingActivationStore (UserPendingActivation (..), UserPendingActivationStore)
 import qualified Brig.Effects.UserPendingActivationStore as UserPendingActivationStore
+import Brig.Effects.UserQuery (UserQuery)
+import Brig.Effects.UserQuery.Cassandra
+import Brig.Effects.VerificationCodeStore
 import qualified Brig.Federation.Client as Federation
 import qualified Brig.IO.Intra as Intra
 import qualified Brig.InternalEvent.Types as Internal
 import Brig.Options hiding (Timeout, internalEvents)
+import qualified Brig.Options as Opt
 import Brig.Password
 import qualified Brig.Queue as Queue
-<<<<<<< HEAD
-import Brig.Sem.ActivationKeyStore (ActivationKeyStore)
-import Brig.Sem.ActivationSupply (ActivationSupply)
-import Brig.Sem.GalleyAccess
-import Brig.Sem.GundeckAccess
-import Brig.Sem.PasswordResetStore (PasswordResetStore)
-import qualified Brig.Sem.PasswordResetStore as E
-import Brig.Sem.PasswordResetSupply (PasswordResetSupply)
-import qualified Brig.Sem.PasswordResetSupply as E
-import Brig.Sem.Twilio (Twilio)
-import Brig.Sem.UniqueClaimsStore
-import Brig.Sem.UserHandleStore
-import Brig.Sem.UserKeyStore (UserKeyStore)
-import Brig.Sem.UserPendingActivationStore (UserPendingActivation (..), UserPendingActivationStore)
-import qualified Brig.Sem.UserPendingActivationStore as UserPendingActivationStore
-import Brig.Sem.UserQuery (UserQuery)
-import Brig.Sem.UserQuery.Cassandra
-import Brig.Sem.VerificationCodeStore
-=======
->>>>>>> cb6e9c23
 import qualified Brig.Team.DB as Team
 import Brig.Team.Types (ShowOrHideInvitationUrl (..))
 import Brig.Types.Activation (ActivationPair)
@@ -153,7 +145,7 @@
 import Brig.Types.User.Event
 import Brig.User.Auth.Cookie (listCookies, revokeAllCookies)
 import Brig.User.Email
-import Brig.User.Handle
+import Brig.User.Handle hiding (lookupHandle)
 import Brig.User.Handle.Blacklist
 import Brig.User.Phone
 import Brig.User.Search.Index (reindex)
@@ -1569,34 +1561,35 @@
 -- | Check if `deleteAccount` succeeded and run it again if needed.
 -- Called via @delete /i/user/:uid@.
 ensureAccountDeleted ::
-  ( MonadLogger m,
-    MonadCatch m,
-    MonadThrow m,
-    MonadIndexIO m,
-    MonadReader Env m,
-    MonadIO m,
-    MonadMask m,
-    MonadHttp m,
-    HasRequestId m,
-    MonadUnliftIO m,
-    MonadClient m,
-    MonadReader Env m
-  ) =>
+  Members
+    '[ Async,
+       GalleyAccess,
+       GundeckAccess,
+       Input (Local ()),
+       UniqueClaimsStore,
+       UserHandleStore,
+       UserKeyStore,
+       UserQuery
+     ]
+    r =>
   UserId ->
-  m DeleteUserResult
+  AppT r DeleteUserResult
 ensureAccountDeleted uid = do
-  mbAcc <- lookupAccount uid
+  locale <- Opt.setDefaultUserLocale <$> view settings
+  mbAcc <- liftSem $ lookupAccount locale uid
   case mbAcc of
     Nothing -> pure NoUser
     Just acc -> do
-      probs <- Data.lookupPropertyKeysAndValues uid
+      probs <- wrapClient $ Data.lookupPropertyKeysAndValues uid
 
       let accIsDeleted = accountStatus acc == Deleted
-      clients <- Data.lookupClients uid
+      clients <- wrapClient $ Data.lookupClients uid
 
       localUid <- qualifyLocal uid
-      conCount <- countConnections localUid [(minBound @Relation) .. maxBound]
-      cookies <- listCookies uid []
+      conCount <-
+        wrapClient $
+          countConnections localUid [(minBound @Relation) .. maxBound]
+      cookies <- wrapClient $ listCookies uid []
 
       if notNull probs
         || not accIsDeleted
@@ -1647,16 +1640,10 @@
   let uid = userId user
   Log.info $ field "user" (toByteString uid) . msg (val "Deleting account")
   -- Free unique keys
-<<<<<<< HEAD
   d <- view digestSHA256
-  for_ (userEmail user) $ liftSem . deleteKey d . userEmailKey
-  for_ (userPhone user) $ liftSem . deleteKey d . userPhoneKey
+  for_ (userEmail user) $ liftSem . deleteKeyForUser d uid . userEmailKey
+  for_ (userPhone user) $ liftSem . deleteKeyForUser d uid . userPhoneKey
   liftSem $ for_ (userHandle user) $ freeHandle (userId user)
-=======
-  for_ (userEmail user) $ deleteKeyForUser uid . userEmailKey
-  for_ (userPhone user) $ deleteKeyForUser uid . userPhoneKey
-  for_ (userHandle user) $ freeHandle (userId user)
->>>>>>> cb6e9c23
   -- Wipe data
   wrapClient $ Data.clearProperties uid
   tombstone <- mkTombstone

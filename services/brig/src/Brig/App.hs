{-# LANGUAGE DeepSubsumption #-}
{-# LANGUAGE GeneralizedNewtypeDeriving #-}
{-# LANGUAGE RecordWildCards #-}
{-# LANGUAGE StrictData #-}
{-# LANGUAGE TemplateHaskell #-}
-- FUTUREWORK: Get rid of this option once Polysemy is fully introduced to Brig
{-# OPTIONS_GHC -Wno-orphans #-}

-- This file is part of the Wire Server implementation.
--
-- Copyright (C) 2022 Wire Swiss GmbH <opensource@wire.com>
--
-- This program is free software: you can redistribute it and/or modify it under
-- the terms of the GNU Affero General Public License as published by the Free
-- Software Foundation, either version 3 of the License, or (at your option) any
-- later version.
--
-- This program is distributed in the hope that it will be useful, but WITHOUT
-- ANY WARRANTY; without even the implied warranty of MERCHANTABILITY or FITNESS
-- FOR A PARTICULAR PURPOSE. See the GNU Affero General Public License for more
-- details.
--
-- You should have received a copy of the GNU Affero General Public License along
-- with this program. If not, see <https://www.gnu.org/licenses/>.

module Brig.App
  ( schemaVersion,

    -- * App Environment
    Env,
    newEnv,
    closeEnv,
    awsEnv,
    smtpEnv,
    stompEnv,
    cargohold,
    galley,
    gundeck,
    federator,
    casClient,
    userTemplates,
    providerTemplates,
    teamTemplates,
    templateBranding,
    requestId,
    httpManager,
    http2Manager,
    extGetManager,
    initExtGetManager,
    nexmoCreds,
    twilioCreds,
    settings,
    currentTime,
    zauthEnv,
    digestSHA256,
    digestMD5,
    metrics,
    applog,
    turnEnv,
    sftEnv,
    internalEvents,
    emailSender,
    randomPrekeyLocalLock,
    keyPackageLocalLock,
    rabbitmqChannel,
    fsWatcher,
    disabledVersions,

    -- * App Monad
    AppT (..),
    viewFederationDomain,
    qualifyLocal,

    -- * Crutches that should be removed once Brig has been completely

    -- transitioned to Polysemy
    wrapClient,
    wrapClientE,
    wrapClientM,
    wrapHttpClient,
    wrapHttpClientE,
    wrapHttp,
    HttpClientIO (..),
    liftSem,
    lowerAppT,
    temporaryGetEnv,
  )
where

import Bilge (RequestId (..))
import Bilge qualified as RPC
import Bilge.IO
import Bilge.RPC (HasRequestId (..))
import Brig.AWS qualified as AWS
import Brig.Calling qualified as Calling
import Brig.Options (Opts, Settings)
import Brig.Options qualified as Opt
import Brig.Provider.Template
import Brig.Queue.Stomp qualified as Stomp
import Brig.Queue.Types (Queue (..))
import Brig.SMTP qualified as SMTP
import Brig.Schema.Run qualified as Migrations
import Brig.Team.Template
import Brig.Template (Localised, TemplateBranding, forLocale, genTemplateBranding)
import Brig.User.Search.Index (IndexEnv (..), MonadIndexIO (..), runIndexIO)
import Brig.User.Template
import Brig.ZAuth (MonadZAuth (..), runZAuth)
import Brig.ZAuth qualified as ZAuth
import Cassandra (runClient)
import Cassandra qualified as Cas
import Cassandra.Util (initCassandraForService)
import Control.AutoUpdate
import Control.Error
import Control.Lens hiding (index, (.=))
import Control.Monad.Catch
import Control.Monad.Trans.Resource
import Data.Domain (Domain)
import Data.Metrics (Metrics)
import Data.Metrics.Middleware qualified as Metrics
import Data.Misc
import Data.Qualified
import Data.Text qualified as Text
import Data.Text.Encoding (encodeUtf8)
import Data.Text.Encoding qualified as Text
import Data.Text.IO qualified as Text
import Data.Time.Clock
import Data.Yaml (FromJSON)
import Database.Bloodhound qualified as ES
import HTTP2.Client.Manager (Http2Manager, http2ManagerWithSSLCtx)
import Imports
import Network.AMQP qualified as Q
import Network.AMQP.Extended qualified as Q
import Network.HTTP.Client (responseTimeoutMicro)
import Network.HTTP.Client.OpenSSL
import OpenSSL.EVP.Digest (Digest, getDigestByName)
import OpenSSL.Session (SSLOption (..))
import OpenSSL.Session qualified as SSL
import Polysemy
import Polysemy.Final
import Ropes.Nexmo qualified as Nexmo
import Ropes.Twilio qualified as Twilio
import Ssl.Util
import System.FSNotify qualified as FS
import System.Logger.Class hiding (Settings, settings)
import System.Logger.Class qualified as LC
import System.Logger.Extended qualified as Log
import Util.Options
import Wire.API.Routes.Version
import Wire.API.User.Identity (Email)
import Wire.API.User.Profile (Locale)

schemaVersion :: Int32
schemaVersion = Migrations.lastSchemaVersion

-------------------------------------------------------------------------------
-- Environment

data Env = Env
  { _cargohold :: RPC.Request,
    _galley :: RPC.Request,
    _gundeck :: RPC.Request,
    _federator :: Maybe Endpoint, -- FUTUREWORK: should we use a better type here? E.g. to avoid fresh connections all the time?
    _casClient :: Cas.ClientState,
    _smtpEnv :: Maybe SMTP.SMTP,
    _emailSender :: Email,
    _awsEnv :: AWS.Env,
    _stompEnv :: Maybe Stomp.Env,
    _metrics :: Metrics,
    _applog :: Logger,
    _internalEvents :: Queue,
    _requestId :: RequestId,
    _usrTemplates :: Localised UserTemplates,
    _provTemplates :: Localised ProviderTemplates,
    _tmTemplates :: Localised TeamTemplates,
    _templateBranding :: TemplateBranding,
    _httpManager :: Manager,
    _http2Manager :: Http2Manager,
    _extGetManager :: (Manager, IORef [Fingerprint Rsa]),
    _settings :: Settings,
    _nexmoCreds :: Nexmo.Credentials,
    _twilioCreds :: Twilio.Credentials,
    _fsWatcher :: FS.WatchManager,
    _turnEnv :: Calling.TurnEnv,
    _sftEnv :: Maybe Calling.SFTEnv,
    _currentTime :: IO UTCTime,
    _zauthEnv :: ZAuth.Env,
    _digestSHA256 :: Digest,
    _digestMD5 :: Digest,
    _indexEnv :: IndexEnv,
    _randomPrekeyLocalLock :: Maybe (MVar ()),
    _keyPackageLocalLock :: MVar (),
    _rabbitmqChannel :: Maybe (MVar Q.Channel),
    _disabledVersions :: Set Version
  }

makeLenses ''Env

validateOptions :: Opts -> IO ()
validateOptions o =
  case (o.federatorInternal, o.rabbitmq) of
    (Nothing, Just _) -> error "RabbitMQ config is specified and federator is not, please specify both or none"
    (Just _, Nothing) -> error "Federator is specified and RabbitMQ config is not, please specify both or none"
    _ -> pure ()

newEnv :: Opts -> IO Env
newEnv o = do
  validateOptions o
  Just md5 <- getDigestByName "MD5"
  Just sha256 <- getDigestByName "SHA256"
  Just sha512 <- getDigestByName "SHA512"
  mtr <- Metrics.metrics
  lgr <- Log.mkLogger (Opt.logLevel o) (Opt.logNetStrings o) (Opt.logFormat o)
  cas <- initCassandra o lgr
  mgr <- initHttpManager
  h2Mgr <- initHttp2Manager
  utp <- loadUserTemplates o
  ptp <- loadProviderTemplates o
  ttp <- loadTeamTemplates o
  let branding = genTemplateBranding . Opt.templateBranding . Opt.general . Opt.emailSMS $ o
  (emailAWSOpts, emailSMTP) <- emailConn lgr $ Opt.email (Opt.emailSMS o)
  aws <- AWS.mkEnv lgr (Opt.aws o) emailAWSOpts mgr
  zau <- initZAuth o
  clock <- mkAutoUpdate defaultUpdateSettings {updateAction = getCurrentTime}
  w <-
    FS.startManagerConf $
      FS.defaultConfig {FS.confWatchMode = FS.WatchModeOS}
  let turnOpts = Opt.turn o
  turnSecret <- Text.encodeUtf8 . Text.strip <$> Text.readFile (Opt.secret turnOpts)
  turn <- Calling.mkTurnEnv (Opt.serversSource turnOpts) (Opt.tokenTTL turnOpts) (Opt.configTTL turnOpts) turnSecret sha512
  let sett = Opt.optSettings o
  nxm <- initCredentials (Opt.setNexmo sett)
  twl <- initCredentials (Opt.setTwilio sett)
  stomp <- case (Opt.stomp o, Opt.setStomp sett) of
    (Nothing, Nothing) -> pure Nothing
    (Just s, Just c) -> Just . Stomp.mkEnv s <$> initCredentials c
    (Just _, Nothing) -> error "STOMP is configured but 'setStomp' is not set"
    (Nothing, Just _) -> error "'setStomp' is present but STOMP is not configured"
  -- This is messy. See Note [queue refactoring] to learn how we
  -- eventually plan to solve this mess.
  eventsQueue <- case Opt.internalEventsQueue (Opt.internalEvents o) of
    StompQueue q -> pure (StompQueue q)
    SqsQueue q -> SqsQueue <$> AWS.getQueueUrl (aws ^. AWS.amazonkaEnv) q
  mSFTEnv <- mapM Calling.mkSFTEnv $ Opt.sft o
  prekeyLocalLock <- case Opt.randomPrekeys o of
    Just True -> do
      Log.info lgr $ Log.msg (Log.val "randomPrekeys: active")
      Just <$> newMVar ()
    _ -> do
      Log.info lgr $ Log.msg (Log.val "randomPrekeys: not active; using dynamoDB instead.")
      pure Nothing
  kpLock <- newMVar ()
  rabbitChan <- traverse (Q.mkRabbitMqChannelMVar lgr) o.rabbitmq
<<<<<<< HEAD
  let allDisabledVersions = foldMap expandVersionExp (Opt.setDisabledAPIVersions sett)
=======
  fprVar <- newIORef []
  extMgr <- initExtGetManager fprVar
>>>>>>> e2c0a041

  pure $!
    Env
      { _cargohold = mkEndpoint $ Opt.cargohold o,
        _galley = mkEndpoint $ Opt.galley o,
        _gundeck = mkEndpoint $ Opt.gundeck o,
        _federator = Opt.federatorInternal o,
        _casClient = cas,
        _smtpEnv = emailSMTP,
        _emailSender = Opt.emailSender . Opt.general . Opt.emailSMS $ o,
        _awsEnv = aws,
        _stompEnv = stomp,
        _metrics = mtr,
        _applog = lgr,
        _internalEvents = eventsQueue,
        _requestId = RequestId "N/A",
        _usrTemplates = utp,
        _provTemplates = ptp,
        _tmTemplates = ttp,
        _templateBranding = branding,
        _httpManager = mgr,
        _http2Manager = h2Mgr,
        _extGetManager = (extMgr, fprVar),
        _settings = sett,
        _nexmoCreds = nxm,
        _twilioCreds = twl,
        _turnEnv = turn,
        _sftEnv = mSFTEnv,
        _fsWatcher = w,
        _currentTime = clock,
        _zauthEnv = zau,
        _digestMD5 = md5,
        _digestSHA256 = sha256,
        _indexEnv = mkIndexEnv o lgr mgr mtr (Opt.galley o),
        _randomPrekeyLocalLock = prekeyLocalLock,
        _keyPackageLocalLock = kpLock,
        _rabbitmqChannel = rabbitChan,
        _disabledVersions = allDisabledVersions
      }
  where
    emailConn _ (Opt.EmailAWS aws) = pure (Just aws, Nothing)
    emailConn lgr (Opt.EmailSMTP s) = do
      let h = Opt.smtpEndpoint s ^. host
          p = Just $ fromInteger $ toInteger $ Opt.smtpEndpoint s ^. port
      smtpCredentials <- case Opt.smtpCredentials s of
        Just (Opt.EmailSMTPCredentials u p') -> do
          Just . (SMTP.Username u,) . SMTP.Password <$> initCredentials p'
        _ -> pure Nothing
      smtp <- SMTP.initSMTP lgr h p smtpCredentials (Opt.smtpConnType s)
      pure (Nothing, Just smtp)
    mkEndpoint service = RPC.host (encodeUtf8 (service ^. host)) . RPC.port (service ^. port) $ RPC.empty

mkIndexEnv :: Opts -> Logger -> Manager -> Metrics -> Endpoint -> IndexEnv
mkIndexEnv o lgr mgr mtr galleyEndpoint =
  let bhe = ES.mkBHEnv (ES.Server (Opt.url (Opt.elasticsearch o))) mgr
      lgr' = Log.clone (Just "index.brig") lgr
      mainIndex = ES.IndexName $ Opt.index (Opt.elasticsearch o)
      additionalIndex = ES.IndexName <$> Opt.additionalWriteIndex (Opt.elasticsearch o)
      additionalBhe = flip ES.mkBHEnv mgr . ES.Server <$> Opt.additionalWriteIndexUrl (Opt.elasticsearch o)
   in IndexEnv mtr lgr' bhe Nothing mainIndex additionalIndex additionalBhe galleyEndpoint mgr

initZAuth :: Opts -> IO ZAuth.Env
initZAuth o = do
  let zOpts = Opt.zauth o
      privateKeys = Opt.privateKeys zOpts
      publicKeys = Opt.publicKeys zOpts
  sk <- ZAuth.readKeys privateKeys
  pk <- ZAuth.readKeys publicKeys
  case (sk, pk) of
    (Nothing, _) -> error ("No private key in: " ++ privateKeys)
    (_, Nothing) -> error ("No public key in: " ++ publicKeys)
    (Just s, Just p) -> ZAuth.mkEnv s p $ Opt.authSettings zOpts

initHttpManager :: IO Manager
initHttpManager = do
  -- See Note [SSL context]
  ctx <- SSL.context
  SSL.contextAddOption ctx SSL_OP_NO_SSLv2
  SSL.contextAddOption ctx SSL_OP_NO_SSLv3
  SSL.contextSetCiphers ctx "HIGH"
  SSL.contextSetVerificationMode ctx $
    SSL.VerifyPeer True True Nothing
  SSL.contextSetDefaultVerifyPaths ctx
  -- Unfortunately, there are quite some AWS services we talk to
  -- (e.g. SES, Dynamo) that still only support TLSv1.
  -- Ideally: SSL.contextAddOption ctx SSL_OP_NO_TLSv1
  newManager
    (opensslManagerSettings (pure ctx))
      { managerConnCount = 1024,
        managerIdleConnectionCount = 4096,
        managerResponseTimeout = responseTimeoutMicro 10000000
      }

initHttp2Manager :: IO Http2Manager
initHttp2Manager = do
  ctx <- SSL.context
  SSL.contextAddOption ctx SSL_OP_NO_SSLv2
  SSL.contextAddOption ctx SSL_OP_NO_SSLv3
  SSL.contextAddOption ctx SSL_OP_NO_TLSv1
  SSL.contextSetCiphers ctx "HIGH"
  SSL.contextSetVerificationMode ctx $
    SSL.VerifyPeer True True Nothing
  SSL.contextSetDefaultVerifyPaths ctx
  http2ManagerWithSSLCtx ctx

-- Note [SSL context]
-- ~~~~~~~~~~~~
--
-- 'openSslManagerSettings' takes an IO action for creating the context;
-- presumably a new context is created for each connection, then. However,
-- judging by comments at https://github.com/snoyberg/http-client/pull/227,
-- it should be fine to reuse the context, and reusing it is probably
-- faster. So, we reuse the context.

-- TODO: somewhat duplicates Galley.App.initExtEnv
initExtGetManager :: IORef [Fingerprint Rsa] -> IO Manager
initExtGetManager fprVar = do
  ctx <- SSL.context
  SSL.contextAddOption ctx SSL_OP_NO_SSLv2
  SSL.contextAddOption ctx SSL_OP_NO_SSLv3
  SSL.contextSetCiphers ctx rsaCiphers
  SSL.contextSetVerificationMode
    ctx
    SSL.VerifyPeer
      { vpFailIfNoPeerCert = True,
        vpClientOnce = True,
        vpCallback = Just \_b -> extEnvCallback fprVar
      }

  SSL.contextSetDefaultVerifyPaths ctx

  newManager
    (opensslManagerSettings (pure ctx)) -- see Note [SSL context]
      { managerConnCount = 100,
        managerIdleConnectionCount = 512,
        managerResponseTimeout = responseTimeoutMicro 10000000
      }

initCassandra :: Opts -> Logger -> IO Cas.ClientState
initCassandra o g =
  initCassandraForService
    (Opt.cassandra o)
    "brig"
    (Opt.discoUrl o)
    (Just schemaVersion)
    g

initCredentials :: (FromJSON a) => FilePathSecrets -> IO a
initCredentials secretFile = do
  dat <- loadSecret secretFile
  pure $ either (\e -> error $ "Could not load secrets from " ++ show secretFile ++ ": " ++ e) id dat

userTemplates :: (MonadReader Env m) => Maybe Locale -> m (Locale, UserTemplates)
userTemplates l = forLocale l <$> view usrTemplates

providerTemplates :: (MonadReader Env m) => Maybe Locale -> m (Locale, ProviderTemplates)
providerTemplates l = forLocale l <$> view provTemplates

teamTemplates :: (MonadReader Env m) => Maybe Locale -> m (Locale, TeamTemplates)
teamTemplates l = forLocale l <$> view tmTemplates

closeEnv :: Env -> IO ()
closeEnv e = do
  Cas.shutdown $ e ^. casClient
  FS.stopManager $ e ^. fsWatcher
  Log.flush $ e ^. applog
  Log.close $ e ^. applog

-------------------------------------------------------------------------------
-- App Monad

newtype AppT r a = AppT
  { unAppT :: (Member (Final IO) r) => ReaderT Env (Sem r) a
  }
  deriving
    ( Semigroup,
      Monoid
    )
    via (Ap (AppT r) a)

lowerAppT :: (Member (Final IO) r) => Env -> AppT r a -> Sem r a
lowerAppT env (AppT r) = runReaderT r env

temporaryGetEnv :: AppT r Env
temporaryGetEnv = AppT ask

instance Functor (AppT r) where
  fmap fab (AppT x0) = AppT $ fmap fab x0

instance Applicative (AppT r) where
  pure a = AppT $ pure a
  (AppT x0) <*> (AppT x1) = AppT $ x0 <*> x1

instance Monad (AppT r) where
  (AppT x0) >>= f = AppT $ x0 >>= unAppT . f

instance MonadIO (AppT r) where
  liftIO io = AppT $ lift $ embedFinal io

instance MonadThrow (AppT r) where
  throwM = liftIO . throwM

instance (Member (Final IO) r) => MonadThrow (Sem r) where
  throwM = embedFinal . throwM @IO

instance (Member (Final IO) r) => MonadCatch (Sem r) where
  catch m handler = withStrategicToFinal @IO $ do
    m' <- runS m
    st <- getInitialStateS
    handler' <- bindS handler
    pure $ m' `catch` \e -> handler' $ e <$ st

instance MonadCatch (AppT r) where
  catch (AppT m) handler = AppT $
    ReaderT $ \env ->
      catch (runReaderT m env) (\x -> runReaderT (unAppT $ handler x) env)

instance MonadReader Env (AppT r) where
  ask = AppT ask
  local f (AppT m) = AppT $ local f m

liftSem :: Sem r a -> AppT r a
liftSem sem = AppT $ lift sem

instance (MonadIO m) => MonadLogger (ReaderT Env m) where
  log l m = do
    g <- view applog
    r <- view requestId
    Log.log g l $ field "request" (unRequestId r) ~~ m

instance MonadLogger (AppT r) where
  log l m = do
    g <- view applog
    r <- view requestId
    AppT $
      lift $
        embedFinal @IO $
          Log.log g l $
            field "request" (unRequestId r) ~~ m

instance MonadLogger (ExceptT err (AppT r)) where
  log l m = lift (LC.log l m)

instance MonadHttp (AppT r) where
  handleRequestWithCont req handler = do
    manager <- view httpManager
    liftIO $ withResponse req manager handler

instance MonadZAuth (AppT r) where
  liftZAuth za = view zauthEnv >>= \e -> runZAuth e za

instance MonadZAuth (ExceptT err (AppT r)) where
  liftZAuth za = lift (view zauthEnv) >>= flip runZAuth za

-- | The function serves as a crutch while Brig is being polysemised. Use it
-- whenever the compiler complains that there is no instance of `MonadClient`
-- for `AppT r`. It can be removed once there is no `AppT` anymore.
wrapClient :: ReaderT Env Cas.Client a -> AppT r a
wrapClient m = do
  c <- view casClient
  env <- ask
  runClient c $ runReaderT m env

wrapClientE :: ExceptT e (ReaderT Env Cas.Client) a -> ExceptT e (AppT r) a
wrapClientE = mapExceptT wrapClient

wrapClientM :: MaybeT (ReaderT Env Cas.Client) b -> MaybeT (AppT r) b
wrapClientM = mapMaybeT wrapClient

wrapHttp ::
  HttpClientIO a ->
  AppT r a
wrapHttp (HttpClientIO m) = do
  c <- view casClient
  env <- ask
  manager <- view httpManager
  liftIO . runClient c . runHttpT manager $ runReaderT m env

newtype HttpClientIO a = HttpClientIO
  { runHttpClientIO :: ReaderT Env (HttpT Cas.Client) a
  }
  deriving newtype
    ( Functor,
      Applicative,
      Monad,
      MonadReader Env,
      MonadLogger,
      MonadHttp,
      MonadIO,
      MonadThrow,
      MonadCatch,
      MonadMask,
      MonadUnliftIO,
      MonadIndexIO
    )

instance MonadZAuth HttpClientIO where
  liftZAuth za = view zauthEnv >>= flip runZAuth za

instance HasRequestId HttpClientIO where
  getRequestId = view requestId

instance Cas.MonadClient HttpClientIO where
  liftClient cl = do
    env <- ask
    liftIO $ runClient (view casClient env) cl
  localState f = local (casClient %~ f)

wrapHttpClient ::
  HttpClientIO a ->
  AppT r a
wrapHttpClient = wrapHttp

wrapHttpClientE :: ExceptT e HttpClientIO a -> ExceptT e (AppT r) a
wrapHttpClientE = mapExceptT wrapHttpClient

instance (MonadIO m) => MonadIndexIO (ReaderT Env m) where
  liftIndexIO m = view indexEnv >>= \e -> runIndexIO e m

instance MonadIndexIO (AppT r) where
  liftIndexIO m = do
    AppT $ mapReaderT (embedToFinal @IO) $ liftIndexIO m

instance (MonadIndexIO (AppT r)) => MonadIndexIO (ExceptT err (AppT r)) where
  liftIndexIO m = view indexEnv >>= \e -> runIndexIO e m

instance HasRequestId (AppT r) where
  getRequestId = view requestId

--------------------------------------------------------------------------------
-- Federation

viewFederationDomain :: (MonadReader Env m) => m Domain
viewFederationDomain = view (settings . Opt.federationDomain)

qualifyLocal :: (MonadReader Env m) => a -> m (Local a)
qualifyLocal a = toLocalUnsafe <$> viewFederationDomain <*> pure a<|MERGE_RESOLUTION|>--- conflicted
+++ resolved
@@ -250,12 +250,9 @@
       pure Nothing
   kpLock <- newMVar ()
   rabbitChan <- traverse (Q.mkRabbitMqChannelMVar lgr) o.rabbitmq
-<<<<<<< HEAD
-  let allDisabledVersions = foldMap expandVersionExp (Opt.setDisabledAPIVersions sett)
-=======
   fprVar <- newIORef []
   extMgr <- initExtGetManager fprVar
->>>>>>> e2c0a041
+  let allDisabledVersions = foldMap expandVersionExp (Opt.setDisabledAPIVersions sett)
 
   pure $!
     Env

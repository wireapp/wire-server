--- conflicted
+++ resolved
@@ -72,6 +72,7 @@
     -- * transitioned to Polysemy
     wrapClient,
     wrapClientE,
+    wrapClientM,
     runAppIOLifted,
   )
 where
@@ -143,11 +144,7 @@
 import Wire.API.User.Identity (Email)
 
 schemaVersion :: Int32
-<<<<<<< HEAD
 schemaVersion = 69
-=======
-schemaVersion = 68
->>>>>>> ca94a6f0
 
 -------------------------------------------------------------------------------
 -- Environment
@@ -508,6 +505,9 @@
 wrapClientE :: ExceptT e (ReaderT Env Cas.Client) a -> ExceptT e (AppT r IO) a
 wrapClientE = mapExceptT wrapClient
 
+wrapClientM :: MaybeT (ReaderT Env Cas.Client) b -> MaybeT (AppT r IO) b
+wrapClientM = mapMaybeT wrapClient
+
 instance MonadIO m => MonadIndexIO (ReaderT Env m) where
   liftIndexIO m = view indexEnv >>= \e -> runIndexIO e m
 

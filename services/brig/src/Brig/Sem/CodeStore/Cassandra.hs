--- conflicted
+++ resolved
@@ -28,11 +28,7 @@
 import Data.Time.Clock
 import Imports
 import Polysemy
-<<<<<<< HEAD
-=======
-import Text.Printf
 import Wire.API.User.Password
->>>>>>> cb42072a
 
 codeStoreToCassandra ::
   forall m r a.

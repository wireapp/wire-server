--- conflicted
+++ resolved
@@ -36,18 +36,11 @@
 import Brig.App
 import qualified Brig.Calling as Calling
 import Brig.CanonicalInterpreter
-<<<<<<< HEAD
-import Brig.Data.UserPendingActivation (UserPendingActivation (..), usersPendingActivationList, usersPendingActivationRemoveMultiple)
 -- import qualified Brig.InternalEvent.Process as Internal
 import Brig.Options hiding (internalEvents, sesQueue)
--- import qualified Brig.Queue as Queue
-=======
-import qualified Brig.InternalEvent.Process as Internal
-import Brig.Options hiding (internalEvents, sesQueue)
-import qualified Brig.Queue as Queue
 import Brig.Sem.UserPendingActivationStore (UserPendingActivation (UserPendingActivation), UserPendingActivationStore)
 import qualified Brig.Sem.UserPendingActivationStore as UsersPendingActivationStore
->>>>>>> cf75adba
+-- import qualified Brig.Queue as Queue
 import Brig.Types.Intra (AccountStatus (PendingInvitation))
 import Brig.Version
 import qualified Control.Concurrent.Async as Async
@@ -96,9 +89,9 @@
   s <- Server.newSettings (server e)
   -- TODO(md): Find or implement a Polysemy equivalent
   internalEventListener :: Async.Async () <- undefined
-      -- Async.async
-      -- $ runBrigToIO e $
-      --   Queue.listen (e ^. internalEvents) Internal.onEvent
+  -- Async.async
+  -- runBrigToIO e $
+  -- Queue.listen (e ^. internalEvents) Internal.onEvent
   let throttleMillis = fromMaybe defSqsThrottleMillis $ setSqsThrottleMillis (optSettings o)
   emailListener <- for (e ^. awsEnv . sesQueue) $ \q ->
     Async.async $

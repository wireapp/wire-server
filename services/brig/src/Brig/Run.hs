--- conflicted
+++ resolved
@@ -36,7 +36,6 @@
 import Brig.App
 import qualified Brig.Calling as Calling
 import Brig.CanonicalInterpreter
-import Brig.Effects.Jwk (readJwk)
 import Brig.Effects.UserPendingActivationStore (UserPendingActivation (UserPendingActivation), UserPendingActivationStore)
 import qualified Brig.Effects.UserPendingActivationStore as UsersPendingActivationStore
 import qualified Brig.InternalEvent.Process as Internal
@@ -52,7 +51,6 @@
 import Crypto.JWT
 import qualified Data.Aeson as Aeson
 import Data.Default (Default (def))
-import Data.Domain (Domain (..))
 import Data.Id (RequestId (..))
 import Data.Metrics.AWS (gaugeTokenRemaing)
 import qualified Data.Metrics.Servant as Metrics
@@ -71,7 +69,7 @@
 import Network.Wai.Utilities.Server
 import qualified Network.Wai.Utilities.Server as Server
 import Polysemy (Members)
-import Servant (Context ((:.)), HasServer (hoistServerWithContext), ServerT, (:<|>) (..))
+import Servant (Context ((:.)), (:<|>) (..))
 import qualified Servant
 import System.Logger (msg, val, (.=), (~~))
 import System.Logger.Class (MonadLogger, err)
@@ -148,24 +146,12 @@
             (Proxy @ServantCombinedAPI)
             (mJwk :. customFormatters :. localDomain :. Servant.EmptyContext)
             ( docsAPI
-<<<<<<< HEAD
-                :<|> hoistServerWithContext' @BrigAPI (toServantHandler e) servantSitemap
-=======
                 :<|> hoistServerWithDomainAndJwk @BrigAPI (toServantHandler e) servantSitemap
->>>>>>> 0c14ccad
                 :<|> hoistServerWithDomain @IAPI.API (toServantHandler e) IAPI.servantSitemap
                 :<|> hoistServerWithDomain @FederationAPI (toServantHandler e) federationSitemap
                 :<|> hoistServerWithDomain @VersionAPI (toServantHandler e) versionAPI
                 :<|> Servant.Tagged (app e)
             )
-
-hoistServerWithContext' ::
-  forall api m n.
-  HasServer api '[Domain, Maybe JWK] =>
-  (forall x. m x -> n x) ->
-  ServerT api m ->
-  ServerT api n
-hoistServerWithContext' = hoistServerWithContext (Proxy @api) (Proxy @'[Domain, Maybe JWK])
 
 type ServantCombinedAPI =
   ( DocsAPI

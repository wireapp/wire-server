--- conflicted
+++ resolved
@@ -48,7 +48,6 @@
 --
 -- Has a one-minute timeout that should be enough for anything that it does.
 onEvent ::
-<<<<<<< HEAD
   forall r.
   Members
     '[ Async,
@@ -62,30 +61,6 @@
        UserQuery
      ]
     r =>
-  -- ( Log.MonadLogger m,
-  --   MonadCatch m,
-  --   MonadThrow m,
-  --   MonadIndexIO m,
-  --   MonadReader Env m,
-  --   MonadIO m,
-  --   MonadMask m,
-  --   MonadHttp m,
-  --   HasRequestId m,
-  --   MonadUnliftIO m,
-  --   MonadClient m
-  -- ) =>
-=======
-  ( Log.MonadLogger m,
-    MonadCatch m,
-    MonadIndexIO m,
-    MonadReader Env m,
-    MonadMask m,
-    MonadHttp m,
-    HasRequestId m,
-    MonadUnliftIO m,
-    MonadClient m
-  ) =>
->>>>>>> b506171a
   InternalNotification ->
   AppT r ()
 onEvent n = do

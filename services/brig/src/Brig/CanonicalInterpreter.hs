module Brig.CanonicalInterpreter where

import Brig.AWS (amazonkaEnv)
import Brig.App as App
import Brig.DeleteQueue.Interpreter as DQ
import Brig.Effects.ConnectionStore (ConnectionStore)
import Brig.Effects.ConnectionStore.Cassandra (connectionStoreToCassandra)
import Brig.Effects.JwtTools
import Brig.Effects.PublicKeyBundle
import Brig.Effects.SFT (SFT, interpretSFT)
import Brig.Effects.UserPendingActivationStore (UserPendingActivationStore)
import Brig.Effects.UserPendingActivationStore.Cassandra (userPendingActivationStoreToCassandra)
import Brig.IO.Intra (runEvents)
import Brig.Options (federationDomainConfigs, federationStrategy)
import Brig.Options qualified as Opt
import Brig.Team.Template (TeamTemplates)
import Brig.User.Search.Index (IndexEnv (..))
import Cassandra qualified as Cas
import Control.Exception (ErrorCall)
import Control.Lens (to, (^.))
import Control.Monad.Catch (throwM)
import Data.Qualified (Local, toLocalUnsafe)
import Data.Time.Clock (UTCTime, getCurrentTime)
import Imports
import Polysemy
import Polysemy.Async
import Polysemy.Conc
import Polysemy.Embed (runEmbedded)
import Polysemy.Error (Error, errorToIOFinal, mapError, runError)
import Polysemy.Input (Input, runInputConst, runInputSem)
import Polysemy.Internal.Kind
import Polysemy.TinyLog (TinyLog)
import Wire.API.Allowlists (AllowlistEmailDomains)
import Wire.API.Federation.Client qualified
import Wire.API.Federation.Error
import Wire.ActivationCodeStore (ActivationCodeStore)
import Wire.ActivationCodeStore.Cassandra (interpretActivationCodeStoreToCassandra)
import Wire.AuthenticationSubsystem
import Wire.AuthenticationSubsystem.Interpreter
import Wire.BlockListStore
import Wire.BlockListStore.Cassandra
import Wire.DeleteQueue
import Wire.EmailSending
import Wire.EmailSending.SES
import Wire.EmailSending.SMTP
import Wire.EmailSubsystem
import Wire.EmailSubsystem.Interpreter
import Wire.Error
import Wire.Events
import Wire.FederationAPIAccess qualified
import Wire.FederationAPIAccess.Interpreter (FederationAPIAccessConfig (..), interpretFederationAPIAccess)
import Wire.FederationConfigStore (FederationConfigStore)
import Wire.FederationConfigStore.Cassandra (interpretFederationDomainConfig, remotesMapFromCfgFile)
import Wire.GalleyAPIAccess (GalleyAPIAccess)
import Wire.GalleyAPIAccess.Rpc
import Wire.GundeckAPIAccess
import Wire.HashPassword
import Wire.IndexedUserStore
import Wire.IndexedUserStore.ElasticSearch
import Wire.InvitationCodeStore (InvitationCodeStore)
import Wire.InvitationCodeStore.Cassandra (interpretInvitationCodeStoreToCassandra)
import Wire.NotificationSubsystem
import Wire.NotificationSubsystem.Interpreter (defaultNotificationSubsystemConfig, runNotificationSubsystemGundeck)
import Wire.ParseException
import Wire.PasswordResetCodeStore (PasswordResetCodeStore)
import Wire.PasswordResetCodeStore.Cassandra (interpretClientToIO, passwordResetCodeStoreToCassandra)
import Wire.PasswordStore (PasswordStore)
import Wire.PasswordStore.Cassandra (interpretPasswordStore)
import Wire.PropertyStore
import Wire.PropertyStore.Cassandra
import Wire.PropertySubsystem
import Wire.PropertySubsystem.Interpreter
import Wire.Rpc
import Wire.Sem.Concurrency
import Wire.Sem.Concurrency.IO
import Wire.Sem.Delay
import Wire.Sem.Jwk
import Wire.Sem.Logger.TinyLog (loggerToTinyLogReqId)
import Wire.Sem.Metrics
import Wire.Sem.Metrics.IO (runMetricsToIO)
import Wire.Sem.Now (Now)
import Wire.Sem.Now.IO (nowToIOAction)
import Wire.Sem.Paging.Cassandra (InternalPaging)
import Wire.Sem.Random
import Wire.Sem.Random.IO
import Wire.SessionStore
import Wire.SessionStore.Cassandra (interpretSessionStoreCassandra)
import Wire.TeamInvitationSubsystem
import Wire.TeamInvitationSubsystem.Interpreter
import Wire.UserKeyStore
import Wire.UserKeyStore.Cassandra
import Wire.UserStore
import Wire.UserStore.Cassandra
import Wire.UserSubsystem
import Wire.UserSubsystem.Error
import Wire.UserSubsystem.Interpreter
import Wire.VerificationCodeStore
import Wire.VerificationCodeStore.Cassandra
import Wire.VerificationCodeSubsystem
import Wire.VerificationCodeSubsystem.Interpreter

type BrigCanonicalEffects =
  '[ AuthenticationSubsystem,
     TeamInvitationSubsystem,
     UserSubsystem
   ]
    `Append` BrigLowerLevelEffects

-- | These effects have interpreters which don't depend on each other
type BrigLowerLevelEffects =
  '[ EmailSubsystem,
     VerificationCodeSubsystem,
     PropertySubsystem,
     DeleteQueue,
     Wire.Events.Events,
     Error UserSubsystemError,
     Error TeamInvitationError,
     Error AuthenticationSubsystemError,
     Error Wire.API.Federation.Error.FederationError,
     Error VerificationCodeSubsystemError,
     Error PropertySubsystemError,
     Error HttpError,
     Wire.FederationAPIAccess.FederationAPIAccess Wire.API.Federation.Client.FederatorClient,
     HashPassword,
     UserKeyStore,
     UserStore,
     IndexedUserStore,
     SessionStore,
     PasswordStore,
     VerificationCodeStore,
     ActivationCodeStore,
     InvitationCodeStore,
     PropertyStore,
     SFT,
     ConnectionStore InternalPaging,
     Input VerificationCodeThrottleTTL,
     Input UTCTime,
     Input (Local ()),
     Input (Maybe AllowlistEmailDomains),
     Input TeamTemplates,
     NotificationSubsystem,
     GundeckAPIAccess,
     FederationConfigStore,
     Jwk,
     PublicKeyBundle,
     JwtTools,
     BlockListStore,
     UserPendingActivationStore InternalPaging,
     Now,
     Delay,
     Random,
     PasswordResetCodeStore,
     GalleyAPIAccess,
     EmailSending,
     Rpc,
     Metrics,
     Embed Cas.Client,
     Error ParseException,
     Error ErrorCall,
     Error SomeException,
     TinyLog,
     Embed HttpClientIO,
     Embed IO,
     Race,
     Async,
     Concurrency 'Unsafe,
     Final IO
   ]

runBrigToIO :: App.Env -> AppT BrigCanonicalEffects a -> IO a
runBrigToIO e (AppT ma) = do
  let userSubsystemConfig =
        UserSubsystemConfig
          { emailVisibilityConfig = e.settings.emailVisibility,
<<<<<<< HEAD
            defaultLocale = e.settings ^. to Opt.setDefaultUserLocale,
            searchSameTeamOnly = fromMaybe False e.settings.searchSameTeamOnly,
            maxTeamSize = e.settings.maxTeamSize
=======
            defaultLocale = Opt.defaultUserLocale e.settings,
            searchSameTeamOnly = fromMaybe False e.settings.searchSameTeamOnly
>>>>>>> 5754118a
          }
      federationApiAccessConfig =
        FederationAPIAccessConfig
          { ownDomain = e.settings.federationDomain,
            federatorEndpoint = e.federator,
            http2Manager = e.http2Manager,
            requestId = e.requestId
          }
      propertySubsystemConfig =
        PropertySubsystemConfig
          { maxKeyLength = fromMaybe Opt.defMaxKeyLen e.settings.propertyMaxKeyLen,
            maxValueLength = fromMaybe Opt.defMaxValueLen e.settings.propertyMaxValueLen,
            maxProperties = 16
          }
      mainESEnv = e.indexEnv ^. to idxElastic
      indexedUserStoreConfig =
        IndexedUserStoreConfig
          { conn =
              ESConn
                { env = mainESEnv,
                  indexName = e.indexEnv ^. to idxName
                },
            additionalConn =
              (e.indexEnv ^. to idxAdditionalName) <&> \additionalIndexName ->
                ESConn
                  { env = e.indexEnv ^. to idxAdditionalElastic . to (fromMaybe mainESEnv),
                    indexName = additionalIndexName
                  }
          }

      -- These interpreters depend on each other, we use let recursion to solve that.
      userSubsystemInterpreter :: (Members BrigLowerLevelEffects r) => InterpreterFor UserSubsystem r
      userSubsystemInterpreter = runUserSubsystem userSubsystemConfig authSubsystemInterpreter

      authSubsystemInterpreter :: (Members BrigLowerLevelEffects r) => InterpreterFor AuthenticationSubsystem r
      authSubsystemInterpreter = interpretAuthenticationSubsystem userSubsystemInterpreter

  ( either throwM pure
      <=< ( runFinal
              . unsafelyPerformConcurrency
              . asyncToIOFinal
              . interpretRace
              . embedToFinal
              . runEmbedded (runHttpClientIO e)
              . loggerToTinyLogReqId e.requestId e.appLogger
              . runError @SomeException
              . mapError @ErrorCall SomeException
              . mapError @ParseException SomeException
              . interpretClientToIO e.casClient
              . runMetricsToIO
              . runRpcWithHttp e.httpManager e.requestId
              . emailSendingInterpreter e
              . interpretGalleyAPIAccessToRpc e.disabledVersions e.galleyEndpoint
              . passwordResetCodeStoreToCassandra @Cas.Client
              . randomToIO
              . runDelay
              . nowToIOAction e.currentTime
              . userPendingActivationStoreToCassandra
              . interpretBlockListStoreToCassandra e.casClient
              . interpretJwtTools
              . interpretPublicKeyBundle
              . interpretJwk
              . interpretFederationDomainConfig e.casClient e.settings.federationStrategy (foldMap (remotesMapFromCfgFile . fmap (.federationDomainConfig)) e.settings.federationDomainConfigs)
              . runGundeckAPIAccess e.gundeckEndpoint
              . runNotificationSubsystemGundeck (defaultNotificationSubsystemConfig e.requestId)
              . runInputConst (teamTemplatesNoLocale e)
              . runInputConst e.settings.allowlistEmailDomains
              . runInputConst (toLocalUnsafe e.settings.federationDomain ())
              . runInputSem (embed getCurrentTime)
              . runInputConst (fromIntegral $ Opt.twoFACodeGenerationDelaySecs e.settings)
              . connectionStoreToCassandra
              . interpretSFT e.httpManager
              . interpretPropertyStoreCassandra e.casClient
              . interpretInvitationCodeStoreToCassandra e.casClient
              . interpretActivationCodeStoreToCassandra e.casClient
              . interpretVerificationCodeStoreCassandra e.casClient
              . interpretPasswordStore e.casClient
              . interpretSessionStoreCassandra e.casClient
              . interpretIndexedUserStoreES indexedUserStoreConfig
              . interpretUserStoreCassandra e.casClient
              . interpretUserKeyStoreCassandra e.casClient
              . runHashPassword
              . interpretFederationAPIAccess federationApiAccessConfig
              . rethrowHttpErrorIO
              . mapError propertySubsystemErrorToHttpError
              . mapError verificationCodeSubsystemErrorToHttpError
              . mapError (StdError . federationErrorToWai)
              . mapError authenticationSubsystemErrorToHttpError
              . mapError teamInvitationErrorToHttpError
              . mapError userSubsystemErrorToHttpError
              . runEvents
              . runDeleteQueue e.internalEvents
              . interpretPropertySubsystem propertySubsystemConfig
              . interpretVerificationCodeSubsystem
              . emailSubsystemInterpreter e.userTemplates undefined e.templateBranding
              . userSubsystemInterpreter
              . runTeamInvitationSubsystem undefined -- TODO
              . authSubsystemInterpreter
          )
    )
    $ runReaderT ma e

rethrowHttpErrorIO :: (Member (Final IO) r) => InterpreterFor (Error HttpError) r
rethrowHttpErrorIO act = do
  eithError <- errorToIOFinal act
  case eithError of
    Left err -> embedToFinal $ throwM $ err
    Right a -> pure a

emailSendingInterpreter :: (Member (Embed IO) r) => Env -> InterpreterFor EmailSending r
emailSendingInterpreter e = do
  case e.smtpEnv of
    Just smtp -> emailViaSMTPInterpreter e.appLogger smtp
    Nothing -> emailViaSESInterpreter (e.awsEnv ^. amazonkaEnv)<|MERGE_RESOLUTION|>--- conflicted
+++ resolved
@@ -172,14 +172,9 @@
   let userSubsystemConfig =
         UserSubsystemConfig
           { emailVisibilityConfig = e.settings.emailVisibility,
-<<<<<<< HEAD
-            defaultLocale = e.settings ^. to Opt.setDefaultUserLocale,
+            defaultLocale = Opt.defaultUserLocale e.settings,
             searchSameTeamOnly = fromMaybe False e.settings.searchSameTeamOnly,
             maxTeamSize = e.settings.maxTeamSize
-=======
-            defaultLocale = Opt.defaultUserLocale e.settings,
-            searchSameTeamOnly = fromMaybe False e.settings.searchSameTeamOnly
->>>>>>> 5754118a
           }
       federationApiAccessConfig =
         FederationAPIAccessConfig

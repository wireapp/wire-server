--- conflicted
+++ resolved
@@ -74,15 +74,19 @@
   branding <- view templateBranding
   Email.sendMail $ renderSecondFactorVerificationEmail tpl email code branding
 
-<<<<<<< HEAD
-sendCreateScimTokenVerificationMail :: Email -> Code.Value -> Maybe Locale -> (AppIO r) ()
+sendCreateScimTokenVerificationMail ::
+  ( MonadIO m,
+    MonadReader Env m
+  ) =>
+  Email ->
+  Code.Value ->
+  Maybe Locale ->
+  m ()
 sendCreateScimTokenVerificationMail email code mbLocale = do
   tpl <- verificationScimTokenEmail . snd <$> userTemplates mbLocale
   branding <- view templateBranding
   Email.sendMail $ renderSecondFactorVerificationEmail tpl email code branding
 
-sendActivationMail :: Email -> Name -> ActivationPair -> Maybe Locale -> Maybe UserIdentity -> (AppIO r) ()
-=======
 sendActivationMail ::
   ( MonadIO m,
     MonadReader Env m
@@ -93,7 +97,6 @@
   Maybe Locale ->
   Maybe UserIdentity ->
   m ()
->>>>>>> 2013586d
 sendActivationMail to name pair loc ident = do
   tpl <- selectTemplate . snd <$> userTemplates loc
   branding <- view templateBranding

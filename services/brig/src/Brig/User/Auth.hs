--- conflicted
+++ resolved
@@ -39,11 +39,8 @@
 import Data.ByteString.Conversion (toByteString)
 import Data.List1 (singleton)
 import Data.Misc (PlainTextPassword (..))
-<<<<<<< HEAD
 import Network.Wai.Utilities.Error ((!>>))
-=======
 import System.Logger (msg, field, (~~), val)
->>>>>>> ef763f32
 
 import qualified Brig.Data.Activation as Data
 import qualified Brig.Data.LoginCode as Data
@@ -51,13 +48,10 @@
 import qualified Brig.Data.UserKey as Data
 import qualified Brig.Options as Opt
 import qualified Brig.ZAuth as ZAuth
-<<<<<<< HEAD
 import qualified Data.ZAuth.Token as ZAuth
 import qualified Brig.IO.Intra as Intra
-=======
 import qualified System.Logger.Class as Log
 
->>>>>>> ef763f32
 
 data Access u = Access
     { accessToken  :: !AccessToken
@@ -162,11 +156,6 @@
 --------------------------------------------------------------------------------
 -- Internal
 
-<<<<<<< HEAD
-newAccess :: forall u a. ZAuth.TokenPair u a => UserId -> CookieType -> Maybe CookieLabel -> ExceptT LoginError AppIO (Access u)
-newAccess uid ct cl = do
-    r <- lift $ newCookieLimited uid ct cl
-=======
 catchSuspendInactiveUser :: UserId -> e -> ExceptT e AppIO ()
 catchSuspendInactiveUser uid errval = do
   mustsuspend <- lift $ mustSuspendInactiveUser uid
@@ -177,11 +166,10 @@
     lift $ suspendAccount (singleton uid)
     throwE errval
 
-newAccess :: UserId -> CookieType -> Maybe CookieLabel -> ExceptT LoginError AppIO Access
-newAccess u ct cl = do
-    catchSuspendInactiveUser u LoginSuspended
-    r <- lift $ newCookieLimited u ct cl
->>>>>>> ef763f32
+newAccess :: forall u a. ZAuth.TokenPair u a => UserId -> CookieType -> Maybe CookieLabel -> ExceptT LoginError AppIO (Access u)
+newAccess uid ct cl = do
+    catchSuspendInactiveUser uid LoginSuspended
+    r <- lift $ newCookieLimited uid ct cl
     case r of
         Left delay -> throwE $ LoginThrottled delay
         Right ck   -> do

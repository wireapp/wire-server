--- conflicted
+++ resolved
@@ -51,7 +51,6 @@
 import qualified Brig.IO.Intra as Intra
 import qualified Brig.Options as Opt
 import Brig.Phone
-<<<<<<< HEAD
 import Brig.Sem.BudgetStore
 import Brig.Sem.GalleyAccess
 import Brig.Sem.Twilio (Twilio)
@@ -61,8 +60,6 @@
 import Brig.Sem.UserQuery.Cassandra
 import Brig.Sem.VerificationCodeStore (VerificationCodeStore)
 import Brig.Types.Common
-=======
->>>>>>> cb42072a
 import Brig.Types.Intra
 import Brig.Types.User.Auth
 import Brig.User.Auth.Cookie
@@ -237,19 +234,14 @@
   ExceptT VerificationCodeError (AppT r) ()
 verifyCode mbCode action uid = do
   (mbEmail, mbTeamId) <- getEmailAndTeamId uid
-<<<<<<< HEAD
-  featureEnabled <- lift . liftSem $ do
-    mbFeatureEnabled <- getTeamSndFactorPasswordChallenge `traverse` mbTeamId
-    pure $
-      maybe
-        (Public.tfwoapsStatus (Public.defTeamFeatureStatus @'Public.TeamFeatureSndFactorPasswordChallenge) == Public.TeamFeatureEnabled)
-        (== TeamFeatureEnabled)
-        mbFeatureEnabled
-=======
   featureEnabled <- lift $ do
-    mbFeatureEnabled <- Intra.getVerificationCodeEnabled `traverse` mbTeamId
+    mbFeatureEnabled <- wrapHttpClient $ Intra.getVerificationCodeEnabled `traverse` mbTeamId
+    -- pure $
+    --   maybe
+    --     (Public.tfwoapsStatus (Public.defTeamFeatureStatus @'Public.TeamFeatureSndFactorPasswordChallenge) == Public.TeamFeatureEnabled)
+    --     (== TeamFeatureEnabled)
+    --     mbFeatureEnabled
     pure $ fromMaybe (Public.wsStatus (Public.defFeatureStatus @Public.SndFactorPasswordChallengeConfig) == Public.FeatureStatusEnabled) mbFeatureEnabled
->>>>>>> cb42072a
   when featureEnabled $ do
     case (mbCode, mbEmail) of
       (Just code, Just email) -> do
@@ -626,10 +618,9 @@
   ExceptT LegalHoldLoginError m ()
 assertLegalHoldEnabled tid = do
   stat <- lift $ Intra.getTeamLegalHoldStatus tid
-<<<<<<< HEAD
-  case tfwoStatus stat of
-    TeamFeatureDisabled -> throwE LegalHoldLoginLegalHoldNotEnabled
-    TeamFeatureEnabled -> pure ()
+  case wsStatus stat of
+    FeatureStatusDisabled -> throwE LegalHoldLoginLegalHoldNotEnabled
+    FeatureStatusEnabled -> pure ()
 
 --------------------------------------------------------------------------------
 -- Polysemy crutches
@@ -658,9 +649,4 @@
 semErrToExceptT act =
   lift (runError act) >>= \case
     Left p -> throwE p
-    Right v -> pure v
-=======
-  case wsStatus stat of
-    FeatureStatusDisabled -> throwE LegalHoldLoginLegalHoldNotEnabled
-    FeatureStatusEnabled -> pure ()
->>>>>>> cb42072a
+    Right v -> pure v
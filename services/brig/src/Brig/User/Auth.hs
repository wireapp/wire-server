-- | High-level user authentication and access control.
module Brig.User.Auth
    ( Access (..)
    , sendLoginCode
    , login
    , logout
    , renewAccess
    , revokeAccess

      -- * Internal
    , lookupLoginCode
    , ssoLogin
    , legalHoldLogin

      -- * Re-exports
    , listCookies
    ) where

import Imports

import Control.Lens (view, to)
import Brig.App
import Brig.API.Types
import Brig.Budget
import Brig.Email
import Brig.Data.UserKey
import Brig.Phone
import Brig.User.Auth.Cookie
import Brig.User.Handle
import Brig.User.Phone
import Brig.Types.Common
import Brig.Types.Intra
import Brig.Types.User
import Brig.Types.Team.LegalHold (ViewLegalHoldService (..))
import Brig.Types.User.Auth hiding (user)
import Control.Error
import Data.Id
import Data.Misc (PlainTextPassword (..))

import qualified Brig.Data.Activation as Data
import qualified Brig.Data.LoginCode as Data
import qualified Brig.Data.User as Data
import qualified Brig.Data.UserKey as Data
import qualified Brig.Options as Opt
import qualified Brig.ZAuth as ZAuth
import qualified Data.ZAuth.Token as ZAuth
import qualified Brig.IO.Intra as Intra

data Access u = Access
    { accessToken  :: !AccessToken
    , accessCookie :: !(Maybe (Cookie (ZAuth.Token u)))
    }

sendLoginCode :: Phone -> Bool -> Bool -> ExceptT SendLoginCodeError AppIO PendingLoginCode
sendLoginCode phone call force = do
    pk <- maybe (throwE $ SendLoginInvalidPhone phone)
                (return . userPhoneKey)
                =<< lift (validatePhone phone)
    user <- lift $ Data.lookupKey pk
    case user of
        Nothing -> throwE $ SendLoginInvalidPhone phone
        Just  u -> do
            pw <- lift $ Data.lookupPassword u
            unless (isNothing pw || force) $
                throwE SendLoginPasswordExists
            lift $ do
                l <- Data.lookupLocale u
                c <- Data.createLoginCode u
                void . forPhoneKey pk $ \ph ->
                    if call then sendLoginCall ph (pendingLoginCode c) l
                            else sendLoginSms ph (pendingLoginCode c) l
                return c

lookupLoginCode :: Phone -> AppIO (Maybe PendingLoginCode)
lookupLoginCode phone = Data.lookupKey (userPhoneKey phone) >>= \case
    Nothing -> return Nothing
    Just  u -> Data.lookupLoginCode u

login :: Login -> CookieType -> ExceptT LoginError AppIO (Access ZAuth.User)
login (PasswordLogin li pw label) typ = do
    uid <- resolveLoginId li
    checkRetryLimit uid
    Data.authenticate uid pw `catchE` \case
        AuthSuspended          -> throwE LoginSuspended
        AuthEphemeral          -> throwE LoginEphemeral
<<<<<<< HEAD
        AuthInvalidCredentials -> throwE LoginFailed
        AuthInvalidUser        -> throwE LoginFailed
    newAccess @ZAuth.User @ZAuth.Access uid typ label
=======
        AuthInvalidCredentials -> loginFailed uid
        AuthInvalidUser        -> loginFailed uid
    newAccess uid typ label
>>>>>>> 6c2551be
login (SmsLogin phone code label) typ = do
    uid <- resolveLoginId (LoginByPhone phone)
    checkRetryLimit uid
    ok <- lift $ Data.verifyLoginCode uid code
    unless ok $
<<<<<<< HEAD
        throwE LoginFailed
    newAccess @ZAuth.User @ZAuth.Access uid typ label

logout :: ZAuth.TokenPair u a => ZAuth.Token u -> ZAuth.Token a -> ExceptT ZAuth.Failure AppIO ()
=======
        loginFailed uid
    newAccess uid typ label

loginFailed :: UserId -> ExceptT LoginError AppIO ()
loginFailed uid = decrRetryLimit uid >> throwE LoginFailed

decrRetryLimit :: UserId -> ExceptT LoginError AppIO ()
decrRetryLimit = withRetryLimit (\k b -> withBudget k b $ pure ())

checkRetryLimit :: UserId -> ExceptT LoginError AppIO ()
checkRetryLimit = withRetryLimit checkBudget

withRetryLimit
    :: (BudgetKey -> Budget -> ExceptT LoginError AppIO (Budgeted ()))
    -> UserId
    -> ExceptT LoginError AppIO ()
withRetryLimit action uid = do
    mLimitFailedLogins <- view (settings . to Opt.setLimitFailedLogins)
    forM_ mLimitFailedLogins $ \opts -> do
        let bkey = BudgetKey ("login#" <> idToText uid)
            budget = Budget
                (Opt.timeoutDiff $ Opt.timeout opts)
                (fromIntegral $ Opt.retryLimit opts)
        bresult <- action bkey budget
        case bresult of
            BudgetExhausted ttl -> throwE . LoginBlocked . RetryAfter . floor $ ttl
            BudgetedValue () _ -> pure ()

logout :: ZAuth.UserToken -> ZAuth.AccessToken -> ExceptT ZAuth.Failure AppIO ()
>>>>>>> 6c2551be
logout ut at = do
    (u, ck) <- validateTokens ut (Just at)
    lift $ revokeCookies u [cookieId ck] []

renewAccess
    :: ZAuth.TokenPair u a
    => ZAuth.Token u
    -> Maybe (ZAuth.Token a)
    -> ExceptT ZAuth.Failure AppIO (Access u)
renewAccess ut at = do
    (_, ck) <- validateTokens ut at
    ck' <- lift $ nextCookie ck
    at' <- lift $ newAccessToken (fromMaybe ck ck') at
    return $ Access at' ck'

revokeAccess
    :: UserId
    -> PlainTextPassword
    -> [CookieId]
    -> [CookieLabel]
    -> ExceptT AuthError AppIO ()
revokeAccess u pw cc ll = do
    Data.authenticate u pw
    lift $ revokeCookies u cc ll

--------------------------------------------------------------------------------
-- Internal

newAccess :: forall u a. ZAuth.TokenPair u a => UserId -> CookieType -> Maybe CookieLabel -> ExceptT LoginError AppIO (Access u)
newAccess uid ct cl = do
    r <- lift $ newCookieLimited uid ct cl
    case r of
        Left delay -> throwE $ LoginThrottled delay
        Right ck   -> do
            t <- lift $ newAccessToken @u @a ck Nothing
            return $ Access t (Just ck)

resolveLoginId :: LoginId -> ExceptT LoginError AppIO UserId
resolveLoginId li = do
    usr <- validateLoginId li >>= lift . either lookupKey lookupHandle
    case usr of
        Nothing  -> do
            pending <- lift $ isPendingActivation li
            throwE $ if pending
                then LoginPendingActivation
                else LoginFailed
        Just uid -> return uid

validateLoginId :: LoginId -> ExceptT LoginError AppIO (Either UserKey Handle)
validateLoginId (LoginByEmail email) =
    either (const $ throwE LoginFailed)
           (return . Left . userEmailKey)
           (validateEmail email)
validateLoginId (LoginByPhone phone) =
    maybe (throwE LoginFailed)
          (return . Left . userPhoneKey)
          =<< lift (validatePhone phone)
validateLoginId (LoginByHandle h) =
    return (Right h)

isPendingActivation :: LoginId -> AppIO Bool
isPendingActivation ident = case ident of
    (LoginByHandle _) -> return False
    (LoginByEmail  e) -> checkKey (userEmailKey e)
    (LoginByPhone  p) -> checkKey (userPhoneKey p)
  where
    checkKey k = do
        usr <- (>>= fst) <$> Data.lookupActivationCode k
        case usr of
            Nothing -> return False
            Just  u -> maybe False (checkAccount k) <$> Data.lookupAccount u

    checkAccount k a =
        let s = accountStatus a
            i = userIdentity (accountUser a)
        in s == Active && case i of
            Just (EmailIdentity  e) -> userEmailKey e /= k
            Just (PhoneIdentity  p) -> userPhoneKey p /= k
            Just (FullIdentity e p) -> userEmailKey e /= k && userPhoneKey p /= k
            Just SSOIdentity {}     -> False  -- sso-created users are activated immediately.
            Nothing                 -> True

validateTokens
    :: ZAuth.TokenPair u a
    => ZAuth.Token u
    -> Maybe (ZAuth.Token a)
    -> ExceptT ZAuth.Failure AppIO (UserId, Cookie (ZAuth.Token u))
validateTokens ut at = do
    unless (maybe True ((ZAuth.userTokenOf ut ==) . ZAuth.accessTokenOf) at) $
        throwE ZAuth.Invalid
    ExceptT (ZAuth.validateToken ut)
    forM_ at $ \token ->
        ExceptT (ZAuth.validateToken token)
            `catchE` \e ->
                unless (e == ZAuth.Expired) (throwE e)
    ck <- lift (lookupCookie ut) >>= maybe (throwE ZAuth.Invalid) return
    return (ZAuth.userTokenOf ut, ck)

-- | Allow to login as any user without having the credentials.
ssoLogin :: SsoLogin -> CookieType -> ExceptT LoginError AppIO (Access ZAuth.User)
ssoLogin (SsoLogin uid label) typ = do
    Data.reauthenticate uid Nothing `catchE` \case
        ReAuthMissingPassword -> pure ()
        ReAuthError e -> case e of
            AuthInvalidCredentials -> pure ()
            AuthSuspended          -> throwE LoginSuspended
            AuthEphemeral          -> throwE LoginEphemeral
            AuthInvalidUser        -> throwE LoginFailed
    newAccess @ZAuth.User @ZAuth.Access uid typ label

-- | Log in as a LegalHold service, getting LegalHoldUser/Access Tokens.
legalHoldLogin :: LegalHoldLogin -> CookieType -> ExceptT LegalHoldLoginError AppIO (Access ZAuth.LegalHoldUser)
legalHoldLogin (LegalHoldLogin uid label) typ = do
    Data.reauthenticate uid Nothing `catchE` \case
        ReAuthMissingPassword -> pure ()
        ReAuthError e -> case e of
            AuthInvalidCredentials -> pure ()
            AuthSuspended          -> throwE $ LegalHoldLoginError LoginSuspended
            AuthEphemeral          -> throwE $ LegalHoldLoginError LoginEphemeral
            AuthInvalidUser        -> throwE $ LegalHoldLoginError LoginFailed
    -- legalhold login is only possible if
    -- * the user is a team user
    -- * and the team has legalhold enabled
    mteam <- lift $ Data.lookupUserTeam uid
    case mteam of
         Nothing -> throwE LegalHoldLoginNoBindingTeam
         Just tid -> assertLegalHoldEnabled uid tid
    -- create access token and cookie
    newAccess @ZAuth.LegalHoldUser @ZAuth.LegalHoldAccess uid typ label
        `catchE` \e -> throwE $ LegalHoldLoginError e

assertLegalHoldEnabled :: UserId -> TeamId -> ExceptT LegalHoldLoginError AppIO ()
assertLegalHoldEnabled uid tid = do
    stat <- lift $ Intra.getTeamLegalHoldStatus uid tid
    case stat of
        ViewLegalHoldServiceDisabled      -> throwE LegalHoldLoginLegalHoldNotEnabled
        _                                 -> pure ()<|MERGE_RESOLUTION|>--- conflicted
+++ resolved
@@ -83,28 +83,16 @@
     Data.authenticate uid pw `catchE` \case
         AuthSuspended          -> throwE LoginSuspended
         AuthEphemeral          -> throwE LoginEphemeral
-<<<<<<< HEAD
-        AuthInvalidCredentials -> throwE LoginFailed
-        AuthInvalidUser        -> throwE LoginFailed
-    newAccess @ZAuth.User @ZAuth.Access uid typ label
-=======
         AuthInvalidCredentials -> loginFailed uid
         AuthInvalidUser        -> loginFailed uid
-    newAccess uid typ label
->>>>>>> 6c2551be
+    newAccess @ZAuth.User @ZAuth.Access uid typ label
 login (SmsLogin phone code label) typ = do
     uid <- resolveLoginId (LoginByPhone phone)
     checkRetryLimit uid
     ok <- lift $ Data.verifyLoginCode uid code
     unless ok $
-<<<<<<< HEAD
-        throwE LoginFailed
+        loginFailed uid
     newAccess @ZAuth.User @ZAuth.Access uid typ label
-
-logout :: ZAuth.TokenPair u a => ZAuth.Token u -> ZAuth.Token a -> ExceptT ZAuth.Failure AppIO ()
-=======
-        loginFailed uid
-    newAccess uid typ label
 
 loginFailed :: UserId -> ExceptT LoginError AppIO ()
 loginFailed uid = decrRetryLimit uid >> throwE LoginFailed
@@ -131,8 +119,7 @@
             BudgetExhausted ttl -> throwE . LoginBlocked . RetryAfter . floor $ ttl
             BudgetedValue () _ -> pure ()
 
-logout :: ZAuth.UserToken -> ZAuth.AccessToken -> ExceptT ZAuth.Failure AppIO ()
->>>>>>> 6c2551be
+logout :: ZAuth.TokenPair u a => ZAuth.Token u -> ZAuth.Token a -> ExceptT ZAuth.Failure AppIO ()
 logout ut at = do
     (u, ck) <- validateTokens ut (Just at)
     lift $ revokeCookies u [cookieId ck] []

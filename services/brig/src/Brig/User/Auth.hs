--- conflicted
+++ resolved
@@ -135,40 +135,13 @@
   verifyLoginCode code uid
   newAccess @ZAuth.User @ZAuth.Access uid typ label
   where
-<<<<<<< HEAD
     verifyLoginCode :: Maybe Code.Value -> UserId -> ExceptT LoginError (AppIO r) ()
     verifyLoginCode mbCode uid = do
       verifyCode mbCode Login uid
         `catchE` \case
-          VerificationCodeNoPendingCode -> loginFailedWith LoginCodeInvalid uid
-          VerificationCodeRequired -> loginFailedWith LoginCodeRequired uid
-          VerificationCodeNoEmail -> loginFailed uid
-=======
-    verifyCode :: Maybe Code.Value -> UserId -> ExceptT LoginError (AppIO r) ()
-    verifyCode mbCode u = do
-      (mbEmail, mbTeamId) <- getEmailAndTeamId u
-      featureEnabled <- lift $ do
-        mbFeatureEnabled <- Intra.getVerificationCodeEnabled `traverse` mbTeamId
-        pure $ fromMaybe (Public.tfwoapsStatus Public.defaultTeamFeatureSndFactorPasswordChallengeStatus == Public.TeamFeatureEnabled) mbFeatureEnabled
-      when featureEnabled $ do
-        case mbCode of
-          Nothing -> wrapClientE $ loginFailedWith LoginCodeRequired u
-          Just c ->
-            case mbEmail of
-              Nothing -> loginFailedNoEmail u
-              Just email -> do
-                key <- Code.mkKey $ Code.ForEmail email
-                codeValid <- isJust <$> wrapClientE (Code.verify key Code.AccountLogin c)
-                unless codeValid . wrapClientE $ loginFailedWith LoginCodeInvalid u
-
-    getEmailAndTeamId :: UserId -> ExceptT LoginError (AppIO r) (Maybe Email, Maybe TeamId)
-    getEmailAndTeamId u = lift $ do
-      mbAccount <- wrapClient $ Data.lookupAccount u
-      pure (userEmail <$> accountUser =<< mbAccount, userTeam <$> accountUser =<< mbAccount)
-
-    loginFailedNoEmail :: UserId -> ExceptT LoginError (AppIO r) ()
-    loginFailedNoEmail = wrapClientE . loginFailed
->>>>>>> 2013586d
+          VerificationCodeNoPendingCode -> wrapClientE $ loginFailedWith LoginCodeInvalid uid
+          VerificationCodeRequired -> wrapClientE $ loginFailedWith LoginCodeRequired uid
+          VerificationCodeNoEmail -> wrapClientE $ loginFailed uid
 login (SmsLogin phone code label) typ = do
   uid <- wrapClientE $ resolveLoginId (LoginByPhone phone)
   Log.debug $ field "user" (toByteString uid) . field "action" (Log.val "User.login")
@@ -178,7 +151,6 @@
     wrapClientE $ loginFailed uid
   newAccess @ZAuth.User @ZAuth.Access uid typ label
 
-<<<<<<< HEAD
 verifyCode :: Maybe Code.Value -> VerificationAction -> UserId -> ExceptT VerificationCodeError (AppIO r) ()
 verifyCode mbCode action uid = do
   (mbEmail, mbTeamId) <- getEmailAndTeamId uid
@@ -189,20 +161,17 @@
     case (mbCode, mbEmail) of
       (Just code, Just email) -> do
         key <- Code.genKey <$> Code.mk6DigitGen (Code.ForEmail email)
-        codeValid <- isJust <$> Code.verify key (Code.scopeFromAction action) code
+        codeValid <- wrapClientE $ isJust <$> Code.verify key (Code.scopeFromAction action) code
         unless codeValid $ throwE VerificationCodeNoPendingCode
       (Nothing, _) -> throwE VerificationCodeRequired
       (_, Nothing) -> throwE VerificationCodeNoEmail
   where
     getEmailAndTeamId :: UserId -> ExceptT e (AppIO r) (Maybe Email, Maybe TeamId)
-    getEmailAndTeamId u = lift $ do
-      mbAccount <- Data.lookupAccount u
+    getEmailAndTeamId u = do
+      mbAccount <- wrapClientE $ Data.lookupAccount u
       pure (userEmail <$> accountUser =<< mbAccount, userTeam <$> accountUser =<< mbAccount)
 
-loginFailedWith :: LoginError -> UserId -> ExceptT LoginError (AppIO r) ()
-=======
 loginFailedWith :: (MonadClient m, MonadReader Env m) => LoginError -> UserId -> ExceptT LoginError m ()
->>>>>>> 2013586d
 loginFailedWith e uid = decrRetryLimit uid >> throwE e
 
 loginFailed :: (MonadClient m, MonadReader Env m) => UserId -> ExceptT LoginError m ()

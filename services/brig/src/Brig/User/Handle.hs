{-# LANGUAGE OverloadedStrings #-}

-- | Ownership of unique user handles.
module Brig.User.Handle
    ( claimHandle
    , freeHandle
    , lookupHandle
    , glimpseHandle
    ) where

import Imports
import Brig.App
import Brig.Data.Instances ()
import Brig.Types.Common
import Brig.Types.User
import Brig.Unique
import Cassandra
import Data.Id
<<<<<<< HEAD
import Data.Foldable (for_)
import Data.Functor.Identity
import Data.Maybe
=======
>>>>>>> f07d87be

import qualified Brig.Data.User as User

claimHandle :: User -> Handle -> AppIO Bool
claimHandle u h = do
    owner <- lookupHandle h
    case owner of
        Just u' | userId u /= u' -> return False
        _ -> do
            env <- ask
            let key = "@" <> fromHandle h
            claimed <- withClaim (userId u) key (30 # Minute) $
                runAppT env $ do
                    -- Record ownership
                    retry x5 $ write handleInsert (params Quorum (h, userId u))
                    -- Update profile
                    User.updateHandle (userId u) h
                    -- Free old handle (if it changed)
                    for_ (mfilter (/= h) (userHandle u))
                        freeHandle
            return (isJust claimed)

-- | Free a 'Handle', making it available to be claimed again.
freeHandle :: Handle -> AppIO ()
freeHandle h = retry x5 $ write handleDelete (params Quorum (Identity h))

-- | Lookup the current owner of a 'Handle'.
lookupHandle :: Handle -> AppIO (Maybe UserId)
lookupHandle h = join . fmap runIdentity <$>
    retry x1 (query1 handleSelect (params Quorum (Identity h)))

-- | A weaker version of 'lookupHandle' that trades availability
-- (and potentially speed) for the possibility of returning stale data.
glimpseHandle :: Handle -> AppIO (Maybe UserId)
glimpseHandle h = join . fmap runIdentity <$>
    retry x1 (query1 handleSelect (params One (Identity h)))

--------------------------------------------------------------------------------
-- Queries

handleInsert :: PrepQuery W (Handle, UserId) ()
handleInsert = "INSERT INTO user_handle (handle, user) VALUES (?, ?)"

handleSelect :: PrepQuery R (Identity Handle) (Identity (Maybe UserId))
handleSelect = "SELECT user FROM user_handle WHERE handle = ?"

handleDelete :: PrepQuery W (Identity Handle) ()
handleDelete = "DELETE FROM user_handle WHERE handle = ?"<|MERGE_RESOLUTION|>--- conflicted
+++ resolved
@@ -16,12 +16,6 @@
 import Brig.Unique
 import Cassandra
 import Data.Id
-<<<<<<< HEAD
-import Data.Foldable (for_)
-import Data.Functor.Identity
-import Data.Maybe
-=======
->>>>>>> f07d87be
 
 import qualified Brig.Data.User as User
 

-- This file is part of the Wire Server implementation.
--
-- Copyright (C) 2022 Wire Swiss GmbH <opensource@wire.com>
--
-- This program is free software: you can redistribute it and/or modify it under
-- the terms of the GNU Affero General Public License as published by the Free
-- Software Foundation, either version 3 of the License, or (at your option) any
-- later version.
--
-- This program is distributed in the hope that it will be useful, but WITHOUT
-- ANY WARRANTY; without even the implied warranty of MERCHANTABILITY or FITNESS
-- FOR A PARTICULAR PURPOSE. See the GNU Affero General Public License for more
-- details.
--
-- You should have received a copy of the GNU Affero General Public License along
-- with this program. If not, see <https://www.gnu.org/licenses/>.

-- | Ownership of unique user handles.
module Brig.User.Handle
  ( claimHandle,
    freeHandle,
    lookupHandle,
    glimpseHandle,
  )
where

import Brig.Data.Instances ()
import qualified Brig.Data.User as User
import Brig.Sem.UniqueClaimsStore
import Brig.Sem.UserHandleStore
  ( Consistency (..),
    UserHandleStore,
    deleteHandle,
    getHandleWithConsistency,
    insertHandle,
    lookupHandle,
  )
import Brig.Sem.UserQuery
import Brig.Unique
import Data.Handle (Handle, fromHandle)
import Data.Id
import Imports hiding (All)
import Polysemy
import Polysemy.Async
import Polysemy.Conc.Effect.Race
import Polysemy.Resource

-- | Claim a new handle for an existing 'User'.
claimHandle ::
  forall r.
  Members
    '[ Async,
       Race,
       Resource,
       UniqueClaimsStore,
       UserHandleStore,
       UserQuery
     ]
    r =>
  UserId ->
  Maybe Handle ->
  Handle ->
  Sem r Bool
claimHandle uid oldHandle newHandle =
  isJust <$> do
    owner <- lookupHandle newHandle
    case owner of
      Just uid' | uid /= uid' -> pure Nothing
      _ -> do
        let key = "@" <> fromHandle newHandle
        withClaim uid key (30 # Minute) $ do
          -- Record ownership
          insertHandle @r newHandle uid
          -- Update profile
          result <- User.updateHandle uid newHandle
          -- Free old handle (if it changed)
          for_ (mfilter (/= newHandle) oldHandle) $
            freeHandle uid
          pure result

-- | Free a 'Handle', making it available to be claimed again.
freeHandle ::
  Members '[UniqueClaimsStore, UserHandleStore] r =>
  UserId ->
  Handle ->
  Sem r ()
freeHandle uid h = do
<<<<<<< HEAD
  deleteHandle h
  let key = "@" <> fromHandle h
  deleteClaims uid (30 # Minute) key
=======
  mbHandleUid <- lookupHandle h
  case mbHandleUid of
    Just handleUid | handleUid == uid -> do
      retry x5 $ write handleDelete (params LocalQuorum (Identity h))
      let key = "@" <> fromHandle h
      deleteClaim uid key (30 # Minute)
    _ -> pure () -- this shouldn't happen, the call side should always check that `h` and `uid` belong to the same account.

-- | Lookup the current owner of a 'Handle'.
lookupHandle :: MonadClient m => Handle -> m (Maybe UserId)
lookupHandle = lookupHandleWithPolicy LocalQuorum
>>>>>>> cb6e9c23

-- | A weaker version of 'lookupHandle' that trades availability
-- (and potentially speed) for the possibility of returning stale data.
glimpseHandle :: Member UserHandleStore r => Handle -> Sem r (Maybe UserId)
glimpseHandle = getHandleWithConsistency One<|MERGE_RESOLUTION|>--- conflicted
+++ resolved
@@ -26,16 +26,15 @@
 
 import Brig.Data.Instances ()
 import qualified Brig.Data.User as User
-import Brig.Sem.UniqueClaimsStore
-import Brig.Sem.UserHandleStore
+import Brig.Effects.UniqueClaimsStore
+import Brig.Effects.UserHandleStore
   ( Consistency (..),
     UserHandleStore,
     deleteHandle,
     getHandleWithConsistency,
     insertHandle,
-    lookupHandle,
   )
-import Brig.Sem.UserQuery
+import Brig.Effects.UserQuery
 import Brig.Unique
 import Data.Handle (Handle, fromHandle)
 import Data.Id
@@ -85,23 +84,20 @@
   Handle ->
   Sem r ()
 freeHandle uid h = do
-<<<<<<< HEAD
-  deleteHandle h
-  let key = "@" <> fromHandle h
-  deleteClaims uid (30 # Minute) key
-=======
   mbHandleUid <- lookupHandle h
   case mbHandleUid of
     Just handleUid | handleUid == uid -> do
-      retry x5 $ write handleDelete (params LocalQuorum (Identity h))
+      deleteHandle h
       let key = "@" <> fromHandle h
-      deleteClaim uid key (30 # Minute)
+      deleteClaims uid (30 # Minute) key
     _ -> pure () -- this shouldn't happen, the call side should always check that `h` and `uid` belong to the same account.
 
 -- | Lookup the current owner of a 'Handle'.
-lookupHandle :: MonadClient m => Handle -> m (Maybe UserId)
-lookupHandle = lookupHandleWithPolicy LocalQuorum
->>>>>>> cb6e9c23
+lookupHandle ::
+  Member UserHandleStore r =>
+  Handle ->
+  Sem r (Maybe UserId)
+lookupHandle = getHandleWithConsistency LocalQuorum
 
 -- | A weaker version of 'lookupHandle' that trades availability
 -- (and potentially speed) for the possibility of returning stale data.

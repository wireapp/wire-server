--- conflicted
+++ resolved
@@ -26,11 +26,8 @@
 import Brig.API.Types
 import qualified Brig.API.User as User
 import Brig.App
-<<<<<<< HEAD
 -- import Brig.Options (setDefaultUserLocale)
-=======
 import Brig.Effects.BlacklistStore (BlacklistStore)
->>>>>>> cb42072a
 import Brig.Phone
 import Brig.Sem.ActivationKeyStore
 import Brig.Sem.ActivationSupply
@@ -74,15 +71,11 @@
 import qualified Network.Wai.Utilities.Response as WaiResp
 import Network.Wai.Utilities.Swagger (document)
 import qualified Network.Wai.Utilities.Swagger as Doc
-<<<<<<< HEAD
 import Polysemy
 import Polysemy.Error
 import Polysemy.Input
 import qualified Polysemy.TinyLog as P
 import qualified Ropes.Twilio as Twilio
-=======
-import Polysemy (Member)
->>>>>>> cb42072a
 import Wire.API.Error
 import qualified Wire.API.Error.Brig as E
 import qualified Wire.API.User as Public
@@ -90,10 +83,10 @@
 import Wire.Swagger as Doc (pendingLoginError)
 
 routesPublic ::
-<<<<<<< HEAD
   Members
     '[ ActivationKeyStore,
        ActivationSupply,
+       BlacklistStore,
        BudgetStore,
        Error Twilio.ErrorResponse,
        GalleyAccess,
@@ -106,9 +99,6 @@
        VerificationCodeStore
      ]
     r =>
-=======
-  Member BlacklistStore r =>
->>>>>>> cb42072a
   Routes Doc.ApiBuilder (Handler r) ()
 routesPublic = do
   -- Note: this endpoint should always remain available at its unversioned
@@ -426,17 +416,14 @@
 logout (Just (Right ut)) (Just (Right at)) = wrapHttpClientE (Auth.logout ut at) !>> zauthError
 
 changeSelfEmailH ::
-<<<<<<< HEAD
   Members
     '[ ActivationKeyStore,
        ActivationSupply,
+       BlacklistStore,
        UserKeyStore,
        UserQuery
      ]
     r =>
-=======
-  Member BlacklistStore r =>
->>>>>>> cb42072a
   JSON
     ::: JsonRequest Public.EmailUpdate
     ::: Maybe (Either (List1 ZAuth.UserToken) (List1 ZAuth.LegalHoldUserToken))

-- This file is part of the Wire Server implementation.
--
-- Copyright (C) 2022 Wire Swiss GmbH <opensource@wire.com>
--
-- This program is free software: you can redistribute it and/or modify it under
-- the terms of the GNU Affero General Public License as published by the Free
-- Software Foundation, either version 3 of the License, or (at your option) any
-- later version.
--
-- This program is distributed in the hope that it will be useful, but WITHOUT
-- ANY WARRANTY; without even the implied warranty of MERCHANTABILITY or FITNESS
-- FOR A PARTICULAR PURPOSE. See the GNU Affero General Public License for more
-- details.
--
-- You should have received a copy of the GNU Affero General Public License along
-- with this program. If not, see <https://www.gnu.org/licenses/>.

module Brig.User.API.Search
  ( routesInternal,
    search,
    teamUserSearch,
  )
where

import Brig.API.Error (fedError)
import Brig.API.Handler
import Brig.App
import qualified Brig.Data.User as DB
import Brig.Effects.GalleyProvider (GalleyProvider)
import qualified Brig.Effects.GalleyProvider as GalleyProvider
import qualified Brig.Federation.Client as Federation
import qualified Brig.Options as Opts
import Brig.Team.Util (ensurePermissions)
import Brig.Types.Search as Search
import qualified Brig.User.API.Handle as HandleAPI
import Brig.User.Search.Index
import qualified Brig.User.Search.SearchIndex as Q
import qualified Brig.User.Search.TeamUserSearch as Q
import Control.Lens (view)
import Data.Domain (Domain)
import Data.Handle (parseHandle)
import Data.Id
import Data.Predicate
import Data.Range
import Imports
import Network.Wai.Routing
import Network.Wai.Utilities ((!>>))
import Network.Wai.Utilities.Response (empty)
import Polysemy
import System.Logger (field, msg)
import System.Logger.Class (val, (~~))
import qualified System.Logger.Class as Log
import qualified Wire.API.Federation.API.Brig as FedBrig
import qualified Wire.API.Federation.API.Brig as S
import qualified Wire.API.Team.Permission as Public
import Wire.API.Team.SearchVisibility (TeamSearchVisibility (..))
import Wire.API.User.Search
import qualified Wire.API.User.Search as Public

routesInternal :: Routes a (Handler r) ()
routesInternal = do
  -- make index updates visible (e.g. for integration testing)
  post
    "/i/index/refresh"
    (continue (const $ lift refreshIndex $> empty))
    true

  -- reindex from Cassandra (e.g. integration testing -- prefer the
  -- `brig-index` executable for actual operations!)
  post
    "/i/index/reindex"
    (continue . const $ lift (wrapClient reindexAll) $> empty)
    true

  -- forcefully reindex from Cassandra, even if nothing has changed
  -- (e.g. integration testing -- prefer the `brig-index` executable
  -- for actual operations!)
  post
    "/i/index/reindex-if-same-or-newer"
    (continue . const $ lift (wrapClient reindexAllIfSameOrNewer) $> empty)
    true

-- Handlers

-- FUTUREWORK: Consider augmenting 'SearchResult' with full user profiles
-- for all results. This is tracked in https://wearezeta.atlassian.net/browse/SQCORE-599
search ::
<<<<<<< HEAD
  (Members '[GalleyProvider] r) =>
=======
  (Member GalleyProvider r, CallsFed 'Brig "get-users-by-ids", CallsFed 'Brig "search-users") =>
>>>>>>> f3e980d8
  UserId ->
  Text ->
  Maybe Domain ->
  Maybe (Range 1 500 Int32) ->
  (Handler r) (Public.SearchResult Public.Contact)
search searcherId searchTerm maybeDomain maybeMaxResults = do
  federationDomain <- viewFederationDomain
  let queryDomain = fromMaybe federationDomain maybeDomain
  if queryDomain == federationDomain
    then searchLocally searcherId searchTerm maybeMaxResults
    else searchRemotely queryDomain searchTerm

searchRemotely :: Domain -> Text -> (Handler r) (Public.SearchResult Public.Contact)
searchRemotely domain searchTerm = do
  lift . Log.info $
    msg (val "searchRemotely")
      ~~ field "domain" (show domain)
      ~~ field "searchTerm" searchTerm
  searchResponse <- Federation.searchUsers domain (FedBrig.SearchRequest searchTerm) !>> fedError
  let contacts = S.contacts searchResponse
  let count = length contacts
  pure
    SearchResult
      { searchResults = contacts,
        searchFound = count,
        searchReturned = count,
        searchTook = 0,
        searchPolicy = S.searchPolicy searchResponse,
        searchPagingState = Nothing,
        searchHasMore = Nothing
      }

searchLocally ::
  forall r.
<<<<<<< HEAD
  (Members '[GalleyProvider] r) =>
=======
  (Member GalleyProvider r, CallsFed 'Brig "get-users-by-ids") =>
>>>>>>> f3e980d8
  UserId ->
  Text ->
  Maybe (Range 1 500 Int32) ->
  (Handler r) (Public.SearchResult Public.Contact)
searchLocally searcherId searchTerm maybeMaxResults = do
  let maxResults = maybe 15 (fromIntegral . fromRange) maybeMaxResults
  searcherTeamId <- lift $ wrapClient $ DB.lookupUserTeam searcherId
  teamSearchInfo <- mkTeamSearchInfo searcherTeamId

  maybeExactHandleMatch <- exactHandleSearch

  let exactHandleMatchCount = length maybeExactHandleMatch
      esMaxResults = maxResults - exactHandleMatchCount

  esResult <-
    if esMaxResults > 0
      then Q.searchIndex (Q.LocalSearch searcherId searcherTeamId teamSearchInfo) searchTerm esMaxResults
      else pure $ SearchResult 0 0 0 [] FullSearch Nothing Nothing

  -- Prepend results matching exact handle and results from ES.
  pure $
    esResult
      { searchResults = maybeToList maybeExactHandleMatch <> searchResults esResult,
        searchFound = exactHandleMatchCount + searchFound esResult,
        searchReturned = exactHandleMatchCount + searchReturned esResult
      }
  where
    handleTeamVisibility :: TeamId -> TeamSearchVisibility -> Search.TeamSearchInfo
    handleTeamVisibility _ SearchVisibilityStandard = Search.AllUsers
    handleTeamVisibility t SearchVisibilityNoNameOutsideTeam = Search.TeamOnly t

    mkTeamSearchInfo :: Maybe TeamId -> (Handler r) TeamSearchInfo
    mkTeamSearchInfo searcherTeamId = lift $ do
      sameTeamSearchOnly <- fromMaybe False <$> view (settings . Opts.searchSameTeamOnly)
      case searcherTeamId of
        Nothing -> pure Search.NoTeam
        Just t ->
          -- This flag in brig overrules any flag on galley - it is system wide
          if sameTeamSearchOnly
            then pure (Search.TeamOnly t)
            else do
              -- For team users, we need to check the visibility flag
              handleTeamVisibility t <$> liftSem (GalleyProvider.getTeamSearchVisibility t)

    exactHandleSearch :: (Handler r) (Maybe Contact)
    exactHandleSearch = do
      lsearcherId <- qualifyLocal searcherId
      case parseHandle searchTerm of
        Nothing -> pure Nothing
        Just handle -> do
          HandleAPI.contactFromProfile
            <$$> HandleAPI.getLocalHandleInfo lsearcherId handle

teamUserSearch ::
  Member GalleyProvider r =>
  UserId ->
  TeamId ->
  Maybe Text ->
  Maybe RoleFilter ->
  Maybe TeamUserSearchSortBy ->
  Maybe TeamUserSearchSortOrder ->
  Maybe (Range 1 500 Int32) ->
  Maybe PagingState ->
  (Handler r) (Public.SearchResult Public.TeamContact)
teamUserSearch uid tid mQuery mRoleFilter mSortBy mSortOrder size mPagingState = do
  ensurePermissions uid tid [Public.AddTeamMember] -- limit this to team admins to reduce risk of involuntary DOS attacks.  (also, this way we don't need to worry about revealing confidential user data to other team members.)
  Q.teamUserSearch tid mQuery mRoleFilter mSortBy mSortOrder (fromMaybe (unsafeRange 15) size) mPagingState<|MERGE_RESOLUTION|>--- conflicted
+++ resolved
@@ -85,11 +85,7 @@
 -- FUTUREWORK: Consider augmenting 'SearchResult' with full user profiles
 -- for all results. This is tracked in https://wearezeta.atlassian.net/browse/SQCORE-599
 search ::
-<<<<<<< HEAD
-  (Members '[GalleyProvider] r) =>
-=======
   (Member GalleyProvider r, CallsFed 'Brig "get-users-by-ids", CallsFed 'Brig "search-users") =>
->>>>>>> f3e980d8
   UserId ->
   Text ->
   Maybe Domain ->
@@ -124,11 +120,7 @@
 
 searchLocally ::
   forall r.
-<<<<<<< HEAD
-  (Members '[GalleyProvider] r) =>
-=======
   (Member GalleyProvider r, CallsFed 'Brig "get-users-by-ids") =>
->>>>>>> f3e980d8
   UserId ->
   Text ->
   Maybe (Range 1 500 Int32) ->

-- This file is part of the Wire Server implementation.
--
-- Copyright (C) 2022 Wire Swiss GmbH <opensource@wire.com>
--
-- This program is free software: you can redistribute it and/or modify it under
-- the terms of the GNU Affero General Public License as published by the Free
-- Software Foundation, either version 3 of the License, or (at your option) any
-- later version.
--
-- This program is distributed in the hope that it will be useful, but WITHOUT
-- ANY WARRANTY; without even the implied warranty of MERCHANTABILITY or FITNESS
-- FOR A PARTICULAR PURPOSE. See the GNU Affero General Public License for more
-- details.
--
-- You should have received a copy of the GNU Affero General Public License along
-- with this program. If not, see <https://www.gnu.org/licenses/>.

module Brig.Provider.API
  ( -- * Main stuff
    routesPublic,
    routesInternal,

    -- * Event handlers
    finishDeleteService,
  )
where

import Bilge.IO (MonadHttp)
import Bilge.RPC (HasRequestId)
import qualified Brig.API.Client as Client
import Brig.API.Error
import Brig.API.Handler
import Brig.API.Types (PasswordResetError (..), VerificationCodeThrottledError (VerificationCodeThrottled))
import Brig.API.Util
import Brig.App
import qualified Brig.Code as Code
import qualified Brig.Data.Client as User
import qualified Brig.Data.User as User
import Brig.Effects.GalleyProvider (GalleyProvider)
import qualified Brig.Effects.GalleyProvider as GalleyProvider
import Brig.Email (mkEmailKey)
import qualified Brig.InternalEvent.Types as Internal
import Brig.Options (Settings (..))
import qualified Brig.Options as Opt
import Brig.Password
import Brig.Provider.DB (ServiceConn (..))
import qualified Brig.Provider.DB as DB
import Brig.Provider.Email
import qualified Brig.Provider.RPC as RPC
import qualified Brig.Queue as Queue
import Brig.Team.Util
import Brig.Types.Intra (AccountStatus (..), UserAccount (..))
import Brig.Types.User
import qualified Brig.ZAuth as ZAuth
import Cassandra (MonadClient)
import Control.Error (throwE)
import Control.Exception.Enclosed (handleAny)
import Control.Lens (view, (^.))
import Control.Monad.Catch (MonadMask)
import Control.Monad.Except
import Data.Aeson hiding (json)
import Data.ByteString.Conversion
import qualified Data.ByteString.Lazy.Char8 as LC8
import Data.Conduit (runConduit, (.|))
import qualified Data.Conduit.List as C
import Data.Hashable (hash)
import Data.Id
import Data.LegalHold
import qualified Data.List as List
import Data.List1 (maybeList1)
import qualified Data.Map.Strict as Map
import Data.Misc (Fingerprint (..), FutureWork (FutureWork), Rsa)
import Data.Predicate
import Data.Qualified
import Data.Range
import qualified Data.Set as Set
import qualified Data.Swagger.Build.Api as Doc
import qualified Data.Text.Ascii as Ascii
import qualified Data.Text.Encoding as Text
import Imports
import Network.HTTP.Types.Status
import Network.Wai (Response)
import Network.Wai.Predicate (accept, contentType, def, opt, query)
import Network.Wai.Routing
import Network.Wai.Utilities.Error ((!>>))
import qualified Network.Wai.Utilities.Error as Wai
import Network.Wai.Utilities.Request (JsonRequest, jsonRequest)
import Network.Wai.Utilities.Response (addHeader, empty, json, setStatus)
import Network.Wai.Utilities.ZAuth
import qualified OpenSSL.EVP.Digest as SSL
import qualified OpenSSL.EVP.PKey as SSL
import qualified OpenSSL.PEM as SSL
import qualified OpenSSL.RSA as SSL
import OpenSSL.Random (randBytes)
import Polysemy
import qualified Ssl.Util as SSL
import System.Logger.Class (MonadLogger)
import UnliftIO.Async (pooledMapConcurrentlyN_)
import qualified Web.Cookie as Cookie
import Wire.API.Conversation
import Wire.API.Conversation.Bot
import qualified Wire.API.Conversation.Bot as Public
import Wire.API.Conversation.Role
import Wire.API.Error
import qualified Wire.API.Error.Brig as E
import qualified Wire.API.Event.Conversation as Public (Event)
import Wire.API.Provider
import qualified Wire.API.Provider as Public
import qualified Wire.API.Provider.Bot as Ext
import qualified Wire.API.Provider.Bot as Public (BotUserView)
import Wire.API.Provider.External
import qualified Wire.API.Provider.External as Ext
import Wire.API.Provider.Service
import qualified Wire.API.Provider.Service as Public
import qualified Wire.API.Provider.Service.Tag as Public
import qualified Wire.API.Team.Feature as Feature
import Wire.API.Team.LegalHold (LegalholdProtectee (UnprotectedBot))
import Wire.API.Team.Permission
import Wire.API.User hiding (cpNewPassword, cpOldPassword)
import qualified Wire.API.User as Public (UserProfile, publicProfile)
import Wire.API.User.Client
import qualified Wire.API.User.Client as Public (Client, ClientCapability (ClientSupportsLegalholdImplicitConsent), PubClient (..), UserClientPrekeyMap, UserClients, userClients)
import qualified Wire.API.User.Client.Prekey as Public (PrekeyId)
import qualified Wire.API.User.Identity as Public (Email)
import Wire.Sem.Concurrency (Concurrency, ConcurrencySafety (Unsafe))

routesPublic ::
  Members '[GalleyProvider, Concurrency 'Unsafe] r =>
  Routes Doc.ApiBuilder (Handler r) ()
routesPublic = do
  -- Public API (Unauthenticated) --------------------------------------------

  post "/provider/register" (continue newAccountH) $
    accept "application" "json"
      .&> jsonRequest @Public.NewProvider

  get "/provider/activate" (continue activateAccountKeyH) $
    accept "application" "json"
      .&> query "key"
      .&. query "code"

  get "/provider/approve" (continue approveAccountKeyH) $
    accept "application" "json"
      .&> query "key"
      .&. query "code"

  post "/provider/login" (continue loginH) $
    jsonRequest @Public.ProviderLogin

  post "/provider/password-reset" (continue beginPasswordResetH) $
    accept "application" "json"
      .&> jsonRequest @Public.PasswordReset

  post "/provider/password-reset/complete" (continue completePasswordResetH) $
    accept "application" "json"
      .&> jsonRequest @Public.CompletePasswordReset

  -- Provider API ------------------------------------------------------------

  delete "/provider" (continue deleteAccountH) $
    zauth ZAuthProvider
      .&> zauthProviderId
      .&. jsonRequest @Public.DeleteProvider

  put "/provider" (continue updateAccountProfileH) $
    accept "application" "json"
      .&> zauth ZAuthProvider
      .&> zauthProviderId
      .&. jsonRequest @Public.UpdateProvider

  put "/provider/email" (continue updateAccountEmailH) $
    zauth ZAuthProvider
      .&> zauthProviderId
      .&. jsonRequest @Public.EmailUpdate

  put "/provider/password" (continue updateAccountPasswordH) $
    zauth ZAuthProvider
      .&> zauthProviderId
      .&. jsonRequest @Public.PasswordChange

  get "/provider" (continue getAccountH) $
    accept "application" "json"
      .&> zauth ZAuthProvider
      .&> zauthProviderId

  post "/provider/services" (continue addServiceH) $
    accept "application" "json"
      .&> zauth ZAuthProvider
      .&> zauthProviderId
      .&. jsonRequest @Public.NewService

  get "/provider/services" (continue listServicesH) $
    accept "application" "json"
      .&> zauth ZAuthProvider
      .&> zauthProviderId

  get "/provider/services/:sid" (continue getServiceH) $
    accept "application" "json"
      .&> zauth ZAuthProvider
      .&> zauthProviderId
      .&. capture "sid"

  put "/provider/services/:sid" (continue updateServiceH) $
    zauth ZAuthProvider
      .&> zauthProviderId
      .&. capture "sid"
      .&. jsonRequest @Public.UpdateService

  put "/provider/services/:sid/connection" (continue updateServiceConnH) $
    zauth ZAuthProvider
      .&> zauthProviderId
      .&. capture "sid"
      .&. jsonRequest @Public.UpdateServiceConn

  -- TODO
  --     post "/provider/services/:sid/token" (continue genServiceTokenH) $
  --         accept "application" "json"
  --         .&. zauthProvider

  delete "/provider/services/:sid" (continue deleteServiceH) $
    zauth ZAuthProvider
      .&> zauthProviderId
      .&. capture "sid"
      .&. jsonRequest @Public.DeleteService

  -- User API ----------------------------------------------------------------

  get "/providers/:pid" (continue getProviderProfileH) $
    accept "application" "json"
      .&> zauth ZAuthAccess
      .&> capture "pid"

  get "/providers/:pid/services" (continue listServiceProfilesH) $
    accept "application" "json"
      .&> zauth ZAuthAccess
      .&> capture "pid"

  get "/providers/:pid/services/:sid" (continue getServiceProfileH) $
    accept "application" "json"
      .&> zauth ZAuthAccess
      .&> capture "pid"
      .&. capture "sid"

  get "/services" (continue searchServiceProfilesH) $
    accept "application" "json"
      .&> zauth ZAuthAccess
      .&> opt (query "tags")
      .&. opt (query "start")
      .&. def (unsafeRange 20) (query "size")

  get "/services/tags" (continue getServiceTagListH) $
    accept "application" "json"
      .&> zauth ZAuthAccess

  get "/teams/:tid/services/whitelisted" (continue searchTeamServiceProfilesH) $
    accept "application" "json"
      .&> zauthUserId
      .&. capture "tid"
      .&. opt (query "prefix")
      .&. def True (query "filter_disabled")
      .&. def (unsafeRange 20) (query "size")

  post "/teams/:tid/services/whitelist" (continue updateServiceWhitelistH) $
    accept "application" "json"
      .&> zauth ZAuthAccess
      .&> zauthUserId
      .&. zauthConnId
      .&. capture "tid"
      .&. jsonRequest @Public.UpdateServiceWhitelist

  post "/conversations/:cnv/bots" (continue addBotH) $
    accept "application" "json"
      .&> zauth ZAuthAccess
      .&> zauthUserId
      .&. zauthConnId
      .&. capture "cnv"
      .&. jsonRequest @Public.AddBot

  delete "/conversations/:cnv/bots/:bot" (continue removeBotH) $
    zauth ZAuthAccess
      .&> zauthUserId
      .&. zauthConnId
      .&. capture "cnv"
      .&. capture "bot"

  -- Bot API -----------------------------------------------------------------

  get "/bot/self" (continue botGetSelfH) $
    accept "application" "json"
      .&> zauth ZAuthBot
      .&> zauthBotId

  delete "/bot/self" (continue botDeleteSelfH) $
    zauth ZAuthBot
      .&> zauthBotId
      .&. zauthConvId

  get "/bot/client/prekeys" (continue botListPrekeysH) $
    accept "application" "json"
      .&> zauth ZAuthBot
      .&> zauthBotId

  post "/bot/client/prekeys" (continue botUpdatePrekeysH) $
    zauth ZAuthBot
      .&> zauthBotId
      .&. jsonRequest @Public.UpdateBotPrekeys

  get "/bot/client" (continue botGetClientH) $
    contentType "application" "json"
      .&> zauth ZAuthBot
      .&> zauthBotId

  post "/bot/users/prekeys" (continue botClaimUsersPrekeysH) $
    accept "application" "json"
      .&> zauth ZAuthBot
      .&> jsonRequest @Public.UserClients

  get "/bot/users" (continue botListUserProfilesH) $
    accept "application" "json"
      .&> zauth ZAuthBot
      .&> query "ids"

  get "/bot/users/:uid/clients" (continue botGetUserClientsH) $
    accept "application" "json"
      .&> zauth ZAuthBot
      .&> capture "uid"

routesInternal :: Members '[GalleyProvider] r => Routes a (Handler r) ()
routesInternal = do
  get "/i/provider/activation-code" (continue getActivationCodeH) $
    accept "application" "json"
      .&> param "email"

--------------------------------------------------------------------------------
-- Public API (Unauthenticated)

newAccountH :: Members '[GalleyProvider] r => JsonRequest Public.NewProvider -> (Handler r) Response
newAccountH req = do
  guardSecondFactorDisabled Nothing
  setStatus status201 . json <$> (newAccount =<< parseJsonBody req)

newAccount :: Public.NewProvider -> (Handler r) Public.NewProviderResponse
newAccount new = do
  email <- case validateEmail (Public.newProviderEmail new) of
    Right em -> pure em
    Left _ -> throwStd (errorToWai @'E.InvalidEmail)
  let name = Public.newProviderName new
  let pass = Public.newProviderPassword new
  let descr = fromRange (Public.newProviderDescr new)
  let url = Public.newProviderUrl new
  let emailKey = mkEmailKey email
  wrapClientE (DB.lookupKey emailKey) >>= mapM_ (const $ throwStd emailExists)
  (safePass, newPass) <- case pass of
    Just newPass -> (,Nothing) <$> mkSafePassword newPass
    Nothing -> do
      newPass <- genPassword
      safePass <- mkSafePassword newPass
      pure (safePass, Just newPass)
  pid <- wrapClientE $ DB.insertAccount name safePass url descr
  gen <- Code.mkGen (Code.ForEmail email)
  code <-
    Code.generate
      gen
      Code.IdentityVerification
      (Code.Retries 3)
      (Code.Timeout (3600 * 24)) -- 24h
      (Just (toUUID pid))
  tryInsertVerificationCode code $ verificationCodeThrottledError . VerificationCodeThrottled
  let key = Code.codeKey code
  let val = Code.codeValue code
  lift $ sendActivationMail name email key val False
  pure $ Public.NewProviderResponse pid newPass

activateAccountKeyH :: Members '[GalleyProvider] r => Code.Key ::: Code.Value -> (Handler r) Response
activateAccountKeyH (key ::: val) = do
  guardSecondFactorDisabled Nothing
  maybe (setStatus status204 empty) json <$> activateAccountKey key val

activateAccountKey :: Code.Key -> Code.Value -> (Handler r) (Maybe Public.ProviderActivationResponse)
activateAccountKey key val = do
  c <- wrapClientE (Code.verify key Code.IdentityVerification val) >>= maybeInvalidCode
  (pid, email) <- case (Code.codeAccount c, Code.codeForEmail c) of
    (Just p, Just e) -> pure (Id p, e)
    _ -> throwStd (errorToWai @'E.InvalidCode)
  (name, memail, _url, _descr) <- wrapClientE (DB.lookupAccountData pid) >>= maybeInvalidCode
  case memail of
    Just email' | email == email' -> pure Nothing
    Just email' -> do
      -- Ensure we remove any pending password reset
      gen <- Code.mkGen (Code.ForEmail email')
      lift $ wrapClient $ Code.delete (Code.genKey gen) Code.PasswordReset
      -- Activate the new and remove the old key
      activate pid (Just email') email
      pure . Just $ Public.ProviderActivationResponse email
    -- Immediate approval for everybody (for now).
    Nothing -> do
      activate pid Nothing email
      lift $ sendApprovalConfirmMail name email
      pure . Just $ Public.ProviderActivationResponse email

getActivationCodeH :: Members '[GalleyProvider] r => Public.Email -> (Handler r) Response
getActivationCodeH e = do
  guardSecondFactorDisabled Nothing
  json <$> getActivationCode e

getActivationCode :: Public.Email -> (Handler r) FoundActivationCode
getActivationCode e = do
  email <- case validateEmail e of
    Right em -> pure em
    Left _ -> throwStd (errorToWai @'E.InvalidEmail)
  gen <- Code.mkGen (Code.ForEmail email)
  code <- wrapClientE $ Code.lookup (Code.genKey gen) Code.IdentityVerification
  maybe (throwStd activationKeyNotFound) (pure . FoundActivationCode) code

newtype FoundActivationCode = FoundActivationCode Code.Code

instance ToJSON FoundActivationCode where
  toJSON (FoundActivationCode vcode) =
    toJSON $
      Code.KeyValuePair (Code.codeKey vcode) (Code.codeValue vcode)

approveAccountKeyH :: Members '[GalleyProvider] r => Code.Key ::: Code.Value -> (Handler r) Response
approveAccountKeyH (key ::: val) = do
  guardSecondFactorDisabled Nothing
  empty <$ approveAccountKey key val

approveAccountKey :: Code.Key -> Code.Value -> (Handler r) ()
approveAccountKey key val = do
  c <- wrapClientE (Code.verify key Code.AccountApproval val) >>= maybeInvalidCode
  case (Code.codeAccount c, Code.codeForEmail c) of
    (Just pid, Just email) -> do
      (name, _, _, _) <- wrapClientE (DB.lookupAccountData (Id pid)) >>= maybeInvalidCode
      activate (Id pid) Nothing email
      lift $ sendApprovalConfirmMail name email
    _ -> throwStd (errorToWai @'E.InvalidCode)

loginH :: Members '[GalleyProvider] r => JsonRequest Public.ProviderLogin -> (Handler r) Response
loginH req = do
  guardSecondFactorDisabled Nothing
  tok <- login =<< parseJsonBody req
  setProviderCookie tok empty

login :: Public.ProviderLogin -> (Handler r) ZAuth.ProviderToken
login l = do
  pid <- wrapClientE (DB.lookupKey (mkEmailKey (providerLoginEmail l))) >>= maybeBadCredentials
  pass <- wrapClientE (DB.lookupPassword pid) >>= maybeBadCredentials
  unless (verifyPassword (providerLoginPassword l) pass) $
    throwStd (errorToWai @'E.BadCredentials)
  ZAuth.newProviderToken pid

beginPasswordResetH :: Members '[GalleyProvider] r => JsonRequest Public.PasswordReset -> (Handler r) Response
beginPasswordResetH req = do
  guardSecondFactorDisabled Nothing
  setStatus status201 empty <$ (beginPasswordReset =<< parseJsonBody req)

beginPasswordReset :: Public.PasswordReset -> (Handler r) ()
beginPasswordReset (Public.PasswordReset target) = do
  pid <- wrapClientE (DB.lookupKey (mkEmailKey target)) >>= maybeBadCredentials
  gen <- Code.mkGen (Code.ForEmail target)
  pending <- lift . wrapClient $ Code.lookup (Code.genKey gen) Code.PasswordReset
  code <- case pending of
    Just p -> throwE $ pwResetError (PasswordResetInProgress . Just $ Code.codeTTL p)
    Nothing ->
      Code.generate
        gen
        Code.PasswordReset
        (Code.Retries 3)
        (Code.Timeout 3600) -- 1h
        (Just (toUUID pid))
  tryInsertVerificationCode code $ verificationCodeThrottledError . VerificationCodeThrottled
  lift $ sendPasswordResetMail target (Code.codeKey code) (Code.codeValue code)

completePasswordResetH :: Members '[GalleyProvider] r => JsonRequest Public.CompletePasswordReset -> (Handler r) Response
completePasswordResetH req = do
  guardSecondFactorDisabled Nothing
  empty <$ (completePasswordReset =<< parseJsonBody req)

completePasswordReset :: Public.CompletePasswordReset -> (Handler r) ()
completePasswordReset (Public.CompletePasswordReset key val newpwd) = do
  code <- wrapClientE (Code.verify key Code.PasswordReset val) >>= maybeInvalidCode
  case Id <$> Code.codeAccount code of
    Nothing -> throwE $ pwResetError InvalidPasswordResetCode
    Just pid -> do
      oldpass <- wrapClientE (DB.lookupPassword pid) >>= maybeBadCredentials
      when (verifyPassword newpwd oldpass) $ do
        throwStd newPasswordMustDiffer
      wrapClientE $ do
        DB.updateAccountPassword pid newpwd
        Code.delete key Code.PasswordReset

--------------------------------------------------------------------------------
-- Provider API

getAccountH :: Members '[GalleyProvider] r => ProviderId -> (Handler r) Response
getAccountH pid = do
  guardSecondFactorDisabled Nothing
  getAccount pid <&> \case
    Just p -> json p
    Nothing -> setStatus status404 empty

getAccount :: ProviderId -> (Handler r) (Maybe Public.Provider)
getAccount = wrapClientE . DB.lookupAccount

updateAccountProfileH :: Members '[GalleyProvider] r => ProviderId ::: JsonRequest Public.UpdateProvider -> (Handler r) Response
updateAccountProfileH (pid ::: req) = do
  guardSecondFactorDisabled Nothing
  empty <$ (updateAccountProfile pid =<< parseJsonBody req)

updateAccountProfile :: ProviderId -> Public.UpdateProvider -> (Handler r) ()
updateAccountProfile pid upd = do
  _ <- wrapClientE (DB.lookupAccount pid) >>= maybeInvalidProvider
  wrapClientE $
    DB.updateAccountProfile
      pid
      (updateProviderName upd)
      (updateProviderUrl upd)
      (updateProviderDescr upd)

updateAccountEmailH :: Members '[GalleyProvider] r => ProviderId ::: JsonRequest Public.EmailUpdate -> (Handler r) Response
updateAccountEmailH (pid ::: req) = do
  guardSecondFactorDisabled Nothing
  setStatus status202 empty <$ (updateAccountEmail pid =<< parseJsonBody req)

updateAccountEmail :: ProviderId -> Public.EmailUpdate -> (Handler r) ()
updateAccountEmail pid (Public.EmailUpdate new) = do
  email <- case validateEmail new of
    Right em -> pure em
    Left _ -> throwStd (errorToWai @'E.InvalidEmail)
  let emailKey = mkEmailKey email
  wrapClientE (DB.lookupKey emailKey) >>= mapM_ (const $ throwStd emailExists)
  gen <- Code.mkGen (Code.ForEmail email)
  code <-
    Code.generate
      gen
      Code.IdentityVerification
      (Code.Retries 3)
      (Code.Timeout (3600 * 24)) -- 24h
      (Just (toUUID pid))
  tryInsertVerificationCode code $ verificationCodeThrottledError . VerificationCodeThrottled
  lift $ sendActivationMail (Name "name") email (Code.codeKey code) (Code.codeValue code) True

updateAccountPasswordH :: Members '[GalleyProvider] r => ProviderId ::: JsonRequest Public.PasswordChange -> (Handler r) Response
updateAccountPasswordH (pid ::: req) = do
  guardSecondFactorDisabled Nothing
  empty <$ (updateAccountPassword pid =<< parseJsonBody req)

updateAccountPassword :: ProviderId -> Public.PasswordChange -> (Handler r) ()
updateAccountPassword pid upd = do
  pass <- wrapClientE (DB.lookupPassword pid) >>= maybeBadCredentials
  unless (verifyPassword (cpOldPassword upd) pass) $
    throwStd (errorToWai @'E.BadCredentials)
  when (verifyPassword (cpNewPassword upd) pass) $
    throwStd newPasswordMustDiffer
  wrapClientE $ DB.updateAccountPassword pid (cpNewPassword upd)

addServiceH :: Members '[GalleyProvider] r => ProviderId ::: JsonRequest Public.NewService -> (Handler r) Response
addServiceH (pid ::: req) = do
  guardSecondFactorDisabled Nothing
  setStatus status201 . json <$> (addService pid =<< parseJsonBody req)

addService :: ProviderId -> Public.NewService -> (Handler r) Public.NewServiceResponse
addService pid new = do
  _ <- wrapClientE (DB.lookupAccount pid) >>= maybeInvalidProvider
  let name = newServiceName new
  let summary = fromRange (newServiceSummary new)
  let descr = fromRange (newServiceDescr new)
  let baseUrl = newServiceUrl new
  let pubkey = newServiceKey new
  let assets = newServiceAssets new
  let tags = fromRange (newServiceTags new)
  (pk, fp) <- validateServiceKey pubkey >>= maybeInvalidServiceKey
  token <- maybe randServiceToken pure (newServiceToken new)
  sid <- wrapClientE $ DB.insertService pid name summary descr baseUrl token pk fp assets tags
  let rstoken = maybe (Just token) (const Nothing) (newServiceToken new)
  pure $ Public.NewServiceResponse sid rstoken

listServicesH :: Members '[GalleyProvider] r => ProviderId -> (Handler r) Response
listServicesH pid = do
  guardSecondFactorDisabled Nothing
  json <$> listServices pid

listServices :: ProviderId -> (Handler r) [Public.Service]
listServices = wrapClientE . DB.listServices

getServiceH :: Members '[GalleyProvider] r => ProviderId ::: ServiceId -> (Handler r) Response
getServiceH (pid ::: sid) = do
  guardSecondFactorDisabled Nothing
  json <$> getService pid sid

getService :: ProviderId -> ServiceId -> (Handler r) Public.Service
getService pid sid =
  wrapClientE (DB.lookupService pid sid) >>= maybeServiceNotFound

updateServiceH :: Members '[GalleyProvider] r => ProviderId ::: ServiceId ::: JsonRequest Public.UpdateService -> (Handler r) Response
updateServiceH (pid ::: sid ::: req) = do
  guardSecondFactorDisabled Nothing
  empty <$ (updateService pid sid =<< parseJsonBody req)

updateService :: ProviderId -> ServiceId -> Public.UpdateService -> (Handler r) ()
updateService pid sid upd = do
  _ <- wrapClientE (DB.lookupAccount pid) >>= maybeInvalidProvider
  -- Update service profile
  svc <- wrapClientE (DB.lookupService pid sid) >>= maybeServiceNotFound
  let name = serviceName svc
  let newName = updateServiceName upd
  let nameChange = fmap (name,) newName
  let tags = unsafeRange (serviceTags svc)
  let newTags = updateServiceTags upd
  let tagsChange = fmap (tags,) (rcast <$> newTags)
  let newSummary = fromRange <$> updateServiceSummary upd
  let newDescr = fromRange <$> updateServiceDescr upd
  let newAssets = updateServiceAssets upd
  -- Update service, tags/prefix index if the service is enabled
  wrapClientE $
    DB.updateService
      pid
      sid
      name
      tags
      nameChange
      newSummary
      newDescr
      newAssets
      tagsChange
      (serviceEnabled svc)

updateServiceConnH :: Members '[GalleyProvider] r => ProviderId ::: ServiceId ::: JsonRequest Public.UpdateServiceConn -> (Handler r) Response
updateServiceConnH (pid ::: sid ::: req) = do
  guardSecondFactorDisabled Nothing
  empty <$ (updateServiceConn pid sid =<< parseJsonBody req)

updateServiceConn :: ProviderId -> ServiceId -> Public.UpdateServiceConn -> (Handler r) ()
updateServiceConn pid sid upd = do
  pass <- wrapClientE (DB.lookupPassword pid) >>= maybeBadCredentials
  unless (verifyPassword (updateServiceConnPassword upd) pass) $
    throwStd (errorToWai @'E.BadCredentials)
  scon <- wrapClientE (DB.lookupServiceConn pid sid) >>= maybeServiceNotFound
  svc <- wrapClientE (DB.lookupServiceProfile pid sid) >>= maybeServiceNotFound
  let newBaseUrl = updateServiceConnUrl upd
  let newTokens = maybeList1 . fromRange =<< updateServiceConnTokens upd
  let newEnabled = updateServiceConnEnabled upd
  let newKeyPems = fromRange <$> updateServiceConnKeys upd
  keys <- forM newKeyPems (mapM (validateServiceKey >=> maybeInvalidServiceKey))
  let newKeys = keys >>= maybeList1
  let newFps = fmap snd <$> newKeys
  wrapClientE $ DB.updateServiceConn pid sid newBaseUrl newTokens newKeys newEnabled
  let scon' =
        scon
          { sconBaseUrl = fromMaybe (sconBaseUrl scon) newBaseUrl,
            sconAuthTokens = fromMaybe (sconAuthTokens scon) newTokens,
            sconFingerprints = fromMaybe (sconFingerprints scon) newFps,
            sconEnabled = fromMaybe (sconEnabled scon) newEnabled
          }
  when (sconEnabled scon || sconEnabled scon') $ do
    lift $ RPC.setServiceConn scon'
    -- If the service got enabled or disabled, update the tag index.
    unless (sconEnabled scon && sconEnabled scon') $ do
      let name = serviceProfileName svc
      let tags = unsafeRange (serviceProfileTags svc)
      -- Update index, make it visible over search
      wrapClientE $
        if sconEnabled scon
          then DB.deleteServiceIndexes pid sid name tags
          else DB.insertServiceIndexes pid sid name tags

-- TODO: Send informational email to provider.

-- | Members '[GalleyProvider] r => The endpoint that is called to delete a service.
--
-- Since deleting a service can be costly, it just marks the service as
-- disabled and then creates an event that will, when processed, actually
-- delete the service. See 'finishDeleteService'.
deleteServiceH :: Members '[GalleyProvider] r => ProviderId ::: ServiceId ::: JsonRequest Public.DeleteService -> (Handler r) Response
deleteServiceH (pid ::: sid ::: req) = do
  guardSecondFactorDisabled Nothing
  setStatus status202 empty <$ (deleteService pid sid =<< parseJsonBody req)

-- | The endpoint that is called to delete a service.
--
-- Since deleting a service can be costly, it just marks the service as
-- disabled and then creates an event that will, when processed, actually
-- delete the service. See 'finishDeleteService'.
deleteService :: ProviderId -> ServiceId -> Public.DeleteService -> (Handler r) ()
deleteService pid sid del = do
  pass <- wrapClientE (DB.lookupPassword pid) >>= maybeBadCredentials
  unless (verifyPassword (deleteServicePassword del) pass) $
    throwStd (errorToWai @'E.BadCredentials)
  _ <- wrapClientE (DB.lookupService pid sid) >>= maybeServiceNotFound
  -- Disable the service
  wrapClientE $ DB.updateServiceConn pid sid Nothing Nothing Nothing (Just False)
  -- Create an event
  queue <- view internalEvents
  lift $ Queue.enqueue queue (Internal.DeleteService pid sid)

finishDeleteService ::
  ( MonadReader Env m,
    MonadMask m,
    MonadHttp m,
    HasRequestId m,
    MonadLogger m,
    MonadClient m,
    MonadUnliftIO m
  ) =>
  ProviderId ->
  ServiceId ->
  m ()
finishDeleteService pid sid = do
  mbSvc <- DB.lookupService pid sid
  for_ mbSvc $ \svc -> do
    let tags = unsafeRange (serviceTags svc)
        name = serviceName svc
    runConduit $
      User.lookupServiceUsers pid sid
        .| C.mapM_ (pooledMapConcurrentlyN_ 16 kick)
    RPC.removeServiceConn pid sid
    DB.deleteService pid sid name tags
  where
    kick (bid, cid, _) = deleteBot (botUserId bid) Nothing bid cid

deleteAccountH ::
  Members '[GalleyProvider] r =>
  ProviderId ::: JsonRequest Public.DeleteProvider ->
  ExceptT Error (AppT r) Response
deleteAccountH (pid ::: req) = do
  guardSecondFactorDisabled Nothing
<<<<<<< HEAD
  empty <$ mapExceptT wrapHttpClient (deleteAccount pid =<< parseJsonBody req)
=======
  empty
    <$ mapExceptT
      wrapHttpClient
      ( deleteAccount pid
          =<< parseJsonBody req
      )
>>>>>>> eba4b7f3

deleteAccount ::
  ( MonadReader Env m,
    MonadMask m,
    MonadHttp m,
    MonadClient m,
    HasRequestId m,
    MonadLogger m
  ) =>
  ProviderId ->
  Public.DeleteProvider ->
  ExceptT Error m ()
deleteAccount pid del = do
  prov <- DB.lookupAccount pid >>= maybeInvalidProvider
  pass <- DB.lookupPassword pid >>= maybeBadCredentials
  unless (verifyPassword (deleteProviderPassword del) pass) $
    throwStd (errorToWai @'E.BadCredentials)
  svcs <- DB.listServices pid
  forM_ svcs $ \svc -> do
    let sid = serviceId svc
    let tags = unsafeRange (serviceTags svc)
        name = serviceName svc
    lift $ RPC.removeServiceConn pid sid
    DB.deleteService pid sid name tags
  DB.deleteKey (mkEmailKey (providerEmail prov))
  DB.deleteAccount pid

--------------------------------------------------------------------------------
-- User API

getProviderProfileH :: Members '[GalleyProvider] r => ProviderId -> (Handler r) Response
getProviderProfileH pid = do
  guardSecondFactorDisabled Nothing
  json <$> getProviderProfile pid

getProviderProfile :: ProviderId -> (Handler r) Public.ProviderProfile
getProviderProfile pid =
  wrapClientE (DB.lookupAccountProfile pid) >>= maybeProviderNotFound

listServiceProfilesH :: Members '[GalleyProvider] r => ProviderId -> (Handler r) Response
listServiceProfilesH pid = do
  guardSecondFactorDisabled Nothing
  json <$> listServiceProfiles pid

listServiceProfiles :: ProviderId -> (Handler r) [Public.ServiceProfile]
listServiceProfiles = wrapClientE . DB.listServiceProfiles

getServiceProfileH :: Members '[GalleyProvider] r => ProviderId ::: ServiceId -> (Handler r) Response
getServiceProfileH (pid ::: sid) = do
  guardSecondFactorDisabled Nothing
  json <$> getServiceProfile pid sid

getServiceProfile :: ProviderId -> ServiceId -> (Handler r) Public.ServiceProfile
getServiceProfile pid sid =
  wrapClientE (DB.lookupServiceProfile pid sid) >>= maybeServiceNotFound

searchServiceProfilesH :: Members '[GalleyProvider] r => Maybe (Public.QueryAnyTags 1 3) ::: Maybe Text ::: Range 10 100 Int32 -> (Handler r) Response
searchServiceProfilesH (qt ::: start ::: size) = do
  guardSecondFactorDisabled Nothing
  json <$> searchServiceProfiles qt start size

-- TODO: in order to actually make it possible for clients to implement
-- pagination here, we need both 'start' and 'prefix'.
--
-- Also see Note [buggy pagination].
searchServiceProfiles :: Maybe (Public.QueryAnyTags 1 3) -> Maybe Text -> Range 10 100 Int32 -> (Handler r) Public.ServiceProfilePage
searchServiceProfiles Nothing (Just start) size = do
  prefix :: Range 1 128 Text <- rangeChecked start
  wrapClientE . DB.paginateServiceNames (Just prefix) (fromRange size) . setProviderSearchFilter =<< view settings
searchServiceProfiles (Just tags) start size = do
  (wrapClientE . DB.paginateServiceTags tags start (fromRange size)) . setProviderSearchFilter =<< view settings
searchServiceProfiles Nothing Nothing _ = do
  throwStd $ badRequest "At least `tags` or `start` must be provided."

searchTeamServiceProfilesH ::
  Members '[GalleyProvider] r =>
  UserId ::: TeamId ::: Maybe (Range 1 128 Text) ::: Bool ::: Range 10 100 Int32 ->
  (Handler r) Response
searchTeamServiceProfilesH (uid ::: tid ::: prefix ::: filterDisabled ::: size) = do
  guardSecondFactorDisabled (Just uid)
  json <$> searchTeamServiceProfiles uid tid prefix filterDisabled size

-- NB: unlike 'searchServiceProfiles', we don't filter by service provider here
searchTeamServiceProfiles ::
  UserId ->
  TeamId ->
  Maybe (Range 1 128 Text) ->
  Bool ->
  Range 10 100 Int32 ->
  (Handler r) Public.ServiceProfilePage
searchTeamServiceProfiles uid tid prefix filterDisabled size = do
  -- Check that the user actually belong to the team they claim they
  -- belong to. (Note: the 'tid' team might not even exist but we'll throw
  -- 'insufficientTeamPermissions' anyway)
  teamId <- lift $ wrapClient $ User.lookupUserTeam uid
  unless (Just tid == teamId) $
    throwStd insufficientTeamPermissions
  -- Get search results
  wrapClientE $ DB.paginateServiceWhitelist tid prefix filterDisabled (fromRange size)

getServiceTagListH :: Members '[GalleyProvider] r => () -> (Handler r) Response
getServiceTagListH () = do
  guardSecondFactorDisabled Nothing
  json <$> getServiceTagList ()

getServiceTagList :: () -> Monad m => m Public.ServiceTagList
getServiceTagList () = pure (Public.ServiceTagList allTags)
  where
    allTags = [(minBound :: Public.ServiceTag) ..]

updateServiceWhitelistH :: Members '[GalleyProvider] r => UserId ::: ConnId ::: TeamId ::: JsonRequest Public.UpdateServiceWhitelist -> (Handler r) Response
updateServiceWhitelistH (uid ::: con ::: tid ::: req) = do
  guardSecondFactorDisabled (Just uid)
  resp <- updateServiceWhitelist uid con tid =<< parseJsonBody req
  let status = case resp of
        UpdateServiceWhitelistRespChanged -> status200
        UpdateServiceWhitelistRespUnchanged -> status204
  pure $ setStatus status empty

data UpdateServiceWhitelistResp
  = UpdateServiceWhitelistRespChanged
  | UpdateServiceWhitelistRespUnchanged

updateServiceWhitelist :: Members '[GalleyProvider] r => UserId -> ConnId -> TeamId -> Public.UpdateServiceWhitelist -> (Handler r) UpdateServiceWhitelistResp
updateServiceWhitelist uid con tid upd = do
  let pid = updateServiceWhitelistProvider upd
      sid = updateServiceWhitelistService upd
      newWhitelisted = updateServiceWhitelistStatus upd
  -- Preconditions
  ensurePermissions uid tid (Set.toList serviceWhitelistPermissions)
  _ <- wrapClientE (DB.lookupService pid sid) >>= maybeServiceNotFound
  -- Add to various tables
  whitelisted <- wrapClientE $ DB.getServiceWhitelistStatus tid pid sid
  case (whitelisted, newWhitelisted) of
    (False, False) -> pure UpdateServiceWhitelistRespUnchanged
    (True, True) -> pure UpdateServiceWhitelistRespUnchanged
    (False, True) -> do
      wrapClientE $ DB.insertServiceWhitelist tid pid sid
      pure UpdateServiceWhitelistRespChanged
    (True, False) -> do
      -- When the service is de-whitelisted, remove its bots from team
      -- conversations
      lift $
        fmap
          wrapHttpClient
          runConduit
          $ User.lookupServiceUsersForTeam pid sid tid
            .| C.mapM_
              ( pooledMapConcurrentlyN_
                  16
                  ( uncurry (deleteBot uid (Just con))
                  )
              )
      wrapClientE $ DB.deleteServiceWhitelist (Just tid) pid sid
      pure UpdateServiceWhitelistRespChanged

addBotH :: Members '[GalleyProvider] r => UserId ::: ConnId ::: ConvId ::: JsonRequest Public.AddBot -> (Handler r) Response
addBotH (zuid ::: zcon ::: cid ::: req) = do
  guardSecondFactorDisabled (Just zuid)
  setStatus status201 . json <$> (addBot zuid zcon cid =<< parseJsonBody req)

addBot :: Members '[GalleyProvider] r => UserId -> ConnId -> ConvId -> Public.AddBot -> (Handler r) Public.AddBotResponse
addBot zuid zcon cid add = do
  zusr <- lift (wrapClient $ User.lookupUser NoPendingInvitations zuid) >>= maybeInvalidUser
  let pid = addBotProvider add
  let sid = addBotService add
  -- Get the conversation and check preconditions
  cnv <- lift (liftSem $ GalleyProvider.getConv zuid cid) >>= maybeConvNotFound
  let mems = cnvMembers cnv
  unless (cnvType cnv == RegularConv) $
    throwStd invalidConv
  maxSize <- fromIntegral . setMaxConvSize <$> view settings
  unless (length (cmOthers mems) < maxSize - 1) $
    throwStd tooManyMembers
  -- For team conversations: bots are not allowed in
  -- team-only conversations
  unless (Set.member ServiceAccessRole (cnvAccessRoles cnv)) $
    throwStd invalidConv
  -- Lookup the relevant service data
  scon <- wrapClientE (DB.lookupServiceConn pid sid) >>= maybeServiceNotFound
  unless (sconEnabled scon) $
    throwStd serviceDisabled
  svp <- wrapClientE (DB.lookupServiceProfile pid sid) >>= maybeServiceNotFound
  for_ (cnvTeam cnv) $ \tid -> do
    whitelisted <- wrapClientE $ DB.getServiceWhitelistStatus tid pid sid
    unless whitelisted $
      throwStd serviceNotWhitelisted
  -- Prepare a user ID, client ID and token for the bot.
  bid <- BotId <$> randomId
  domain <- viewFederationDomain
  btk <- Text.decodeLatin1 . toByteString' <$> ZAuth.newBotToken pid bid cid
  let bcl = newClientId (fromIntegral (hash bid))
  -- Ask the external service to create a bot
  let zQualifiedUid = Qualified zuid domain
  let origmem = OtherMember zQualifiedUid Nothing roleNameWireAdmin
  let members = origmem : cmOthers mems
  let bcnv = Ext.botConvView (qUnqualified . cnvQualifiedId $ cnv) (cnvName cnv) members
  let busr = mkBotUserView zusr
  let bloc = fromMaybe (userLocale zusr) (addBotLocale add)
  let botReq = NewBotRequest bid bcl busr bcnv btk bloc
  rs <- RPC.createBot scon botReq !>> StdError . serviceError
  -- Insert the bot user and client
  locale <- Opt.setDefaultUserLocale <$> view settings
  let name = fromMaybe (serviceProfileName svp) (Ext.rsNewBotName rs)
  let assets = fromMaybe (serviceProfileAssets svp) (Ext.rsNewBotAssets rs)
  let colour = fromMaybe defaultAccentId (Ext.rsNewBotColour rs)
  let pict = Pict [] -- Legacy
  let sref = newServiceRef sid pid
  let usr = User (botUserId bid) (Qualified (botUserId bid) domain) Nothing name pict assets colour False locale (Just sref) Nothing Nothing Nothing ManagedByWire
  let newClt =
        (newClient PermanentClientType (Ext.rsNewBotLastPrekey rs))
          { newClientPrekeys = Ext.rsNewBotPrekeys rs
          }
  lift $ wrapClient $ User.insertAccount (UserAccount usr Active) (Just (cid, cnvTeam cnv)) Nothing True
  maxPermClients <- fromMaybe Opt.defUserMaxPermClients . Opt.setUserMaxPermClients <$> view settings
  (clt, _, _) <- do
    _ <- do
      -- if we want to protect bots against lh, 'addClient' cannot just send lh capability
      -- implicitly in the next line.
      pure $ FutureWork @'UnprotectedBot undefined
    wrapClientE (User.addClient (botUserId bid) bcl newClt maxPermClients Nothing (Just $ Set.singleton Public.ClientSupportsLegalholdImplicitConsent))
      !>> const (StdError badGateway) -- MalformedPrekeys

  -- Add the bot to the conversation
  ev <- lift $ RPC.addBotMember zuid zcon cid bid (clientId clt) pid sid
  pure $
    Public.AddBotResponse
      { Public.rsAddBotId = bid,
        Public.rsAddBotClient = bcl,
        Public.rsAddBotName = name,
        Public.rsAddBotColour = colour,
        Public.rsAddBotAssets = assets,
        Public.rsAddBotEvent = ev
      }

removeBotH :: Members '[GalleyProvider] r => UserId ::: ConnId ::: ConvId ::: BotId -> (Handler r) Response
removeBotH (zusr ::: zcon ::: cid ::: bid) = do
  guardSecondFactorDisabled (Just zusr)
  maybe (setStatus status204 empty) json <$> removeBot zusr zcon cid bid

removeBot :: Members '[GalleyProvider] r => UserId -> ConnId -> ConvId -> BotId -> (Handler r) (Maybe Public.RemoveBotResponse)
removeBot zusr zcon cid bid = do
  -- Get the conversation and check preconditions
  cnv <- lift (liftSem $ GalleyProvider.getConv zusr cid) >>= maybeConvNotFound
  let mems = cnvMembers cnv
  unless (cnvType cnv == RegularConv) $
    throwStd invalidConv
  -- Find the bot in the member list and delete it
  let busr = botUserId bid
  let bot = List.find ((== busr) . qUnqualified . omQualifiedId) (cmOthers mems)
  case bot >>= omService of
    Nothing -> pure Nothing
    Just _ -> do
      lift $ Public.RemoveBotResponse <$$> wrapHttpClient (deleteBot zusr (Just zcon) bid cid)

--------------------------------------------------------------------------------
-- Bot API

botGetSelfH :: Members '[GalleyProvider] r => BotId -> (Handler r) Response
botGetSelfH bot = do
  guardSecondFactorDisabled (Just (botUserId bot))
  json <$> botGetSelf bot

botGetSelf :: BotId -> (Handler r) Public.UserProfile
botGetSelf bot = do
  p <- lift $ wrapClient $ User.lookupUser NoPendingInvitations (botUserId bot)
  maybe (throwStd (errorToWai @'E.UserNotFound)) (pure . (`Public.publicProfile` UserLegalHoldNoConsent)) p

botGetClientH :: Members '[GalleyProvider] r => BotId -> (Handler r) Response
botGetClientH bot = do
  guardSecondFactorDisabled (Just (botUserId bot))
  maybe (throwStd (errorToWai @'E.ClientNotFound)) (pure . json) =<< lift (botGetClient bot)

botGetClient :: BotId -> (AppT r) (Maybe Public.Client)
botGetClient bot =
  listToMaybe <$> wrapClient (User.lookupClients (botUserId bot))

botListPrekeysH :: Members '[GalleyProvider] r => BotId -> (Handler r) Response
botListPrekeysH bot = do
  guardSecondFactorDisabled (Just (botUserId bot))
  json <$> botListPrekeys bot

botListPrekeys :: BotId -> (Handler r) [Public.PrekeyId]
botListPrekeys bot = do
  clt <- lift $ listToMaybe <$> wrapClient (User.lookupClients (botUserId bot))
  case clientId <$> clt of
    Nothing -> pure []
    Just ci -> lift (wrapClient $ User.lookupPrekeyIds (botUserId bot) ci)

botUpdatePrekeysH :: Members '[GalleyProvider] r => BotId ::: JsonRequest Public.UpdateBotPrekeys -> (Handler r) Response
botUpdatePrekeysH (bot ::: req) = do
  guardSecondFactorDisabled (Just (botUserId bot))
  empty <$ (botUpdatePrekeys bot =<< parseJsonBody req)

botUpdatePrekeys :: BotId -> Public.UpdateBotPrekeys -> (Handler r) ()
botUpdatePrekeys bot upd = do
  clt <- lift $ listToMaybe <$> wrapClient (User.lookupClients (botUserId bot))
  case clt of
    Nothing -> throwStd (errorToWai @'E.ClientNotFound)
    Just c -> do
      let pks = updateBotPrekeyList upd
      wrapClientE (User.updatePrekeys (botUserId bot) (clientId c) pks) !>> clientDataError

botClaimUsersPrekeysH ::
  Members '[GalleyProvider, Concurrency 'Unsafe] r =>
  JsonRequest Public.UserClients ->
  Handler r Response
botClaimUsersPrekeysH req = do
  guardSecondFactorDisabled Nothing
  json <$> (botClaimUsersPrekeys =<< parseJsonBody req)

botClaimUsersPrekeys ::
  Members '[Concurrency 'Unsafe] r =>
  Public.UserClients ->
  Handler r Public.UserClientPrekeyMap
botClaimUsersPrekeys body = do
  maxSize <- fromIntegral . setMaxConvSize <$> view settings
  when (Map.size (Public.userClients body) > maxSize) $
    throwStd (errorToWai @'E.TooManyClients)
  Client.claimLocalMultiPrekeyBundles UnprotectedBot body !>> clientError

botListUserProfilesH :: Members '[GalleyProvider] r => List UserId -> (Handler r) Response
botListUserProfilesH uids = do
  guardSecondFactorDisabled Nothing -- should we check all user ids?
  json <$> botListUserProfiles uids

botListUserProfiles :: List UserId -> (Handler r) [Public.BotUserView]
botListUserProfiles uids = do
  us <- lift . wrapClient $ User.lookupUsers NoPendingInvitations (fromList uids)
  pure (map mkBotUserView us)

botGetUserClientsH :: Members '[GalleyProvider] r => UserId -> (Handler r) Response
botGetUserClientsH uid = do
  guardSecondFactorDisabled (Just uid)
  json <$> lift (botGetUserClients uid)

botGetUserClients :: UserId -> (AppT r) [Public.PubClient]
botGetUserClients uid =
  pubClient <$$> wrapClient (User.lookupClients uid)
  where
    pubClient c = Public.PubClient (clientId c) (clientClass c)

botDeleteSelfH :: Members '[GalleyProvider] r => BotId ::: ConvId -> (Handler r) Response
botDeleteSelfH (bid ::: cid) = do
  guardSecondFactorDisabled (Just (botUserId bid))
  empty <$ botDeleteSelf bid cid

botDeleteSelf :: Members '[GalleyProvider] r => BotId -> ConvId -> (Handler r) ()
botDeleteSelf bid cid = do
  guardSecondFactorDisabled (Just (botUserId bid))
  bot <- lift . wrapClient $ User.lookupUser NoPendingInvitations (botUserId bid)
  _ <- maybeInvalidBot (userService =<< bot)
  _ <- lift $ wrapHttpClient $ deleteBot (botUserId bid) Nothing bid cid
  pure ()

--------------------------------------------------------------------------------
-- Utilities

-- | If second factor auth is enabled, make sure that end-points that don't support it, but should, are blocked completely.
-- (This is a workaround until we have 2FA for those end-points as well.)
guardSecondFactorDisabled ::
  Members '[GalleyProvider] r =>
  Maybe UserId ->
  ExceptT Error (AppT r) ()
guardSecondFactorDisabled mbUserId = do
  enabled <- lift $ liftSem $ (==) Feature.FeatureStatusEnabled . Feature.wsStatus . Feature.afcSndFactorPasswordChallenge <$> GalleyProvider.getAllFeatureConfigsForUser mbUserId
  when enabled $ throwStd accessDenied

minRsaKeySize :: Int
minRsaKeySize = 256 -- Bytes (= 2048 bits)

activate :: ProviderId -> Maybe Public.Email -> Public.Email -> (Handler r) ()
activate pid old new = do
  let emailKey = mkEmailKey new
  taken <- maybe False (/= pid) <$> wrapClientE (DB.lookupKey emailKey)
  when taken $
    throwStd emailExists
  wrapClientE $ DB.insertKey pid (mkEmailKey <$> old) emailKey

deleteBot ::
  ( MonadHttp m,
    MonadReader Env m,
    MonadMask m,
    HasRequestId m,
    MonadLogger m,
    MonadClient m
  ) =>
  UserId ->
  Maybe ConnId ->
  BotId ->
  ConvId ->
  m (Maybe Public.Event)
deleteBot zusr zcon bid cid = do
  -- Remove the bot from the conversation
  ev <- RPC.removeBotMember zusr zcon cid bid
  -- Delete the bot user and client
  let buid = botUserId bid
  mbUser <- User.lookupUser NoPendingInvitations buid
  User.lookupClients buid >>= mapM_ (User.rmClient buid . clientId)
  for_ (userService =<< mbUser) $ \sref -> do
    let pid = sref ^. serviceRefProvider
        sid = sref ^. serviceRefId
    User.deleteServiceUser pid sid bid
  -- TODO: Consider if we can actually delete the bot user entirely,
  -- i.e. not just marking the account as deleted.
  void $ runExceptT $ User.updateStatus buid Deleted
  pure ev

validateServiceKey :: MonadIO m => Public.ServiceKeyPEM -> m (Maybe (Public.ServiceKey, Fingerprint Rsa))
validateServiceKey pem =
  liftIO $
    readPublicKey >>= \pk ->
      case SSL.toPublicKey =<< pk of
        Nothing -> pure Nothing
        Just pk' -> do
          Just sha <- SSL.getDigestByName "SHA256"
          let size = SSL.rsaSize (pk' :: SSL.RSAPubKey)
          if size < minRsaKeySize
            then pure Nothing
            else do
              fpr <- Fingerprint <$> SSL.rsaFingerprint sha pk'
              let bits = fromIntegral size * 8
              let key = Public.ServiceKey Public.RsaServiceKey bits pem
              pure $ Just (key, fpr)
  where
    readPublicKey =
      handleAny
        (const $ pure Nothing)
        (SSL.readPublicKey (LC8.unpack (toByteString pem)) <&> Just)

mkBotUserView :: User -> Public.BotUserView
mkBotUserView u =
  Ext.BotUserView
    { Ext.botUserViewId = userId u,
      Ext.botUserViewName = userDisplayName u,
      Ext.botUserViewColour = userAccentId u,
      Ext.botUserViewHandle = userHandle u,
      Ext.botUserViewTeam = userTeam u
    }

setProviderCookie :: ZAuth.ProviderToken -> Response -> (Handler r) Response
setProviderCookie t r = do
  s <- view settings
  let hdr = toByteString' (Cookie.renderSetCookie (cookie s))
  pure (addHeader "Set-Cookie" hdr r)
  where
    cookie s =
      Cookie.def
        { Cookie.setCookieName = "zprovider",
          Cookie.setCookieValue = toByteString' t,
          Cookie.setCookiePath = Just "/provider",
          Cookie.setCookieExpires = Just (ZAuth.tokenExpiresUTC t),
          Cookie.setCookieSecure = not (setCookieInsecure s),
          Cookie.setCookieHttpOnly = True
        }

maybeInvalidProvider :: Monad m => Maybe a -> (ExceptT Error m) a
maybeInvalidProvider = maybe (throwStd invalidProvider) pure

maybeInvalidCode :: Monad m => Maybe a -> (ExceptT Error m) a
maybeInvalidCode = maybe (throwStd (errorToWai @'E.InvalidCode)) pure

maybeServiceNotFound :: Monad m => Maybe a -> (ExceptT Error m) a
maybeServiceNotFound = maybe (throwStd (notFound "Service not found")) pure

maybeProviderNotFound :: Monad m => Maybe a -> (ExceptT Error m) a
maybeProviderNotFound = maybe (throwStd (notFound "Provider not found")) pure

maybeConvNotFound :: Monad m => Maybe a -> (ExceptT Error m) a
maybeConvNotFound = maybe (throwStd (notFound "Conversation not found")) pure

maybeBadCredentials :: Monad m => Maybe a -> (ExceptT Error m) a
maybeBadCredentials = maybe (throwStd (errorToWai @'E.BadCredentials)) pure

maybeInvalidServiceKey :: Monad m => Maybe a -> (ExceptT Error m) a
maybeInvalidServiceKey = maybe (throwStd invalidServiceKey) pure

maybeInvalidBot :: Monad m => Maybe a -> (ExceptT Error m) a
maybeInvalidBot = maybe (throwStd invalidBot) pure

maybeInvalidUser :: Monad m => Maybe a -> (ExceptT Error m) a
maybeInvalidUser = maybe (throwStd (errorToWai @'E.InvalidUser)) pure

rangeChecked :: (Within a n m, Monad monad) => a -> (ExceptT Error monad) (Range n m a)
rangeChecked = either (throwStd . invalidRange . fromString) pure . checkedEither

invalidServiceKey :: Wai.Error
invalidServiceKey = Wai.mkError status400 "invalid-service-key" "Invalid service key."

invalidProvider :: Wai.Error
invalidProvider = Wai.mkError status403 "invalid-provider" "The provider does not exist."

invalidBot :: Wai.Error
invalidBot = Wai.mkError status403 "invalid-bot" "The targeted user is not a bot."

invalidConv :: Wai.Error
invalidConv = Wai.mkError status403 "invalid-conversation" "The operation is not allowed in this conversation."

badGateway :: Wai.Error
badGateway = Wai.mkError status502 "bad-gateway" "The upstream service returned an invalid response."

tooManyMembers :: Wai.Error
tooManyMembers = Wai.mkError status403 "too-many-members" "Maximum number of members per conversation reached."

tooManyBots :: Wai.Error
tooManyBots = Wai.mkError status409 "too-many-bots" "Maximum number of bots for the service reached."

serviceDisabled :: Wai.Error
serviceDisabled = Wai.mkError status403 "service-disabled" "The desired service is currently disabled."

serviceNotWhitelisted :: Wai.Error
serviceNotWhitelisted = Wai.mkError status403 "service-not-whitelisted" "The desired service is not on the whitelist of allowed services for this team."

serviceError :: RPC.ServiceError -> Wai.Error
serviceError RPC.ServiceUnavailable = badGateway
serviceError RPC.ServiceBotConflict = tooManyBots

accessDenied :: Wai.Error
accessDenied = Wai.mkError status403 "access-denied" "Access denied."

randServiceToken :: MonadIO m => m Public.ServiceToken
randServiceToken = ServiceToken . Ascii.encodeBase64Url <$> liftIO (randBytes 18)<|MERGE_RESOLUTION|>--- conflicted
+++ resolved
@@ -723,16 +723,12 @@
   ExceptT Error (AppT r) Response
 deleteAccountH (pid ::: req) = do
   guardSecondFactorDisabled Nothing
-<<<<<<< HEAD
-  empty <$ mapExceptT wrapHttpClient (deleteAccount pid =<< parseJsonBody req)
-=======
   empty
     <$ mapExceptT
       wrapHttpClient
       ( deleteAccount pid
           =<< parseJsonBody req
       )
->>>>>>> eba4b7f3
 
 deleteAccount ::
   ( MonadReader Env m,

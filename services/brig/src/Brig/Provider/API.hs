--- conflicted
+++ resolved
@@ -991,13 +991,8 @@
 
 botGetClientH :: Members '[GalleyProvider] r => BotId -> (Handler r) Response
 botGetClientH bot = do
-<<<<<<< HEAD
   guardSecondFactorDisabled (Just (botUserId bot))
-  maybe (throwStd (errorToWai @'ClientNotFound)) (pure . json) =<< lift (botGetClient bot)
-=======
-  mapExceptT wrapHttp $ guardSecondFactorDisabled (Just (botUserId bot))
   maybe (throwStd (errorToWai @'E.ClientNotFound)) (pure . json) =<< lift (botGetClient bot)
->>>>>>> c308f3a4
 
 botGetClient :: BotId -> (AppT r) (Maybe Public.Client)
 botGetClient bot =

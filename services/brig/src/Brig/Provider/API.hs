--- conflicted
+++ resolved
@@ -17,14 +17,10 @@
 
 module Brig.Provider.API
   ( -- * Main stuff
-    routesPublic,
     routesInternal,
     botAPI,
-<<<<<<< HEAD
     servicesAPI,
-=======
     providerAPI,
->>>>>>> 5f246fbb
 
     -- * Event handlers
     finishDeleteService,
@@ -75,7 +71,6 @@
 import Data.List1 (maybeList1)
 import Data.Map.Strict qualified as Map
 import Data.Misc (Fingerprint (..), FutureWork (FutureWork), Rsa)
-import Data.Predicate
 import Data.Qualified
 import Data.Range
 import Data.Set qualified as Set
@@ -89,8 +84,7 @@
 import Network.Wai.Routing
 import Network.Wai.Utilities.Error ((!>>))
 import Network.Wai.Utilities.Error qualified as Wai
-import Network.Wai.Utilities.Request (JsonRequest, jsonRequest)
-import Network.Wai.Utilities.Response (empty, json, setStatus)
+import Network.Wai.Utilities.Response (json)
 import Network.Wai.Utilities.ZAuth
 import OpenSSL.EVP.Digest qualified as SSL
 import OpenSSL.EVP.PKey qualified as SSL
@@ -121,11 +115,8 @@
 import Wire.API.Provider.Service.Tag qualified as Public
 import Wire.API.Routes.Named (Named (Named))
 import Wire.API.Routes.Public.Brig.Bot (BotAPI)
-<<<<<<< HEAD
 import Wire.API.Routes.Public.Brig.Services (ServicesAPI)
-=======
 import Wire.API.Routes.Public.Brig.Provider (ProviderAPI)
->>>>>>> 5f246fbb
 import Wire.API.Team.Feature qualified as Feature
 import Wire.API.Team.LegalHold (LegalholdProtectee (UnprotectedBot))
 import Wire.API.Team.Permission
@@ -155,7 +146,6 @@
     :<|> Named @"bot-list-users" botListUserProfiles
     :<|> Named @"bot-get-user-clients" botGetUserClients
 
-<<<<<<< HEAD
 servicesAPI :: (Member GalleyProvider r) => ServerT ServicesAPI (Handler r)
 servicesAPI =
   Named @"post-provider-services" addService
@@ -170,7 +160,7 @@
     :<|> Named @"get-provider-services-by-provider-id-and-service-id" getServiceProfile
     :<|> Named @"get-whitelisted-services-by-team-id" searchTeamServiceProfiles
     :<|> Named @"post-team-whitelist-by-team-id" updateServiceWhitelist
-=======
+
 providerAPI :: Member GalleyProvider r => ServerT ProviderAPI (Handler r)
 providerAPI =
   Named @"provider-register" newAccount
@@ -184,130 +174,7 @@
     :<|> Named @"provider-update-password" updateAccountPassword
     :<|> Named @"provider-get-account" getAccount
     :<|> Named @"provider-get-profile" getProviderProfile
->>>>>>> 5f246fbb
-
-routesPublic ::
-  ( Member GalleyProvider r
-  ) =>
-  Routes () (Handler r) ()
-routesPublic = do
-  -- Provider API ------------------------------------------------------------
-
-<<<<<<< HEAD
-  delete "/provider" (continue deleteAccountH) $
-    zauth ZAuthProvider
-      .&> zauthProviderId
-        .&. jsonRequest @Public.DeleteProvider
-
-  put "/provider" (continue updateAccountProfileH) $
-    accept "application" "json"
-      .&> zauth ZAuthProvider
-      .&> zauthProviderId
-        .&. jsonRequest @Public.UpdateProvider
-
-  put "/provider/email" (continue updateAccountEmailH) $
-    zauth ZAuthProvider
-      .&> zauthProviderId
-        .&. jsonRequest @Public.EmailUpdate
-
-  put "/provider/password" (continue updateAccountPasswordH) $
-    zauth ZAuthProvider
-      .&> zauthProviderId
-        .&. jsonRequest @Public.PasswordChange
-
-  get "/provider" (continue getAccountH) $
-    accept "application" "json"
-      .&> zauth ZAuthProvider
-      .&> zauthProviderId
-
-  -- User API ----------------------------------------------------------------
-
-  get "/providers/:pid" (continue getProviderProfileH) $
-=======
-  post "/provider/services" (continue addServiceH) $
-    accept "application" "json"
-      .&> zauth ZAuthProvider
-      .&> zauthProviderId
-        .&. jsonRequest @Public.NewService
-
-  get "/provider/services" (continue listServicesH) $
-    accept "application" "json"
-      .&> zauth ZAuthProvider
-      .&> zauthProviderId
-
-  get "/provider/services/:sid" (continue getServiceH) $
-    accept "application" "json"
-      .&> zauth ZAuthProvider
-      .&> zauthProviderId
-        .&. capture "sid"
-
-  put "/provider/services/:sid" (continue updateServiceH) $
-    zauth ZAuthProvider
-      .&> zauthProviderId
-        .&. capture "sid"
-        .&. jsonRequest @Public.UpdateService
-
-  put "/provider/services/:sid/connection" (continue updateServiceConnH) $
-    zauth ZAuthProvider
-      .&> zauthProviderId
-        .&. capture "sid"
-        .&. jsonRequest @Public.UpdateServiceConn
-
-  -- TODO
-  --     post "/provider/services/:sid/token" (continue genServiceTokenH) $
-  --         accept "application" "json"
-  --         .&. zauthProvider
-
-  delete "/provider/services/:sid" (continue deleteServiceH) $
-    zauth ZAuthProvider
-      .&> zauthProviderId
-        .&. capture "sid"
-        .&. jsonRequest @Public.DeleteService
-
-  -- User API ----------------------------------------------------------------
-
-  get "/providers/:pid/services" (continue listServiceProfilesH) $
->>>>>>> 5f246fbb
-    accept "application" "json"
-      .&> zauth ZAuthAccess
-      .&> capture "pid"
-
-<<<<<<< HEAD
-=======
-  get "/providers/:pid/services/:sid" (continue getServiceProfileH) $
-    accept "application" "json"
-      .&> zauth ZAuthAccess
-      .&> capture "pid"
-        .&. capture "sid"
-
-  get "/services" (continue searchServiceProfilesH) $
-    accept "application" "json"
-      .&> zauth ZAuthAccess
-      .&> opt (query "tags")
-        .&. opt (query "start")
-        .&. def (unsafeRange 20) (query "size")
-
-  get "/services/tags" (continue getServiceTagListH) $
-    accept "application" "json"
-      .&> zauth ZAuthAccess
-
-  get "/teams/:tid/services/whitelisted" (continue searchTeamServiceProfilesH) $
-    accept "application" "json"
-      .&> zauthUserId
-        .&. capture "tid"
-        .&. opt (query "prefix")
-        .&. def True (query "filter_disabled")
-        .&. def (unsafeRange 20) (query "size")
-
-  post "/teams/:tid/services/whitelist" (continue updateServiceWhitelistH) $
-    accept "application" "json"
-      .&> zauth ZAuthAccess
-      .&> zauthUserId
-        .&. zauthConnId
-        .&. capture "tid"
-        .&. jsonRequest @Public.UpdateServiceWhitelist
-
->>>>>>> 5f246fbb
+
 routesInternal :: Member GalleyProvider r => Routes a (Handler r) ()
 routesInternal = do
   get "/i/provider/activation-code" (continue getActivationCodeH) $
@@ -1025,15 +892,6 @@
 rangeChecked :: (KnownNat n, KnownNat m, Within a n m, Monad monad) => a -> (ExceptT Error monad) (Range n m a)
 rangeChecked = either (throwStd . invalidRange . fromString) pure . checkedEither
 
-<<<<<<< HEAD
-=======
-invalidServiceKey :: Wai.Error
-invalidServiceKey = Wai.mkError status400 "invalid-service-key" "Invalid service key."
-
-invalidProvider :: Wai.Error
-invalidProvider = errorToWai @'E.InvalidProvider
-
->>>>>>> 5f246fbb
 badGateway :: Wai.Error
 badGateway = Wai.mkError status502 "bad-gateway" "The upstream service returned an invalid response."
 

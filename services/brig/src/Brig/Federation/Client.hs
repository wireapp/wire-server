{-# LANGUAGE ScopedTypeVariables #-}
{-# LANGUAGE TypeApplications #-}

-- This file is part of the Wire Server implementation.
--
-- Copyright (C) 2020 Wire Swiss GmbH <opensource@wire.com>
--
-- This program is free software: you can redistribute it and/or modify it under
-- the terms of the GNU Affero General Public License as published by the Free
-- Software Foundation, either version 3 of the License, or (at your option) any
-- later version.
--
-- This program is distributed in the hope that it will be useful, but WITHOUT
-- ANY WARRANTY; without even the implied warranty of MERCHANTABILITY or FITNESS
-- FOR A PARTICULAR PURPOSE. See the GNU Affero General Public License for more
-- details.
--
-- You should have received a copy of the GNU Affero General Public License along
-- with this program. If not, see <https://www.gnu.org/licenses/>.

module Brig.Federation.Client where

import Brig.API.Types (FederationError (..))
import Brig.App (AppIO, federator)
<<<<<<< HEAD
import Brig.Types (Prekey, PrekeyBundle)
=======
import qualified Brig.Types.Search as Public
>>>>>>> 76017c81
import Brig.Types.User
import Control.Error.Util ((!?))
import Control.Lens (view, (^.))
import Control.Monad.Trans.Except (ExceptT (..), throwE)
import qualified Data.Aeson as Aeson
<<<<<<< HEAD
import Data.Domain (Domain)
=======
import Data.Domain
>>>>>>> 76017c81
import Data.Handle
import Data.Id (ClientId, UserId)
import qualified Data.Map as Map
import Data.Qualified
import Data.String.Conversions
import qualified Data.Text as T
import Imports
import Mu.GRpc.Client.TyApps
import qualified System.Logger.Class as Log
import Util.Options (epHost, epPort)
import Wire.API.Federation.API.Brig
import Wire.API.Federation.GRPC.Client
import qualified Wire.API.Federation.GRPC.Types as Proto
import Wire.API.Message (UserClientMap, UserClients)
import Wire.API.User.Client.Prekey (ClientPrekey)

type FederationAppIO = ExceptT FederationError AppIO

-- FUTUREWORK(federation): As of now, any failure in making a remote call results in 404.
-- This is not correct, we should figure out how we communicate failure
-- scenarios to the clients.
-- See https://wearezeta.atlassian.net/browse/SQCORE-491 for the issue on error handling improvements.
getUserHandleInfo :: Qualified Handle -> FederationAppIO (Maybe UserProfile)
getUserHandleInfo (Qualified handle domain) = do
  Log.info $ Log.msg ("Brig-federation: handle lookup call on remote backend" :: ByteString)
  federatorClient <- mkFederatorClient
  let call = Proto.ValidatedFederatedRequest domain (mkGetUserInfoByHandle handle)
  res <- expectOk =<< callRemote federatorClient call
  case Proto.responseStatus res of
    404 -> pure Nothing
    200 -> case Aeson.eitherDecodeStrict (Proto.responseBody res) of
      Left err -> throwE (FederationInvalidResponseBody (T.pack err))
      Right x -> pure $ Just x
    code -> throwE (FederationInvalidResponseCode code)

<<<<<<< HEAD
-- FUTUREWORK: Test
getUsersByIds :: [Qualified UserId] -> FederationAppIO [UserProfile]
getUsersByIds quids = do
  Log.info $ Log.msg ("Brig-federation: get users by ids on remote backends" :: ByteString)
  federatorClient <- mkFederatorClient
  let domainWiseIds = qualifiedToMap quids
      requests = Map.foldMapWithKey (\domain uids -> [Proto.ValidatedFederatedRequest domain (mkGetUsersByIds uids)]) domainWiseIds
  -- TODO: Make these concurrent
  concat <$> mapM (processResponse <=< expectOk <=< callRemote federatorClient) requests
  where
    -- TODO: Do we want to not fail the whole request if there is one bad remote?
    processResponse :: Proto.HTTPResponse -> FederationAppIO [UserProfile]
    processResponse res =
      case Proto.responseStatus res of
        200 -> case Aeson.eitherDecodeStrict (Proto.responseBody res) of
          Left err -> throwE (FederationInvalidResponseBody (T.pack err))
          Right profiles -> pure profiles
        code -> throwE (FederationInvalidResponseCode code)

-- FUTUREWORK(federation): Abstract out all the rpc boilerplate and error handling
claimPrekey :: Qualified UserId -> ClientId -> FederationAppIO (Maybe ClientPrekey)
claimPrekey (Qualified user domain) client = do
  Log.info $ Log.msg @Text "Brig-federation: claiming remote prekey"
  federatorClient <- mkFederatorClient
  let call = Proto.ValidatedFederatedRequest domain (mkClaimPrekey user client)
  res <- expectOk =<< callRemote federatorClient call
  case Proto.responseStatus res of
    404 -> pure Nothing
    200 -> case Aeson.eitherDecodeStrict (Proto.responseBody res) of
      Left err -> throwE (FederationInvalidResponseBody (T.pack err))
      Right x -> pure $ Just x
    code -> throwE (FederationInvalidResponseCode code)

claimPrekeyBundle :: Qualified UserId -> FederationAppIO PrekeyBundle
claimPrekeyBundle (Qualified user domain) = do
  Log.info $ Log.msg @Text "Brig-federation: claiming remote prekey bundle"
  federatorClient <- mkFederatorClient
  let call = Proto.ValidatedFederatedRequest domain (mkClaimPrekeyBundle user)
  res <- expectOk =<< callRemote federatorClient call
  case Proto.responseStatus res of
    200 -> case Aeson.eitherDecodeStrict (Proto.responseBody res) of
      Left err -> throwE (FederationInvalidResponseBody (T.pack err))
      Right x -> pure x
    code -> throwE (FederationInvalidResponseCode code)

claimMultiPrekeyBundle :: Domain -> UserClients -> FederationAppIO (UserClientMap (Maybe Prekey))
claimMultiPrekeyBundle domain uc = do
  Log.info $ Log.msg @Text "Brig-federation: claiming remote multi-user prekey bundle"
  federatorClient <- mkFederatorClient
  let call = Proto.ValidatedFederatedRequest domain (mkClaimMultiPrekeyBundle uc)
  res <- expectOk =<< callRemote federatorClient call
  case Proto.responseStatus res of
    200 -> case Aeson.eitherDecodeStrict (Proto.responseBody res) of
      Left err -> throwE (FederationInvalidResponseBody (T.pack err))
      Right x -> pure x
    code -> throwE (FederationInvalidResponseCode code)

qualifiedToMap :: [Qualified a] -> Map Domain [a]
qualifiedToMap = Map.fromListWith (<>) . map (\(Qualified thing domain) -> (domain, [thing]))

=======
-- FUTUREWORK(federation): reduce duplication between these functions
-- FUTUREWORK(federation): rework error handling and FUTUREWORK from getUserHandleInfo and search:
--       decoding error should not throw a 404 most likely
--       and non-200, non-404 should also not become 404s. Looks like some tests are missing and
--       https://wearezeta.atlassian.net/browse/SQCORE-491 is not quite done yet.
searchUsers :: Domain -> Text -> FederationAppIO (Public.SearchResult Public.Contact)
searchUsers domain searchTerm = do
  Log.warn $ Log.msg $ T.pack "Brig-federation: search call on remote backend"
  federatorClient <- mkFederatorClient
  let call = Proto.ValidatedFederatedRequest domain (mkSearchUsers searchTerm)
  res <- expectOk =<< callRemote federatorClient call
  case Proto.responseStatus res of
    200 -> case Aeson.eitherDecodeStrict (Proto.responseBody res) of
      Left err -> throwE $ (FederationInvalidResponseBody (T.pack err))
      Right x -> pure $ x
    code -> throwE (FederationInvalidResponseCode code)

>>>>>>> 76017c81
-- FUTUREWORK: It would be nice to share the client across all calls to
-- federator and not call this function on every invocation of federated
-- requests, but there are some issues in http2-client which might need some
-- fixing first. More context here:
-- https://github.com/lucasdicioccio/http2-client/issues/37
-- https://github.com/lucasdicioccio/http2-client/issues/49
mkFederatorClient :: FederationAppIO GrpcClient
mkFederatorClient = do
  federatorEndpoint <- view federator !? FederationNotConfigured
  let cfg = grpcClientConfigSimple (T.unpack (federatorEndpoint ^. epHost)) (fromIntegral (federatorEndpoint ^. epPort)) False
  createGrpcClient cfg
    >>= either (throwE . FederationUnavailable . reason) pure

callRemote :: MonadIO m => GrpcClient -> Proto.ValidatedFederatedRequest -> m (GRpcReply Proto.OutwardResponse)
callRemote fedClient call = liftIO $ gRpcCall @'MsgProtoBuf @Proto.Outward @"Outward" @"call" fedClient (Proto.validatedFederatedRequestToFederatedRequest call)

-- FUTUREWORK(federation) All of this code is only exercised in the test which
-- goes between two Backends. This is not ideal, we should figure out a way to
-- test client side of federated code without needing another backend. We could
-- do this either by mocking the second backend in integration tests or making
-- all of this independent of the Handler monad and write unit tests.
expectOk :: GRpcReply Proto.OutwardResponse -> FederationAppIO Proto.HTTPResponse
expectOk = \case
  GRpcTooMuchConcurrency _tmc -> rpcErr "too much concurrency"
  GRpcErrorCode code -> rpcErr $ "grpc error code: " <> T.pack (show code)
  GRpcErrorString msg -> rpcErr $ "grpc error: " <> T.pack msg
  GRpcClientError msg -> rpcErr $ "grpc client error: " <> T.pack (show msg)
  GRpcOk (Proto.OutwardResponseError err) -> throwE (FederationRemoteError err)
  GRpcOk (Proto.OutwardResponseHTTPResponse res) -> pure res
  where
    rpcErr :: Text -> FederationAppIO a
    rpcErr msg = throwE (FederationRpcError msg)<|MERGE_RESOLUTION|>--- conflicted
+++ resolved
@@ -22,21 +22,14 @@
 
 import Brig.API.Types (FederationError (..))
 import Brig.App (AppIO, federator)
-<<<<<<< HEAD
 import Brig.Types (Prekey, PrekeyBundle)
-=======
 import qualified Brig.Types.Search as Public
->>>>>>> 76017c81
 import Brig.Types.User
 import Control.Error.Util ((!?))
 import Control.Lens (view, (^.))
 import Control.Monad.Trans.Except (ExceptT (..), throwE)
 import qualified Data.Aeson as Aeson
-<<<<<<< HEAD
-import Data.Domain (Domain)
-=======
 import Data.Domain
->>>>>>> 76017c81
 import Data.Handle
 import Data.Id (ClientId, UserId)
 import qualified Data.Map as Map
@@ -72,7 +65,6 @@
       Right x -> pure $ Just x
     code -> throwE (FederationInvalidResponseCode code)
 
-<<<<<<< HEAD
 -- FUTUREWORK: Test
 getUsersByIds :: [Qualified UserId] -> FederationAppIO [UserProfile]
 getUsersByIds quids = do
@@ -133,7 +125,6 @@
 qualifiedToMap :: [Qualified a] -> Map Domain [a]
 qualifiedToMap = Map.fromListWith (<>) . map (\(Qualified thing domain) -> (domain, [thing]))
 
-=======
 -- FUTUREWORK(federation): reduce duplication between these functions
 -- FUTUREWORK(federation): rework error handling and FUTUREWORK from getUserHandleInfo and search:
 --       decoding error should not throw a 404 most likely
@@ -151,7 +142,6 @@
       Right x -> pure $ x
     code -> throwE (FederationInvalidResponseCode code)
 
->>>>>>> 76017c81
 -- FUTUREWORK: It would be nice to share the client across all calls to
 -- federator and not call this function on every invocation of federated
 -- requests, but there are some issues in http2-client which might need some

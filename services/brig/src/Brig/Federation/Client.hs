<<<<<<< HEAD
=======
{-# LANGUAGE ScopedTypeVariables #-}
{-# LANGUAGE TypeApplications #-}

>>>>>>> c0a4dda4
-- This file is part of the Wire Server implementation.
--
-- Copyright (C) 2020 Wire Swiss GmbH <opensource@wire.com>
--
-- This program is free software: you can redistribute it and/or modify it under
-- the terms of the GNU Affero General Public License as published by the Free
-- Software Foundation, either version 3 of the License, or (at your option) any
-- later version.
--
-- This program is distributed in the hope that it will be useful, but WITHOUT
-- ANY WARRANTY; without even the implied warranty of MERCHANTABILITY or FITNESS
-- FOR A PARTICULAR PURPOSE. See the GNU Affero General Public License for more
-- details.
--
-- You should have received a copy of the GNU Affero General Public License along
-- with this program. If not, see <https://www.gnu.org/licenses/>.

module Brig.Federation.Client where

import Brig.API.Types (FederationError (..))
import Brig.App (AppIO, federator)
import Brig.Types (Prekey, PrekeyBundle)
import qualified Brig.Types.Search as Public
import Brig.Types.User
import Control.Error.Util ((!?))
import Control.Lens (view, (^.))
import Control.Monad.Except (runExceptT)
import Control.Monad.Trans.Except (ExceptT (..), throwE)
import Data.Domain
import Data.Handle
import Data.Id (ClientId, UserId)
import Data.Qualified
import qualified Data.Text as T
import Imports
import Mu.GRpc.Client.TyApps
import qualified System.Logger.Class as Log
import Util.Options (epHost, epPort)
import Wire.API.Federation.API.Brig as FederatedBrig
import Wire.API.Federation.Client (FederationClientError, FederatorClient, runFederatorClientWith)
import Wire.API.Federation.GRPC.Client
<<<<<<< HEAD
=======
import qualified Wire.API.Federation.GRPC.Types as Proto
import Wire.API.Message (UserClientMap, UserClients)
import Wire.API.User.Client.Prekey (ClientPrekey)
>>>>>>> c0a4dda4

type FederationAppIO = ExceptT FederationError AppIO

-- FUTUREWORK: Maybe find a way to tranform 'clientRoutes' into a client which
-- only uses 'FederationAppIO' monad, then boilerplate in this module can all be
-- deleted.
getUserHandleInfo :: Qualified Handle -> FederationAppIO (Maybe UserProfile)
getUserHandleInfo (Qualified handle domain) = do
<<<<<<< HEAD
  Log.info $ Log.msg $ T.pack "Brig-federation: handle lookup call on remote backend"
  executeFederated domain $ getUserByHandle clientRoutes handle

searchUsers :: Domain -> SearchRequest -> FederationAppIO (Public.SearchResult Public.Contact)
=======
  Log.info $ Log.msg ("Brig-federation: handle lookup call on remote backend" :: ByteString)
  federatorClient <- mkFederatorClient
  let call = Proto.ValidatedFederatedRequest domain (mkGetUserInfoByHandle handle)
  res <- expectOk =<< callRemote federatorClient call
  case Proto.responseStatus res of
    404 -> pure Nothing
    200 -> case Aeson.eitherDecodeStrict (Proto.responseBody res) of
      Left err -> throwE (FederationInvalidResponseBody (T.pack err))
      Right x -> pure $ Just x
    code -> throwE (FederationInvalidResponseCode code)

-- FUTUREWORK: Test
getUsersByIds :: Domain -> [UserId] -> FederationAppIO [UserProfile]
getUsersByIds domain uids = do
  Log.info $ Log.msg ("Brig-federation: get users by ids on remote backends" :: ByteString)
  federatorClient <- mkFederatorClient
  let call = Proto.ValidatedFederatedRequest domain (mkGetUsersByIds uids)
  res <- expectOk =<< callRemote federatorClient call
  case Proto.responseStatus res of
    200 -> case Aeson.eitherDecodeStrict (Proto.responseBody res) of
      Left err -> throwE (FederationInvalidResponseBody (T.pack err))
      Right profiles -> pure profiles
    code -> throwE (FederationInvalidResponseCode code)

-- FUTUREWORK(federation): Abstract out all the rpc boilerplate and error handling
claimPrekey :: Qualified UserId -> ClientId -> FederationAppIO (Maybe ClientPrekey)
claimPrekey (Qualified user domain) client = do
  Log.info $ Log.msg @Text "Brig-federation: claiming remote prekey"
  federatorClient <- mkFederatorClient
  let call = Proto.ValidatedFederatedRequest domain (mkClaimPrekey user client)
  res <- expectOk =<< callRemote federatorClient call
  case Proto.responseStatus res of
    404 -> pure Nothing
    200 -> case Aeson.eitherDecodeStrict (Proto.responseBody res) of
      Left err -> throwE (FederationInvalidResponseBody (T.pack err))
      Right x -> pure $ Just x
    code -> throwE (FederationInvalidResponseCode code)

claimPrekeyBundle :: Qualified UserId -> FederationAppIO PrekeyBundle
claimPrekeyBundle (Qualified user domain) = do
  Log.info $ Log.msg @Text "Brig-federation: claiming remote prekey bundle"
  federatorClient <- mkFederatorClient
  let call = Proto.ValidatedFederatedRequest domain (mkClaimPrekeyBundle user)
  res <- expectOk =<< callRemote federatorClient call
  case Proto.responseStatus res of
    200 -> case Aeson.eitherDecodeStrict (Proto.responseBody res) of
      Left err -> throwE (FederationInvalidResponseBody (T.pack err))
      Right x -> pure x
    code -> throwE (FederationInvalidResponseCode code)

claimMultiPrekeyBundle :: Domain -> UserClients -> FederationAppIO (UserClientMap (Maybe Prekey))
claimMultiPrekeyBundle domain uc = do
  Log.info $ Log.msg @Text "Brig-federation: claiming remote multi-user prekey bundle"
  federatorClient <- mkFederatorClient
  let call = Proto.ValidatedFederatedRequest domain (mkClaimMultiPrekeyBundle uc)
  res <- expectOk =<< callRemote federatorClient call
  case Proto.responseStatus res of
    200 -> case Aeson.eitherDecodeStrict (Proto.responseBody res) of
      Left err -> throwE (FederationInvalidResponseBody (T.pack err))
      Right x -> pure x
    code -> throwE (FederationInvalidResponseCode code)

-- FUTUREWORK(federation): reduce duplication between these functions
-- FUTUREWORK(federation): rework error handling and FUTUREWORK from getUserHandleInfo and search:
--       decoding error should not throw a 404 most likely
--       and non-200, non-404 should also not become 404s. Looks like some tests are missing and
--       https://wearezeta.atlassian.net/browse/SQCORE-491 is not quite done yet.
searchUsers :: Domain -> Text -> FederationAppIO (Public.SearchResult Public.Contact)
>>>>>>> c0a4dda4
searchUsers domain searchTerm = do
  Log.warn $ Log.msg $ T.pack "Brig-federation: search call on remote backend"
  executeFederated domain $ FederatedBrig.searchUsers clientRoutes searchTerm

-- FUTUREWORK: It would be nice to share the client across all calls to
-- federator and not call this function on every invocation of federated
-- requests, but there are some issues in http2-client which might need some
-- fixing first. More context here:
-- https://github.com/lucasdicioccio/http2-client/issues/37
-- https://github.com/lucasdicioccio/http2-client/issues/49
mkFederatorClient :: FederationAppIO GrpcClient
mkFederatorClient = do
  federatorEndpoint <- view federator !? FederationNotConfigured
  let cfg = grpcClientConfigSimple (T.unpack (federatorEndpoint ^. epHost)) (fromIntegral (federatorEndpoint ^. epPort)) False
  createGrpcClient cfg
    >>= either (throwE . FederationUnavailable . reason) pure

executeFederated :: Domain -> FederatorClient component (ExceptT FederationClientError FederationAppIO) a -> FederationAppIO a
executeFederated domain action = do
  federatorClient <- mkFederatorClient
  runExceptT (runFederatorClientWith federatorClient domain action)
    >>= either (throwE . FederationCallFailure) pure<|MERGE_RESOLUTION|>--- conflicted
+++ resolved
@@ -1,9 +1,6 @@
-<<<<<<< HEAD
-=======
 {-# LANGUAGE ScopedTypeVariables #-}
 {-# LANGUAGE TypeApplications #-}
 
->>>>>>> c0a4dda4
 -- This file is part of the Wire Server implementation.
 --
 -- Copyright (C) 2020 Wire Swiss GmbH <opensource@wire.com>
@@ -44,12 +41,8 @@
 import Wire.API.Federation.API.Brig as FederatedBrig
 import Wire.API.Federation.Client (FederationClientError, FederatorClient, runFederatorClientWith)
 import Wire.API.Federation.GRPC.Client
-<<<<<<< HEAD
-=======
-import qualified Wire.API.Federation.GRPC.Types as Proto
 import Wire.API.Message (UserClientMap, UserClients)
 import Wire.API.User.Client.Prekey (ClientPrekey)
->>>>>>> c0a4dda4
 
 type FederationAppIO = ExceptT FederationError AppIO
 
@@ -58,81 +51,38 @@
 -- deleted.
 getUserHandleInfo :: Qualified Handle -> FederationAppIO (Maybe UserProfile)
 getUserHandleInfo (Qualified handle domain) = do
-<<<<<<< HEAD
   Log.info $ Log.msg $ T.pack "Brig-federation: handle lookup call on remote backend"
   executeFederated domain $ getUserByHandle clientRoutes handle
 
-searchUsers :: Domain -> SearchRequest -> FederationAppIO (Public.SearchResult Public.Contact)
-=======
-  Log.info $ Log.msg ("Brig-federation: handle lookup call on remote backend" :: ByteString)
-  federatorClient <- mkFederatorClient
-  let call = Proto.ValidatedFederatedRequest domain (mkGetUserInfoByHandle handle)
-  res <- expectOk =<< callRemote federatorClient call
-  case Proto.responseStatus res of
-    404 -> pure Nothing
-    200 -> case Aeson.eitherDecodeStrict (Proto.responseBody res) of
-      Left err -> throwE (FederationInvalidResponseBody (T.pack err))
-      Right x -> pure $ Just x
-    code -> throwE (FederationInvalidResponseCode code)
-
--- FUTUREWORK: Test
 getUsersByIds :: Domain -> [UserId] -> FederationAppIO [UserProfile]
 getUsersByIds domain uids = do
   Log.info $ Log.msg ("Brig-federation: get users by ids on remote backends" :: ByteString)
-  federatorClient <- mkFederatorClient
-  let call = Proto.ValidatedFederatedRequest domain (mkGetUsersByIds uids)
-  res <- expectOk =<< callRemote federatorClient call
-  case Proto.responseStatus res of
-    200 -> case Aeson.eitherDecodeStrict (Proto.responseBody res) of
-      Left err -> throwE (FederationInvalidResponseBody (T.pack err))
-      Right profiles -> pure profiles
-    code -> throwE (FederationInvalidResponseCode code)
+  executeFederated domain $ FederatedBrig.getUsersByIds clientRoutes uids
 
 -- FUTUREWORK(federation): Abstract out all the rpc boilerplate and error handling
 claimPrekey :: Qualified UserId -> ClientId -> FederationAppIO (Maybe ClientPrekey)
 claimPrekey (Qualified user domain) client = do
   Log.info $ Log.msg @Text "Brig-federation: claiming remote prekey"
-  federatorClient <- mkFederatorClient
-  let call = Proto.ValidatedFederatedRequest domain (mkClaimPrekey user client)
-  res <- expectOk =<< callRemote federatorClient call
-  case Proto.responseStatus res of
-    404 -> pure Nothing
-    200 -> case Aeson.eitherDecodeStrict (Proto.responseBody res) of
-      Left err -> throwE (FederationInvalidResponseBody (T.pack err))
-      Right x -> pure $ Just x
-    code -> throwE (FederationInvalidResponseCode code)
+  executeFederated domain $ FederatedBrig.claimPrekey clientRoutes user client
 
 claimPrekeyBundle :: Qualified UserId -> FederationAppIO PrekeyBundle
 claimPrekeyBundle (Qualified user domain) = do
   Log.info $ Log.msg @Text "Brig-federation: claiming remote prekey bundle"
-  federatorClient <- mkFederatorClient
-  let call = Proto.ValidatedFederatedRequest domain (mkClaimPrekeyBundle user)
-  res <- expectOk =<< callRemote federatorClient call
-  case Proto.responseStatus res of
-    200 -> case Aeson.eitherDecodeStrict (Proto.responseBody res) of
-      Left err -> throwE (FederationInvalidResponseBody (T.pack err))
-      Right x -> pure x
-    code -> throwE (FederationInvalidResponseCode code)
+  executeFederated domain $ FederatedBrig.getPrekeyBundle clientRoutes user
 
-claimMultiPrekeyBundle :: Domain -> UserClients -> FederationAppIO (UserClientMap (Maybe Prekey))
+claimMultiPrekeyBundle ::
+  Domain ->
+  UserClients ->
+  FederationAppIO (UserClientMap (Maybe Prekey))
 claimMultiPrekeyBundle domain uc = do
   Log.info $ Log.msg @Text "Brig-federation: claiming remote multi-user prekey bundle"
-  federatorClient <- mkFederatorClient
-  let call = Proto.ValidatedFederatedRequest domain (mkClaimMultiPrekeyBundle uc)
-  res <- expectOk =<< callRemote federatorClient call
-  case Proto.responseStatus res of
-    200 -> case Aeson.eitherDecodeStrict (Proto.responseBody res) of
-      Left err -> throwE (FederationInvalidResponseBody (T.pack err))
-      Right x -> pure x
-    code -> throwE (FederationInvalidResponseCode code)
+  executeFederated domain $ FederatedBrig.getMultiPrekeyBundle clientRoutes uc
 
--- FUTUREWORK(federation): reduce duplication between these functions
 -- FUTUREWORK(federation): rework error handling and FUTUREWORK from getUserHandleInfo and search:
 --       decoding error should not throw a 404 most likely
 --       and non-200, non-404 should also not become 404s. Looks like some tests are missing and
 --       https://wearezeta.atlassian.net/browse/SQCORE-491 is not quite done yet.
-searchUsers :: Domain -> Text -> FederationAppIO (Public.SearchResult Public.Contact)
->>>>>>> c0a4dda4
+searchUsers :: Domain -> SearchRequest -> FederationAppIO (Public.SearchResult Public.Contact)
 searchUsers domain searchTerm = do
   Log.warn $ Log.msg $ T.pack "Brig-federation: search call on remote backend"
   executeFederated domain $ FederatedBrig.searchUsers clientRoutes searchTerm

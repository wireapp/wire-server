{-# LANGUAGE RecordWildCards #-}
{-# LANGUAGE ScopedTypeVariables #-}
{-# LANGUAGE TypeApplications #-}

-- This file is part of the Wire Server implementation.
--
-- Copyright (C) 2020 Wire Swiss GmbH <opensource@wire.com>
--
-- This program is free software: you can redistribute it and/or modify it under
-- the terms of the GNU Affero General Public License as published by the Free
-- Software Foundation, either version 3 of the License, or (at your option) any
-- later version.
--
-- This program is distributed in the hope that it will be useful, but WITHOUT
-- ANY WARRANTY; without even the implied warranty of MERCHANTABILITY or FITNESS
-- FOR A PARTICULAR PURPOSE. See the GNU Affero General Public License for more
-- details.
--
-- You should have received a copy of the GNU Affero General Public License along
-- with this program. If not, see <https://www.gnu.org/licenses/>.

module Brig.Federation.Client where

<<<<<<< HEAD
import Brig.API.Error (federationNotConfigured, notFound, throwStd)
import Brig.API.Handler (Handler)
import Brig.App (federator)
import qualified Brig.Types.Search as Public
=======
import Brig.API.Types (FederationError (..))
import Brig.App (AppIO, federator)
>>>>>>> 9c9738e9
import Brig.Types.User
import Control.Error.Util ((!?))
import Control.Lens (view, (^.))
import Control.Monad.Trans.Except (ExceptT (..), throwE)
import qualified Data.Aeson as Aeson
import Data.Domain
import Data.Handle
import Data.Qualified
import Data.String.Conversions
import qualified Data.Text as T
import Imports
import Mu.GRpc.Client.TyApps
import qualified System.Logger.Class as Log
import Util.Options (epHost, epPort)
import Wire.API.Federation.API.Brig
import Wire.API.Federation.GRPC.Client
import qualified Wire.API.Federation.GRPC.Types as Proto

type FederationAppIO = ExceptT FederationError AppIO

-- FUTUREWORK(federation): As of now, any failure in making a remote call results in 404.
-- This is not correct, we should figure out how we communicate failure
-- scenarios to the clients.
-- See https://wearezeta.atlassian.net/browse/SQCORE-491 for the issue on error handling improvements.
getUserHandleInfo :: Qualified Handle -> FederationAppIO (Maybe UserProfile)
getUserHandleInfo (Qualified handle domain) = do
  Log.info $ Log.msg $ T.pack "Brig-federation: handle lookup call on remote backend"
  federatorClient <- mkFederatorClient
  let call = Proto.ValidatedFederatedRequest domain (mkGetUserInfoByHandle handle)
  res <- expectOk =<< callRemote federatorClient call
  case Proto.responseStatus res of
    404 -> pure Nothing
    200 -> case Aeson.eitherDecodeStrict (Proto.responseBody res) of
      Left err -> throwE (FederationInvalidResponseBody (T.pack err))
      Right x -> pure $ Just x
    code -> throwE (FederationInvalidResponseCode code)

-- FUTUREWORK(federation): reduce duplication between these functions
-- FUTUREWORK(federation): rework error handling and FUTUREWORK from getUserHandleInfo and search:
--       decoding error should not throw a 404 most likely
--       and non-200, non-404 should also not become 404s. Looks like some tests are missing and
--       https://wearezeta.atlassian.net/browse/SQCORE-491 is not quite done yet.
searchUsers :: Domain -> Text -> Handler (Public.SearchResult Public.Contact)
searchUsers domain searchTerm = do
  Log.warn $ Log.msg $ T.pack "Brig-federation: search call on remote backend"
  federatorClient <- mkFederatorClient
  let call = Proto.ValidatedFederatedRequest domain (mkSearchUsers searchTerm)
  res <- expectOk =<< callRemote federatorClient call
  case Proto.responseStatus res of
    200 -> case Aeson.eitherDecodeStrict (Proto.responseBody res) of
      Left err -> throwStd $ notFound $ "Failed to parse response: " <> LT.pack err
      Right x -> pure $ x
    code -> throwStd $ notFound $ "Invalid response from remote: " <> LT.pack (show code)

-- FUTUREWORK: It would be nice to share the client across all calls to
-- federator and not call this function on every invocation of federated
-- requests, but there are some issues in http2-client which might need some
-- fixing first. More context here:
-- https://github.com/lucasdicioccio/http2-client/issues/37
-- https://github.com/lucasdicioccio/http2-client/issues/49
mkFederatorClient :: FederationAppIO GrpcClient
mkFederatorClient = do
<<<<<<< HEAD
  maybeFederatorEndpoint <- view federator
  federatorEndpoint <- case maybeFederatorEndpoint of
    Nothing -> throwStd federationNotConfigured
    Just ep -> pure ep
=======
  federatorEndpoint <- view federator !? FederationNotConfigured
>>>>>>> 9c9738e9
  let cfg = grpcClientConfigSimple (T.unpack (federatorEndpoint ^. epHost)) (fromIntegral (federatorEndpoint ^. epPort)) False
  createGrpcClient cfg
    >>= either (throwE . FederationUnavailable . reason) pure

callRemote :: MonadIO m => GrpcClient -> Proto.ValidatedFederatedRequest -> m (GRpcReply Proto.OutwardResponse)
callRemote fedClient call = liftIO $ gRpcCall @'MsgProtoBuf @Proto.Outward @"Outward" @"call" fedClient (Proto.validatedFederatedRequestToFederatedRequest call)

-- FUTUREWORK(federation) All of this code is only exercised in the test which
-- goes between two Backends. This is not ideal, we should figure out a way to
-- test client side of federated code without needing another backend. We could
-- do this either by mocking the second backend in integration tests or making
-- all of this independent of the Handler monad and write unit tests.
expectOk :: GRpcReply Proto.OutwardResponse -> FederationAppIO Proto.HTTPResponse
expectOk = \case
  GRpcTooMuchConcurrency _tmc -> rpcErr "too much concurrency"
  GRpcErrorCode code -> rpcErr $ "grpc error code: " <> T.pack (show code)
  GRpcErrorString msg -> rpcErr $ "grpc error: " <> T.pack msg
  GRpcClientError msg -> rpcErr $ "grpc client error: " <> T.pack (show msg)
  GRpcOk (Proto.OutwardResponseError err) -> throwE (FederationRemoteError err)
  GRpcOk (Proto.OutwardResponseHTTPResponse res) -> pure res
  where
    rpcErr :: Text -> FederationAppIO a
    rpcErr msg = throwE (FederationRpcError msg)<|MERGE_RESOLUTION|>--- conflicted
+++ resolved
@@ -21,15 +21,9 @@
 
 module Brig.Federation.Client where
 
-<<<<<<< HEAD
-import Brig.API.Error (federationNotConfigured, notFound, throwStd)
-import Brig.API.Handler (Handler)
-import Brig.App (federator)
-import qualified Brig.Types.Search as Public
-=======
 import Brig.API.Types (FederationError (..))
 import Brig.App (AppIO, federator)
->>>>>>> 9c9738e9
+import qualified Brig.Types.Search as Public
 import Brig.Types.User
 import Control.Error.Util ((!?))
 import Control.Lens (view, (^.))
@@ -72,7 +66,7 @@
 --       decoding error should not throw a 404 most likely
 --       and non-200, non-404 should also not become 404s. Looks like some tests are missing and
 --       https://wearezeta.atlassian.net/browse/SQCORE-491 is not quite done yet.
-searchUsers :: Domain -> Text -> Handler (Public.SearchResult Public.Contact)
+searchUsers :: Domain -> Text -> FederationAppIO (Public.SearchResult Public.Contact)
 searchUsers domain searchTerm = do
   Log.warn $ Log.msg $ T.pack "Brig-federation: search call on remote backend"
   federatorClient <- mkFederatorClient
@@ -80,9 +74,9 @@
   res <- expectOk =<< callRemote federatorClient call
   case Proto.responseStatus res of
     200 -> case Aeson.eitherDecodeStrict (Proto.responseBody res) of
-      Left err -> throwStd $ notFound $ "Failed to parse response: " <> LT.pack err
+      Left err -> throwE $ (FederationInvalidResponseBody (T.pack err))
       Right x -> pure $ x
-    code -> throwStd $ notFound $ "Invalid response from remote: " <> LT.pack (show code)
+    code -> throwE (FederationInvalidResponseCode code)
 
 -- FUTUREWORK: It would be nice to share the client across all calls to
 -- federator and not call this function on every invocation of federated
@@ -92,14 +86,7 @@
 -- https://github.com/lucasdicioccio/http2-client/issues/49
 mkFederatorClient :: FederationAppIO GrpcClient
 mkFederatorClient = do
-<<<<<<< HEAD
-  maybeFederatorEndpoint <- view federator
-  federatorEndpoint <- case maybeFederatorEndpoint of
-    Nothing -> throwStd federationNotConfigured
-    Just ep -> pure ep
-=======
   federatorEndpoint <- view federator !? FederationNotConfigured
->>>>>>> 9c9738e9
   let cfg = grpcClientConfigSimple (T.unpack (federatorEndpoint ^. epHost)) (fromIntegral (federatorEndpoint ^. epPort)) False
   createGrpcClient cfg
     >>= either (throwE . FederationUnavailable . reason) pure

--- conflicted
+++ resolved
@@ -55,11 +55,8 @@
 import qualified V73_ReplaceNonceTable
 import qualified V74_AddOAuthTables
 import qualified V75_AddOAuthCodeChallenge
-<<<<<<< HEAD
-import qualified V76_FederationRemotes
-=======
 import qualified V76_AddSupportedProtocols
->>>>>>> 59e5b33a
+import qualified V77_FederationRemotes
 
 main :: IO ()
 main = do
@@ -103,11 +100,8 @@
       V73_ReplaceNonceTable.migration,
       V74_AddOAuthTables.migration,
       V75_AddOAuthCodeChallenge.migration,
-<<<<<<< HEAD
-      V76_FederationRemotes.migration
-=======
-      V76_AddSupportedProtocols.migration
->>>>>>> 59e5b33a
+      V76_AddSupportedProtocols.migration,
+      V77_FederationRemotes.migration
       -- When adding migrations here, don't forget to update
       -- 'schemaVersion' in Brig.App
 

-- This file is part of the Wire Server implementation.
--
-- Copyright (C) 2022 Wire Swiss GmbH <opensource@wire.com>
--
-- This program is free software: you can redistribute it and/or modify it under
-- the terms of the GNU Affero General Public License as published by the Free
-- Software Foundation, either version 3 of the License, or (at your option) any
-- later version.
--
-- This program is distributed in the hope that it will be useful, but WITHOUT
-- ANY WARRANTY; without even the implied warranty of MERCHANTABILITY or FITNESS
-- FOR A PARTICULAR PURPOSE. See the GNU Affero General Public License for more
-- details.
--
-- You should have received a copy of the GNU Affero General Public License along
-- with this program. If not, see <https://www.gnu.org/licenses/>.

module Main where

import Cassandra.Schema
import Control.Exception (finally)
import Imports
import qualified System.Logger.Extended as Log
import Util.Options
import qualified V43
import qualified V44
import qualified V45
import qualified V46
import qualified V47
import qualified V48
import qualified V49
import qualified V50
import qualified V51
import qualified V52
import qualified V53
import qualified V54
import qualified V55
import qualified V56
import qualified V57
import qualified V58
import qualified V59
import qualified V60_AddFederationIdMapping
import qualified V61_team_invitation_email
import qualified V62_RemoveFederationIdMapping
import qualified V63_AddUsersPendingActivation
import qualified V64_ClientCapabilities
import qualified V65_FederatedConnections
import qualified V66_PersonalFeatureConfCallInit
import qualified V67_MLSKeyPackages
import qualified V68_AddMLSPublicKeys
import qualified V69_MLSKeyPackageRefMapping
import qualified V70_UserEmailUnvalidated
import qualified V71_AddTableVCodesThrottle
import qualified V72_AddNonceTable
import qualified V73_ReplaceNonceTable
<<<<<<< HEAD
import qualified V74_AddOAuthClientTable
import qualified V75_AddOAuthCodeTable
import qualified V76_AddOAuthRefreshToken
import qualified V9
=======
>>>>>>> 4fd6dd53

main :: IO ()
main = do
  let desc = "Brig Cassandra Schema Migrations"
      defaultPath = "/etc/wire/brig/conf/brig-schema.yaml"
  o <- getOptions desc (Just migrationOptsParser) defaultPath
  l <- Log.mkLogger'
  migrateSchema
    l
    o
    [ V43.migration,
      V44.migration,
      V45.migration,
      V46.migration,
      V47.migration,
      V48.migration,
      V49.migration,
      V50.migration,
      V51.migration,
      V52.migration,
      V53.migration,
      V54.migration,
      V55.migration,
      V56.migration,
      V57.migration,
      V58.migration,
      V59.migration,
      V60_AddFederationIdMapping.migration,
      V61_team_invitation_email.migration,
      V62_RemoveFederationIdMapping.migration,
      V63_AddUsersPendingActivation.migration,
      V64_ClientCapabilities.migration,
      V65_FederatedConnections.migration,
      V66_PersonalFeatureConfCallInit.migration,
      V67_MLSKeyPackages.migration,
      V68_AddMLSPublicKeys.migration,
      V69_MLSKeyPackageRefMapping.migration,
      V70_UserEmailUnvalidated.migration,
      V71_AddTableVCodesThrottle.migration,
      V72_AddNonceTable.migration,
      V73_ReplaceNonceTable.migration,
      V74_AddOAuthClientTable.migration,
      V75_AddOAuthCodeTable.migration,
      V76_AddOAuthRefreshToken.migration
      -- When adding migrations here, don't forget to update
      -- 'schemaVersion' in Brig.App

      -- FUTUREWORK: undo V41 (searchable flag); we stopped using it in
      -- https://github.com/wireapp/wire-server/pull/964
      --
      -- FUTUREWORK after July 2023: integrate V_FUTUREWORK here.
    ]
    `finally` Log.close l<|MERGE_RESOLUTION|>--- conflicted
+++ resolved
@@ -53,13 +53,9 @@
 import qualified V71_AddTableVCodesThrottle
 import qualified V72_AddNonceTable
 import qualified V73_ReplaceNonceTable
-<<<<<<< HEAD
 import qualified V74_AddOAuthClientTable
 import qualified V75_AddOAuthCodeTable
 import qualified V76_AddOAuthRefreshToken
-import qualified V9
-=======
->>>>>>> 4fd6dd53
 
 main :: IO ()
 main = do

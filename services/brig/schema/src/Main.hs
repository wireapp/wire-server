-- This file is part of the Wire Server implementation.
--
-- Copyright (C) 2022 Wire Swiss GmbH <opensource@wire.com>
--
-- This program is free software: you can redistribute it and/or modify it under
-- the terms of the GNU Affero General Public License as published by the Free
-- Software Foundation, either version 3 of the License, or (at your option) any
-- later version.
--
-- This program is distributed in the hope that it will be useful, but WITHOUT
-- ANY WARRANTY; without even the implied warranty of MERCHANTABILITY or FITNESS
-- FOR A PARTICULAR PURPOSE. See the GNU Affero General Public License for more
-- details.
--
-- You should have received a copy of the GNU Affero General Public License along
-- with this program. If not, see <https://www.gnu.org/licenses/>.

module Main where

import Cassandra.Schema
import Control.Exception (finally)
import Imports
import qualified System.Logger.Extended as Log
import Util.Options
import qualified V43
import qualified V44
import qualified V45
import qualified V46
import qualified V47
import qualified V48
import qualified V49
import qualified V50
import qualified V51
import qualified V52
import qualified V53
import qualified V54
import qualified V55
import qualified V56
import qualified V57
import qualified V58
import qualified V59
import qualified V60_AddFederationIdMapping
import qualified V61_team_invitation_email
import qualified V62_RemoveFederationIdMapping
import qualified V63_AddUsersPendingActivation
import qualified V64_ClientCapabilities
import qualified V65_FederatedConnections
import qualified V66_PersonalFeatureConfCallInit
import qualified V67_MLSKeyPackages
import qualified V68_AddMLSPublicKeys
import qualified V69_MLSKeyPackageRefMapping
import qualified V70_UserEmailUnvalidated
import qualified V71_AddTableVCodesThrottle
import qualified V72_AddNonceTable
import qualified V73_ReplaceNonceTable
import qualified V74_AddOAuthTables
import qualified V75_AddOAuthCodeChallenge
import qualified V76_AddSupportedProtocols
import qualified V77_FederationRemotes
<<<<<<< HEAD
import qualified V78_ConnectionRemoteIndex
=======
import qualified V78_ClientLastActive
>>>>>>> 01c0ce83

main :: IO ()
main = do
  let desc = "Brig Cassandra Schema Migrations"
      defaultPath = "/etc/wire/brig/conf/brig-schema.yaml"
  o <- getOptions desc (Just migrationOptsParser) defaultPath
  l <- Log.mkLogger'
  migrateSchema
    l
    o
    [ V43.migration,
      V44.migration,
      V45.migration,
      V46.migration,
      V47.migration,
      V48.migration,
      V49.migration,
      V50.migration,
      V51.migration,
      V52.migration,
      V53.migration,
      V54.migration,
      V55.migration,
      V56.migration,
      V57.migration,
      V58.migration,
      V59.migration,
      V60_AddFederationIdMapping.migration,
      V61_team_invitation_email.migration,
      V62_RemoveFederationIdMapping.migration,
      V63_AddUsersPendingActivation.migration,
      V64_ClientCapabilities.migration,
      V65_FederatedConnections.migration,
      V66_PersonalFeatureConfCallInit.migration,
      V67_MLSKeyPackages.migration,
      V68_AddMLSPublicKeys.migration,
      V69_MLSKeyPackageRefMapping.migration,
      V70_UserEmailUnvalidated.migration,
      V71_AddTableVCodesThrottle.migration,
      V72_AddNonceTable.migration,
      V73_ReplaceNonceTable.migration,
      V74_AddOAuthTables.migration,
      V75_AddOAuthCodeChallenge.migration,
      V76_AddSupportedProtocols.migration,
      V77_FederationRemotes.migration,
<<<<<<< HEAD
      V78_ConnectionRemoteIndex.migration
=======
      V78_ClientLastActive.migration
>>>>>>> 01c0ce83
      -- When adding migrations here, don't forget to update
      -- 'schemaVersion' in Brig.App

      -- FUTUREWORK: undo V41 (searchable flag); we stopped using it in
      -- https://github.com/wireapp/wire-server/pull/964
      --
      -- FUTUREWORK after July 2023: integrate V_FUTUREWORK here.
    ]
    `finally` Log.close l<|MERGE_RESOLUTION|>--- conflicted
+++ resolved
@@ -57,11 +57,8 @@
 import qualified V75_AddOAuthCodeChallenge
 import qualified V76_AddSupportedProtocols
 import qualified V77_FederationRemotes
-<<<<<<< HEAD
-import qualified V78_ConnectionRemoteIndex
-=======
 import qualified V78_ClientLastActive
->>>>>>> 01c0ce83
+import qualified V79_ConnectionRemoteIndex
 
 main :: IO ()
 main = do
@@ -107,11 +104,8 @@
       V75_AddOAuthCodeChallenge.migration,
       V76_AddSupportedProtocols.migration,
       V77_FederationRemotes.migration,
-<<<<<<< HEAD
+      V78_ClientLastActive.migration,
       V78_ConnectionRemoteIndex.migration
-=======
-      V78_ClientLastActive.migration
->>>>>>> 01c0ce83
       -- When adding migrations here, don't forget to update
       -- 'schemaVersion' in Brig.App
 

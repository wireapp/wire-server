--- conflicted
+++ resolved
@@ -109,13 +109,9 @@
       V55.migration,
       V56.migration,
       V57.migration,
-<<<<<<< HEAD
-      V58.migration
+      V58.migration,
+      V59.migration
       -- FUTUREWORK: undo V41 (searchable flag); we stopped using it in
       -- https://github.com/wireapp/wire-server/pull/964
-=======
-      V58.migration,
-      V59.migration
->>>>>>> 44821c95
     ]
     `finally` Log.close l
defaults:
  local: ../../package-defaults.yaml
name: brig
version: '1.35.0'
synopsis: User Service
category: Network
author: Wire Swiss GmbH
maintainer: Wire Swiss GmbH <backend@wire.com>
copyright: (c) 2017 Wire Swiss GmbH
license: AGPL-3
ghc-options:
- -funbox-strict-fields
dependencies:
- aeson >=0.11
- amazonka >=1.3.7
- amazonka-dynamodb >=1.3.7
- amazonka-ses >=1.3.7
- amazonka-sns >=1.3.7
- amazonka-sqs >=1.3.7
- async >=2.1
- attoparsec >=0.12
- auto-update >=0.1
- base16-bytestring >=0.1
- base ==4.*
- base64-bytestring >=1.0
- base-prelude
- bilge >=0.21.1
- blaze-builder >=0.3
- bloodhound >=0.13
- brig-types >=0.91.1
- bytestring >=0.10
- bytestring-conversion >=0.2
- cassandra-util >=0.16.2
- conduit >=1.2.8
- containers >=0.5
- cookie >=0.4
- cryptobox-haskell >=0.1.1
- currency-codes >=2.0
- data-default >=0.5
- data-timeout >=0.3
- directory >=1.2
- either >=4.3
- email-validate >=2.0
- enclosed-exceptions >=1.0
- errors >=1.4
- exceptions >=0.5
- extended
- extra >=1.3
- filepath >=1.3
- fsnotify >=0.2
- galley-types >=0.75.3
- geoip2 >=0.3.1.0
- gundeck-types >=1.32.1
- hashable >=1.2
- HaskellNet >=0.3
- HaskellNet-SSL >=0.3
- HsOpenSSL >=0.10
- HsOpenSSL-x509-system >=0.1
- html-entities >=1.1
- http-client >=0.5
- http-client-openssl >=0.2
- http-types >=0.8
- imports
- iproute >=1.5
- iso639 >=0.1
- lens >=3.8
- lens-aeson >=1.0
- lifted-base >=0.2
- metrics-core >=0.3
- metrics-wai >=0.3
- mime
- mime-mail >=0.4
- monad-control >=1.0
- MonadRandom >=0.5
- mtl >=2.1
- multihash >=0.1.3
- mwc-random
- network >=2.4
- network-conduit-tls
- network-uri >=2.6
- optparse-applicative >=0.11
- pem >=0.2
- prometheus-client
- proto-lens >=0.1
- random-shuffle >=0.0.3
- resource-pool >=0.2
- resourcet >=1.1
- retry >=0.7
- ropes >=0.4.20
- safe >=0.3
- scientific >=0.3.4
- scrypt >=0.5
- semigroups >=0.15
- singletons >=2.0
- smtp-mail >=0.1
- sodium-crypto-sign >=0.1
- split >=0.2
- ssl-util
- statistics >=0.13
- stomp-queue >=0.3
- string-conversions
- swagger >=0.1
- tagged >=0.7
- template >=0.2
- text >=0.11
- text-icu-translit >=0.1
- time >=1.1
- tinylog >=0.10
- tls >=1.3.4
- transformers >=0.3
- transformers-base >=0.4
- types-common >=0.16
- types-common-journal >=0.1
- unliftio >=0.2
- unliftio-core >=0.1
- unordered-containers >=0.2
- uri-bytestring >=0.2
- uuid >=1.3.5
- vault >=0.3
- vector >=0.11
- wai >=3.0
- wai-extra >=3.0
- wai-middleware-gunzip >=0.0.2
- wai-predicates >=0.8
- wai-routing >=0.12
- wai-utilities >=0.16
- warp >=3.0.12.1
- yaml >=0.8.22
- zauth >=0.10.3
library:
  source-dirs: src
<<<<<<< HEAD
tests:
  brig-types-tests:
    main: Main.hs
    source-dirs: test/unit
    ghc-options:
    - -threaded
    - -with-rtsopts=-N
    dependencies:
    - brig
    - tasty
    - tasty-hunit
=======
  dependencies:
  - amazonka >=1.3.7
  - amazonka-dynamodb >=1.3.7
  - amazonka-ses >=1.3.7
  - amazonka-sns >=1.3.7
  - amazonka-sqs >=1.3.7
  - attoparsec >=0.12
  - async >=2.1
  - auto-update >=0.1
  - base-prelude
  - base16-bytestring >=0.1
  - bilge >=0.21.1
  - blaze-builder >=0.3
  - brig-types >=0.91.1
  - bytestring >=0.10
  - cassandra-util >=0.16.2
  - currency-codes >=2.0
  - conduit >=1.2.8
  - cryptobox-haskell >=0.1.1
  - data-default >=0.5
  - data-timeout >=0.3
  - either >=4.3
  - email-validate >=2.0
  - enclosed-exceptions >=1.0
  - extra >=1.3
  - geoip2 >=0.3.1.0
  - galley-types >=0.75.3
  - gundeck-types >=1.32.1
  - filepath >=1.3
  - fsnotify >=0.2
  - iso639 >=0.1
  - hashable >=1.2
  - html-entities >=1.1
  - http-client >=0.5
  - http-client-openssl >=0.2
  - HaskellNet >=0.3
  - HaskellNet-SSL >=0.3
  - HsOpenSSL-x509-system >=0.1
  - iproute >=1.5
  - lens >=3.8
  - lifted-base >=0.2
  - mime
  - mime-mail >=0.4
  - metrics-core >=0.3
  - metrics-wai >=0.3
  - monad-control >=1.0
  - MonadRandom >=0.5
  - multihash >=0.1.3
  - mwc-random
  - network >=2.4
  - network-conduit-tls
  - network-uri >=2.6
  - pem >=0.2
  - proto-lens >=0.1
  - resourcet >=1.1
  - resource-pool >=0.2
  - ropes >=0.4.20
  - scientific >=0.3.4
  - scrypt >=0.5
  - smtp-mail >=0.1
  - split >=0.2
  - semigroups >=0.15
  - singletons >=2.0
  - stomp-queue >=0.3
  - string-conversions
  - ssl-util
  - random-shuffle >=0.0.3
  - sodium-crypto-sign >=0.1
  - statistics >=0.13
  - swagger >=0.1
  - tagged >=0.7
  - template >=0.2
  - text-icu-translit >=0.1
  - time >=1.1
  - tls >=1.3.4
  - transformers-base >=0.4
  - types-common >=0.16
  - retry >=0.7
  - unliftio >=0.2
  - unliftio-core >=0.1
  - unordered-containers >=0.2
  - uri-bytestring >=0.2
  - vault >=0.3
  - vector >=0.11
  - wai >=3.0
  - wai-middleware-gunzip >=0.0.2
  - wai-predicates >=0.8
  - wai-routing >=0.12
  - wai-utilities >=0.16
  - warp >=3.0.12.1
  - zauth >=0.10.3
internal-libraries:
  brig-index-lib:
    source-dirs: index/src
    dependencies:
    - base
    - brig
    - cassandra-util >=0.12
    - exceptions
    - http-client
    - lens
    - metrics-core
    - mtl
    - optparse-applicative >=0.13
    - text
    - time
    - types-common
    - uri-bytestring
>>>>>>> 21e46632
executables:
  brig-schema:
    main: Main.hs
    source-dirs: schema/src
    dependencies:
    - base
    - cassandra-util >=0.12
    - directory >=1.3
    - optparse-applicative >=0.10
    - raw-strings-qq >=1.0
    - text
    - types-common
  brig-integration:
    main: Main.hs
    source-dirs: test/integration
    dependencies:
    - async
    - attoparsec
    - bilge
    - brig
    - brig-index-lib
    - brig-types
    - bytestring >=0.9
    - cargohold-types
    - case-insensitive
    - cassandra-util
    - data-timeout
    - extra
    - filepath >=1.4
    - galley-types
    - gundeck-types
    - HsOpenSSL
    - http-client
    - http-client-tls >=0.2
    - lens >=3.9
    - metrics-wai
    - mime >=0.4
    - network
    - options >=0.1
    - pem
    - proto-lens
    - random >=1.0
    - retry >=0.6
    - semigroups
    - string-conversions
    - tasty >=1.0
    - tasty-cannon >=0.3.4
    - tasty-hunit >=0.2
    - temporary >=1.2.1
    - time >=1.5
    - tinylog
    - types-common >=0.3
    - types-common-aws >=0.1
    - unix >=2.5
    - unliftio
    - unordered-containers
    - uri-bytestring >=0.2
    - vector >=0.10
    - wai
    - wai-route
    - wai-utilities >=0.9
    - warp
    - warp-tls >=3.2
    - zauth
  brig-index:
    main: index/src/Main.hs
    ghc-options:
    - -threaded
    - -with-rtsopts=-N
    dependencies:
    - base
<<<<<<< HEAD
    - brig
    - cassandra-util >=0.12
    - exceptions
    - http-client
    - lens
    - metrics-core
    - mtl
    - optparse-applicative >=0.13
    - text
    - time
    - types-common
    - uri-bytestring
=======
    - brig-index-lib
>>>>>>> 21e46632
  brig:
    main: src/Main.hs
    ghc-options:
    - -threaded
    - -with-rtsopts=-N1
    - -with-rtsopts=-T
    - -rtsopts
    dependencies:
    - base
    - brig
    - directory >=1.3
    - optparse-applicative >=0.10
    - types-common<|MERGE_RESOLUTION|>--- conflicted
+++ resolved
@@ -129,19 +129,6 @@
 - zauth >=0.10.3
 library:
   source-dirs: src
-<<<<<<< HEAD
-tests:
-  brig-types-tests:
-    main: Main.hs
-    source-dirs: test/unit
-    ghc-options:
-    - -threaded
-    - -with-rtsopts=-N
-    dependencies:
-    - brig
-    - tasty
-    - tasty-hunit
-=======
   dependencies:
   - amazonka >=1.3.7
   - amazonka-dynamodb >=1.3.7
@@ -250,7 +237,17 @@
     - time
     - types-common
     - uri-bytestring
->>>>>>> 21e46632
+tests:
+  brig-types-tests:
+    main: Main.hs
+    source-dirs: test/unit
+    ghc-options:
+    - -threaded
+    - -with-rtsopts=-N
+    dependencies:
+    - brig
+    - tasty
+    - tasty-hunit
 executables:
   brig-schema:
     main: Main.hs
@@ -322,22 +319,7 @@
     - -with-rtsopts=-N
     dependencies:
     - base
-<<<<<<< HEAD
-    - brig
-    - cassandra-util >=0.12
-    - exceptions
-    - http-client
-    - lens
-    - metrics-core
-    - mtl
-    - optparse-applicative >=0.13
-    - text
-    - time
-    - types-common
-    - uri-bytestring
-=======
     - brig-index-lib
->>>>>>> 21e46632
   brig:
     main: src/Main.hs
     ghc-options:

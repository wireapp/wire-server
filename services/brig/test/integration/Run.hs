--- conflicted
+++ resolved
@@ -154,11 +154,6 @@
   internalApi <- API.Internal.tests brigOpts mg db b (brig iConf) gd g
 
   let smtp = SMTP.tests mg lg
-<<<<<<< HEAD
-      swaggerApi = API.Swagger.tests mg brigOpts brigNoImplicitVersion
-=======
-      versionApi = API.Version.tests mg brigOpts b
->>>>>>> 4cedeebc
       oauthAPI = API.OAuth.tests mg db b n brigOpts
 
   withArgs otherArgs . defaultMainWithIngredients (listingTests : (composeReporters antXMLRunner consoleTestReporter) : defaultIngredients)
@@ -182,11 +177,6 @@
         browseTeam,
         federationEndpoints,
         internalApi,
-<<<<<<< HEAD
-        swaggerApi,
-=======
-        versionApi,
->>>>>>> 4cedeebc
         smtp,
         oauthAPI,
         federationEnd2End

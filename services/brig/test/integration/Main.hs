--- conflicted
+++ resolved
@@ -120,28 +120,6 @@
   browseTeam <- TeamUserSearch.tests brigOpts mg g b
   userPendingActivation <- UserPendingActivation.tests brigOpts mg db b g s
   federationUser <- Federation.User.spec brigOpts mg b f brigTwo
-<<<<<<< HEAD
-  withArgs otherArgs . defaultMain $
-    testGroup
-      "Brig API Integration"
-      [ testCase "sitemap" $
-          assertEqual
-            "inconcistent sitemap"
-            mempty
-            (pathsConsistencyCheck . treeToPaths . compile $ Brig.API.sitemap brigOpts),
-        userApi,
-        providerApi,
-        searchApis,
-        teamApis,
-        turnApi,
-        metricsApi,
-        settingsApi,
-        createIndex,
-        userPendingActivation,
-        browseTeam,
-        federationUser
-      ]
-=======
   includeFederationTests <- (== Just "1") <$> Blank.getEnv "INTEGRATION_FEDERATION_TESTS"
   withArgs otherArgs . defaultMain $
     testGroup
@@ -163,7 +141,6 @@
           browseTeam
         ]
         <> [federationUser | includeFederationTests]
->>>>>>> e9957d63
   where
     mkRequest (Endpoint h p) = host (encodeUtf8 h) . port p
 

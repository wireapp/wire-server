--- conflicted
+++ resolved
@@ -160,11 +160,7 @@
   let smtp = SMTP.tests mg lg
       versionApi = API.Version.tests mg brigOpts b
       mlsApi = MLS.tests mg b brigOpts
-<<<<<<< HEAD
-      oauthAPI = API.OAuth.tests mg db b n brigOpts
-=======
       oauthAPI = API.OAuth.tests mg db b g n brigOpts
->>>>>>> 0c14ccad
 
   withArgs otherArgs . defaultMain
     $ testGroup

--- conflicted
+++ resolved
@@ -70,13 +70,8 @@
     userApi     <- User.tests bConf mg b c ch g awsEnv
     providerApi <- Provider.tests (provider <$> iConf) mg db b c g
     searchApis  <- Search.tests mg b
-<<<<<<< HEAD
     teamApis    <- Team.tests bConf mg b c g awsEnv
-    turnApi     <- TURN.tests mg b turnFile
-=======
-    teamApis    <- Team.tests bConf mg b c g
     turnApi     <- TURN.tests mg b turnFile turnFileV2
->>>>>>> fcf0f312
 
     withArgs otherArgs . defaultMain $ testGroup "Brig API Integration"
         [ userApi

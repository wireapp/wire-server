--- conflicted
+++ resolved
@@ -122,11 +122,7 @@
   let fedBrigClient = mkFedBrigClient mg (brig iConf)
   emailAWSOpts <- parseEmailAWSOpts
   awsEnv <- AWS.mkEnv lg awsOpts emailAWSOpts mg
-<<<<<<< HEAD
-  userApi <- User.tests brigOpts fedBrigClient mg b c ch g n awsEnv
-=======
-  userApi <- User.tests brigOpts mg b c ch g n awsEnv db
->>>>>>> a486304c
+  userApi <- User.tests brigOpts fedBrigClient mg b c ch g n awsEnv db
   providerApi <- Provider.tests localDomain (provider iConf) mg db b c g
   searchApis <- Search.tests brigOpts mg g b
   teamApis <- Team.tests brigOpts mg n b c g awsEnv

-- This file is part of the Wire Server implementation.
--
-- Copyright (C) 2020 Wire Swiss GmbH <opensource@wire.com>
--
-- This program is free software: you can redistribute it and/or modify it under
-- the terms of the GNU Affero General Public License as published by the Free
-- Software Foundation, either version 3 of the License, or (at your option) any
-- later version.
--
-- This program is distributed in the hope that it will be useful, but WITHOUT
-- ANY WARRANTY; without even the implied warranty of MERCHANTABILITY or FITNESS
-- FOR A PARTICULAR PURPOSE. See the GNU Affero General Public License for more
-- details.
--
-- You should have received a copy of the GNU Affero General Public License along
-- with this program. If not, see <https://www.gnu.org/licenses/>.
-- for SES notifications
{-# LANGUAGE GeneralizedNewtypeDeriving #-}
{-# LANGUAGE NumericUnderscores #-}
{-# OPTIONS_GHC -fno-warn-orphans #-}

module Util where

import Bilge
import Bilge.Assert
import qualified Brig.AWS as AWS
import Brig.AWS.Types
import Brig.App (applog, sftEnv)
import Brig.Calling as Calling
import qualified Brig.Options as Opt
import qualified Brig.Options as Opts
import qualified Brig.Run as Run
import Brig.Types.Activation
import Brig.Types.Client
import Brig.Types.Connection
import Brig.Types.Intra
import Brig.Types.User
import Brig.Types.User.Auth
import qualified Brig.ZAuth as ZAuth
import Control.Lens ((^.), (^?), (^?!))
import Control.Monad.Catch (MonadCatch, MonadMask)
import qualified Control.Monad.Catch as Catch
import Control.Monad.State.Class (MonadState)
import qualified Control.Monad.State.Class as MonadState
import Control.Monad.Trans.Except (ExceptT (ExceptT), runExceptT)
import Control.Retry
import Data.Aeson hiding (json)
import Data.Aeson.Lens (key, _Integral, _JSON, _String)
import qualified Data.Aeson.Types as Aeson
import qualified Data.ByteString as BS
import Data.ByteString.Char8 (pack)
import qualified Data.ByteString.Char8 as C8
import Data.ByteString.Conversion
import Data.Domain (Domain (..), domainText, mkDomain)
import Data.Handle (Handle (..))
import Data.Id
import Data.List1 (List1)
import qualified Data.List1 as List1
import Data.Misc (PlainTextPassword (..))
import Data.Proxy
import Data.Qualified
import Data.Range
import qualified Data.Text as T
import qualified Data.Text as Text
import qualified Data.Text.Ascii as Ascii
import Data.Text.Encoding (encodeUtf8)
import qualified Data.UUID as UUID
import qualified Data.UUID.V4 as UUID
import qualified Federator.MockServer as Mock
import Galley.Types.Conversations.One2One (one2OneConvId)
import qualified Galley.Types.Teams as Team
import Gundeck.Types.Notification
import Imports
import Network.HTTP.Types (Method)
import Network.Wai (Application)
import qualified Network.Wai as Wai
import qualified Network.Wai.Handler.Warp as Warp
import Network.Wai.Test (Session)
import qualified Network.Wai.Test as WaiTest
import OpenSSL.BN (randIntegerZeroToNMinusOne)
import Servant.Client.Generic (AsClientT)
import System.Random (randomIO, randomRIO)
import qualified System.Timeout as System
import Test.Tasty (TestName, TestTree)
import Test.Tasty.Cannon
import qualified Test.Tasty.Cannon as WS
import Test.Tasty.HUnit
import Text.Printf (printf)
import qualified UnliftIO.Async as Async
import Util.AWS
import Util.Options (Endpoint (Endpoint))
import Wire.API.Conversation
import Wire.API.Conversation.Role (roleNameWireAdmin)
import qualified Wire.API.Federation.API.Brig as F
import qualified Wire.API.Federation.API.Galley as F
import Wire.API.Routes.MultiTablePaging

type Brig = Request -> Request

type Cannon = Request -> Request

type Gundeck = Request -> Request

type CargoHold = Request -> Request

type Galley = Request -> Request

type Nginz = Request -> Request

type Spar = Request -> Request

type FedBrigClient = Domain -> F.BrigApi (AsClientT (HttpT IO))

type FedGalleyClient = Domain -> F.GalleyApi (AsClientT (HttpT IO))

instance ToJSON SESBounceType where
  toJSON BounceUndetermined = String "Undetermined"
  toJSON BouncePermanent = String "Permanent"
  toJSON BounceTransient = String "Transient"

instance ToJSON SESNotification where
  toJSON (MailBounce typ ems) =
    object
      [ "notificationType" .= ("Bounce" :: Text),
        "bounce"
          .= object
            [ "bouncedRecipients" .= (fmap (\e -> object ["emailAddress" .= e]) ems),
              "bounceType" .= typ
            ]
      ]
  toJSON (MailComplaint ems) =
    object
      [ "notificationType" .= ("Complaint" :: Text),
        "complaint"
          .= object
            [ "complainedRecipients" .= (fmap (\e -> object ["emailAddress" .= e]) ems)
            ]
      ]

test :: Manager -> TestName -> Http a -> TestTree
test m n h = testCase n (void $ runHttpT m h)

test' :: AWS.Env -> Manager -> TestName -> Http a -> TestTree
test' e m n h = testCase n $ void $ runHttpT m (liftIO (purgeJournalQueue e) >> h)

twoRandomUsers :: (MonadCatch m, MonadIO m, MonadHttp m, HasCallStack) => Brig -> m (Qualified UserId, UserId, Qualified UserId, UserId)
twoRandomUsers brig = do
  quid1 <- userQualifiedId <$> randomUser brig
  quid2 <- userQualifiedId <$> randomUser brig
  let uid1 = qUnqualified quid1
      uid2 = qUnqualified quid2
  pure (quid1, uid1, quid2, uid2)

localAndRemoteUser ::
  (MonadCatch m, MonadIO m, MonadHttp m, HasCallStack) =>
  Brig ->
  m (UserId, Qualified UserId)
localAndRemoteUser brig = do
  uid1 <- userId <$> randomUser brig
  quid2 <- fakeRemoteUser
  pure (uid1, quid2)

localAndRemoteUserWithConvId ::
  (MonadCatch m, MonadIO m, MonadHttp m, HasCallStack) =>
  Brig ->
  Bool ->
  m (UserId, Qualified UserId, Qualified ConvId)
localAndRemoteUserWithConvId brig shouldBeLocal = do
  quid <- userQualifiedId <$> randomUser brig
  let go = do
        other <- Qualified <$> randomId <*> pure (Domain "far-away.example.com")
        let convId = one2OneConvId quid other
            isLocal = qDomain quid == qDomain convId
        if shouldBeLocal == isLocal
          then pure (qUnqualified quid, other, convId)
          else go
  go

fakeRemoteUser :: (HasCallStack, MonadIO m) => m (Qualified UserId)
fakeRemoteUser = Qualified <$> randomId <*> pure (Domain "far-away.example.com")

randomUser ::
  (MonadCatch m, MonadIO m, MonadHttp m, HasCallStack) =>
  Brig ->
  m User
randomUser = randomUser' True

randomUser' ::
  (MonadCatch m, MonadIO m, MonadHttp m, HasCallStack) =>
  Bool ->
  Brig ->
  m User
randomUser' hasPwd brig = do
  n <- fromName <$> randomName
  createUser' hasPwd n brig

createUser ::
  (MonadCatch m, MonadIO m, MonadHttp m, HasCallStack) =>
  Text ->
  Brig ->
  m User
createUser = createUser' True

createUser' ::
  (MonadCatch m, MonadIO m, MonadHttp m, HasCallStack) =>
  Bool ->
  Text ->
  Brig ->
  m User
createUser' hasPwd name brig = do
  r <-
    postUser' hasPwd True name True False Nothing Nothing brig
      <!! const 201 === statusCode
  responseJsonError r

createUserWithEmail :: HasCallStack => Text -> Email -> Brig -> Http User
createUserWithEmail name email brig = do
  r <-
    postUserWithEmail True True name (Just email) False Nothing Nothing brig
      <!! const 201 === statusCode
  responseJsonError r

createUserUntrustedEmail :: HasCallStack => Text -> Brig -> Http User
createUserUntrustedEmail name brig = do
  email <- randomUntrustedEmail
  createUserWithEmail name email brig

createAnonUser :: HasCallStack => Text -> Brig -> Http User
createAnonUser = createAnonUserExpiry Nothing

createAnonUserExpiry :: HasCallStack => Maybe Integer -> Text -> Brig -> Http User
createAnonUserExpiry expires name brig = do
  let p = RequestBodyLBS . encode $ object ["name" .= name, "expires_in" .= expires]
  r <- post (brig . path "/register" . contentJson . body p) <!! const 201 === statusCode
  responseJsonError r

requestActivationCode :: HasCallStack => Brig -> Int -> Either Email Phone -> Http ()
requestActivationCode brig expectedStatus ep =
  post (brig . path "/activate/send" . contentJson . body (RequestBodyLBS . encode $ bdy ep))
    !!! const expectedStatus === statusCode
  where
    bdy (Left e) = object ["email" .= fromEmail e]
    bdy (Right p) = object ["phone" .= fromPhone p]

getActivationCode ::
  (MonadCatch m, MonadIO m, MonadHttp m, HasCallStack) =>
  Brig ->
  Either Email Phone ->
  m (Maybe (ActivationKey, ActivationCode))
getActivationCode brig ep = do
  let qry = either (queryItem "email" . toByteString') (queryItem "phone" . toByteString') ep
  r <- get $ brig . path "/i/users/activation-code" . qry
  let lbs = fromMaybe "" $ responseBody r
  let akey = ActivationKey . Ascii.unsafeFromText <$> (lbs ^? key "key" . _String)
  let acode = ActivationCode . Ascii.unsafeFromText <$> (lbs ^? key "code" . _String)
  return $ (,) <$> akey <*> acode

getPhoneLoginCode :: Brig -> Phone -> Http (Maybe LoginCode)
getPhoneLoginCode brig p = do
  r <- get $ brig . path "/i/users/login-code" . queryItem "phone" (toByteString' p)
  let lbs = fromMaybe "" $ responseBody r
  return (LoginCode <$> (lbs ^? key "code" . _String))

assertUpdateNotification :: WS.WebSocket -> UserId -> UserUpdate -> IO Notification
assertUpdateNotification ws uid upd = WS.assertMatch (5 # Second) ws $ \n -> do
  let j = Object $ List1.head (ntfPayload n)
  j ^? key "type" . _String @?= Just "user.update"
  let u = j ^?! key "user"
  u ^? key "id" . _String @?= Just (UUID.toText (toUUID uid))
  u ^? key "name" . _String @?= fromName <$> uupName upd
  u ^? key "accent_id" . _Integral @?= fromColourId <$> uupAccentId upd
  u ^? key "assets" @?= Just (toJSON (uupAssets upd))

--------------------------------------------------------------------------------
-- API Operations

getConnection :: Brig -> UserId -> UserId -> Http ResponseLBS
getConnection brig from to =
  get $
    brig
      . paths ["/connections", toByteString' to]
      . zUser from
      . zConn "conn"

-- | More flexible variant of 'createUser' (see above).
postUser :: Text -> Bool -> Bool -> Maybe UserSSOId -> Maybe TeamId -> Brig -> Http ResponseLBS
postUser = postUser' True True

-- | Use @postUser' True False@ instead of 'postUser' if you want to send broken bodies to test error
-- messages.  Or @postUser' False True@ if you want to validate the body, but not set a password.
postUser' ::
  (MonadIO m, MonadHttp m, HasCallStack) =>
  Bool ->
  Bool ->
  Text ->
  Bool ->
  Bool ->
  Maybe UserSSOId ->
  Maybe TeamId ->
  Brig ->
  m ResponseLBS
postUser' hasPassword validateBody name haveEmail havePhone ssoid teamid brig = do
  email <-
    if haveEmail
      then Just <$> randomEmail
      else pure Nothing
  postUserWithEmail hasPassword validateBody name email havePhone ssoid teamid brig

-- | More flexible variant of 'createUserUntrustedEmail' (see above).
postUserWithEmail ::
  (MonadIO m, MonadHttp m, HasCallStack) =>
  Bool ->
  Bool ->
  Text ->
  Maybe Email ->
  Bool ->
  Maybe UserSSOId ->
  Maybe TeamId ->
  Brig ->
  m ResponseLBS
postUserWithEmail hasPassword validateBody name email havePhone ssoid teamid brig = do
  phone <-
    if havePhone
      then Just <$> randomPhone
      else pure Nothing
  let o =
        object $
          [ "name" .= name,
            "email" .= (fromEmail <$> email),
            "phone" .= phone,
            "cookie" .= defCookieLabel,
            "sso_id" .= ssoid,
            "team_id" .= teamid
          ]
            <> ["password" .= defPassword | hasPassword]
      p = case Aeson.parse parseJSON o of
        Aeson.Success (p_ :: NewUser) -> p_
        bad -> error $ show (bad, o)
      bdy = if validateBody then Bilge.json p else Bilge.json o
  post (brig . path "/i/users" . bdy)

postUserInternal :: Object -> Brig -> Http User
postUserInternal payload brig = do
  rs <- post (brig . path "/i/users" . contentJson . body (RequestBodyLBS $ encode payload)) <!! const 201 === statusCode
  maybe (error $ "postUserInternal: Failed to decode user due to: " ++ show rs) return (responseJsonMaybe rs)

postUserRegister :: Object -> Brig -> Http User
postUserRegister payload brig = do
  rs <- postUserRegister' payload brig <!! const 201 === statusCode
  maybe (error $ "postUserRegister: Failed to decode user due to: " ++ show rs) return (responseJsonMaybe rs)

postUserRegister' :: (MonadIO m, MonadCatch m, MonadHttp m) => Object -> Brig -> m ResponseLBS
postUserRegister' payload brig = do
  post (brig . path "/register" . contentJson . body (RequestBodyLBS $ encode payload))

deleteUser :: (Functor m, MonadIO m, MonadCatch m, MonadHttp m, HasCallStack) => UserId -> Maybe PlainTextPassword -> Brig -> m ResponseLBS
deleteUser u p brig =
  delete $
    brig
      . path "/self"
      . contentJson
      . zUser u
      . body (RequestBodyLBS (encode (mkDeleteUser p)))

deleteUserInternal :: UserId -> Brig -> Http ResponseLBS
deleteUserInternal u brig =
  delete $
    brig
      . paths ["/i/users", toByteString' u]

activate :: Brig -> ActivationPair -> (MonadIO m, MonadHttp m) => m ResponseLBS
activate brig (k, c) =
  get $
    brig
      . path "activate"
      . queryItem "key" (toByteString' k)
      . queryItem "code" (toByteString' c)

getSelfProfile :: (MonadIO m, MonadCatch m, MonadHttp m, HasCallStack) => Brig -> UserId -> m SelfProfile
getSelfProfile brig usr = do
  responseJsonError =<< get (brig . path "/self" . zUser usr)

getUser :: Brig -> UserId -> UserId -> Http ResponseLBS
getUser brig zusr usr =
  get $
    brig
      . paths ["users", toByteString' usr]
      . zUser zusr

-- | NB: you can also use nginz as the first argument here.  The type aliases are compatible,
-- and so are the end-points.  This is important in tests where the cookie must come from the
-- nginz domain, so it can be passed back to it.
login :: Brig -> Login -> CookieType -> (MonadIO m, MonadHttp m) => m ResponseLBS
login b l t =
  let js = RequestBodyLBS (encode l)
   in post $
        b
          . path "/login"
          . contentJson
          . (if t == PersistentCookie then queryItem "persist" "true" else id)
          . body js

ssoLogin :: Brig -> SsoLogin -> CookieType -> Http ResponseLBS
ssoLogin b l t =
  let js = RequestBodyLBS (encode l)
   in post $
        b
          . path "/i/sso-login"
          . contentJson
          . (if t == PersistentCookie then queryItem "persist" "true" else id)
          . body js

legalHoldLogin :: Brig -> LegalHoldLogin -> CookieType -> Http ResponseLBS
legalHoldLogin b l t =
  let js = RequestBodyLBS (encode l)
   in post $
        b
          . path "/i/legalhold-login"
          . contentJson
          . (if t == PersistentCookie then queryItem "persist" "true" else id)
          . body js

decodeCookie :: HasCallStack => Response a -> Bilge.Cookie
decodeCookie = fromMaybe (error "missing zuid cookie") . getCookie "zuid"

decodeToken :: HasCallStack => Response (Maybe LByteString) -> ZAuth.AccessToken
decodeToken = decodeToken'

decodeToken' :: (HasCallStack, ZAuth.AccessTokenLike a) => Response (Maybe LByteString) -> ZAuth.Token a
decodeToken' r = fromMaybe (error "invalid access_token") $ do
  x <- responseBody r
  t <- x ^? key "access_token" . _String
  fromByteString (encodeUtf8 t)

data LoginCodeType = LoginCodeSMS | LoginCodeVoice
  deriving (Eq)

sendLoginCode :: Brig -> Phone -> LoginCodeType -> Bool -> Http ResponseLBS
sendLoginCode b p typ force =
  post $
    b
      . path "/login/send"
      . contentJson
      . body js
  where
    js =
      RequestBodyLBS . encode $
        object
          [ "phone" .= fromPhone p,
            "voice_call" .= (typ == LoginCodeVoice),
            "force" .= force
          ]

postConnection :: Brig -> UserId -> UserId -> (MonadIO m, MonadHttp m) => m ResponseLBS
postConnection brig from to =
  post $
    brig
      . path "/connections"
      . contentJson
      . body payload
      . zUser from
      . zConn "conn"
  where
    payload =
      RequestBodyLBS . encode $
        ConnectionRequest to (unsafeRange "some conv name")

postConnectionQualified :: (MonadIO m, MonadHttp m) => Brig -> UserId -> Qualified UserId -> m ResponseLBS
postConnectionQualified brig from (Qualified toUser toDomain) =
  post $
    brig
      . paths ["/connections", toByteString' toDomain, toByteString' toUser]
      . contentJson
      . zUser from
      . zConn "conn"

putConnection :: Brig -> UserId -> UserId -> Relation -> (MonadIO m, MonadHttp m) => m ResponseLBS
putConnection brig from to r =
  put $
    brig
      . paths ["/connections", toByteString' to]
      . contentJson
      . body payload
      . zUser from
      . zConn "conn"
  where
    payload = RequestBodyLBS . encode $ object ["status" .= r]

putConnectionQualified :: Brig -> UserId -> Qualified UserId -> Relation -> (MonadIO m, MonadHttp m) => m ResponseLBS
putConnectionQualified brig from (Qualified to toDomain) r =
  put $
    brig
      . paths ["/connections", toByteString' toDomain, toByteString' to]
      . contentJson
      . body payload
      . zUser from
      . zConn "conn"
  where
    payload = RequestBodyLBS . encode $ object ["status" .= r]

connectUsers :: Brig -> UserId -> List1 UserId -> (MonadIO m, MonadHttp m) => m ()
connectUsers b u = mapM_ connectTo
  where
    connectTo v = do
      void $ postConnection b u v
      void $ putConnection b v u Accepted

putHandle ::
  (MonadIO m, MonadHttp m, HasCallStack) =>
  Brig ->
  UserId ->
  Text ->
  m ResponseLBS
putHandle brig usr h =
  put $
    brig
      . path "/self/handle"
      . contentJson
      . body payload
      . zUser usr
      . zConn "conn"
  where
    payload = RequestBodyLBS . encode $ object ["handle" .= h]

createUserWithHandle :: Brig -> (MonadCatch m, MonadIO m, MonadHttp m) => m (Handle, User)
createUserWithHandle brig = do
  u <- randomUser brig
  h <- randomHandle
  void $ putHandle brig (userId u) h
  userWithHandle <- selfUser <$> getSelfProfile brig (userId u)
  -- Verify if creating user and setting handle succeeded
  let handle = fromJust (userHandle userWithHandle)
  liftIO $ assertEqual "creating user with handle should return handle" h (fromHandle handle)
  -- We return the handle separately in this function for convenience
  -- of not needing to de-maybe-ify the user handle field of the user object
  -- when using this function.
  pure (handle, userWithHandle)

getUserInfoFromHandle ::
  (MonadIO m, MonadCatch m, MonadFail m, MonadHttp m, HasCallStack) =>
  Brig ->
  Domain ->
  Handle ->
  m UserProfile
getUserInfoFromHandle brig domain handle = do
  u <- randomId
  responseJsonError
    =<< get
      ( brig
          . paths ["users", "by-handle", toByteString' (domainText domain), toByteString' handle]
          . zUser u
          . expect2xx
      )

addClient ::
  (Monad m, MonadCatch m, MonadIO m, MonadHttp m, MonadFail m, HasCallStack) =>
  Brig ->
  UserId ->
  NewClient ->
  m ResponseLBS
addClient brig uid new = post (addClientReq brig uid new)

addClientInternal :: Brig -> UserId -> NewClient -> Http ResponseLBS
addClientInternal brig uid new =
  post $
    brig
      . paths ["i", "clients", toByteString' uid]
      . contentJson
      . body (RequestBodyLBS $ encode new)

addClientReq :: Brig -> UserId -> NewClient -> (Request -> Request)
addClientReq brig uid new =
  brig
    . path "/clients"
    . zUser uid
    . zConn "conn"
    . contentJson
    . body (RequestBodyLBS $ encode new)

defNewClient :: ClientType -> [Prekey] -> LastPrekey -> NewClient
defNewClient ty pks lpk =
  (newClient ty lpk)
    { newClientPassword = Just defPassword,
      newClientPrekeys = pks,
      newClientLabel = Just "Test Device",
      newClientModel = Just "Test Model"
    }

getPreKey :: Brig -> UserId -> UserId -> ClientId -> Http ResponseLBS
getPreKey brig zusr u c =
  get $
    brig
      . paths ["users", toByteString' u, "prekeys", toByteString' c]
      . zUser zusr

getTeamMember ::
  (MonadIO m, MonadCatch m, MonadFail m, MonadHttp m, HasCallStack) =>
  UserId ->
  TeamId ->
  Galley ->
  m Team.TeamMember
getTeamMember u tid galley =
  responseJsonError
    =<< get
      ( galley
          . paths ["i", "teams", toByteString' tid, "members", toByteString' u]
          . zUser u
          . expect2xx
      )

getConversation :: (MonadIO m, MonadHttp m) => Galley -> UserId -> ConvId -> m ResponseLBS
getConversation galley usr cnv =
  get $
    galley
      . paths ["conversations", toByteString' cnv]
      . zAuthAccess usr "conn"

getConversationQualified :: (MonadIO m, MonadHttp m) => Galley -> UserId -> Qualified ConvId -> m ResponseLBS
getConversationQualified galley usr cnv =
  get $
    galley
      . paths ["conversations", toByteString' (qDomain cnv), toByteString' (qUnqualified cnv)]
      . zAuthAccess usr "conn"

createConversation :: (MonadIO m, MonadHttp m) => Galley -> UserId -> [Qualified UserId] -> m ResponseLBS
createConversation galley zusr usersToAdd = do
  let conv = NewConvUnmanaged $ NewConv [] usersToAdd (Just "gossip") mempty Nothing Nothing Nothing Nothing roleNameWireAdmin
  post $
    galley
      . path "/conversations"
      . zUser zusr
      . zConn "conn"
      . json conv

listConvIdsFirstPage :: (MonadIO m, MonadHttp m) => Galley -> UserId -> m ResponseLBS
listConvIdsFirstPage galley zusr = do
  let req = GetMultiTablePageRequest (toRange (Proxy @1000)) Nothing :: GetPaginatedConversationIds
  post $
    galley
      . path "/conversations/list-ids"
      . zUser zusr
      . zConn "conn"
      . json req

listConvs ::
  (MonadIO m, MonadHttp m) =>
  Galley ->
  UserId ->
  Range 1 1000 [Qualified ConvId] ->
  m ResponseLBS
listConvs galley zusr convs = do
  post $
    galley
      . path "/conversations/list/v2"
      . zUser zusr
      . zConn "conn"
      . json (ListConversations convs)

isMember :: Galley -> Local UserId -> ConvId -> (MonadIO m, MonadHttp m) => m Bool
isMember g usr cnv = do
  res <-
    get $
      g
        . paths ["i", "conversations", toByteString' cnv, "members", toByteString' (tUnqualified usr)]
        . expect2xx
  case responseJsonMaybe res of
    Nothing -> return False
    Just m -> return (qUntagged usr == memId m)

getStatus :: HasCallStack => Brig -> UserId -> (MonadIO m, MonadHttp m) => m AccountStatus
getStatus brig u =
  (^?! key "status" . (_JSON @Value @AccountStatus)) . (responseJsonUnsafe @Value)
    <$> get
      ( brig . paths ["i", "users", toByteString' u, "status"]
          . expect2xx
      )

chkStatus :: HasCallStack => Brig -> UserId -> AccountStatus -> (MonadIO m, MonadHttp m, MonadCatch m) => m ()
chkStatus brig u s =
  get (brig . paths ["i", "users", toByteString' u, "status"]) !!! do
    const 200 === statusCode
    const (Just (toJSON s)) === ((^? key "status") <=< responseBody)

setStatus :: Brig -> UserId -> AccountStatus -> Http ()
setStatus brig u s =
  let js = RequestBodyLBS . encode $ AccountStatusUpdate s
   in put
        ( brig . paths ["i", "users", toByteString' u, "status"]
            . contentJson
            . body js
        )
        !!! const 200
        === statusCode

--------------------------------------------------------------------------------
-- Utilities

queryRange :: Maybe ByteString -> Maybe Int -> Request -> Request
queryRange start size =
  maybe id (queryItem "size" . pack . show) size
    . maybe id (queryItem "start") start

maybeFromJSON :: FromJSON a => Value -> Maybe a
maybeFromJSON v = case fromJSON v of
  Success a -> Just a
  _ -> Nothing

zAuthAccess :: UserId -> ByteString -> Request -> Request
zAuthAccess u c = header "Z-Type" "access" . zUser u . zConn c

zUser :: UserId -> Request -> Request
zUser = header "Z-User" . C8.pack . show

zConn :: ByteString -> Request -> Request
zConn = header "Z-Connection"

mkEmailRandomLocalSuffix :: MonadIO m => Text -> m Email
mkEmailRandomLocalSuffix e = do
  uid <- liftIO UUID.nextRandom
  case parseEmail e of
    Just (Email loc dom) -> return $ Email (loc <> "+" <> UUID.toText uid) dom
    Nothing -> error $ "Invalid email address: " ++ Text.unpack e

-- | Generate emails that are in the trusted whitelist of domains whose @+@ suffices count for email
-- disambiguation.  See also: 'Brig.Email.mkEmailKey'.
randomEmail :: MonadIO m => m Email
randomEmail = mkSimulatorEmail "success"

-- | To test the behavior of email addresses with untrusted domains (two emails are equal even if
-- their local part after @+@ differs), we need to generate them.
randomUntrustedEmail :: MonadIO m => m Email
randomUntrustedEmail = do
  -- NOTE: local part cannot be longer than 64 octets
  rd <- liftIO (randomIO :: IO Integer)
  pure $ Email (Text.pack $ show rd) "zinfra.io"

mkSimulatorEmail :: MonadIO m => Text -> m Email
mkSimulatorEmail loc = mkEmailRandomLocalSuffix (loc <> "@simulator.amazonses.com")

randomPhone :: MonadIO m => m Phone
randomPhone = liftIO $ do
  nrs <- map show <$> replicateM 14 (randomRIO (0, 9) :: IO Int)
  let phone = parsePhone . Text.pack $ "+0" ++ concat nrs
  return $ fromMaybe (error "Invalid random phone#") phone

<<<<<<< HEAD
randomActivationCode :: (HasCallStack, MonadIO m) => m ActivationCode
randomActivationCode =
  liftIO $
    ActivationCode . Ascii.unsafeFromText . T.pack . printf "%06d"
      <$> randIntegerZeroToNMinusOne 1000000

updatePhone :: Brig -> UserId -> Phone -> Http ()
=======
updatePhone :: HasCallStack => Brig -> UserId -> Phone -> Http ()
>>>>>>> 262b7c2c
updatePhone brig uid phn = do
  -- update phone
  let phoneUpdate = RequestBodyLBS . encode $ PhoneUpdate phn
      failMsg = "updatePhone (PUT /self/phone): failed to update to " <> show phn <> " - might be a flaky test tracked in https://wearezeta.atlassian.net/browse/BE-526"
  put (brig . path "/self/phone" . contentJson . zUser uid . zConn "c" . body phoneUpdate) !!! do
    const 202 === statusCode
    assertTrue failMsg ((== 202) . statusCode)
  -- activate
  act <- getActivationCode brig (Right phn)
  case act of
    Nothing -> liftIO $ assertFailure "missing activation key/code"
    Just kc ->
      activate brig kc !!! do
        const 200 === statusCode
        const (Just False) === fmap activatedFirst . responseJsonMaybe

defEmailLogin :: Email -> Login
defEmailLogin e = emailLogin e defPassword (Just defCookieLabel)

emailLogin :: Email -> PlainTextPassword -> Maybe CookieLabel -> Login
emailLogin e = PasswordLogin (LoginByEmail e)

somePrekeys :: [Prekey]
somePrekeys =
  [ Prekey (PrekeyId 1) "pQABAQECoQBYIOjl7hw0D8YRNqkkBQETCxyr7/ywE/2R5RWcUPM+GJACA6EAoQBYILLf1TIwSB62q69Ojs/X1tzJ+dYHNAw4QbW/7TC5vSZqBPY=",
    Prekey (PrekeyId 2) "pQABAQICoQBYIGoXawUQWQ9ZW+MXhvuo9ALOBUjLff8S5VdAokN29C1OA6EAoQBYILLf1TIwSB62q69Ojs/X1tzJ+dYHNAw4QbW/7TC5vSZqBPY=",
    Prekey (PrekeyId 3) "pQABAQMCoQBYIEjdt+YWd3lHmG8pamULLMubAMZw556IO8kW7s1MLFytA6EAoQBYILLf1TIwSB62q69Ojs/X1tzJ+dYHNAw4QbW/7TC5vSZqBPY=",
    Prekey (PrekeyId 4) "pQABAQQCoQBYIPIaOA3Xqfk4Lh2/pU88Owd2eW5eplHpywr+Mx4QGyiMA6EAoQBYILLf1TIwSB62q69Ojs/X1tzJ+dYHNAw4QbW/7TC5vSZqBPY=",
    Prekey (PrekeyId 5) "pQABAQUCoQBYIHnafNR4Gh3ID71lYzToewEVag4EKskDFq+gaeraOlSJA6EAoQBYILLf1TIwSB62q69Ojs/X1tzJ+dYHNAw4QbW/7TC5vSZqBPY=",
    Prekey (PrekeyId 6) "pQABAQYCoQBYIFXUkVftE7kK22waAzhOjOmJVex3EBTU8RHZFx2o1Ed8A6EAoQBYILLf1TIwSB62q69Ojs/X1tzJ+dYHNAw4QbW/7TC5vSZqBPY=",
    Prekey (PrekeyId 7) "pQABAQcCoQBYIDXdN8VlKb5lbgPmoDPLPyqNIEyShG4oT/DlW0peRRZUA6EAoQBYILLf1TIwSB62q69Ojs/X1tzJ+dYHNAw4QbW/7TC5vSZqBPY=",
    Prekey (PrekeyId 8) "pQABAQgCoQBYIJH1ewvIVV3yGqQvdr/QM9HARzMgo5ksOTRyKEuN2aZzA6EAoQBYILLf1TIwSB62q69Ojs/X1tzJ+dYHNAw4QbW/7TC5vSZqBPY=",
    Prekey (PrekeyId 9) "pQABAQkCoQBYIFcAnXdx0M1Q1hoDDfgMK9r+Zchn8YlVHHaQwQYhRk1dA6EAoQBYILLf1TIwSB62q69Ojs/X1tzJ+dYHNAw4QbW/7TC5vSZqBPY=",
    Prekey (PrekeyId 10) "pQABAQoCoQBYIGs3vyxwmzEZ+qKNy4wpFkxc+Bgkb0D76ZEbxeeh/9DVA6EAoQBYILLf1TIwSB62q69Ojs/X1tzJ+dYHNAw4QbW/7TC5vSZqBPY=",
    Prekey (PrekeyId 11) "pQABAQsCoQBYIGUiBeOJALP5dkMduUZ/u6MDhHNrsrBUa3f0YlSSWZbzA6EAoQBYILLf1TIwSB62q69Ojs/X1tzJ+dYHNAw4QbW/7TC5vSZqBPY=",
    Prekey (PrekeyId 12) "pQABAQwCoQBYIMp6QNNTPDZgL3DSSD/QWWnBI7LsTZp2RhY/HLqnIwRZA6EAoQBYILLf1TIwSB62q69Ojs/X1tzJ+dYHNAw4QbW/7TC5vSZqBPY=",
    Prekey (PrekeyId 13) "pQABAQ0CoQBYIJXSSUrE5RCNyB5pg+m6vGwK7RvJ+rs9dsdHitxnfDhuA6EAoQBYILLf1TIwSB62q69Ojs/X1tzJ+dYHNAw4QbW/7TC5vSZqBPY=",
    Prekey (PrekeyId 14) "pQABAQ4CoQBYIHmtOX7jCKBHFDysb4H0z/QWoCSaEyjerZaT/HOP8bgDA6EAoQBYILLf1TIwSB62q69Ojs/X1tzJ+dYHNAw4QbW/7TC5vSZqBPY=",
    Prekey (PrekeyId 15) "pQABAQ8CoQBYIIaMCTcPKj2HuYQ7i9ZaxUw9j5Bz8TPjoAaTZ5eB0w1kA6EAoQBYILLf1TIwSB62q69Ojs/X1tzJ+dYHNAw4QbW/7TC5vSZqBPY=",
    Prekey (PrekeyId 16) "pQABARACoQBYIHWAOacKuWH81moJVveJ0FSfipWocfspOIBhaU6VLWUsA6EAoQBYILLf1TIwSB62q69Ojs/X1tzJ+dYHNAw4QbW/7TC5vSZqBPY=",
    Prekey (PrekeyId 17) "pQABARECoQBYIA8XtUXtnMxQslULnNAeHBIivlLRe/+qdh2j6nTfDAchA6EAoQBYILLf1TIwSB62q69Ojs/X1tzJ+dYHNAw4QbW/7TC5vSZqBPY=",
    Prekey (PrekeyId 18) "pQABARICoQBYIGgzg6SzgTTOgnk48pa6y2Rgjy004DkeBo4CMld3Jlr6A6EAoQBYILLf1TIwSB62q69Ojs/X1tzJ+dYHNAw4QbW/7TC5vSZqBPY=",
    Prekey (PrekeyId 19) "pQABARMCoQBYIEoEFiIpCHgn74CAD+GhIfIgbQtdCqQqkOXHWxRlG6Y6A6EAoQBYILLf1TIwSB62q69Ojs/X1tzJ+dYHNAw4QbW/7TC5vSZqBPY=",
    Prekey (PrekeyId 20) "pQABARQCoQBYINVEwTRxNSe0rxZxon4Rifz2l4rtQZn7mHtKYCiFAK9IA6EAoQBYILLf1TIwSB62q69Ojs/X1tzJ+dYHNAw4QbW/7TC5vSZqBPY=",
    Prekey (PrekeyId 21) "pQABARUCoQBYIN3aeX2Ayi2rPFbiaYb+O2rdHUpFhzRs2j28pCmbGpflA6EAoQBYILLf1TIwSB62q69Ojs/X1tzJ+dYHNAw4QbW/7TC5vSZqBPY=",
    Prekey (PrekeyId 22) "pQABARYCoQBYIJe5OJ17YKQrNmIH3sE++r++4Z5ld36axqAMjjQ3jtQWA6EAoQBYILLf1TIwSB62q69Ojs/X1tzJ+dYHNAw4QbW/7TC5vSZqBPY=",
    Prekey (PrekeyId 23) "pQABARcCoQBYIASE94LjK6Raipk/lN/YewouqO+kcQGpxIqP+iW2hyHiA6EAoQBYILLf1TIwSB62q69Ojs/X1tzJ+dYHNAw4QbW/7TC5vSZqBPY=",
    Prekey (PrekeyId 24) "pQABARgYAqEAWCBZ222LpS6/99Btlw+83PihrA655skwsNevt//8oz5axQOhAKEAWCCy39UyMEgetquvTo7P19bcyfnWBzQMOEG1v+0wub0magT2",
    Prekey (PrekeyId 25) "pQABARgZAqEAWCDGEwo61w4O8T8lyw0HdoOjGWBKQUNqo6+jSfrPR9alrAOhAKEAWCCy39UyMEgetquvTo7P19bcyfnWBzQMOEG1v+0wub0magT2",
    Prekey (PrekeyId 26) "pQABARgaAqEAWCBMSQoQ6B35plC80i1O3AWlJSftCEbCbju97Iykg5+NWQOhAKEAWCCy39UyMEgetquvTo7P19bcyfnWBzQMOEG1v+0wub0magT2"
  ]

-- | The client ID of the first of 'someLastPrekeys'
someClientId :: ClientId
someClientId = ClientId "1dbfbe22c8a35cb2"

someLastPrekeys :: [LastPrekey]
someLastPrekeys =
  [ lastPrekey "pQABARn//wKhAFggnCcZIK1pbtlJf4wRQ44h4w7/sfSgj5oWXMQaUGYAJ/sDoQChAFgglacihnqg/YQJHkuHNFU7QD6Pb3KN4FnubaCF2EVOgRkE9g==",
    lastPrekey "pQABARn//wKhAFggwO2any+CjiGP8XFYrY67zHPvLgp+ysY5k7vci57aaLwDoQChAFgglacihnqg/YQJHkuHNFU7QD6Pb3KN4FnubaCF2EVOgRkE9g==",
    lastPrekey "pQABARn//wKhAFggoChErA5oTI5JT769hJV+VINmU8kougGdYqGd2U7hPa8DoQChAFgglacihnqg/YQJHkuHNFU7QD6Pb3KN4FnubaCF2EVOgRkE9g==",
    lastPrekey "pQABARn//wKhAFggPLk4BBJ8THVLGm7r0K7EJITRlJnt6bpNzM9GTNRYcCcDoQChAFgglacihnqg/YQJHkuHNFU7QD6Pb3KN4FnubaCF2EVOgRkE9g==",
    lastPrekey "pQABARn//wKhAFggqHASsRlZ1i8dESXRXBL2OvR+0yGUtqK9vJfzol1E+osDoQChAFgglacihnqg/YQJHkuHNFU7QD6Pb3KN4FnubaCF2EVOgRkE9g==",
    lastPrekey "pQABARn//wKhAFggx/N1YhKXSJYJQxhWgHSA4ASaJKIHDJfmEnojfnp9VQ8DoQChAFgglacihnqg/YQJHkuHNFU7QD6Pb3KN4FnubaCF2EVOgRkE9g==",
    lastPrekey "pQABARn//wKhAFggVL6QIpoqmtKxmB8HToiAPxfjSDEzJEUAoFKfhXou06YDoQChAFgglacihnqg/YQJHkuHNFU7QD6Pb3KN4FnubaCF2EVOgRkE9g==",
    lastPrekey "pQABARn//wKhAFggRs74/ViOrHN+aS2RbGCwC0sJv1Sp/Q0pmRB15s9DCBMDoQChAFgglacihnqg/YQJHkuHNFU7QD6Pb3KN4FnubaCF2EVOgRkE9g==",
    lastPrekey "pQABARn//wKhAFggtNO/hrwzt9M/1X6eK2sG6YFmA7BDqlFMEipbZOsg0vcDoQChAFgglacihnqg/YQJHkuHNFU7QD6Pb3KN4FnubaCF2EVOgRkE9g==",
    lastPrekey "pQABARn//wKhAFgg1rZEY6vbAnEz+Ern5kRny/uKiIrXTb/usQxGnceV2HADoQChAFgglacihnqg/YQJHkuHNFU7QD6Pb3KN4FnubaCF2EVOgRkE9g==",
    lastPrekey "pQABARn//wKhAFgg2647mOAVeOdhW57Q1zXDigDxRz/hB8ITFSZ7uo+pXH4DoQChAFgglacihnqg/YQJHkuHNFU7QD6Pb3KN4FnubaCF2EVOgRkE9g==",
    lastPrekey "pQABARn//wKhAFggjddbHizABYOY0T6rvJeZCvV20dvTT9BYv95ri9bqSb8DoQChAFgglacihnqg/YQJHkuHNFU7QD6Pb3KN4FnubaCF2EVOgRkE9g==",
    lastPrekey "pQABARn//wKhAFggCKT/GspZquUY6vKC4TFvaFqTH1QGG1ptauiaulnfqkUDoQChAFgglacihnqg/YQJHkuHNFU7QD6Pb3KN4FnubaCF2EVOgRkE9g==",
    lastPrekey "pQABARn//wKhAFggv7bf/kEsTKFDGSgswsywq6AIxBq5AqZbLjDYDHfGjrcDoQChAFgglacihnqg/YQJHkuHNFU7QD6Pb3KN4FnubaCF2EVOgRkE9g==",
    lastPrekey "pQABARn//wKhAFggUbjGhhh8EwZEPSz+Y31rYNUu7jsRR8dy1F5FSiJXfXEDoQChAFgglacihnqg/YQJHkuHNFU7QD6Pb3KN4FnubaCF2EVOgRkE9g==",
    lastPrekey "pQABARn//wKhAFgg/4nz1uHiPBVGFvYjTMwGQ31bSFNctbU0r2nBtpsK9kcDoQChAFgglacihnqg/YQJHkuHNFU7QD6Pb3KN4FnubaCF2EVOgRkE9g==",
    lastPrekey "pQABARn//wKhAFggwbJDyKl7T3+3Ihc0YF06Dz2J11My5qn7JKG+U+ti8lQDoQChAFgglacihnqg/YQJHkuHNFU7QD6Pb3KN4FnubaCF2EVOgRkE9g==",
    lastPrekey "pQABARn//wKhAFgglc6nCoZR2/qjLp0tr7vRyuXqb7ugdHHDadjX7zSl4uMDoQChAFgglacihnqg/YQJHkuHNFU7QD6Pb3KN4FnubaCF2EVOgRkE9g==",
    lastPrekey "pQABARn//wKhAFgg5ER8h0/bIADXjBXe/XPKdzekgv6nhJ4hp3vJ3jtTSbUDoQChAFgglacihnqg/YQJHkuHNFU7QD6Pb3KN4FnubaCF2EVOgRkE9g==",
    lastPrekey "pQABARn//wKhAFggsgV6jq+GuNuvXk+ctHh570cNqEmfPhz34wcYCMCf9xIDoQChAFgglacihnqg/YQJHkuHNFU7QD6Pb3KN4FnubaCF2EVOgRkE9g==",
    lastPrekey "pQABARn//wKhAFggdQdlPqkBw6+phKhohp3YaWQL710euZDnyMLFwf2cS0oDoQChAFgglacihnqg/YQJHkuHNFU7QD6Pb3KN4FnubaCF2EVOgRkE9g==",
    lastPrekey "pQABARn//wKhAFggKlsI/snuQMoYcZRw/kN+BobPV5gwYeBClp0Wx9btTGUDoQChAFgglacihnqg/YQJHkuHNFU7QD6Pb3KN4FnubaCF2EVOgRkE9g==",
    lastPrekey "pQABARn//wKhAFggtruFBClEgdPKvjpHsYLlWMev9L4OmYZwlxbY0NwvzOwDoQChAFgglacihnqg/YQJHkuHNFU7QD6Pb3KN4FnubaCF2EVOgRkE9g==",
    lastPrekey "pQABARn//wKhAFggRUdh4cuYtFNL46RLnPy65goYInyreStKwsEcY3pPlLkDoQChAFgglacihnqg/YQJHkuHNFU7QD6Pb3KN4FnubaCF2EVOgRkE9g==",
    lastPrekey "pQABARn//wKhAFggQtT7lLZzH171F4jCbHNwxEAt28FwdQ8Kt2tbxFzPgC0DoQChAFgglacihnqg/YQJHkuHNFU7QD6Pb3KN4FnubaCF2EVOgRkE9g==",
    lastPrekey "pQABARn//wKhAFggQeUPM119c+6zRsEupA8zshTfrZiLpXx1Ji0UMMumq9IDoQChAFgglacihnqg/YQJHkuHNFU7QD6Pb3KN4FnubaCF2EVOgRkE9g=="
  ]

defPassword :: PlainTextPassword
defPassword = PlainTextPassword defPasswordText

defPasswordText :: Text
defPasswordText = "secret"

defWrongPassword :: PlainTextPassword
defWrongPassword = PlainTextPassword "not secret"

defCookieLabel :: CookieLabel
defCookieLabel = CookieLabel "auth"

randomBytes :: Int -> IO ByteString
randomBytes n = BS.pack <$> replicateM n randomIO

randomHandle :: MonadIO m => m Text
randomHandle = liftIO $ do
  nrs <- replicateM 21 (randomRIO (97, 122)) -- a-z
  return (Text.pack (map chr nrs))

randomName :: MonadIO m => m Name
randomName = randomNameWithMaxLen 128

-- | For testing purposes we restrict ourselves to code points in the
-- Basic Multilingual Plane that are considered to be numbers, letters,
-- punctuation or symbols and ensure the name starts with a "letter".
-- That is in order for the name to be searchable at all, since the standard
-- ElasticSearch tokenizer may otherwise produce an empty list of tokens,
-- e.g. if the name is entirely made of characters from categories that
-- the standard tokenizer considers as word boundaries (or which are
-- simply unassigned code points), yielding no tokens to match and thus
-- no results in search queries.
randomNameWithMaxLen :: MonadIO m => Word -> m Name
randomNameWithMaxLen maxLen = liftIO $ do
  len <- randomRIO (2, maxLen)
  chars <- fill len []
  return $ Name (Text.pack chars)
  where
    fill 0 cs = return cs
    fill 1 cs = (: cs) <$> randLetter
    fill n cs = do
      c <- randChar
      if isLetter c || isNumber c || isPunctuation c || isSymbol c
        then fill (n - 1) (c : cs)
        else fill n cs
    randChar = chr <$> randomRIO (0x0000, 0xFFFF)
    randLetter = do
      c <- randChar
      if isLetter c
        then return c
        else randLetter

retryWhileN :: (MonadIO m) => Int -> (a -> Bool) -> m a -> m a
retryWhileN n f m =
  retrying
    (constantDelay 1000000 <> limitRetries n)
    (const (return . f))
    (const m)

recoverN :: (MonadIO m, MonadMask m) => Int -> m a -> m a
recoverN n m =
  recoverAll
    (constantDelay 1000000 <> limitRetries n)
    (const m)

-- | This allows you to run requests against a brig instantiated using the given options.
--   Note that ONLY 'brig' calls should occur within the provided action, calls to other
--   services will fail.
--
--   Beware: (1) Not all async parts of brig are running in this.  (2) other services will
--   see the old, unaltered brig.
withSettingsOverrides :: MonadIO m => Opts.Opts -> WaiTest.Session a -> m a
withSettingsOverrides opts action = liftIO $ do
  (brigApp, env) <- Run.mkApp opts
  sftDiscovery <-
    forM (env ^. sftEnv) $ \sftEnv' ->
      Async.async $ Calling.startSFTServiceDiscovery (env ^. applog) sftEnv'
  res <- WaiTest.runSession action brigApp
  mapM_ Async.cancel sftDiscovery
  pure res

-- | When we remove the customer-specific extension of domain blocking, this test will fail to
-- compile.
withDomainsBlockedForRegistration :: (MonadIO m) => Opts.Opts -> [Text] -> WaiTest.Session a -> m a
withDomainsBlockedForRegistration opts domains sess = do
  let opts' = opts {Opts.optSettings = (Opts.optSettings opts) {Opts.setCustomerExtensions = Just blocked}}
      blocked = Opts.CustomerExtensions (Opts.DomainsBlockedForRegistration (unsafeMkDomain <$> domains))
      unsafeMkDomain = either error id . mkDomain
  withSettingsOverrides opts' sess

-- | Run a probe several times, until a "good" value materializes or until patience runs out
aFewTimes ::
  (HasCallStack, MonadIO m) =>
  -- | Number of retries. Exponentially: 11 ~ total of 2 secs delay, 12 ~ 4 secs delay, ...
  Int ->
  m a ->
  (a -> Bool) ->
  m a
aFewTimes
  retries
  action
  good = do
    retrying
      (exponentialBackoff 1000 <> limitRetries retries)
      (\_ -> pure . not . good)
      (\_ -> action)

assertOne :: (HasCallStack, MonadIO m, Show a) => [a] -> m a
assertOne [a] = pure a
assertOne xs = liftIO . assertFailure $ "Expected exactly one element, found " <> show xs

--------------------------------------------------------------------------------

newtype MockT m a = MockT {unMock :: ReaderT (IORef MockState) m a}
  deriving newtype (Functor, Applicative, Monad, MonadReader (IORef MockState), MonadIO)

instance MonadIO m => MonadState MockState (MockT m) where
  get = readIORef =<< ask
  put x = do
    ref <- ask
    writeIORef ref x

data ReceivedRequest = ReceivedRequest Method [Text] LByteString

data MockState = MockState
  { receivedRequests :: [ReceivedRequest],
    serverThread :: Async.Async (),
    serverPort :: Integer,
    mockHandler :: ReceivedRequest -> MockT IO Wai.Response
  }

mkMockApp :: IORef MockState -> Application
mkMockApp ref request mkResponse = do
  let action = do
        req <- liftIO $ getReceivedRequest request
        handler <- mockHandler <$> liftIO (readIORef ref)
        response <- handler req
        MonadState.modify (\ms -> ms {receivedRequests = receivedRequests ms <> [req]})
        pure response
  runMockT ref action >>= mkResponse

getReceivedRequest :: Wai.Request -> IO ReceivedRequest
getReceivedRequest r =
  ReceivedRequest (Wai.requestMethod r) (Wai.pathInfo r) <$> Wai.strictRequestBody r

runMockT :: IORef MockState -> MockT m a -> m a
runMockT ref mock = runReaderT (unMock mock) ref

startMockService :: MonadIO m => IORef MockState -> ExceptT String m ()
startMockService ref = ExceptT . liftIO $ do
  (sPort, sock) <- Warp.openFreePort
  serverStarted <- newEmptyMVar
  let settings =
        Warp.defaultSettings
          & Warp.setPort sPort
          & Warp.setGracefulCloseTimeout2 0 -- Defaults to 2 seconds, causes server stop to take very long
          & Warp.setBeforeMainLoop (putMVar serverStarted ())
  let app = mkMockApp ref
  serviceThread <- Async.async $ Warp.runSettingsSocket settings sock app
  serverStartedSignal <- System.timeout 10_000_000 (takeMVar serverStarted)
  case serverStartedSignal of
    Nothing -> do
      liftIO $ Async.cancel serviceThread
      pure . Left $ "Failed to start the mock server within 10 seconds on port: " <> show sPort
    _ -> do
      liftIO . modifyIORef ref $ \s -> s {serverThread = serviceThread, serverPort = toInteger sPort}
      pure (Right ())

initState :: MockState
initState = MockState [] (error "server not started") (error "server not started") (error "No mock response provided")

stopMockedService :: MonadIO m => IORef MockState -> m ()
stopMockedService ref =
  liftIO $ Async.cancel . serverThread <=< readIORef $ ref

withTempMockedService ::
  (MonadIO m, MonadMask m) =>
  MockState ->
  (ReceivedRequest -> MockT IO Wai.Response) ->
  (MockState -> ExceptT String m a) ->
  ExceptT String m (a, [ReceivedRequest])
withTempMockedService state handler action = do
  ref <- newIORef state
  startMockService ref
  ( do
      liftIO . modifyIORef ref $ \s -> s {mockHandler = handler}
      st <- liftIO $ readIORef ref
      actualResponse <- action st
      st' <- liftIO $ readIORef ref
      pure (actualResponse, receivedRequests st')
    )
    `Catch.finally` stopMockedService ref

assertRight :: (MonadIO m, Show a, HasCallStack) => Either a b -> m b
assertRight = \case
  Left e -> liftIO $ assertFailure $ "Expected Right, got Left: " <> show e
  Right x -> pure x

withMockedGalley :: (MonadIO m, MonadMask m) => Opt.Opts -> (ReceivedRequest -> MockT IO Wai.Response) -> Session a -> m (a, [ReceivedRequest])
withMockedGalley opts handler action =
  assertRight <=< runExceptT $
    withTempMockedService initState handler $ \st -> lift $ do
      let opts' =
            opts
              { Opt.galley = Endpoint "127.0.0.1" (fromIntegral (serverPort st))
              }
      withSettingsOverrides opts' action

withMockedFederatorAndGalley ::
  Opt.Opts ->
  Domain ->
  (Mock.FederatedRequest -> IO LByteString) ->
  (ReceivedRequest -> MockT IO Wai.Response) ->
  Session a ->
  IO (a, [Mock.FederatedRequest], [ReceivedRequest])
withMockedFederatorAndGalley opts _domain fedResp galleyHandler action = do
  result <- assertRight <=< runExceptT $
    withTempMockedService initState galleyHandler $ \galleyMockState ->
      Mock.withTempMockFederator [("Content-Type", "application/json")] fedResp $ \fedMockPort -> do
        let opts' =
              opts
                { Opt.galley = Endpoint "127.0.0.1" (fromIntegral (serverPort galleyMockState)),
                  Opt.federatorInternal = Just (Endpoint "127.0.0.1" (fromIntegral fedMockPort))
                }
        withSettingsOverrides opts' action
  pure (combineResults result)
  where
    combineResults :: ((a, [Mock.FederatedRequest]), [ReceivedRequest]) -> (a, [Mock.FederatedRequest], [ReceivedRequest])
    combineResults ((a, mrr), rr) = (a, mrr, rr)<|MERGE_RESOLUTION|>--- conflicted
+++ resolved
@@ -743,17 +743,13 @@
   let phone = parsePhone . Text.pack $ "+0" ++ concat nrs
   return $ fromMaybe (error "Invalid random phone#") phone
 
-<<<<<<< HEAD
 randomActivationCode :: (HasCallStack, MonadIO m) => m ActivationCode
 randomActivationCode =
   liftIO $
     ActivationCode . Ascii.unsafeFromText . T.pack . printf "%06d"
       <$> randIntegerZeroToNMinusOne 1000000
 
-updatePhone :: Brig -> UserId -> Phone -> Http ()
-=======
 updatePhone :: HasCallStack => Brig -> UserId -> Phone -> Http ()
->>>>>>> 262b7c2c
 updatePhone brig uid phn = do
   -- update phone
   let phoneUpdate = RequestBodyLBS . encode $ PhoneUpdate phn

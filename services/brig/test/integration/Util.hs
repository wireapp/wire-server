{-# LANGUAGE GeneralizedNewtypeDeriving #-}
{-# LANGUAGE NumericUnderscores #-}
-- Disabling to stop warnings on HasCallStack
{-# OPTIONS_GHC -Wno-redundant-constraints #-}
-- This file is part of the Wire Server implementation.
--
-- Copyright (C) 2020 Wire Swiss GmbH <opensource@wire.com>
--
-- This program is free software: you can redistribute it and/or modify it under
-- the terms of the GNU Affero General Public License as published by the Free
-- Software Foundation, either version 3 of the License, or (at your option) any
-- later version.
--
-- This program is distributed in the hope that it will be useful, but WITHOUT
-- ANY WARRANTY; without even the implied warranty of MERCHANTABILITY or FITNESS
-- FOR A PARTICULAR PURPOSE. See the GNU Affero General Public License for more
-- details.
--
-- You should have received a copy of the GNU Affero General Public License along
-- with this program. If not, see <https://www.gnu.org/licenses/>.
-- for SES notifications
{-# OPTIONS_GHC -fno-warn-orphans -Wno-deprecations #-}

module Util where

import Bilge
import Bilge.Assert
import Brig.AWS.Types
import Brig.App (applog, fsWatcher, sftEnv, turnEnv)
import Brig.Calling as Calling
import qualified Brig.Code as Code
import qualified Brig.Options as Opt
import qualified Brig.Options as Opts
import qualified Brig.Run as Run
import Brig.Types.Activation
import Brig.Types.Intra
import qualified Brig.ZAuth as ZAuth
import Control.Concurrent.Async
import Control.Exception (throw)
import Control.Lens ((^.), (^?), (^?!))
import Control.Monad.Catch (MonadCatch, MonadMask)
import qualified Control.Monad.Catch as Catch
import qualified Control.Monad.State as State
import Control.Monad.State.Class (MonadState)
import qualified Control.Monad.State.Class as MonadState
import Control.Monad.Trans.Except (ExceptT (ExceptT), runExceptT)
import Control.Retry
import Data.Aeson hiding (json)
import Data.Aeson.Lens (key, _Integral, _JSON, _String)
import qualified Data.Aeson.Types as Aeson
import qualified Data.ByteString as BS
import Data.ByteString.Builder (toLazyByteString)
import Data.ByteString.Char8 (pack)
import qualified Data.ByteString.Char8 as B8
import Data.ByteString.Conversion
import Data.Domain (Domain (..), domainText, mkDomain)
import Data.Handle (Handle (..))
import Data.Id
import Data.List1 (List1)
import qualified Data.List1 as List1
import Data.Misc (PlainTextPassword (..))
import Data.Proxy
import Data.Qualified hiding (isLocal)
import Data.Range
import qualified Data.Sequence as Seq
import Data.String.Conversions (cs)
import qualified Data.Text as T
import qualified Data.Text as Text
import qualified Data.Text.Ascii as Ascii
import Data.Text.Encoding (encodeUtf8)
import qualified Data.Text.Encoding as T
import qualified Data.UUID as UUID
import qualified Data.UUID.V4 as UUID
import qualified Data.ZAuth.Token as ZAuth
import qualified Federator.MockServer as Mock
import GHC.TypeLits
import Galley.Types.Conversations.One2One (one2OneConvId)
import Imports
import qualified Network.HTTP.Client as HTTP
import Network.HTTP.Media.MediaType
import Network.HTTP.Media.RenderHeader (renderHeader)
import Network.HTTP.Types (Method, http11, renderQuery)
import qualified Network.HTTP.Types as HTTP
import Network.Wai (Application)
import qualified Network.Wai as Wai
import qualified Network.Wai.Handler.Warp as Warp
import Network.Wai.Test (Session)
import qualified Network.Wai.Test as WaiTest
import OpenSSL.BN (randIntegerZeroToNMinusOne)
import Servant.Client (ClientError (FailureResponse))
import qualified Servant.Client as Servant
import Servant.Client.Core (RunClient (throwClientError))
import qualified Servant.Client.Core as Servant
import qualified Servant.Client.Core.Request as ServantRequest
import System.Exit
import System.Process
import System.Random (randomIO, randomRIO)
import qualified System.Timeout as System
import Test.QuickCheck (arbitrary, generate)
import Test.Tasty (TestName, TestTree)
import Test.Tasty.Cannon
import qualified Test.Tasty.Cannon as WS
import Test.Tasty.HUnit
import Text.Printf (printf)
import qualified UnliftIO.Async as Async
import Util.Options
import Web.Internal.HttpApiData
import Wire.API.Connection
import Wire.API.Conversation
import Wire.API.Conversation.Protocol
import Wire.API.Conversation.Role (roleNameWireAdmin)
import Wire.API.Federation.API
import Wire.API.Federation.Domain
import Wire.API.Internal.Notification
import Wire.API.MLS.SubConversation
import Wire.API.Routes.MultiTablePaging
import Wire.API.Team.Member hiding (userId)
import Wire.API.User
import Wire.API.User.Activation
import Wire.API.User.Auth
import Wire.API.User.Auth.LegalHold
import Wire.API.User.Auth.Sso
import Wire.API.User.Client
import Wire.API.User.Client.Prekey
import Wire.API.VersionInfo

type Brig = Request -> Request

type Cannon = Request -> Request

type Gundeck = Request -> Request

type CargoHold = Request -> Request

type Galley = Request -> Request

type Nginz = Request -> Request

type Spar = Request -> Request

data FedClient (comp :: Component) = FedClient HTTP.Manager Endpoint

-- | Note: Apply this function last when composing (Request -> Request) functions
apiVersion :: ByteString -> Request -> Request
apiVersion newVersion r = r {HTTP.path = setVersion newVersion (HTTP.path r)}
  where
    setVersion :: ByteString -> ByteString -> ByteString
    setVersion v p =
      let p' = removeSlash' p
       in v <> "/" <> fromMaybe p' (removeVersionPrefix p')

removeSlash' :: ByteString -> ByteString
removeSlash' s = case B8.uncons s of
  Just ('/', s') -> s'
  _ -> s

removeVersionPrefix :: ByteString -> Maybe ByteString
removeVersionPrefix bs = do
  let (x, s) = B8.splitAt 1 bs
  guard (x == B8.pack "v")
  (_, s') <- B8.readInteger s
  pure (B8.tail s')

-- | Note: Apply this function last when composing (Request -> Request) functions
unversioned :: Request -> Request
unversioned r =
  r
    { HTTP.path =
        maybe
          (HTTP.path r)
          (B8.pack "/" <>)
          (removeVersionPrefix . removeSlash' $ HTTP.path r)
    }

runFedClient ::
  forall (name :: Symbol) comp api.
  ( HasUnsafeFedEndpoint comp api name,
    Servant.HasClient Servant.ClientM api
  ) =>
  FedClient comp ->
  Domain ->
  Servant.Client Http api
runFedClient (FedClient mgr endpoint) domain =
  Servant.hoistClient (Proxy @api) (servantClientMToHttp domain) $
    Servant.clientIn (Proxy @api) (Proxy @Servant.ClientM)
  where
    servantClientMToHttp :: Domain -> Servant.ClientM a -> Http a
    servantClientMToHttp originDomain action = liftIO $ do
      let brigHost = Text.unpack $ endpoint ^. epHost
          brigPort = fromInteger . toInteger $ endpoint ^. epPort
          baseUrl = Servant.BaseUrl Servant.Http brigHost brigPort "/federation"
          clientEnv = Servant.ClientEnv mgr baseUrl Nothing (makeClientRequest originDomain)
      eitherRes <- Servant.runClientM action clientEnv
      case eitherRes of
        Right res -> pure res
        Left err -> assertFailure $ "Servant client failed with: " <> show err

    makeClientRequest :: Domain -> Servant.BaseUrl -> Servant.Request -> HTTP.Request
    makeClientRequest originDomain burl req =
      let req' = Servant.defaultMakeClientRequest burl req
       in req'
            { HTTP.requestHeaders =
                HTTP.requestHeaders req' <> [(originDomainHeaderName, toByteString' originDomain)]
            }

instance ToJSON SESBounceType where
  toJSON BounceUndetermined = String "Undetermined"
  toJSON BouncePermanent = String "Permanent"
  toJSON BounceTransient = String "Transient"

instance ToJSON SESNotification where
  toJSON (MailBounce typ ems) =
    object
      [ "notificationType" .= ("Bounce" :: Text),
        "bounce"
          .= object
            [ "bouncedRecipients" .= fmap (\e -> object ["emailAddress" .= e]) ems,
              "bounceType" .= typ
            ]
      ]
  toJSON (MailComplaint ems) =
    object
      [ "notificationType" .= ("Complaint" :: Text),
        "complaint"
          .= object
            [ "complainedRecipients" .= fmap (\e -> object ["emailAddress" .= e]) ems
            ]
      ]

test :: Manager -> TestName -> Http a -> TestTree
test m n h = testCase n (void $ runHttpT m h)

twoRandomUsers :: (MonadCatch m, MonadIO m, MonadHttp m, HasCallStack) => Brig -> m (Qualified UserId, UserId, Qualified UserId, UserId)
twoRandomUsers brig = do
  quid1 <- userQualifiedId <$> randomUser brig
  quid2 <- userQualifiedId <$> randomUser brig
  let uid1 = qUnqualified quid1
      uid2 = qUnqualified quid2
  pure (quid1, uid1, quid2, uid2)

localAndRemoteUser ::
  (MonadCatch m, MonadIO m, MonadHttp m, HasCallStack) =>
  Brig ->
  m (UserId, Qualified UserId)
localAndRemoteUser brig = do
  uid1 <- userId <$> randomUser brig
  quid2 <- fakeRemoteUser
  pure (uid1, quid2)

localAndRemoteUserWithConvId ::
  (MonadCatch m, MonadIO m, MonadHttp m, HasCallStack) =>
  Brig ->
  Bool ->
  m (UserId, Qualified UserId, Qualified ConvId)
localAndRemoteUserWithConvId brig shouldBeLocal = do
  quid <- userQualifiedId <$> randomUser brig
  let go = do
        other <- Qualified <$> randomId <*> pure (Domain "far-away.example.com")
        let convId = one2OneConvId quid other
            isLocal = qDomain quid == qDomain convId
        if shouldBeLocal == isLocal
          then pure (qUnqualified quid, other, convId)
          else go
  go

fakeRemoteUser :: (HasCallStack, MonadIO m) => m (Qualified UserId)
fakeRemoteUser = Qualified <$> randomId <*> pure (Domain "far-away.example.com")

randomClient :: MonadIO m => m ClientId
randomClient = liftIO $ generate arbitrary

randomUser ::
  (MonadCatch m, MonadIO m, MonadHttp m, HasCallStack) =>
  Brig ->
  m User
randomUser = randomUser' True

randomUser' ::
  (MonadCatch m, MonadIO m, MonadHttp m, HasCallStack) =>
  Bool ->
  Brig ->
  m User
randomUser' hasPwd brig = do
  n <- fromName <$> randomName
  createUser' hasPwd n brig

createUser ::
  (MonadCatch m, MonadIO m, MonadHttp m, HasCallStack) =>
  Text ->
  Brig ->
  m User
createUser = createUser' True

createUser' ::
  (MonadCatch m, MonadIO m, MonadHttp m, HasCallStack) =>
  Bool ->
  Text ->
  Brig ->
  m User
createUser' hasPwd name brig = do
  r <-
    postUser' hasPwd True name True False Nothing Nothing brig
      <!! const 201 === statusCode
  responseJsonError r

createUserWithEmail :: HasCallStack => Text -> Email -> Brig -> Http User
createUserWithEmail name email brig = do
  r <-
    postUserWithEmail True True name (Just email) False Nothing Nothing brig
      <!! const 201 === statusCode
  responseJsonError r

createUserUntrustedEmail :: HasCallStack => Text -> Brig -> Http User
createUserUntrustedEmail name brig = do
  email <- randomUntrustedEmail
  createUserWithEmail name email brig

createAnonUser :: HasCallStack => Text -> Brig -> Http User
createAnonUser = createAnonUserExpiry Nothing

createAnonUserExpiry :: HasCallStack => Maybe Integer -> Text -> Brig -> Http User
createAnonUserExpiry expires name brig = do
  let p = RequestBodyLBS . encode $ object ["name" .= name, "expires_in" .= expires]
  r <- post (brig . path "/register" . contentJson . body p) <!! const 201 === statusCode
  responseJsonError r

requestActivationCode :: HasCallStack => Brig -> Int -> Either Email Phone -> Http ()
requestActivationCode brig expectedStatus ep =
  post (brig . path "/activate/send" . contentJson . body (RequestBodyLBS . encode $ bdy ep))
    !!! const expectedStatus === statusCode
  where
    bdy (Left e) = object ["email" .= fromEmail e]
    bdy (Right p) = object ["phone" .= fromPhone p]

getActivationCode ::
  (MonadCatch m, MonadHttp m, HasCallStack) =>
  Brig ->
  Either Email Phone ->
  m (Maybe (ActivationKey, ActivationCode))
getActivationCode brig ep = do
  let qry = either (queryItem "email" . toByteString') (queryItem "phone" . toByteString') ep
  r <- get $ brig . path "/i/users/activation-code" . qry
  let lbs = fromMaybe "" $ responseBody r
  let akey = ActivationKey . Ascii.unsafeFromText <$> (lbs ^? key "key" . _String)
  let acode = ActivationCode . Ascii.unsafeFromText <$> (lbs ^? key "code" . _String)
  pure $ (,) <$> akey <*> acode

getPhoneLoginCode :: Brig -> Phone -> Http (Maybe LoginCode)
getPhoneLoginCode brig p = do
  r <- get $ brig . path "/i/users/login-code" . queryItem "phone" (toByteString' p)
  let lbs = fromMaybe "" $ responseBody r
  pure (LoginCode <$> (lbs ^? key "code" . _String))

assertUpdateNotification :: HasCallStack => WS.WebSocket -> UserId -> UserUpdate -> IO ()
assertUpdateNotification ws uid upd = WS.assertMatch (5 # Second) ws $ \n -> do
  let j = Object $ List1.head (ntfPayload n)
  j ^? key "type" . _String @?= Just "user.update"
  let u = j ^?! key "user"
  u ^? key "id" . _String @?= Just (UUID.toText (toUUID uid))
  u ^? key "name" . _String @?= fromName <$> uupName upd
  u ^? key "accent_id" . _Integral @?= fromColourId <$> uupAccentId upd
  u ^? key "assets" @?= Just (toJSON (uupAssets upd))

--------------------------------------------------------------------------------
-- API Operations

getConnection :: Brig -> UserId -> UserId -> Http ResponseLBS
getConnection brig from to =
  get $
    apiVersion "v1"
      . brig
      . paths ["/connections", toByteString' to]
      . zUser from
      . zConn "conn"

-- | More flexible variant of 'createUser' (see above).
postUser :: Text -> Bool -> Bool -> Maybe UserSSOId -> Maybe TeamId -> Brig -> Http ResponseLBS
postUser = postUser' True True

-- | Use @postUser' True False@ instead of 'postUser' if you want to send broken bodies to test error
-- messages.  Or @postUser' False True@ if you want to validate the body, but not set a password.
postUser' ::
  (MonadIO m, MonadHttp m, HasCallStack) =>
  Bool ->
  Bool ->
  Text ->
  Bool ->
  Bool ->
  Maybe UserSSOId ->
  Maybe TeamId ->
  Brig ->
  m ResponseLBS
postUser' hasPassword validateBody name haveEmail havePhone ssoid teamid brig = do
  email <-
    if haveEmail
      then Just <$> randomEmail
      else pure Nothing
  postUserWithEmail hasPassword validateBody name email havePhone ssoid teamid brig

-- | More flexible variant of 'createUserUntrustedEmail' (see above).
postUserWithEmail ::
  (MonadIO m, MonadHttp m, HasCallStack) =>
  Bool ->
  Bool ->
  Text ->
  Maybe Email ->
  Bool ->
  Maybe UserSSOId ->
  Maybe TeamId ->
  Brig ->
  m ResponseLBS
postUserWithEmail hasPassword validateBody name email havePhone ssoid teamid brig = do
  phone <-
    if havePhone
      then Just <$> randomPhone
      else pure Nothing
  let o =
        object $
          [ "name" .= name,
            "email" .= (fromEmail <$> email),
            "phone" .= phone,
            "cookie" .= defCookieLabel,
            "sso_id" .= ssoid,
            "team_id" .= teamid
          ]
            <> ["password" .= defPassword | hasPassword]
      p = case Aeson.parse parseJSON o of
        Aeson.Success (p_ :: NewUser) -> p_
        bad -> error $ show (bad, o)
      bdy = if validateBody then Bilge.json p else Bilge.json o
  post (brig . path "/i/users" . bdy)

postUserInternal :: Object -> Brig -> Http User
postUserInternal payload brig = do
  rs <- post (brig . path "/i/users" . contentJson . body (RequestBodyLBS $ encode payload)) <!! const 201 === statusCode
  maybe (error $ "postUserInternal: Failed to decode user due to: " ++ show rs) pure (responseJsonMaybe rs)

postUserRegister :: Object -> Brig -> Http User
postUserRegister payload brig = do
  rs <- postUserRegister' payload brig <!! const 201 === statusCode
  maybe (error $ "postUserRegister: Failed to decode user due to: " ++ show rs) pure (responseJsonMaybe rs)

postUserRegister' :: MonadHttp m => Object -> Brig -> m ResponseLBS
postUserRegister' payload brig = do
  post (brig . path "/register" . contentJson . body (RequestBodyLBS $ encode payload))

deleteUser :: (MonadHttp m, HasCallStack) => UserId -> Maybe PlainTextPassword -> Brig -> m ResponseLBS
deleteUser u p brig =
  delete $
    brig
      . path "/self"
      . contentJson
      . zUser u
      . body (RequestBodyLBS (encode (mkDeleteUser p)))

deleteUserInternal :: UserId -> Brig -> Http ResponseLBS
deleteUserInternal u brig =
  delete $
    brig
      . paths ["/i/users", toByteString' u]

activate :: Brig -> ActivationPair -> MonadHttp m => m ResponseLBS
activate brig (k, c) =
  get $
    brig
      . path "activate"
      . queryItem "key" (toByteString' k)
      . queryItem "code" (toByteString' c)

getSelfProfile :: (MonadIO m, MonadCatch m, MonadHttp m, HasCallStack) => Brig -> UserId -> m SelfProfile
getSelfProfile brig usr = do
  responseJsonError =<< get (brig . path "/self" . zUser usr)

getUser :: Brig -> UserId -> UserId -> Http ResponseLBS
getUser brig zusr usr =
  get $
    apiVersion "v1"
      . brig
      . paths ["users", toByteString' usr]
      . zUser zusr

-- | NB: you can also use nginz as the first argument here.  The type aliases are compatible,
-- and so are the end-points.  This is important in tests where the cookie must come from the
-- nginz domain, so it can be passed back to it.
login :: Brig -> Login -> CookieType -> MonadHttp m => m ResponseLBS
login b l t =
  let js = RequestBodyLBS (encode l)
   in post $
        unversioned
          . b
          . path "/login"
          . contentJson
          . (if t == PersistentCookie then queryItem "persist" "true" else id)
          . body js

ssoLogin :: Brig -> SsoLogin -> CookieType -> Http ResponseLBS
ssoLogin b l t =
  let js = RequestBodyLBS (encode l)
   in post $
        b
          . path "/i/sso-login"
          . contentJson
          . (if t == PersistentCookie then queryItem "persist" "true" else id)
          . body js

legalHoldLogin :: Brig -> LegalHoldLogin -> CookieType -> Http ResponseLBS
legalHoldLogin b l t =
  let js = RequestBodyLBS (encode l)
   in post $
        b
          . path "/i/legalhold-login"
          . contentJson
          . (if t == PersistentCookie then queryItem "persist" "true" else id)
          . body js

decodeCookie :: HasCallStack => Response a -> Bilge.Cookie
decodeCookie = fromMaybe (error "missing zuid cookie") . getCookie "zuid"

decodeToken :: HasCallStack => Response (Maybe LByteString) -> ZAuth.Token ZAuth.Access
decodeToken = decodeToken'

decodeToken' :: (HasCallStack, ZAuth.AccessTokenLike a) => Response (Maybe LByteString) -> ZAuth.Token a
decodeToken' r = fromMaybe (error "invalid access_token") $ do
  x <- responseBody r
  t <- x ^? key "access_token" . _String
  fromByteString (encodeUtf8 t)

data LoginCodeType = LoginCodeSMS | LoginCodeVoice
  deriving (Eq)

sendLoginCode :: Brig -> Phone -> LoginCodeType -> Bool -> Http ResponseLBS
sendLoginCode b p typ force =
  post $
    b
      . path "/login/send"
      . contentJson
      . body js
  where
    js =
      RequestBodyLBS . encode $
        object
          [ "phone" .= fromPhone p,
            "voice_call" .= (typ == LoginCodeVoice),
            "force" .= force
          ]

postConnection :: Brig -> UserId -> UserId -> MonadHttp m => m ResponseLBS
postConnection brig from to =
  post $
    apiVersion "v1"
      . brig
      . path "/connections"
      . contentJson
      . body payload
      . zUser from
      . zConn "conn"
  where
    payload =
      RequestBodyLBS . encode $
        ConnectionRequest to (unsafeRange "some conv name")

postConnectionQualified :: MonadHttp m => Brig -> UserId -> Qualified UserId -> m ResponseLBS
postConnectionQualified brig from (Qualified toUser toDomain) =
  post $
    brig
      . paths ["/connections", toByteString' toDomain, toByteString' toUser]
      . contentJson
      . zUser from
      . zConn "conn"

putConnection :: Brig -> UserId -> UserId -> Relation -> MonadHttp m => m ResponseLBS
putConnection brig from to r =
  put $
    apiVersion "v1"
      . brig
      . paths ["/connections", toByteString' to]
      . contentJson
      . body payload
      . zUser from
      . zConn "conn"
  where
    payload = RequestBodyLBS . encode $ object ["status" .= r]

putConnectionQualified :: Brig -> UserId -> Qualified UserId -> Relation -> MonadHttp m => m ResponseLBS
putConnectionQualified brig from (Qualified to toDomain) r =
  put $
    brig
      . paths ["/connections", toByteString' toDomain, toByteString' to]
      . contentJson
      . body payload
      . zUser from
      . zConn "conn"
  where
    payload = RequestBodyLBS . encode $ object ["status" .= r]

connectUsers :: Brig -> UserId -> List1 UserId -> (MonadIO m, MonadHttp m) => m ()
connectUsers b u = mapM_ connectTo
  where
    connectTo v = do
      void $ postConnection b u v
      void $ putConnection b v u Accepted

putHandle ::
  (MonadHttp m, HasCallStack) =>
  Brig ->
  UserId ->
  Text ->
  m ResponseLBS
putHandle brig usr h =
  put $
    brig
      . path "/self/handle"
      . contentJson
      . body payload
      . zUser usr
      . zConn "conn"
  where
    payload = RequestBodyLBS . encode $ object ["handle" .= h]

createUserWithHandle :: Brig -> (MonadCatch m, MonadIO m, MonadHttp m) => m (Handle, User)
createUserWithHandle brig = do
  u <- randomUser brig
  h <- randomHandle
  void $ putHandle brig (userId u) h
  userWithHandle <- selfUser <$> getSelfProfile brig (userId u)
  -- Verify if creating user and setting handle succeeded
  let handle = fromJust (userHandle userWithHandle)
  liftIO $ assertEqual "creating user with handle should return handle" h (fromHandle handle)
  -- We return the handle separately in this function for convenience
  -- of not needing to de-maybe-ify the user handle field of the user object
  -- when using this function.
  pure (handle, userWithHandle)

getUserInfoFromHandle ::
  (MonadIO m, MonadCatch m, MonadHttp m, HasCallStack) =>
  Brig ->
  Domain ->
  Handle ->
  m UserProfile
getUserInfoFromHandle brig domain handle = do
  u <- randomId
  responseJsonError
    =<< get
      ( apiVersion "v1"
          . brig
          . paths ["users", "by-handle", toByteString' (domainText domain), toByteString' handle]
          . zUser u
          . expect2xx
      )

addClient ::
  (MonadHttp m, HasCallStack) =>
  Brig ->
  UserId ->
  NewClient ->
  m ResponseLBS
addClient brig uid new = post (addClientReq brig uid new)

addClientInternal :: Brig -> UserId -> NewClient -> Http ResponseLBS
addClientInternal brig uid new =
  post $
    brig
      . paths ["i", "clients", toByteString' uid]
      . contentJson
      . body (RequestBodyLBS $ encode new)

addClientReq :: Brig -> UserId -> NewClient -> (Request -> Request)
addClientReq brig uid new =
  brig
    . path "/clients"
    . zUser uid
    . zConn "conn"
    . contentJson
    . body (RequestBodyLBS $ encode new)

defNewClient :: ClientType -> [Prekey] -> LastPrekey -> NewClient
defNewClient = defNewClientWithVerificationCode Nothing

defNewClientWithVerificationCode :: Maybe Code.Value -> ClientType -> [Prekey] -> LastPrekey -> NewClient
defNewClientWithVerificationCode mbCode ty pks lpk =
  (newClient ty lpk)
    { newClientPassword = Just defPassword,
      newClientPrekeys = pks,
      newClientLabel = Just "Test Device",
      newClientModel = Just "Test Model",
      newClientVerificationCode = mbCode
    }

getPreKey ::
  (MonadHttp m, HasCallStack) =>
  Brig ->
  UserId ->
  UserId ->
  ClientId ->
  m ResponseLBS
getPreKey brig zusr u c =
  get $
    apiVersion "v1"
      . brig
      . paths ["users", toByteString' u, "prekeys", toByteString' c]
      . zUser zusr

getTeamMember ::
  (MonadIO m, MonadCatch m, MonadHttp m, HasCallStack) =>
  UserId ->
  TeamId ->
  Galley ->
  m TeamMember
getTeamMember u tid galley =
  responseJsonError
    =<< get
      ( galley
          . paths ["i", "teams", toByteString' tid, "members", toByteString' u]
          . zUser u
          . expect2xx
      )

getConversationQualified :: MonadHttp m => Galley -> UserId -> Qualified ConvId -> m ResponseLBS
getConversationQualified galley usr cnv =
  get $
    galley
      . paths ["conversations", toByteString' (qDomain cnv), toByteString' (qUnqualified cnv)]
      . zAuthAccess usr "conn"

createMLSConversation :: MonadHttp m => Galley -> UserId -> ClientId -> m ResponseLBS
createMLSConversation galley zusr c = do
  let conv =
        NewConv
          []
          mempty
          (checked "gossip")
          mempty
          Nothing
          Nothing
          Nothing
          Nothing
          roleNameWireAdmin
          ProtocolMLSTag
          (Just c)
  post $
    galley
      . path "/conversations"
      . zUser zusr
      . zConn "conn"
      . json conv

<<<<<<< HEAD
createMLSSubConversation ::
  (MonadIO m, MonadHttp m) =>
  Galley ->
  UserId ->
  Qualified ConvId ->
  SubConvId ->
  m ResponseLBS
createMLSSubConversation galley zusr qcnv sconv =
  get $
    galley
      . paths
        [ "conversations",
          toByteString' (qDomain qcnv),
          toByteString' (qUnqualified qcnv),
          "subconversations",
          toHeader sconv
        ]
      . zUser zusr

createConversation :: (MonadIO m, MonadHttp m) => Galley -> UserId -> [Qualified UserId] -> m ResponseLBS
=======
createConversation :: MonadHttp m => Galley -> UserId -> [Qualified UserId] -> m ResponseLBS
>>>>>>> 2ad43a22
createConversation galley zusr usersToAdd = do
  let conv =
        NewConv
          []
          usersToAdd
          (checked "gossip")
          mempty
          Nothing
          Nothing
          Nothing
          Nothing
          roleNameWireAdmin
          ProtocolProteusTag
          Nothing
  post $
    galley
      . path "/conversations"
      . zUser zusr
      . zConn "conn"
      . json conv

listConvIdsFirstPage :: MonadHttp m => Galley -> UserId -> m ResponseLBS
listConvIdsFirstPage galley zusr = do
  let req = GetMultiTablePageRequest (toRange (Proxy @1000)) Nothing :: GetPaginatedConversationIds
  post $
    galley
      . path "/conversations/list-ids"
      . zUser zusr
      . zConn "conn"
      . json req

listConvs ::
  MonadHttp m =>
  Galley ->
  UserId ->
  Range 1 1000 [Qualified ConvId] ->
  m ResponseLBS
listConvs galley zusr convs = do
  post $
    apiVersion "v1"
      . galley
      . path "/conversations/list/v2"
      . zUser zusr
      . zConn "conn"
      . json (ListConversations convs)

isMember :: Galley -> Local UserId -> ConvId -> (MonadIO m, MonadHttp m) => m Bool
isMember g usr cnv = do
  res <-
    get $
      g
        . paths ["i", "conversations", toByteString' cnv, "members", toByteString' (tUnqualified usr)]
        . expect2xx
  case responseJsonMaybe res of
    Nothing -> pure False
    Just m -> pure (tUntagged usr == memId m)

getStatus :: HasCallStack => Brig -> UserId -> (MonadIO m, MonadHttp m) => m AccountStatus
getStatus brig u =
  (^?! key "status" . (_JSON @Value @AccountStatus)) . (responseJsonUnsafe @Value)
    <$> get
      ( brig
          . paths ["i", "users", toByteString' u, "status"]
          . expect2xx
      )

chkStatus :: HasCallStack => Brig -> UserId -> AccountStatus -> (MonadIO m, MonadHttp m, MonadCatch m) => m ()
chkStatus brig u s =
  get (brig . paths ["i", "users", toByteString' u, "status"]) !!! do
    const 200 === statusCode
    const (Just (toJSON s)) === ((^? key "status") <=< responseBody)

setStatus :: Brig -> UserId -> AccountStatus -> Http ()
setStatus brig u s =
  let js = RequestBodyLBS . encode $ AccountStatusUpdate s
   in put
        ( brig
            . paths ["i", "users", toByteString' u, "status"]
            . contentJson
            . body js
        )
        !!! const 200
          === statusCode

--------------------------------------------------------------------------------
-- Utilities

queryRange :: Maybe ByteString -> Maybe Int -> Request -> Request
queryRange start size =
  maybe id (queryItem "size" . pack . show) size
    . maybe id (queryItem "start") start

maybeFromJSON :: FromJSON a => Value -> Maybe a
maybeFromJSON v = case fromJSON v of
  Success a -> Just a
  _ -> Nothing

zAuthAccess :: UserId -> ByteString -> Request -> Request
zAuthAccess u c = header "Z-Type" "access" . zUser u . zConn c

zUser :: UserId -> Request -> Request
zUser = header "Z-User" . B8.pack . show

zClient :: ClientId -> Request -> Request
zClient = header "Z-Client" . toByteString'

zConn :: ByteString -> Request -> Request
zConn = header "Z-Connection"

mkEmailRandomLocalSuffix :: MonadIO m => Text -> m Email
mkEmailRandomLocalSuffix e = do
  uid <- liftIO UUID.nextRandom
  case parseEmail e of
    Just (Email loc dom) -> pure $ Email (loc <> "+" <> UUID.toText uid) dom
    Nothing -> error $ "Invalid email address: " ++ Text.unpack e

-- | Generate emails that are in the trusted whitelist of domains whose @+@ suffices count for email
-- disambiguation.  See also: 'Brig.Email.mkEmailKey'.
randomEmail :: MonadIO m => m Email
randomEmail = mkSimulatorEmail "success"

-- | To test the behavior of email addresses with untrusted domains (two emails are equal even if
-- their local part after @+@ differs), we need to generate them.
randomUntrustedEmail :: MonadIO m => m Email
randomUntrustedEmail = do
  -- NOTE: local part cannot be longer than 64 octets
  rd <- liftIO (randomIO :: IO Integer)
  pure $ Email (Text.pack $ show rd) "zinfra.io"

mkSimulatorEmail :: MonadIO m => Text -> m Email
mkSimulatorEmail loc = mkEmailRandomLocalSuffix (loc <> "@simulator.amazonses.com")

randomPhone :: MonadIO m => m Phone
randomPhone = liftIO $ do
  nrs <- map show <$> replicateM 14 (randomRIO (0, 9) :: IO Int)
  let phone = parsePhone . Text.pack $ "+0" ++ concat nrs
  pure $ fromMaybe (error "Invalid random phone#") phone

randomActivationCode :: (HasCallStack, MonadIO m) => m ActivationCode
randomActivationCode =
  liftIO $
    ActivationCode . Ascii.unsafeFromText . T.pack . printf "%06d"
      <$> randIntegerZeroToNMinusOne 1000000

updatePhone :: HasCallStack => Brig -> UserId -> Phone -> Http ()
updatePhone brig uid phn = do
  -- update phone
  let phoneUpdate = RequestBodyLBS . encode $ PhoneUpdate phn
      failMsg = "updatePhone (PUT /self/phone): failed to update to " <> show phn <> " - might be a flaky test tracked in https://wearezeta.atlassian.net/browse/BE-526"
  put (brig . path "/self/phone" . contentJson . zUser uid . zConn "c" . body phoneUpdate) !!! do
    const 202 === statusCode
    assertTrue failMsg ((== 202) . statusCode)
  -- activate
  act <- getActivationCode brig (Right phn)
  case act of
    Nothing -> liftIO $ assertFailure "missing activation key/code"
    Just kc ->
      activate brig kc !!! do
        const 200 === statusCode
        const (Just False) === fmap activatedFirst . responseJsonMaybe

defEmailLogin :: Email -> Login
defEmailLogin e = emailLogin e defPassword (Just defCookieLabel)

emailLogin :: Email -> PlainTextPassword -> Maybe CookieLabel -> Login
emailLogin e pw cl = PasswordLogin (PasswordLoginData (LoginByEmail e) pw cl Nothing)

somePrekeys :: [Prekey]
somePrekeys =
  [ Prekey (PrekeyId 1) "pQABAQECoQBYIOjl7hw0D8YRNqkkBQETCxyr7/ywE/2R5RWcUPM+GJACA6EAoQBYILLf1TIwSB62q69Ojs/X1tzJ+dYHNAw4QbW/7TC5vSZqBPY=",
    Prekey (PrekeyId 2) "pQABAQICoQBYIGoXawUQWQ9ZW+MXhvuo9ALOBUjLff8S5VdAokN29C1OA6EAoQBYILLf1TIwSB62q69Ojs/X1tzJ+dYHNAw4QbW/7TC5vSZqBPY=",
    Prekey (PrekeyId 3) "pQABAQMCoQBYIEjdt+YWd3lHmG8pamULLMubAMZw556IO8kW7s1MLFytA6EAoQBYILLf1TIwSB62q69Ojs/X1tzJ+dYHNAw4QbW/7TC5vSZqBPY=",
    Prekey (PrekeyId 4) "pQABAQQCoQBYIPIaOA3Xqfk4Lh2/pU88Owd2eW5eplHpywr+Mx4QGyiMA6EAoQBYILLf1TIwSB62q69Ojs/X1tzJ+dYHNAw4QbW/7TC5vSZqBPY=",
    Prekey (PrekeyId 5) "pQABAQUCoQBYIHnafNR4Gh3ID71lYzToewEVag4EKskDFq+gaeraOlSJA6EAoQBYILLf1TIwSB62q69Ojs/X1tzJ+dYHNAw4QbW/7TC5vSZqBPY=",
    Prekey (PrekeyId 6) "pQABAQYCoQBYIFXUkVftE7kK22waAzhOjOmJVex3EBTU8RHZFx2o1Ed8A6EAoQBYILLf1TIwSB62q69Ojs/X1tzJ+dYHNAw4QbW/7TC5vSZqBPY=",
    Prekey (PrekeyId 7) "pQABAQcCoQBYIDXdN8VlKb5lbgPmoDPLPyqNIEyShG4oT/DlW0peRRZUA6EAoQBYILLf1TIwSB62q69Ojs/X1tzJ+dYHNAw4QbW/7TC5vSZqBPY=",
    Prekey (PrekeyId 8) "pQABAQgCoQBYIJH1ewvIVV3yGqQvdr/QM9HARzMgo5ksOTRyKEuN2aZzA6EAoQBYILLf1TIwSB62q69Ojs/X1tzJ+dYHNAw4QbW/7TC5vSZqBPY=",
    Prekey (PrekeyId 9) "pQABAQkCoQBYIFcAnXdx0M1Q1hoDDfgMK9r+Zchn8YlVHHaQwQYhRk1dA6EAoQBYILLf1TIwSB62q69Ojs/X1tzJ+dYHNAw4QbW/7TC5vSZqBPY=",
    Prekey (PrekeyId 10) "pQABAQoCoQBYIGs3vyxwmzEZ+qKNy4wpFkxc+Bgkb0D76ZEbxeeh/9DVA6EAoQBYILLf1TIwSB62q69Ojs/X1tzJ+dYHNAw4QbW/7TC5vSZqBPY=",
    Prekey (PrekeyId 11) "pQABAQsCoQBYIGUiBeOJALP5dkMduUZ/u6MDhHNrsrBUa3f0YlSSWZbzA6EAoQBYILLf1TIwSB62q69Ojs/X1tzJ+dYHNAw4QbW/7TC5vSZqBPY=",
    Prekey (PrekeyId 12) "pQABAQwCoQBYIMp6QNNTPDZgL3DSSD/QWWnBI7LsTZp2RhY/HLqnIwRZA6EAoQBYILLf1TIwSB62q69Ojs/X1tzJ+dYHNAw4QbW/7TC5vSZqBPY=",
    Prekey (PrekeyId 13) "pQABAQ0CoQBYIJXSSUrE5RCNyB5pg+m6vGwK7RvJ+rs9dsdHitxnfDhuA6EAoQBYILLf1TIwSB62q69Ojs/X1tzJ+dYHNAw4QbW/7TC5vSZqBPY=",
    Prekey (PrekeyId 14) "pQABAQ4CoQBYIHmtOX7jCKBHFDysb4H0z/QWoCSaEyjerZaT/HOP8bgDA6EAoQBYILLf1TIwSB62q69Ojs/X1tzJ+dYHNAw4QbW/7TC5vSZqBPY=",
    Prekey (PrekeyId 15) "pQABAQ8CoQBYIIaMCTcPKj2HuYQ7i9ZaxUw9j5Bz8TPjoAaTZ5eB0w1kA6EAoQBYILLf1TIwSB62q69Ojs/X1tzJ+dYHNAw4QbW/7TC5vSZqBPY=",
    Prekey (PrekeyId 16) "pQABARACoQBYIHWAOacKuWH81moJVveJ0FSfipWocfspOIBhaU6VLWUsA6EAoQBYILLf1TIwSB62q69Ojs/X1tzJ+dYHNAw4QbW/7TC5vSZqBPY=",
    Prekey (PrekeyId 17) "pQABARECoQBYIA8XtUXtnMxQslULnNAeHBIivlLRe/+qdh2j6nTfDAchA6EAoQBYILLf1TIwSB62q69Ojs/X1tzJ+dYHNAw4QbW/7TC5vSZqBPY=",
    Prekey (PrekeyId 18) "pQABARICoQBYIGgzg6SzgTTOgnk48pa6y2Rgjy004DkeBo4CMld3Jlr6A6EAoQBYILLf1TIwSB62q69Ojs/X1tzJ+dYHNAw4QbW/7TC5vSZqBPY=",
    Prekey (PrekeyId 19) "pQABARMCoQBYIEoEFiIpCHgn74CAD+GhIfIgbQtdCqQqkOXHWxRlG6Y6A6EAoQBYILLf1TIwSB62q69Ojs/X1tzJ+dYHNAw4QbW/7TC5vSZqBPY=",
    Prekey (PrekeyId 20) "pQABARQCoQBYINVEwTRxNSe0rxZxon4Rifz2l4rtQZn7mHtKYCiFAK9IA6EAoQBYILLf1TIwSB62q69Ojs/X1tzJ+dYHNAw4QbW/7TC5vSZqBPY=",
    Prekey (PrekeyId 21) "pQABARUCoQBYIN3aeX2Ayi2rPFbiaYb+O2rdHUpFhzRs2j28pCmbGpflA6EAoQBYILLf1TIwSB62q69Ojs/X1tzJ+dYHNAw4QbW/7TC5vSZqBPY=",
    Prekey (PrekeyId 22) "pQABARYCoQBYIJe5OJ17YKQrNmIH3sE++r++4Z5ld36axqAMjjQ3jtQWA6EAoQBYILLf1TIwSB62q69Ojs/X1tzJ+dYHNAw4QbW/7TC5vSZqBPY=",
    Prekey (PrekeyId 23) "pQABARcCoQBYIASE94LjK6Raipk/lN/YewouqO+kcQGpxIqP+iW2hyHiA6EAoQBYILLf1TIwSB62q69Ojs/X1tzJ+dYHNAw4QbW/7TC5vSZqBPY=",
    Prekey (PrekeyId 24) "pQABARgYAqEAWCBZ222LpS6/99Btlw+83PihrA655skwsNevt//8oz5axQOhAKEAWCCy39UyMEgetquvTo7P19bcyfnWBzQMOEG1v+0wub0magT2",
    Prekey (PrekeyId 25) "pQABARgZAqEAWCDGEwo61w4O8T8lyw0HdoOjGWBKQUNqo6+jSfrPR9alrAOhAKEAWCCy39UyMEgetquvTo7P19bcyfnWBzQMOEG1v+0wub0magT2",
    Prekey (PrekeyId 26) "pQABARgaAqEAWCBMSQoQ6B35plB80i1O3AWlJSftCEbCbju97Iykg5+NWQOhAKEAWCCy39UyMEgetquvTo7P19bcyfnWBzQMOEG1v+0wub0magT2"
  ]

-- | The client ID of the first of 'someLastPrekeys'
someClientId :: ClientId
someClientId = ClientId "1dbfbe22c8a35cb2"

someLastPrekeys :: [LastPrekey]
someLastPrekeys =
  [ lastPrekey "pQABARn//wKhAFggnCcZIK1pbtlJf4wRQ44h4w7/sfSgj5oWXMQaUGYAJ/sDoQChAFgglacihnqg/YQJHkuHNFU7QD6Pb3KN4FnubaCF2EVOgRkE9g==",
    lastPrekey "pQABARn//wKhAFggwO2any+CjiGP8XFYrY67zHPvLgp+ysY5k7vci57aaLwDoQChAFgglacihnqg/YQJHkuHNFU7QD6Pb3KN4FnubaCF2EVOgRkE9g==",
    lastPrekey "pQABARn//wKhAFggoChErA5oTI5JT769hJV+VINmU8kougGdYqGd2U7hPa8DoQChAFgglacihnqg/YQJHkuHNFU7QD6Pb3KN4FnubaCF2EVOgRkE9g==",
    lastPrekey "pQABARn//wKhAFggPLk4BBJ8THVLGm7r0K7EJITRlJnt6bpNzM9GTNRYcCcDoQChAFgglacihnqg/YQJHkuHNFU7QD6Pb3KN4FnubaCF2EVOgRkE9g==",
    lastPrekey "pQABARn//wKhAFggqHASsRlZ1i8dESXRXBL2OvR+0yGUtqK9vJfzol1E+osDoQChAFgglacihnqg/YQJHkuHNFU7QD6Pb3KN4FnubaCF2EVOgRkE9g==",
    lastPrekey "pQABARn//wKhAFggx/N1YhKXSJYJQxhWgHSA4ASaJKIHDJfmEnojfnp9VQ8DoQChAFgglacihnqg/YQJHkuHNFU7QD6Pb3KN4FnubaCF2EVOgRkE9g==",
    lastPrekey "pQABARn//wKhAFggVL6QIpoqmtKxmB8HToiAPxfjSDEzJEUAoFKfhXou06YDoQChAFgglacihnqg/YQJHkuHNFU7QD6Pb3KN4FnubaCF2EVOgRkE9g==",
    lastPrekey "pQABARn//wKhAFggRs74/ViOrHN+aS2RbGCwC0sJv1Sp/Q0pmRB15s9DCBMDoQChAFgglacihnqg/YQJHkuHNFU7QD6Pb3KN4FnubaCF2EVOgRkE9g==",
    lastPrekey "pQABARn//wKhAFggtNO/hrwzt9M/1X6eK2sG6YFmA7BDqlFMEipbZOsg0vcDoQChAFgglacihnqg/YQJHkuHNFU7QD6Pb3KN4FnubaCF2EVOgRkE9g==",
    lastPrekey "pQABARn//wKhAFgg1rZEY6vbAnEz+Ern5kRny/uKiIrXTb/usQxGnceV2HADoQChAFgglacihnqg/YQJHkuHNFU7QD6Pb3KN4FnubaCF2EVOgRkE9g==",
    lastPrekey "pQABARn//wKhAFgg2647mOAVeOdhW57Q1zXDigDxRz/hB8ITFSZ7uo+pXH4DoQChAFgglacihnqg/YQJHkuHNFU7QD6Pb3KN4FnubaCF2EVOgRkE9g==",
    lastPrekey "pQABARn//wKhAFggjddbHizABYOY0T6rvJeZCvV20dvTT9BYv95ri9bqSb8DoQChAFgglacihnqg/YQJHkuHNFU7QD6Pb3KN4FnubaCF2EVOgRkE9g==",
    lastPrekey "pQABARn//wKhAFggCKT/GspZquUY6vKC4TFvaFqTH1QGG1ptauiaulnfqkUDoQChAFgglacihnqg/YQJHkuHNFU7QD6Pb3KN4FnubaCF2EVOgRkE9g==",
    lastPrekey "pQABARn//wKhAFggv7bf/kEsTKFDGSgswsywq6AIxBq5AqZbLjDYDHfGjrcDoQChAFgglacihnqg/YQJHkuHNFU7QD6Pb3KN4FnubaCF2EVOgRkE9g==",
    lastPrekey "pQABARn//wKhAFggUbjGhhh8EwZEPSz+Y31rYNUu7jsRR8dy1F5FSiJXfXEDoQChAFgglacihnqg/YQJHkuHNFU7QD6Pb3KN4FnubaCF2EVOgRkE9g==",
    lastPrekey "pQABARn//wKhAFgg/4nz1uHiPBVGFvYjTMwGQ31bSFNctbU0r2nBtpsK9kcDoQChAFgglacihnqg/YQJHkuHNFU7QD6Pb3KN4FnubaCF2EVOgRkE9g==",
    lastPrekey "pQABARn//wKhAFggwbJDyKl7T3+3Ihc0YF06Dz2J11My5qn7JKG+U+ti8lQDoQChAFgglacihnqg/YQJHkuHNFU7QD6Pb3KN4FnubaCF2EVOgRkE9g==",
    lastPrekey "pQABARn//wKhAFgglc6nCoZR2/qjLp0tr7vRyuXqb7ugdHHDadjX7zSl4uMDoQChAFgglacihnqg/YQJHkuHNFU7QD6Pb3KN4FnubaCF2EVOgRkE9g==",
    lastPrekey "pQABARn//wKhAFgg5ER8h0/bIADXjBXe/XPKdzekgv6nhJ4hp3vJ3jtTSbUDoQChAFgglacihnqg/YQJHkuHNFU7QD6Pb3KN4FnubaCF2EVOgRkE9g==",
    lastPrekey "pQABARn//wKhAFggsgV6jq+GuNuvXk+ctHh570cNqEmfPhz34wcYCMCf9xIDoQChAFgglacihnqg/YQJHkuHNFU7QD6Pb3KN4FnubaCF2EVOgRkE9g==",
    lastPrekey "pQABARn//wKhAFggdQdlPqkBw6+phKhohp3YaWQL710euZDnyMLFwf2cS0oDoQChAFgglacihnqg/YQJHkuHNFU7QD6Pb3KN4FnubaCF2EVOgRkE9g==",
    lastPrekey "pQABARn//wKhAFggKlsI/snuQMoYcZRw/kN+BobPV5gwYeBClp0Wx9btTGUDoQChAFgglacihnqg/YQJHkuHNFU7QD6Pb3KN4FnubaCF2EVOgRkE9g==",
    lastPrekey "pQABARn//wKhAFggtruFBClEgdPKvjpHsYLlWMev9L4OmYZwlxbY0NwvzOwDoQChAFgglacihnqg/YQJHkuHNFU7QD6Pb3KN4FnubaCF2EVOgRkE9g==",
    lastPrekey "pQABARn//wKhAFggRUdh4cuYtFNL46RLnPy65goYInyreStKwsEcY3pPlLkDoQChAFgglacihnqg/YQJHkuHNFU7QD6Pb3KN4FnubaCF2EVOgRkE9g==",
    lastPrekey "pQABARn//wKhAFggQtT7lLZzH171F4jCbHNwxEAt28FwdQ8Kt2tbxFzPgC0DoQChAFgglacihnqg/YQJHkuHNFU7QD6Pb3KN4FnubaCF2EVOgRkE9g==",
    lastPrekey "pQABARn//wKhAFggQeUPM119c+6zRsEupA8zshTfrZiLpXx1Ji0UMMumq9IDoQChAFgglacihnqg/YQJHkuHNFU7QD6Pb3KN4FnubaCF2EVOgRkE9g=="
  ]

defPassword :: PlainTextPassword
defPassword = PlainTextPassword defPasswordText

defPasswordText :: Text
defPasswordText = "secret"

defWrongPassword :: PlainTextPassword
defWrongPassword = PlainTextPassword "not secret"

defCookieLabel :: CookieLabel
defCookieLabel = CookieLabel "auth"

randomBytes :: Int -> IO ByteString
randomBytes n = BS.pack <$> replicateM n randomIO

randomHandle :: MonadIO m => m Text
randomHandle = liftIO $ do
  nrs <- replicateM 21 (randomRIO (97, 122)) -- a-z
  pure (Text.pack (map chr nrs))

randomName :: MonadIO m => m Name
randomName = randomNameWithMaxLen 128

-- | For testing purposes we restrict ourselves to code points in the
-- Basic Multilingual Plane that are considered to be numbers, letters,
-- punctuation or symbols and ensure the name starts with a "letter".
-- That is in order for the name to be searchable at all, since the standard
-- ElasticSearch tokenizer may otherwise produce an empty list of tokens,
-- e.g. if the name is entirely made of characters from categories that
-- the standard tokenizer considers as word boundaries (or which are
-- simply unassigned code points), yielding no tokens to match and thus
-- no results in search queries.
randomNameWithMaxLen :: MonadIO m => Word -> m Name
randomNameWithMaxLen maxLen = liftIO $ do
  len <- randomRIO (2, maxLen)
  chars <- fill len []
  pure $ Name (Text.pack chars)
  where
    fill 0 chars = pure chars
    fill 1 chars = (: chars) <$> randLetter
    fill n chars = do
      c <- randChar
      if isLetter c || isNumber c || isPunctuation c || isSymbol c
        then fill (n - 1) (c : chars)
        else fill n chars
    randChar = chr <$> randomRIO (0x0000, 0xFFFF)
    randLetter = do
      c <- randChar
      if isLetter c
        then pure c
        else randLetter

retryWhileN :: (MonadIO m) => Int -> (a -> Bool) -> m a -> m a
retryWhileN n f m =
  retrying
    (constantDelay 1000000 <> limitRetries n)
    (const (pure . f))
    (const m)

recoverN :: (MonadIO m, MonadMask m) => Int -> m a -> m a
recoverN n m =
  recoverAll
    (constantDelay 1000000 <> limitRetries n)
    (const m)

-- | This is required as any HTTP call made using bilge when running under
-- 'withSettingsOverrides' goes to the server started by
-- 'withSettingsOverrides'. Sometimes, a call needs to be made to another
-- service which is not being mocked, this helper can be used to do that.
--
-- This is just an alias to 'runHttpT' to make the intent clear.
circumventSettingsOverride :: Manager -> HttpT m a -> m a
circumventSettingsOverride = runHttpT

-- | This allows you to run requests against a brig instantiated using the given options.
--   Note that ONLY 'brig' calls should occur within the provided action, calls to other
--   services will fail.
--
--   Beware: (1) Not all async parts of brig are running in this.  (2) other services will
--   see the old, unaltered brig.
withSettingsOverrides :: MonadIO m => Opts.Opts -> WaiTest.Session a -> m a
withSettingsOverrides opts action = liftIO $ do
  (brigApp, env) <- Run.mkApp opts
  sftDiscovery <-
    forM (env ^. sftEnv) $ \sftEnv' ->
      Async.async $ Calling.startSFTServiceDiscovery (env ^. applog) sftEnv'
  turnDiscovery <- Calling.startTurnDiscovery (env ^. applog) (env ^. fsWatcher) (env ^. turnEnv)
  res <- WaiTest.runSession action brigApp
  mapM_ Async.cancel sftDiscovery
  mapM_ Async.cancel turnDiscovery
  pure res

-- | When we remove the customer-specific extension of domain blocking, this test will fail to
-- compile.
withDomainsBlockedForRegistration :: (MonadIO m) => Opts.Opts -> [Text] -> WaiTest.Session a -> m a
withDomainsBlockedForRegistration opts domains sess = do
  let opts' = opts {Opts.optSettings = (Opts.optSettings opts) {Opts.setCustomerExtensions = Just blocked}}
      blocked = Opts.CustomerExtensions (Opts.DomainsBlockedForRegistration (unsafeMkDomain <$> domains))
      unsafeMkDomain = either error id . mkDomain
  withSettingsOverrides opts' sess

-- | Run a probe several times, until a "good" value materializes or until patience runs out
aFewTimes ::
  (HasCallStack, MonadIO m) =>
  -- | Number of retries. Exponentially: 11 ~ total of 2 secs delay, 12 ~ 4 secs delay, ...
  Int ->
  m a ->
  (a -> Bool) ->
  m a
aFewTimes
  retries
  action
  good = do
    retrying
      (exponentialBackoff 1000 <> limitRetries retries)
      (\_ -> pure . not . good)
      (const action)

assertOne :: (HasCallStack, MonadIO m, Show a) => [a] -> m a
assertOne [a] = pure a
assertOne xs = liftIO . assertFailure $ "Expected exactly one element, found " <> show xs

--------------------------------------------------------------------------------

newtype MockT m a = MockT {unMock :: ReaderT (IORef MockState) m a}
  deriving newtype (Functor, Applicative, Monad, MonadReader (IORef MockState), MonadIO)

instance MonadIO m => MonadState MockState (MockT m) where
  get = readIORef =<< ask
  put x = do
    ref <- ask
    writeIORef ref x

data ReceivedRequest = ReceivedRequest Method [Text] LByteString

data MockState = MockState
  { receivedRequests :: [ReceivedRequest],
    serverThread :: Async.Async (),
    serverPort :: Integer,
    mockHandler :: ReceivedRequest -> MockT IO Wai.Response
  }

mkMockApp :: IORef MockState -> Application
mkMockApp ref request mkResponse = do
  let action = do
        req <- liftIO $ getReceivedRequest request
        handler <- mockHandler <$> liftIO (readIORef ref)
        response <- handler req
        MonadState.modify (\ms -> ms {receivedRequests = receivedRequests ms <> [req]})
        pure response
  runMockT ref action >>= mkResponse

getReceivedRequest :: Wai.Request -> IO ReceivedRequest
getReceivedRequest r =
  ReceivedRequest (Wai.requestMethod r) (Wai.pathInfo r) <$> Wai.strictRequestBody r

runMockT :: IORef MockState -> MockT m a -> m a
runMockT ref mock = runReaderT (unMock mock) ref

startMockService :: MonadIO m => IORef MockState -> ExceptT String m ()
startMockService ref = ExceptT . liftIO $ do
  (sPort, sock) <- Warp.openFreePort
  serverStarted <- newEmptyMVar
  let settings =
        Warp.defaultSettings
          & Warp.setPort sPort
          & Warp.setGracefulCloseTimeout2 0 -- Defaults to 2 seconds, causes server stop to take very long
          & Warp.setBeforeMainLoop (putMVar serverStarted ())
  let app = mkMockApp ref
  serviceThread <- Async.async $ Warp.runSettingsSocket settings sock app
  serverStartedSignal <- System.timeout 10_000_000 (takeMVar serverStarted)
  case serverStartedSignal of
    Nothing -> do
      liftIO $ Async.cancel serviceThread
      pure . Left $ "Failed to start the mock server within 10 seconds on port: " <> show sPort
    _ -> do
      liftIO . modifyIORef ref $ \s -> s {serverThread = serviceThread, serverPort = toInteger sPort}
      pure (Right ())

initState :: MockState
initState = MockState [] (error "server not started") (error "server not started") (error "No mock response provided")

stopMockedService :: MonadIO m => IORef MockState -> m ()
stopMockedService ref =
  liftIO $ Async.cancel . serverThread <=< readIORef $ ref

withTempMockedService ::
  (MonadIO m, MonadMask m) =>
  MockState ->
  (ReceivedRequest -> MockT IO Wai.Response) ->
  (MockState -> ExceptT String m a) ->
  ExceptT String m (a, [ReceivedRequest])
withTempMockedService state handler action = do
  ref <- newIORef state
  startMockService ref
  ( do
      liftIO . modifyIORef ref $ \s -> s {mockHandler = handler}
      st <- liftIO $ readIORef ref
      actualResponse <- action st
      st' <- liftIO $ readIORef ref
      pure (actualResponse, receivedRequests st')
    )
    `Catch.finally` stopMockedService ref

assertRight :: (MonadIO m, Show a, HasCallStack) => Either a b -> m b
assertRight = \case
  Left e -> liftIO $ assertFailure $ "Expected Right, got Left: " <> show e
  Right x -> pure x

withMockedGalley :: (MonadIO m, MonadMask m) => Opt.Opts -> (ReceivedRequest -> MockT IO Wai.Response) -> Session a -> m (a, [ReceivedRequest])
withMockedGalley opts handler action =
  assertRight <=< runExceptT $
    withTempMockedService initState handler $ \st -> lift $ do
      let opts' =
            opts
              { Opt.galley = Endpoint "127.0.0.1" (fromIntegral (serverPort st))
              }
      withSettingsOverrides opts' action

withMockedFederatorAndGalley ::
  Opt.Opts ->
  Domain ->
  (Mock.FederatedRequest -> IO LByteString) ->
  (ReceivedRequest -> MockT IO Wai.Response) ->
  Session a ->
  IO (a, [Mock.FederatedRequest], [ReceivedRequest])
withMockedFederatorAndGalley opts _domain fedResp galleyHandler action = do
  result <- assertRight <=< runExceptT $
    withTempMockedService initState galleyHandler $ \galleyMockState ->
      Mock.withTempMockFederator
        [("Content-Type", "application/json")]
        ((\r -> pure ("application" // "json", r)) <=< fedResp)
        $ \fedMockPort -> do
          let opts' =
                opts
                  { Opt.galley = Endpoint "127.0.0.1" (fromIntegral (serverPort galleyMockState)),
                    Opt.federatorInternal = Just (Endpoint "127.0.0.1" (fromIntegral fedMockPort))
                  }
          withSettingsOverrides opts' action
  pure (combineResults result)
  where
    combineResults :: ((a, [Mock.FederatedRequest]), [ReceivedRequest]) -> (a, [Mock.FederatedRequest], [ReceivedRequest])
    combineResults ((a, mrr), rr) = (a, mrr, rr)

newtype WaiTestFedClient a = WaiTestFedClient {unWaiTestFedClient :: ReaderT Domain WaiTest.Session a}
  deriving (Functor, Applicative, Monad, MonadIO)

instance Servant.RunClient WaiTestFedClient where
  runRequestAcceptStatus expectedStatuses servantRequest = WaiTestFedClient $ do
    domain <- ask
    let req' = fromServantRequest domain servantRequest
    res <- lift $ WaiTest.srequest req'
    let servantResponse = toServantResponse res
    let status = Servant.responseStatusCode servantResponse
    let statusIsSuccess =
          case expectedStatuses of
            Nothing -> HTTP.statusIsSuccessful status
            Just ex -> status `elem` ex
    unless statusIsSuccess $
      unWaiTestFedClient $
        throwClientError (FailureResponse (bimap (const ()) (\x -> (Servant.BaseUrl Servant.Http "" 80 "", cs (toLazyByteString x))) servantRequest) servantResponse)
    pure servantResponse
  throwClientError = liftIO . throw

instance VersionedMonad v WaiTestFedClient where
  guardVersion _ = pure ()

fromServantRequest :: Domain -> Servant.Request -> WaiTest.SRequest
fromServantRequest domain r =
  let pathBS = "/federation" <> Data.String.Conversions.cs (toLazyByteString (Servant.requestPath r))
      bodyBS = case Servant.requestBody r of
        Nothing -> ""
        Just (bdy, _) -> case bdy of
          Servant.RequestBodyLBS lbs -> Data.String.Conversions.cs lbs
          Servant.RequestBodyBS bs -> bs
          Servant.RequestBodySource _ -> error "fromServantRequest: not implemented for RequestBodySource"

      -- Content-Type and Accept are specified by requestBody and requestAccept
      headers =
        filter (\(h, _) -> h /= "Accept" && h /= "Content-Type") $
          toList $
            Servant.requestHeaders r
      acceptHdr
        | null hs = Nothing
        | otherwise = Just ("Accept", renderHeader hs)
        where
          hs = toList $ ServantRequest.requestAccept r
      contentTypeHdr = case ServantRequest.requestBody r of
        Nothing -> Nothing
        Just (_', typ) -> Just (HTTP.hContentType, renderHeader typ)
      req =
        Wai.defaultRequest
          { Wai.requestMethod = Servant.requestMethod r,
            Wai.rawPathInfo = pathBS,
            Wai.rawQueryString = renderQuery True (toList (Servant.requestQueryString r)),
            Wai.requestHeaders =
              -- Inspired by 'Servant.Client.Internal.HttpClient.defaultMakeClientRequest',
              -- the Servant function that maps @Request@ to @Client.Request@.
              -- This solution is a bit sophisticated due to two constraints:
              --   - Accept header may contain a list of accepted media types.
              --   - Accept and Content-Type headers should only appear once in the result.
              maybeToList acceptHdr
                <> maybeToList contentTypeHdr
                <> headers
                <> [(originDomainHeaderName, T.encodeUtf8 (domainText domain))],
            Wai.isSecure = True,
            Wai.pathInfo = filter (not . T.null) (map Data.String.Conversions.cs (B8.split '/' pathBS)),
            Wai.queryString = toList (Servant.requestQueryString r)
          }
   in WaiTest.SRequest req (cs bodyBS)

toServantResponse :: WaiTest.SResponse -> Servant.Response
toServantResponse res =
  Servant.Response
    { Servant.responseStatusCode = WaiTest.simpleStatus res,
      Servant.responseHeaders = Seq.fromList (WaiTest.simpleHeaders res),
      Servant.responseBody = WaiTest.simpleBody res,
      Servant.responseHttpVersion = http11
    }

createWaiTestFedClient ::
  forall (name :: Symbol) comp api.
  ( HasUnsafeFedEndpoint comp api name,
    Servant.HasClient WaiTestFedClient api
  ) =>
  Servant.Client WaiTestFedClient api
createWaiTestFedClient =
  Servant.clientIn (Proxy @api) (Proxy @WaiTestFedClient)

runWaiTestFedClient ::
  Domain ->
  WaiTestFedClient a ->
  WaiTest.Session a
runWaiTestFedClient domain action =
  runReaderT (unWaiTestFedClient action) domain

spawn :: HasCallStack => CreateProcess -> Maybe ByteString -> IO ByteString
spawn cp minput = do
  (mout, ex) <- withCreateProcess
    cp
      { std_out = CreatePipe,
        std_in = CreatePipe
      }
    $ \minh mouth _ ph ->
      let writeInput = for_ minh $ \inh -> do
            forM_ minput $ BS.hPutStr inh
            hClose inh
          readOutput = (,) <$> traverse BS.hGetContents mouth <*> waitForProcess ph
       in snd <$> concurrently writeInput readOutput
  case (mout, ex) of
    (Just out, ExitSuccess) -> pure out
    _ -> assertFailure "Failed spawning process"

assertJust :: (HasCallStack, MonadIO m) => Maybe a -> m a
assertJust (Just a) = pure a
assertJust Nothing = liftIO $ error "Expected Just, got Nothing"<|MERGE_RESOLUTION|>--- conflicted
+++ resolved
@@ -744,7 +744,6 @@
       . zConn "conn"
       . json conv
 
-<<<<<<< HEAD
 createMLSSubConversation ::
   (MonadIO m, MonadHttp m) =>
   Galley ->
@@ -764,10 +763,7 @@
         ]
       . zUser zusr
 
-createConversation :: (MonadIO m, MonadHttp m) => Galley -> UserId -> [Qualified UserId] -> m ResponseLBS
-=======
 createConversation :: MonadHttp m => Galley -> UserId -> [Qualified UserId] -> m ResponseLBS
->>>>>>> 2ad43a22
 createConversation galley zusr usersToAdd = do
   let conv =
         NewConv

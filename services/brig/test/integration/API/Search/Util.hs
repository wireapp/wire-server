{-# LANGUAGE OverloadedStrings #-}

module API.Search.Util where

import Imports
import Bilge
import Bilge.Assert
import Brig.Types
import Data.Aeson             (decode, encode)
import Data.Id
<<<<<<< HEAD
import Data.Maybe
import Data.Text              (Text)
=======
>>>>>>> f07d87be
import Data.Text.Encoding     (encodeUtf8)
import Util
import Test.Tasty.HUnit


optIn,optOut :: SearchableStatus
optIn  = SearchableStatus True
optOut = SearchableStatus False

updateSearchableStatus :: HasCallStack => Brig -> UserId -> SearchableStatus -> Http ()
updateSearchableStatus brig uid status =
    put ( brig
        . path "/self/searchable"
        . zUser uid
        . contentJson
        . body (RequestBodyLBS (encode status))
        ) !!!  const 200 === statusCode

executeSearch :: HasCallStack => Brig -> UserId -> Text -> Http (Maybe (SearchResult Contact))
executeSearch brig self q = do
    r <- get ( brig
             . path "/search/contacts"
             . zUser self
             . queryItem "q" (encodeUtf8 q)
             ) <!! const 200 === statusCode
    return . decode . fromMaybe "" $ responseBody r

refreshIndex :: HasCallStack => Brig -> Http ()
refreshIndex brig =
    post (brig . path "/i/index/refresh") !!! const 200 === statusCode

reindex :: HasCallStack => Brig -> Http ()
reindex brig =
    post (brig . path "/i/index/reindex") !!! const 200 === statusCode

randomUserWithHandle :: HasCallStack => Brig -> Http User
randomUserWithHandle brig = do
    u <- randomUser brig
    setRandomHandle brig u

setRandomHandle :: HasCallStack => Brig -> User -> Http User
setRandomHandle brig user = do
    h <- randomHandle
    put ( brig
        . path "/self/handle"
        . contentJson
        . zUser (userId user)
        . zConn "c"
        . body (RequestBodyLBS . encode $ HandleUpdate h)
        ) !!!  const 200 === statusCode
    return user { userHandle = Just (Handle h) }

assertCanFind :: HasCallStack => Brig -> UserId -> UserId -> Text -> Http ()
assertCanFind brig self expected q = do
    Just r <- (fmap . fmap) searchResults $ executeSearch brig self q
    liftIO $ do
        assertBool ("No results for query: " <> show q) $
            not (null r)
        assertBool ("User not in results for query: " <> show q) $
            elem expected . map contactUserId $ r

assertCan'tFind :: HasCallStack => Brig -> UserId -> UserId -> Text -> Http ()
assertCan'tFind brig self expected q = do
    Just r <- (fmap . fmap) searchResults $ executeSearch brig self q
    liftIO .  assertBool ("User unexpectedly in results for query: " <> show q) $
        notElem expected . map contactUserId $ r

assertSearchable :: HasCallStack => String -> (Request -> Request) -> UserId -> Bool -> Http ()
assertSearchable label brig uid status = do
    response <- get (brig . path "/self/searchable" . zUser uid)
    liftIO $ assertEqual (label ++ ", statuscode") 200 (statusCode response)
    liftIO $ assertEqual label (Just status) (isSearchable <$> decodeBody response)<|MERGE_RESOLUTION|>--- conflicted
+++ resolved
@@ -8,11 +8,6 @@
 import Brig.Types
 import Data.Aeson             (decode, encode)
 import Data.Id
-<<<<<<< HEAD
-import Data.Maybe
-import Data.Text              (Text)
-=======
->>>>>>> f07d87be
 import Data.Text.Encoding     (encodeUtf8)
 import Util
 import Test.Tasty.HUnit

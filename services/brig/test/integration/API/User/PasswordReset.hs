--- conflicted
+++ resolved
@@ -26,12 +26,6 @@
 import Bilge hiding (accept, timeout)
 import Bilge.Assert
 import qualified Brig.Options as Opt
-<<<<<<< HEAD
-import Brig.Types
-import Brig.Types.User.Auth hiding (user)
-=======
-import qualified Cassandra as DB
->>>>>>> cb42072a
 import Data.Misc (PlainTextPassword (..))
 import Imports
 import Test.Tasty hiding (Timeout)

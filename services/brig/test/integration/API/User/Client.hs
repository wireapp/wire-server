--- conflicted
+++ resolved
@@ -55,11 +55,8 @@
 import Test.Tasty.HUnit
 import UnliftIO (mapConcurrently)
 import Util
-<<<<<<< HEAD
+import Wire.API.MLS.Credential
 import qualified Wire.API.Team.Feature as Public
-=======
-import Wire.API.MLS.Credential
->>>>>>> ed7043d7
 import Wire.API.User (LimitedQualifiedUserIdList (LimitedQualifiedUserIdList))
 import qualified Wire.API.User as Public
 import Wire.API.User.Client
@@ -85,8 +82,8 @@
       test p "post /users/list-prekeys" $ testMultiUserGetPrekeysQualified b opts,
       test p "post /users/list-clients - 200" $ testListClientsBulk opts b,
       test p "post /users/list-clients/v2 - 200" $ testListClientsBulkV2 opts b,
-<<<<<<< HEAD
-      test p "post /clients - 201 (pwd)" $ testAddGetClient True b c,
+      test p "post /clients - 201 (pwd)" $ testAddGetClient def {addWithPassword = True} b c,
+      test p "post /clients - 201 (no pwd)" $ testAddGetClient def {addWithPassword = False} b c,
       testGroup
         "post /clients - verification code"
         [ test p "success" $ testAddGetClientVerificationCode db b g,
@@ -94,12 +91,7 @@
           test p "wrong code" $ testAddGetClientWrongCode b g,
           test p "expired code" $ testAddGetClientCodeExpired db b g
         ],
-      test p "post /clients - 201 (no pwd)" $ testAddGetClient False b c,
-=======
-      test p "post /clients - 201 (pwd)" $ testAddGetClient def {addWithPassword = True} b c,
-      test p "post /clients - 201 (no pwd)" $ testAddGetClient def {addWithPassword = False} b c,
       test p "post /clients - 201 (with mls keys)" $ testAddGetClient def {addWithMLSKeys = True} b c,
->>>>>>> ed7043d7
       test p "post /clients - 403" $ testClientReauthentication b,
       test p "get /clients - 200" $ testListClients b,
       test p "get /clients/:client/prekeys - 200" $ testListPrekeyIds b,
@@ -115,7 +107,6 @@
       test p "client/prekeys/race" $ testPreKeyRace b
     ]
 
-<<<<<<< HEAD
 testAddGetClientVerificationCode :: DB.ClientState -> Brig -> Galley -> Http ()
 testAddGetClientVerificationCode db brig galley = do
   (u, tid) <- Util.createUserWithTeam' brig
@@ -177,10 +168,6 @@
     const 403 === statusCode
     const (Just "code-authentication-failed") === fmap Error.label . responseJsonMaybe
 
-testAddGetClient :: Bool -> Brig -> Cannon -> Http ()
-testAddGetClient hasPwd brig cannon = do
-  uid <- userId <$> randomUser' hasPwd brig
-=======
 data AddGetClient = AddGetClient
   { addWithPassword :: Bool,
     addWithMLSKeys :: Bool
@@ -199,7 +186,6 @@
       keys
         | addWithMLSKeys params = Map.fromList [(Ed25519, "aGVsbG8gd29ybGQ=")]
         | otherwise = mempty
->>>>>>> ed7043d7
   let rq =
         addClientReq brig uid new
           . header "X-Forwarded-For" "127.0.0.1" -- Fake IP to test IpAddr parsing.

--- conflicted
+++ resolved
@@ -261,16 +261,11 @@
     do  let Just retryAfterSecs = fromByteString =<< getHeader "Retry-After" resp
             retryTimeout = Opts.Timeout $ fromIntegral retryAfterSecs
         liftIO $ do
-<<<<<<< HEAD
             assertBool ("throttle delay (1): " <> show (retryTimeout, Opts.timeout opts))
                 -- (this accounts for slow CI systems that lose up to 2 secs)
                 (retryTimeout >= Opts.timeout opts - 2 &&
                  retryTimeout <= Opts.timeout opts)
-            threadDelay (1000000 * (retryAfterSecs - 1))  -- wait almost long enough.
-=======
-            assertEqual "throttle delay (1)" retryTimeout (Opts.timeout opts)
             threadDelay (1000000 * (retryAfterSecs - 2))  -- wait almost long enough.
->>>>>>> 3be4becc
 
     -- fail again later into the block time window
     rsp <- login brig (defEmailLogin email) SessionCookie <!! const 403 === statusCode

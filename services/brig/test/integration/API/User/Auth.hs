--- conflicted
+++ resolved
@@ -164,11 +164,7 @@
 testNginzLegalHold :: Brig -> Galley -> Nginz -> Http ()
 testNginzLegalHold b g n = do
   -- create team user Alice
-<<<<<<< HEAD
-  (alice, tid) <- createUserWithTeam' b
-=======
-  (alice, tid) <- createUserWithTeam b g
->>>>>>> 0126651a
+  (alice, tid) <- createUserWithTeam b
   putLegalHoldEnabled tid LegalHoldEnabled g -- enable it for this team
   rs <-
     legalHoldLogin b (LegalHoldLogin alice (Just defPassword) Nothing) PersistentCookie

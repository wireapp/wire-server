<<<<<<< HEAD
{-# LANGUAGE AllowAmbiguousTypes #-}
=======
{-# OPTIONS_GHC -Wno-incomplete-patterns #-}
>>>>>>> 6c2551be

module API.User.Auth (tests) where

import Imports
import Bilge hiding (body)
import Bilge.Assert hiding (assert)
import Brig.Types.Intra
import Brig.Types.User
import Brig.Types.User.Auth
import Brig.ZAuth (ZAuth, runZAuth)
import UnliftIO.Async hiding (wait)
import Control.Lens ((^?), (^.), set)
import Data.Aeson
import Data.Proxy
import Data.Aeson.Lens
import Data.ByteString.Conversion
import Data.Id
import Data.Misc (PlainTextPassword(..))
import Data.Text.Encoding (encodeUtf8)
import Data.Time.Clock
import Test.Tasty
import Test.Tasty.HUnit
import Util
import Util.Options.Common
import API.Team.Util
import Brig.Types.Team.LegalHold (LegalHoldStatus (..))

import qualified Brig.Options         as Opts
import qualified Brig.Types.User.Auth as Auth
import qualified Brig.Types.Code      as Code
import qualified Bilge                as Http
import qualified Data.ByteString      as BS
import qualified Data.ByteString.Lazy as Lazy
import qualified Data.Text.Lazy       as Lazy
import qualified Brig.ZAuth           as ZAuth
import qualified Data.ZAuth.Token     as ZAuth
import qualified Data.Text            as Text
import qualified Data.UUID.V4         as UUID

import qualified Network.Wai.Utilities.Error as Error

tests :: Maybe Opts.Opts -> Manager -> ZAuth.Env -> Brig -> Galley -> Nginz -> TestTree
tests conf m z b g n = testGroup "auth"
        [ testGroup "login"
            [ test m "email" (testEmailLogin b)
            , test m "phone" (testPhoneLogin b)
            , test m "handle" (testHandleLogin b)
            , test m "email-untrusted-domain" (testLoginUntrustedDomain b)
            , test m "send-phone-code" (testSendLoginCode b)
            , test m "failure" (testLoginFailure b)
            , test m "throttle" (testThrottleLogins conf b)
            , test m "limit-retry" (testLimitRetries conf b)
            , testGroup "sso-login"
                [ test m "email" (testEmailSsoLogin b)
                , test m "failure-suspended" (testSuspendedSsoLogin b)
                , test m "failure-no-user" (testNoUserSsoLogin b)
                ]
            , testGroup "legalhold-login"
                [ test m "failure-no-team" (testRegularUserLegalHoldLogin b)
                , test m "team-user-with-legalhold-enabled" (testTeamUserLegalHoldLogin b g)
                , test m "failure-suspended" (testSuspendedLegalHoldLogin b g)
                , test m "failure-no-user" (testNoUserLegalHoldLogin b)
                , test m "always-persistent-cookie" (testLegalHoldSessionCookie b g)
                , test m "check only single cookie for legalhold - TODO" (undefined)
                , test m "logout for legalhold - TODO" (undefined)
                ]
            , testGroup "nginz"
                [ test m "nginz-login" (testNginz b n)
                , test m "nginz-legalhold-login" (testNginzLegalHold b g n)
                ]
            ]
        , testGroup "refresh"
            [ test m "invalid-cookie /access" (testInvalidCookie @ZAuth.User z b)
            , test m "invalid-cookie legalhold" (testInvalidCookie @ZAuth.LegalHoldUser z b)
            , test m "invalid-token" (testInvalidToken b)
            , test m "missing-cookie" (testMissingCookie @ZAuth.User @ZAuth.Access z b)
            , test m "missing-cookie legalhold" (testMissingCookie @ZAuth.LegalHoldUser @ZAuth.LegalHoldAccess z b)
            , test m "unknown-cookie" (testUnknownCookie @ZAuth.User z b)
            , test m "unknown-cookie legalhold" (testUnknownCookie @ZAuth.LegalHoldUser z b)
            , test m "token mismatch" (testTokenMismatch z b g)
            , test m "new-persistent-cookie" (testNewPersistentCookie conf b)
            , test m "new-session-cookie" (testNewSessionCookie conf b)
            ]
        , testGroup "cookies"
            [ test m "list" (testListCookies b)
            , test m "remove-by-label" (testRemoveCookiesByLabel b)
            , test m "remove-by-label-id" (testRemoveCookiesByLabelAndId b)
            , test m "limit" (testTooManyCookies conf b)
            , test m "logout" (testLogout b)
            ]
        , testGroup "reauth"
            [ test m "reauthentication" (testReauthentication b)
            ]
        ]

--------------------------------------------------------------------------------
-- ZAuth test environment for generating arbitrary tokens.


randomAccessToken :: forall u a . ZAuth.TokenPair u a => ZAuth (ZAuth.Token a)
randomAccessToken = randomUserToken @u >>= ZAuth.newAccessToken

randomUserToken :: ZAuth.UserTokenLike u => ZAuth (ZAuth.Token u)
randomUserToken = (Id <$> liftIO UUID.nextRandom) >>= ZAuth.newUserToken

-------------------------------------------------------------------------------
-- Nginz authentication tests (end-to-end sanity checks)
--

testNginz :: Brig -> Nginz -> Http ()
testNginz b n = do
    u <- randomUser b
    let Just email = userEmail u
    -- Login with email
    rs <- login b (defEmailLogin email) PersistentCookie
        <!! const 200 === statusCode
    let c = decodeCookie rs
        t = decodeToken rs
    -- ensure nginz allows refresh at /access
    _rs <- post (n . path "/access" . cookie c . header "Authorization" ("Bearer " <> (toByteString' t))) <!! do
        const 200 === statusCode
    -- ensure regular user tokens can be used with (for example) /clients
    get (n . path "/clients" . header "Authorization" ("Bearer " <> (toByteString' t))) !!! const 200 === statusCode
    -- ensure regular user tokens can fetch notifications
    get (n . path "/notifications" . header "Authorization" ("Bearer " <> (toByteString' t))) !!! const 200 === statusCode

testNginzLegalHold :: Brig -> Galley -> Nginz -> Http ()
testNginzLegalHold b g n = do
    -- create team user Alice
    (alice, tid) <- createUserWithTeam b g
    putLegalHoldEnabled tid LegalHoldEnabled g -- enable it for this team
    rs <- legalHoldLogin b (LegalHoldLogin alice Nothing) PersistentCookie
        <!! const 200 === statusCode
    let c = decodeCookie rs
        t = decodeToken' @ZAuth.LegalHoldAccess rs
    -- ensure nginz allows passing legalhold cookies / tokens through to /access
    post (n . path "/access" . cookie c . header "Authorization" ("Bearer " <> (toByteString' t))) !!! do
        const 200 === statusCode

    -- ensure legalhold tokens CANNOT fetch /clients
    get (n . path "/clients" . header "Authorization" ("Bearer " <> (toByteString' t))) !!! const 403 === statusCode
    get (n . path "/self" . header "Authorization" ("Bearer " <> (toByteString' t))) !!! const 403 === statusCode

    -- ensure legal hold tokens can fetch notifications
    get (n . path "/notifications" . header "Authorization" ("Bearer " <> (toByteString' t))) !!! const 200 === statusCode


-------------------------------------------------------------------------------
-- Login

testEmailLogin :: Brig -> Http ()
testEmailLogin brig = do
    u <- randomUser brig
    let Just email = userEmail u
    now <- liftIO getCurrentTime

    -- Login with email and do some checks
    rs <- login brig (defEmailLogin email) PersistentCookie
        <!! const 200 === statusCode
    liftIO $ do
        assertSanePersistentCookie @ZAuth.User (decodeCookie rs)
        assertSaneAccessToken now (userId u) (decodeToken rs)

    -- Login again, but with capitalised email address
    let Email loc dom = email
    let email' = Email (Text.toUpper loc) dom
    login brig (defEmailLogin email') PersistentCookie
        !!! const 200 === statusCode

testPhoneLogin :: Brig -> Http ()
testPhoneLogin brig = do
    p <- randomPhone
    let newUser = RequestBodyLBS . encode $ object
                [ "name"  .= ("Alice" :: Text)
                , "phone" .= fromPhone p
                ]
    post (brig . path "/i/users" . contentJson . Http.body newUser) !!!
        const 201 === statusCode
    sendLoginCode brig p LoginCodeSMS False !!! const 200 === statusCode
    code <- getPhoneLoginCode brig p
    case code of
        Nothing -> liftIO $ assertFailure "missing login code"
        Just c  -> login brig (SmsLogin p c Nothing) PersistentCookie
            !!! const 200 === statusCode

testHandleLogin :: Brig -> Http ()
testHandleLogin brig = do
    usr <- userId <$> randomUser brig
    hdl <- randomHandle
    let update = RequestBodyLBS . encode $ HandleUpdate hdl
    put (brig . path "/self/handle" . contentJson . zUser usr . zConn "c" . Http.body update) !!!
        const 200 === statusCode
    let l = PasswordLogin (LoginByHandle (Handle hdl)) defPassword Nothing
    login brig l PersistentCookie !!! const 200 === statusCode

-- | Check that local part after @+@ is ignored by equality on email addresses if the domain is
-- untrusted.
testLoginUntrustedDomain :: Brig -> Http ()
testLoginUntrustedDomain brig = do
    Just (Email loc dom) <- userEmail <$> createUserUntrustedEmail "Homer" brig
    -- login without "+" suffix
    let email' = Email (Text.takeWhile (/= '+') loc) dom
    login brig (defEmailLogin email') PersistentCookie !!!
        const 200 === statusCode

testSendLoginCode :: Brig -> Http ()
testSendLoginCode brig = do
    p <- randomPhone
    let newUser = RequestBodyLBS . encode $ object
                [ "name"     .= ("Alice" :: Text)
                , "phone"    .= fromPhone p
                , "password" .= ("secret" :: Text)
                ]
    post (brig . path "/i/users" . contentJson . Http.body newUser) !!!
        const 201 === statusCode

    -- Unless forcing it, SMS/voice code login is not permitted if
    -- the user has a password.
    sendLoginCode brig p LoginCodeSMS False !!! do
        const 403 === statusCode
        const (Just "password-exists") === errorLabel
    rsp1 <- sendLoginCode brig p LoginCodeSMS True
        <!! const 200 === statusCode

    let _timeout = fromLoginCodeTimeout <$> decodeBody rsp1
    liftIO $ assertEqual "timeout" (Just (Code.Timeout 600)) _timeout

    -- Retry with a voice call
    rsp2 <- sendLoginCode brig p LoginCodeVoice True
        <!! const 200 === statusCode

    -- Timeout is reset
    let _timeout = fromLoginCodeTimeout <$> decodeBody rsp2
    liftIO $ assertEqual "timeout" (Just (Code.Timeout 600)) _timeout

testLoginFailure :: Brig -> Http ()
testLoginFailure brig = do
    Just email <- userEmail <$> randomUser brig

    -- login with wrong password
    let badpw = PlainTextPassword "wrongpassword"
    login brig (PasswordLogin (LoginByEmail email) badpw Nothing) PersistentCookie
        !!! const 403 === statusCode

    -- login with wrong / non-existent email
    let badmail = Email "wrong" "wire.com"
    login brig (PasswordLogin (LoginByEmail badmail) defPassword Nothing) PersistentCookie
        !!! const 403 === statusCode

    -- Create user with only phone number
    p <- randomPhone
    let newUser = RequestBodyLBS . encode $ object
                [ "name"  .= ("Alice" :: Text)
                , "phone" .= fromPhone p
                ]
    res <- post (brig . path "/i/users" . contentJson . Http.body newUser) <!!
        const 201 === statusCode
    uid <- userId <$> decodeBody res
    eml <- randomEmail

    -- Add email
    let emailUpdate = RequestBodyLBS . encode $ EmailUpdate eml
    put (brig . path "/self/email" . contentJson . zUser uid . zConn "c" . Http.body emailUpdate) !!!
        (const 202 === statusCode)

    -- Activate
    act <- getActivationCode brig (Left eml)
    case act of
        Nothing -> liftIO $ assertFailure "missing activation key/code"
        Just kc -> do
            activate brig kc !!! const 200 === statusCode
            -- Attempt to log in without having set a password
            login brig (defEmailLogin eml) PersistentCookie !!! do
                const 403 === statusCode
                const (Just "invalid-credentials") === errorLabel

testThrottleLogins :: Maybe Opts.Opts -> Brig -> Http ()
testThrottleLogins conf b = do
    -- Get the maximum amount of times we are allowed to login before
    -- throttling begins
    l <- liftIO $ optOrEnv (Opts.setUserCookieLimit . Opts.optSettings) conf read "USER_COOKIE_LIMIT"
    u <- randomUser b
    let Just e = userEmail u
    -- Login exactly that amount of times, as fast as possible
    pooledForConcurrentlyN_ 8 [1..l] $ \_ ->
        login b (defEmailLogin e) SessionCookie
    -- Login once more. This should fail!
    x <- login b (defEmailLogin e) SessionCookie <!!
        const 429 === statusCode
    -- After the amount of time specified in "Retry-After", though,
    -- throttling should stop and login should work again
    let Just n = fromByteString =<< getHeader "Retry-After" x
    liftIO $ do
        assertBool "throttle delay" (n > 0)
        threadDelay (1000000 * (n + 1))
    login b (defEmailLogin e) SessionCookie !!! const 200 === statusCode

testLimitRetries :: HasCallStack => Maybe Opts.Opts -> Brig -> Http ()
testLimitRetries (Just conf) brig = do
    let Just opts = Opts.setLimitFailedLogins . Opts.optSettings $ conf
    unless (Opts.timeout opts <= 30) $
        error "`loginRetryTimeout` is the number of seconds this test is running.  Please pick a value < 30."

    usr <- randomUser brig
    let Just email = userEmail usr

    usr' <- randomUser brig
    let Just email' = userEmail usr'

    -- Login 5 times with bad password.
    forM_ [1..Opts.retryLimit opts] $ \_ ->
        login brig (emailLogin email defWrongPassword (Just defCookieLabel)) SessionCookie
            <!! const 403 === statusCode

    -- Login once more. This should fail for usr, even though password is correct...
    resp <- login brig (defEmailLogin email) SessionCookie
        <!! const 403 === statusCode
    -- ...  but not for usr'!
    login brig (defEmailLogin email') SessionCookie
        !!! const 200 === statusCode

    -- After the amount of time specified in "Retry-After", though,
    -- throttling should stop and login should work again
    do  let Just retryAfterSecs = fromByteString =<< getHeader "Retry-After" resp
            retryTimeout = Opts.Timeout $ fromIntegral retryAfterSecs
        liftIO $ do
            assertBool ("throttle delay (1): " <> show (retryTimeout, Opts.timeout opts))
                -- (this accounts for slow CI systems that lose up to 2 secs)
                (retryTimeout >= Opts.timeout opts - 2 &&
                 retryTimeout <= Opts.timeout opts)
            threadDelay (1000000 * (retryAfterSecs - 2))  -- wait almost long enough.

    -- fail again later into the block time window
    rsp <- login brig (defEmailLogin email) SessionCookie <!! const 403 === statusCode
    do  let Just retryAfterSecs = fromByteString =<< getHeader "Retry-After" rsp
        liftIO $ do
            assertBool ("throttle delay (2): " <> show retryAfterSecs) (retryAfterSecs <= 2)
            threadDelay (1000000 * (retryAfterSecs + 1))  -- wait one more second, just to be safe.

    -- wait long enough and login successfully!
    liftIO $ threadDelay (1000000 * 2)
    login brig (defEmailLogin email) SessionCookie !!! const 200 === statusCode


-------------------------------------------------------------------------------
-- LegalHold Login

testRegularUserLegalHoldLogin :: Brig -> Http ()
testRegularUserLegalHoldLogin brig = do
    -- Create a regular user
    uid <- userId <$> randomUser brig
    -- fail if user is not a team user
    legalHoldLogin brig (LegalHoldLogin uid Nothing) PersistentCookie !!! do
        const 403 === statusCode

testTeamUserLegalHoldLogin :: Brig -> Galley -> Http ()
testTeamUserLegalHoldLogin brig galley = do
    -- create team user Alice
    (alice, tid) <- createUserWithTeam brig galley
    now <- liftIO getCurrentTime
    -- fail if legalhold isn't activated yet for this user
    legalHoldLogin brig (LegalHoldLogin alice Nothing) PersistentCookie !!! do
        const 403 === statusCode

    putLegalHoldEnabled tid LegalHoldEnabled galley -- enable it for this team
    _rs <- legalHoldLogin brig (LegalHoldLogin alice Nothing) PersistentCookie
        <!! const 200 === statusCode
    -- check for the correct (legalhold) token and cookie
    liftIO $ do
        assertSanePersistentCookie @ZAuth.LegalHoldUser (decodeCookie _rs)
        assertSaneAccessToken now alice (decodeToken' @ZAuth.LegalHoldAccess _rs)

testLegalHoldSessionCookie :: Brig -> Galley -> Http ()
testLegalHoldSessionCookie brig galley = do
    (alice, tid) <- createUserWithTeam brig galley
    putLegalHoldEnabled tid LegalHoldEnabled galley -- enable it for this team

    -- attempt a legalhold login with a session cookie (?persist=false)
    rs <- legalHoldLogin brig (LegalHoldLogin alice Nothing) SessionCookie
        <!! const 200 === statusCode
    -- ensure server always returns a refreshable PersistentCookie irrespective of argument passed
    liftIO $ assertSanePersistentCookie @ZAuth.LegalHoldUser (decodeCookie rs)

-- | Check that @/i/legalhold-login/@ can not be used to login as a suspended
-- user.
testSuspendedLegalHoldLogin :: Brig -> Galley -> Http ()
testSuspendedLegalHoldLogin brig galley = do
    -- Create a user and immediately suspend them
    (uid, _tid) <- createUserWithTeam brig galley
    setStatus brig uid Suspended
    -- Try to login and see if we fail
    legalHoldLogin brig (LegalHoldLogin uid Nothing) PersistentCookie !!! do
        const 403 === statusCode
        const (Just "suspended") === errorLabel

-- | Check that @/i/legalhold-login@ fails if the user doesn't exist.
testNoUserLegalHoldLogin :: Brig -> Http ()
testNoUserLegalHoldLogin brig = do
    -- Try to login with random UID and see if we fail
    uid <- randomId
    legalHoldLogin brig (LegalHoldLogin uid Nothing) PersistentCookie !!! do
        const 403 === statusCode
        const (Just "invalid-credentials") === errorLabel

-------------------------------------------------------------------------------
-- Sso login

-- | Check that login works with @/sso-login@ even without having the
-- right password.
testEmailSsoLogin :: Brig -> Http ()
testEmailSsoLogin brig = do
    -- Create a user
    uid <- userId <$> randomUser brig
    now <- liftIO getCurrentTime
    -- Login and do some checks
    _rs <- ssoLogin brig (SsoLogin uid Nothing) PersistentCookie
        <!! const 200 === statusCode
    liftIO $ do
        assertSanePersistentCookie @ZAuth.User  (decodeCookie _rs)
        assertSaneAccessToken now uid (decodeToken _rs)

-- | Check that @/sso-login@ can not be used to login as a suspended
-- user.
testSuspendedSsoLogin :: Brig -> Http ()
testSuspendedSsoLogin brig = do
    -- Create a user and immediately suspend them
    uid <- userId <$> randomUser brig
    setStatus brig uid Suspended
    -- Try to login and see if we fail
    ssoLogin brig (SsoLogin uid Nothing) PersistentCookie !!! do
        const 403 === statusCode
        const (Just "suspended") === errorLabel

-- | Check that @/sso-login@ fails if the user doesn't exist.
testNoUserSsoLogin :: Brig -> Http ()
testNoUserSsoLogin brig = do
    -- Try to login with random UID and see if we fail
    uid <- randomId
    ssoLogin brig (SsoLogin uid Nothing) PersistentCookie !!! do
        const 403 === statusCode
        const (Just "invalid-credentials") === errorLabel

-------------------------------------------------------------------------------
-- Token Refresh

testInvalidCookie :: forall u . ZAuth.UserTokenLike u => ZAuth.Env -> Brig -> Http ()
testInvalidCookie z b = do
    -- Syntactically invalid
    post (b . path "/access" . cookieRaw "zuid" "xxx") !!! do
        const 403 === statusCode
        const (Just "Invalid user token") =~= responseBody

    -- Expired
    user <- userId <$> randomUser b
    let f = set (ZAuth.userTTL (Proxy @u)) 0
    t <- toByteString' <$> runZAuth z (ZAuth.localSettings f (ZAuth.newUserToken @u user))
    liftIO $ threadDelay 1000000
    post (b . path "/access" . cookieRaw "zuid" t) !!! do
        const 403 === statusCode
        const (Just "expired") =~= responseBody

testInvalidToken :: Brig -> Http ()
testInvalidToken b = do
    -- Syntactically invalid
    post (b . path "/access" . queryItem "access_token" "xxx")
        !!! errResponse
    post (b . path "/access" . header "Authorization" "Bearer xxx")
        !!! errResponse
  where
    errResponse = do
        const 403 === statusCode
        const (Just "Invalid access token") =~= responseBody

testMissingCookie :: forall u a . ZAuth.TokenPair u a => ZAuth.Env -> Brig -> Http ()
testMissingCookie z b = do
    -- Missing cookie, i.e. token refresh mandates a cookie.
    post (b . path "/access")
        !!! errResponse
    t <- toByteString' <$> runZAuth z (randomAccessToken @u @a)
    post (b . path "/access" . header "Authorization" ("Bearer " <> t))
        !!! errResponse
    post (b . path "/access" . queryItem "access_token" t)
        !!! errResponse
  where
    errResponse = do
        const 403 === statusCode
        const (Just "Missing cookie") =~= responseBody
        const (Just "invalid-credentials") =~= responseBody

testUnknownCookie :: forall u . ZAuth.UserTokenLike u => ZAuth.Env -> Brig -> Http ()
testUnknownCookie z b = do
    -- Valid cookie but unknown to the server.
    t <- toByteString' <$> runZAuth z (randomUserToken @u)
    post (b . path "/access" . cookieRaw "zuid" t) !!! do
        const 403 === statusCode
        const (Just "invalid-credentials") =~= responseBody

testTokenMismatch :: ZAuth.Env -> Brig -> Galley -> Http ()
testTokenMismatch z brig galley = do
    u <- randomUser brig
    let Just email = userEmail u
    _rs <- login brig (emailLogin email defPassword (Just "nexus1")) PersistentCookie
        <!! const 200 === statusCode

    -- try refresh with a regular UserCookie but a LegalHoldAccessToken
    let c = decodeCookie _rs
    t <- toByteString' <$> runZAuth z (randomAccessToken @ZAuth.LegalHoldUser @ZAuth.LegalHoldAccess)
    post (brig . path "/access" . cookie c . header "Authorization" ("Bearer " <> t)) !!! do
        const 403 === statusCode
        const (Just "Token mismatch") =~= responseBody

    -- try refresh with a regular AccessToken but a LegalHoldUserCookie
    (alice, tid) <- createUserWithTeam brig galley
    putLegalHoldEnabled tid LegalHoldEnabled galley -- enable it for this team
    _rs <- legalHoldLogin brig (LegalHoldLogin alice Nothing) PersistentCookie
    let c' = decodeCookie _rs
    t' <- toByteString' <$> runZAuth z (randomAccessToken @ZAuth.User @ZAuth.Access)
    post (brig . path "/access" . cookie c' . header "Authorization" ("Bearer " <> t')) !!! do
        const 403 === statusCode
        const (Just "Token mismatch") =~= responseBody

testNewPersistentCookie :: Maybe Opts.Opts -> Brig -> Http ()
testNewPersistentCookie config b = do
    u <- randomUser b
    renewAge <- liftIO $ optOrEnv (Opts.setUserCookieRenewAge . Opts.optSettings) config read "USER_COOKIE_RENEW_AGE"
    let minAge = fromIntegral $  renewAge * 1000000 + 1
        Just email = userEmail u
    _rs <- login b (emailLogin email defPassword (Just "nexus1")) PersistentCookie
        <!! const 200 === statusCode
    let c = decodeCookie _rs

    -- Wait for the cookie to be eligible for renewal
    liftIO $ threadDelay minAge

    -- Refresh tokens
    _rs <- post (b . path "/access" . cookie c) <!! do
        const 200 === statusCode
        const Nothing =/= getHeader "Set-Cookie"
        const (Just "access_token") =~= responseBody
    let c' = decodeCookie _rs
    liftIO $ assertBool "expiry" (cookie_expiry_time c' > cookie_expiry_time c)

    -- Refresh with the old cookie should still work for the
    -- duration of another BRIG_COOKIE_RENEW_AGE seconds,
    -- but the response should keep advertising the new cookie.
    _rs <- post (b . path "/access" . cookie c) <!! do
        const 200 === statusCode
        const Nothing =/= getHeader "Set-Cookie"
        const (Just "access_token") =~= responseBody
    liftIO $ assertEqual "cookie" c' (decodeCookie _rs)

    -- Refresh with the new cookie should succeed
    -- (without advertising yet another new cookie).
    post (b . path "/access" . cookie c') !!! do
        const 200 === statusCode
        const Nothing === getHeader "Set-Cookie"
        const (Just "access_token") =~= responseBody

    -- Check cookies
    _cs <- listCookies b (userId u)
    let (old, new) = partition (isJust . cookieSucc) _cs
    liftIO $ do
        2 @=? length _cs
        mapMaybe cookieSucc old @=? map cookieId new
        [PersistentCookie, PersistentCookie] @=? map cookieType _cs

    -- Wait for the old cookie to disappear
    liftIO $ threadDelay minAge
    _cs <- listCookies b (userId u)
    liftIO $ do
        [PersistentCookie] @=? map cookieType _cs
        [Nothing] @=? map cookieSucc _cs

testNewSessionCookie :: Maybe Opts.Opts -> Brig -> Http ()
testNewSessionCookie config b = do
    u <- randomUser b
    renewAge <- liftIO $ optOrEnv (Opts.setUserCookieRenewAge . Opts.optSettings) config read "USER_COOKIE_RENEW_AGE"
    let minAge = fromIntegral $  renewAge * 1000000 + 1
        Just email = userEmail u
    _rs <- login b (emailLogin email defPassword (Just "nexus1")) SessionCookie
        <!! const 200 === statusCode
    let c = decodeCookie _rs
    liftIO $ threadDelay minAge
    -- Session cookies are never renewed
    post (b . path "/access" . cookie c) !!! do
        const 200     === statusCode
        const Nothing === getHeader "Set-Cookie"

-------------------------------------------------------------------------------
-- Cookie Management

testListCookies :: Brig -> Http ()
testListCookies b = do
    u <- randomUser b
    let Just e = userEmail u
    void $ login b (emailLogin e defPassword (Just "nexus1")) SessionCookie
    _cookies <- mapMaybe cookieLabel <$> listCookies b (userId u)
    liftIO $ ["nexus1"] @=? _cookies

    void $ login b (emailLogin e defPassword (Just "nexus2")) SessionCookie
    void $ login b (emailLogin e defPassword (Just "nexus3")) SessionCookie

    _cookies <- mapMaybe cookieLabel <$> listCookies b (userId u)
    liftIO $ ["nexus1", "nexus2", "nexus3"] @=? sort _cookies

testRemoveCookiesByLabel :: Brig -> Http ()
testRemoveCookiesByLabel b = do
    u <- randomUser b
    let Just e = userEmail u
    void $ login b (emailLogin e defPassword (Just "nexus1")) SessionCookie
    void $ login b (emailLogin e defPassword (Just "nexus2")) SessionCookie
    void $ login b (emailLogin e defPassword (Just "nexus3")) SessionCookie

    _cookies <- mapMaybe cookieLabel <$> listCookies b (userId u)
    liftIO $ ["nexus1", "nexus2", "nexus3"] @=? sort _cookies

    let rem1 = encode $ remJson defPassword (Just ["nexus1"]) Nothing
    post (b . path "/cookies/remove"
        . content "application/json"
        . lbytes rem1
        . zUser (userId u)) !!! const 200 === statusCode

    _cookies <- mapMaybe cookieLabel <$> listCookies b (userId u)
    liftIO $ ["nexus2", "nexus3"] @=? sort _cookies

    let rem2 = encode $ remJson defPassword Nothing Nothing
    post (b .
        path "/cookies/remove"
        . content "application/json"
        . lbytes rem2
        . zUser (userId u)) !!!  const 200 === statusCode

    listCookies b (userId u) >>= liftIO . ([] @=?) . mapMaybe cookieLabel

testRemoveCookiesByLabelAndId :: Brig -> Http ()
testRemoveCookiesByLabelAndId b = do
    u <- randomUser b
    let Just e = userEmail u
    -- Create some cookies
    forM_ ["nexus1", "nexus2", "nexus3", "nexus4"] $ \l ->
        login b (emailLogin e defPassword (Just l)) SessionCookie
    [c1, c2, c3, c4] <- listCookies b (userId u)
    -- Remove 2 cookies by ID and 1 by label, leaving 1
    let rmLabel = maybeToList (cookieLabel c2)
    let rmIds = map cookieId [c1, c3]
    let rmJs  = encode $ remJson defPassword (Just rmLabel) (Just rmIds)
    post (b .
        path "/cookies/remove"
        . content "application/json"
        . lbytes rmJs
        . zUser (userId u)) !!! const 200 === statusCode
    -- Check the remaining cookie
    let lbl = cookieLabel c4
    listCookies b (userId u) >>= liftIO . ([lbl] @=?) . map cookieLabel

testTooManyCookies :: Maybe Opts.Opts -> Brig -> Http ()
testTooManyCookies config b = do
    u <- randomUser b
    l <- liftIO $ optOrEnv (Opts.setUserCookieLimit . Opts.optSettings) config read "USER_COOKIE_LIMIT"
    let Just e = userEmail u
        carry = 2
        pwlP = emailLogin e defPassword (Just "persistent")
        pwlS = emailLogin e defPassword (Just "session")
    void $ concurrently
        -- Persistent logins
        (do
            tcs <- replicateM (l + carry) $ loginWhenAllowed pwlP PersistentCookie
            cs  <- listCookiesWithLabel b (userId u) ["persistent"]
            liftIO $ map cookieId cs @=? map (getCookieId @ZAuth.User) (drop carry tcs))
        -- Session logins
        (do
            tcs' <- replicateM (l + carry) $ loginWhenAllowed pwlS SessionCookie
            cs' <- listCookiesWithLabel b (userId u) ["session"]
            liftIO $ map cookieId cs' @=? map (getCookieId @ZAuth.User) (drop carry tcs'))
  where
    -- We expect that after `setUserCookieLimit` login attempts, we get rate
    -- limited; in those cases, we need to wait `Retry-After` seconds.
    loginWhenAllowed pwl t = do
        x <- login b pwl t <* wait
        case statusCode x of
            200 -> return $ decodeCookie x
            429 -> do
                -- After the amount of time specified in "Retry-After", though,
                -- throttling should stop and login should work again
                let Just n = fromByteString =<< getHeader "Retry-After" x
                liftIO $ threadDelay (1000000 * (n + 1))
                loginWhenAllowed pwl t
            xxx -> error ("Unexpected status code when logging in: " ++ show xxx)

testLogout :: Brig -> Http ()
testLogout b = do
    Just email <- userEmail <$> randomUser b
    _rs <- login b (defEmailLogin email) SessionCookie
    let (t, c) = (decodeToken _rs, decodeCookie _rs)

    post (b . path "/access" . cookie c) !!!
        const 200 === statusCode

    post (b . path "/access/logout" . cookie c . queryItem "access_token" (toByteString' t)) !!!
        const 200 === statusCode

    post (b . path "/access" . cookie c) !!!
        const 403 === statusCode

testReauthentication :: Brig -> Http ()
testReauthentication b = do
    u <- userId <$> randomUser b

    let js = Http.body . RequestBodyLBS . encode $ object ["foo" .= ("bar" :: Text) ]
    get (b . paths [ "/i/users", toByteString' u, "reauthenticate"] . contentJson . js) !!! do
        const 403 === statusCode
        -- it's ok to not give a password in the request body, but if the user has a password set,
        -- response will be `forbidden`.

    get (b . paths [ "/i/users", toByteString' u, "reauthenticate"] . contentJson . payload (Just $ PlainTextPassword "123456")) !!! do
        const 403 === statusCode
        const (Just "invalid-credentials") === errorLabel

    get (b . paths [ "/i/users", toByteString' u, "reauthenticate"] . contentJson . payload (Just defPassword)) !!! do
        const 200 === statusCode

    setStatus b u Suspended

    get (b . paths [ "/i/users", toByteString' u, "reauthenticate"] . contentJson . payload (Just defPassword)) !!! do
        const 403 === statusCode
        const (Just "suspended") === errorLabel
  where
    payload = Http.body . RequestBodyLBS . encode . ReAuthUser

-----------------------------------------------------------------------------
-- Helpers

decodeCookie :: HasCallStack => Response a -> Http.Cookie
decodeCookie = fromMaybe (error "missing zuid cookie") . getCookie "zuid"

decodeToken :: HasCallStack => Response (Maybe Lazy.ByteString) -> ZAuth.AccessToken
decodeToken = decodeToken' @ZAuth.Access

decodeToken' :: (HasCallStack, ZAuth.AccessTokenLike a) => Response (Maybe Lazy.ByteString) -> ZAuth.Token a
decodeToken' r = fromMaybe (error "invalid access_token") $ do
    x <- responseBody r
    t <- x ^? key "access_token" . _String
    fromByteString (encodeUtf8 t)

getCookieId :: forall u . (HasCallStack, ZAuth.UserTokenLike u) => Http.Cookie -> CookieId
getCookieId c = maybe (error "no cookie value")
                      (CookieId . ZAuth.userTokenRand @u)
                      (fromByteString (cookie_value c))

listCookies :: HasCallStack => Brig -> UserId -> Http [Auth.Cookie ()]
listCookies b u = listCookiesWithLabel b u []

listCookiesWithLabel :: HasCallStack => Brig -> UserId -> [CookieLabel] -> Http [Auth.Cookie ()]
listCookiesWithLabel b u l = do
    rs <- get (b . path "/cookies"
                 . queryItem "labels" labels
                 . header "Z-User" (toByteString' u)) <!!
        const 200 === statusCode
    let Just cs = cookieList <$> decodeBody rs
    return cs
  where
    labels = BS.intercalate "," $ map toByteString' l

-- | Check that the cookie returned after login is sane.
--
-- Doesn't check everything, just some basic properties.
assertSanePersistentCookie :: forall u . ZAuth.UserTokenLike u => Http.Cookie -> Assertion
assertSanePersistentCookie ck = do
    assertBool "type" (cookie_persistent ck)
    assertBool "http-only" (cookie_http_only ck)
    assertBool "expiry" (cookie_expiry_time ck > cookie_creation_time ck)
    assertBool "domain" (cookie_domain ck /= "")
    assertBool "path" (cookie_path ck /= "")
    let mtoken = (fromByteString (cookie_value ck)) :: Maybe (ZAuth.Token u)
    assertBool "cookie token exists" (isJust mtoken)
    let (Just token) = mtoken
    assertBool "cookie token has correct type" ((token^.ZAuth.header.ZAuth.typ) == ZAuth.zauthType @u)

-- | Check that the access token returned after login is sane.
assertSaneAccessToken
    :: ZAuth.AccessTokenLike a
    => UTCTime           -- ^ Some moment in time before the user was created
    -> UserId
    -> ZAuth.Token a
    -> Assertion
assertSaneAccessToken now uid tk = do
    assertEqual "user" uid (ZAuth.accessTokenOf tk)
    assertBool "expiry" (ZAuth.tokenExpiresUTC tk > now)

-- | Get error label from the response (for use in assertions).
errorLabel :: Response (Maybe Lazy.ByteString) -> Maybe Lazy.Text
errorLabel = fmap Error.label . decodeBody

remJson :: PlainTextPassword -> Maybe [CookieLabel] -> Maybe [CookieId] -> Value
remJson p l ids = object
    [ "password" .= p
    , "labels"   .= l
    , "ids"      .= ids
    ]

wait :: MonadIO m => m ()
wait = liftIO $ threadDelay 1000000<|MERGE_RESOLUTION|>--- conflicted
+++ resolved
@@ -1,8 +1,5 @@
-<<<<<<< HEAD
 {-# LANGUAGE AllowAmbiguousTypes #-}
-=======
 {-# OPTIONS_GHC -Wno-incomplete-patterns #-}
->>>>>>> 6c2551be
 
 module API.User.Auth (tests) where
 

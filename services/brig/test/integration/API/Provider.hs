{-# LANGUAGE NondecreasingIndentation #-}
{-# OPTIONS_GHC -Wno-incomplete-uni-patterns #-}

-- This file is part of the Wire Server implementation.
--
-- Copyright (C) 2022 Wire Swiss GmbH <opensource@wire.com>
--
-- This program is free software: you can redistribute it and/or modify it under
-- the terms of the GNU Affero General Public License as published by the Free
-- Software Foundation, either version 3 of the License, or (at your option) any
-- later version.
--
-- This program is distributed in the hope that it will be useful, but WITHOUT
-- ANY WARRANTY; without even the implied warranty of MERCHANTABILITY or FITNESS
-- FOR A PARTICULAR PURPOSE. See the GNU Affero General Public License for more
-- details.
--
-- You should have received a copy of the GNU Affero General Public License along
-- with this program. If not, see <https://www.gnu.org/licenses/>.

module API.Provider
  ( tests,
    Config,
  )
where

import qualified API.Team.Util as Team
import Bilge hiding (accept, head, timeout)
import Bilge.Assert
import qualified Brig.Code as Code
<<<<<<< HEAD
import Brig.Sem.Common
import Brig.Sem.VerificationCodeStore.Cassandra
import Brig.Types hiding (CompletePasswordReset (..), EmailUpdate (..), NewPasswordReset (..), PasswordChange (..), PasswordReset (..))
=======
>>>>>>> cb42072a
import qualified Brig.Types.Intra as Intra
import qualified Cassandra as DB
import Control.Arrow ((&&&))
import qualified Control.Concurrent.Async as Async
import Control.Concurrent.Chan
import Control.Concurrent.Timeout (threadDelay, timeout)
import Control.Lens ((^.))
import Control.Monad.Catch
import Data.Aeson
import qualified Data.ByteString as BS
import qualified Data.ByteString.Char8 as C8
import Data.ByteString.Conversion
import qualified Data.ByteString.Lazy.Char8 as LC8
import Data.Domain
import Data.Handle (Handle (Handle))
import qualified Data.HashMap.Strict as HashMap
import Data.Id hiding (client)
import Data.Json.Util (toBase64Text)
import Data.List1 (List1)
import qualified Data.List1 as List1
import Data.Misc (PlainTextPassword (..))
import Data.PEM
import Data.Qualified
import Data.Range
import qualified Data.Set as Set
import qualified Data.Text as Text
import qualified Data.Text.Ascii as Ascii
import Data.Text.Encoding (encodeUtf8)
import qualified Data.Text.Encoding as Text
import Data.Time.Clock
import Data.Timeout (TimedOut (..), Timeout, TimeoutUnit (..), (#))
import qualified Data.UUID as UUID
import qualified Data.ZAuth.Token as ZAuth
import Imports hiding (threadDelay)
import Network.HTTP.Types.Status (status200, status201, status400)
import Network.Wai (Application, responseLBS, strictRequestBody)
import qualified Network.Wai.Handler.Warp as Warp
import qualified Network.Wai.Handler.Warp.Internal as Warp
import qualified Network.Wai.Handler.WarpTLS as Warp
import qualified Network.Wai.Route as Wai
import qualified Network.Wai.Utilities.Error as Error
import OpenSSL.PEM (writePublicKey)
import OpenSSL.RSA (generateRSAKey')
import Polysemy
import System.IO.Temp (withSystemTempFile)
import Test.Tasty hiding (Timeout)
import qualified Test.Tasty.Cannon as WS
import Test.Tasty.HUnit
import Util
import Web.Cookie (SetCookie (..), parseSetCookie)
import Wire.API.Asset hiding (Asset)
import Wire.API.Connection
import Wire.API.Conversation
import Wire.API.Conversation.Bot
import Wire.API.Conversation.Protocol
import Wire.API.Conversation.Role
import Wire.API.Event.Conversation
import Wire.API.Internal.Notification
import Wire.API.Provider
import qualified Wire.API.Provider.Bot as Ext
import qualified Wire.API.Provider.External as Ext
import Wire.API.Provider.Service
import Wire.API.Provider.Service.Tag
import Wire.API.Team.Feature (featureNameBS)
import qualified Wire.API.Team.Feature as Public
import Wire.API.Team.Permission
import Wire.API.User hiding (EmailUpdate, PasswordChange, mkName)
import Wire.API.User.Client
import Wire.API.User.Client.Prekey

tests :: Domain -> Config -> Manager -> DB.ClientState -> Brig -> Cannon -> Galley -> IO TestTree
tests dom conf p db b c g = do
  pure $
    testGroup
      "provider"
      [ testGroup
          "account"
          [ test p "register" $ testRegisterProviderDB db b,
            test p "register + activate internal" $ testRegisterProviderInternal b,
            test p "login" $ testLoginProvider db b,
            test p "update" $ testUpdateProvider db b,
            test p "delete" $ testDeleteProvider db b,
            test p "password-reset" $ testPasswordResetProvider db b,
            test p "email/password update with password reset" $
              testPasswordResetAfterEmailUpdateProvider db b
          ],
        testGroup
          "service"
          [ test p "add-get fail (bad key)" $ testAddGetServiceBadKey conf db b,
            test p "add-get" $ testAddGetService conf db b,
            test p "update" $ testUpdateService conf db b,
            test p "update-conn" $ testUpdateServiceConn conf db b,
            test p "search (tag/prefix)" $ testListServices conf db b,
            test p "delete" $ testDeleteService conf db b g c
          ],
        testGroup
          "service whitelist"
          [ test p "search permissions" $
              testWhitelistSearchPermissions conf db b g,
            test p "update permissions" $
              testWhitelistUpdatePermissions conf db b g,
            test p "basic functionality" $
              testWhitelistBasic conf db b g,
            test p "search" $ testSearchWhitelist conf db b g,
            test p "search honors enabling and whitelisting" $
              testSearchWhitelistHonorUpdates conf db b,
            test p "de-whitelisted bots are removed" $
              testWhitelistKickout dom conf db b g c,
            test p "de-whitelisting works with deleted conversations" $
              testDeWhitelistDeletedConv conf db b g c
          ],
        testGroup
          "bot"
          [ test p "add-remove" $ testAddRemoveBot conf db b g c,
            test p "message" $ testMessageBot conf db b g c,
            test p "bad fingerprint" $ testBadFingerprint conf db b g c,
            test p "add bot forbidden" $ testAddBotForbidden conf db b g
          ],
        testGroup
          "bot-teams"
          [ test p "add-remove" $ testAddRemoveBotTeam conf db b g c,
            test p "team-only" $ testBotTeamOnlyConv conf db b g c,
            test p "message" $ testMessageBotTeam conf db b g c,
            test p "delete conv" $ testDeleteConvBotTeam conf db b g c,
            test p "delete team" $ testDeleteTeamBotTeam conf db b g c
          ],
        testGroup
          "block bot api if 2nd factor password challenge enabled"
          [ test p "add" $ testAddBotBlocked conf db b g,
            test p "GET /bot/conversation (galley endpoint)" $ testGetBotConvBlocked conf db b g c
          ]
      ]

----------------------------------------------------------------------------
-- Config

data Config = Config
  { privateKey :: FilePath,
    publicKey :: FilePath,
    cert :: FilePath,
    botHost :: Text,
    botPort :: Int
  }
  deriving (Show, Generic)

instance FromJSON Config

-------------------------------------------------------------------------------
-- Provider Accounts

-- | Test provider register by accessing the DB directly
testRegisterProviderDB :: DB.ClientState -> Brig -> Http ()
testRegisterProviderDB = testRegisterProvider . Just

-- | Test provider register using an internal HTTP endpoint
testRegisterProviderInternal :: Brig -> Http ()
testRegisterProviderInternal = testRegisterProvider Nothing

testLoginProvider :: DB.ClientState -> Brig -> Http ()
testLoginProvider db brig = do
  prv <- randomProvider db brig
  let pid = providerId prv
  let email = providerEmail prv
  _rs <-
    loginProvider brig email defProviderPassword <!! do
      const 200 === statusCode
      const Nothing === responseBody
  let Just cok = parseSetCookie <$> getHeader "Set-Cookie" _rs
  now <- liftIO getCurrentTime
  let ttl = (`diffUTCTime` now) <$> setCookieExpires cok
  liftIO $ do
    assertEqual "cookie name" "zprovider" (setCookieName cok)
    assertEqual "cookie http-only" True (setCookieHttpOnly cok)
    assertBool "cookie timeout" (ttl > Just 0)
  let Just tok = fromByteString (setCookieValue cok)
  liftIO $ assertEqual "principal" pid (Id (tok ^. ZAuth.body . ZAuth.provider))

testUpdateProvider :: DB.ClientState -> Brig -> Http ()
testUpdateProvider db brig = do
  prv <- randomProvider db brig
  let pid = providerId prv
  let newName = Name "All New"
  let Just newUrl = fromByteString "https://new.localhost/"
  let newDescr = "Totally new description"
  let upd =
        UpdateProvider
          { updateProviderName = Just newName,
            updateProviderUrl = Just newUrl,
            updateProviderDescr = Just newDescr
          }
  updateProvider brig pid upd !!! const 200 === statusCode
  _rs <- getProvider brig pid <!! const 200 === statusCode
  let Just prv' = responseJsonMaybe _rs
  liftIO $ do
    assertEqual "name" newName (providerName prv')
    assertEqual "url" newUrl (providerUrl prv')
    assertEqual "description" newDescr (providerDescr prv')

testDeleteProvider :: DB.ClientState -> Brig -> Http ()
testDeleteProvider db brig = do
  prv <- randomProvider db brig
  let pid = providerId prv
  deleteProvider brig pid defProviderPassword
    !!! const 200 === statusCode
  getProvider brig pid !!! const 404 === statusCode
  -- The email address must be available again
  let new = defNewProvider (providerEmail prv)
  response <- retryWhileN 10 ((==) 429 . statusCode) $ registerProvider brig new
  liftIO $ statusCode response @?= 201

testPasswordResetProvider :: DB.ClientState -> Brig -> Http ()
testPasswordResetProvider db brig = do
  prv <- randomProvider db brig
  let email = providerEmail prv
  let newPw = PlainTextPassword "newsupersecret"
  initiatePasswordResetProvider brig (PasswordReset email) !!! const 201 === statusCode
  -- password reset with same password fails.
  resetPw defProviderPassword email !!! const 409 === statusCode
  -- password reset with different password works.
  resetPw newPw email !!! const 200 === statusCode
  loginProvider brig email defProviderPassword
    !!! const 403 === statusCode
  loginProvider brig email newPw
    !!! const 200 === statusCode
  where
    resetPw :: PlainTextPassword -> Email -> Http ResponseLBS
    resetPw newPw email = do
      -- Get the code directly from the DB
      gen <- Code.mkGen (Code.ForEmail email)
      Just vcode <- lookupCode db gen Code.PasswordReset
      let passwordResetData =
            CompletePasswordReset
              (Code.codeKey vcode)
              (Code.codeValue vcode)
              newPw
      completePasswordResetProvider brig passwordResetData

testPasswordResetAfterEmailUpdateProvider :: DB.ClientState -> Brig -> Http ()
testPasswordResetAfterEmailUpdateProvider db brig = do
  newEmail <- randomEmail
  prv <- randomProvider db brig
  let pid = providerId prv
  let origEmail = providerEmail prv
  initiateEmailUpdateProvider brig pid (EmailUpdate newEmail) !!! const 202 === statusCode
  initiatePasswordResetProvider brig (PasswordReset origEmail) !!! const 201 === statusCode
  -- Get password reset code directly from the DB
  genOrig <- Code.mkGen (Code.ForEmail origEmail)
  Just vcodePw <- lookupCode db genOrig Code.PasswordReset
  let passwordResetData =
        CompletePasswordReset
          (Code.codeKey vcodePw)
          (Code.codeValue vcodePw)
          (PlainTextPassword "doesnotmatter")
  -- Activate the new email
  genNew <- Code.mkGen (Code.ForEmail newEmail)
  Just vcodeEm <- lookupCode db genNew Code.IdentityVerification
  activateProvider brig (Code.codeKey vcodeEm) (Code.codeValue vcodeEm)
    !!! const 200 === statusCode
  p <- responseJsonError =<< (getProvider brig pid <!! const 200 === statusCode)
  liftIO $ assertEqual "email" newEmail (providerEmail p)
  -- attempting to complete password reset should fail
  completePasswordResetProvider brig passwordResetData !!! const 403 === statusCode
  -- ensure you can login with the new email address and not with the old one
  loginProvider brig origEmail defProviderPassword !!! const 403 === statusCode
  loginProvider brig newEmail defProviderPassword !!! const 200 === statusCode
  -- exercise the password change endpoint
  let newPass = PlainTextPassword "newpass"
  let pwChangeFail = PasswordChange (PlainTextPassword "notcorrect") newPass
  updateProviderPassword brig pid pwChangeFail !!! const 403 === statusCode
  let pwChange = PasswordChange defProviderPassword newPass
  updateProviderPassword brig pid pwChange !!! const 200 === statusCode
  -- put /provider/password gives 409 if new password is the same.
  let pwChange' = PasswordChange newPass newPass
  updateProviderPassword brig pid pwChange' !!! const 409 === statusCode
  -- Check the login process again
  loginProvider brig newEmail defProviderPassword !!! const 403 === statusCode
  loginProvider brig newEmail newPass !!! const 200 === statusCode

-------------------------------------------------------------------------------
-- Provider Services

testAddGetServiceBadKey :: Config -> DB.ClientState -> Brig -> Http ()
testAddGetServiceBadKey config db brig = do
  prv <- randomProvider db brig
  let pid = providerId prv
  -- Add service
  new <- defNewService config
  -- Specially crafted key that passes basic validation
  let Right [k] = pemParseBS "-----BEGIN PUBLIC KEY-----\n\n-----END PUBLIC KEY-----"
  let newBad = new {newServiceKey = ServiceKeyPEM k}
  addService brig pid newBad !!! const 400 === statusCode

testAddGetService :: Config -> DB.ClientState -> Brig -> Http ()
testAddGetService config db brig = do
  prv <- randomProvider db brig
  let pid = providerId prv
  -- Add service
  new <- defNewService config
  _rs <- addService brig pid new <!! const 201 === statusCode
  let Just srs = responseJsonMaybe _rs
  let sid = rsNewServiceId srs
  -- Get service definition as seen by provider
  _rs <- getService brig pid sid <!! const 200 === statusCode
  let Just svc = responseJsonMaybe _rs
  liftIO $ do
    assertEqual "auth token" (List1.singleton <$> rsNewServiceToken srs) (Just (serviceTokens svc))
    assertEqual "name" defServiceName (serviceName svc)
    assertEqual "description" defServiceDescr (serviceDescr svc)
    assertEqual "url" defServiceUrl (serviceUrl svc)
    assertEqual "keys" (List1.singleton (newServiceKey new)) (serviceKeyPEM <$> serviceKeys svc)
    assertEqual "assets" defServiceAssets (serviceAssets svc)
    assertEqual "tags" (fromRange defServiceTags) (serviceTags svc)
    assertBool "enabled" (not (serviceEnabled svc))
  -- Get public service profile
  uid <- randomId
  _rs <- getServiceProfile brig uid pid sid <!! const 200 === statusCode
  let Just svp = responseJsonMaybe _rs
  liftIO $ do
    assertEqual "id" (serviceId svc) (serviceProfileId svp)
    assertEqual "provider" pid (serviceProfileProvider svp)
    assertEqual "name" (serviceName svc) (serviceProfileName svp)
    assertEqual "description" (serviceDescr svc) (serviceProfileDescr svp)
    assertEqual "assets" (serviceAssets svc) (serviceProfileAssets svp)
    assertEqual "tags" (serviceTags svc) (serviceProfileTags svp)
    assertBool "enabled" (not (serviceProfileEnabled svp))

-- TODO: Check that disabled services can not be found via tag search?
--       Need to generate a unique service name for that.

testUpdateService :: Config -> DB.ClientState -> Brig -> Http ()
testUpdateService config db brig = do
  prv <- randomProvider db brig
  let pid = providerId prv
  _svc <- addGetService brig pid =<< defNewService config
  let sid = serviceId _svc
  let newTags = Set.fromList [QuizTag, EducationTag]
  let newName = Name "x"
  let newSummary = "short"
  let newDescr = "looooooooooooong"
  let newAssets = [] -- TODO
  -- Exercise all updateable attributes
  let upd =
        UpdateService
          { updateServiceName = Just newName,
            updateServiceSummary = Just (unsafeRange newSummary),
            updateServiceDescr = Just (unsafeRange newDescr),
            updateServiceAssets = Just newAssets,
            updateServiceTags = Just (unsafeRange newTags)
          }
  updateService brig pid sid upd !!! const 200 === statusCode
  _rs <- getService brig pid sid <!! const 200 === statusCode
  let Just _svc = responseJsonMaybe _rs
  liftIO $ do
    assertEqual "name" newName (serviceName _svc)
    assertEqual "description" newDescr (serviceDescr _svc)
    assertEqual "assets" newAssets (serviceAssets _svc)
    assertEqual "tags" newTags (serviceTags _svc)
  -- Excercise all individual tags
  forM_ [minBound ..] $ \tag -> do
    let t = Set.singleton tag
    let u = upd {updateServiceTags = Just (unsafeRange t)}
    updateService brig pid sid u !!! const 200 === statusCode
    _rs <- getService brig pid sid <!! const 200 === statusCode
    let Just _svc = responseJsonMaybe _rs
    liftIO $ assertEqual "tags" t (serviceTags _svc)

testUpdateServiceConn :: Config -> DB.ClientState -> Brig -> Http ()
testUpdateServiceConn config db brig = do
  prv <- randomProvider db brig
  let pid = providerId prv
  _svc <- addGetService brig pid =<< defNewService config
  let sid = serviceId _svc
  let Just newUrl = fromByteString "https://other.localhost/test"
  key <- randServiceKey
  let newKeys = key `List1.cons` (serviceKeyPEM <$> serviceKeys _svc)
  let tok = ServiceToken (Ascii.unsafeFromText "123456")
  let newTokens = tok `List1.cons` serviceTokens _svc
  let upd =
        UpdateServiceConn
          { updateServiceConnUrl = Just newUrl,
            updateServiceConnKeys = Just (unsafeRange (toList newKeys)),
            updateServiceConnTokens = Just (unsafeRange (toList newTokens)),
            updateServiceConnEnabled = Just True,
            updateServiceConnPassword = defProviderPassword
          }
  updateServiceConn brig pid sid upd
    !!! const 200 === statusCode
  _rs <- getService brig pid sid <!! const 200 === statusCode
  let Just _svc = responseJsonMaybe _rs
  liftIO $ do
    assertEqual "url" newUrl (serviceUrl _svc)
    assertEqual "keys" newKeys (fmap serviceKeyPEM (serviceKeys _svc))
    assertEqual "token" newTokens (serviceTokens _svc)
    assertBool "enabled" (serviceEnabled _svc)

testListServices :: Config -> DB.ClientState -> Brig -> Http ()
testListServices config db brig = do
  prv <- randomProvider db brig
  let pid = providerId prv
  uid <- randomId
  -- You need to supply at least one tag or a prefix
  get
    ( brig
        . path "/services"
        . header "Z-Type" "access"
        . header "Z-User" (toByteString' uid)
    )
    !!! const 400
    === statusCode
  -- An empty prefix is not sufficient
  listServiceProfilesByPrefix brig uid (Name "") 10 !!! const 400 === statusCode
  -- nb. We use a random name prefix so tests can run concurrently
  -- (and repeatedly) against a shared database and thus a shared
  -- "name index" per tag.
  uniq <- UUID.toText . toUUID <$> randomId
  new <- defNewService config
  let mkName n = Name (uniq <> "|" <> n)
  svcs <- mapM (addGetService brig pid . mkNew new) (taggedServiceNames uniq)
  mapM_ (enableService brig pid . serviceId) svcs
  let services :: [(ServiceId, Name)]
      services = map (serviceId &&& serviceName) svcs
  -- This is how we're going to call our /services endpoint. Every time we
  -- would call it twice (with tags and without) and assert that results
  -- match.
  let search :: HasCallStack => Name -> Http ServiceProfilePage
      search name = do
        r1 <- searchServices brig 20 uid (Just name) Nothing
        r2 <- searchServices brig 20 uid (Just name) (Just (match1 SocialTag))
        -- We could also compare 'serviceProfilePageHasMore' here, but
        -- then the test wouldn't pass (even though it should!).
        -- See Note [buggy pagination] for more details.
        liftIO $
          assertEqual
            ("search for " <> show name <> " without and with tags")
            (serviceProfilePageResults r1)
            (serviceProfilePageResults r2)
        pure r1
  -- This function searches for a prefix and check that the results match
  -- our known list of services
  let searchAndCheck :: HasCallStack => Name -> Http [ServiceProfile]
      searchAndCheck name = do
        result <- search name
        assertServiceDetails ("name " <> show name) (select name services) result
        pure (serviceProfilePageResults result)
  -- Search for our unique prefix and check that all services are found
  search (Name uniq) >>= assertServiceDetails ("all with prefix " <> show uniq) services
  -- Search by exact name and check that only one service is found
  forM_ (take 3 services) $ \(sid, name) ->
    search name >>= assertServiceDetails ("name " <> show name) [(sid, name)]
  -- Some chosen prefixes
  -- # Bjø -> Bjørn
  _found <- map serviceProfileName <$> searchAndCheck (mkName "Bjø")
  liftIO $ assertEqual "Bjø" [mkName "Bjørn"] _found
  -- # Bj -> bjorn, Bjørn
  _found <- map serviceProfileName <$> searchAndCheck (mkName "Bj")
  liftIO $ assertEqual "Bj" [mkName "bjorn", mkName "Bjørn"] _found
  -- # chris -> CHRISTMAS
  _found <- map serviceProfileName <$> searchAndCheck (mkName "chris")
  liftIO $ assertEqual "chris" [mkName "CHRISTMAS"] _found
  -- Ensure name changes are also indexed properly
  forM_ (take 3 services) $ \(sid, _) ->
    searchAndAssertNameChange brig pid sid uid uniq search
  where
    mkNew new (n, t) =
      new
        { newServiceName = n,
          newServiceTags = unsafeRange (Set.fromList t)
        }
    select (Name prefix) = filter (Text.isPrefixOf (Text.toLower prefix) . Text.toLower . fromName . snd)

testDeleteService :: Config -> DB.ClientState -> Brig -> Galley -> Cannon -> Http ()
testDeleteService config db brig galley cannon = withTestService config db brig defServiceApp $ \sref buf -> do
  let pid = sref ^. serviceRefProvider
  let sid = sref ^. serviceRefId
  -- Create a conversation
  u1 <- createUser "Ernie" brig
  u2 <- createUser "Bert" brig
  let uid2 = userId u2
      Qualified uid1 localDomain = userQualifiedId u1
      luid1 = toLocalUnsafe localDomain uid1
  postConnection brig uid1 uid2 !!! const 201 === statusCode
  putConnection brig uid2 uid1 Accepted !!! const 200 === statusCode
  cnv <- responseJsonError =<< (createConv galley uid1 [uid2] <!! const 201 === statusCode)
  let (cid, qcid) = (qUnqualified &&& id) (cnvQualifiedId cnv)
  -- Add two bots there
  bid1 <- addBotConv localDomain brig cannon uid1 uid2 cid pid sid buf
  bid2 <- addBotConv localDomain brig cannon uid1 uid2 cid pid sid buf
  liftIO $ assertBool "bot ids should be different" (bid1 /= bid2)
  let lbuid1 = qualifyAs luid1 . botUserId $ bid1
      lbuid2 = qualifyAs luid1 . botUserId $ bid2
  -- Delete the service; the bots should be removed from the conversation
  WS.bracketR cannon uid1 $ \ws -> do
    deleteService brig pid sid defProviderPassword
      !!! const 202 === statusCode
    _ <- waitFor (5 # Second) not (isMember galley lbuid1 cid)
    _ <- waitFor (5 # Second) not (isMember galley lbuid2 cid)
    getBotConv galley bid1 cid !!! const 404 === statusCode
    getBotConv galley bid2 cid !!! const 404 === statusCode
    wsAssertMemberLeave ws qcid (qUntagged lbuid1) [qUntagged lbuid1]
    wsAssertMemberLeave ws qcid (qUntagged lbuid2) [qUntagged lbuid2]
  -- The service should not be available
  getService brig pid sid
    !!! const 404 === statusCode
  getServiceProfile brig uid1 pid sid
    !!! const 404 === statusCode

testAddRemoveBot :: Config -> DB.ClientState -> Brig -> Galley -> Cannon -> Http ()
testAddRemoveBot config db brig galley cannon = withTestService config db brig defServiceApp $ \sref buf -> do
  (pid, sid, u1, u2, h) <- prepareUsers sref brig
  let uid1 = userId u1
      quid1 = userQualifiedId u1
      localDomain = qDomain quid1
      uid2 = userId u2
  -- Create conversation
  _rs <- createConv galley uid1 [uid2] <!! const 201 === statusCode
  let Just cnv = responseJsonMaybe _rs
  let cid = qUnqualified . cnvQualifiedId $ cnv
  testAddRemoveBotUtil localDomain pid sid cid u1 u2 h sref buf brig galley cannon

testAddBotForbidden :: Config -> DB.ClientState -> Brig -> Galley -> Http ()
testAddBotForbidden config db brig galley = withTestService config db brig defServiceApp $ \sref _ -> do
  (pid, sid, userId -> uid1, userId -> uid2, _) <- prepareUsers sref brig
  -- Create conversation without the service access role
  let accessRoles = Set.fromList [TeamMemberAccessRole, NonTeamMemberAccessRole, GuestAccessRole]
  _rs <- createConvWithAccessRoles (Just accessRoles) galley uid1 [uid2] <!! const 201 === statusCode
  let Just cnv = responseJsonMaybe _rs
  let cid = qUnqualified . cnvQualifiedId $ cnv
  addBot brig uid1 pid sid cid !!! do
    const 403 === statusCode
    const (Just "invalid-conversation") === fmap Error.label . responseJsonMaybe

testAddBotBlocked :: Config -> DB.ClientState -> Brig -> Galley -> Http ()
testAddBotBlocked config db brig galley = withTestService config db brig defServiceApp $ \sref _buf -> do
  (userId -> u1, _, _, tid, cid, pid, sid) <- prepareBotUsersTeam brig galley sref
  enabled2ndFaForTeamInternal galley tid
  addBot brig u1 pid sid cid !!! do
    const 403 === statusCode
    const (Just "access-denied") === fmap Error.label . responseJsonMaybe

testGetBotConvBlocked :: Config -> DB.ClientState -> Brig -> Galley -> Cannon -> Http ()
testGetBotConvBlocked config db brig galley cannon = withTestService config db brig defServiceApp $ \sref buf -> do
  (user1, userId -> u2, _, tid, cid, pid, sid) <- prepareBotUsersTeam brig galley sref
  let Qualified u1 localDomain = userQualifiedId user1
  bid <- addBotConv localDomain brig cannon u1 u2 cid pid sid buf
  getBotConv galley bid cid !!! const 200 === statusCode
  enabled2ndFaForTeamInternal galley tid
  getBotConv galley bid cid !!! do
    const 403 === statusCode
    const (Just "access-denied") === fmap Error.label . responseJsonMaybe

prepareUsers :: ServiceRef -> Brig -> Http (ProviderId, ServiceId, User, User, Text)
prepareUsers sref brig = do
  let pid = sref ^. serviceRefProvider
  let sid = sref ^. serviceRefId
  -- Prepare users
  u1 <- createUser "Ernie" brig
  u2 <- createUser "Bert" brig
  let uid1 = userId u1
      uid2 = userId u2
  h <- randomHandle
  putHandle brig uid1 h !!! const 200 === statusCode
  postConnection brig uid1 uid2 !!! const 201 === statusCode
  putConnection brig uid2 uid1 Accepted !!! const 200 === statusCode
  pure (pid, sid, u1, u2, h)

testMessageBot :: Config -> DB.ClientState -> Brig -> Galley -> Cannon -> Http ()
testMessageBot config db brig galley cannon = withTestService config db brig defServiceApp $ \sref buf -> do
  let pid = sref ^. serviceRefProvider
  let sid = sref ^. serviceRefId
  -- Prepare user with client
  usr <- createUser "User" brig
  let uid = userId usr
  let quid = userQualifiedId usr
  let new = defNewClient PermanentClientType [head somePrekeys] (head someLastPrekeys)
  _rs <- addClient brig uid new <!! const 201 === statusCode
  let Just uc = clientId <$> responseJsonMaybe _rs
  -- Create conversation
  _rs <- createConv galley uid [] <!! const 201 === statusCode
  let Just cid = qUnqualified . cnvQualifiedId <$> responseJsonMaybe _rs
  testMessageBotUtil quid uc cid pid sid sref buf brig galley cannon

testBadFingerprint :: Config -> DB.ClientState -> Brig -> Galley -> Cannon -> Http ()
testBadFingerprint config db brig galley _cannon = do
  -- Generate a random key and register a service using that key
  sref <- withSystemTempFile "wire-provider.key" $ \fp h -> do
    ServiceKeyPEM key <- randServiceKey
    liftIO $ BS.hPut h (pemWriteBS key) >> hClose h
    registerService config {publicKey = fp} db brig
  -- Run the service with a different key (i.e. the key from the config)
  runService config defServiceApp $ \_ -> do
    let pid = sref ^. serviceRefProvider
    let sid = sref ^. serviceRefId
    -- Prepare user with client
    usr <- createUser "User" brig
    let uid = userId usr
    let new = defNewClient PermanentClientType [head somePrekeys] (head someLastPrekeys)
    _rs <- addClient brig uid new <!! const 201 === statusCode
    -- Create conversation
    _rs <- createConv galley uid [] <!! const 201 === statusCode
    let Just cid = qUnqualified . cnvQualifiedId <$> responseJsonMaybe _rs
    -- Try to add a bot and observe failure
    addBot brig uid pid sid cid
      !!! const 502 === statusCode

testAddRemoveBotTeam :: Config -> DB.ClientState -> Brig -> Galley -> Cannon -> Http ()
testAddRemoveBotTeam config db brig galley cannon = withTestService config db brig defServiceApp $ \sref buf -> do
  (u1, u2, h, _, cid, pid, sid) <- prepareBotUsersTeam brig galley sref
  let quid1 = userQualifiedId u1
      localDomain = qDomain quid1
  testAddRemoveBotUtil localDomain pid sid cid u1 u2 h sref buf brig galley cannon

testBotTeamOnlyConv :: Config -> DB.ClientState -> Brig -> Galley -> Cannon -> Http ()
testBotTeamOnlyConv config db brig galley cannon = withTestService config db brig defServiceApp $ \sref buf -> do
  (u1, u2, _h, _tid, cid, pid, sid) <- prepareBotUsersTeam brig galley sref
  let uid2 = userId u2
      Qualified uid1 localDomain = userQualifiedId u1
      luid1 = toLocalUnsafe localDomain uid1
      qcid = Qualified cid localDomain
  -- Make the conversation team-only and check that the bot can't be added
  -- to the conversation
  setAccessRole uid1 cid (Set.fromList [TeamMemberAccessRole])
  addBot brig uid1 pid sid cid !!! do
    const 403 === statusCode
    const (Just "invalid-conversation") === fmap Error.label . responseJsonMaybe
  -- Make the conversation allowed for guests and add the bot successfully
  setAccessRole uid1 cid (Set.fromList [TeamMemberAccessRole, NonTeamMemberAccessRole, GuestAccessRole, ServiceAccessRole])
  bid <- addBotConv localDomain brig cannon uid1 uid2 cid pid sid buf
  let lbuid = qualifyAs luid1 . botUserId $ bid
  -- Make the conversation team-only again and check that the bot has been removed
  WS.bracketR cannon uid1 $ \ws -> do
    setAccessRole uid1 cid (Set.fromList [TeamMemberAccessRole])
    _ <- waitFor (5 # Second) not (isMember galley lbuid cid)
    getBotConv galley bid cid
      !!! const 404 === statusCode
    svcAssertConvAccessUpdate
      buf
      (qUntagged luid1)
      (ConversationAccessData (Set.singleton InviteAccess) (Set.fromList [TeamMemberAccessRole]))
      qcid
    svcAssertMemberLeave buf (qUntagged lbuid) [qUntagged lbuid] qcid
    wsAssertMemberLeave ws qcid (qUntagged lbuid) [qUntagged lbuid]
  where
    setAccessRole uid cid role =
      updateConversationAccess galley uid cid [InviteAccess] role
        !!! const 200 === statusCode

testMessageBotTeam :: Config -> DB.ClientState -> Brig -> Galley -> Cannon -> Http ()
testMessageBotTeam config db brig galley cannon = withTestService config db brig defServiceApp $ \sref buf -> do
  let pid = sref ^. serviceRefProvider
  let sid = sref ^. serviceRefId
  -- Prepare user with client
  (uid, tid) <- Team.createUserWithTeam brig
  let new = defNewClient PermanentClientType [head somePrekeys] (head someLastPrekeys)
  _rs <- addClient brig uid new <!! const 201 === statusCode
  let Just uc = clientId <$> responseJsonMaybe _rs
  -- Whitelist the bot
  whitelistService brig uid tid pid sid
  -- Create conversation
  cid <- Team.createTeamConv galley tid uid [] Nothing
  quid <- userQualifiedId . selfUser <$> getSelfProfile brig uid
  testMessageBotUtil quid uc cid pid sid sref buf brig galley cannon

testDeleteConvBotTeam :: Config -> DB.ClientState -> Brig -> Galley -> Cannon -> Http ()
testDeleteConvBotTeam config db brig galley cannon = withTestService config db brig defServiceApp $ \sref buf -> do
  -- Prepare users and the bot
  (u1, u2, _, tid, cid, pid, sid) <- prepareBotUsersTeam brig galley sref
  let (uid1, uid2) = (userId u1, userId u2)
      quid2 = userQualifiedId u2
      localDomain = qDomain quid2
      qcid = Qualified cid localDomain
  bid <- addBotConv localDomain brig cannon uid1 uid2 cid pid sid buf
  -- Delete the conversation and check that everyone is notified
  -- via an event, including the bot itself.
  WS.bracketR2 cannon uid1 uid2 $ \wss -> do
    -- 200 response on success
    Team.deleteTeamConv galley tid cid uid2
    -- Events for the users
    forM_ wss $ \ws -> wsAssertConvDelete ws qcid quid2
    -- Event for the bot
    svcAssertConvDelete buf quid2 qcid
  -- Check that the conversation no longer exists
  forM_ [uid1, uid2] $ \uid ->
    getConversation galley uid cid !!! const 404 === statusCode
  getBotConv galley bid cid !!! const 404 === statusCode

testDeleteTeamBotTeam :: Config -> DB.ClientState -> Brig -> Galley -> Cannon -> Http ()
testDeleteTeamBotTeam config db brig galley cannon = withTestService config db brig defServiceApp $ \sref buf -> do
  -- Prepare users and the bot
  (u1, u2, _, tid, cid, pid, sid) <- prepareBotUsersTeam brig galley sref
  let (uid1, uid2) = (userId u1, userId u2)
      quid1 = userQualifiedId u1
      localDomain = qDomain quid1
      qcid = Qualified cid localDomain
  bid <- addBotConv localDomain brig cannon uid1 uid2 cid pid sid buf
  -- Delete the team, and check that the bot (eventually)
  -- receives a notification via event
  Team.deleteTeam galley tid uid1
  -- NOTE: Due to the async nature of a team deletion, some
  -- events may or may not be sent (for instance, team members)
  -- leaving a conversation. Thus, we check _only_ for the relevant
  -- ones for the bot, which are the ConvDelete event
  svcAssertEventuallyConvDelete buf quid1 qcid
  -- Wait until all users have been deleted (can take a while)
  forM_ [uid1, uid2] $ \uid -> do
    void $ retryWhileN 20 (/= Intra.Deleted) (getStatus brig uid)
    chkStatus brig uid Intra.Deleted
    getConversation galley uid cid !!! const 404 === statusCode
  -- Check the bot cannot see the conversation either
  getBotConv galley bid cid !!! const 404 === statusCode

-------------------------------------------------------------------------------
-- Service Whitelist

testWhitelistSearchPermissions :: Config -> DB.ClientState -> Brig -> Galley -> Http ()
testWhitelistSearchPermissions _config _db brig galley = do
  -- Create a team
  (owner, tid) <- Team.createUserWithTeam brig
  -- Check that users who are not on the team can't search
  nonMember <- userId <$> randomUser brig
  listTeamServiceProfilesByPrefix brig nonMember tid Nothing True 20 !!! do
    const 403 === statusCode
    const (Just "insufficient-permissions") === fmap Error.label . responseJsonMaybe
  -- Check that team members with no permissions can search
  member <- userId <$> Team.createTeamMember brig galley owner tid noPermissions
  listTeamServiceProfilesByPrefix brig member tid Nothing True 20
    !!! const 200 === statusCode

testWhitelistUpdatePermissions :: Config -> DB.ClientState -> Brig -> Galley -> Http ()
testWhitelistUpdatePermissions config db brig galley = do
  -- Create a team
  (owner, tid) <- Team.createUserWithTeam brig
  -- Create a team admin
  let Just adminPermissions = newPermissions serviceWhitelistPermissions mempty
  admin <- userId <$> Team.createTeamMember brig galley owner tid adminPermissions
  -- Create a service
  pid <- providerId <$> randomProvider db brig
  new <- defNewService config
  sid <- serviceId <$> addGetService brig pid new
  enableService brig pid sid
  -- Check that a random user can't add it to the whitelist
  _uid <- userId <$> randomUser brig
  updateServiceWhitelist brig _uid tid (UpdateServiceWhitelist pid sid True) !!! do
    const 403 === statusCode
    const (Just "insufficient-permissions") === fmap Error.label . responseJsonMaybe
  -- Check that a member who's not a team admin also can't add it to the whitelist
  _uid <- userId <$> Team.createTeamMember brig galley owner tid noPermissions
  updateServiceWhitelist brig _uid tid (UpdateServiceWhitelist pid sid True) !!! do
    const 403 === statusCode
    const (Just "insufficient-permissions") === fmap Error.label . responseJsonMaybe
  -- Check that a team admin can add and remove from the whitelist
  whitelistService brig admin tid pid sid
  dewhitelistService brig admin tid pid sid

testSearchWhitelist :: Config -> DB.ClientState -> Brig -> Galley -> Http ()
testSearchWhitelist config db brig galley = do
  -- Create a team, a team owner, and a team member with no permissions
  (owner, tid) <- Team.createUserWithTeam brig
  uid <- userId <$> Team.createTeamMember brig galley owner tid noPermissions
  -- Create services and add them all to the whitelist
  pid <- providerId <$> randomProvider db brig
  uniq <- UUID.toText . toUUID <$> randomId
  new <- defNewService config
  svcs <- mapM (addGetService brig pid . mkNew new) (taggedServiceNames uniq)
  forM_ svcs $ \svc -> do
    let sid = serviceId svc
    enableService brig pid sid
    whitelistService brig owner tid pid sid
  let mkName n = Name (uniq <> "|" <> n)
  let services :: [(ServiceId, Name)]
      services = map (serviceId &&& serviceName) svcs
  -- This is how we're going to call our .../services/whitelisted
  -- endpoint. Every time we call it twice (with filter_disabled=false and
  -- without) and assert that results match – which should always be the
  -- case since in this test we won't have any disabled services.
  let search :: HasCallStack => Maybe Text -> Http ServiceProfilePage
      search mbName = do
        r1 <- searchServiceWhitelist brig 20 uid tid mbName
        r2 <- searchServiceWhitelistAll brig 20 uid tid mbName
        liftIO $
          assertEqual
            ("search for " <> show mbName <> " with and without filtering")
            r1
            r2
        pure r1
  -- Check that search finds all services that we created
  search (Just uniq)
    >>= assertServiceDetails ("all with prefix " <> show uniq) services
  -- Check that search works without a prefix
  do
    -- with the zeroes around, this service should be the first on the
    -- resulting search results list
    uniq2 <- mappend "0000000000|" . UUID.toText . toUUID <$> randomId
    let name = Name (uniq2 <> "|Extra")
    sid <- serviceId <$> addGetService brig pid (mkNew new (name, [PollTag]))
    enableService brig pid sid
    whitelistService brig owner tid pid sid
    page <- search Nothing
    assertServiceDetails "without prefix" ((sid, name) : take 19 services) page
    liftIO $ assertEqual "has more" True (serviceProfilePageHasMore page)
  -- This function searches for a prefix and check that the results match
  -- our known list of services
  let searchAndCheck :: HasCallStack => Name -> Http [ServiceProfile]
      searchAndCheck (Name name) = do
        result <- search (Just name)
        assertServiceDetails ("name " <> show name) (select name services) result
        pure (serviceProfilePageResults result)
  -- Search by exact name and check that only one service is found
  forM_ (take 3 services) $ \(sid, Name name) ->
    search (Just name) >>= assertServiceDetails ("name " <> show name) [(sid, Name name)]
  -- Check some chosen prefixes.
  -- # Bjø -> Bjørn
  _found <- map serviceProfileName <$> searchAndCheck (mkName "Bjø")
  liftIO $ assertEqual "Bjø" [mkName "Bjørn"] _found
  -- # Bj -> bjorn, Bjørn
  _found <- map serviceProfileName <$> searchAndCheck (mkName "Bj")
  liftIO $ assertEqual "Bj" [mkName "bjorn", mkName "Bjørn"] _found
  -- # chris -> CHRISTMAS
  _found <- map serviceProfileName <$> searchAndCheck (mkName "chris")
  liftIO $ assertEqual "chris" [mkName "CHRISTMAS"] _found
  -- Ensure name changes are also indexed properly
  forM_ (take 3 services) $ \(sid, _) ->
    searchAndAssertNameChange brig pid sid uid uniq (search . Just . fromName)
  where
    mkNew new (n, t) =
      new
        { newServiceName = n,
          newServiceTags = unsafeRange (Set.fromList t)
        }
    select prefix = filter (Text.isPrefixOf (Text.toLower prefix) . Text.toLower . fromName . snd)

testSearchWhitelistHonorUpdates :: Config -> DB.ClientState -> Brig -> Http ()
testSearchWhitelistHonorUpdates config db brig = do
  -- Create a team with an owner
  (uid, tid) <- Team.createUserWithTeam brig
  let expectWhitelist ifAll ifEnabled = do
        searchServiceWhitelistAll brig 20 uid tid Nothing
          >>= assertServiceDetails "search all" ifAll
        searchServiceWhitelist brig 20 uid tid Nothing
          >>= assertServiceDetails "search enabled" ifEnabled
  -- Check that the whitelist is initially empty
  expectWhitelist [] []
  -- Add a (initially disabled) service and whitelist it
  pid <- providerId <$> randomProvider db brig
  new <- defNewService config
  sid <- serviceId <$> addGetService brig pid new
  let name = newServiceName new
  whitelistService brig uid tid pid sid
  -- The service should be found by 'searchServiceWhitelistAll' but not
  -- the standard version
  expectWhitelist [(sid, name)] []
  -- After enabling it, it should be found by both variants
  enableService brig pid sid
  expectWhitelist [(sid, name)] [(sid, name)]
  -- After removing it from the whitelist, it should not be found
  dewhitelistService brig uid tid pid sid
  expectWhitelist [] []

testWhitelistBasic :: Config -> DB.ClientState -> Brig -> Galley -> Http ()
testWhitelistBasic config db brig galley =
  withTestService config db brig defServiceApp $ \sref buf -> do
    let pid = sref ^. serviceRefProvider
    let sid = sref ^. serviceRefId
    -- Create a team
    (owner, tid) <- Team.createUserWithTeam brig
    -- Check that the service can't be added to a conversation by default
    cid <- Team.createTeamConv galley tid owner [] Nothing
    addBot brig owner pid sid cid !!! do
      const 403 === statusCode
      const (Just "service-not-whitelisted") === fmap Error.label . responseJsonMaybe
    -- Check that after whitelisting the service, it can be added to the conversation
    whitelistService brig owner tid pid sid
    bid <-
      fmap rsAddBotId . responseJsonError
        =<< (addBot brig owner pid sid cid <!! const 201 === statusCode)
    _ <- svcAssertBotCreated buf bid cid
    -- Check that after de-whitelisting the service can't be added to conversations
    removeBot brig owner cid bid
      !!! const 200 === statusCode
    dewhitelistService brig owner tid pid sid
    addBot brig owner pid sid cid !!! do
      const 403 === statusCode
      const (Just "service-not-whitelisted") === fmap Error.label . responseJsonMaybe
    -- Check that a disabled service can be whitelisted
    disableService brig pid sid
    whitelistService brig owner tid pid sid

testWhitelistKickout :: Domain -> Config -> DB.ClientState -> Brig -> Galley -> Cannon -> Http ()
testWhitelistKickout localDomain config db brig galley cannon = do
  -- Create a team and a conversation
  (owner, tid) <- Team.createUserWithTeam brig
  let qowner = Qualified owner localDomain
      lowner = toLocalUnsafe localDomain owner
  cid <- Team.createTeamConv galley tid owner [] Nothing
  let qcid = Qualified cid localDomain
  -- Create a service
  withTestService config db brig defServiceApp $ \sref buf -> do
    -- Add it to the conversation
    let pid = sref ^. serviceRefProvider
        sid = sref ^. serviceRefId
    whitelistService brig owner tid pid sid
    bot <-
      responseJsonError
        =<< (addBot brig owner pid sid cid <!! const 201 === statusCode)
    let bid = rsAddBotId bot
        lbuid = qualifyAs lowner . botUserId $ bid
    _ <- svcAssertBotCreated buf bid cid
    svcAssertMemberJoin buf qowner [qUntagged lbuid] qcid
    -- De-whitelist the service; both bots should be kicked out
    WS.bracketR cannon owner $ \ws -> do
      dewhitelistService brig owner tid pid sid
      _ <- waitFor (2 # Second) not (isMember galley lbuid cid)
      getBotConv galley bid cid
        !!! const 404 === statusCode
      wsAssertMemberLeave ws qcid qowner [qUntagged lbuid]
      svcAssertMemberLeave buf qowner [qUntagged lbuid] qcid
    -- The bot should not get any further events
    liftIO $
      timeout (2 # Second) (readChan buf) >>= \case
        Nothing -> pure ()
        Just (TestBotCreated _) -> assertFailure "bot got a TestBotCreated event"
        Just (TestBotMessage e) -> assertFailure ("bot got an event: " <> show (evtType e))

testDeWhitelistDeletedConv :: Config -> DB.ClientState -> Brig -> Galley -> Cannon -> Http ()
testDeWhitelistDeletedConv config db brig galley cannon = do
  -- Create a service
  withTestService config db brig defServiceApp $ \sref buf -> do
    -- Create a team and a conversation
    (u1, u2, _h, tid, cid, pid, sid) <- prepareBotUsersTeam brig galley sref
    let uid1 = userId u1
        uid2 = userId u2
        quid1 = userQualifiedId u1
        localDomain = qDomain quid1
    -- Add a bot there
    _bid1 <- addBotConv localDomain brig cannon uid1 uid2 cid pid sid buf
    -- Delete conversation (to ensure deleteService can be called even with a deleted conversation)
    Team.deleteTeamConv galley tid cid uid1
    -- De-whitelist the service
    -- this should work (not throw a 500) even with brig being unaware of deleted conversations
    -- TODO: we should think of a way to synchronize this conversation information between galley and brig
    dewhitelistService brig uid1 tid pid sid

--------------------------------------------------------------------------------
-- API Operations

registerProvider ::
  Brig ->
  NewProvider ->
  Http ResponseLBS
registerProvider brig new =
  post $
    brig
      . path "/provider/register"
      . contentJson
      . body (RequestBodyLBS (encode new))

getProviderActivationCodeInternal ::
  Brig ->
  Email ->
  Http ResponseLBS
getProviderActivationCodeInternal brig email =
  get $
    brig
      . path "/i/provider/activation-code"
      . queryItem "email" (toByteString' email)

activateProvider ::
  Brig ->
  Code.Key ->
  Code.Value ->
  Http ResponseLBS
activateProvider brig key val =
  get $
    brig
      . path "/provider/activate"
      . queryItem "key" (toByteString' key)
      . queryItem "code" (toByteString' val)

loginProvider ::
  Brig ->
  Email ->
  PlainTextPassword ->
  Http ResponseLBS
loginProvider brig email pw =
  post $
    brig
      . path "/provider/login"
      . contentJson
      . body (RequestBodyLBS (encode (ProviderLogin email pw)))

updateProvider ::
  Brig ->
  ProviderId ->
  UpdateProvider ->
  Http ResponseLBS
updateProvider brig pid upd =
  put $
    brig
      . path "/provider"
      . header "Z-Type" "provider"
      . header "Z-Provider" (toByteString' pid)
      . contentJson
      . body (RequestBodyLBS (encode upd))

updateProviderPassword ::
  Brig ->
  ProviderId ->
  PasswordChange ->
  Http ResponseLBS
updateProviderPassword brig pid upd =
  put $
    brig
      . path "/provider/password"
      . header "Z-Type" "provider"
      . header "Z-Provider" (toByteString' pid)
      . contentJson
      . body (RequestBodyLBS (encode upd))

initiateEmailUpdateProvider ::
  Brig ->
  ProviderId ->
  EmailUpdate ->
  Http ResponseLBS
initiateEmailUpdateProvider brig pid upd =
  put $
    brig
      . path "/provider/email"
      . header "Z-Type" "provider"
      . header "Z-Provider" (toByteString' pid)
      . contentJson
      . body (RequestBodyLBS (encode upd))

initiatePasswordResetProvider ::
  Brig ->
  PasswordReset ->
  Http ResponseLBS
initiatePasswordResetProvider brig npr =
  post $
    brig
      . path "/provider/password-reset"
      . contentJson
      . body (RequestBodyLBS (encode npr))

completePasswordResetProvider ::
  Brig ->
  CompletePasswordReset ->
  Http ResponseLBS
completePasswordResetProvider brig e =
  post $
    brig
      . path "/provider/password-reset/complete"
      . contentJson
      . body (RequestBodyLBS (encode e))

deleteProvider ::
  Brig ->
  ProviderId ->
  PlainTextPassword ->
  Http ResponseLBS
deleteProvider brig pid pw =
  delete $
    brig
      . path "/provider"
      . header "Z-Type" "provider"
      . header "Z-Provider" (toByteString' pid)
      . contentJson
      . body (RequestBodyLBS (encode (DeleteProvider pw)))

getProvider ::
  Brig ->
  ProviderId ->
  Http ResponseLBS
getProvider brig pid =
  get $
    brig
      . path "/provider"
      . header "Z-Type" "provider"
      . header "Z-Provider" (toByteString' pid)

getProviderProfile ::
  Brig ->
  ProviderId ->
  UserId ->
  Http ResponseLBS
getProviderProfile brig pid uid =
  get $
    brig
      . paths ["providers", toByteString' pid]
      . header "Z-Type" "access"
      . header "Z-User" (toByteString' uid)

addService ::
  Brig ->
  ProviderId ->
  NewService ->
  Http ResponseLBS
addService brig pid new =
  post $
    brig
      . path "/provider/services"
      . header "Z-Type" "provider"
      . header "Z-Provider" (toByteString' pid)
      . contentJson
      . body (RequestBodyLBS (encode new))

getService ::
  Brig ->
  ProviderId ->
  ServiceId ->
  Http ResponseLBS
getService brig pid sid =
  get $
    brig
      . paths ["provider", "services", toByteString' sid]
      . header "Z-Type" "provider"
      . header "Z-Provider" (toByteString' pid)

getServiceProfile ::
  Brig ->
  UserId ->
  ProviderId ->
  ServiceId ->
  Http ResponseLBS
getServiceProfile brig uid pid sid =
  get $
    brig
      . paths ["providers", toByteString' pid, "services", toByteString' sid]
      . header "Z-Type" "access"
      . header "Z-User" (toByteString' uid)

updateService ::
  Brig ->
  ProviderId ->
  ServiceId ->
  UpdateService ->
  Http ResponseLBS
updateService brig pid sid upd =
  put $
    brig
      . paths ["provider", "services", toByteString' sid]
      . header "Z-Type" "provider"
      . header "Z-Provider" (toByteString' pid)
      . contentJson
      . body (RequestBodyLBS (encode upd))

updateServiceConn ::
  Brig ->
  ProviderId ->
  ServiceId ->
  UpdateServiceConn ->
  Http ResponseLBS
updateServiceConn brig pid sid upd =
  put $
    brig
      . paths ["provider", "services", toByteString' sid, "connection"]
      . header "Z-Type" "provider"
      . header "Z-Provider" (toByteString' pid)
      . contentJson
      . body (RequestBodyLBS (encode upd))

updateServiceWhitelist ::
  Brig ->
  UserId ->
  TeamId ->
  UpdateServiceWhitelist ->
  Http ResponseLBS
updateServiceWhitelist brig uid tid upd =
  post $
    brig
      . paths ["teams", toByteString' tid, "services", "whitelist"]
      . header "Z-Type" "access"
      . header "Z-User" (toByteString' uid)
      . header "Z-Connection" "conn"
      . contentJson
      . body (RequestBodyLBS (encode upd))

deleteService ::
  Brig ->
  ProviderId ->
  ServiceId ->
  PlainTextPassword ->
  Http ResponseLBS
deleteService brig pid sid pw =
  delete $
    brig
      . paths ["provider", "services", toByteString' sid]
      . header "Z-Type" "provider"
      . header "Z-Provider" (toByteString' pid)
      . contentJson
      . body (RequestBodyLBS (encode (DeleteService pw)))

listServiceProfilesByPrefix ::
  Brig ->
  UserId ->
  Name ->
  Int ->
  Http ResponseLBS
listServiceProfilesByPrefix brig uid start size =
  get $
    brig
      . path "/services"
      . queryItem "start" (toByteString' start)
      . queryItem "size" (toByteString' size)
      . header "Z-Type" "access"
      . header "Z-User" (toByteString' uid)

listTeamServiceProfilesByPrefix ::
  Brig ->
  UserId ->
  TeamId ->
  Maybe Text ->
  -- | Filter out disabled
  Bool ->
  Int ->
  Http ResponseLBS
listTeamServiceProfilesByPrefix brig uid tid mbPrefix filterDisabled size =
  get $
    brig
      . paths ["teams", toByteString' tid, "services", "whitelisted"]
      . maybe id (queryItem "prefix" . toByteString') mbPrefix
      . (if filterDisabled then id else queryItem "filter_disabled" "false")
      . queryItem "size" (toByteString' size)
      . header "Z-Type" "access"
      . header "Z-User" (toByteString' uid)

listServiceProfilesByTag ::
  Brig ->
  UserId ->
  MatchAny ->
  Maybe Name ->
  Int ->
  Http ResponseLBS
listServiceProfilesByTag brig uid tags start size =
  get $
    brig
      . path "/services"
      . queryItem "tags" (toByteString' cond)
      . maybe id (queryItem "start" . toByteString') start
      . queryItem "size" (toByteString' size)
      . header "Z-Type" "access"
      . header "Z-User" (toByteString' uid)
  where
    cond :: QueryAnyTags 1 3
    cond =
      fromMaybe (error "Too many tags in query")
        . queryAnyTags
        $ tags

addBot ::
  Brig ->
  UserId ->
  ProviderId ->
  ServiceId ->
  ConvId ->
  Http ResponseLBS
addBot brig uid pid sid cid =
  post $
    brig
      . paths ["conversations", toByteString' cid, "bots"]
      . header "Z-Type" "access"
      . header "Z-User" (toByteString' uid)
      . header "Z-Connection" "conn"
      . contentJson
      . body (RequestBodyLBS (encode (AddBot pid sid Nothing)))

removeBot ::
  Brig ->
  UserId ->
  ConvId ->
  BotId ->
  Http ResponseLBS
removeBot brig uid cid bid =
  delete $
    brig
      . paths ["conversations", toByteString' cid, "bots", toByteString' bid]
      . header "Z-Type" "access"
      . header "Z-User" (toByteString' uid)
      . header "Z-Connection" "conn"

createConv ::
  Galley ->
  UserId ->
  [UserId] ->
  Http ResponseLBS
createConv = createConvWithAccessRoles Nothing

createConvWithAccessRoles ::
  Maybe (Set AccessRoleV2) ->
  Galley ->
  UserId ->
  [UserId] ->
  Http ResponseLBS
createConvWithAccessRoles ars g u us =
  post $
    g
      . path "/conversations"
      . header "Z-User" (toByteString' u)
      . header "Z-Type" "access"
      . header "Z-Connection" "conn"
      . contentJson
      . body (RequestBodyLBS (encode conv))
  where
    conv = NewConv us [] Nothing Set.empty ars Nothing Nothing Nothing roleNameWireAdmin ProtocolProteusTag Nothing

postMessage ::
  Galley ->
  UserId ->
  ClientId ->
  ConvId ->
  [(UserId, ClientId, Text)] ->
  Http ResponseLBS
postMessage galley fromu fromc cid rcps =
  post $
    galley
      . paths ["conversations", toByteString' cid, "otr", "messages"]
      . header "Z-Type" "access"
      . header "Z-User" (toByteString' fromu)
      . header "Z-Connection" "conn"
      . contentJson
      . body (RequestBodyLBS (encode (mkMessage fromc rcps)))

postBotMessage ::
  Galley ->
  BotId ->
  ClientId ->
  ConvId ->
  [(UserId, ClientId, Text)] ->
  Http ResponseLBS
postBotMessage galley fromb fromc cid rcps =
  post $
    galley
      . path "/bot/messages"
      . header "Z-Type" "bot"
      . header "Z-Bot" (toByteString' fromb)
      . header "Z-Conversation" (toByteString' cid)
      . header "Z-Connection" "conn"
      . contentJson
      . body (RequestBodyLBS (encode (mkMessage fromc rcps)))

getBotConv ::
  Galley ->
  BotId ->
  ConvId ->
  Http ResponseLBS
getBotConv galley bid cid =
  get $
    galley
      . path "/bot/conversation"
      . header "Z-Type" "bot"
      . header "Z-Bot" (toByteString' bid)
      . header "Z-Conversation" (toByteString' cid)

updateConversationAccess ::
  Galley ->
  UserId ->
  ConvId ->
  [Access] ->
  Set AccessRoleV2 ->
  Http ResponseLBS
updateConversationAccess galley uid cid access role =
  put $
    galley
      . paths ["conversations", toByteString' cid, "access"]
      . header "Z-Type" "access"
      . header "Z-User" (toByteString' uid)
      . header "Z-Connection" "conn"
      . contentJson
      . body (RequestBodyLBS (encode upd))
  where
    upd = ConversationAccessData (Set.fromList access) role

enabled2ndFaForTeamInternal :: Galley -> TeamId -> Http ()
enabled2ndFaForTeamInternal galley tid = do
  put
    ( galley
        . paths ["i", "teams", toByteString' tid, "features", featureNameBS @Public.SndFactorPasswordChallengeConfig, toByteString' Public.LockStatusUnlocked]
        . contentJson
    )
    !!! const 200 === statusCode
  put
    ( galley
        . paths ["i", "teams", toByteString' tid, "features", featureNameBS @Public.SndFactorPasswordChallengeConfig]
        . contentJson
        . Bilge.json (Public.WithStatusNoLock Public.FeatureStatusEnabled Public.SndFactorPasswordChallengeConfig)
    )
    !!! const 200 === statusCode

--------------------------------------------------------------------------------
-- DB Operations

lookupCode :: MonadIO m => DB.ClientState -> Code.Gen -> Code.Scope -> m (Maybe Code.Code)
lookupCode db gen =
  liftIO
    . runFinal
    . interpretClientToIO db
    . verificationCodeStoreToCassandra @DB.Client
    . Code.getPendingCode (Code.genKey gen)

--------------------------------------------------------------------------------
-- Utilities

-- | Step-by-step registration procedure with verification
-- of pre- and post-conditions. Activation can be done through
-- direct DB access (if given) otherwise it falls back to using
-- an internal endpoint
testRegisterProvider :: Maybe DB.ClientState -> Brig -> Http ()
testRegisterProvider db' brig = do
  email <- randomEmail
  let new = defNewProvider email
  _rs <-
    registerProvider brig new
      <!! const 201 === statusCode
  let Just npr = responseJsonMaybe _rs :: Maybe NewProviderResponse
  -- Since a password was given, none should have been generated
  liftIO $ assertBool "password" (isNothing (rsNewProviderPassword npr))
  let pid = rsNewProviderId npr
  -- No login possible directly after registration
  loginProvider brig email defProviderPassword !!! do
    const 403 === statusCode
    const (Just "invalid-credentials") === fmap Error.label . responseJsonMaybe
  -- Activate email
  case db' of
    Just db -> do
      -- Activate email
      gen <- Code.mkGen (Code.ForEmail email)
      Just vcode <- lookupCode db gen Code.IdentityVerification
      activateProvider brig (Code.codeKey vcode) (Code.codeValue vcode)
        !!! const 200 === statusCode
    Nothing -> do
      _rs <-
        getProviderActivationCodeInternal brig email
          <!! const 200 === statusCode
      let Just pair = responseJsonMaybe _rs :: Maybe Code.KeyValuePair
      activateProvider brig (Code.kcKey pair) (Code.kcCode pair)
        !!! const 200 === statusCode
  -- Login succeeds after activation (due to auto-approval)
  loginProvider brig email defProviderPassword
    !!! const 200 === statusCode
  -- Email address is now taken
  registerProvider brig new !!! do
    const 409 === statusCode
    const (Just "email-exists") === fmap Error.label . responseJsonMaybe
  -- Retrieve full account and public profile
  -- (these are identical for now).
  uid <- randomId
  _rs <- getProvider brig pid <!! const 200 === statusCode
  let Just p = responseJsonMaybe _rs
  _rs <- getProviderProfile brig pid uid <!! const 200 === statusCode
  let Just pp = responseJsonMaybe _rs
  -- When updating the Provider dataype, one _must_ remember to also add
  -- an extra check in this integration test.
  liftIO $ do
    assertEqual "id" pid (providerId p)
    assertEqual "name" defProviderName (providerName p)
    assertEqual "email" email (providerEmail p)
    assertEqual "url" defProviderUrl (providerUrl p)
    assertEqual "description" defProviderDescr (providerDescr p)
    assertEqual "profile" (ProviderProfile p) pp

randomProvider :: HasCallStack => DB.ClientState -> Brig -> Http Provider
randomProvider db brig = do
  email <- randomEmail
  gen <- Code.mkGen (Code.ForEmail email)
  -- Register
  let new = defNewProvider email
  _rs <-
    registerProvider brig new
      <!! const 201 === statusCode
  let Just pid = rsNewProviderId <$> responseJsonMaybe _rs
  -- Activate (auto-approval)
  Just vcode <- lookupCode db gen Code.IdentityVerification
  activateProvider brig (Code.codeKey vcode) (Code.codeValue vcode)
    !!! const 200 === statusCode
  -- Fetch
  _rs <- getProvider brig pid <!! const 200 === statusCode
  let Just prv = responseJsonMaybe _rs
  pure prv

addGetService :: HasCallStack => Brig -> ProviderId -> NewService -> Http Service
addGetService brig pid new = do
  _rs <- addService brig pid new <!! const 201 === statusCode
  let Just srs = responseJsonMaybe _rs
  let sid = rsNewServiceId srs
  _rs <- getService brig pid sid <!! const 200 === statusCode
  let Just svc = responseJsonMaybe _rs
  pure svc

enableService :: HasCallStack => Brig -> ProviderId -> ServiceId -> Http ()
enableService brig pid sid = do
  let upd =
        (mkUpdateServiceConn defProviderPassword)
          { updateServiceConnEnabled = Just True
          }
  updateServiceConn brig pid sid upd
    !!! const 200 === statusCode

disableService :: HasCallStack => Brig -> ProviderId -> ServiceId -> Http ()
disableService brig pid sid = do
  let upd =
        (mkUpdateServiceConn defProviderPassword)
          { updateServiceConnEnabled = Just False
          }
  updateServiceConn brig pid sid upd
    !!! const 200 === statusCode

whitelistService ::
  HasCallStack =>
  Brig ->
  -- | Team owner
  UserId ->
  -- | Team
  TeamId ->
  ProviderId ->
  ServiceId ->
  Http ()
whitelistService brig uid tid pid sid =
  updateServiceWhitelist brig uid tid (UpdateServiceWhitelist pid sid True)
    !!!
    -- TODO: allow both 200 and 204 here and use it in 'testWhitelistEvents'
    const 200 === statusCode

dewhitelistService ::
  HasCallStack =>
  Brig ->
  -- | Team owner
  UserId ->
  -- | Team
  TeamId ->
  ProviderId ->
  ServiceId ->
  Http ()
dewhitelistService brig uid tid pid sid =
  updateServiceWhitelist brig uid tid (UpdateServiceWhitelist pid sid False)
    !!!
    -- TODO: allow both 200 and 204 here and use it in 'testWhitelistEvents'
    const 200 === statusCode

defNewService :: MonadIO m => Config -> m NewService
defNewService config = liftIO $ do
  key <- readServiceKey (publicKey config)
  pure
    NewService
      { newServiceName = defServiceName,
        newServiceSummary = unsafeRange defProviderSummary,
        newServiceDescr = unsafeRange defServiceDescr,
        newServiceUrl = defServiceUrl,
        newServiceKey = key,
        newServiceToken = Nothing,
        newServiceAssets = defServiceAssets,
        newServiceTags = defServiceTags
      }

defNewProvider :: Email -> NewProvider
defNewProvider email =
  NewProvider
    { newProviderEmail = email,
      newProviderPassword = Just defProviderPassword,
      newProviderName = defProviderName,
      newProviderUrl = defProviderUrl,
      newProviderDescr = unsafeRange defProviderDescr
    }

defProviderUrl :: HttpsUrl
defProviderUrl = fromJust (fromByteString "https://localhost/")

defProviderName :: Name
defProviderName = Name "Integration Test Provider"

defProviderSummary :: Text
defProviderSummary = "A short summary of the integration test provider"

defProviderDescr :: Text
defProviderDescr = "A long description of an integration test provider"

defProviderPassword :: PlainTextPassword
defProviderPassword = PlainTextPassword "password"

defServiceName :: Name
defServiceName = Name "Test Service"

defServiceDescr :: Text
defServiceDescr = "Test service description"

defServiceUrl :: HttpsUrl
defServiceUrl = fromJust (fromByteString "https://localhost/test")

defServiceTags :: Range 1 3 (Set ServiceTag)
defServiceTags = unsafeRange (Set.singleton SocialTag)

defServiceAssets :: [Asset]
defServiceAssets =
  [ ImageAsset
      (AssetKeyV3 (Id (fromJust (UUID.fromString "5cd81cc4-c643-4e9c-849c-c596a88c27fd"))) AssetExpiring)
      (Just AssetComplete)
  ]

-- TODO: defServiceToken :: ServiceToken

readServiceKey :: MonadIO m => FilePath -> m ServiceKeyPEM
readServiceKey fp = liftIO $ do
  bs <- BS.readFile fp
  let Right [k] = pemParseBS bs
  pure (ServiceKeyPEM k)

randServiceKey :: MonadIO m => m ServiceKeyPEM
randServiceKey = liftIO $ do
  kp <- generateRSAKey' 4096 65537
  Right [k] <- pemParseBS . C8.pack <$> writePublicKey kp
  pure (ServiceKeyPEM k)

waitFor :: MonadIO m => Timeout -> (a -> Bool) -> m a -> m a
waitFor t f ma = do
  a <- ma
  if
      | f a -> pure a
      | t <= 0 -> liftIO $ throwM TimedOut
      | otherwise -> do
        liftIO $ threadDelay (1 # Second)
        waitFor (t - 1 # Second) f ma

-- | Run a test case with an external service application.
withTestService ::
  Config ->
  DB.ClientState ->
  Brig ->
  (Chan e -> Application) ->
  (ServiceRef -> Chan e -> Http a) ->
  Http a
withTestService config db brig mkApp go = do
  sref <- registerService config db brig
  runService config mkApp (go sref)

registerService :: Config -> DB.ClientState -> Brig -> Http ServiceRef
registerService config db brig = do
  prv <- randomProvider db brig
  new <- defNewService config
  let Just url =
        fromByteString $
          encodeUtf8 (botHost config) <> ":"
            <> C8.pack (show (botPort config))
  svc <- addGetService brig (providerId prv) (new {newServiceUrl = url})
  let pid = providerId prv
  let sid = serviceId svc
  enableService brig pid sid
  pure (newServiceRef sid pid)

runService ::
  Config ->
  (Chan e -> Application) ->
  (Chan e -> Http a) ->
  Http a
runService config mkApp go = do
  let tlss = Warp.tlsSettings (cert config) (privateKey config)
  let defs = Warp.defaultSettings {Warp.settingsPort = botPort config}
  buf <- liftIO newChan
  srv <-
    liftIO . Async.async $
      Warp.runTLS tlss defs $
        mkApp buf
  go buf `finally` liftIO (Async.cancel srv)

data TestBot = TestBot
  { testBotId :: !BotId,
    testBotClient :: !ClientId,
    testBotConv :: !Ext.BotConvView,
    testBotToken :: !Text,
    testBotLastPrekey :: !LastPrekey,
    testBotPrekeys :: ![Prekey],
    testBotLocale :: !Locale,
    testBotOrigin :: !Ext.BotUserView
  }
  deriving (Eq, Show)

data TestBotEvent
  = TestBotCreated TestBot
  | TestBotMessage Event

-- TODO: Test that the authorization header is properly set
defServiceApp :: Chan TestBotEvent -> Application
defServiceApp buf =
  Wai.route
    [ ("/bots", onBotCreate),
      ("/bots/:bot/messages", onBotMessage)
    ]
  where
    onBotCreate _ rq k = do
      -- TODO: Match request method
      js <- strictRequestBody rq
      case eitherDecode js of
        Left e -> k $ responseLBS status400 [] (LC8.pack e)
        Right new -> do
          let pks = [head somePrekeys]
          let lpk = head someLastPrekeys
          let rsp =
                Ext.NewBotResponse
                  { Ext.rsNewBotPrekeys = pks,
                    Ext.rsNewBotLastPrekey = lpk,
                    Ext.rsNewBotName = Nothing, -- TODO
                    Ext.rsNewBotColour = Nothing, -- TODO
                    Ext.rsNewBotAssets = Nothing -- TODO
                  }
          let bot =
                TestBot
                  { testBotId = Ext.newBotId new,
                    testBotClient = Ext.newBotClient new,
                    testBotConv = Ext.newBotConv new,
                    testBotToken = Ext.newBotToken new,
                    testBotLastPrekey = lpk,
                    testBotPrekeys = pks,
                    testBotLocale = Ext.newBotLocale new,
                    testBotOrigin = Ext.newBotOrigin new
                  }
          writeChan buf (TestBotCreated bot)
          k $ responseLBS status201 [] (encode rsp)
    onBotMessage _ rq k = do
      js <- strictRequestBody rq
      case eitherDecode js of
        Left e -> k $ responseLBS status400 [] (LC8.pack e)
        Right ev -> do
          writeChan buf (TestBotMessage ev)
          k $ responseLBS status200 [] "success"

wsAssertMemberJoin :: MonadIO m => WS.WebSocket -> Qualified ConvId -> Qualified UserId -> [Qualified UserId] -> m ()
wsAssertMemberJoin ws conv usr new = void $
  liftIO $
    WS.assertMatch (5 # Second) ws $
      \n -> do
        let e = List1.head (unpackEvents n)
        ntfTransient n @?= False
        evtConv e @?= conv
        evtType e @?= MemberJoin
        evtFrom e @?= usr
        evtData e @?= EdMembersJoin (SimpleMembers (fmap (\u -> SimpleMember u roleNameWireAdmin) new))

wsAssertMemberLeave :: MonadIO m => WS.WebSocket -> Qualified ConvId -> Qualified UserId -> [Qualified UserId] -> m ()
wsAssertMemberLeave ws conv usr old = void $
  liftIO $
    WS.assertMatch (5 # Second) ws $
      \n -> do
        let e = List1.head (unpackEvents n)
        ntfTransient n @?= False
        evtConv e @?= conv
        evtType e @?= MemberLeave
        evtFrom e @?= usr
        evtData e @?= EdMembersLeave (QualifiedUserIdList old)

wsAssertConvDelete :: MonadIO m => WS.WebSocket -> Qualified ConvId -> Qualified UserId -> m ()
wsAssertConvDelete ws conv from = void $
  liftIO $
    WS.assertMatch (5 # Second) ws $
      \n -> do
        let e = List1.head (WS.unpackPayload n)
        ntfTransient n @?= False
        evtConv e @?= conv
        evtType e @?= ConvDelete
        evtFrom e @?= from
        evtData e @?= EdConvDelete

wsAssertMessage :: MonadIO m => WS.WebSocket -> Qualified ConvId -> Qualified UserId -> ClientId -> ClientId -> Text -> m ()
wsAssertMessage ws conv fromu fromc to txt = void $
  liftIO $
    WS.assertMatch (5 # Second) ws $
      \n -> do
        let e = List1.head (unpackEvents n)
        ntfTransient n @?= False
        evtConv e @?= conv
        evtType e @?= OtrMessageAdd
        evtFrom e @?= fromu
        evtData e @?= EdOtrMessage (OtrMessage fromc to txt (Just "data"))

svcAssertMemberJoin :: MonadIO m => Chan TestBotEvent -> Qualified UserId -> [Qualified UserId] -> Qualified ConvId -> m ()
svcAssertMemberJoin buf usr new cnv = liftIO $ do
  evt <- timeout (5 # Second) $ readChan buf
  case evt of
    Just (TestBotMessage e) -> do
      let msg = SimpleMembers $ fmap (\u -> SimpleMember u roleNameWireAdmin) new
      assertEqual "event type" MemberJoin (evtType e)
      assertEqual "conv" cnv (evtConv e)
      assertEqual "user" usr (evtFrom e)
      assertEqual "event data" (EdMembersJoin msg) (evtData e)
    _ -> assertFailure "Event timeout (TestBotMessage: member-join)"

svcAssertMemberLeave :: MonadIO m => Chan TestBotEvent -> Qualified UserId -> [Qualified UserId] -> Qualified ConvId -> m ()
svcAssertMemberLeave buf usr gone cnv = liftIO $ do
  evt <- timeout (5 # Second) $ readChan buf
  case evt of
    Just (TestBotMessage e) -> do
      let msg = QualifiedUserIdList gone
      assertEqual "event type" MemberLeave (evtType e)
      assertEqual "conv" cnv (evtConv e)
      assertEqual "user" usr (evtFrom e)
      assertEqual "event data" (EdMembersLeave msg) (evtData e)
    _ -> assertFailure "Event timeout (TestBotMessage: member-leave)"

svcAssertConvAccessUpdate :: MonadIO m => Chan TestBotEvent -> Qualified UserId -> ConversationAccessData -> Qualified ConvId -> m ()
svcAssertConvAccessUpdate buf usr upd cnv = liftIO $ do
  evt <- timeout (5 # Second) $ readChan buf
  case evt of
    Just (TestBotMessage e) -> do
      -- FUTUREWORK: Sometimes the assertion on the event type fails, but not
      -- always. See https://wearezeta.atlassian.net/browse/BE-522.
      assertEqual "event type" ConvAccessUpdate (evtType e)
      assertEqual "conv" cnv (evtConv e)
      assertEqual "user" usr (evtFrom e)
      assertEqual "event data" (EdConvAccessUpdate upd) (evtData e)
    _ -> assertFailure "Event timeout (TestBotMessage: conv-access-update)"

svcAssertConvDelete :: MonadIO m => Chan TestBotEvent -> Qualified UserId -> Qualified ConvId -> m ()
svcAssertConvDelete buf usr cnv = liftIO $ do
  evt <- timeout (5 # Second) $ readChan buf
  case evt of
    Just (TestBotMessage e) -> do
      assertEqual "event type" ConvDelete (evtType e)
      assertEqual "conv" cnv (evtConv e)
      assertEqual "user" usr (evtFrom e)
      assertEqual "event data" EdConvDelete (evtData e)
    _ -> assertFailure "Event timeout (TestBotMessage: conv-delete)"

svcAssertBotCreated :: MonadIO m => Chan TestBotEvent -> BotId -> ConvId -> m TestBot
svcAssertBotCreated buf bid cid = liftIO $ do
  evt <- timeout (5 # Second) $ readChan buf
  case evt of
    Just (TestBotCreated b) -> do
      assertEqual "bot ID" bid (testBotId b)
      assertEqual "conv" cid (testBotConv b ^. Ext.botConvId)
      -- TODO: Verify the conversation name
      -- TODO: Verify the list of members
      pure b
    _ -> throwM $ HUnitFailure Nothing "Event timeout (TestBotCreated)"

svcAssertMessage :: MonadIO m => Chan TestBotEvent -> Qualified UserId -> OtrMessage -> Qualified ConvId -> m ()
svcAssertMessage buf from msg cnv = liftIO $ do
  evt <- timeout (5 # Second) $ readChan buf
  case evt of
    Just (TestBotMessage e) -> do
      assertEqual "event type" OtrMessageAdd (evtType e)
      assertEqual "conv" cnv (evtConv e)
      assertEqual "user" from (evtFrom e)
      assertEqual "event data" (EdOtrMessage msg) (evtData e)
    _ -> assertFailure "Event timeout (TestBotMessage: otr-message-add)"

svcAssertEventuallyConvDelete :: MonadIO m => Chan TestBotEvent -> Qualified UserId -> Qualified ConvId -> m ()
svcAssertEventuallyConvDelete buf usr cnv = liftIO $ do
  evt <- timeout (5 # Second) $ readChan buf
  case evt of
    Just (TestBotMessage e) | evtType e == ConvDelete -> do
      assertEqual "event type" ConvDelete (evtType e)
      assertEqual "conv" cnv (evtConv e)
      assertEqual "user" usr (evtFrom e)
      assertEqual "event data" EdConvDelete (evtData e)
    -- We ignore every other message type
    Just (TestBotMessage _) ->
      svcAssertEventuallyConvDelete buf usr cnv
    _ -> assertFailure "Event timeout (TestBotMessage: conv-delete)"

unpackEvents :: Notification -> List1 Event
unpackEvents = WS.unpackPayload

mkMessage :: ClientId -> [(UserId, ClientId, Text)] -> Value
mkMessage fromc rcps =
  object
    [ "sender" .= fromc,
      "recipients" .= (HashMap.map toJSON . HashMap.fromListWith HashMap.union $ map mk rcps),
      "data" .= Just ("data" :: Text)
    ]
  where
    mk (u, c, m) = (text u, HashMap.singleton (text c) m)
    text :: (FromByteString a, ToByteString a) => a -> Text
    text = fromJust . fromByteString . toByteString'

-- | A list of 20 services, all having names that begin with the given prefix.
--
-- NB: in some of the tests above, we depend on the fact that there are
-- exactly 20 services here.
taggedServiceNames :: Text -> [(Name, [ServiceTag])]
taggedServiceNames prefix =
  [ (mkName "Alpha", [SocialTag, QuizTag, BusinessTag]),
    (mkName "Beta", [SocialTag, MusicTag, LifestyleTag]),
    (mkName "bjorn", [SocialTag, QuizTag, TravelTag]),
    (mkName "Bjørn", [SocialTag, MusicTag, LifestyleTag]),
    (mkName "CHRISTMAS", [SocialTag, QuizTag, WeatherTag]),
    (mkName "Delta", [SocialTag, MusicTag, LifestyleTag]),
    (mkName "Epsilon", [SocialTag, QuizTag, BusinessTag]),
    (mkName "Freer", [SocialTag, MusicTag, LifestyleTag]),
    (mkName "Gamma", [SocialTag, QuizTag, WeatherTag]),
    (mkName "Gramma", [SocialTag, MusicTag, LifestyleTag]),
    (mkName "Hera", [SocialTag, QuizTag, TravelTag]),
    (mkName "Io", [SocialTag, MusicTag, LifestyleTag]),
    (mkName "Jojo", [SocialTag, QuizTag, WeatherTag]),
    (mkName "Kuba", [SocialTag, MusicTag, LifestyleTag]),
    (mkName "Lawn", [SocialTag, QuizTag, TravelTag]),
    (mkName "Mango", [SocialTag, MusicTag, LifestyleTag]),
    (mkName "North", [SocialTag, QuizTag, WeatherTag]),
    (mkName "Yak", [SocialTag, MusicTag, LifestyleTag]),
    (mkName "Zeta", [SocialTag, QuizTag, TravelTag]),
    (mkName "Zulu", [SocialTag, MusicTag, LifestyleTag])
  ]
  where
    mkName n = Name (prefix <> "|" <> n)

testAddRemoveBotUtil ::
  Domain ->
  ProviderId ->
  ServiceId ->
  ConvId ->
  User ->
  User ->
  Text ->
  ServiceRef ->
  Chan TestBotEvent ->
  Brig ->
  Galley ->
  WS.Cannon ->
  Http ()
testAddRemoveBotUtil localDomain pid sid cid u1 u2 h sref buf brig galley cannon = do
  let qcid = Qualified cid localDomain
      uid1 = userId u1
      uid2 = userId u2
      quid1 = Qualified uid1 localDomain
      quid2 = Qualified uid2 localDomain
  -- Add the bot and check that everyone is notified via an event,
  -- including the bot itself.
  (rs, bot) <- WS.bracketR2 cannon uid1 uid2 $ \(ws1, ws2) -> do
    _rs <- addBot brig uid1 pid sid cid <!! const 201 === statusCode
    let Just rs = responseJsonMaybe _rs
        bid = rsAddBotId rs
        qbuid = Qualified (botUserId bid) localDomain
    bot <- svcAssertBotCreated buf bid cid
    liftIO $ assertEqual "bot client" (rsAddBotClient rs) (testBotClient bot)
    liftIO $ assertEqual "bot event" MemberJoin (evtType (rsAddBotEvent rs))
    -- Member join event for both users
    forM_ [ws1, ws2] $ \ws -> wsAssertMemberJoin ws qcid quid1 [qbuid]
    -- Member join event for the bot
    svcAssertMemberJoin buf quid1 [qbuid] qcid
    pure (rs, bot)
  let bid = rsAddBotId rs
      buid = botUserId bid
      -- Check that the bot token grants access to the right user and conversation
      Just tok = fromByteString (Text.encodeUtf8 (testBotToken bot))
  liftIO $ do
    assertEqual "principal" bid (BotId (Id (tok ^. ZAuth.body . ZAuth.bot)))
    assertEqual "conversation" cid (Id (tok ^. ZAuth.body . ZAuth.conv))
    assertEqual "provider" pid (Id (tok ^. ZAuth.body . ZAuth.prov))
  let u1Handle = Ext.botUserViewHandle $ testBotOrigin bot
  -- Check that the preferred locale defaults to the locale of the
  -- user who requsted the bot.
  liftIO $ assertEqual "locale" (userLocale u1) (testBotLocale bot)
  liftIO $ assertEqual "handle" (Just (Handle h)) u1Handle
  -- Check that the bot has access to the conversation
  getBotConv galley bid cid !!! const 200 === statusCode
  -- Check that the bot user exists and can be identified as a bot
  _rs <- getUser brig uid1 buid <!! const 200 === statusCode
  let Just bp = responseJsonMaybe _rs
  liftIO $ do
    assertEqual "service" (Just sref) (profileService bp)
    assertEqual "name" defServiceName (profileName bp)
    assertEqual "colour" defaultAccentId (profileAccentId bp)
    assertEqual "assets" defServiceAssets (profileAssets bp)
  -- Check that the bot client exists and has prekeys
  let isBotPrekey = (`elem` testBotPrekeys bot) . prekeyData
  getPreKey brig buid buid (rsAddBotClient rs) !!! do
    const 200 === statusCode
    const (Just True) === fmap isBotPrekey . responseJsonMaybe
  -- Remove the bot and check that everyone is notified via an event,
  -- including the bot itself.
  WS.bracketR2 cannon uid1 uid2 $ \(ws1, ws2) -> do
    -- 200 response with event on success
    _rs <- removeBot brig uid2 cid bid <!! const 200 === statusCode
    let Just ev = rsRemoveBotEvent <$> responseJsonMaybe _rs
    liftIO $ assertEqual "bot event" MemberLeave (evtType ev)
    -- Events for both users
    forM_ [ws1, ws2] $ \ws -> wsAssertMemberLeave ws qcid quid2 [Qualified buid localDomain]
    -- Event for the bot
    svcAssertMemberLeave buf quid2 [Qualified buid localDomain] qcid
    -- Empty 204 response if the bot is not in the conversation
    removeBot brig uid2 cid bid !!! const 204 === statusCode
  -- Check that the bot no longer has access to the conversation
  getBotConv galley bid cid !!! const 404 === statusCode

testMessageBotUtil ::
  Qualified UserId ->
  ClientId ->
  ConvId ->
  ProviderId ->
  ServiceId ->
  ServiceRef ->
  Chan TestBotEvent ->
  Brig ->
  Galley ->
  WS.Cannon ->
  Http ()
testMessageBotUtil quid uc cid pid sid sref buf brig galley cannon = do
  let Qualified uid localDomain = quid
      luid = toLocalUnsafe localDomain uid
      qcid = Qualified cid localDomain
  -- Add bot to conversation
  _rs <- addBot brig uid pid sid cid <!! const 201 === statusCode
  let Just ars = responseJsonMaybe _rs
  let bid = rsAddBotId ars
  let buid = botUserId bid
      lbuid = qualifyAs luid buid
  let bc = rsAddBotClient ars
  _ <- svcAssertBotCreated buf bid cid
  svcAssertMemberJoin buf quid [qUntagged lbuid] qcid
  -- The bot can now fetch the conversation
  _rs <- getBotConv galley bid cid <!! const 200 === statusCode
  let Just bcnv = responseJsonMaybe _rs
  liftIO $ do
    assertEqual "id" cid (bcnv ^. Ext.botConvId)
    assertEqual "members" [OtherMember quid Nothing roleNameWireAdmin] (bcnv ^. Ext.botConvMembers)
  -- The user can identify the bot in the member list
  mems <- fmap cnvMembers . responseJsonError =<< getConversation galley uid cid
  let other = listToMaybe (cmOthers mems)
  liftIO $ do
    assertEqual "id" (Just buid) (qUnqualified . omQualifiedId <$> other)
    assertEqual "service" (Just sref) (omService =<< other)
  -- The bot greets the user
  WS.bracketR cannon uid $ \ws -> do
    postBotMessage galley bid bc cid [(uid, uc, toBase64Text "Hi User!")]
      !!! const 201 === statusCode
    wsAssertMessage ws qcid (qUntagged lbuid) bc uc (toBase64Text "Hi User!")
  -- The user replies
  postMessage galley uid uc cid [(buid, bc, toBase64Text "Hi Bot")]
    !!! const 201 === statusCode
  let msg = OtrMessage uc bc (toBase64Text "Hi Bot") (Just "data")
  svcAssertMessage buf quid msg qcid
  -- Remove the entire service; the bot should be removed from the conversation
  WS.bracketR cannon uid $ \ws -> do
    deleteService brig pid sid defProviderPassword
      !!! const 202 === statusCode
    _ <- waitFor (5 # Second) not (isMember galley lbuid cid)
    getBotConv galley bid cid
      !!! const 404 === statusCode
    wsAssertMemberLeave ws qcid (qUntagged lbuid) [qUntagged lbuid]

prepareBotUsersTeam ::
  HasCallStack =>
  Brig ->
  Galley ->
  ServiceRef ->
  Http (User, User, Text, TeamId, ConvId, ProviderId, ServiceId)
prepareBotUsersTeam brig galley sref = do
  let pid = sref ^. serviceRefProvider
  let sid = sref ^. serviceRefId
  -- Prepare users
  (uid1, tid) <- Team.createUserWithTeam brig
  u1 <- selfUser <$> getSelfProfile brig uid1
  u2 <- Team.createTeamMember brig galley uid1 tid fullPermissions
  let uid2 = userId u2
  h <- randomHandle
  putHandle brig uid1 h !!! const 200 === statusCode
  -- Whitelist the bot
  whitelistService brig uid1 tid pid sid
  -- Create conversation
  cid <- Team.createTeamConv galley tid uid1 [uid2] Nothing
  pure (u1, u2, h, tid, cid, pid, sid)

addBotConv ::
  HasCallStack =>
  Domain ->
  Brig ->
  WS.Cannon ->
  UserId ->
  UserId ->
  ConvId ->
  ProviderId ->
  ServiceId ->
  Chan TestBotEvent ->
  Http BotId
addBotConv localDomain brig cannon uid1 uid2 cid pid sid buf = do
  let quid1 = Qualified uid1 localDomain
      qcid = Qualified cid localDomain
  -- Add the bot and check that everyone is notified via an event,
  -- including the bot itself.
  WS.bracketR2 cannon uid1 uid2 $ \(ws1, ws2) -> do
    _rs <- addBot brig uid1 pid sid cid <!! const 201 === statusCode
    let Just rs = responseJsonMaybe _rs
    let bid = rsAddBotId rs
    bot <- svcAssertBotCreated buf bid cid
    liftIO $ assertEqual "bot client" (rsAddBotClient rs) (testBotClient bot)
    liftIO $ assertEqual "bot event" MemberJoin (evtType (rsAddBotEvent rs))
    let qbotId = Qualified (botUserId bid) localDomain
    -- Member join event for both users
    forM_ [ws1, ws2] $ \ws -> wsAssertMemberJoin ws qcid quid1 [qbotId]
    -- Member join event for the bot
    svcAssertMemberJoin buf quid1 [qbotId] qcid
    pure (rsAddBotId rs)

----------------------------------------------------------------------------
-- Service search utilities (abstracted out because we have more than one
-- service search endpoint)

-- | Given some endpoint that can search for services by name prefix, check
-- that it doesn't break when service name changes.
searchAndAssertNameChange ::
  HasCallStack =>
  Brig ->
  -- | Service provider
  ProviderId ->
  -- | Service which will have its name changed
  ServiceId ->
  -- | User who will perform the change
  UserId ->
  -- | Unique service name prefix
  Text ->
  -- | Endpoint
  (Name -> Http ServiceProfilePage) ->
  Http ()
searchAndAssertNameChange brig pid sid uid uniq search = do
  -- First let's figure out how the service is called now
  origName <-
    fmap serviceProfileName . responseJsonError
      =<< (getServiceProfile brig uid pid sid <!! const 200 === statusCode)
  -- Check that we can find the service
  searchFor "before name change" origName [(sid, origName)]
  -- Change service name; now we should find no such service with the
  -- original name, only with the new name
  let _upd = emptyUpdateService {updateServiceName = Just newName}
  updateService brig pid sid _upd !!! const 200 === statusCode
  searchFor "after name change" origName []
  searchFor "after name change" newName [(sid, newName)]
  -- Let's rollback; now searching for the new name should return nothing
  let _upd = emptyUpdateService {updateServiceName = Just origName}
  updateService brig pid sid _upd !!! const 200 === statusCode
  searchFor "after rollback" newName []
  searchFor "after rollback" origName [(sid, origName)]
  where
    newName = Name (uniq <> "|NewName")
    searchFor testName qry expected =
      search qry
        >>= assertServiceDetails (testName <> ": searching for " <> show qry) expected
    emptyUpdateService =
      UpdateService
        { updateServiceName = Nothing,
          updateServiceSummary = Nothing,
          updateServiceDescr = Nothing,
          updateServiceAssets = Nothing,
          updateServiceTags = Nothing
        }

-- | Check that lists match and there are no results on the second page.
assertServiceDetails ::
  (HasCallStack, MonadIO m) =>
  String ->
  [(ServiceId, Name)] ->
  ServiceProfilePage ->
  m ()
assertServiceDetails testName expected page = liftIO $ do
  let ids = map serviceProfileId (serviceProfilePageResults page)
  let names = map serviceProfileName (serviceProfilePageResults page)
  assertEqual (testName <> ": names") (map (fromName . snd) expected) (map fromName names)
  assertEqual (testName <> ": ids") (map fst expected) ids

-- This is commented out because otherwise tests wouldn't pass
-- (even though they should!). See Note [buggy pagination] for more
-- details.
--
-- assertEqual (testName <> ": no hidden results") False (serviceProfilePageHasMore page)

-- | Call the endpoint that searches through all services.
searchServices ::
  HasCallStack =>
  Brig ->
  Int ->
  UserId ->
  Maybe Name ->
  Maybe MatchAny ->
  Http ServiceProfilePage
searchServices brig size uid mbStart mbTags = case (mbStart, mbTags) of
  (Nothing, Nothing) ->
    error "searchServices: query not supported"
  (Just start, Nothing) ->
    responseJsonError
      =<< ( listServiceProfilesByPrefix brig uid start size
              <!! const 200 === statusCode
          )
  (_, Just tags) ->
    responseJsonError
      =<< ( listServiceProfilesByTag brig uid tags mbStart size
              <!! const 200 === statusCode
          )

-- | Call the endpoint that searches through whitelisted services.
searchServiceWhitelist ::
  HasCallStack =>
  Brig ->
  Int ->
  UserId ->
  TeamId ->
  Maybe Text ->
  Http ServiceProfilePage
searchServiceWhitelist brig size uid tid mbStart =
  responseJsonError
    =<< ( listTeamServiceProfilesByPrefix brig uid tid mbStart True size
            <!! const 200 === statusCode
        )

-- | Call the endpoint that searches through whitelisted services, and don't
-- filter out disabled services.
searchServiceWhitelistAll ::
  HasCallStack =>
  Brig ->
  Int ->
  UserId ->
  TeamId ->
  Maybe Text ->
  Http ServiceProfilePage
searchServiceWhitelistAll brig size uid tid mbStart =
  responseJsonError
    =<< ( listTeamServiceProfilesByPrefix brig uid tid mbStart False size
            <!! const 200 === statusCode
        )<|MERGE_RESOLUTION|>--- conflicted
+++ resolved
@@ -28,12 +28,8 @@
 import Bilge hiding (accept, head, timeout)
 import Bilge.Assert
 import qualified Brig.Code as Code
-<<<<<<< HEAD
 import Brig.Sem.Common
 import Brig.Sem.VerificationCodeStore.Cassandra
-import Brig.Types hiding (CompletePasswordReset (..), EmailUpdate (..), NewPasswordReset (..), PasswordChange (..), PasswordReset (..))
-=======
->>>>>>> cb42072a
 import qualified Brig.Types.Intra as Intra
 import qualified Cassandra as DB
 import Control.Arrow ((&&&))

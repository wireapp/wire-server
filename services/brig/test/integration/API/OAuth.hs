--- conflicted
+++ resolved
@@ -145,11 +145,7 @@
   uid <- randomId
   let scope = OAuthScopes $ Set.fromList [WriteConversations, WriteConversationsCode]
   state <- UUID.toText <$> liftIO nextRandom
-<<<<<<< HEAD
-  createOAuthCode brig uid (CreateOAuthAuthorizationCodeRequest cid scope OAuthResponseTypeCode redirectUrl state S256 codeChallenge) !!! do
-=======
-  createOAuthCode brig uid (CreateOAuthAuthorizationCodeRequest c.clientId scope OAuthResponseTypeCode redirectUrl state) !!! do
->>>>>>> e164fb85
+  createOAuthCode brig uid (CreateOAuthAuthorizationCodeRequest c.clientId scope OAuthResponseTypeCode redirectUrl state S256 challenge) !!! do
     const 302 === statusCode
     const (Just $ unRedirectUrl redirectUrl ^. pathL) === (fmap getPath . getLocation)
     const (Just $ ["code", "state"]) === (fmap (fmap fst . getQueryParams) . getLocation)
@@ -166,11 +162,7 @@
   uid <- randomId
   state <- UUID.toText <$> liftIO nextRandom
   let differentUrl = mkUrl "https://wire.com"
-<<<<<<< HEAD
-  createOAuthCode brig uid (CreateOAuthAuthorizationCodeRequest cid mempty OAuthResponseTypeCode differentUrl state S256 codeChallenge) !!! do
-=======
-  createOAuthCode brig uid (CreateOAuthAuthorizationCodeRequest c.clientId mempty OAuthResponseTypeCode differentUrl state) !!! do
->>>>>>> e164fb85
+  createOAuthCode brig uid (CreateOAuthAuthorizationCodeRequest c.clientId mempty OAuthResponseTypeCode differentUrl state S256 challenge) !!! do
     const 400 === statusCode
     const Nothing === (fmap getPath . getLocation)
     const (Just "redirect-url-miss-match") === fmap Error.label . responseJsonMaybe
@@ -181,7 +173,7 @@
   uid <- randomId
   let redirectUrl = mkUrl "https://example.com"
   state <- UUID.toText <$> liftIO nextRandom
-  createOAuthCode brig uid (CreateOAuthAuthorizationCodeRequest cid mempty OAuthResponseTypeCode redirectUrl state S256 codeChallenge) !!! do
+  createOAuthCode brig uid (CreateOAuthAuthorizationCodeRequest cid mempty OAuthResponseTypeCode redirectUrl state S256 challenge) !!! do
     const 404 === statusCode
     const (Just $ "access_denied") === (getLocation >=> getQueryParamValue "error")
     const (Just $ cs state) === (getLocation >=> getQueryParamValue "state")
@@ -194,15 +186,9 @@
   user <- createUser "alice" brig
   let redirectUrl = mkUrl "https://example.com"
   let scopes = OAuthScopes $ Set.singleton ReadSelf
-<<<<<<< HEAD
-  (cid, code) <- generateOAuthClientAndAuthorizationCode brig uid scopes redirectUrl
-  let accessTokenRequest = OAuthAccessTokenRequest OAuthGrantTypeAuthorizationCode cid codeVerifier code redirectUrl
-  accessToken <- createOAuthAccessToken brig accessTokenRequest
-=======
-  (cid, secret, code) <- generateOAuthClientAndAuthorizationCode brig user.userId scopes redirectUrl
-  let accessTokenRequest = OAuthAccessTokenRequest OAuthGrantTypeAuthorizationCode cid secret code redirectUrl
-  resp <- createOAuthAccessToken brig accessTokenRequest
->>>>>>> e164fb85
+  (cid, code) <- generateOAuthClientAndAuthorizationCode brig user.userId scopes redirectUrl
+  let accessTokenRequest = OAuthAccessTokenRequest OAuthGrantTypeAuthorizationCode cid verifier code redirectUrl
+  resp <- createOAuthAccessToken brig accessTokenRequest
   -- authorization code should be deleted and can only be used once
   createOAuthAccessToken' brig accessTokenRequest !!! do
     const 404 === statusCode
@@ -231,7 +217,7 @@
   let scopes = OAuthScopes $ Set.fromList [WriteConversations, WriteConversationsCode]
   (_, code) <- generateOAuthClientAndAuthorizationCode brig uid scopes redirectUrl
   cid <- randomId
-  let accessTokenRequest = OAuthAccessTokenRequest OAuthGrantTypeAuthorizationCode cid codeVerifier code redirectUrl
+  let accessTokenRequest = OAuthAccessTokenRequest OAuthGrantTypeAuthorizationCode cid verifier code redirectUrl
   createOAuthAccessToken' brig accessTokenRequest !!! do
     const 404 === statusCode
     const (Just "not-found") === fmap Error.label . responseJsonMaybe
@@ -243,7 +229,7 @@
   let scopes = OAuthScopes $ Set.fromList [WriteConversations, WriteConversationsCode]
   (cid, _) <- generateOAuthClientAndAuthorizationCode brig uid scopes redirectUrl
   let code = OAuthAuthorizationCode $ encodeBase16 "eb32eb9e2aa36c081c89067dddf81bce83c1c57e0b74cfb14c9f026f145f2b1f"
-  let accessTokenRequest = OAuthAccessTokenRequest OAuthGrantTypeAuthorizationCode cid codeVerifier code redirectUrl
+  let accessTokenRequest = OAuthAccessTokenRequest OAuthGrantTypeAuthorizationCode cid verifier code redirectUrl
   createOAuthAccessToken' brig accessTokenRequest !!! do
     const 404 === statusCode
     const (Just "not-found") === fmap Error.label . responseJsonMaybe
@@ -255,7 +241,7 @@
   let scopes = OAuthScopes $ Set.fromList [WriteConversations, WriteConversationsCode]
   (cid, code) <- generateOAuthClientAndAuthorizationCode brig uid scopes redirectUrl
   let wrongUrl = mkUrl "https://example.com"
-  let accessTokenRequest = OAuthAccessTokenRequest OAuthGrantTypeAuthorizationCode cid codeVerifier code wrongUrl
+  let accessTokenRequest = OAuthAccessTokenRequest OAuthGrantTypeAuthorizationCode cid verifier code wrongUrl
   createOAuthAccessToken' brig accessTokenRequest !!! do
     const 400 === statusCode
     const (Just "redirect-url-miss-match") === fmap Error.label . responseJsonMaybe
@@ -268,7 +254,7 @@
     let scopes = OAuthScopes $ Set.fromList [WriteConversations, WriteConversationsCode]
     (cid, code) <- generateOAuthClientAndAuthorizationCode brig uid scopes redirectUrl
     liftIO $ threadDelay (1 * 1200 * 1000)
-    let accessTokenRequest = OAuthAccessTokenRequest OAuthGrantTypeAuthorizationCode cid codeVerifier code redirectUrl
+    let accessTokenRequest = OAuthAccessTokenRequest OAuthGrantTypeAuthorizationCode cid verifier code redirectUrl
     createOAuthAccessToken' brig accessTokenRequest !!! do
       const 404 === statusCode
       const (Just "not-found") === fmap Error.label . responseJsonMaybe
@@ -279,7 +265,7 @@
   let redirectUrl = mkUrl "https://example.com"
   let scopes = OAuthScopes $ Set.fromList [WriteConversations, WriteConversationsCode]
   (cid, code) <- generateOAuthClientAndAuthorizationCode brig uid scopes redirectUrl
-  let accessTokenRequest = OAuthAccessTokenRequest OAuthGrantTypeRefreshToken cid codeVerifier code redirectUrl
+  let accessTokenRequest = OAuthAccessTokenRequest OAuthGrantTypeRefreshToken cid verifier code redirectUrl
   createOAuthAccessToken' brig accessTokenRequest !!! assertAccessDenied
 
 testCreateAccessTokenWrongCodeChallenge :: Brig -> Http ()
@@ -288,7 +274,7 @@
   let redirectUrl = mkUrl "https://example.com"
   let scopes = OAuthScopes $ Set.fromList [WriteConversations, WriteConversationsCode]
   (cid, code) <- generateOAuthClientAndAuthorizationCode' wrongCodeChallenge brig uid scopes redirectUrl
-  let accessTokenRequest = OAuthAccessTokenRequest OAuthGrantTypeAuthorizationCode cid codeVerifier code redirectUrl
+  let accessTokenRequest = OAuthAccessTokenRequest OAuthGrantTypeAuthorizationCode cid verifier code redirectUrl
   createOAuthAccessToken' brig accessTokenRequest !!! do
     const 403 === statusCode
     const (Just "invalid_grant") === fmap Error.label . responseJsonMaybe
@@ -324,7 +310,7 @@
     uid <- randomId
     state <- UUID.toText <$> liftIO nextRandom
     let redirectUrl = mkUrl "https://example.com"
-    createOAuthCode brig uid (CreateOAuthAuthorizationCodeRequest cid mempty OAuthResponseTypeCode redirectUrl state S256 codeChallenge) !!! do
+    createOAuthCode brig uid (CreateOAuthAuthorizationCodeRequest cid mempty OAuthResponseTypeCode redirectUrl state S256 challenge) !!! do
       const 403 === statusCode
       const (Just $ "access_denied") === (getLocation >=> getQueryParamValue "error")
       const (Just $ cs state) === (getLocation >=> getQueryParamValue "state")
@@ -337,7 +323,7 @@
     cid <- randomId
     let code = OAuthAuthorizationCode $ encodeBase16 "eb32eb9e2aa36c081c89067dddf81bce83c1c57e0b74cfb14c9f026f145f2b1f"
     let url = mkUrl "https://example.com"
-    let accessTokenRequest = OAuthAccessTokenRequest OAuthGrantTypeAuthorizationCode cid codeVerifier code url
+    let accessTokenRequest = OAuthAccessTokenRequest OAuthGrantTypeAuthorizationCode cid verifier code url
     createOAuthAccessToken' brig accessTokenRequest !!! assertAccessDenied
 
 testRefreshAccessTokenAccessDeniedWhenDisabled :: Opt.Opts -> Brig -> Http ()
@@ -345,19 +331,11 @@
   uid <- randomId
   let redirectUrl = mkUrl "https://example.com"
   let scopes = OAuthScopes $ Set.fromList [ReadSelf]
-<<<<<<< HEAD
   (cid, code) <- generateOAuthClientAndAuthorizationCode brig uid scopes redirectUrl
-  let accessTokenRequest = OAuthAccessTokenRequest OAuthGrantTypeAuthorizationCode cid codeVerifier code redirectUrl
-  accessToken <- createOAuthAccessToken brig accessTokenRequest
+  let accessTokenRequest = OAuthAccessTokenRequest OAuthGrantTypeAuthorizationCode cid verifier code redirectUrl
+  resp <- createOAuthAccessToken brig accessTokenRequest
   withSettingsOverrides (opts & Opt.optionSettings . Opt.oauthEnabledInternal ?~ False) $ do
-    let refreshAccessTokenRequest = OAuthRefreshAccessTokenRequest OAuthGrantTypeRefreshToken cid (oatRefreshToken accessToken)
-=======
-  (cid, secret, code) <- generateOAuthClientAndAuthorizationCode brig uid scopes redirectUrl
-  let accessTokenRequest = OAuthAccessTokenRequest OAuthGrantTypeAuthorizationCode cid secret code redirectUrl
-  resp <- createOAuthAccessToken brig accessTokenRequest
-  withSettingsOverrides (opts & Opt.optionSettings . Opt.oauthEnabledInternal ?~ False) $ do
-    let refreshAccessTokenRequest = OAuthRefreshAccessTokenRequest OAuthGrantTypeRefreshToken cid secret resp.refreshToken
->>>>>>> e164fb85
+    let refreshAccessTokenRequest = OAuthRefreshAccessTokenRequest OAuthGrantTypeRefreshToken cid resp.refreshToken
     refreshOAuthAccessToken' brig refreshAccessTokenRequest !!! assertAccessDenied
 
 testRegisterOAuthClientAccessDeniedWhenDisabled :: Opt.Opts -> Brig -> Http ()
@@ -384,16 +362,10 @@
   -- with Authorization header containing an OAuth bearer token
   let redirectUrl = mkUrl "https://example.com"
   let scopes = OAuthScopes $ Set.fromList [ReadSelf]
-<<<<<<< HEAD
-  (cid, code) <- generateOAuthClientAndAuthorizationCode brig (userId user) scopes redirectUrl
-  let accessTokenRequest = OAuthAccessTokenRequest OAuthGrantTypeAuthorizationCode cid codeVerifier code redirectUrl
-  oauthToken <- oatAccessToken <$> createOAuthAccessToken brig accessTokenRequest
-=======
-  (cid, secret, code) <- generateOAuthClientAndAuthorizationCode brig user.userId scopes redirectUrl
-  let accessTokenRequest = OAuthAccessTokenRequest OAuthGrantTypeAuthorizationCode cid secret code redirectUrl
-  oauthToken <- accessToken <$> createOAuthAccessToken brig accessTokenRequest
->>>>>>> e164fb85
-  self' <- responseJsonError =<< get (nginz . paths ["self"] . authHeader oauthToken) <!! const 200 === statusCode
+  (cid, code) <- generateOAuthClientAndAuthorizationCode brig user.userId scopes redirectUrl
+  let accessTokenRequest = OAuthAccessTokenRequest OAuthGrantTypeAuthorizationCode cid verifier code redirectUrl
+  resp <- createOAuthAccessToken brig accessTokenRequest
+  self' <- responseJsonError =<< get (nginz . paths ["self"] . authHeader resp.accessToken) <!! const 200 === statusCode
   liftIO $ self @?= self'
 
 testAccessResourceInsufficientScope :: Brig -> Nginz -> Http ()
@@ -401,17 +373,10 @@
   user <- createUser "alice" brig
   let redirectUrl = mkUrl "https://example.com"
   let scopes = OAuthScopes $ Set.fromList [WriteConversations]
-<<<<<<< HEAD
-  (cid, code) <- generateOAuthClientAndAuthorizationCode brig uid scopes redirectUrl
-  let accessTokenRequest = OAuthAccessTokenRequest OAuthGrantTypeAuthorizationCode cid codeVerifier code redirectUrl
-  accessToken <- createOAuthAccessToken brig accessTokenRequest
-  get (nginz . paths ["self"] . authHeader (oatAccessToken accessToken)) !!! do
-=======
-  (cid, secret, code) <- generateOAuthClientAndAuthorizationCode brig user.userId scopes redirectUrl
-  let accessTokenRequest = OAuthAccessTokenRequest OAuthGrantTypeAuthorizationCode cid secret code redirectUrl
+  (cid, code) <- generateOAuthClientAndAuthorizationCode brig user.userId scopes redirectUrl
+  let accessTokenRequest = OAuthAccessTokenRequest OAuthGrantTypeAuthorizationCode cid verifier code redirectUrl
   resp <- createOAuthAccessToken brig accessTokenRequest
   get (nginz . paths ["self"] . authHeader resp.accessToken) !!! do
->>>>>>> e164fb85
     const 403 === statusCode
     const "Forbidden" === statusMessage
 
@@ -420,15 +385,9 @@
   user <- createUser "alice" brig
   let redirectUrl = mkUrl "https://example.com"
   let scopes = OAuthScopes $ Set.fromList [ReadSelf]
-<<<<<<< HEAD
-  (cid, code) <- generateOAuthClientAndAuthorizationCode brig uid scopes redirectUrl
-  let accessTokenRequest = OAuthAccessTokenRequest OAuthGrantTypeAuthorizationCode cid codeVerifier code redirectUrl
-  accessToken <- createOAuthAccessToken brig accessTokenRequest
-=======
-  (cid, secret, code) <- generateOAuthClientAndAuthorizationCode brig user.userId scopes redirectUrl
-  let accessTokenRequest = OAuthAccessTokenRequest OAuthGrantTypeAuthorizationCode cid secret code redirectUrl
-  resp <- createOAuthAccessToken brig accessTokenRequest
->>>>>>> e164fb85
+  (cid, code) <- generateOAuthClientAndAuthorizationCode brig user.userId scopes redirectUrl
+  let accessTokenRequest = OAuthAccessTokenRequest OAuthGrantTypeAuthorizationCode cid verifier code redirectUrl
+  resp <- createOAuthAccessToken brig accessTokenRequest
   liftIO $ threadDelay (5 * 1000 * 1000)
   get (nginz . paths ["self"] . authHeader resp.accessToken) !!! do
     const 401 === statusCode
@@ -451,15 +410,9 @@
   user <- createUser "alice" brig
   let redirectUrl = mkUrl "https://example.com"
   let scopes = OAuthScopes $ Set.fromList [ReadSelf]
-<<<<<<< HEAD
-  (cid, code) <- generateOAuthClientAndAuthorizationCode brig uid scopes redirectUrl
-  let accessTokenRequest = OAuthAccessTokenRequest OAuthGrantTypeAuthorizationCode cid codeVerifier code redirectUrl
-  accessToken <- createOAuthAccessToken brig accessTokenRequest
-=======
-  (cid, secret, code) <- generateOAuthClientAndAuthorizationCode brig user.userId scopes redirectUrl
-  let accessTokenRequest = OAuthAccessTokenRequest OAuthGrantTypeAuthorizationCode cid secret code redirectUrl
-  resp <- createOAuthAccessToken brig accessTokenRequest
->>>>>>> e164fb85
+  (cid, code) <- generateOAuthClientAndAuthorizationCode brig user.userId scopes redirectUrl
+  let accessTokenRequest = OAuthAccessTokenRequest OAuthGrantTypeAuthorizationCode cid verifier code redirectUrl
+  resp <- createOAuthAccessToken brig accessTokenRequest
   key <- liftIO $ readJwk (fromMaybe "path to jwk not set" (Opt.setOAuthJwkKeyPair $ Opt.optSettings opts)) <&> fromMaybe (error "invalid key")
   claimSet <- fromRight (error "token invalid") <$> liftIO (verify key (unOAuthToken $ resp.accessToken))
   tokenSignedWithotherKey <- signAccessToken badKey claimSet
@@ -481,17 +434,10 @@
           threadDelay $ 1000 * 1000
     (rid1, cid, _) <- do
       let testMsg = "0 active refresh tokens - 1st requested token will be active"
-<<<<<<< HEAD
       (cid, code) <- generateOAuthClientAndAuthorizationCode brig uid scopes redirectUrl
-      let accessTokenRequest = OAuthAccessTokenRequest OAuthGrantTypeAuthorizationCode cid codeVerifier code redirectUrl
-      rt <- oatRefreshToken <$> createOAuthAccessToken brig accessTokenRequest
-      rid <- extractRefreshTokenId jwk rt
-=======
-      (cid, secret, code) <- generateOAuthClientAndAuthorizationCode brig uid scopes redirectUrl
-      let accessTokenRequest = OAuthAccessTokenRequest OAuthGrantTypeAuthorizationCode cid secret code redirectUrl
+      let accessTokenRequest = OAuthAccessTokenRequest OAuthGrantTypeAuthorizationCode cid verifier code redirectUrl
       resp <- createOAuthAccessToken brig accessTokenRequest
       rid <- extractRefreshTokenId jwk resp.refreshToken
->>>>>>> e164fb85
       tokens <- C.runClient db (lookupOAuthRefreshTokens uid)
       liftIO $ assertBool testMsg $ [rid] `hasSameElems` (refreshTokenId <$> tokens)
       pure (rid, cid, secret)
@@ -499,15 +445,9 @@
     rid2 <- do
       let testMsg = "1 active refresh token - 2nd requested token will added to active tokens"
       code <- generateOAuthAuthorizationCode brig uid cid scopes redirectUrl
-<<<<<<< HEAD
-      let accessTokenRequest = OAuthAccessTokenRequest OAuthGrantTypeAuthorizationCode cid codeVerifier code redirectUrl
-      rt <- oatRefreshToken <$> createOAuthAccessToken brig accessTokenRequest
-      rid <- extractRefreshTokenId jwk rt
-=======
-      let accessTokenRequest = OAuthAccessTokenRequest OAuthGrantTypeAuthorizationCode cid secret code redirectUrl
+      let accessTokenRequest = OAuthAccessTokenRequest OAuthGrantTypeAuthorizationCode cid verifier code redirectUrl
       resp <- createOAuthAccessToken brig accessTokenRequest
       rid <- extractRefreshTokenId jwk resp.refreshToken
->>>>>>> e164fb85
       tokens <- C.runClient db (lookupOAuthRefreshTokens uid)
       liftIO $ assertBool testMsg $ [rid1, rid] `hasSameElems` (refreshTokenId <$> tokens)
       pure rid
@@ -515,15 +455,9 @@
     rid3 <- do
       let testMsg = "2 active refresh tokens - 3rd token requested replaces the 1st one"
       code <- generateOAuthAuthorizationCode brig uid cid scopes redirectUrl
-<<<<<<< HEAD
-      let accessTokenRequest = OAuthAccessTokenRequest OAuthGrantTypeAuthorizationCode cid codeVerifier code redirectUrl
-      rt <- oatRefreshToken <$> createOAuthAccessToken brig accessTokenRequest
-      rid <- extractRefreshTokenId jwk rt
-=======
-      let accessTokenRequest = OAuthAccessTokenRequest OAuthGrantTypeAuthorizationCode cid secret code redirectUrl
+      let accessTokenRequest = OAuthAccessTokenRequest OAuthGrantTypeAuthorizationCode cid verifier code redirectUrl
       resp <- createOAuthAccessToken brig accessTokenRequest
       rid <- extractRefreshTokenId jwk resp.refreshToken
->>>>>>> e164fb85
       tokens <- C.runClient db (lookupOAuthRefreshTokens uid)
       liftIO $ assertBool testMsg $ [rid2, rid] `hasSameElems` (refreshTokenId <$> tokens)
       pure rid
@@ -531,15 +465,9 @@
     do
       let testMsg = "2 active refresh tokens - 4th token requests replaces the 2nd one"
       code <- generateOAuthAuthorizationCode brig uid cid scopes redirectUrl
-<<<<<<< HEAD
-      let accessTokenRequest = OAuthAccessTokenRequest OAuthGrantTypeAuthorizationCode cid codeVerifier code redirectUrl
-      rt <- oatRefreshToken <$> createOAuthAccessToken brig accessTokenRequest
-      rid <- extractRefreshTokenId jwk rt
-=======
-      let accessTokenRequest = OAuthAccessTokenRequest OAuthGrantTypeAuthorizationCode cid secret code redirectUrl
+      let accessTokenRequest = OAuthAccessTokenRequest OAuthGrantTypeAuthorizationCode cid verifier code redirectUrl
       resp <- createOAuthAccessToken brig accessTokenRequest
       rid <- extractRefreshTokenId jwk resp.refreshToken
->>>>>>> e164fb85
       tokens <- C.runClient db (lookupOAuthRefreshTokens uid)
       liftIO $ assertBool testMsg $ [rid3, rid] `hasSameElems` (refreshTokenId <$> tokens)
   where
@@ -555,42 +483,24 @@
   user <- createUser "alice" brig
   let redirectUrl = mkUrl "https://example.com"
   let scopes = OAuthScopes $ Set.fromList [ReadSelf]
-<<<<<<< HEAD
-  (cid, code) <- generateOAuthClientAndAuthorizationCode brig uid scopes redirectUrl
-  let accessTokenRequest = OAuthAccessTokenRequest OAuthGrantTypeAuthorizationCode cid codeVerifier code redirectUrl
-  accessToken <- createOAuthAccessToken brig accessTokenRequest
-  get (nginz . paths ["self"] . authHeader (oatAccessToken accessToken)) !!! const 200 === statusCode
-  threadDelay $ 5 * 1000 * 1000 -- wait 5 seconds for access token to expire
-  get (nginz . paths ["self"] . authHeader (oatAccessToken accessToken)) !!! const 401 === statusCode
-  let refreshAccessTokenRequest = OAuthRefreshAccessTokenRequest OAuthGrantTypeRefreshToken cid (oatRefreshToken accessToken)
-  refreshedToken <- refreshOAuthAccessToken brig refreshAccessTokenRequest
-  get (nginz . paths ["self"] . authHeader (oatAccessToken refreshedToken)) !!! const 200 === statusCode
-=======
-  (cid, secret, code) <- generateOAuthClientAndAuthorizationCode brig user.userId scopes redirectUrl
-  let accessTokenRequest = OAuthAccessTokenRequest OAuthGrantTypeAuthorizationCode cid secret code redirectUrl
+  (cid, code) <- generateOAuthClientAndAuthorizationCode brig user.userId scopes redirectUrl
+  let accessTokenRequest = OAuthAccessTokenRequest OAuthGrantTypeAuthorizationCode cid verifier code redirectUrl
   resp <- createOAuthAccessToken brig accessTokenRequest
   get (nginz . paths ["self"] . authHeader (resp.accessToken)) !!! const 200 === statusCode
   threadDelay $ 5 * 1000 * 1000 -- wait 5 seconds for access token to expire
   get (nginz . paths ["self"] . authHeader (resp.accessToken)) !!! const 401 === statusCode
-  let refreshAccessTokenRequest = OAuthRefreshAccessTokenRequest OAuthGrantTypeRefreshToken cid secret resp.refreshToken
+  let refreshAccessTokenRequest = OAuthRefreshAccessTokenRequest OAuthGrantTypeRefreshToken cid resp.refreshToken
   resp' <- refreshOAuthAccessToken brig refreshAccessTokenRequest
   get (nginz . paths ["self"] . authHeader resp'.accessToken) !!! const 200 === statusCode
->>>>>>> e164fb85
 
 testRefreshTokenWrongSignature :: Opts -> Brig -> Http ()
 testRefreshTokenWrongSignature opts brig = do
   user <- createUser "alice" brig
   let redirectUrl = mkUrl "https://example.com"
   let scopes = OAuthScopes $ Set.fromList [ReadSelf]
-<<<<<<< HEAD
-  (cid, code) <- generateOAuthClientAndAuthorizationCode brig uid scopes redirectUrl
-  let accessTokenRequest = OAuthAccessTokenRequest OAuthGrantTypeAuthorizationCode cid codeVerifier code redirectUrl
-  accessToken <- createOAuthAccessToken brig accessTokenRequest
-=======
-  (cid, secret, code) <- generateOAuthClientAndAuthorizationCode brig user.userId scopes redirectUrl
-  let accessTokenRequest = OAuthAccessTokenRequest OAuthGrantTypeAuthorizationCode cid secret code redirectUrl
-  resp <- createOAuthAccessToken brig accessTokenRequest
->>>>>>> e164fb85
+  (cid, code) <- generateOAuthClientAndAuthorizationCode brig user.userId scopes redirectUrl
+  let accessTokenRequest = OAuthAccessTokenRequest OAuthGrantTypeAuthorizationCode cid verifier code redirectUrl
+  resp <- createOAuthAccessToken brig accessTokenRequest
   key <- liftIO $ readJwk (fromMaybe "path to jwk not set" (Opt.setOAuthJwkKeyPair $ Opt.optSettings opts)) <&> fromMaybe (error "invalid key")
   badRefreshToken <- liftIO $ do
     claims <- verifyRefreshToken key (unOAuthToken $ resp.refreshToken)
@@ -605,11 +515,7 @@
   user <- createUser "alice" brig
   let redirectUrl = mkUrl "https://example.com"
   let scopes = OAuthScopes $ Set.fromList [ReadSelf]
-<<<<<<< HEAD
-  (cid, _) <- generateOAuthClientAndAuthorizationCode brig uid scopes redirectUrl
-=======
-  (cid, secret, _) <- generateOAuthClientAndAuthorizationCode brig user.userId scopes redirectUrl
->>>>>>> e164fb85
+  (cid, _) <- generateOAuthClientAndAuthorizationCode brig user.userId scopes redirectUrl
   key <- liftIO $ readJwk (fromMaybe "path to jwk not set" (Opt.setOAuthJwkKeyPair $ Opt.optSettings opts)) <&> fromMaybe (error "invalid key")
   badRefreshToken <- liftIO $ OAuthToken <$> signRefreshToken key emptyClaimsSet
   let refreshAccessTokenRequest = OAuthRefreshAccessTokenRequest OAuthGrantTypeRefreshToken cid badRefreshToken
@@ -622,15 +528,9 @@
   user <- createUser "alice" brig
   let redirectUrl = mkUrl "https://example.com"
   let scopes = OAuthScopes $ Set.fromList [ReadSelf]
-<<<<<<< HEAD
-  (cid, code) <- generateOAuthClientAndAuthorizationCode brig uid scopes redirectUrl
-  let accessTokenRequest = OAuthAccessTokenRequest OAuthGrantTypeAuthorizationCode cid codeVerifier code redirectUrl
-  accessToken <- createOAuthAccessToken brig accessTokenRequest
-=======
-  (cid, secret, code) <- generateOAuthClientAndAuthorizationCode brig user.userId scopes redirectUrl
-  let accessTokenRequest = OAuthAccessTokenRequest OAuthGrantTypeAuthorizationCode cid secret code redirectUrl
-  resp <- createOAuthAccessToken brig accessTokenRequest
->>>>>>> e164fb85
+  (cid, code) <- generateOAuthClientAndAuthorizationCode brig user.userId scopes redirectUrl
+  let accessTokenRequest = OAuthAccessTokenRequest OAuthGrantTypeAuthorizationCode cid verifier code redirectUrl
+  resp <- createOAuthAccessToken brig accessTokenRequest
   key <- liftIO $ readJwk (fromMaybe "path to jwk not set" (Opt.setOAuthJwkKeyPair $ Opt.optSettings opts)) <&> fromMaybe (error "invalid key")
   badRefreshToken <-
     liftIO $
@@ -650,53 +550,24 @@
   user <- createUser "alice" brig
   let redirectUrl = mkUrl "https://example.com"
   let scopes = OAuthScopes $ Set.fromList [ReadSelf]
-<<<<<<< HEAD
-  (cid, code) <- generateOAuthClientAndAuthorizationCode brig uid scopes redirectUrl
-  let accessTokenRequest = OAuthAccessTokenRequest OAuthGrantTypeAuthorizationCode cid codeVerifier code redirectUrl
-  accessToken <- createOAuthAccessToken brig accessTokenRequest
+  (cid, code) <- generateOAuthClientAndAuthorizationCode brig user.userId scopes redirectUrl
+  let accessTokenRequest = OAuthAccessTokenRequest OAuthGrantTypeAuthorizationCode cid verifier code redirectUrl
+  resp <- createOAuthAccessToken brig accessTokenRequest
   badCid <- randomId
-  let refreshAccessTokenRequest = OAuthRefreshAccessTokenRequest OAuthGrantTypeRefreshToken badCid (oatRefreshToken accessToken)
-=======
-  (cid, secret, code) <- generateOAuthClientAndAuthorizationCode brig user.userId scopes redirectUrl
-  let accessTokenRequest = OAuthAccessTokenRequest OAuthGrantTypeAuthorizationCode cid secret code redirectUrl
-  resp <- createOAuthAccessToken brig accessTokenRequest
-  badCid <- randomId
-  let refreshAccessTokenRequest = OAuthRefreshAccessTokenRequest OAuthGrantTypeRefreshToken badCid secret resp.refreshToken
+  let refreshAccessTokenRequest = OAuthRefreshAccessTokenRequest OAuthGrantTypeRefreshToken badCid resp.refreshToken
   refreshOAuthAccessToken' brig refreshAccessTokenRequest !!! do
     const 403 === statusCode
     const "Forbidden" === statusMessage
 
-testRefreshTokenWrongClientSecret :: Brig -> Http ()
-testRefreshTokenWrongClientSecret brig = do
-  user <- createUser "alice" brig
-  let redirectUrl = mkUrl "https://example.com"
-  let scopes = OAuthScopes $ Set.fromList [ReadSelf]
-  (cid, secret, code) <- generateOAuthClientAndAuthorizationCode brig user.userId scopes redirectUrl
-  let accessTokenRequest = OAuthAccessTokenRequest OAuthGrantTypeAuthorizationCode cid secret code redirectUrl
-  resp <- createOAuthAccessToken brig accessTokenRequest
-  let badSecret = OAuthClientPlainTextSecret $ encodeBase16 "ee2316e304f5c318e4607d86748018eb9c66dc4f391c31bcccd9291d24b4c7e"
-  let refreshAccessTokenRequest = OAuthRefreshAccessTokenRequest OAuthGrantTypeRefreshToken cid badSecret resp.refreshToken
->>>>>>> e164fb85
-  refreshOAuthAccessToken' brig refreshAccessTokenRequest !!! do
-    const 403 === statusCode
-    const "Forbidden" === statusMessage
-
 testRefreshTokenWrongGrantType :: Brig -> Http ()
 testRefreshTokenWrongGrantType brig = do
   user <- createUser "alice" brig
   let redirectUrl = mkUrl "https://example.com"
   let scopes = OAuthScopes $ Set.fromList [ReadSelf]
-<<<<<<< HEAD
-  (cid, code) <- generateOAuthClientAndAuthorizationCode brig uid scopes redirectUrl
-  let accessTokenRequest = OAuthAccessTokenRequest OAuthGrantTypeAuthorizationCode cid codeVerifier code redirectUrl
-  accessToken <- createOAuthAccessToken brig accessTokenRequest
-  let refreshAccessTokenRequest = OAuthRefreshAccessTokenRequest OAuthGrantTypeAuthorizationCode cid (oatRefreshToken accessToken)
-=======
-  (cid, secret, code) <- generateOAuthClientAndAuthorizationCode brig user.userId scopes redirectUrl
-  let accessTokenRequest = OAuthAccessTokenRequest OAuthGrantTypeAuthorizationCode cid secret code redirectUrl
-  resp <- createOAuthAccessToken brig accessTokenRequest
-  let refreshAccessTokenRequest = OAuthRefreshAccessTokenRequest OAuthGrantTypeAuthorizationCode cid secret resp.refreshToken
->>>>>>> e164fb85
+  (cid, code) <- generateOAuthClientAndAuthorizationCode brig user.userId scopes redirectUrl
+  let accessTokenRequest = OAuthAccessTokenRequest OAuthGrantTypeAuthorizationCode cid verifier code redirectUrl
+  resp <- createOAuthAccessToken brig accessTokenRequest
+  let refreshAccessTokenRequest = OAuthRefreshAccessTokenRequest OAuthGrantTypeAuthorizationCode cid resp.refreshToken
   refreshOAuthAccessToken' brig refreshAccessTokenRequest !!! do
     const 403 === statusCode
     const "Forbidden" === statusMessage
@@ -708,17 +579,10 @@
     user <- createUser "alice" brig
     let redirectUrl = mkUrl "https://example.com"
     let scopes = OAuthScopes $ Set.fromList [ReadSelf]
-<<<<<<< HEAD
-    (cid, code) <- generateOAuthClientAndAuthorizationCode brig uid scopes redirectUrl
-    let accessTokenRequest = OAuthAccessTokenRequest OAuthGrantTypeAuthorizationCode cid codeVerifier code redirectUrl
-    accessToken <- createOAuthAccessToken brig accessTokenRequest
-    let refreshAccessTokenRequest = OAuthRefreshAccessTokenRequest OAuthGrantTypeRefreshToken cid (oatRefreshToken accessToken)
-=======
-    (cid, secret, code) <- generateOAuthClientAndAuthorizationCode brig user.userId scopes redirectUrl
-    let accessTokenRequest = OAuthAccessTokenRequest OAuthGrantTypeAuthorizationCode cid secret code redirectUrl
+    (cid, code) <- generateOAuthClientAndAuthorizationCode brig user.userId scopes redirectUrl
+    let accessTokenRequest = OAuthAccessTokenRequest OAuthGrantTypeAuthorizationCode cid verifier code redirectUrl
     resp <- createOAuthAccessToken brig accessTokenRequest
-    let refreshAccessTokenRequest = OAuthRefreshAccessTokenRequest OAuthGrantTypeRefreshToken cid secret resp.refreshToken
->>>>>>> e164fb85
+    let refreshAccessTokenRequest = OAuthRefreshAccessTokenRequest OAuthGrantTypeRefreshToken cid resp.refreshToken
     threadDelay $ 2 * 1010 * 1000 -- wait for 2 seconds for the token to expire
     refreshOAuthAccessToken' brig refreshAccessTokenRequest !!! do
       const 403 === statusCode
@@ -729,19 +593,11 @@
   user <- createUser "alice" brig
   let redirectUrl = mkUrl "https://example.com"
   let scopes = OAuthScopes $ Set.fromList [ReadSelf]
-<<<<<<< HEAD
-  (cid, code) <- generateOAuthClientAndAuthorizationCode brig uid scopes redirectUrl
-  let accessTokenRequest = OAuthAccessTokenRequest OAuthGrantTypeAuthorizationCode cid codeVerifier code redirectUrl
-  accessToken <- createOAuthAccessToken brig accessTokenRequest
-  let refreshAccessTokenRequest = OAuthRefreshAccessTokenRequest OAuthGrantTypeRefreshToken cid (oatRefreshToken accessToken)
-  revokeOAuthRefreshToken brig (OAuthRevokeRefreshTokenRequest cid (oatRefreshToken accessToken)) !!! const 200 === statusCode
-=======
-  (cid, secret, code) <- generateOAuthClientAndAuthorizationCode brig user.userId scopes redirectUrl
-  let accessTokenRequest = OAuthAccessTokenRequest OAuthGrantTypeAuthorizationCode cid secret code redirectUrl
-  resp <- createOAuthAccessToken brig accessTokenRequest
-  let refreshAccessTokenRequest = OAuthRefreshAccessTokenRequest OAuthGrantTypeRefreshToken cid secret resp.refreshToken
-  revokeOAuthRefreshToken brig (OAuthRevokeRefreshTokenRequest cid secret resp.refreshToken) !!! const 200 === statusCode
->>>>>>> e164fb85
+  (cid, code) <- generateOAuthClientAndAuthorizationCode brig user.userId scopes redirectUrl
+  let accessTokenRequest = OAuthAccessTokenRequest OAuthGrantTypeAuthorizationCode cid verifier code redirectUrl
+  resp <- createOAuthAccessToken brig accessTokenRequest
+  let refreshAccessTokenRequest = OAuthRefreshAccessTokenRequest OAuthGrantTypeRefreshToken cid resp.refreshToken
+  revokeOAuthRefreshToken brig (OAuthRevokeRefreshTokenRequest cid resp.refreshToken) !!! const 200 === statusCode
   refreshOAuthAccessToken' brig refreshAccessTokenRequest !!! do
     const 403 === statusCode
     const "Forbidden" === statusMessage
@@ -832,7 +688,7 @@
 getAccessTokenForScope brig uid scopes = do
   let redirectUrl = mkUrl "https://example.com"
   (cid, code) <- generateOAuthClientAndAuthorizationCode brig uid (OAuthScopes $ Set.fromList scopes) redirectUrl
-  let accessTokenRequest = OAuthAccessTokenRequest OAuthGrantTypeAuthorizationCode cid codeVerifier code redirectUrl
+  let accessTokenRequest = OAuthAccessTokenRequest OAuthGrantTypeAuthorizationCode cid verifier code redirectUrl
   createOAuthAccessToken brig accessTokenRequest
 
 createTeamConv ::
@@ -866,7 +722,7 @@
 createOAuthApplicationWithAccountAccess brig uid = do
   let redirectUrl = mkUrl "https://example.com"
   (cid, code) <- generateOAuthClientAndAuthorizationCode brig uid (OAuthScopes $ mempty) redirectUrl
-  let accessTokenRequest = OAuthAccessTokenRequest OAuthGrantTypeAuthorizationCode cid codeVerifier code redirectUrl
+  let accessTokenRequest = OAuthAccessTokenRequest OAuthGrantTypeAuthorizationCode cid verifier code redirectUrl
   createOAuthAccessToken brig accessTokenRequest
 
 verifyRefreshToken :: JWK -> SignedJWT -> IO ClaimsSet
@@ -937,7 +793,7 @@
   void $ revokeOAuthApplicationAccess' brig uid cid <!! const 204 === statusCode
 
 generateOAuthClientAndAuthorizationCode :: (MonadIO m, MonadHttp m, MonadCatch m, HasCallStack) => Brig -> UserId -> OAuthScopes -> RedirectUrl -> m (OAuthClientId, OAuthAuthorizationCode)
-generateOAuthClientAndAuthorizationCode = generateOAuthClientAndAuthorizationCode' codeChallenge
+generateOAuthClientAndAuthorizationCode = generateOAuthClientAndAuthorizationCode' challenge
 
 generateOAuthClientAndAuthorizationCode' :: (MonadIO m, MonadHttp m, MonadCatch m, HasCallStack) => OAuthCodeChallenge -> Brig -> UserId -> OAuthScopes -> RedirectUrl -> m (OAuthClientId, OAuthAuthorizationCode)
 generateOAuthClientAndAuthorizationCode' chal brig uid scope url = do
@@ -946,7 +802,7 @@
   (cid,) <$> generateOAuthAuthorizationCode' chal brig uid cid scope url
 
 generateOAuthAuthorizationCode :: (MonadIO m, MonadHttp m, MonadCatch m, HasCallStack) => Brig -> UserId -> OAuthClientId -> OAuthScopes -> RedirectUrl -> m OAuthAuthorizationCode
-generateOAuthAuthorizationCode = generateOAuthAuthorizationCode' codeChallenge
+generateOAuthAuthorizationCode = generateOAuthAuthorizationCode' challenge
 
 generateOAuthAuthorizationCode' :: (MonadIO m, MonadHttp m, MonadCatch m, HasCallStack) => OAuthCodeChallenge -> Brig -> UserId -> OAuthClientId -> OAuthScopes -> RedirectUrl -> m OAuthAuthorizationCode
 generateOAuthAuthorizationCode' chal brig uid cid scope url = do
@@ -1003,8 +859,8 @@
 getQueryParamValue :: ByteString -> RedirectUrl -> Maybe ByteString
 getQueryParamValue key uri = snd <$> find ((== key) . fst) (getQueryParams uri)
 
-codeChallenge :: OAuthCodeChallenge
-codeChallenge = either (\e -> error $ "invalid code challenge " <> show e) id $ A.eitherDecode "\"G7CWLBqYDT8doT_oEIN3un_QwZWYKHmOqG91nwNzITc\""
-
-codeVerifier :: OAuthCodeVerifier
-codeVerifier = either (\e -> error $ "invalid code verifier " <> show e) id $ A.eitherDecode "\"nE3k3zykOmYki~kriKzAmeFiGT7cWugcuToFwo1YPgrZ1cFvaQqLa.dXY9MnDj3umAmG-8lSNIYIl31Cs_.fV5r2psa4WWZcB.Nlc3A-t3p67NDZaOJjIiH~8PvUH_hR\""+challenge :: OAuthCodeChallenge
+challenge = either (\e -> error $ "invalid code challenge " <> show e) id $ A.eitherDecode "\"G7CWLBqYDT8doT_oEIN3un_QwZWYKHmOqG91nwNzITc\""
+
+verifier :: OAuthCodeVerifier
+verifier = either (\e -> error $ "invalid code verifier " <> show e) id $ A.eitherDecode "\"nE3k3zykOmYki~kriKzAmeFiGT7cWugcuToFwo1YPgrZ1cFvaQqLa.dXY9MnDj3umAmG-8lSNIYIl31Cs_.fV5r2psa4WWZcB.Nlc3A-t3p67NDZaOJjIiH~8PvUH_hR\""
--- conflicted
+++ resolved
@@ -24,6 +24,8 @@
 where
 
 import API.Internal.Util
+import API.MLS hiding (tests)
+import API.MLS.Util
 import Bilge
 import Bilge.Assert
 import Brig.Data.User (lookupFeatureConferenceCalling, lookupStatus, userExists)
@@ -36,15 +38,13 @@
 import Data.Aeson.Lens qualified as Aeson
 import Data.Aeson.Types qualified as Aeson
 import Data.ByteString.Conversion (toByteString')
+import Data.Default
 import Data.Id
-<<<<<<< HEAD
-import Data.Json.Util (toUTCTimeMillis)
-=======
->>>>>>> 2e3a6ec3
 import Data.Qualified
 import Data.Set qualified as Set
 import GHC.TypeLits (KnownSymbol)
 import Imports
+import System.IO.Temp
 import Test.Tasty
 import Test.Tasty.HUnit
 import Util
@@ -55,6 +55,7 @@
 import Wire.API.Team.Feature qualified as ApiFt
 import Wire.API.Team.Member qualified as Team
 import Wire.API.User
+import Wire.API.User.Client
 
 tests :: Opt.Opts -> Manager -> Cass.ClientState -> Brig -> Endpoint -> Gundeck -> Galley -> IO TestTree
 tests opts mgr db brig brigep gundeck galley = do
@@ -66,13 +67,8 @@
         test mgr "suspend and unsuspend user" $ testSuspendUser db brig,
         test mgr "suspend non existing user and verify no db entry" $
           testSuspendNonExistingUser db brig,
-<<<<<<< HEAD
         test mgr "mls/clients" $ testGetMlsClients brig,
-        test mgr "writetimeToInt64" $ testWritetimeRepresentation opts mgr db brig brigep galley,
-        test mgr "delete-federation-remote-galley" $ testDeleteFederationRemoteGalley db brig
-=======
         test mgr "writetimeToInt64" $ testWritetimeRepresentation opts mgr db brig brigep galley
->>>>>>> 2e3a6ec3
       ]
 
 testSuspendUser :: forall m. (TestConstraints m) => Cass.ClientState -> Brig -> m ()
@@ -221,7 +217,6 @@
   check $ ApiFt.WithStatusNoLock ApiFt.FeatureStatusDisabled ApiFt.ConferenceCallingConfig ApiFt.FeatureTTLUnlimited
   check'
 
-<<<<<<< HEAD
 testGetMlsClients :: Brig -> Http ()
 testGetMlsClients brig = do
   qusr <- userQualifiedId <$> randomUser brig
@@ -246,8 +241,6 @@
   cs1 <- getClients
   liftIO $ toList cs1 @?= [ClientInfo c True]
 
-=======
->>>>>>> 2e3a6ec3
 getFeatureConfig :: forall cfg m. (MonadHttp m, HasCallStack, KnownSymbol (ApiFt.FeatureSymbol cfg)) => (Request -> Request) -> UserId -> m ResponseLBS
 getFeatureConfig galley uid = do
   get $ apiVersion "v1" . galley . paths ["feature-configs", featureNameBS @cfg] . zUser uid

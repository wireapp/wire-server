-- This file is part of the Wire Server implementation.
--
-- Copyright (C) 2020 Wire Swiss GmbH <opensource@wire.com>
--
-- This program is free software: you can redistribute it and/or modify it under
-- the terms of the GNU Affero General Public License as published by the Free
-- Software Foundation, either version 3 of the License, or (at your option) any
-- later version.
--
-- This program is distributed in the hope that it will be useful, but WITHOUT
-- ANY WARRANTY; without even the implied warranty of MERCHANTABILITY or FITNESS
-- FOR A PARTICULAR PURPOSE. See the GNU Affero General Public License for more
-- details.
--
-- You should have received a copy of the GNU Affero General Public License along
-- with this program. If not, see <https://www.gnu.org/licenses/>.

module API.Search
  ( tests,
  )
where

import API.Search.Util
import API.Team.Util
import API.User.Util
import Bilge
import qualified Brig.Options as Opt
import Brig.Types
import Control.Lens ((.~))
import Data.Handle (fromHandle)
import Data.Id
import Data.List (elemIndex)
<<<<<<< HEAD
import qualified Data.Text as Text
=======
import qualified Galley.Types.Teams.SearchVisibility as Team
>>>>>>> 39a96789
import Imports
import Network.HTTP.Client (Manager)
import Test.Tasty
import Test.Tasty.HUnit
import UnliftIO (Concurrently (..), runConcurrently)
import Util

tests :: Opt.Opts -> Manager -> Galley -> Brig -> IO TestTree
tests opts mgr galley brig = do
  testSetupOutboundOnly <- runHttpT mgr $ prepareUsersForSearchVisibilityNoNameOutsideTeamTests
  return $
    testGroup
      "search"
      [ test mgr "by-name" $ testSearchByName brig,
        test mgr "by-handle" $ testSearchByHandle brig,
        test mgr "reindex" $ testReindex brig,
        test mgr "no match" $ testSearchNoMatch brig,
        test mgr "no extra results" $ testSearchNoExtraResults brig,
        test mgr "order-name" $ testOrderName brig,
        test mgr "order-handle" $ testOrderHandle brig,
        test mgr "by-first/middle/last name" $ testSearchByLastOrMiddleName brig,
        test mgr "Non ascii names" $ testSearchNonAsciiNames brig,
        testGroup "team-members" $
<<<<<<< HEAD
          [ test mgr "team member cannot be found by non-team user" $ testSearchTeamMemberAsNonMember galley brig,
            test mgr "team A member cannot be found by team B member" $ testSearchTeamMemberAsOtherMember galley brig,
            test mgr "team A member *can* be found by other team A member" $ testSearchTeamMemberAsSameMember galley brig,
            test mgr "non team user can be found by a team member" $ testSeachNonMemberAsTeamMember galley brig,
            test mgr "when searchSameTeamOnly flag is set, non team user cannot be found by a team member" $ testSearchSameTeamOnly opts galley brig,
            testGroup "order" $
              [ test mgr "team-mates are listed before team-outsiders (exact match)" $ testSearchOrderingAsTeamMemberExactMatch galley brig,
                test mgr "team-mates are listed before team-outsiders (prefix match)" $ testSearchOrderingAsTeamMemberPrefixMatch galley brig,
                test mgr "team-mates are listed before team-outsiders (worse match)" $ testSearchOrderingAsTeamMemberWorseMatch galley brig
=======
          [ testGroup
              "team-search-visibility disabled OR SearchVisibilityStandard"
              [ test mgr "team member cannot be found by non-team user" $ testSearchTeamMemberAsNonMember galley brig,
                test mgr "team A member cannot be found by team B member" $ testSearchTeamMemberAsOtherMember galley brig,
                test mgr "team A member *can* be found by other team A member" $ testSearchTeamMemberAsSameMember galley brig,
                test mgr "non team user can be found by a team member" $ testSeachNonMemberAsTeamMember galley brig,
                test mgr "team-mates are listed before team-outsiders" $ testSearchOrderingAsTeamMember galley brig
              ],
            testGroup
              "searchSameTeamOnly"
              [ test mgr "when searchSameTeamOnly flag is set, non team user cannot be found by a team member" $ testSearchSameTeamOnly opts galley brig
              ],
            testGroup
              "team-search-visibility SearchVisibilityNoNameOutsideTeam"
              [ test mgr "team member cannot be found by non-team user" $ testSearchTeamMemberAsNonMemberOutboundOnly brig testSetupOutboundOnly,
                test mgr "team A member cannot be found by team B member" $ testSearchTeamMemberAsOtherMemberOutboundOnly brig testSetupOutboundOnly,
                test mgr "team A member *can* be found by other team A member" $ testSearchTeamMemberAsSameMemberOutboundOnly brig testSetupOutboundOnly,
                test mgr "non team user cannot be found by a team member A" $ testSeachNonMemberAsTeamMemberOutboundOnly brig testSetupOutboundOnly
>>>>>>> 39a96789
              ]
          ]
      ]
  where
    -- Since the tests are about querying only, we only need 1 creation
    -- FUTUREWORK: this should probably be used for all tests in this module, not just some.
    prepareUsersForSearchVisibilityNoNameOutsideTeamTests :: Http ((TeamId, User, User), (TeamId, User, User), User)
    prepareUsersForSearchVisibilityNoNameOutsideTeamTests = do
      (tidA, ownerA, (memberA : _)) <- createPopulatedBindingTeamWithNamesAndHandles brig galley 1
      setTeamTeamSearchVisibilityAvailable galley tidA Team.TeamSearchVisibilityEnabled
      setTeamSearchVisibility galley tidA Team.SearchVisibilityNoNameOutsideTeam
      (tidB, ownerB, (memberB : _)) <- createPopulatedBindingTeamWithNamesAndHandles brig galley 1
      regularUser <- randomUserWithHandle brig
      refreshIndex brig
      return ((tidA, ownerA, memberA), (tidB, ownerB, memberB), regularUser)

testSearchByName :: Brig -> Http ()
testSearchByName brig = do
  u1 <- randomUser brig
  u2 <- randomUser brig
  refreshIndex brig
  let uid1 = userId u1
      uid2 = userId u2
  assertCanFind brig uid1 uid2 (fromName (userDisplayName u2))
  assertCanFind brig uid2 uid1 (fromName (userDisplayName u1))
  -- Users cannot find themselves
  assertCan'tFind brig uid1 uid1 (fromName (userDisplayName u1))
  assertCan'tFind brig uid2 uid2 (fromName (userDisplayName u2))

testSearchByLastOrMiddleName :: Brig -> Http ()
testSearchByLastOrMiddleName brig = do
  searcher <- userId <$> randomUser brig
  firstName <- randomHandle
  middleName <- randomHandle
  lastName <- randomHandle
  searched <- userId <$> createUser' True (firstName <> " " <> middleName <> " " <> lastName) brig
  refreshIndex brig
  assertCanFind brig searcher searched firstName
  assertCanFind brig searcher searched middleName
  assertCanFind brig searcher searched lastName
  assertCanFind brig searcher searched (firstName <> " " <> lastName)

testSearchNonAsciiNames :: Brig -> Http ()
testSearchNonAsciiNames brig = do
  searcher <- userId <$> randomUser brig
  suffix <- randomHandle
  searched <- userId <$> createUser' True ("शक्तिमान" <> suffix) brig
  refreshIndex brig
  assertCanFind brig searcher searched ("शक्तिमान" <> suffix)
  -- This is pathetic transliteration, but it is what we have.
  assertCanFind brig searcher searched ("saktimana" <> suffix)

testSearchByHandle :: Brig -> Http ()
testSearchByHandle brig = do
  u1 <- randomUserWithHandle brig
  u2 <- randomUser brig
  refreshIndex brig
  let uid1 = userId u1
      uid2 = userId u2
      Just h = fromHandle <$> userHandle u1
  assertCanFind brig uid2 uid1 h

testSearchNoMatch :: Brig -> Http ()
testSearchNoMatch brig = do
  u1 <- randomUser brig
  _ <- randomUser brig
  let uid1 = userId u1
  -- _uid2 = userId u2
  refreshIndex brig
  (Just result) <- fmap searchResults <$> executeSearch brig uid1 "nomatch"
  liftIO $ assertEqual "Expected 0 results" 0 (length result)

testSearchNoExtraResults :: Brig -> Http ()
testSearchNoExtraResults brig = do
  u1 <- randomUser brig
  u2 <- randomUser brig
  let uid1 = userId u1
      uid2 = userId u2
  refreshIndex brig
  (Just resultUIds) <- fmap (map contactUserId . searchResults) <$> executeSearch brig uid1 (fromName $ userDisplayName u2)
  liftIO $ do
    assertEqual "Expected search returns only the searched" [uid2] resultUIds

testReindex :: Brig -> Http ()
testReindex brig = do
  u <- randomUser brig
  ((), regular) <-
    runConcurrently $
      (,)
        <$> Concurrently (reindex brig)
        <*> Concurrently (replicateM 5 $ delayed *> mkRegularUser)
  refreshIndex brig
  for_ regular $ \u' -> do
    let Just h = fromHandle <$> userHandle u'
    assertCanFind brig (userId u) (userId u') h
    Just (found : _) <- fmap searchResults <$> executeSearch brig (userId u) h
    liftIO $ do
      assertEqual "Unexpected UserId" (contactUserId found) (userId u')
      assertEqual "Unexpected Name" (contactName found) (fromName $ userDisplayName u')
      assertEqual "Unexpected Colour" (contactColorId found) (Just . fromIntegral . fromColourId $ userAccentId u')
      assertEqual "Unexpected Handle" (contactHandle found) (fromHandle <$> userHandle u')
  where
    -- note: delaying user creation a bit to increase the chance of actually
    -- happen concurrently to the reindex on a small test database
    delayed = liftIO $ threadDelay 10000
    mkRegularUser = randomUserWithHandle brig

testOrderName :: Brig -> Http ()
testOrderName brig = do
  searcher <- userId <$> randomUser brig
  Name searchedWord <- randomNameWithMaxLen 122
  nameMatch <- userId <$> createUser' True searchedWord brig
  namePrefixMatch <- userId <$> createUser' True (searchedWord <> "suffix") brig
  refreshIndex brig
  (Just resultUIds) <- fmap (map contactUserId . searchResults) <$> executeSearch brig searcher searchedWord
  let expectedOrder = [nameMatch, namePrefixMatch]
  liftIO $ do
    assertEqual
      "Expected order: name match, name prefix match"
      expectedOrder
      resultUIds

testOrderHandle :: Brig -> Http ()
testOrderHandle brig = do
  searcher <- userId <$> randomUser brig
  searchedWord <- randomHandle
  handleMatch <- userId <$> createUser' True "handle match" brig
  void $ putHandle brig handleMatch searchedWord
  handlePrefixMatch <- userId <$> createUser' True "handle prefix match" brig
  void $ putHandle brig handlePrefixMatch (searchedWord <> "suffix")
  refreshIndex brig
  (Just resultUIds) <- fmap (map contactUserId . searchResults) <$> executeSearch brig searcher searchedWord
  let expectedOrder = [handleMatch, handlePrefixMatch]
  liftIO $ do
    assertEqual
      "Expected order: handle match, handle prefix match"
      expectedOrder
      resultUIds

testSearchTeamMemberAsNonMember :: Galley -> Brig -> Http ()
testSearchTeamMemberAsNonMember galley brig = do
  nonTeamMember <- randomUser brig
  (_, _, [teamMember]) <- createPopulatedBindingTeamWithNamesAndHandles brig galley 1
  refreshIndex brig
  let teamMemberHandle = fromMaybe (error "teamBMember must have a handle") (userHandle teamMember)
  assertCan'tFind brig (userId nonTeamMember) (userId teamMember) (fromName (userDisplayName teamMember))
  assertCan'tFind brig (userId nonTeamMember) (userId teamMember) (fromHandle teamMemberHandle)

testSearchTeamMemberAsOtherMember :: Galley -> Brig -> Http ()
testSearchTeamMemberAsOtherMember galley brig = do
  (_, _, [teamAMember]) <- createPopulatedBindingTeamWithNamesAndHandles brig galley 1
  (_, _, [teamBMember]) <- createPopulatedBindingTeamWithNamesAndHandles brig galley 1
  refreshIndex brig
  assertCan'tFind brig (userId teamAMember) (userId teamBMember) (fromName (userDisplayName teamBMember))
  let teamBMemberHandle = fromMaybe (error "teamBMember must have a handle") (userHandle teamBMember)
  assertCan'tFind brig (userId teamAMember) (userId teamBMember) (fromHandle teamBMemberHandle)

testSearchTeamMemberAsSameMember :: Galley -> Brig -> Http ()
testSearchTeamMemberAsSameMember galley brig = do
  (_, _, [teamAMember, teamAMember']) <- createPopulatedBindingTeam brig galley 2
  refreshIndex brig
  assertCanFind brig (userId teamAMember) (userId teamAMember') (fromName (userDisplayName teamAMember'))

testSeachNonMemberAsTeamMember :: Galley -> Brig -> Http ()
testSeachNonMemberAsTeamMember galley brig = do
  nonTeamMember <- randomUser brig
  (_, _, [teamMember]) <- createPopulatedBindingTeam brig galley 1
  refreshIndex brig
  assertCanFind brig (userId teamMember) (userId nonTeamMember) (fromName (userDisplayName nonTeamMember))

<<<<<<< HEAD
testSearchOrderingAsTeamMemberExactMatch :: Galley -> Brig -> Http ()
testSearchOrderingAsTeamMemberExactMatch galley brig = do
=======
testSearchOrderingAsTeamMember :: Galley -> Brig -> Http ()
testSearchOrderingAsTeamMember galley brig = do
>>>>>>> 39a96789
  searchedName <- randomName
  mapM_ (\(_ :: Int) -> createUser' True (fromName searchedName) brig) [0 .. 99]
  (_, _, [searcher, teamSearchee]) <- createPopulatedBindingTeamWithNames brig galley [Name "Searcher", searchedName]
  refreshIndex brig
  (Just result) <- executeSearch brig (userId searcher) (fromName searchedName)
  let resultUserIds = contactUserId <$> searchResults result
  liftIO $ do
    case elemIndex (userId teamSearchee) resultUserIds of
      Nothing -> assertFailure "team mate not found in search"
      Just teamSearcheeIndex -> assertEqual "teammate is not the first result" 0 teamSearcheeIndex

testSearchOrderingAsTeamMemberPrefixMatch :: Galley -> Brig -> Http ()
testSearchOrderingAsTeamMemberPrefixMatch galley brig = do
  searchedName <- randomNameWithMaxLen 122 -- 6 characters for "suffix"
  mapM_ (\(i :: Int) -> createUser' True (fromName searchedName <> Text.pack (show i)) brig) [0 .. 99]
  (_, _, [searcher, teamSearchee]) <- createPopulatedBindingTeamWithNames brig galley [Name "Searcher", Name $ fromName searchedName <> "suffix"]
  refreshIndex brig
  (Just result) <- executeSearch brig (userId searcher) (fromName searchedName)
  let resultUserIds = contactUserId <$> searchResults result
  liftIO $ do
    case elemIndex (userId teamSearchee) resultUserIds of
      Nothing -> assertFailure "team mate not found in search"
      Just teamSearcheeIndex -> assertEqual "teammate is not the first result" 0 teamSearcheeIndex

testSearchOrderingAsTeamMemberWorseMatch :: Galley -> Brig -> Http ()
testSearchOrderingAsTeamMemberWorseMatch galley brig = do
  searchedName <- randomHandle
  user <- createUser' True searchedName brig
  void $ putHandle brig (userId user) searchedName
  (_, _, [searcher, teamSearchee]) <- createPopulatedBindingTeamWithNames brig galley [Name "Searcher", Name (searchedName <> "Suffix")]
  refreshIndex brig
  (Just result) <- executeSearch brig (userId searcher) searchedName
  let resultUserIds = contactUserId <$> searchResults result
  liftIO $ do
    case elemIndex (userId teamSearchee) resultUserIds of
      Nothing -> assertFailure "team mate not found in search"
      Just teamSearcheeIndex -> assertEqual "teammate is not the first result" 0 teamSearcheeIndex

testSearchSameTeamOnly :: Opt.Opts -> Galley -> Brig -> Http ()
testSearchSameTeamOnly opts galley brig = do
  nonTeamMember <- randomUser brig
  (_, _, [teamMember]) <- createPopulatedBindingTeam brig galley 1
  refreshIndex brig
  let newOpts = opts & Opt.optionSettings . Opt.searchSameTeamOnly .~ Just True
  withSettingsOverrides newOpts $ do
    assertCan'tFind brig (userId teamMember) (userId nonTeamMember) (fromName (userDisplayName nonTeamMember))

testSearchTeamMemberAsNonMemberOutboundOnly :: Brig -> ((TeamId, User, User), (TeamId, User, User), User) -> Http ()
testSearchTeamMemberAsNonMemberOutboundOnly brig ((_, _, teamAMember), (_, _, _), nonTeamMember) = do
  let teamAMemberHandle = fromMaybe (error "teamAMember must have a handle") (userHandle teamAMember)
  assertCan'tFind brig (userId nonTeamMember) (userId teamAMember) (fromName (userDisplayName teamAMember))
  assertCan'tFind brig (userId nonTeamMember) (userId teamAMember) (fromHandle teamAMemberHandle)

testSearchTeamMemberAsOtherMemberOutboundOnly :: Brig -> ((TeamId, User, User), (TeamId, User, User), User) -> Http ()
testSearchTeamMemberAsOtherMemberOutboundOnly brig ((_, _, teamAMember), (_, _, teamBMember), _) = do
  let teamBMemberHandle = fromMaybe (error "teamBMember must have a handle") (userHandle teamBMember)
  assertCan'tFind brig (userId teamAMember) (userId teamBMember) (fromName (userDisplayName teamBMember))
  assertCan'tFind brig (userId teamAMember) (userId teamBMember) (fromHandle teamBMemberHandle)

testSearchTeamMemberAsSameMemberOutboundOnly :: Brig -> ((TeamId, User, User), (TeamId, User, User), User) -> Http ()
testSearchTeamMemberAsSameMemberOutboundOnly brig ((_, teamAOwner, teamAMember), (_, _, _), _) = do
  let teamAMemberHandle = fromMaybe (error "teamAMember must have a handle") (userHandle teamAMember)
  assertCanFind brig (userId teamAOwner) (userId teamAMember) (fromName (userDisplayName teamAMember))
  assertCanFind brig (userId teamAOwner) (userId teamAMember) (fromHandle teamAMemberHandle)
  let teamAOwnerHandle = fromMaybe (error "teamAMember must have a handle") (userHandle teamAOwner)
  assertCanFind brig (userId teamAMember) (userId teamAOwner) (fromName (userDisplayName teamAOwner))
  assertCanFind brig (userId teamAMember) (userId teamAOwner) (fromHandle teamAOwnerHandle)

testSeachNonMemberAsTeamMemberOutboundOnly :: Brig -> ((TeamId, User, User), (TeamId, User, User), User) -> Http ()
testSeachNonMemberAsTeamMemberOutboundOnly brig ((_, _, teamAMember), (_, _, _), nonTeamMember) = do
  let teamMemberAHandle = fromMaybe (error "nonTeamMember must have a handle") (userHandle nonTeamMember)
  assertCan'tFind brig (userId teamAMember) (userId nonTeamMember) (fromName (userDisplayName nonTeamMember))
  assertCan'tFind brig (userId teamAMember) (userId nonTeamMember) (fromHandle teamMemberAHandle)<|MERGE_RESOLUTION|>--- conflicted
+++ resolved
@@ -30,11 +30,8 @@
 import Data.Handle (fromHandle)
 import Data.Id
 import Data.List (elemIndex)
-<<<<<<< HEAD
 import qualified Data.Text as Text
-=======
 import qualified Galley.Types.Teams.SearchVisibility as Team
->>>>>>> 39a96789
 import Imports
 import Network.HTTP.Client (Manager)
 import Test.Tasty
@@ -57,38 +54,26 @@
         test mgr "order-handle" $ testOrderHandle brig,
         test mgr "by-first/middle/last name" $ testSearchByLastOrMiddleName brig,
         test mgr "Non ascii names" $ testSearchNonAsciiNames brig,
-        testGroup "team-members" $
-<<<<<<< HEAD
+        testGroup "team-search-visibility disabled OR SearchVisibilityStandard" $
           [ test mgr "team member cannot be found by non-team user" $ testSearchTeamMemberAsNonMember galley brig,
             test mgr "team A member cannot be found by team B member" $ testSearchTeamMemberAsOtherMember galley brig,
             test mgr "team A member *can* be found by other team A member" $ testSearchTeamMemberAsSameMember galley brig,
             test mgr "non team user can be found by a team member" $ testSeachNonMemberAsTeamMember galley brig,
-            test mgr "when searchSameTeamOnly flag is set, non team user cannot be found by a team member" $ testSearchSameTeamOnly opts galley brig,
             testGroup "order" $
               [ test mgr "team-mates are listed before team-outsiders (exact match)" $ testSearchOrderingAsTeamMemberExactMatch galley brig,
                 test mgr "team-mates are listed before team-outsiders (prefix match)" $ testSearchOrderingAsTeamMemberPrefixMatch galley brig,
                 test mgr "team-mates are listed before team-outsiders (worse match)" $ testSearchOrderingAsTeamMemberWorseMatch galley brig
-=======
-          [ testGroup
-              "team-search-visibility disabled OR SearchVisibilityStandard"
-              [ test mgr "team member cannot be found by non-team user" $ testSearchTeamMemberAsNonMember galley brig,
-                test mgr "team A member cannot be found by team B member" $ testSearchTeamMemberAsOtherMember galley brig,
-                test mgr "team A member *can* be found by other team A member" $ testSearchTeamMemberAsSameMember galley brig,
-                test mgr "non team user can be found by a team member" $ testSeachNonMemberAsTeamMember galley brig,
-                test mgr "team-mates are listed before team-outsiders" $ testSearchOrderingAsTeamMember galley brig
-              ],
-            testGroup
-              "searchSameTeamOnly"
-              [ test mgr "when searchSameTeamOnly flag is set, non team user cannot be found by a team member" $ testSearchSameTeamOnly opts galley brig
-              ],
-            testGroup
-              "team-search-visibility SearchVisibilityNoNameOutsideTeam"
-              [ test mgr "team member cannot be found by non-team user" $ testSearchTeamMemberAsNonMemberOutboundOnly brig testSetupOutboundOnly,
-                test mgr "team A member cannot be found by team B member" $ testSearchTeamMemberAsOtherMemberOutboundOnly brig testSetupOutboundOnly,
-                test mgr "team A member *can* be found by other team A member" $ testSearchTeamMemberAsSameMemberOutboundOnly brig testSetupOutboundOnly,
-                test mgr "non team user cannot be found by a team member A" $ testSeachNonMemberAsTeamMemberOutboundOnly brig testSetupOutboundOnly
->>>>>>> 39a96789
               ]
+          ],
+        testGroup "searchSameTeamOnly" $
+          [ test mgr "when searchSameTeamOnly flag is set, non team user cannot be found by a team member" $ testSearchSameTeamOnly opts galley brig
+          ],
+        testGroup
+          "team-search-visibility SearchVisibilityNoNameOutsideTeam"
+          [ test mgr "team member cannot be found by non-team user" $ testSearchTeamMemberAsNonMemberOutboundOnly brig testSetupOutboundOnly,
+            test mgr "team A member cannot be found by team B member" $ testSearchTeamMemberAsOtherMemberOutboundOnly brig testSetupOutboundOnly,
+            test mgr "team A member *can* be found by other team A member" $ testSearchTeamMemberAsSameMemberOutboundOnly brig testSetupOutboundOnly,
+            test mgr "non team user cannot be found by a team member A" $ testSeachNonMemberAsTeamMemberOutboundOnly brig testSetupOutboundOnly
           ]
       ]
   where
@@ -258,13 +243,8 @@
   refreshIndex brig
   assertCanFind brig (userId teamMember) (userId nonTeamMember) (fromName (userDisplayName nonTeamMember))
 
-<<<<<<< HEAD
 testSearchOrderingAsTeamMemberExactMatch :: Galley -> Brig -> Http ()
 testSearchOrderingAsTeamMemberExactMatch galley brig = do
-=======
-testSearchOrderingAsTeamMember :: Galley -> Brig -> Http ()
-testSearchOrderingAsTeamMember galley brig = do
->>>>>>> 39a96789
   searchedName <- randomName
   mapM_ (\(_ :: Int) -> createUser' True (fromName searchedName) brig) [0 .. 99]
   (_, _, [searcher, teamSearchee]) <- createPopulatedBindingTeamWithNames brig galley [Name "Searcher", searchedName]

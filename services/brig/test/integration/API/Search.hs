--- conflicted
+++ resolved
@@ -89,13 +89,8 @@
     -- FUTUREWORK: this should probably be used for all tests in this module, not just some.
     prepareUsersForSearchVisibilityNoNameOutsideTeamTests :: Http ((TeamId, User, User), (TeamId, User, User), User)
     prepareUsersForSearchVisibilityNoNameOutsideTeamTests = do
-<<<<<<< HEAD
-      (tidA, ownerA, (memberA : _)) <- createPopulatedBindingTeamWithNamesAndHandles brig galley 1
+      (tidA, ownerA, (memberA : _)) <- createPopulatedBindingTeamWithNamesAndHandles brig 1
       setTeamTeamSearchVisibilityAvailable galley tidA TeamFeatureEnabled
-=======
-      (tidA, ownerA, (memberA : _)) <- createPopulatedBindingTeamWithNamesAndHandles brig 1
-      setTeamTeamSearchVisibilityAvailable galley tidA Team.TeamSearchVisibilityEnabled
->>>>>>> 3a21a82a
       setTeamSearchVisibility galley tidA Team.SearchVisibilityNoNameOutsideTeam
       (tidB, ownerB, (memberB : _)) <- createPopulatedBindingTeamWithNamesAndHandles brig 1
       regularUser <- randomUserWithHandle brig

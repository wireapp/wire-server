-- This file is part of the Wire Server implementation.
--
-- Copyright (C) 2022 Wire Swiss GmbH <opensource@wire.com>
--
-- This program is free software: you can redistribute it and/or modify it under
-- the terms of the GNU Affero General Public License as published by the Free
-- Software Foundation, either version 3 of the License, or (at your option) any
-- later version.
--
-- This program is distributed in the hope that it will be useful, but WITHOUT
-- ANY WARRANTY; without even the implied warranty of MERCHANTABILITY or FITNESS
-- FOR A PARTICULAR PURPOSE. See the GNU Affero General Public License for more
-- details.
--
-- You should have received a copy of the GNU Affero General Public License along
-- with this program. If not, see <https://www.gnu.org/licenses/>.

module API.MLS where

import Bilge
<<<<<<< HEAD
import Bilge.Assert ((<!!), (===))
import Brig.Options
import Data.Aeson qualified as Aeson
import Data.ByteString.Conversion
import Data.Default
import Data.Id
import Data.Qualified
import Data.Set qualified as Set
import Data.Timeout
import Debug.Trace (traceM)
import Federation.Util
import Imports
=======
import Brig.Options
>>>>>>> 2e3a6ec3
import Test.Tasty
import Util
<<<<<<< HEAD
import Wire.API.MLS.Credential
import Wire.API.MLS.KeyPackage
import Wire.API.MLS.Serialisation
import Wire.API.User
import Wire.API.User.Client

tests :: Manager -> Brig -> Opts -> TestTree
tests m b opts =
  testGroup
    "MLS"
    [ test m "POST /mls/key-packages/self/:client (no public keys)" (testKeyPackageUploadNoKey b),
      -- FUTUREWORK test m "GET /mls/key-packages/self/:client/count (expired package)" (testKeyPackageExpired b),
      test m "GET /mls/key-packages/claim/local/:user" (testKeyPackageClaim b),
      test m "GET /mls/key-packages/claim/local/:user - self claim" (testKeyPackageSelfClaim b),
      test m "GET /mls/key-packages/claim/remote/:user" (testKeyPackageRemoteClaim opts b)
    ]

testKeyPackageUploadNoKey :: Brig -> Http ()
testKeyPackageUploadNoKey brig = do
  u <- userQualifiedId <$> randomUser brig
  c <- createClient brig u 0
  withSystemTempDirectory "mls" $ \tmp ->
    uploadKeyPackages brig tmp def {kiSetKey = DontSetKey} u c 5

  count <- getKeyPackageCount brig u c
  liftIO $ count @?= 0

testKeyPackageExpired :: Brig -> Http ()
testKeyPackageExpired brig = do
  u <- userQualifiedId <$> randomUser brig
  let lifetime = 3 # Second
  [c1, c2] <- for [(0, Just lifetime), (1, Nothing)] $ \(i, lt) -> do
    c <- createClient brig u i
    -- upload 1 key package for each client
    withSystemTempDirectory "mls" $ \tmp ->
      uploadKeyPackages brig tmp def {kiLifetime = lt} u c 1
    pure c
  for_ [(c1, 1), (c2, 1)] $ \(cid, expectedCount) -> do
    count <- getKeyPackageCount brig u cid
    liftIO $ count @?= expectedCount
  -- wait for c1's key package to expire
  threadDelay (fromIntegral ((lifetime + 4 # Second) #> MicroSecond))

  -- c1's key package has expired by now
  for_ [(c1, 0), (c2, 1)] $ \(cid, expectedCount) -> do
    count <- getKeyPackageCount brig u cid
    liftIO $ count @?= expectedCount

testKeyPackageClaim :: Brig -> Http ()
testKeyPackageClaim brig = do
  -- setup a user u with two clients c1 and c2
  u <- userQualifiedId <$> randomUser brig
  [c1, c2] <- for [0, 1] $ \i -> do
    c <- createClient brig u i
    -- upload 3 key packages for each client
    withSystemTempDirectory "mls" $ \tmp ->
      uploadKeyPackages brig tmp def u c 3
    pure c

  -- claim packages for both clients of u
  u' <- userQualifiedId <$> randomUser brig
  bundle :: KeyPackageBundle <-
    responseJsonError
      =<< post
        ( brig
            . paths ["mls", "key-packages", "claim", toByteString' (qDomain u), toByteString' (qUnqualified u)]
            . zUser (qUnqualified u')
        )
        <!! const 200 === statusCode

  liftIO $ Set.map (\e -> (e.user, e.client)) bundle.entries @?= Set.fromList [(u, c1), (u, c2)]

  -- check that we have one fewer key package now
  for_ [c1, c2] $ \c -> do
    count <- getKeyPackageCount brig u c
    liftIO $ count @?= 2

testKeyPackageSelfClaim :: Brig -> Http ()
testKeyPackageSelfClaim brig = do
  -- setup a user u with two clients c1 and c2
  u <- userQualifiedId <$> randomUser brig
  [c1, c2] <- for [0, 1] $ \i -> do
    c <- createClient brig u i
    -- upload 3 key packages for each client
    withSystemTempDirectory "mls" $ \tmp ->
      uploadKeyPackages brig tmp def u c 3
    pure c

  -- claim own packages but skip the first
  do
    bundle :: KeyPackageBundle <-
      responseJsonError
        =<< post
          ( brig
              . paths ["mls", "key-packages", "claim", toByteString' (qDomain u), toByteString' (qUnqualified u)]
              . zUser (qUnqualified u)
              . zClient c1
          )
          <!! const 200 === statusCode
    liftIO $ Set.map (\e -> (e.user, e.client)) bundle.entries @?= Set.fromList [(u, c2)]

    -- check that we still have all keypackages for client c1
    count <- getKeyPackageCount brig u c1
    liftIO $ count @?= 3

  -- if another user sets skip_own, nothing is skipped
  do
    u' <- userQualifiedId <$> randomUser brig
    bundle :: KeyPackageBundle <-
      responseJsonError
        =<< post
          ( brig
              . paths ["mls", "key-packages", "claim", toByteString' (qDomain u), toByteString' (qUnqualified u)]
              . queryItem "skip_own" (toByteString' c1)
              . zUser (qUnqualified u')
          )
          <!! const 200 === statusCode
    liftIO $ Set.map (\e -> (e.user, e.client)) bundle.entries @?= Set.fromList [(u, c1), (u, c2)]

  -- check package counts again
  for_ [(c1, 2), (c2, 1)] $ \(c, n) -> do
    count <- getKeyPackageCount brig u c
    liftIO $ count @?= n

testKeyPackageRemoteClaim :: Opts -> Brig -> Http ()
testKeyPackageRemoteClaim opts brig = do
  traceM "sun"
  u <- fakeRemoteUser

  u' <- userQualifiedId <$> randomUser brig

  qcid <- mkClientIdentity u <$> randomClient
  entries <- withSystemTempDirectory "mls" $ \tmp -> do
    initStore tmp qcid
    replicateM 2 $ do
      (r, kp) <- generateKeyPackage tmp qcid Nothing
      pure $
        KeyPackageBundleEntry
          { user = u,
            client = ciClient qcid,
            ref = kp,
            keyPackage = KeyPackageData . raw $ r
          }
  let mockBundle = KeyPackageBundle (Set.fromList entries)
  traceM "gun"
  (bundle :: KeyPackageBundle, _reqs) <-
    liftIO . withTempMockFederator opts (Aeson.encode mockBundle) $
      responseJsonError
        =<< post
          ( brig
              . paths ["mls", "key-packages", "claim", toByteString' (qDomain u), toByteString' (qUnqualified u)]
              . zUser (qUnqualified u')
          )
          <!! const 200 === statusCode

  liftIO $ bundle @?= mockBundle
  traceM "fun"

--------------------------------------------------------------------------------

createClient :: Brig -> Qualified UserId -> Int -> Http ClientId
createClient brig u i =
  fmap clientId $
    responseJsonError
      =<< addClient
        brig
        (qUnqualified u)
        (defNewClient PermanentClientType [somePrekeys !! i] (someLastPrekeys !! i))
        <!! const 201 === statusCode
=======

tests :: Manager -> Brig -> Opts -> TestTree
tests _ _ _ = testGroup "MLS" []
>>>>>>> 2e3a6ec3
<|MERGE_RESOLUTION|>--- conflicted
+++ resolved
@@ -17,8 +17,8 @@
 
 module API.MLS where
 
+import API.MLS.Util
 import Bilge
-<<<<<<< HEAD
 import Bilge.Assert ((<!!), (===))
 import Brig.Options
 import Data.Aeson qualified as Aeson
@@ -31,12 +31,10 @@
 import Debug.Trace (traceM)
 import Federation.Util
 import Imports
-=======
-import Brig.Options
->>>>>>> 2e3a6ec3
+import System.IO.Temp
 import Test.Tasty
+import Test.Tasty.HUnit
 import Util
-<<<<<<< HEAD
 import Wire.API.MLS.Credential
 import Wire.API.MLS.KeyPackage
 import Wire.API.MLS.Serialisation
@@ -205,9 +203,4 @@
         brig
         (qUnqualified u)
         (defNewClient PermanentClientType [somePrekeys !! i] (someLastPrekeys !! i))
-        <!! const 201 === statusCode
-=======
-
-tests :: Manager -> Brig -> Opts -> TestTree
-tests _ _ _ = testGroup "MLS" []
->>>>>>> 2e3a6ec3
+        <!! const 201 === statusCode
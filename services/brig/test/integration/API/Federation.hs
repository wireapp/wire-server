--- conflicted
+++ resolved
@@ -38,34 +38,15 @@
 import Util
 import Wire.API.Federation.API.Brig (GetUserClients (..), SearchRequest (SearchRequest))
 import qualified Wire.API.Federation.API.Brig as FedBrig
-<<<<<<< HEAD
-import Wire.API.Message (UserClientMap (..), UserClients (..))
-import Wire.API.UserMap (UserMap (UserMap))
-=======
 import Wire.API.Message (UserClients (..))
 import Wire.API.User.Client (mkUserClientPrekeyMap)
->>>>>>> 3e0eb7d8
+import Wire.API.UserMap (UserMap (UserMap))
 
 tests :: Manager -> Brig -> FedBrigClient -> IO TestTree
 tests m brig fedBrigClient =
   return $
     testGroup
       "federation"
-<<<<<<< HEAD
-      [ test m "GET /federation/search/users : Found" (testSearchSuccess brig fedBrigClient),
-        test m "GET /federation/search/users : NotFound" (testSearchNotFound fedBrigClient),
-        test m "GET /federation/search/users : Empty Input - NotFound" (testSearchNotFoundEmpty fedBrigClient),
-        test m "GET /federation/users/by-handle : Found" (testGetUserByHandleSuccess brig fedBrigClient),
-        test m "GET /federation/users/by-handle : NotFound" (testGetUserByHandleNotFound fedBrigClient),
-        test m "GET /federation/users/get-by-id : 200 all found" (testGetUsersByIdsSuccess brig fedBrigClient),
-        test m "GET /federation/users/get-by-id : 200 partially found" (testGetUsersByIdsPartial brig fedBrigClient),
-        test m "GET /federation/users/get-by-id : 200 none found" (testGetUsersByIdsNoneFound fedBrigClient),
-        test m "GET /federation/users/prekey : 200" (testClaimPrekeySuccess brig fedBrigClient),
-        test m "GET /federation/users/prekey-bundle : 200" (testClaimPrekeyBundleSuccess brig fedBrigClient),
-        test m "POST /federation/users/multi-prekey-bundle : 200" (testClaimMultiPrekeyBundleSuccess brig fedBrigClient),
-        test m "POST /federation/users/clients : 200" (testGetUserClients brig fedBrigClient),
-        test m "POST /federation/users/clients : Not Found" (testGetUserClientsNotFound fedBrigClient)
-=======
       [ test m "GET /federation/search-users : Found" (testSearchSuccess brig fedBrigClient),
         test m "GET /federation/search-users : NotFound" (testSearchNotFound fedBrigClient),
         test m "GET /federation/search-users : Empty Input - NotFound" (testSearchNotFoundEmpty fedBrigClient),
@@ -76,8 +57,9 @@
         test m "GET /federation/get-users-by-ids : 200 none found" (testGetUsersByIdsNoneFound fedBrigClient),
         test m "GET /federation/claim-prekey : 200" (testClaimPrekeySuccess brig fedBrigClient),
         test m "GET /federation/claim-prekey-bundle : 200" (testClaimPrekeyBundleSuccess brig fedBrigClient),
-        test m "POST /federation/claim-multi-prekey-bundle : 200" (testClaimMultiPrekeyBundleSuccess brig fedBrigClient)
->>>>>>> 3e0eb7d8
+        test m "POST /federation/claim-multi-prekey-bundle : 200" (testClaimMultiPrekeyBundleSuccess brig fedBrigClient),
+        test m "POST /federation/users/clients : 200" (testGetUserClients brig fedBrigClient),
+        test m "POST /federation/users/clients : Not Found" (testGetUserClientsNotFound fedBrigClient)
       ]
 
 testSearchSuccess :: Brig -> FedBrigClient -> Http ()

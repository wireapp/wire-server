{-# OPTIONS_GHC -Wno-deferred-out-of-scope-variables #-}
-- This file is part of the Wire Server implementation.
--
-- Copyright (C) 2022 Wire Swiss GmbH <opensource@wire.com>
--
-- This program is free software: you can redistribute it and/or modify it under
-- the terms of the GNU Affero General Public License as published by the Free
-- Software Foundation, either version 3 of the License, or (at your option) any
-- later version.
--
-- This program is distributed in the hope that it will be useful, but WITHOUT
-- ANY WARRANTY; without even the implied warranty of MERCHANTABILITY or FITNESS
-- FOR A PARTICULAR PURPOSE. See the GNU Affero General Public License for more
-- details.
--
-- You should have received a copy of the GNU Affero General Public License along
-- with this program. If not, see <https://www.gnu.org/licenses/>.
{-# OPTIONS_GHC -Wno-incomplete-uni-patterns #-}

module API.Federation where

import API.MLS.Util
import API.Search.Util (refreshIndex)
import API.User.Util
import Bilge hiding (head)
import Bilge.Assert
import Brig.Options qualified as Opt
import Control.Arrow (Arrow (first), (&&&))
import Control.Lens ((?~))
import Data.Aeson
import Data.Default
import Data.Domain (Domain (Domain))
import Data.Handle (Handle (..))
import Data.Id
import Data.Map qualified as Map
import Data.Qualified
import Data.Range
import Data.Set qualified as Set
import Data.Timeout
import Data.UUID.V4 qualified as UUIDv4
import Federation.Util (generateClientPrekeys)
import Imports
import Network.Wai.Test qualified as WaiTest
import Test.QuickCheck hiding ((===))
import Test.Tasty
import Test.Tasty.Cannon qualified as WS
import Test.Tasty.HUnit
import UnliftIO.Temporary
import Util
import Wire.API.Connection
import Wire.API.Federation.API.Brig
import Wire.API.Federation.API.Brig qualified as FedBrig
import Wire.API.Federation.API.Brig qualified as S
import Wire.API.Federation.Component
import Wire.API.Federation.Version
import Wire.API.MLS.KeyPackage
import Wire.API.Routes.FederationDomainConfig as FD
import Wire.API.User
import Wire.API.User.Client
import Wire.API.User.Client.Prekey
import Wire.API.User.Search
import Wire.API.UserMap (UserMap (UserMap))

-- Note: POST /federation/send-connection-action is implicitly tested in API.User.Connection
tests :: Manager -> Opt.Opts -> Brig -> Cannon -> FedClient 'Brig -> IO TestTree
tests m opts brig cannon fedBrigClient =
  pure $
    testGroup
      "federation"
      [ test m "POST /federation/search-users : Found" (testSearchSuccess opts brig),
        test m "POST /federation/search-users : Found (fulltext)" (testFulltextSearchSuccess opts brig),
        test m "POST /federation/search-users : Found (multiple users)" (testFulltextSearchMultipleUsers opts brig),
        test m "POST /federation/search-users : NotFound" (testSearchNotFound opts),
        test m "POST /federation/search-users : Empty Input - NotFound" (testSearchNotFoundEmpty opts),
        flakyTest m "POST /federation/search-users : configured restrictions" (testSearchRestrictions opts brig),
        test m "POST /federation/get-user-by-handle : configured restrictions" (testGetUserByHandleRestrictions opts brig),
        test m "POST /federation/get-user-by-handle : Found" (testGetUserByHandleSuccess opts brig),
        test m "POST /federation/get-user-by-handle : NotFound" (testGetUserByHandleNotFound opts),
        test m "POST /federation/get-users-by-ids : 200 all found" (testGetUsersByIdsSuccess brig fedBrigClient),
        test m "POST /federation/get-users-by-ids : 200 partially found" (testGetUsersByIdsPartial brig fedBrigClient),
        test m "POST /federation/get-users-by-ids : 200 none found" (testGetUsersByIdsNoneFound fedBrigClient),
        test m "POST /federation/claim-prekey : 200" (testClaimPrekeySuccess brig fedBrigClient),
        test m "POST /federation/claim-prekey-bundle : 200" (testClaimPrekeyBundleSuccess brig fedBrigClient),
        test m "POST /federation/claim-multi-prekey-bundle : 200" (testClaimMultiPrekeyBundleSuccess brig fedBrigClient),
        test m "POST /federation/get-user-clients : 200" (testGetUserClients brig fedBrigClient),
        test m "POST /federation/get-user-clients : Not Found" (testGetUserClientsNotFound fedBrigClient),
<<<<<<< HEAD
        test m "POST /federation/on-user-deleted-connections : 200" (testRemoteUserGetsDeleted opts brig cannon fedBrigClient),
        test m "POST /federation/api-version : 200" (testAPIVersion brig fedBrigClient),
        test m "POST /federation/claim-key-packages : 200" (testClaimKeyPackages brig fedBrigClient),
        test m "POST /federation/claim-key-packages (MLS disabled) : 200" (testClaimKeyPackagesMLSDisabled opts brig)
=======
        flakyTest m "POST /federation/on-user-deleted-connections : 200" (testRemoteUserGetsDeleted opts brig cannon fedBrigClient),
        test m "POST /federation/api-version : 200" (testAPIVersion brig fedBrigClient)
>>>>>>> e3dbd56f
      ]

allowFullSearch :: Domain -> Opt.Opts -> Opt.Opts
allowFullSearch domain opts =
  opts & Opt.optionSettings . Opt.federationDomainConfigs ?~ [FD.FederationDomainConfig domain FullSearch]

testSearchSuccess :: Opt.Opts -> Brig -> Http ()
testSearchSuccess opts brig = do
  (handle, user) <- createUserWithHandle brig
  refreshIndex brig

  let quid = userQualifiedId user
  let domain = Domain "example.com"

  searchResponse <- withSettingsOverrides (allowFullSearch domain opts) $ do
    runWaiTestFedClient domain $
      createWaiTestFedClient @"search-users" @'Brig $
        SearchRequest (fromHandle handle)

  liftIO $ do
    let contacts = contactQualifiedId <$> S.contacts searchResponse
    assertEqual "should return the user id" [quid] contacts

testFulltextSearchSuccess :: Opt.Opts -> Brig -> Http ()
testFulltextSearchSuccess opts brig = do
  (_, user) <- createUserWithHandle brig
  refreshIndex brig

  let quid = userQualifiedId user
  let domain = Domain "example.com"

  searchResponse <- withSettingsOverrides (allowFullSearch domain opts) $ do
    runWaiTestFedClient domain $
      createWaiTestFedClient @"search-users" @'Brig $
        SearchRequest ((fromName . userDisplayName) user)

  liftIO $ do
    let contacts = contactQualifiedId <$> S.contacts searchResponse
    assertEqual "should return the user id" [quid] contacts

testFulltextSearchMultipleUsers :: Opt.Opts -> Brig -> Http ()
testFulltextSearchMultipleUsers opts brig = do
  (handle, user) <- createUserWithHandle brig

  let quid = userQualifiedId user

  -- Create another user with a display name matching the first user's handle.
  -- Both users should be returned in search results when freetext search is enabled.
  identityThief <- randomUser brig
  update'' :: UserUpdate <- liftIO $ generate arbitrary
  let update' = update'' {uupName = Just (Name (fromHandle handle))}
      update = RequestBodyLBS . encode $ update'
  put (brig . path "/self" . contentJson . zUser (userId identityThief) . zConn "c" . body update) !!! const 200 === statusCode

  refreshIndex brig

  let domain = Domain "example.com"

  searchResponse <- withSettingsOverrides (allowFullSearch domain opts) $ do
    runWaiTestFedClient domain $
      createWaiTestFedClient @"search-users" @'Brig $
        SearchRequest (fromHandle handle)

  liftIO $ do
    let contacts = contactQualifiedId <$> S.contacts searchResponse
    assertEqual "should find both users" (sort [quid, userQualifiedId identityThief]) (sort contacts)

testSearchNotFound :: Opt.Opts -> Http ()
testSearchNotFound opts = do
  let domain = Domain "example.com"

  searchResponse <- withSettingsOverrides (allowFullSearch domain opts) $ do
    runWaiTestFedClient domain $
      createWaiTestFedClient @"search-users" @'Brig $
        SearchRequest "this-handle-should-not-exist"

  liftIO $ assertEqual "should return empty array of users" [] (S.contacts searchResponse)

testSearchNotFoundEmpty :: Opt.Opts -> Http ()
testSearchNotFoundEmpty opts = do
  let domain = Domain "example.com"

  searchResponse <- withSettingsOverrides (allowFullSearch domain opts) $ do
    runWaiTestFedClient domain $
      createWaiTestFedClient @"search-users" @'Brig $
        SearchRequest "this-handle-should-not-exist"

  liftIO $ assertEqual "should return empty array of users" [] (S.contacts searchResponse)

testSearchRestrictions :: Opt.Opts -> Brig -> Http ()
testSearchRestrictions opts brig = do
  let domainNoSearch = Domain "no-search.example.com"
      domainExactHandle = Domain "exact-handle-only.example.com"
      domainFullSearch = Domain "full-search.example.com"
      domainUnconfigured = Domain "unconfigured.example.com"

  (handle, user) <- createUserWithHandle brig
  let quid = userQualifiedId user
  refreshIndex brig

  let opts' =
        opts
          & Opt.optionSettings . Opt.federationDomainConfigs
            ?~ [ FD.FederationDomainConfig domainNoSearch NoSearch,
                 FD.FederationDomainConfig domainExactHandle ExactHandleSearch,
                 FD.FederationDomainConfig domainFullSearch FullSearch
               ]

  let expectSearch :: HasCallStack => Domain -> Text -> [Qualified UserId] -> FederatedUserSearchPolicy -> WaiTest.Session ()
      expectSearch domain squery expectedUsers expectedSearchPolicy = do
        searchResponse <-
          runWaiTestFedClient domain $
            createWaiTestFedClient @"search-users" @'Brig (SearchRequest squery)
        liftIO $ assertEqual "Unexpected search result" expectedUsers (contactQualifiedId <$> S.contacts searchResponse)
        liftIO $ assertEqual "Unexpected search result" expectedSearchPolicy (S.searchPolicy searchResponse)

  withSettingsOverrides opts' $ do
    expectSearch domainNoSearch (fromHandle handle) [] NoSearch
    expectSearch domainExactHandle (fromHandle handle) [quid] ExactHandleSearch
    expectSearch domainExactHandle (fromName (userDisplayName user)) [] ExactHandleSearch
    expectSearch domainFullSearch (fromHandle handle) [quid] FullSearch
    expectSearch domainFullSearch (fromName (userDisplayName user)) [quid] FullSearch
    expectSearch domainUnconfigured (fromHandle handle) [] NoSearch
    expectSearch domainUnconfigured (fromName (userDisplayName user)) [] NoSearch

testGetUserByHandleRestrictions :: Opt.Opts -> Brig -> Http ()
testGetUserByHandleRestrictions opts brig = do
  let domainNoSearch = Domain "no-search.example.com"
      domainExactHandle = Domain "exact-handle-only.example.com"
      domainFullSearch = Domain "full-search.example.com"
      domainUnconfigured = Domain "unconfigured.example.com"

  (handle, user) <- createUserWithHandle brig
  let quid = userQualifiedId user
  refreshIndex brig

  let opts' =
        opts
          & Opt.optionSettings . Opt.federationDomainConfigs
            ?~ [ FD.FederationDomainConfig domainNoSearch NoSearch,
                 FD.FederationDomainConfig domainExactHandle ExactHandleSearch,
                 FD.FederationDomainConfig domainFullSearch FullSearch
               ]

  let expectSearch domain expectedUser = do
        maybeUserProfile <-
          runWaiTestFedClient domain $
            createWaiTestFedClient @"get-user-by-handle" @'Brig handle
        liftIO $ assertEqual "Unexpected search result" expectedUser (profileQualifiedId <$> maybeUserProfile)

  withSettingsOverrides opts' $ do
    expectSearch domainNoSearch Nothing
    expectSearch domainExactHandle (Just quid)
    expectSearch domainFullSearch (Just quid)
    expectSearch domainUnconfigured Nothing

testGetUserByHandleSuccess :: Opt.Opts -> Brig -> Http ()
testGetUserByHandleSuccess opts brig = do
  (handle, user) <- createUserWithHandle brig
  let quid = userQualifiedId user
  let domain = Domain "example.com"

  maybeProfile <- withSettingsOverrides (allowFullSearch domain opts) $ do
    runWaiTestFedClient domain $
      createWaiTestFedClient @"get-user-by-handle" @'Brig $
        handle

  liftIO $ do
    case maybeProfile of
      Nothing -> assertFailure "Expected to find profile, found Nothing"
      Just profile -> do
        assertEqual "should return correct user Id" quid (profileQualifiedId profile)
        assertEqual "should not have email address" Nothing (profileEmail profile)

testGetUserByHandleNotFound :: Opt.Opts -> Http ()
testGetUserByHandleNotFound opts = do
  hdl <- randomHandle
  let domain = Domain "example.com"

  maybeProfile <- withSettingsOverrides (allowFullSearch domain opts) $ do
    runWaiTestFedClient domain $
      createWaiTestFedClient @"get-user-by-handle" @'Brig $
        Handle hdl

  liftIO $ assertEqual "should not return any UserProfile" Nothing maybeProfile

testGetUsersByIdsSuccess :: Brig -> FedClient 'Brig -> Http ()
testGetUsersByIdsSuccess brig fedBrigClient = do
  user1 <- randomUser brig
  user2 <- randomUser brig
  let uid1 = userId user1
      quid1 = userQualifiedId user1
      uid2 = userId user2
      quid2 = userQualifiedId user2
  profiles <- runFedClient @"get-users-by-ids" fedBrigClient (Domain "example.com") [uid1, uid2]
  liftIO $ do
    assertEqual "should return correct user Id" (Set.fromList [quid1, quid2]) (Set.fromList $ profileQualifiedId <$> profiles)
    assertEqual "should not have email address" [Nothing, Nothing] (map profileEmail profiles)

testGetUsersByIdsPartial :: Brig -> FedClient 'Brig -> Http ()
testGetUsersByIdsPartial brig fedBrigClient = do
  presentUser <- randomUser brig
  absentUserId :: UserId <- Id <$> lift UUIDv4.nextRandom
  profiles <-
    runFedClient @"get-users-by-ids" fedBrigClient (Domain "example.com") $
      [userId presentUser, absentUserId]
  liftIO $
    assertEqual "should return the present user and skip the absent ones" [userQualifiedId presentUser] (profileQualifiedId <$> profiles)

testGetUsersByIdsNoneFound :: FedClient 'Brig -> Http ()
testGetUsersByIdsNoneFound fedBrigClient = do
  absentUserId1 :: UserId <- Id <$> lift UUIDv4.nextRandom
  absentUserId2 :: UserId <- Id <$> lift UUIDv4.nextRandom
  profiles <- runFedClient @"get-users-by-ids" fedBrigClient (Domain "example.com") [absentUserId1, absentUserId2]
  liftIO $
    assertEqual "should return empty list" [] profiles

testClaimPrekeySuccess :: Brig -> FedClient 'Brig -> Http ()
testClaimPrekeySuccess brig fedBrigClient = do
  user <- randomUser brig
  let uid = userId user
  let new = defNewClient PermanentClientType [head somePrekeys] (head someLastPrekeys)
  c <- responseJsonError =<< addClient brig uid new
  mkey <- runFedClient @"claim-prekey" fedBrigClient (Domain "example.com") (uid, clientId c)
  liftIO $
    assertEqual
      "should return prekey 1"
      (Just (PrekeyId 1))
      (fmap (prekeyId . prekeyData) mkey)

testClaimPrekeyBundleSuccess :: Brig -> FedClient 'Brig -> Http ()
testClaimPrekeyBundleSuccess brig fedBrigClient = do
  let prekeys = take 5 (zip somePrekeys someLastPrekeys)
  (quid, clients) <- generateClientPrekeys brig prekeys
  let sortClients = sortBy (compare `on` prekeyClient)
  bundle <- runFedClient @"claim-prekey-bundle" fedBrigClient (Domain "example.com") (qUnqualified quid)
  liftIO $
    assertEqual
      "bundle should contain the clients"
      (sortClients clients)
      (sortClients . prekeyClients $ bundle)

testClaimMultiPrekeyBundleSuccess :: Brig -> FedClient 'Brig -> Http ()
testClaimMultiPrekeyBundleSuccess brig fedBrigClient = do
  let prekeys = zip somePrekeys someLastPrekeys
      (prekeys1, prekeys') = splitAt 5 prekeys
      prekeys2 = take 4 prekeys'
      mkClients = Set.fromList . map prekeyClient
      mkClientMap = Map.fromList . map (prekeyClient &&& Just . prekeyData)
  c1 <- first qUnqualified <$> generateClientPrekeys brig prekeys1
  c2 <- first qUnqualified <$> generateClientPrekeys brig prekeys2
  let uc = UserClients (Map.fromList [mkClients <$> c1, mkClients <$> c2])
      ucm = mkUserClientPrekeyMap (Map.fromList [mkClientMap <$> c1, mkClientMap <$> c2])
  ucmResponse <- runFedClient @"claim-multi-prekey-bundle" fedBrigClient (Domain "example.com") uc
  liftIO $
    assertEqual
      "should return the UserClientMap"
      ucm
      ucmResponse

addTestClients :: Brig -> UserId -> [Int] -> Http [Client]
addTestClients brig uid idxs =
  for idxs $ \idx -> do
    let (pk, lk) = (somePrekeys !! idx, someLastPrekeys !! idx)
    client :: Client <- responseJsonError =<< addClient brig uid (defNewClient PermanentClientType [pk] lk)
    pure client

testGetUserClients :: Brig -> FedClient 'Brig -> Http ()
testGetUserClients brig fedBrigClient = do
  uid1 <- userId <$> randomUser brig
  clients :: [Client] <- addTestClients brig uid1 [0, 1, 2]
  UserMap userClients <- runFedClient @"get-user-clients" fedBrigClient (Domain "example.com") (GetUserClients [uid1])
  liftIO $
    assertEqual
      "client set for user should match"
      (Just (Set.fromList (fmap clientId clients)))
      (fmap (Set.map pubClientId) . Map.lookup uid1 $ userClients)

testGetUserClientsNotFound :: FedClient 'Brig -> Http ()
testGetUserClientsNotFound fedBrigClient = do
  absentUserId <- randomId
  UserMap userClients <- runFedClient @"get-user-clients" fedBrigClient (Domain "example.com") (GetUserClients [absentUserId])
  liftIO $
    assertEqual
      "client set for user should match"
      (Just (Set.fromList []))
      (fmap (Set.map pubClientId) . Map.lookup absentUserId $ userClients)

testRemoteUserGetsDeleted :: Opt.Opts -> Brig -> Cannon -> FedClient 'Brig -> Http ()
testRemoteUserGetsDeleted opts brig cannon fedBrigClient = do
  connectedUser <- userId <$> randomUser brig
  pendingUser <- userId <$> randomUser brig
  blockedUser <- userId <$> randomUser brig
  unconnectedUser <- userId <$> randomUser brig
  remoteUser <- fakeRemoteUser

  sendConnectionAction brig opts connectedUser remoteUser (Just FedBrig.RemoteConnect) Accepted
  receiveConnectionAction brig fedBrigClient pendingUser remoteUser FedBrig.RemoteConnect Nothing Pending
  sendConnectionAction brig opts blockedUser remoteUser (Just FedBrig.RemoteConnect) Accepted
  putConnectionQualified brig blockedUser remoteUser Blocked !!! statusCode === const 200

  let localUsers = [connectedUser, pendingUser, blockedUser, unconnectedUser]
  void . WS.bracketRN cannon localUsers $ \[cc, pc, bc, uc] -> do
    _ <-
      runFedClient @"on-user-deleted-connections" fedBrigClient (qDomain remoteUser) $
        UserDeletedConnectionsNotification (qUnqualified remoteUser) (unsafeRange localUsers)

    retryT $ WS.assertMatchN_ (60 # Second) [cc] $ matchDeleteUserNotification remoteUser
    retryT $ WS.assertNoEvent (1 # Second) [pc, bc, uc]

  for_ localUsers $ \u ->
    getConnectionQualified brig u remoteUser !!! do
      const 404 === statusCode

testAPIVersion :: Brig -> FedClient 'Brig -> Http ()
testAPIVersion _brig fedBrigClient = do
  vinfo <- runFedClient @"api-version" fedBrigClient (Domain "far-away.example.com") ()
  liftIO $ vinfoSupported vinfo @?= toList supportedVersions

testClaimKeyPackages :: HasCallStack => Brig -> FedClient 'Brig -> Http ()
testClaimKeyPackages brig fedBrigClient = do
  alice <- fakeRemoteUser
  bob <- userQualifiedId <$> randomUser brig

  bobClients <- for (take 2 someLastPrekeys) $ \lpk -> do
    let new = defNewClient PermanentClientType [] lpk
    fmap clientId $ responseJsonError =<< addClient brig (qUnqualified bob) new

  withSystemTempDirectory "mls" $ \tmp ->
    for_ bobClients $ \c ->
      uploadKeyPackages brig tmp def bob c 2

  Just bundle <-
    runFedClient @"claim-key-packages" fedBrigClient (qDomain alice) $
      ClaimKeyPackageRequest (qUnqualified alice) (qUnqualified bob)

  liftIO $
    Set.map (\e -> (e.user, e.client)) bundle.entries
      @?= Set.fromList [(bob, c) | c <- bobClients]

  -- check that we have one fewer key package now
  for_ bobClients $ \c -> do
    count <- getKeyPackageCount brig bob c
    liftIO $ count @?= 1

testClaimKeyPackagesMLSDisabled :: HasCallStack => Opt.Opts -> Brig -> Http ()
testClaimKeyPackagesMLSDisabled opts brig = do
  alice <- fakeRemoteUser
  bob <- userQualifiedId <$> randomUser brig

  mbundle <-
    withSettingsOverrides (opts & Opt.optionSettings . Opt.enableMLS ?~ False) $
      runWaiTestFedClient (qDomain alice) $
        createWaiTestFedClient @"claim-key-packages" @'Brig $
          ClaimKeyPackageRequest (qUnqualified alice) (qUnqualified bob)

  liftIO $ mbundle @?= Nothing<|MERGE_RESOLUTION|>--- conflicted
+++ resolved
@@ -84,15 +84,8 @@
         test m "POST /federation/claim-multi-prekey-bundle : 200" (testClaimMultiPrekeyBundleSuccess brig fedBrigClient),
         test m "POST /federation/get-user-clients : 200" (testGetUserClients brig fedBrigClient),
         test m "POST /federation/get-user-clients : Not Found" (testGetUserClientsNotFound fedBrigClient),
-<<<<<<< HEAD
-        test m "POST /federation/on-user-deleted-connections : 200" (testRemoteUserGetsDeleted opts brig cannon fedBrigClient),
-        test m "POST /federation/api-version : 200" (testAPIVersion brig fedBrigClient),
-        test m "POST /federation/claim-key-packages : 200" (testClaimKeyPackages brig fedBrigClient),
-        test m "POST /federation/claim-key-packages (MLS disabled) : 200" (testClaimKeyPackagesMLSDisabled opts brig)
-=======
         flakyTest m "POST /federation/on-user-deleted-connections : 200" (testRemoteUserGetsDeleted opts brig cannon fedBrigClient),
         test m "POST /federation/api-version : 200" (testAPIVersion brig fedBrigClient)
->>>>>>> e3dbd56f
       ]
 
 allowFullSearch :: Domain -> Opt.Opts -> Opt.Opts

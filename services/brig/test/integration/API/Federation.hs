-- This file is part of the Wire Server implementation.
--
-- Copyright (C) 2020 Wire Swiss GmbH <opensource@wire.com>
--
-- This program is free software: you can redistribute it and/or modify it under
-- the terms of the GNU Affero General Public License as published by the Free
-- Software Foundation, either version 3 of the License, or (at your option) any
-- later version.
--
-- This program is distributed in the hope that it will be useful, but WITHOUT
-- ANY WARRANTY; without even the implied warranty of MERCHANTABILITY or FITNESS
-- FOR A PARTICULAR PURPOSE. See the GNU Affero General Public License for more
-- details.
--
-- You should have received a copy of the GNU Affero General Public License along
-- with this program. If not, see <https://www.gnu.org/licenses/>.

module API.Federation where

import API.Search.Util (refreshIndex)
import Bilge hiding (head)
import Bilge.Assert
import Brig.Types
import Control.Arrow (Arrow (first), (&&&))
import Data.Aeson (encode)
import qualified Data.Aeson as Aeson
<<<<<<< HEAD
=======
import Data.ByteString.Conversion (toByteString')
>>>>>>> c0a4dda4
import Data.Handle (Handle (..))
import Data.Id (Id (..), UserId)
import qualified Data.Map as Map
import Data.Qualified (qUnqualified)
import qualified Data.Set as Set
import qualified Data.UUID.V4 as UUIDv4
import Federation.Util (generateClientPrekeys)
import Imports
import Test.QuickCheck (arbitrary)
import Test.QuickCheck.Gen (generate)
import Test.Tasty
import Test.Tasty.HUnit (assertEqual, assertFailure)
import Util
<<<<<<< HEAD
import Wire.API.Federation.API.Brig (SearchRequest (SearchRequest))
=======
import Wire.API.Message (UserClientMap (..), UserClients (..))
>>>>>>> c0a4dda4

-- FUTUREWORK(federation): use servant-client in tests for the federation endpoints instead of the bilge requests.
tests :: Manager -> Brig -> IO TestTree
tests m brig =
  return $
    testGroup
      "federation"
      [ test m "GET /federation/search/users : Found" (testSearchSuccess brig),
        test m "GET /federation/search/users : NotFound" (testSearchNotFound brig),
<<<<<<< HEAD
        test m "GET /federation/search/users : Empty Input - NotFound" (testSearchNotFoundEmpty brig),
        test m "GET /federation/users/by-handle : Found" (testGetUserByHandleSuccess brig),
        test m "GET /federation/users/by-handle : NotFound" (testGetUserByHandleNotFound brig)
=======
        test m "GET /federation/users/by-handle : 200" (testGetUserByHandleSuccess brig),
        test m "GET /federation/users/by-handle : 404" (testGetUserByHandleNotFound brig),
        test m "GET /federation/users/get-by-id : 200 all found" (testGetUsersByIdsSuccess brig),
        test m "GET /federation/users/get-by-id : 200 partially found" (testGetUsersByIdsPartial brig),
        test m "GET /federation/users/get-by-id : 200 none found" (testGetUsersByIdsNoneFound brig),
        test m "GET /federation/users/prekey : 200" (testClaimPrekeySuccess brig),
        test m "GET /federation/users/prekey-bundle : 200" (testClaimPrekeyBundleSuccess brig),
        test m "POST /federation/users/multi-prekey-bundle : 200" (testClaimMultiPrekeyBundleSuccess brig)
>>>>>>> c0a4dda4
      ]

testSearchSuccess :: Brig -> Http ()
testSearchSuccess brig = do
  (handle, user) <- createUserWithHandle brig
  let quid = userQualifiedId user

  -- create another user with a similar handle and the same display name
  -- That user should not be returned in search results.
  -- (as federated search should only search for exact handle matches)
  identityThief <- randomUser brig
  void $ putHandle brig (userId identityThief) (fromHandle handle <> "a")
  update'' :: UserUpdate <- liftIO $ generate arbitrary
  let update' = update'' {uupName = Just (Name (fromHandle handle))}
      update = RequestBodyLBS . encode $ update'
  put (brig . path "/self" . contentJson . zUser (userId identityThief) . zConn "c" . body update) !!! const 200 === statusCode
  refreshIndex brig

  searchResult <- fedSearch brig (fromHandle handle)
  liftIO $ do
    let contacts = contactQualifiedId <$> searchResults searchResult
    assertEqual "should return only the first user id but not the identityThief" [quid] contacts

testSearchNotFound :: Brig -> Http ()
testSearchNotFound brig = do
  searchResult <- fedSearch brig "this-handle-should-not-exist"
  liftIO $ do
    let contacts = searchResults searchResult
    assertEqual "should return empty array of users" [] contacts

testSearchNotFoundEmpty :: Brig -> Http ()
testSearchNotFoundEmpty brig = do
  searchResult <- fedSearch brig ""
  liftIO $ do
    let contacts = searchResults searchResult
    assertEqual "should return empty array of users" [] contacts

testGetUserByHandleSuccess :: Brig -> Http ()
testGetUserByHandleSuccess brig = do
  (handle, user) <- createUserWithHandle brig
  let quid = userQualifiedId user
  maybeProfile <- fedGetUserByHandle brig handle
  liftIO $ do
    case maybeProfile of
      Nothing -> assertFailure "Expected to find profile, found Nothing"
      Just profile -> do
        assertEqual "should return correct user Id" quid (profileQualifiedId profile)
        assertEqual "should not have email address" Nothing (profileEmail profile)

testGetUserByHandleNotFound :: Brig -> Http ()
testGetUserByHandleNotFound brig = do
  hdl <- randomHandle
  maybeProfile <- fedGetUserByHandle brig (Handle hdl)
  liftIO $ assertEqual "should not return any UserProfile" Nothing maybeProfile

testGetUsersByIdsSuccess :: Brig -> Http ()
testGetUsersByIdsSuccess brig = do
  user1 <- randomUser brig
  user2 <- randomUser brig
  let uid1 = userId user1
      quid1 = userQualifiedId user1
      uid2 = userId user2
      quid2 = userQualifiedId user2
  profiles <-
    responseJsonError
      =<< post
        ( brig
            . paths ["federation", "users", "get-by-ids"]
            . body (RequestBodyLBS (Aeson.encode [uid1, uid2]))
            . contentJson
            . acceptJson
            . expect2xx
        )
  liftIO $ do
    assertEqual "should return correct user Id" (Set.fromList [quid1, quid2]) (Set.fromList $ profileQualifiedId <$> profiles)
    assertEqual "should not have email address" [Nothing, Nothing] (map profileEmail profiles)

testGetUsersByIdsPartial :: Brig -> Http ()
testGetUsersByIdsPartial brig = do
  presentUser <- randomUser brig
  absentUserId :: UserId <- Id <$> lift UUIDv4.nextRandom
  profiles <-
    responseJsonError
      =<< post
        ( brig
            . paths ["federation", "users", "get-by-ids"]
            . body (RequestBodyLBS (Aeson.encode [userId presentUser, absentUserId]))
            . contentJson
            . acceptJson
            . expect2xx
        )
  liftIO $
    assertEqual "should return the present user and skip the absent ones" [userQualifiedId presentUser] (profileQualifiedId <$> profiles)

testGetUsersByIdsNoneFound :: Brig -> Http ()
testGetUsersByIdsNoneFound brig = do
  absentUserId1 :: UserId <- Id <$> lift UUIDv4.nextRandom
  absentUserId2 :: UserId <- Id <$> lift UUIDv4.nextRandom
  profiles :: [UserProfile] <-
    responseJsonError
      =<< post
        ( brig
            . paths ["federation", "users", "get-by-ids"]
            . body (RequestBodyLBS (Aeson.encode [absentUserId1, absentUserId2]))
            . contentJson
            . acceptJson
            . expect2xx
        )
  liftIO $
    assertEqual "should return empty list" [] profiles

testClaimPrekeySuccess :: Brig -> Http ()
testClaimPrekeySuccess brig = do
  user <- randomUser brig
  let uid = userId user
  let new = defNewClient PermanentClientType [head somePrekeys] (head someLastPrekeys)
  c <- responseJsonError =<< addClient brig uid new
  mkey <-
    responseJsonError
      =<< get
        ( brig
            . paths ["federation", "users", "prekey"]
            . queryItem "uid" (toByteString' uid)
            . queryItem "client" (toByteString' (clientId c))
            . expect2xx
        )
      <!! const 200 === statusCode
  liftIO $
    assertEqual
      "should return prekey 1"
      (Just (PrekeyId 1))
      (fmap (prekeyId . prekeyData) mkey)

testClaimPrekeyBundleSuccess :: Brig -> Http ()
testClaimPrekeyBundleSuccess brig = do
  let prekeys = take 5 (zip somePrekeys someLastPrekeys)
  (quid, clients) <- generateClientPrekeys brig prekeys
  let sortClients = sortBy (compare `on` prekeyClient)
  get
    ( brig
        . paths ["federation", "users", "prekey-bundle"]
        . queryItem "uid" (toByteString' (qUnqualified quid))
        . expect2xx
    )
    !!! do
      const 200 === statusCode
      const (Just (sortClients clients))
        === fmap (sortClients . prekeyClients) . responseJsonMaybe

testClaimMultiPrekeyBundleSuccess :: Brig -> Http ()
testClaimMultiPrekeyBundleSuccess brig = do
  let prekeys = zip somePrekeys someLastPrekeys
      (prekeys1, prekeys') = splitAt 5 prekeys
      prekeys2 = take 4 prekeys'
      mkClients = Set.fromList . map prekeyClient
      mkClientMap = Map.fromList . map (prekeyClient &&& prekeyData)
  c1 <- first qUnqualified <$> generateClientPrekeys brig prekeys1
  c2 <- first qUnqualified <$> generateClientPrekeys brig prekeys2
  let uc = UserClients (Map.fromList [mkClients <$> c1, mkClients <$> c2])
      ucm = UserClientMap (Map.fromList [mkClientMap <$> c1, mkClientMap <$> c2])
  post
    ( brig
        . paths ["federation", "users", "multi-prekey-bundle"]
        . body (RequestBodyLBS (Aeson.encode uc))
        . contentJson
        . acceptJson
        . expect2xx
    )
    !!! do
      const 200 === statusCode
      const (Just ucm) === responseJsonMaybe

-------------------------------------------------
-- helpers

-- TODO replace by servant client code
--
fedSearch :: Brig -> Text -> Http (SearchResult Contact)
fedSearch brig term =
  responseJsonError
    =<< post
      ( brig
          . paths ["federation", "search", "users"]
          . body (RequestBodyLBS (Aeson.encode $ SearchRequest term))
          . contentJson
          . expect2xx
      )

fedGetUserByHandle :: Brig -> Handle -> Http (Maybe UserProfile)
fedGetUserByHandle brig handle =
  responseJsonError
    =<< post
      ( brig
          . paths ["federation", "users", "by-handle"]
          . body (RequestBodyLBS (Aeson.encode handle))
          . contentJson
          . expect2xx
      )<|MERGE_RESOLUTION|>--- conflicted
+++ resolved
@@ -24,10 +24,7 @@
 import Control.Arrow (Arrow (first), (&&&))
 import Data.Aeson (encode)
 import qualified Data.Aeson as Aeson
-<<<<<<< HEAD
-=======
 import Data.ByteString.Conversion (toByteString')
->>>>>>> c0a4dda4
 import Data.Handle (Handle (..))
 import Data.Id (Id (..), UserId)
 import qualified Data.Map as Map
@@ -41,11 +38,8 @@
 import Test.Tasty
 import Test.Tasty.HUnit (assertEqual, assertFailure)
 import Util
-<<<<<<< HEAD
 import Wire.API.Federation.API.Brig (SearchRequest (SearchRequest))
-=======
 import Wire.API.Message (UserClientMap (..), UserClients (..))
->>>>>>> c0a4dda4
 
 -- FUTUREWORK(federation): use servant-client in tests for the federation endpoints instead of the bilge requests.
 tests :: Manager -> Brig -> IO TestTree
@@ -55,20 +49,15 @@
       "federation"
       [ test m "GET /federation/search/users : Found" (testSearchSuccess brig),
         test m "GET /federation/search/users : NotFound" (testSearchNotFound brig),
-<<<<<<< HEAD
         test m "GET /federation/search/users : Empty Input - NotFound" (testSearchNotFoundEmpty brig),
         test m "GET /federation/users/by-handle : Found" (testGetUserByHandleSuccess brig),
-        test m "GET /federation/users/by-handle : NotFound" (testGetUserByHandleNotFound brig)
-=======
-        test m "GET /federation/users/by-handle : 200" (testGetUserByHandleSuccess brig),
-        test m "GET /federation/users/by-handle : 404" (testGetUserByHandleNotFound brig),
+        test m "GET /federation/users/by-handle : NotFound" (testGetUserByHandleNotFound brig),
         test m "GET /federation/users/get-by-id : 200 all found" (testGetUsersByIdsSuccess brig),
         test m "GET /federation/users/get-by-id : 200 partially found" (testGetUsersByIdsPartial brig),
         test m "GET /federation/users/get-by-id : 200 none found" (testGetUsersByIdsNoneFound brig),
         test m "GET /federation/users/prekey : 200" (testClaimPrekeySuccess brig),
         test m "GET /federation/users/prekey-bundle : 200" (testClaimPrekeyBundleSuccess brig),
         test m "POST /federation/users/multi-prekey-bundle : 200" (testClaimMultiPrekeyBundleSuccess brig)
->>>>>>> c0a4dda4
       ]
 
 testSearchSuccess :: Brig -> Http ()

module API.Team (tests) where

import API.Team.Util
import Bilge hiding (accept, head, timeout)
import Bilge.Assert
import qualified Brig.AWS as AWS
import qualified Brig.Options as Opt
import Brig.Types
import Brig.Types.Intra
import Brig.Types.Team.Invitation
import Brig.Types.User.Auth
import Control.Arrow ((&&&))
import Control.Lens hiding ((.=))
import Data.Aeson
import Data.ByteString.Conversion
import Data.Id hiding (client)
import Data.Json.Util (toUTCTimeMillis)
import qualified Data.Text.Ascii as Ascii
import Data.Time (addUTCTime, getCurrentTime)
import qualified Data.UUID.V4 as UUID
import qualified Galley.Types.Teams as Team
import qualified Galley.Types.Teams.Intra as Team
import Imports
import Network.HTTP.Client (Manager)
import qualified Network.Wai.Utilities.Error as Error
import Test.Tasty hiding (Timeout)
import qualified Test.Tasty.Cannon as WS
import Test.Tasty.HUnit
import UnliftIO.Async (mapConcurrently_, pooledForConcurrentlyN_, replicateConcurrently)
import Util
import Util.AWS as Util

newtype TeamSizeLimit = TeamSizeLimit Word16

tests :: Opt.Opts -> Manager -> Brig -> Cannon -> Galley -> AWS.Env -> IO TestTree
tests conf m b c g aws = do
  let tl = TeamSizeLimit . Opt.setMaxTeamSize . Opt.optSettings $ conf
  let it = Opt.setTeamInvitationTimeout . Opt.optSettings $ conf
  return $
    testGroup
      "team"
      [ testGroup
          "invitation"
          [ test m "post /teams/:tid/invitations - 201" $ testInvitationEmail b g,
            test m "post /teams/:tid/invitations - 403 no permission" $ testInvitationNoPermission b g,
            test m "post /teams/:tid/invitations - 403 too many pending" $ testInvitationTooManyPending b g tl,
            test m "post /teams/:tid/invitations - roles" $ testInvitationRoles b g,
            test' aws m "post /register - 201 accepted" $ testInvitationEmailAccepted b g,
            test' aws m "post /register - 201 extended accepted" $ testInvitationEmailAndPhoneAccepted b g,
            test' aws m "post /register user & team - 201 accepted" $ testCreateTeam b g aws,
            test' aws m "post /register user & team - 201 preverified" $ testCreateTeamPreverified b g aws,
            test m "post /register - 400 no passwordless" $ testTeamNoPassword b,
            test m "post /register - 400 code already used" $ testInvitationCodeExists b g,
            test m "post /register - 400 bad code" $ testInvitationInvalidCode b,
            test m "post /register - 400 no wireless" $ testInvitationCodeNoIdentity b,
            test m "post /register - 400 mutually exclusive" $ testInvitationMutuallyExclusive b,
            test m "post /register - 403 too many members" $ testInvitationTooManyMembers b g tl,
            test m "get /teams/:tid/invitations - 200 (paging)" $ testInvitationPaging b g,
            test m "get /teams/:tid/invitations/info - 200" $ testInvitationInfo b g,
            test m "get /teams/:tid/invitations/info - 400" $ testInvitationInfoBadCode b,
            test m "get /teams/:tid/invitations/info - 400 expired" $ testInvitationInfoExpired b g it,
            test m "post /i/teams/:tid/suspend - 200" $ testSuspendTeam b g,
            test m "put /self - 200 update events" $ testUpdateEvents b g c,
            test m "delete /self - 200 (ensure no orphan teams)" $ testDeleteTeamUser b g,
            test m "post /connections - 403 (same binding team)" $ testConnectionSameTeam b g
          ],
        testGroup
          "sso"
          [ test m "post /i/users  - 201 internal-SSO" $ testCreateUserInternalSSO b g,
            test m "delete /i/users/:uid - 202 internal-SSO (ensure no orphan teams)" $ testDeleteUserSSO b g,
            test m "get /i/users/:uid/is-team-owner/:tid" $ testSSOIsTeamOwner b g
          ]
      ]

-------------------------------------------------------------------------------
-- Invitation Tests

testUpdateEvents :: Brig -> Galley -> Cannon -> Http ()
testUpdateEvents brig galley cannon = do
  (alice, tid) <- createUserWithTeam brig galley
  inviteeEmail <- randomEmail
  -- invite and register Bob
  let invite = stdInvitationRequest inviteeEmail (Name "Bob") Nothing Nothing
  inv <- responseJsonError =<< postInvitation brig tid alice invite
  Just inviteeCode <- getInvitationCode brig tid (inInvitation inv)
  rsp2 <-
    post
      ( brig . path "/register"
          . contentJson
          . body (accept inviteeEmail inviteeCode)
      )
      <!! const 201 === statusCode
  let Just bob = userId <$> responseJsonMaybe rsp2
  -- ensure Alice and Bob are not connected
  void $ getConnection brig bob alice <!! const 404 === statusCode
  void $ getConnection brig alice bob <!! const 404 === statusCode
  -- Alice updates her profile
  let newColId = Just 5
      newAssets = Just [ImageAsset "abc" (Just AssetComplete)]
      newName = Just $ Name "Alice in Wonderland"
      newPic = Nothing -- Legacy
      userUpdate = UserUpdate newName newPic newAssets newColId
      update = RequestBodyLBS . encode $ userUpdate
  -- Update profile & receive notification
  WS.bracketRN cannon [alice, bob] $ \[aliceWS, bobWS] -> do
    put (brig . path "/self" . contentJson . zUser alice . zConn "c" . body update)
      !!! const 200 === statusCode
    liftIO $ mapConcurrently_ (\ws -> assertUpdateNotification ws alice userUpdate) [aliceWS, bobWS]

testInvitationEmail :: Brig -> Galley -> Http ()
testInvitationEmail brig galley = do
  (inviter, tid) <- createUserWithTeam brig galley
  invitee <- randomEmail
  let invite = stdInvitationRequest invitee (Name "Bob") Nothing Nothing
  void $ postInvitation brig tid inviter invite

testInvitationTooManyPending :: Brig -> Galley -> TeamSizeLimit -> Http ()
testInvitationTooManyPending brig galley (TeamSizeLimit limit) = do
  (inviter, tid) <- createUserWithTeam brig galley
  emails <- replicateConcurrently (fromIntegral limit) randomEmail
  let invite e = stdInvitationRequest e (Name "Bob") Nothing Nothing
  pooledForConcurrentlyN_ 16 emails $ \email ->
    postInvitation brig tid inviter (invite email)
  e <- randomEmail
  -- TODO: If this test takes longer to run than `team-invitation-timeout`, then some of the
  --       invitations have likely expired already and this test will actually _fail_
  postInvitation brig tid inviter (invite e) !!! do
    const 403 === statusCode
    const (Just "too-many-team-invitations") === fmap Error.label . responseJsonMaybe

-- | Admins can invite external partners, but not owners.
testInvitationRoles :: HasCallStack => Brig -> Galley -> Http ()
testInvitationRoles brig galley = do
  (owner, tid) <- createUserWithTeam brig galley
  let registerInvite :: Invitation -> Email -> Http UserId
      registerInvite inv invemail = do
        Just inviteeCode <- getInvitationCode brig tid (inInvitation inv)
        rsp <-
          post
            ( brig . path "/register"
                . contentJson
                . body (accept invemail inviteeCode)
            )
            <!! const 201 === statusCode
        let Just invitee = userId <$> responseJsonMaybe rsp
        pure invitee
  -- owner creates a member alice.
  alice :: UserId <- do
    aliceEmail <- randomEmail
    let invite = stdInvitationRequest aliceEmail (Name "Alice") Nothing (Just Team.RoleAdmin)
    inv :: Invitation <- responseJsonError =<< postInvitation brig tid owner invite
    registerInvite inv aliceEmail
  -- alice creates a external partner bob.  success!  bob only has externalPartner perms.
  do
    bobEmail <- randomEmail
    let invite = stdInvitationRequest bobEmail (Name "Bob") Nothing (Just Team.RoleExternalPartner)
    inv :: Invitation <-
      responseJsonError
        =<< ( postInvitation brig tid alice invite <!! do
                const 201 === statusCode
            )
    uid <- registerInvite inv bobEmail
    let memreq =
          galley . zUser owner . zConn "c"
            . paths ["teams", toByteString' tid, "members", toByteString' uid]
    mem :: Team.TeamMember <- responseJsonError =<< (get memreq <!! const 200 === statusCode)
    liftIO $ assertEqual "perms" (Team.rolePermissions Team.RoleExternalPartner) (mem ^. Team.permissions)
  -- alice creates an owner charly.  failure!
  do
    charlyEmail <- randomEmail
    let invite = stdInvitationRequest charlyEmail (Name "Charly") Nothing (Just Team.RoleOwner)
    postInvitation brig tid alice invite !!! do
      const 403 === statusCode
      const (Just "insufficient-permissions") === fmap Error.label . responseJsonMaybe

testInvitationEmailAccepted :: Brig -> Galley -> Http ()
testInvitationEmailAccepted brig galley = do
<<<<<<< HEAD
  -- 'createPopulatedBindingTeam' also runs some tests.  Go read it!
  (_tid, _inviter, [invitee]) <- createPopulatedBindingTeam brig galley 1
=======
  inviteeEmail <- randomEmail
  let invite = stdInvitationRequest inviteeEmail (Name "Bob") Nothing Nothing
  void $ createAndVerifyInvitation (accept (irEmail invite)) invite brig galley

testInvitationEmailAndPhoneAccepted :: Brig -> Galley -> Http ()
testInvitationEmailAndPhoneAccepted brig galley = do
  inviteeEmail <- randomEmail
  inviteePhone <- randomPhone
  -- Prepare the extended invitation
  let stdInvite = stdInvitationRequest inviteeEmail (Name "Bob") Nothing Nothing
      inviteeName = Name "Invited Member"
      extInvite = stdInvite { irPhone = Just inviteePhone, irInviteeName = Just inviteeName }

  -- Register the same (pre verified) phone number
  let phoneReq = RequestBodyLBS . encode $ object ["phone" .= fromPhone inviteePhone]
  post (brig . path "/activate/send" . contentJson . body phoneReq) !!! (const 200 === statusCode)
  Just (_, phoneCode) <- getActivationCode brig (Right inviteePhone)

  -- Register the user with the extra supplied information
  (profile, invitation) <- createAndVerifyInvitation (extAccept inviteeEmail inviteeName inviteePhone phoneCode) extInvite brig galley
  liftIO $ assertEqual "Wrong name in profile" (Just inviteeName) (userName . selfUser <$> profile)
  liftIO $ assertEqual "Wrong name in invitation" (Just inviteeName) (inInviteeName invitation)
  liftIO $ assertEqual "Wrong phone number in profile" (Just inviteePhone) (join (userPhone . selfUser <$> profile))
  liftIO $ assertEqual "Wrong phone number in invitation" (Just inviteePhone) (inPhone invitation)

createAndVerifyInvitation :: (InvitationCode -> RequestBody) -> InvitationRequest -> Brig -> Galley -> HttpT IO ((Maybe SelfProfile), Invitation)
createAndVerifyInvitation acceptFn invite brig galley = do
  (inviter, tid) <- createUserWithTeam brig galley
  inv <- responseJsonError =<< postInvitation brig tid inviter invite
  let invmeta = Just (inviter, inCreatedAt inv)
  Just inviteeCode <- getInvitationCode brig tid (inInvitation inv)
  Just invitation  <- getInvitation brig inviteeCode
  rsp2 <-
    post
      ( brig . path "/register"
          . contentJson
          . body (acceptFn inviteeCode)
      )
      <!! const 201 === statusCode
  let Just (invitee, Just email2) = (userId &&& userEmail) <$> responseJsonMaybe rsp2
  let zuid = parseSetCookie <$> getHeader "Set-Cookie" rsp2
  liftIO $ assertEqual "Wrong cookie" (Just "zuid") (setCookieName <$> zuid)
>>>>>>> 44821c95
  -- Verify that the invited user is active
  login brig (defEmailLogin (fromJust $ userEmail invitee)) PersistentCookie !!! const 200 === statusCode
  -- Verify that the user is part of the team
  conns <- listConnections (userId invitee) brig
  liftIO $ assertBool "User should have no connections" (null (clConnections conns) && not (clHasMore conns))
  return (responseJsonMaybe rsp2, invitation)

testCreateTeam :: Brig -> Galley -> AWS.Env -> Http ()
testCreateTeam brig galley aws = do
  email <- randomEmail
  usr <- responseJsonError =<< register email newTeam brig
  let uid = userId usr
  -- Verify that the user is part of exactly one (binding) team
  teams <- view Team.teamListTeams <$> getTeams uid galley
  liftIO $ assertBool "User not part of exactly one team" (length teams == 1)
  let team = fromMaybe (error "No team??") $ listToMaybe teams
  liftIO $ assertBool "Team not binding" (team ^. Team.teamBinding == Team.Binding)
  mem <- getTeamMember uid (team ^. Team.teamId) galley
  liftIO $ assertBool "Member not part of the team" (uid == mem ^. Team.userId)
  -- Verify that the user cannot send invitations before activating their account
  inviteeEmail <- randomEmail
  let invite = stdInvitationRequest inviteeEmail (Name "Bob") Nothing Nothing
  postInvitation brig (team ^. Team.teamId) uid invite !!! const 403 === statusCode
  -- Verify that the team is still in status "pending"
  team2 <- getTeam galley (team ^. Team.teamId)
  liftIO $ assertEqual "status" Team.PendingActive (Team.tdStatus team2)
  -- Activate account
  act <- getActivationCode brig (Left email)
  case act of
    Nothing -> liftIO $ assertFailure "activation key/code not found"
    Just kc -> activate brig kc !!! const 200 === statusCode
  liftIO $ Util.assertUserJournalQueue "user activate" aws (userActivateJournaled usr)
  -- Verify that Team has status Active now
  team3 <- getTeam galley (team ^. Team.teamId)
  liftIO $ assertEqual "status" Team.Active (Team.tdStatus team3)

testCreateTeamPreverified :: Brig -> Galley -> AWS.Env -> Http ()
testCreateTeamPreverified brig galley aws = do
  email <- randomEmail
  requestActivationCode brig 200 (Left email)
  act <- getActivationCode brig (Left email)
  case act of
    Nothing -> liftIO $ assertFailure "activation key/code not found"
    Just (_, c) -> do
      usr <- responseJsonError =<< register' email newTeam c brig <!! const 201 === statusCode
      let uid = userId usr
      liftIO $ Util.assertUserJournalQueue "user activate" aws (userActivateJournaled usr)
      teams <- view Team.teamListTeams <$> getTeams uid galley
      liftIO $ assertBool "User not part of exactly one team" (length teams == 1)
      let team = fromMaybe (error "No team??") $ listToMaybe teams
      liftIO $ assertBool "Team not binding" (team ^. Team.teamBinding == Team.Binding)
      mem <- getTeamMember uid (team ^. Team.teamId) galley
      liftIO $ assertBool "Member not part of the team" (uid == mem ^. Team.userId)
      team2 <- getTeam galley (team ^. Team.teamId)
      liftIO $ assertEqual "Team should already be active" Team.Active (Team.tdStatus team2)
      -- Verify that the user can already send invitations before activating their account
      inviteeEmail <- randomEmail
      let invite = stdInvitationRequest inviteeEmail (Name "Bob") Nothing Nothing
      postInvitation brig (team ^. Team.teamId) uid invite !!! const 201 === statusCode

testInvitationNoPermission :: Brig -> Galley -> Http ()
testInvitationNoPermission brig galley = do
  (_, tid) <- createUserWithTeam brig galley
  alice <- userId <$> randomUser brig
  email <- randomEmail
  let invite = stdInvitationRequest email (Name "Bob") Nothing Nothing
  postInvitation brig tid alice invite !!! do
    const 403 === statusCode
    const (Just "insufficient-permissions") === fmap Error.label . responseJsonMaybe

testTeamNoPassword :: Brig -> Http ()
testTeamNoPassword brig = do
  e <- randomEmail
  -- Team creators must have a password
  post
    ( brig . path "/register" . contentJson
        . body
          ( RequestBodyLBS . encode $
              object
                [ "name" .= ("Bob" :: Text),
                  "email" .= fromEmail e,
                  "team" .= newTeam
                ]
          )
    )
    !!! const 400
    === statusCode
  -- And so do any other binding team members
  code <- liftIO $ InvitationCode . Ascii.encodeBase64Url <$> randomBytes 24
  post
    ( brig . path "/register" . contentJson
        . body
          ( RequestBodyLBS . encode $
              object
                [ "name" .= ("Bob" :: Text),
                  "email" .= fromEmail e,
                  "team_code" .= code
                ]
          )
    )
    !!! const 400
    === statusCode

testInvitationCodeExists :: Brig -> Galley -> Http ()
testInvitationCodeExists brig galley = do
  email <- randomEmail
  (uid, tid) <- createUserWithTeam brig galley
  let invite email_ = stdInvitationRequest email_ (Name "Bob") Nothing Nothing
  rsp <- postInvitation brig tid uid (invite email) <!! const 201 === statusCode
  let Just invId = inInvitation <$> responseJsonMaybe rsp
  Just invCode <- getInvitationCode brig tid invId
  post (brig . path "/register" . contentJson . body (accept email invCode))
    !!! const 201 === statusCode
  post (brig . path "/register" . contentJson . body (accept email invCode)) !!! do
    const 409 === statusCode
    const (Just "key-exists") === fmap Error.label . responseJsonMaybe
  email2 <- randomEmail
  post (brig . path "/register" . contentJson . body (accept email2 invCode)) !!! do
    const 400 === statusCode
    const (Just "invalid-invitation-code") === fmap Error.label . responseJsonMaybe

testInvitationInvalidCode :: Brig -> Http ()
testInvitationInvalidCode brig = do
  email <- randomEmail
  -- Syntactically invalid
  let code1 = InvitationCode (Ascii.unsafeFromText "8z6JVcO1o4o¿9kFeb4Y3N-BmhIjH6b33")
  post (brig . path "/register" . contentJson . body (accept email code1)) !!! do
    const 400 === statusCode
    const (Just "bad-request") === fmap Error.label . responseJsonMaybe
  -- Syntactically valid but semantically invalid
  code2 <- liftIO $ InvitationCode . Ascii.encodeBase64Url <$> randomBytes 24
  post (brig . path "/register" . contentJson . body (accept email code2)) !!! do
    const 400 === statusCode
    const (Just "invalid-invitation-code") === fmap Error.label . responseJsonMaybe

testInvitationCodeNoIdentity :: Brig -> Http ()
testInvitationCodeNoIdentity brig = do
  uid <- liftIO $ Id <$> UUID.nextRandom
  post (brig . path "/register" . contentJson . body (payload uid)) !!! do
    const 403 === statusCode
    const (Just "missing-identity") === fmap Error.label . responseJsonMaybe
  where
    payload u =
      RequestBodyLBS . encode $
        object
          [ "name" .= ("Bob" :: Text),
            "team_code" .= u,
            "password" .= defPassword
          ]

testInvitationMutuallyExclusive :: Brig -> Http ()
testInvitationMutuallyExclusive brig = do
  email <- randomEmail
  code <- liftIO $ InvitationCode . Ascii.encodeBase64Url <$> randomBytes 24
  req email (Just code) (Just newTeam) Nothing !!! const 400 === statusCode
  req email (Just code) Nothing (Just code) !!! const 400 === statusCode
  req email Nothing (Just newTeam) (Just code) !!! const 400 === statusCode
  req email (Just code) (Just newTeam) (Just code) !!! const 400 === statusCode
  where
    req ::
      Email ->
      Maybe InvitationCode ->
      Maybe Team.BindingNewTeam ->
      Maybe InvitationCode ->
      HttpT IO (Response (Maybe LByteString))
    req e c t i =
      post
        ( brig . path "/register" . contentJson
            . body
              ( RequestBodyLBS . encode $
                  object
                    [ "name" .= ("Bob" :: Text),
                      "email" .= fromEmail e,
                      "password" .= defPassword,
                      "team_code" .= c,
                      "team" .= t,
                      "invitation_code" .= i
                    ]
              )
        )

testInvitationTooManyMembers :: Brig -> Galley -> TeamSizeLimit -> Http ()
testInvitationTooManyMembers brig galley (TeamSizeLimit limit) = do
  (creator, tid) <- createUserWithTeam brig galley
  pooledForConcurrentlyN_ 16 [1 .. limit -1] $ \_ ->
    createTeamMember brig galley creator tid Team.fullPermissions
  em <- randomEmail
  let invite = stdInvitationRequest em (Name "Bob") Nothing Nothing
  inv <- responseJsonError =<< postInvitation brig tid creator invite
  Just inviteeCode <- getInvitationCode brig tid (inInvitation inv)
  post
    ( brig . path "/register"
        . contentJson
        . body (accept em inviteeCode)
    )
    !!! do
      const 403 === statusCode
      const (Just "too-many-team-members") === fmap Error.label . responseJsonMaybe

testInvitationPaging :: HasCallStack => Brig -> Galley -> Http ()
testInvitationPaging brig galley = do
  before <- liftIO $ toUTCTimeMillis . addUTCTime (-1) <$> getCurrentTime
  (uid, tid) <- createUserWithTeam brig galley
  let total = 5
      invite email = stdInvitationRequest email (Name "Bob") Nothing Nothing
  emails <- replicateM total $ do
    email <- randomEmail
    postInvitation brig tid uid (invite email) !!! const 201 === statusCode
    pure email
  after1ms <- liftIO $ toUTCTimeMillis . addUTCTime 1 <$> getCurrentTime
  let next :: HasCallStack => Int -> (Int, Maybe InvitationId) -> Int -> Http (Int, Maybe InvitationId)
      next step (count, start) actualPageLen = do
        let count' = count + step
        let range = queryRange (toByteString' <$> start) (Just step)
        r <-
          get (brig . paths ["teams", toByteString' tid, "invitations"] . zUser uid . range)
            <!! const 200 === statusCode
        let (Just (invs, more)) = (ilInvitations &&& ilHasMore) <$> responseJsonMaybe r
        liftIO $ assertEqual "page size" actualPageLen (length invs)
        liftIO $ assertEqual "has more" (count' < total) more
        liftIO $ validateInv `mapM_` invs
        return (count', fmap inInvitation . listToMaybe . reverse $ invs)
      validateInv :: Invitation -> Assertion
      validateInv inv = do
        assertEqual "tid" tid (inTeam inv)
        assertBool "email" (inIdentity inv `elem` emails)
        -- (the output list is not ordered chronologically and emails are unique, so we just
        -- check whether the email is one of the valid ones.)
        assertBool "timestamp" (inCreatedAt inv > before && inCreatedAt inv < after1ms)
        assertEqual "uid" (Just uid) (inCreatedBy inv)
  -- not checked: @inInvitation inv :: InvitationId@

  foldM_ (next 2) (0, Nothing) [2, 2, 1, 0]
  foldM_ (next total) (0, Nothing) [total, 0]
  foldM_ (next (total + 1)) (0, Nothing) [total, 0]

testInvitationInfo :: Brig -> Galley -> Http ()
testInvitationInfo brig galley = do
  email <- randomEmail
  (uid, tid) <- createUserWithTeam brig galley
  let invite = stdInvitationRequest email (Name "Bob") Nothing Nothing
  inv <- responseJsonError =<< postInvitation brig tid uid invite
  Just invCode <- getInvitationCode brig tid (inInvitation inv)
  Just invitation <- getInvitation brig invCode
  liftIO $ assertEqual "Invitations differ" inv invitation

testInvitationInfoBadCode :: Brig -> Http ()
testInvitationInfoBadCode brig = do
  -- The code contains non-ASCII characters after url-decoding
  let icode = "8z6JVcO1o4o%C2%BF9kFeb4Y3N-BmhIjH6b33"
  get (brig . path ("/teams/invitations/info?code=" <> icode))
    !!! const 400 === statusCode

testInvitationInfoExpired :: Brig -> Galley -> Opt.Timeout -> Http ()
testInvitationInfoExpired brig galley timeout = do
  email <- randomEmail
  (uid, tid) <- createUserWithTeam brig galley
  let invite = stdInvitationRequest email (Name "Bob") Nothing Nothing
  inv <- responseJsonError =<< postInvitation brig tid uid invite
  -- Note: This value must be larger than the option passed as `team-invitation-timeout`
  awaitExpiry (round timeout + 5) tid (inInvitation inv)
  getCode tid (inInvitation inv) !!! const 400 === statusCode
  where
    getCode t i =
      get
        ( brig
            . path "/i/teams/invitation-code"
            . queryItem "team" (toByteString' t)
            . queryItem "invitation_id" (toByteString' i)
        )
    awaitExpiry :: Int -> TeamId -> InvitationId -> Http ()
    awaitExpiry n t i = do
      liftIO $ threadDelay 1000000
      r <- getCode t i
      when (statusCode r == 200 && n > 0) $
        awaitExpiry (n -1) t i

testSuspendTeam :: Brig -> Galley -> Http ()
testSuspendTeam brig galley = do
  inviteeEmail <- randomEmail
  inviteeEmail2 <- randomEmail
  (inviter, tid) <- createUserWithTeam brig galley
  -- invite and register invitee
  let invite = stdInvitationRequest inviteeEmail (Name "Bob") Nothing Nothing
  inv <- responseJsonError =<< postInvitation brig tid inviter invite
  Just inviteeCode <- getInvitationCode brig tid (inInvitation inv)
  rsp2 <-
    post
      ( brig . path "/register"
          . contentJson
          . body (accept inviteeEmail inviteeCode)
      )
      <!! const 201 === statusCode
  let Just (invitee, Just email) = (userId &&& userEmail) <$> responseJsonMaybe rsp2
  -- invite invitee2 (don't register)
  let invite2 = stdInvitationRequest inviteeEmail2 (Name "Bob") Nothing Nothing
  inv2 <- responseJsonError =<< postInvitation brig tid inviter invite2
  Just _ <- getInvitationCode brig tid (inInvitation inv2)
  -- suspend team
  suspendTeam brig tid !!! const 200 === statusCode
  -- login fails
  login brig (defEmailLogin email) PersistentCookie !!! do
    const 403 === statusCode
    const (Just "suspended") === fmap Error.label . responseJsonMaybe
  -- check status
  chkStatus brig inviter Suspended
  chkStatus brig invitee Suspended
  assertNoInvitationCode brig tid (inInvitation inv2)
  -- unsuspend
  unsuspendTeam brig tid !!! const 200 === statusCode
  chkStatus brig inviter Active
  chkStatus brig invitee Active
  login brig (defEmailLogin email) PersistentCookie !!! const 200 === statusCode

testDeleteTeamUser :: Brig -> Galley -> Http ()
testDeleteTeamUser brig galley = do
  (creator, tid) <- createUserWithTeam brig galley
  -- Cannot delete the user since it will make the team orphan
  deleteUser creator (Just defPassword) brig !!! do
    const 403 === statusCode
    const (Just "no-other-owner") === fmap Error.label . responseJsonMaybe
  -- We need to invite another user to a full permission member
  invitee <- userId <$> inviteAndRegisterUser creator tid brig
  -- Still cannot delete, need to make this a full permission member
  deleteUser creator (Just defPassword) brig !!! do
    const 403 === statusCode
    const (Just "no-other-owner") === fmap Error.label . responseJsonMaybe
  -- Let's promote the other user
  updatePermissions creator tid (invitee, Team.fullPermissions) galley
  -- Now the creator can delete the account
  deleteUser creator (Just defPassword) brig !!! const 200 === statusCode
  -- The new full permission member cannot
  deleteUser invitee (Just defPassword) brig !!! const 403 === statusCode
  -- We can still invite new users who can delete their account, regardless of status
  inviteeFull <- userId <$> inviteAndRegisterUser invitee tid brig
  updatePermissions invitee tid (inviteeFull, Team.fullPermissions) galley
  deleteUser inviteeFull (Just defPassword) brig !!! const 200 === statusCode
  inviteeMember <- userId <$> inviteAndRegisterUser invitee tid brig
  deleteUser inviteeMember (Just defPassword) brig !!! const 200 === statusCode
  deleteUser invitee (Just defPassword) brig !!! do
    const 403 === statusCode
    const (Just "no-other-owner") === fmap Error.label . responseJsonMaybe
  -- Ensure internal endpoints are also exercised
  deleteUserInternal invitee brig !!! const 202 === statusCode
  -- Eventually the user will be deleted, leaving the team orphan
  void $ retryWhileN 20 (/= Deleted) (getStatus brig invitee)
  chkStatus brig invitee Deleted

testSSOIsTeamOwner :: Brig -> Galley -> Http ()
testSSOIsTeamOwner brig galley = do
  (creator, tid) <- createUserWithTeam brig galley
  stranger <- userId <$> randomUser brig
  invitee <- userId <$> inviteAndRegisterUser creator tid brig
  let check expectWhat uid = void $ get (brig . paths opath . expectWhat)
        where
          opath = ["i", "users", toByteString' uid, "is-team-owner", toByteString' tid]
  check expect2xx creator
  check expect4xx stranger
  check expect4xx invitee
  updatePermissions creator tid (invitee, Team.fullPermissions) galley
  check expect2xx invitee

testConnectionSameTeam :: Brig -> Galley -> Http ()
testConnectionSameTeam brig galley = do
  (creatorA, tidA) <- createUserWithTeam brig galley
  inviteeA <- userId <$> inviteAndRegisterUser creatorA tidA brig
  postConnection brig creatorA inviteeA !!! do
    const 403 === statusCode
    const (Just "same-binding-team-users") === fmap Error.label . responseJsonMaybe
  creatorB <- userId <$> randomUser brig
  -- Can connect across teams
  postConnection brig creatorA creatorB !!! const 201 === statusCode
  external <- userId <$> randomUser brig
  -- Externals are also ok
  postConnection brig creatorA external !!! const 201 === statusCode
  postConnection brig creatorB external !!! const 201 === statusCode

----------------------------------------------------------------------
-- SSO

testCreateUserInternalSSO :: Brig -> Galley -> Http ()
testCreateUserInternalSSO brig galley = do
  teamid <- snd <$> createUserWithTeam brig galley
  let ssoid = UserSSOId "nil" "nil"
  -- creating users requires both sso_id and team_id
  postUser' True False "dummy" True False (Just ssoid) Nothing brig
    !!! const 400 === statusCode
  postUser' True False "dummy" True False Nothing (Just teamid) brig
    !!! const 400 === statusCode
  -- creating user with sso_id, team_id is ok
  resp <- postUser "dummy" True False (Just ssoid) (Just teamid) brig <!! do
    const 201 === statusCode
    const (Just ssoid) === (userSSOId . selfUser <=< responseJsonMaybe)
  -- self profile contains sso id
  let Just uid = userId <$> responseJsonMaybe resp
  profile <- getSelfProfile brig uid
  liftIO $
    assertEqual
      "self profile user identity mismatch"
      (Just ssoid)
      (userSSOId $ selfUser profile)
  -- sso-managed users must have team id.
  let Just teamid' = userTeam $ selfUser profile
  liftIO $ assertEqual "bad team_id" teamid teamid'
  -- does galley know about this?  is user active?
  _ <- getTeamMember uid teamid galley
  isact <- isActivatedUser uid brig
  liftIO $ assertBool "user not activated" isact

-- | See also: 'testDeleteTeamUser'.
testDeleteUserSSO :: Brig -> Galley -> Http ()
testDeleteUserSSO brig galley = do
  (creator, tid) <- createUserWithTeam brig galley
  let ssoid = UserSSOId "nil" "nil"
      mkuser :: Bool -> Http (Maybe User)
      mkuser withemail =
        responseJsonMaybe
          <$> ( postUser "dummy" withemail False (Just ssoid) (Just tid) brig
                  <!! const 201 === statusCode
              )
  -- create and delete sso user (with email)
  Just (userId -> user1) <- mkuser True
  deleteUser user1 (Just defPassword) brig !!! const 200 === statusCode
  -- create sso user with email, delete owner, delete user
  Just (userId -> creator') <- mkuser True
  updatePermissions creator tid (creator', Team.fullPermissions) galley
  deleteUser creator (Just defPassword) brig !!! const 200 === statusCode
  deleteUser creator' (Just defPassword) brig !!! const 403 === statusCode
  -- create sso user without email, delete owner
  Just (userId -> user3) <- mkuser False
  updatePermissions creator' tid (user3, Team.fullPermissions) galley
  deleteUser creator' (Just defPassword) brig !!! const 403 === statusCode
-- TODO:
-- add sso service.  (we'll need a name for that now.)
-- brig needs to notify the sso service about deletions!
-- if the mock sso service disagrees with the deletion: 403 "sso-not-allowed" or something
-- if user is last remaining owner: 403 "no-other-owner" (as above).
-- otherwise: 2xx.<|MERGE_RESOLUTION|>--- conflicted
+++ resolved
@@ -175,13 +175,14 @@
 
 testInvitationEmailAccepted :: Brig -> Galley -> Http ()
 testInvitationEmailAccepted brig galley = do
-<<<<<<< HEAD
   -- 'createPopulatedBindingTeam' also runs some tests.  Go read it!
   (_tid, _inviter, [invitee]) <- createPopulatedBindingTeam brig galley 1
-=======
-  inviteeEmail <- randomEmail
-  let invite = stdInvitationRequest inviteeEmail (Name "Bob") Nothing Nothing
-  void $ createAndVerifyInvitation (accept (irEmail invite)) invite brig galley
+  -- Verify that the invited user is active
+  login brig (defEmailLogin (fromJust $ userEmail invitee)) PersistentCookie !!! const 200 === statusCode
+  -- Verify that the user is part of the team
+  conns <- listConnections (userId invitee) brig
+  liftIO $ assertBool "User should have no connections" (null (clConnections conns) && not (clHasMore conns))
+  return (responseJsonMaybe rsp2, invitation)
 
 testInvitationEmailAndPhoneAccepted :: Brig -> Galley -> Http ()
 testInvitationEmailAndPhoneAccepted brig galley = do
@@ -190,13 +191,11 @@
   -- Prepare the extended invitation
   let stdInvite = stdInvitationRequest inviteeEmail (Name "Bob") Nothing Nothing
       inviteeName = Name "Invited Member"
-      extInvite = stdInvite { irPhone = Just inviteePhone, irInviteeName = Just inviteeName }
-
+      extInvite = stdInvite {irPhone = Just inviteePhone, irInviteeName = Just inviteeName}
   -- Register the same (pre verified) phone number
   let phoneReq = RequestBodyLBS . encode $ object ["phone" .= fromPhone inviteePhone]
   post (brig . path "/activate/send" . contentJson . body phoneReq) !!! (const 200 === statusCode)
   Just (_, phoneCode) <- getActivationCode brig (Right inviteePhone)
-
   -- Register the user with the extra supplied information
   (profile, invitation) <- createAndVerifyInvitation (extAccept inviteeEmail inviteeName inviteePhone phoneCode) extInvite brig galley
   liftIO $ assertEqual "Wrong name in profile" (Just inviteeName) (userName . selfUser <$> profile)
@@ -204,13 +203,15 @@
   liftIO $ assertEqual "Wrong phone number in profile" (Just inviteePhone) (join (userPhone . selfUser <$> profile))
   liftIO $ assertEqual "Wrong phone number in invitation" (Just inviteePhone) (inPhone invitation)
 
+-- | FUTUREWORK: this is an alternative helper to 'createPopulatedBindingTeam'.  it has been
+-- added concurrently, and the two should probably be consolidated.
 createAndVerifyInvitation :: (InvitationCode -> RequestBody) -> InvitationRequest -> Brig -> Galley -> HttpT IO ((Maybe SelfProfile), Invitation)
 createAndVerifyInvitation acceptFn invite brig galley = do
   (inviter, tid) <- createUserWithTeam brig galley
   inv <- responseJsonError =<< postInvitation brig tid inviter invite
   let invmeta = Just (inviter, inCreatedAt inv)
   Just inviteeCode <- getInvitationCode brig tid (inInvitation inv)
-  Just invitation  <- getInvitation brig inviteeCode
+  Just invitation <- getInvitation brig inviteeCode
   rsp2 <-
     post
       ( brig . path "/register"
@@ -221,11 +222,13 @@
   let Just (invitee, Just email2) = (userId &&& userEmail) <$> responseJsonMaybe rsp2
   let zuid = parseSetCookie <$> getHeader "Set-Cookie" rsp2
   liftIO $ assertEqual "Wrong cookie" (Just "zuid") (setCookieName <$> zuid)
->>>>>>> 44821c95
   -- Verify that the invited user is active
-  login brig (defEmailLogin (fromJust $ userEmail invitee)) PersistentCookie !!! const 200 === statusCode
+  login brig (defEmailLogin email2) PersistentCookie !!! const 200 === statusCode
   -- Verify that the user is part of the team
-  conns <- listConnections (userId invitee) brig
+  mem <- getTeamMember invitee tid galley
+  liftIO $ assertEqual "Member not part of the team" invitee (mem ^. Team.userId)
+  liftIO $ assertEqual "Member has no/wrong invitation metadata" invmeta (mem ^. Team.invitation)
+  conns <- listConnections invitee brig
   liftIO $ assertBool "User should have no connections" (null (clConnections conns) && not (clHasMore conns))
   return (responseJsonMaybe rsp2, invitation)
 

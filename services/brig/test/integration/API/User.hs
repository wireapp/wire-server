--- conflicted
+++ resolved
@@ -41,13 +41,8 @@
 import Util
 import Util.Options.Common
 
-<<<<<<< HEAD
-tests :: Opt.Opts -> FedBrigClient -> Manager -> Brig -> Cannon -> CargoHold -> Galley -> Nginz -> AWS.Env -> IO TestTree
-tests conf fbc p b c ch g n aws = do
-=======
-tests :: Opt.Opts -> Manager -> Brig -> Cannon -> CargoHold -> Galley -> Nginz -> AWS.Env -> DB.ClientState -> IO TestTree
-tests conf p b c ch g n aws db = do
->>>>>>> a486304c
+tests :: Opt.Opts -> FedBrigClient -> Manager -> Brig -> Cannon -> CargoHold -> Galley -> Nginz -> AWS.Env -> DB.ClientState -> IO TestTree
+tests conf fbc p b c ch g n aws db = do
   let cl = ConnectionLimit $ Opt.setUserMaxConnections (Opt.optSettings conf)
   let at = Opt.setActivationTimeout (Opt.optSettings conf)
   z <- mkZAuthEnv (Just conf)
@@ -57,11 +52,7 @@
       [ API.User.Client.tests cl at conf p b c g,
         API.User.Account.tests cl at conf p b c ch g aws,
         API.User.Auth.tests conf p z b g n,
-<<<<<<< HEAD
-        API.User.Connection.tests cl at conf p b c g fbc,
-=======
-        API.User.Connection.tests cl at conf p b c g db,
->>>>>>> a486304c
+        API.User.Connection.tests cl at conf p b c g fbc db,
         API.User.Handles.tests cl at conf p b c g,
         API.User.PasswordReset.tests cl at conf p b c g,
         API.User.Property.tests cl at conf p b c g,

--- conflicted
+++ resolved
@@ -32,28 +32,18 @@
 import Control.Monad.Trans.Except
 import Control.Retry
 import Data.Aeson (FromJSON, Value, decode, (.=))
-<<<<<<< HEAD
-import qualified Data.Aeson as Aeson
-import qualified Data.ByteString as BS
-=======
 import Data.Aeson qualified as Aeson
->>>>>>> e3dbd56f
+import Data.ByteString qualified as BS
 import Data.ByteString.Conversion (toByteString')
 import Data.Domain (Domain (Domain))
 import Data.Handle (fromHandle)
 import Data.Id
 import Data.Map.Strict qualified as Map
 import Data.Qualified (Qualified (..))
-<<<<<<< HEAD
-import qualified Data.Text as T
-import qualified Data.Text as Text
-import qualified Database.Bloodhound as ES
-import qualified Federator.MockServer as Mock
-=======
+import Data.Text qualified as T
 import Data.Text qualified as Text
 import Database.Bloodhound qualified as ES
 import Federator.MockServer qualified as Mock
->>>>>>> e3dbd56f
 import Foreign.C.Error (Errno (..), eCONNREFUSED)
 import GHC.IO.Exception (IOException (ioe_errno))
 import Imports
@@ -62,12 +52,8 @@
 import Network.Socket
 import Network.Wai.Handler.Warp (Port)
 import Network.Wai.Test (Session)
-<<<<<<< HEAD
-import qualified Network.Wai.Test as WaiTest
+import Network.Wai.Test qualified as WaiTest
 import System.FilePath
-=======
-import Network.Wai.Test qualified as WaiTest
->>>>>>> e3dbd56f
 import Test.QuickCheck (Arbitrary (arbitrary), generate)
 import Test.Tasty
 import Test.Tasty.HUnit

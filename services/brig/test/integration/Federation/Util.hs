{-# LANGUAGE PartialTypeSignatures #-}
{-# OPTIONS_GHC -Wno-incomplete-uni-patterns #-}
{-# OPTIONS_GHC -Wno-partial-type-signatures #-}
{-# OPTIONS_GHC -Wno-unused-imports #-}

-- This file is part of the Wire Server implementation.
--
-- Copyright (C) 2022 Wire Swiss GmbH <opensource@wire.com>
--
-- This program is free software: you can redistribute it and/or modify it under
-- the terms of the GNU Affero General Public License as published by the Free
-- Software Foundation, either version 3 of the License, or (at your option) any
-- later version.
--
-- This program is distributed in the hope that it will be useful, but WITHOUT
-- ANY WARRANTY; without even the implied warranty of MERCHANTABILITY or FITNESS
-- FOR A PARTICULAR PURPOSE. See the GNU Affero General Public License for more
-- details.
--
-- You should have received a copy of the GNU Affero General Public License along
-- with this program. If not, see <https://www.gnu.org/licenses/>.

module Federation.Util where

import Bilge
import Bilge.Assert ((!!!), (<!!), (===))
import qualified Brig.Options as Opt
import qualified Control.Concurrent.Async as Async
import Control.Exception (finally, throwIO)
import Control.Lens ((.~), (?~), (^.))
import Control.Monad.Catch (MonadCatch, MonadThrow, bracket, try)
import Control.Monad.Trans.Except
import Control.Retry
import Data.Aeson (FromJSON, Value, decode, (.=))
import qualified Data.Aeson as Aeson
import qualified Data.ByteString as BS
import Data.ByteString.Conversion (toByteString')
import Data.Domain (Domain (Domain))
import Data.Handle (fromHandle)
import Data.Id
import qualified Data.Map.Strict as Map
import Data.Qualified (Qualified (..))
<<<<<<< HEAD
import Data.String.Conversions (cs)
import qualified Data.Text as T
=======
>>>>>>> 577c0b9f
import qualified Data.Text as Text
import qualified Database.Bloodhound as ES
import qualified Federator.MockServer as Mock
import Foreign.C.Error (Errno (..), eCONNREFUSED)
import GHC.IO.Exception (IOException (ioe_errno))
import Imports
import qualified Network.HTTP.Client as HTTP
import Network.HTTP.Media
import Network.Socket
import Network.Wai.Handler.Warp (Port)
import Network.Wai.Test (Session)
import qualified Network.Wai.Test as WaiTest
import System.FilePath
import Test.QuickCheck (Arbitrary (arbitrary), generate)
import Test.Tasty
import Test.Tasty.HUnit
import Text.RawString.QQ (r)
import UnliftIO (Concurrently (..), runConcurrently)
import Util
import Util.Options (Endpoint (Endpoint))
import Wire.API.Connection
import Wire.API.Conversation (Conversation (cnvMembers))
import Wire.API.Conversation.Member (OtherMember (OtherMember), cmOthers)
import Wire.API.Conversation.Role (roleNameWireAdmin)
import Wire.API.MLS.CommitBundle
import Wire.API.MLS.Message
import Wire.API.MLS.Serialisation
import Wire.API.Team.Feature (FeatureStatus (..))
import Wire.API.User
import Wire.API.User.Client
import Wire.API.User.Client.Prekey

-- | Starts a server which will return the bytestring passed to this
-- function, and makes the action passed to this function run in a modified brig
-- which will contact this mocked federator instead of a real federator.
withTempMockFederator :: Opt.Opts -> LByteString -> Session a -> IO (a, [Mock.FederatedRequest])
withTempMockFederator opts resp action =
  Mock.withTempMockFederator
    [("Content-Type", "application/json")]
    (const (pure ("application" // "json", resp)))
    $ \mockPort -> do
      let opts' =
            opts
              { Opt.federatorInternal =
                  Just (Endpoint "127.0.0.1" (fromIntegral mockPort))
              }
      withSettingsOverrides opts' action

generateClientPrekeys :: Brig -> [(Prekey, LastPrekey)] -> Http (Qualified UserId, [ClientPrekey])
generateClientPrekeys brig prekeys = do
  quser <- userQualifiedId <$> randomUser brig
  let mkClient (pk, lpk) = defNewClient PermanentClientType [pk] lpk
      nclients = map mkClient prekeys
      mkClientPrekey (pk, _) c = ClientPrekey (clientId c) pk
  clients <- traverse (responseJsonError <=< addClient brig (qUnqualified quser)) nclients
  pure (quser, zipWith mkClientPrekey prekeys clients)

assertRightT :: (MonadIO m, Show a, HasCallStack) => ExceptT a m b -> m b
assertRightT = assertRight <=< runExceptT

getConvQualified :: Galley -> UserId -> Qualified ConvId -> Http ResponseLBS
getConvQualified g u (Qualified cnvId domain) =
  get $
    g
      . paths ["conversations", toByteString' domain, toByteString' cnvId]
      . zUser u
      . zConn "conn"
      . header "Z-Type" "access"

connectUsersEnd2End :: Brig -> Brig -> Qualified UserId -> Qualified UserId -> Http ()
connectUsersEnd2End brig1 brig2 quid1 quid2 = do
  postConnectionQualified brig1 (qUnqualified quid1) quid2
    !!! const 201 === statusCode
  putConnectionQualified brig2 (qUnqualified quid2) quid1 Accepted
    !!! const 200 === statusCode

sendCommitBundle :: HasCallStack => FilePath -> FilePath -> Maybe FilePath -> Galley -> UserId -> ClientId -> ByteString -> Http ()
sendCommitBundle tmp subGroupStateFn welcomeFn galley uid cid commit = do
  subGroupStateRaw <- liftIO $ BS.readFile $ tmp </> subGroupStateFn
  subGroupState <- either (liftIO . assertFailure . T.unpack) pure . decodeMLS' $ subGroupStateRaw
  subCommit <- either (liftIO . assertFailure . T.unpack) pure . decodeMLS' $ commit
  mbWelcome <-
    for
      welcomeFn
      $ \fn -> do
        bs <- liftIO $ BS.readFile $ tmp </> fn
        msg :: Message <- either (liftIO . assertFailure . T.unpack) pure . decodeMLS' $ bs
        case msg.content of
          MessageWelcome welcome -> pure welcome
          _ -> liftIO . assertFailure $ "Expected a welcome"

  let subGroupBundle = CommitBundle subCommit mbWelcome subGroupState
  post
    ( galley
        . paths
          ["mls", "commit-bundles"]
        . zUser uid
        . zClient cid
        . zConn "conn"
        . header "Z-Type" "access"
        . Bilge.content "message/mls"
        . lbytes (encodeMLS subGroupBundle)
    )
    !!! const 201 === statusCode<|MERGE_RESOLUTION|>--- conflicted
+++ resolved
@@ -40,11 +40,7 @@
 import Data.Id
 import qualified Data.Map.Strict as Map
 import Data.Qualified (Qualified (..))
-<<<<<<< HEAD
-import Data.String.Conversions (cs)
 import qualified Data.Text as T
-=======
->>>>>>> 577c0b9f
 import qualified Data.Text as Text
 import qualified Database.Bloodhound as ES
 import qualified Federator.MockServer as Mock

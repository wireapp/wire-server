-- This file is part of the Wire Server implementation.
--
-- Copyright (C) 2022 Wire Swiss GmbH <opensource@wire.com>
--
-- This program is free software: you can redistribute it and/or modify it under
-- the terms of the GNU Affero General Public License as published by the Free
-- Software Foundation, either version 3 of the License, or (at your option) any
-- later version.
--
-- This program is distributed in the hope that it will be useful, but WITHOUT
-- ANY WARRANTY; without even the implied warranty of MERCHANTABILITY or FITNESS
-- FOR A PARTICULAR PURPOSE. See the GNU Affero General Public License for more
-- details.
--
-- You should have received a copy of the GNU Affero General Public License along
-- with this program. If not, see <https://www.gnu.org/licenses/>.

module Federation.End2end where

import API.MLS.Util
import API.Search.Util
import API.User.Util
import Bilge
import Bilge.Assert ((!!!), (<!!), (===))
import Brig.API.Client (pubClient)
import qualified Brig.Options as BrigOpts
import Control.Arrow ((&&&))
import Control.Lens hiding ((#))
import qualified Data.Aeson as Aeson
import qualified Data.ByteString as BS
import Data.ByteString.Conversion (toByteString')
import Data.Default
import Data.Domain
import Data.Handle
import Data.Id
import Data.Json.Util (toBase64Text)
import Data.List.NonEmpty (NonEmpty ((:|)))
import Data.List1 as List1
import qualified Data.Map as Map
import qualified Data.ProtoLens as Protolens
import Data.Qualified
import Data.Range (checked)
import qualified Data.Set as Set
import qualified Data.Text as T
<<<<<<< HEAD
import Federation.Util
import Imports
=======
import Federation.Util (connectUsersEnd2End, generateClientPrekeys, getConvQualified)
import Imports hiding (cs)
>>>>>>> 577c0b9f
import System.FilePath
import qualified System.Logger as Log
import System.Process
import Test.Tasty
import Test.Tasty.Cannon (TimeoutUnit (..), (#))
import qualified Test.Tasty.Cannon as WS
import Test.Tasty.HUnit
import UnliftIO.Temporary
import Util
import Util.Options (Endpoint)
import Wire.API.Asset
import Wire.API.Conversation
import Wire.API.Conversation.Protocol
import Wire.API.Conversation.Role
import Wire.API.Conversation.Typing
import Wire.API.Event.Conversation
import Wire.API.Internal.Notification (ntfTransient)
import Wire.API.MLS.CipherSuite
import Wire.API.MLS.KeyPackage
import Wire.API.MLS.Serialisation
import Wire.API.MLS.SubConversation
import Wire.API.Message
import Wire.API.Routes.MultiTablePaging
import Wire.API.User hiding (assetKey)
import Wire.API.User.Client
import Wire.API.User.Client.Prekey

-- NOTE: These federation tests require deploying two sets of (some) services
-- This might be best left to a kubernetes setup.
--
-- While individual functions can and should be tested in a more unit-testy way,
-- these more end-to-end integration test serve as a way to test the overall
-- network flow
--
-- FUTUREWORK(federation): Add tests for these scenarios (but not here in end2end, but in unit/1-backend-integration tests):
-- - Remote discovery fails
-- - Remote discovery succeeds but server doesn't exist
-- - Remote federator fails to respond in many ways (protocol error, timeout, etc.)
-- - SRV record has two servers but higher priority one always fails
--
-- See https://wearezeta.atlassian.net/browse/SQCORE-914
spec ::
  BrigOpts.Opts ->
  Manager ->
  Brig ->
  Galley ->
  CargoHold ->
  Cannon ->
  Endpoint ->
  Brig ->
  Galley ->
  CargoHold ->
  Cannon ->
  IO TestTree
spec _brigOpts mg brig galley cargohold cannon _federator brigTwo galleyTwo cargoholdTwo cannonTwo =
  pure $
    testGroup
      "federation-end2end-user"
      [ test mg "lookup user by qualified handle on remote backend" $ testHandleLookup brig brigTwo,
        test mg "search users on remote backend" $ testSearchUsers brig brigTwo,
        test mg "get users by ids on multiple backends" $ testGetUsersById brig brigTwo,
        test mg "claim client prekey" $ testClaimPrekeySuccess brig brigTwo,
        test mg "claim prekey bundle" $ testClaimPrekeyBundleSuccess brig brigTwo,
        test mg "claim multi-prekey bundle" $ testClaimMultiPrekeyBundleSuccess brig brigTwo,
        test mg "list user clients" $ testListUserClients brig brigTwo,
        test mg "list own conversations" $ testListConversations brig brigTwo galley galleyTwo,
        test mg "add remote users to local conversation" $ testAddRemoteUsersToLocalConv brig galley brigTwo galleyTwo,
        test mg "remove remote user from a local conversation" $ testRemoveRemoteUserFromLocalConv brig galley brigTwo galleyTwo,
        test mg "leave a remote conversation" $ leaveRemoteConversation brig galley brigTwo galleyTwo,
        test mg "include remote users to new conversation" $ testRemoteUsersInNewConv brig galley brigTwo galleyTwo,
        test mg "send a message to a remote user" $ testSendMessage brig brigTwo galleyTwo cannon,
        test mg "send a message in a remote conversation" $ testSendMessageToRemoteConv brig brigTwo galley galleyTwo cannon,
        test mg "delete user connected to remotes and in conversation with remotes" $ testDeleteUser brig brigTwo galley galleyTwo cannon,
        test mg "download remote asset" $ testRemoteAsset brig brigTwo cargohold cargoholdTwo,
        test mg "claim remote key packages" $ claimRemoteKeyPackages brig brigTwo,
        test mg "send an MLS message to a remote user" $
          testSendMLSMessage brig brigTwo galley galleyTwo cannon cannonTwo,
        test mg "send an MLS subconversation message to a federated user" $
          testSendMLSMessageToSubConversation brig brigTwo galley galleyTwo cannon cannonTwo,
        test mg "remote typing indicator" $
          testRemoteTypingIndicator brig brigTwo galley galleyTwo cannon cannonTwo
      ]

-- | Path covered by this test:
--
-- +------+         +---------+        +---------+          +------+
-- | brig |  http2  |federator| http2  |federator|   http   | brig |
-- |      +-------->+         +------->+         +--------->+      |
-- +------+         +-+-------+        +---------+          +------+
testHandleLookup :: Brig -> Brig -> Http ()
testHandleLookup brig brigTwo = do
  -- Create a user on the "other side" using an internal brig endpoint from a
  -- second brig instance in backendTwo (in another namespace in kubernetes)
  (handle, userBrigTwo) <- createUserWithHandle brigTwo
  -- Get result from brig two for comparison
  let domain = qDomain $ userQualifiedId userBrigTwo
  resultViaBrigTwo <- getUserInfoFromHandle brigTwo domain handle

  -- query the local-namespace brig for a user sitting on the other backend
  -- (which will exercise the network traffic via two federators to the remote brig)
  resultViaBrigOne <- getUserInfoFromHandle brig domain handle

  liftIO $ assertEqual "remote handle lookup via federator should work in the happy case" (profileQualifiedId resultViaBrigOne) (userQualifiedId userBrigTwo)
  liftIO $ assertEqual "querying brig1 or brig2 about the same user should give same result" resultViaBrigTwo resultViaBrigOne

testSearchUsers :: Brig -> Brig -> Http ()
testSearchUsers brig brigTwo = do
  -- Create a user on the "other side" using an internal brig endpoint from a
  -- second brig instance in backendTwo (in another namespace in kubernetes)
  (handle, userBrigTwo) <- createUserWithHandle brigTwo

  searcher <- userId <$> randomUser brig
  let expectedUserId = userQualifiedId userBrigTwo
      searchTerm = fromHandle handle
      domain = qDomain expectedUserId
  liftIO $ putStrLn "search for user on brigTwo (directly)..."
  assertCanFindWithDomain brigTwo searcher expectedUserId searchTerm domain

  -- exercises multi-backend network traffic
  liftIO $ putStrLn "search for user on brigOne via federators to remote brig..."
  assertCanFindWithDomain brig searcher expectedUserId searchTerm domain

testGetUsersById :: Brig -> Brig -> Http ()
testGetUsersById brig1 brig2 = do
  users <- traverse randomUser [brig1, brig2]
  let self = Imports.head users
      q = ListUsersByIds (map userQualifiedId users)
      expected = sort (map userQualifiedId users)
  post
    ( apiVersion "v3"
        . brig1
        . path "list-users"
        . zUser (userId self)
        . json q
        . contentJson
        . acceptJson
        . expect2xx
    )
    !!! do
      const 200 === statusCode
      const (Just expected)
        === fmap (sort . map profileQualifiedId)
          . responseJsonMaybe

testClaimPrekeySuccess :: Brig -> Brig -> Http ()
testClaimPrekeySuccess brig1 brig2 = do
  self <- randomUser brig1
  user <- randomUser brig2
  let new = defNewClient TemporaryClientType (take 1 somePrekeys) (Imports.head someLastPrekeys)
  c <- responseJsonError =<< addClient brig2 (userId user) new
  let cpk = ClientPrekey (clientId c) (Imports.head somePrekeys)
  let quser = userQualifiedId user
  get
    ( brig1
        . zUser (userId self)
        . paths
          [ "users",
            toByteString' (qDomain quser),
            toByteString' (qUnqualified quser),
            "prekeys",
            toByteString' (clientId c)
          ]
    )
    !!! do
      const 200 === statusCode
      const (Just cpk) === responseJsonMaybe

testClaimPrekeyBundleSuccess :: Brig -> Brig -> Http ()
testClaimPrekeyBundleSuccess brig1 brig2 = do
  qself <- userQualifiedId <$> randomUser brig1
  let prekeys = take 5 (zip somePrekeys someLastPrekeys)
  (quser, clients) <- generateClientPrekeys brig2 prekeys
  let sortClients = sortBy (compare `on` prekeyClient)
  get
    ( brig1
        . zUser (qUnqualified qself)
        . paths
          [ "users",
            toByteString' (qDomain quser),
            toByteString' (qUnqualified quser),
            "prekeys"
          ]
        . expect2xx
    )
    !!! do
      const 200 === statusCode
      const (Just (sortClients clients))
        === fmap (sortClients . prekeyClients) . responseJsonMaybe

testClaimMultiPrekeyBundleSuccess :: Brig -> Brig -> Http ()
testClaimMultiPrekeyBundleSuccess brig1 brig2 = do
  let prekeys = zip somePrekeys someLastPrekeys
      (prekeys1, prekeys') = splitAt 5 prekeys
      prekeys2 = take 4 prekeys'
      mkClients = Set.fromList . map prekeyClient
      mkClientMap :: [ClientPrekey] -> Map ClientId (Maybe Prekey)
      mkClientMap = Map.fromList . map (prekeyClient &&& Just . prekeyData)
      qmap :: Ord a => [(Qualified a, b)] -> Map Domain (Map a b)
      qmap = fmap Map.fromList . indexQualified . map (sequenceAOf _1)
  c1 <- generateClientPrekeys brig1 prekeys1
  c2 <- generateClientPrekeys brig2 prekeys2
  let uc =
        QualifiedUserClients . qmap $
          [mkClients <$> c1, mkClients <$> c2]
      ucm =
        mkQualifiedUserClientPrekeyMap . fmap mkUserClientPrekeyMap . qmap $
          [mkClientMap <$> c1, mkClientMap <$> c2]
  post
    ( apiVersion "v3"
        . brig1
        . zUser (qUnqualified (fst c1))
        . paths ["users", "list-prekeys"]
        . body (RequestBodyLBS (Aeson.encode uc))
        . contentJson
        . acceptJson
        . expect2xx
    )
    !!! do
      const 200 === statusCode
      const (Just ucm) === responseJsonMaybe

testAddRemoteUsersToLocalConv :: Brig -> Galley -> Brig -> Galley -> Http ()
testAddRemoteUsersToLocalConv brig1 galley1 brig2 galley2 = do
  alice <- randomUser brig1
  bob <- randomUser brig2

  let newConv =
        NewConv
          []
          []
          (checked "gossip")
          mempty
          Nothing
          Nothing
          Nothing
          Nothing
          roleNameWireAdmin
          ProtocolCreateProteusTag
  convId <-
    fmap cnvQualifiedId . responseJsonError
      =<< post
        ( galley1
            . path "/conversations"
            . zUser (userId alice)
            . zConn "conn"
            . header "Z-Type" "access"
            . json newConv
        )

  connectUsersEnd2End brig1 brig2 (userQualifiedId alice) (userQualifiedId bob)

  let invite = InviteQualified (userQualifiedId bob :| []) roleNameWireAdmin
  post
    ( apiVersion "v1"
        . galley1
        . paths ["conversations", (toByteString' . qUnqualified) convId, "members", "v2"]
        . zUser (userId alice)
        . zConn "conn"
        . header "Z-Type" "access"
        . json invite
    )
    !!! (const 200 === statusCode)

  -- test GET /conversations/:domain/:cnv -- Alice's domain is used here
  liftIO $ putStrLn "search for conversation on backend 1..."
  res <- getConvQualified galley1 (userId alice) convId <!! (const 200 === statusCode)
  let conv = responseJsonUnsafeWithMsg "backend 1 - get /conversations/domain/cnvId" res
      actual = cmOthers $ cnvMembers conv
      expected = [OtherMember (userQualifiedId bob) Nothing roleNameWireAdmin]
  liftIO $ actual @?= expected

  liftIO $ putStrLn "search for conversation on backend 2..."
  res' <- getConvQualified galley2 (userId bob) convId <!! (const 200 === statusCode)
  let conv' = responseJsonUnsafeWithMsg "backend 2 - get /conversations/domain/cnvId" res'
      actual' = cmOthers $ cnvMembers conv'
      expected' = [OtherMember (userQualifiedId alice) Nothing roleNameWireAdmin]
  liftIO $ actual' @?= expected'

testRemoveRemoteUserFromLocalConv :: Brig -> Galley -> Brig -> Galley -> Http ()
testRemoveRemoteUserFromLocalConv brig1 galley1 brig2 galley2 = do
  alice <- randomUser brig1
  bob <- randomUser brig2
  let aliceId = userQualifiedId alice
  let bobId = userQualifiedId bob

  connectUsersEnd2End brig1 brig2 aliceId bobId

  convId <-
    fmap cnvQualifiedId . responseJsonError
      =<< createConversation galley1 (userId alice) [bobId]
        <!! const 201 === statusCode

  aliceConvBeforeDelete :: Conversation <- responseJsonUnsafe <$> getConversationQualified galley1 (userId alice) convId
  liftIO $ map omQualifiedId (cmOthers (cnvMembers aliceConvBeforeDelete)) @?= [bobId]

  bobConvBeforeDelete :: Conversation <- responseJsonUnsafe <$> getConversationQualified galley2 (userId bob) convId
  liftIO $ map omQualifiedId (cmOthers (cnvMembers bobConvBeforeDelete)) @?= [aliceId]

  -- Alice kicks Bob out of the conversation
  delete
    ( galley1
        . paths
          [ "conversations",
            (toByteString' . qDomain) convId,
            (toByteString' . qUnqualified) convId,
            "members",
            (toByteString' . qDomain) bobId,
            (toByteString' . qUnqualified) bobId
          ]
        . zUser (userId alice)
        . zConn "conn"
    )
    !!! const 200 === statusCode

  aliceConvAfterDelete :: Conversation <- responseJsonUnsafe <$> getConversationQualified galley1 (userId alice) convId
  liftIO $ map omQualifiedId (cmOthers (cnvMembers aliceConvAfterDelete)) @?= []

  getConversationQualified galley2 (userId bob) convId
    !!! const 404 === statusCode

leaveRemoteConversation :: Brig -> Galley -> Brig -> Galley -> Http ()
leaveRemoteConversation brig1 galley1 brig2 galley2 = do
  alice <- randomUser brig1
  bob <- randomUser brig2
  let aliceId = userQualifiedId alice
  let bobId = userQualifiedId bob

  connectUsersEnd2End brig1 brig2 aliceId bobId

  convId <-
    fmap cnvQualifiedId . responseJsonError
      =<< createConversation galley1 (userId alice) [bobId]
        <!! const 201 === statusCode

  aliceConvBeforeDelete :: Conversation <- responseJsonUnsafe <$> getConversationQualified galley1 (userId alice) convId
  liftIO $ map omQualifiedId (cmOthers (cnvMembers aliceConvBeforeDelete)) @?= [bobId]

  bobConvBeforeDelete :: Conversation <- responseJsonUnsafe <$> getConversationQualified galley2 (userId bob) convId
  liftIO $ map omQualifiedId (cmOthers (cnvMembers bobConvBeforeDelete)) @?= [aliceId]

  -- Bob leaves the conversation
  delete
    ( galley2
        . paths
          [ "conversations",
            (toByteString' . qDomain) convId,
            (toByteString' . qUnqualified) convId,
            "members",
            (toByteString' . qDomain) bobId,
            (toByteString' . qUnqualified) bobId
          ]
        . zUser (userId bob)
        . zConn "conn"
    )
    !!! const 200 === statusCode

  aliceConvAfterDelete :: Conversation <- responseJsonUnsafe <$> getConversationQualified galley1 (userId alice) convId
  liftIO $ map omQualifiedId (cmOthers (cnvMembers aliceConvAfterDelete)) @?= []

  getConversationQualified galley2 (userId bob) convId
    !!! const 404 === statusCode

-- | This creates a new conversation with a remote user. The test checks that
-- Galleys on both ends of the federation see the same conversation members.
testRemoteUsersInNewConv :: Brig -> Galley -> Brig -> Galley -> Http ()
testRemoteUsersInNewConv brig1 galley1 brig2 galley2 = do
  alice <- randomUser brig1
  bob <- randomUser brig2

  connectUsersEnd2End brig1 brig2 (userQualifiedId alice) (userQualifiedId bob)
  convId <-
    fmap cnvQualifiedId . responseJsonError
      =<< createConversation galley1 (userId alice) [userQualifiedId bob]
        <!! const 201 === statusCode

  -- test GET /conversations/:backend1Domain/:cnv
  testQualifiedGetConversation galley1 "galley1" alice bob convId
  testQualifiedGetConversation galley2 "galley2" bob alice convId

-- | Test a scenario of a two-user conversation.
testQualifiedGetConversation ::
  -- | A Galley to get information from
  Galley ->
  -- | A message to display during response parsing
  String ->
  -- | The user making the request
  User ->
  -- | The other user in the conversation
  User ->
  -- | A qualified conversation ID
  Qualified ConvId ->
  Http ()
testQualifiedGetConversation galley msg alice bob qconvId = do
  res <- getConvQualified galley (userId alice) qconvId <!! (const 200 === statusCode)
  let conv = responseJsonUnsafeWithMsg (msg <> " - get /conversations/domain/cnvId") res
      actual = cmOthers $ cnvMembers conv
      expected = [OtherMember (userQualifiedId bob) Nothing roleNameWireAdmin]
  liftIO $ actual @?= expected

testListUserClients :: Brig -> Brig -> Http ()
testListUserClients brig1 brig2 = do
  alice <- randomUser brig1
  bob <- randomUser brig2
  let prekeys = take 3 (zip somePrekeys someLastPrekeys)
  let mkClient (pk, lpk) = defNewClient PermanentClientType [pk] lpk
      nclients = map mkClient prekeys
  clients <- traverse (responseJsonError <=< addClient brig2 (userId bob)) nclients
  resp <- getUserClientsQualified brig1 (userId alice) (qDomain (userQualifiedId bob)) (userId bob)
  let expected = map pubClient clients
      actual = responseJsonUnsafe resp
  liftIO $ Set.fromList actual @?= Set.fromList expected

testListConversations :: Brig -> Brig -> Galley -> Galley -> Http ()
testListConversations brig1 brig2 galley1 galley2 = do
  alice <- randomUser brig1
  bob <- randomUser brig2

  connectUsersEnd2End brig1 brig2 (userQualifiedId alice) (userQualifiedId bob)

  -- create two group conversations with alice & bob, on each of domain1, domain2
  cnv1 <-
    responseJsonError
      =<< createConversation galley1 (userId alice) [userQualifiedId bob]
        <!! const 201 === statusCode
  cnv2 <-
    responseJsonError
      =<< createConversation galley2 (userId bob) [userQualifiedId alice]
        <!! const 201 === statusCode

  --  Expect both group conversations containing alice and bob
  --  to pop up for alice (on galley1)
  --  when she request her own conversations ( GET /conversations )
  debug "list all convs galley 1..."
  -- From Alice's point of view
  -- both conversations should show her as the self member and bob as Othermember.
  let expected = cnv1
  rs <- listConvIdsFirstPage galley1 (userId alice) <!! (const 200 === statusCode)
  (page :: ConvIdsPage) <- responseJsonError rs
  liftIO $ assertBool "conversations should fit in a single page" (not (mtpHasMore page))
  cids <- liftIO $ case checked (mtpResults page) of
    Nothing -> assertFailure "too many conversations"
    Just r -> pure r
  (cs :: [Conversation]) <-
    (fmap crFound . responseJsonError)
      =<< listConvs galley1 (userId alice) cids <!! (const 200 === statusCode)
  let c1 = find ((== cnvQualifiedId cnv1) . cnvQualifiedId) cs
  let c2 = find ((== cnvQualifiedId cnv2) . cnvQualifiedId) cs
  liftIO . forM_ [c1, c2] $ \actual -> do
    assertEqual
      "self member mismatch"
      (Just . cmSelf $ cnvMembers expected)
      (cmSelf . cnvMembers <$> actual)
    assertEqual
      "other members mismatch"
      (Just [])
      ((\c -> cmOthers (cnvMembers c) \\ cmOthers (cnvMembers expected)) <$> actual)

debug :: Text -> Http ()
debug text = do
  l <- Log.new Log.defSettings
  liftIO $ Log.warn l (Log.msg text)

-- bob creates a conversation on domain 2 with alice on domain 1, then sends a
-- message to alice
testSendMessage :: Brig -> Brig -> Galley -> Cannon -> Http ()
testSendMessage brig1 brig2 galley2 cannon1 = do
  -- create alice user and client on domain 1
  alice <- randomUser brig1
  aliceClient <-
    clientId . responseJsonUnsafe
      <$> addClient
        brig1
        (userId alice)
        (defNewClient PermanentClientType [] (Imports.head someLastPrekeys))

  -- create bob user and client on domain 2
  bob <- randomUser brig2
  bobClient <-
    clientId . responseJsonUnsafe
      <$> addClient
        brig2
        (userId bob)
        (defNewClient PermanentClientType [] (someLastPrekeys !! 1))

  connectUsersEnd2End brig1 brig2 (userQualifiedId alice) (userQualifiedId bob)

  -- create conversation on domain 2
  convId <-
    fmap (qUnqualified . cnvQualifiedId) . responseJsonError
      =<< createConversation galley2 (userId bob) [userQualifiedId alice]
        <!! const 201 === statusCode

  -- send a message from bob at domain 2 to alice at domain 1
  let qconvId = Qualified convId (qDomain (userQualifiedId bob))
      msgText = "🕊️"
      rcpts = [(userQualifiedId alice, aliceClient, msgText)]
      msg = mkQualifiedOtrPayload bobClient rcpts "" MismatchReportAll

  WS.bracketR cannon1 (userId alice) $ \wsAlice -> do
    post
      ( galley2
          . paths
            [ "conversations",
              toByteString' (qDomain qconvId),
              toByteString' convId,
              "proteus",
              "messages"
            ]
          . zUser (userId bob)
          . zConn "conn"
          . header "Z-Type" "access"
          . contentProtobuf
          . acceptJson
          . bytes (Protolens.encodeMessage msg)
      )
      !!! const 201 === statusCode

    -- verify that alice received the message
    WS.assertMatch_ (5 # Second) wsAlice $ \n -> do
      let e = List1.head (WS.unpackPayload n)
      ntfTransient n @?= False
      evtConv e @?= qconvId
      evtType e @?= OtrMessageAdd
      evtFrom e @?= userQualifiedId bob
      evtData e
        @?= EdOtrMessage
          ( OtrMessage bobClient aliceClient (toBase64Text msgText) (Just "")
          )

-- alice creates a conversation on domain 1 with bob on domain 2, then bob
-- sends a message to alice
testSendMessageToRemoteConv :: Brig -> Brig -> Galley -> Galley -> Cannon -> Http ()
testSendMessageToRemoteConv brig1 brig2 galley1 galley2 cannon1 = do
  -- create alice user and client on domain 1
  alice <- randomUser brig1
  aliceClient <-
    fmap clientId . responseJsonError
      =<< addClient brig1 (userId alice) (defNewClient PermanentClientType [] (Imports.head someLastPrekeys))
        <!! const 201 === statusCode

  -- create bob user and client on domain 2
  bob <- randomUser brig2
  bobClient <-
    fmap clientId . responseJsonError
      =<< addClient brig2 (userId bob) (defNewClient PermanentClientType [] (someLastPrekeys !! 1))
        <!! const 201 === statusCode

  connectUsersEnd2End brig1 brig2 (userQualifiedId alice) (userQualifiedId bob)

  -- create conversation on domain 1
  convId <-
    fmap (qUnqualified . cnvQualifiedId) . responseJsonError
      =<< createConversation galley1 (userId alice) [userQualifiedId bob]
        <!! const 201 === statusCode

  -- send a message from bob at domain 2 to alice at domain 1
  let qconvId = Qualified convId (qDomain (userQualifiedId alice))
      msgText = "🕊️"
      rcpts = [(userQualifiedId alice, aliceClient, msgText)]
      msg = mkQualifiedOtrPayload bobClient rcpts "" MismatchReportAll

  WS.bracketR cannon1 (userId alice) $ \wsAlice -> do
    post
      ( galley2
          . paths
            [ "conversations",
              toByteString' (qDomain qconvId),
              toByteString' convId,
              "proteus",
              "messages"
            ]
          . zUser (userId bob)
          . zConn "conn"
          . header "Z-Type" "access"
          . contentProtobuf
          . acceptJson
          . bytes (Protolens.encodeMessage msg)
      )
      !!! const 201 === statusCode

    -- verify that alice received the message
    WS.assertMatch_ (5 # Second) wsAlice $ \n -> do
      let e = List1.head (WS.unpackPayload n)
      ntfTransient n @?= False
      evtConv e @?= qconvId
      evtType e @?= OtrMessageAdd
      evtFrom e @?= userQualifiedId bob
      evtData e
        @?= EdOtrMessage
          ( OtrMessage bobClient aliceClient (toBase64Text msgText) (Just "")
          )

testDeleteUser :: Brig -> Brig -> Galley -> Galley -> Cannon -> Http ()
testDeleteUser brig1 brig2 galley1 galley2 cannon1 = do
  alice <- userQualifiedId <$> randomUser brig1
  bobDel <- userQualifiedId <$> randomUser brig2

  connectUsersEnd2End brig1 brig2 alice bobDel

  conv1 <-
    fmap cnvQualifiedId . responseJsonError
      =<< createConversation galley1 (qUnqualified alice) [bobDel]
        <!! const 201 === statusCode

  conv2 <-
    fmap cnvQualifiedId . responseJsonError
      =<< createConversation galley2 (qUnqualified bobDel) [alice]
        <!! const 201 === statusCode

  WS.bracketR cannon1 (qUnqualified alice) $ \wsAlice -> do
    deleteUser (qUnqualified bobDel) (Just defPassword) brig2 !!! const 200 === statusCode
    WS.assertMatch_ (5 # Second) wsAlice $ matchDeleteUserNotification bobDel
    WS.assertMatch_ (5 # Second) wsAlice $ matchConvLeaveNotification conv1 bobDel [bobDel]
    WS.assertMatch_ (5 # Second) wsAlice $ matchConvLeaveNotification conv2 bobDel [bobDel]

testRemoteAsset :: Brig -> Brig -> CargoHold -> CargoHold -> Http ()
testRemoteAsset brig1 brig2 ch1 ch2 = do
  alice <- userQualifiedId <$> randomUser brig1
  bob <- userQualifiedId <$> randomUser brig2

  let sts = defAssetSettings & setAssetPublic .~ True
  ast <- responseJsonError =<< uploadAsset ch2 (qUnqualified bob) sts "hello world"
  let qkey = view assetKey ast

  downloadAsset ch1 (qUnqualified alice) qkey
    !!! do
      const 200 === statusCode
      const (Just "hello world") === responseBody

claimRemoteKeyPackages :: Brig -> Brig -> Http ()
claimRemoteKeyPackages brig1 brig2 = do
  alice <- userQualifiedId <$> randomUser brig1

  bob <- userQualifiedId <$> randomUser brig2
  bobClients <- for (take 3 someLastPrekeys) $ \lpk -> do
    let new = defNewClient PermanentClientType [] lpk
    fmap clientId $ responseJsonError =<< addClient brig2 (qUnqualified bob) new

  withSystemTempDirectory "mls" $ \tmp ->
    for_ bobClients $ \c ->
      uploadKeyPackages brig2 tmp def bob c 5

  bundle :: KeyPackageBundle <-
    responseJsonError
      =<< post
        ( brig1
            . paths ["mls", "key-packages", "claim", toByteString' (qDomain bob), toByteString' (qUnqualified bob)]
            . zUser (qUnqualified alice)
        )
        <!! const 200 === statusCode

  liftIO $
    Set.map (\e -> (e.user, e.client)) bundle.entries
      @?= Set.fromList [(bob, c) | c <- bobClients]

-- bob creates an MLS conversation on domain 2 with alice on domain 1, then sends a
-- message to alice
testSendMLSMessage :: Brig -> Brig -> Galley -> Galley -> Cannon -> Cannon -> Http ()
testSendMLSMessage brig1 brig2 galley1 galley2 cannon1 cannon2 = do
  let cli :: String -> FilePath -> [String] -> CreateProcess
      cli store tmp args =
        proc "mls-test-cli" $
          ["--store", tmp </> (store <> ".db")] <> args

  -- create alice user and client on domain 1
  alice <- randomUser brig1
  aliceClient <-
    clientId . responseJsonUnsafe
      <$> addClient
        brig1
        (userId alice)
        (defNewClient PermanentClientType [] (Imports.head someLastPrekeys))
  let aliceClientId =
        show (userId alice)
          <> ":"
          <> T.unpack aliceClient.client
          <> "@"
          <> T.unpack (domainText (qDomain (userQualifiedId alice)))

  withSystemTempDirectory "mls" $ \tmp -> do
    -- create alice's key package
    void . liftIO $ spawn (cli aliceClientId tmp ["init", aliceClientId]) Nothing
    kpMLS <- liftIO $ spawn (cli aliceClientId tmp ["key-package", "create"]) Nothing
    aliceKP <- liftIO $ case decodeMLS' kpMLS of
      Right kp -> pure kp
      Left e -> assertFailure $ "Could not decode alice Key Package: " <> T.unpack e

    -- set public key
    let update =
          defUpdateClient
            { updateClientMLSPublicKeys =
                Map.singleton
                  Ed25519
                  aliceKP.value.leafNode.signatureKey
            }
    put
      ( brig1
          . paths ["clients", toByteString' aliceClient]
          . zUser (qUnqualified (userQualifiedId alice))
          . zClient aliceClient
          . json update
      )
      !!! const 200 === statusCode

    -- upload key package
    post
      ( brig1
          . paths ["mls", "key-packages", "self", toByteString' aliceClient]
          . zUser (qUnqualified (userQualifiedId alice))
          . zClient aliceClient
          . json (KeyPackageUpload [aliceKP])
      )
      !!! const 201 === statusCode

    -- create bob user and client on domain 2
    bob <- randomUser brig2
    bobClient <-
      clientId . responseJsonUnsafe
        <$> addClient
          brig2
          (userId bob)
          (defNewClient PermanentClientType [] (someLastPrekeys !! 1))
    let bobClientId =
          show (userId bob)
            <> ":"
            <> T.unpack bobClient.client
            <> "@"
            <> T.unpack (domainText (qDomain (userQualifiedId bob)))
    void . liftIO $ spawn (cli bobClientId tmp ["init", bobClientId]) Nothing

    connectUsersEnd2End brig1 brig2 (userQualifiedId alice) (userQualifiedId bob)

    -- bob claims alice's key package
    void $
      post
        ( brig2
            . paths
              [ "mls",
                "key-packages",
                "claim",
                toByteString' (qDomain (userQualifiedId alice)),
                toByteString' (qUnqualified (userQualifiedId alice))
              ]
            . zUser (qUnqualified (userQualifiedId bob))
            . zClient bobClient
        )
        <!! const 200 === statusCode
    -- Note: we are ignoring the claimed key package here, because we have already
    -- saved it to a file. We still need to claim because that ensures that the
    -- backend can add the appropriate key package ref mapping.

    -- create conversation on domain 2
    conv <-
      responseJsonError
        =<< createMLSConversation galley2 (userId bob) bobClient
          <!! const 201 === statusCode
    groupId <- case cnvProtocol conv of
      ProtocolMLS p -> pure (unGroupId (cnvmlsGroupId p))
      ProtocolProteus -> liftIO $ assertFailure "Expected MLS conversation"
      ProtocolMixed _ -> liftIO $ assertFailure "Expected MLS conversation"
    let qconvId = cnvQualifiedId conv
    groupJSON <-
      liftIO $
        spawn
          ( cli
              bobClientId
              tmp
              [ "group",
                "create",
                T.unpack (toBase64Text groupId)
              ]
          )
          Nothing
    liftIO $ BS.writeFile (tmp </> "group.json") groupJSON

    -- invite alice
    liftIO $ BS.writeFile (tmp </> aliceClientId) (raw aliceKP)
    commit <-
      liftIO $
        spawn
          ( cli
              bobClientId
              tmp
              [ "member",
                "add",
                "--in-place",
                "--group",
                tmp </> "group.json",
                "--welcome-out",
                tmp </> "welcome",
                "--group-info-out",
                tmp </> "groupinfo.mls",
                tmp </> aliceClientId
              ]
          )
          Nothing
    welcome <- liftIO $ BS.readFile (tmp </> "welcome")

    -- send a message to the group
    dove <-
      liftIO $
        spawn
          (cli bobClientId tmp ["message", "--group", tmp </> "group.json", "dove"])
          Nothing

    -- alice creates the group and replies
    void . liftIO $
      spawn
        ( cli
            aliceClientId
            tmp
            [ "group",
              "from-welcome",
              "--group-out",
              tmp </> "groupA.json",
              tmp </> "welcome"
            ]
        )
        Nothing
    reply <-
      liftIO $
        spawn
          ( cli
              aliceClientId
              tmp
              ["message", "--group", tmp </> "groupA.json", "raven"]
          )
          Nothing

    -- send welcome, commit and dove
    WS.bracketR cannon1 (userId alice) $ \wsAlice -> do
      sendCommitBundle
        tmp
        "groupinfo.mls"
        (Just "welcome")
        galley2
        (userId bob)
        bobClient
        commit

      post
        ( galley2
            . paths
              ["mls", "messages"]
            . zUser (userId bob)
            . zClient bobClient
            . zConn "conn"
            . header "Z-Type" "access"
            . content "message/mls"
            . bytes dove
        )
        !!! const 201 === statusCode

      -- verify that alice receives the welcome message
      WS.assertMatch_ (5 # Second) wsAlice $ \n -> do
        let e = List1.head (WS.unpackPayload n)
        ntfTransient n @?= False
        evtType e @?= MLSWelcome
        evtFrom e @?= userQualifiedId alice
        evtData e @?= EdMLSWelcome welcome

      -- verify that alice receives a join event
      WS.assertMatch_ (5 # Second) wsAlice $ \n -> do
        let e = List1.head (WS.unpackPayload n)
        evtConv e @?= qconvId
        evtType e @?= MemberJoin
        evtFrom e @?= userQualifiedId bob
        fmap (sort . mMembers) (evtData e ^? _EdMembersJoin)
          @?= Just [SimpleMember (userQualifiedId alice) roleNameWireMember]

      -- verify that alice receives the dove
      WS.assertMatch_ (5 # Second) wsAlice $ \n -> do
        let e = List1.head (WS.unpackPayload n)
        ntfTransient n @?= False
        evtConv e @?= qconvId
        evtType e @?= MLSMessageAdd
        evtFrom e @?= userQualifiedId bob
        evtData e @?= EdMLSMessage dove

    -- send the reply and assert reception
    WS.bracketR cannon2 (userId bob) $ \wsBob -> do
      post
        ( galley1
            . paths
              ["mls", "messages"]
            . zUser (userId alice)
            . zClient aliceClient
            . zConn "conn"
            . header "Z-Type" "access"
            . content "message/mls"
            . bytes reply
        )
        !!! const 201 === statusCode

      -- verify that bob receives the reply
      WS.assertMatch_ (5 # Second) wsBob $ \n -> do
        let e = List1.head (WS.unpackPayload n)
        ntfTransient n @?= False
        evtConv e @?= qconvId
        evtType e @?= MLSMessageAdd
        evtFrom e @?= userQualifiedId alice
        evtData e @?= EdMLSMessage reply

-- bob creates an MLS conversation on domain 2 with alice on domain 1, then
-- creates a subconversation, and finally sends a message to alice
testSendMLSMessageToSubConversation :: Brig -> Brig -> Galley -> Galley -> Cannon -> Cannon -> Http ()
testSendMLSMessageToSubConversation brig1 brig2 galley1 galley2 cannon1 cannon2 = do
  let cli :: String -> FilePath -> [String] -> CreateProcess
      cli store tmp args =
        proc "mls-test-cli" $
          ["--store", tmp </> (store <> ".db")] <> args

  -- create alice user and client on domain 1
  alice <- randomUser brig1
  aliceClient <-
    clientId . responseJsonUnsafe
      <$> addClient
        brig1
        (userId alice)
        (defNewClient PermanentClientType [] (Imports.head someLastPrekeys))
  let aliceClientId =
        show (userId alice)
          <> ":"
          <> T.unpack aliceClient.client
          <> "@"
          <> T.unpack (domainText (qDomain (userQualifiedId alice)))

  -- create bob user and client on domain 2
  bob <- randomUser brig2
  bobClient <-
    clientId . responseJsonUnsafe
      <$> addClient
        brig2
        (userId bob)
        (defNewClient PermanentClientType [] (someLastPrekeys !! 1))
  let bobClientId =
        show (userId bob)
          <> ":"
          <> T.unpack (bobClient.client)
          <> "@"
          <> T.unpack (domainText (qDomain (userQualifiedId bob)))

  withSystemTempDirectory "mls" $ \tmp -> do
    -- create alice's key package
    void . liftIO $ spawn (cli aliceClientId tmp ["init", aliceClientId]) Nothing
    kpMLS <- liftIO $ spawn (cli aliceClientId tmp ["key-package", "create"]) Nothing
    aliceKP <- liftIO $ case decodeMLS' kpMLS of
      Right kp -> pure kp
      Left e -> assertFailure $ "Could not decode alice Key Package: " <> T.unpack e

    -- set public key
    let update =
          defUpdateClient
            { updateClientMLSPublicKeys =
                Map.singleton
                  Ed25519
                  aliceKP.value.leafNode.signatureKey
            }
    put
      ( brig1
          . paths ["clients", toByteString' aliceClient]
          . zUser (qUnqualified (userQualifiedId alice))
          . json update
      )
      !!! const 200 === statusCode

    -- upload key package
    post
      ( brig1
          . paths ["mls", "key-packages", "self", toByteString' aliceClient]
          . zUser (qUnqualified (userQualifiedId alice))
          . zClient aliceClient
          . json (KeyPackageUpload [aliceKP])
      )
      !!! const 201 === statusCode

    -- create bob's client state
    void . liftIO $ spawn (cli bobClientId tmp ["init", bobClientId]) Nothing

    connectUsersEnd2End brig1 brig2 (userQualifiedId alice) (userQualifiedId bob)

    -- bob claims alice's key package
    void $
      post
        ( brig2
            . paths
              [ "mls",
                "key-packages",
                "claim",
                toByteString' (qDomain (userQualifiedId alice)),
                toByteString' (qUnqualified (userQualifiedId alice))
              ]
            . zUser (qUnqualified (userQualifiedId bob))
            . zClient bobClient
        )
        <!! const 200 === statusCode
    -- Note: we are ignoring the claimed key package here, because we have already
    -- saved it to a file. We still need to claim because that ensures that the
    -- backend can add the appropriate key package ref mapping.

    -- create conversation on domain 2
    conv <-
      responseJsonError
        =<< createMLSConversation galley2 (userId bob) bobClient
          <!! const 201 === statusCode
    groupId <- case cnvProtocol conv of
      ProtocolMLS p -> pure (unGroupId (cnvmlsGroupId p))
      ProtocolProteus -> liftIO $ assertFailure "Expected MLS conversation"
      ProtocolMixed _ -> liftIO $ assertFailure "Expected MLS conversation"
    let qconvId = cnvQualifiedId conv
    groupJSON <-
      liftIO $
        spawn
          ( cli
              bobClientId
              tmp
              [ "group",
                "create",
                T.unpack (toBase64Text groupId)
              ]
          )
          Nothing
    liftIO $ BS.writeFile (tmp </> "group.json") groupJSON

    -- invite alice
    liftIO $ BS.writeFile (tmp </> aliceClientId) (raw aliceKP)
    commit <-
      liftIO $
        spawn
          ( cli
              bobClientId
              tmp
              [ "member",
                "add",
                "--in-place",
                "--group",
                tmp </> "group.json",
                "--welcome-out",
                tmp </> "welcome",
                "--group-info-out",
                tmp </> "groupinfo.mls",
                tmp </> aliceClientId
              ]
          )
          Nothing
    welcome <- liftIO $ BS.readFile (tmp </> "welcome")

    -- send welcome and commit
    WS.bracketR cannon1 (userId alice) $ \wsAlice -> do
      sendCommitBundle
        tmp
        "groupinfo.mls"
        (Just "welcome")
        galley2
        (userId bob)
        bobClient
        commit

      -- verify that alice receives the welcome message
      WS.assertMatch_ (5 # Second) wsAlice $ \n -> do
        let e = List1.head (WS.unpackPayload n)
        ntfTransient n @?= False
        evtType e @?= MLSWelcome
        evtFrom e @?= userQualifiedId alice
        evtData e @?= EdMLSWelcome welcome

      -- verify that alice receives a join event
      WS.assertMatch_ (5 # Second) wsAlice $ \n -> do
        let e = List1.head (WS.unpackPayload n)
        evtConv e @?= qconvId
        evtType e @?= MemberJoin
        evtFrom e @?= userQualifiedId bob
        fmap (sort . mMembers) (evtData e ^? _EdMembersJoin)
          @?= Just [SimpleMember (userQualifiedId alice) roleNameWireMember]

    -- alice creates the group
    void . liftIO $
      spawn
        ( cli
            aliceClientId
            tmp
            [ "group",
              "from-welcome",
              "--group-out",
              tmp </> "groupA.json",
              tmp </> "welcome"
            ]
        )
        Nothing

    -- SUBCONVERSATION
    -- create subconversation on domain 2
    subConv <-
      responseJsonError
        =<< createMLSSubConversation galley2 (userId bob) qconvId (SubConvId "sub")
          <!! const 200 === statusCode
    let subGroupId = unGroupId . pscGroupId $ subConv
    subGroupJSON <-
      liftIO $
        spawn
          ( cli
              bobClientId
              tmp
              [ "group",
                "create",
                T.unpack (toBase64Text subGroupId)
              ]
          )
          Nothing
    liftIO $ BS.writeFile (tmp </> "subgroup.json") subGroupJSON

    -- bob sends commit bundle for subconversation
    do
      subCommitRaw <-
        liftIO $
          spawn
            ( cli
                bobClientId
                tmp
                [ "commit",
                  "--in-place",
                  "--group",
                  tmp </> "subgroup.json",
                  "--group-info-out",
                  tmp </> "subgroupstate.mls"
                ]
            )
            Nothing
      sendCommitBundle
        tmp
        "subgroupstate.mls"
        Nothing
        galley2
        (userId bob)
        bobClient
        subCommitRaw

    -- alice sends an external commit to add herself to the subconveration
    do
      subCommitRaw <-
        liftIO $
          spawn
            ( cli
                aliceClientId
                tmp
                [ "external-commit",
                  "--group-out",
                  tmp </> "subgroupA.json",
                  "--group-info-in",
                  tmp </> "subgroupstate.mls",
                  "--group-info-out",
                  tmp </> "subgroupstateA.mls"
                ]
            )
            Nothing
      sendCommitBundle
        tmp
        "subgroupstateA.mls"
        Nothing
        galley1
        (userId alice)
        aliceClient
        subCommitRaw

    -- prepare bob's message to the subconversation
    dove <-
      liftIO $
        spawn
          ( cli
              bobClientId
              tmp
              ["message", "--group", tmp </> "subgroup.json", "dove"]
          )
          Nothing

    -- prepare alice's reply to the subconversation
    reply <-
      liftIO $
        spawn
          ( cli
              aliceClientId
              tmp
              ["message", "--group", tmp </> "subgroupA.json", "raven"]
          )
          Nothing

    -- send bob's message
    WS.bracketR cannon1 (userId alice) $ \wsAlice -> do
      post
        ( galley2
            . paths
              ["mls", "messages"]
            . zUser (userId bob)
            . zClient bobClient
            . zConn "conn"
            . header "Z-Type" "access"
            . content "message/mls"
            . bytes dove
        )
        !!! const 201 === statusCode

      -- verify that alice receives bob's message in the subconversation
      WS.assertMatch_ (5 # Second) wsAlice $ \n -> do
        let e = List1.head (WS.unpackPayload n)
        ntfTransient n @?= False
        evtConv e @?= qconvId
        evtType e @?= MLSMessageAdd
        evtFrom e @?= userQualifiedId bob
        evtData e @?= EdMLSMessage dove

    -- send alice's message
    WS.bracketR cannon2 (userId bob) $ \wsBob -> do
      post
        ( galley1
            . paths
              ["mls", "messages"]
            . zUser (userId alice)
            . zClient aliceClient
            . zConn "conn"
            . header "Z-Type" "access"
            . content "message/mls"
            . bytes reply
        )
        !!! const 201 === statusCode

      -- verify that bob receives alice's message in the subconversation
      WS.assertMatch_ (5 # Second) wsBob $ \n -> do
        let e = List1.head (WS.unpackPayload n)
        ntfTransient n @?= False
        evtConv e @?= qconvId
        evtType e @?= MLSMessageAdd
        evtFrom e @?= userQualifiedId alice
        evtData e @?= EdMLSMessage reply

testRemoteTypingIndicator :: Brig -> Brig -> Galley -> Galley -> Cannon -> Cannon -> Http ()
testRemoteTypingIndicator brig1 brig2 galley1 galley2 cannon1 cannon2 = do
  alice <- randomUser brig1
  bob <- randomUser brig2

  connectUsersEnd2End brig1 brig2 (userQualifiedId alice) (userQualifiedId bob)

  cnv <-
    responseJsonError
      =<< createConversation galley1 (userId alice) [userQualifiedId bob]
        <!! const 201 === statusCode
  let isTyping g u s =
        post
          ( g
              . paths
                [ "conversations",
                  toByteString' (qDomain (cnvQualifiedId cnv)),
                  toByteString' (qUnqualified (cnvQualifiedId cnv)),
                  "typing"
                ]
              . zUser (userId u)
              . zConn "conn"
              . json s
          )
          !!! const 200 === statusCode
  let checkEvent ws u s =
        WS.assertMatch_ (5 # Second) ws $ \n -> do
          let e = List1.head (WS.unpackPayload n)
          ntfTransient n @?= True
          evtConv e @?= cnvQualifiedId cnv
          evtType e @?= Typing
          evtFrom e @?= userQualifiedId u
          evtData e @?= EdTyping s

  -- -- alice is typing, bob gets events
  WS.bracketR cannon2 (userId bob) $ \wsBob -> do
    isTyping galley1 alice StartedTyping
    checkEvent wsBob alice StartedTyping
    isTyping galley1 alice StoppedTyping
    checkEvent wsBob alice StoppedTyping

  -- bob is typing, alice gets events
  WS.bracketR cannon1 (userId alice) $ \wsAlice -> do
    isTyping galley2 bob StartedTyping
    checkEvent wsAlice bob StartedTyping
    isTyping galley2 bob StoppedTyping
    checkEvent wsAlice bob StoppedTyping<|MERGE_RESOLUTION|>--- conflicted
+++ resolved
@@ -42,13 +42,8 @@
 import Data.Range (checked)
 import qualified Data.Set as Set
 import qualified Data.Text as T
-<<<<<<< HEAD
 import Federation.Util
-import Imports
-=======
-import Federation.Util (connectUsersEnd2End, generateClientPrekeys, getConvQualified)
 import Imports hiding (cs)
->>>>>>> 577c0b9f
 import System.FilePath
 import qualified System.Logger as Log
 import System.Process

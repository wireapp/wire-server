--- conflicted
+++ resolved
@@ -121,13 +121,10 @@
         test mg "claim remote key packages" $ claimRemoteKeyPackages brig brigTwo,
         test mg "send an MLS message to a remote user" $
           testSendMLSMessage brig brigTwo galley galleyTwo cannon cannonTwo,
-<<<<<<< HEAD
         test mg "send an MLS subconversation message to a federated user" $
-          testSendMLSMessageToSubConversation brig brigTwo galley galleyTwo cannon cannonTwo
-=======
+          testSendMLSMessageToSubConversation brig brigTwo galley galleyTwo cannon cannonTwo,
         test mg "remote typing indicator" $
           testRemoteTypingIndicator brig brigTwo galley galleyTwo cannon cannonTwo
->>>>>>> 0c8353ef
       ]
 
 -- | Path covered by this test:
@@ -962,7 +959,6 @@
         evtFrom e @?= userQualifiedId alice
         evtData e @?= EdMLSMessage reply
 
-<<<<<<< HEAD
 -- bob creates an MLS conversation on domain 2 with alice on domain 1, then
 -- creates a subconversation, and finally sends a message to alice
 testSendMLSMessageToSubConversation :: Brig -> Brig -> Galley -> Galley -> Cannon -> Cannon -> Http ()
@@ -1120,9 +1116,10 @@
         !!! const 201 === statusCode
 
       post
-        ( galley2
+        ( unversioned
+            . galley2
             . paths
-              ["mls", "welcome"]
+              ["v2", "mls", "welcome"]
             . zUser (userId bob)
             . zClient bobClient
             . zConn "conn"
@@ -1305,7 +1302,7 @@
         evtType e @?= MLSMessageAdd
         evtFrom e @?= userQualifiedId alice
         evtData e @?= EdMLSMessage reply
-=======
+
 testRemoteTypingIndicator :: Brig -> Brig -> Galley -> Galley -> Cannon -> Cannon -> Http ()
 testRemoteTypingIndicator brig1 brig2 galley1 galley2 cannon1 cannon2 = do
   alice <- randomUser brig1
@@ -1352,5 +1349,4 @@
     isTyping galley2 bob StartedTyping
     checkEvent wsAlice bob StartedTyping
     isTyping galley2 bob StoppedTyping
-    checkEvent wsAlice bob StoppedTyping
->>>>>>> 0c8353ef
+    checkEvent wsAlice bob StoppedTyping
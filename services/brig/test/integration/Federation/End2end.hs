--- conflicted
+++ resolved
@@ -17,6 +17,7 @@
 
 module Federation.End2end where
 
+import API.MLS.Util
 import API.Search.Util
 import API.User.Util
 import Bilge
@@ -28,6 +29,7 @@
 import Data.Aeson qualified as Aeson
 import Data.ByteString qualified as BS
 import Data.ByteString.Conversion (toByteString')
+import Data.Default
 import Data.Domain
 import Data.Handle
 import Data.Id
@@ -42,6 +44,7 @@
 import Federation.Util
 import Imports hiding (cs)
 import System.FilePath
+import System.IO.Temp
 import System.Logger qualified as Log
 import System.Process
 import Test.Tasty
@@ -52,17 +55,15 @@
 import Util.Options (Endpoint)
 import Wire.API.Asset
 import Wire.API.Conversation
+import Wire.API.Conversation.Protocol
 import Wire.API.Conversation.Role
 import Wire.API.Conversation.Typing
 import Wire.API.Event.Conversation
 import Wire.API.Internal.Notification
-<<<<<<< HEAD
 import Wire.API.MLS.CipherSuite
 import Wire.API.MLS.KeyPackage
 import Wire.API.MLS.Serialisation
 import Wire.API.MLS.SubConversation
-=======
->>>>>>> 2e3a6ec3
 import Wire.API.Message
 import Wire.API.Routes.MultiTablePaging
 import Wire.API.User hiding (assetKey)
@@ -115,14 +116,11 @@
         test mg "send a message in a remote conversation" $ testSendMessageToRemoteConv brig brigTwo galley galleyTwo cannon,
         test mg "delete user connected to remotes and in conversation with remotes" $ testDeleteUser brig brigTwo galley galleyTwo cannon,
         test mg "download remote asset" $ testRemoteAsset brig brigTwo cargohold cargoholdTwo,
-<<<<<<< HEAD
         test mg "claim remote key packages" $ claimRemoteKeyPackages brig brigTwo,
         test mg "send an MLS message to a remote user" $
           testSendMLSMessage brig brigTwo galley galleyTwo cannon cannonTwo,
         test mg "send an MLS subconversation message to a federated user" $
           testSendMLSMessageToSubConversation brig brigTwo galley galleyTwo cannon cannonTwo,
-=======
->>>>>>> 2e3a6ec3
         test mg "remote typing indicator" $
           testRemoteTypingIndicator brig brigTwo galley galleyTwo cannon cannonTwo
       ]
@@ -265,66 +263,6 @@
       const 200 === statusCode
       const (Just ucm) === responseJsonMaybe
 
-<<<<<<< HEAD
-testAddRemoteUsersToLocalConv :: Brig -> Galley -> Brig -> Galley -> Http ()
-testAddRemoteUsersToLocalConv brig1 galley1 brig2 galley2 = do
-  alice <- randomUser brig1
-  bob <- randomUser brig2
-
-  let newConv =
-        NewConv
-          []
-          []
-          (checked "gossip")
-          mempty
-          Nothing
-          Nothing
-          Nothing
-          Nothing
-          roleNameWireAdmin
-          BaseProtocolProteusTag
-  convId <-
-    fmap cnvQualifiedId . responseJsonError
-      =<< post
-        ( galley1
-            . path "/conversations"
-            . zUser (userId alice)
-            . zConn "conn"
-            . header "Z-Type" "access"
-            . json newConv
-        )
-
-  connectUsersEnd2End brig1 brig2 (userQualifiedId alice) (userQualifiedId bob)
-
-  let invite = InviteQualified (userQualifiedId bob :| []) roleNameWireAdmin
-  post
-    ( apiVersion "v1"
-        . galley1
-        . paths ["conversations", (toByteString' . qUnqualified) convId, "members", "v2"]
-        . zUser (userId alice)
-        . zConn "conn"
-        . header "Z-Type" "access"
-        . json invite
-    )
-    !!! (const 200 === statusCode)
-
-  -- test GET /conversations/:domain/:cnv -- Alice's domain is used here
-  liftIO $ putStrLn "search for conversation on backend 1..."
-  res <- getConvQualified galley1 (userId alice) convId <!! (const 200 === statusCode)
-  let conv = responseJsonUnsafeWithMsg "backend 1 - get /conversations/domain/cnvId" res
-      actual = cmOthers $ cnvMembers conv
-      expected = [OtherMember (userQualifiedId bob) Nothing roleNameWireAdmin]
-  liftIO $ actual @?= expected
-
-  liftIO $ putStrLn "search for conversation on backend 2..."
-  res' <- getConvQualified galley2 (userId bob) convId <!! (const 200 === statusCode)
-  let conv' = responseJsonUnsafeWithMsg "backend 2 - get /conversations/domain/cnvId" res'
-      actual' = cmOthers $ cnvMembers conv'
-      expected' = [OtherMember (userQualifiedId alice) Nothing roleNameWireAdmin]
-  liftIO $ actual' @?= expected'
-
-=======
->>>>>>> 2e3a6ec3
 testRemoveRemoteUserFromLocalConv :: Brig -> Galley -> Brig -> Galley -> Http ()
 testRemoveRemoteUserFromLocalConv brig1 galley1 brig2 galley2 = do
   alice <- randomUser brig1
@@ -676,7 +614,6 @@
       const 200 === statusCode
       const (Just "hello world") === responseBody
 
-<<<<<<< HEAD
 claimRemoteKeyPackages :: Brig -> Brig -> Http ()
 claimRemoteKeyPackages brig1 brig2 = do
   alice <- userQualifiedId <$> randomUser brig1
@@ -1282,8 +1219,6 @@
         evtFrom e @?= userQualifiedId alice
         evtData e @?= EdMLSMessage reply
 
-=======
->>>>>>> 2e3a6ec3
 testRemoteTypingIndicator :: Brig -> Brig -> Galley -> Galley -> Cannon -> Cannon -> Http ()
 testRemoteTypingIndicator brig1 brig2 galley1 galley2 cannon1 cannon2 = do
   alice <- randomUser brig1

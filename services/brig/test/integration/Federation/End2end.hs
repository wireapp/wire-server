--- conflicted
+++ resolved
@@ -27,7 +27,6 @@
 import Control.Arrow ((&&&))
 import Control.Lens hiding ((#))
 import Data.Aeson qualified as Aeson
-import Data.ByteString qualified as BS
 import Data.ByteString.Conversion (toByteString')
 import Data.Default
 import Data.Domain
@@ -40,17 +39,14 @@
 import Data.Qualified
 import Data.Range (checked)
 import Data.Set qualified as Set
-import Data.Text qualified as T
 import Federation.Util
 import Imports hiding (cs)
-import System.FilePath
+import System.IO.Temp
 import System.Logger qualified as Log
-import System.Process
 import Test.Tasty
 import Test.Tasty.Cannon (TimeoutUnit (..), (#))
 import Test.Tasty.Cannon qualified as WS
 import Test.Tasty.HUnit
-import UnliftIO.Temporary
 import Util
 import Util.Options (Endpoint)
 import Wire.API.Asset
@@ -59,10 +55,7 @@
 import Wire.API.Conversation.Typing
 import Wire.API.Event.Conversation
 import Wire.API.Internal.Notification
-import Wire.API.MLS.CipherSuite
 import Wire.API.MLS.KeyPackage
-import Wire.API.MLS.Serialisation
-import Wire.API.MLS.SubConversation
 import Wire.API.Message
 import Wire.API.Routes.MultiTablePaging
 import Wire.API.User hiding (assetKey)
@@ -116,10 +109,6 @@
         test mg "delete user connected to remotes and in conversation with remotes" $ testDeleteUser brig brigTwo galley galleyTwo cannon,
         test mg "download remote asset" $ testRemoteAsset brig brigTwo cargohold cargoholdTwo,
         test mg "claim remote key packages" $ claimRemoteKeyPackages brig brigTwo,
-        test mg "send an MLS message to a remote user" $
-          testSendMLSMessage brig brigTwo galley galleyTwo cannon cannonTwo,
-        test mg "send an MLS subconversation message to a federated user" $
-          testSendMLSMessageToSubConversation brig brigTwo galley galleyTwo cannon cannonTwo,
         test mg "remote typing indicator" $
           testRemoteTypingIndicator brig brigTwo galley galleyTwo cannon cannonTwo
       ]
@@ -262,66 +251,6 @@
       const 200 === statusCode
       const (Just ucm) === responseJsonMaybe
 
-<<<<<<< HEAD
-testAddRemoteUsersToLocalConv :: Brig -> Galley -> Brig -> Galley -> Http ()
-testAddRemoteUsersToLocalConv brig1 galley1 brig2 galley2 = do
-  alice <- randomUser brig1
-  bob <- randomUser brig2
-
-  let newConv =
-        NewConv
-          []
-          []
-          (checked "gossip")
-          mempty
-          Nothing
-          Nothing
-          Nothing
-          Nothing
-          roleNameWireAdmin
-          BaseProtocolProteusTag
-  convId <-
-    fmap cnvQualifiedId . responseJsonError
-      =<< post
-        ( galley1
-            . path "/conversations"
-            . zUser (userId alice)
-            . zConn "conn"
-            . header "Z-Type" "access"
-            . json newConv
-        )
-
-  connectUsersEnd2End brig1 brig2 (userQualifiedId alice) (userQualifiedId bob)
-
-  let invite = InviteQualified (userQualifiedId bob :| []) roleNameWireAdmin
-  post
-    ( apiVersion "v1"
-        . galley1
-        . paths ["conversations", (toByteString' . qUnqualified) convId, "members", "v2"]
-        . zUser (userId alice)
-        . zConn "conn"
-        . header "Z-Type" "access"
-        . json invite
-    )
-    !!! (const 200 === statusCode)
-
-  -- test GET /conversations/:domain/:cnv -- Alice's domain is used here
-  liftIO $ putStrLn "search for conversation on backend 1..."
-  res <- getConvQualified galley1 (userId alice) convId <!! (const 200 === statusCode)
-  let conv = responseJsonUnsafeWithMsg "backend 1 - get /conversations/domain/cnvId" res
-      actual = cmOthers $ cnvMembers conv
-      expected = [OtherMember (userQualifiedId bob) Nothing roleNameWireAdmin]
-  liftIO $ actual @?= expected
-
-  liftIO $ putStrLn "search for conversation on backend 2..."
-  res' <- getConvQualified galley2 (userId bob) convId <!! (const 200 === statusCode)
-  let conv' = responseJsonUnsafeWithMsg "backend 2 - get /conversations/domain/cnvId" res'
-      actual' = cmOthers $ cnvMembers conv'
-      expected' = [OtherMember (userQualifiedId alice) Nothing roleNameWireAdmin]
-  liftIO $ actual' @?= expected'
-
-=======
->>>>>>> 2e3a6ec3
 testRemoveRemoteUserFromLocalConv :: Brig -> Galley -> Brig -> Galley -> Http ()
 testRemoveRemoteUserFromLocalConv brig1 galley1 brig2 galley2 = do
   alice <- randomUser brig1
@@ -699,585 +628,6 @@
     Set.map (\e -> (e.user, e.client)) bundle.entries
       @?= Set.fromList [(bob, c) | c <- bobClients]
 
--- bob creates an MLS conversation on domain 2 with alice on domain 1, then sends a
--- message to alice
-testSendMLSMessage :: Brig -> Brig -> Galley -> Galley -> Cannon -> Cannon -> Http ()
-testSendMLSMessage brig1 brig2 galley1 galley2 cannon1 cannon2 = do
-  let cli :: String -> FilePath -> [String] -> CreateProcess
-      cli store tmp args =
-        proc "mls-test-cli" $
-          ["--store", tmp </> (store <> ".db")] <> args
-
-  -- create alice user and client on domain 1
-  alice <- randomUser brig1
-  aliceClient <-
-    clientId . responseJsonUnsafe
-      <$> addClient
-        brig1
-        (userId alice)
-        (defNewClient PermanentClientType [] (Imports.head someLastPrekeys))
-  let aliceClientId =
-        show (userId alice)
-          <> ":"
-          <> T.unpack aliceClient.client
-          <> "@"
-          <> T.unpack (domainText (qDomain (userQualifiedId alice)))
-
-  withSystemTempDirectory "mls" $ \tmp -> do
-    -- create alice's key package
-    void . liftIO $ spawn (cli aliceClientId tmp ["init", aliceClientId]) Nothing
-    kpMLS <- liftIO $ spawn (cli aliceClientId tmp ["key-package", "create"]) Nothing
-    aliceKP <- liftIO $ case decodeMLS' kpMLS of
-      Right kp -> pure kp
-      Left e -> assertFailure $ "Could not decode alice Key Package: " <> T.unpack e
-
-    -- set public key
-    let update =
-          defUpdateClient
-            { updateClientMLSPublicKeys =
-                Map.singleton
-                  Ed25519
-                  aliceKP.value.leafNode.signatureKey
-            }
-    put
-      ( brig1
-          . paths ["clients", toByteString' aliceClient]
-          . zUser (qUnqualified (userQualifiedId alice))
-          . zClient aliceClient
-          . json update
-      )
-      !!! const 200 === statusCode
-
-    -- upload key package
-    post
-      ( brig1
-          . paths ["mls", "key-packages", "self", toByteString' aliceClient]
-          . zUser (qUnqualified (userQualifiedId alice))
-          . zClient aliceClient
-          . json (KeyPackageUpload [aliceKP])
-      )
-      !!! const 201 === statusCode
-
-    -- create bob user and client on domain 2
-    bob <- randomUser brig2
-    bobClient <-
-      clientId . responseJsonUnsafe
-        <$> addClient
-          brig2
-          (userId bob)
-          (defNewClient PermanentClientType [] (someLastPrekeys !! 1))
-    let bobClientId =
-          show (userId bob)
-            <> ":"
-            <> T.unpack bobClient.client
-            <> "@"
-            <> T.unpack (domainText (qDomain (userQualifiedId bob)))
-    void . liftIO $ spawn (cli bobClientId tmp ["init", bobClientId]) Nothing
-
-    connectUsersEnd2End brig1 brig2 (userQualifiedId alice) (userQualifiedId bob)
-
-    -- bob claims alice's key package
-    void $
-      post
-        ( brig2
-            . paths
-              [ "mls",
-                "key-packages",
-                "claim",
-                toByteString' (qDomain (userQualifiedId alice)),
-                toByteString' (qUnqualified (userQualifiedId alice))
-              ]
-            . zUser (qUnqualified (userQualifiedId bob))
-            . zClient bobClient
-        )
-        <!! const 200 === statusCode
-    -- Note: we are ignoring the claimed key package here, because we have already
-    -- saved it to a file. We still need to claim because that ensures that the
-    -- backend can add the appropriate key package ref mapping.
-
-    -- create conversation on domain 2
-    conv <-
-      responseJsonError
-        =<< createMLSConversation galley2 (userId bob) bobClient
-          <!! const 201 === statusCode
-    groupId <- case cnvProtocol conv of
-      ProtocolMLS p -> pure (unGroupId (cnvmlsGroupId p))
-      ProtocolProteus -> liftIO $ assertFailure "Expected MLS conversation"
-      ProtocolMixed _ -> liftIO $ assertFailure "Expected MLS conversation"
-    let qconvId = cnvQualifiedId conv
-    groupJSON <-
-      liftIO $
-        spawn
-          ( cli
-              bobClientId
-              tmp
-              [ "group",
-                "create",
-                T.unpack (toBase64Text groupId)
-              ]
-          )
-          Nothing
-    liftIO $ BS.writeFile (tmp </> "group.json") groupJSON
-
-    -- invite alice
-    liftIO $ BS.writeFile (tmp </> aliceClientId) (raw aliceKP)
-    commit <-
-      liftIO $
-        spawn
-          ( cli
-              bobClientId
-              tmp
-              [ "member",
-                "add",
-                "--in-place",
-                "--group",
-                tmp </> "group.json",
-                "--welcome-out",
-                tmp </> "welcome",
-                "--group-info-out",
-                tmp </> "groupinfo.mls",
-                tmp </> aliceClientId
-              ]
-          )
-          Nothing
-    welcome <- liftIO $ BS.readFile (tmp </> "welcome")
-
-    -- send a message to the group
-    dove <-
-      liftIO $
-        spawn
-          (cli bobClientId tmp ["message", "--group", tmp </> "group.json", "dove"])
-          Nothing
-
-    -- alice creates the group and replies
-    void . liftIO $
-      spawn
-        ( cli
-            aliceClientId
-            tmp
-            [ "group",
-              "from-welcome",
-              "--group-out",
-              tmp </> "groupA.json",
-              tmp </> "welcome"
-            ]
-        )
-        Nothing
-    reply <-
-      liftIO $
-        spawn
-          ( cli
-              aliceClientId
-              tmp
-              ["message", "--group", tmp </> "groupA.json", "raven"]
-          )
-          Nothing
-
-    -- send welcome, commit and dove
-    WS.bracketR cannon1 (userId alice) $ \wsAlice -> do
-      sendCommitBundle
-        tmp
-        "groupinfo.mls"
-        (Just "welcome")
-        galley2
-        (userId bob)
-        bobClient
-        commit
-
-      post
-        ( galley2
-            . paths
-              ["mls", "messages"]
-            . zUser (userId bob)
-            . zClient bobClient
-            . zConn "conn"
-            . header "Z-Type" "access"
-            . content "message/mls"
-            . bytes dove
-        )
-        !!! const 201 === statusCode
-
-      -- verify that alice receives the welcome message
-      WS.assertMatch_ (5 # Second) wsAlice $ \n -> do
-        let e = List1.head (WS.unpackPayload n)
-        ntfTransient n @?= False
-        evtType e @?= MLSWelcome
-        evtFrom e @?= userQualifiedId bob
-        evtData e @?= EdMLSWelcome welcome
-
-      -- verify that alice receives a join event
-      WS.assertMatch_ (5 # Second) wsAlice $ \n -> do
-        let e = List1.head (WS.unpackPayload n)
-        evtConv e @?= qconvId
-        evtType e @?= MemberJoin
-        evtFrom e @?= userQualifiedId bob
-        fmap (sort . mMembers) (evtData e ^? _EdMembersJoin)
-          @?= Just [SimpleMember (userQualifiedId alice) roleNameWireMember]
-
-      -- verify that alice receives the dove
-      WS.assertMatch_ (5 # Second) wsAlice $ \n -> do
-        let e = List1.head (WS.unpackPayload n)
-        ntfTransient n @?= False
-        evtConv e @?= qconvId
-        evtType e @?= MLSMessageAdd
-        evtFrom e @?= userQualifiedId bob
-        evtData e @?= EdMLSMessage dove
-
-    -- send the reply and assert reception
-    WS.bracketR cannon2 (userId bob) $ \wsBob -> do
-      post
-        ( galley1
-            . paths
-              ["mls", "messages"]
-            . zUser (userId alice)
-            . zClient aliceClient
-            . zConn "conn"
-            . header "Z-Type" "access"
-            . content "message/mls"
-            . bytes reply
-        )
-        !!! const 201 === statusCode
-
-      -- verify that bob receives the reply
-      WS.assertMatch_ (5 # Second) wsBob $ \n -> do
-        let e = List1.head (WS.unpackPayload n)
-        ntfTransient n @?= False
-        evtConv e @?= qconvId
-        evtType e @?= MLSMessageAdd
-        evtFrom e @?= userQualifiedId alice
-        evtData e @?= EdMLSMessage reply
-
--- bob creates an MLS conversation on domain 2 with alice on domain 1, then
--- creates a subconversation, and finally sends a message to alice
-testSendMLSMessageToSubConversation :: Brig -> Brig -> Galley -> Galley -> Cannon -> Cannon -> Http ()
-testSendMLSMessageToSubConversation brig1 brig2 galley1 galley2 cannon1 cannon2 = do
-  let cli :: String -> FilePath -> [String] -> CreateProcess
-      cli store tmp args =
-        proc "mls-test-cli" $
-          ["--store", tmp </> (store <> ".db")] <> args
-
-  -- create alice user and client on domain 1
-  alice <- randomUser brig1
-  aliceClient <-
-    clientId . responseJsonUnsafe
-      <$> addClient
-        brig1
-        (userId alice)
-        (defNewClient PermanentClientType [] (Imports.head someLastPrekeys))
-  let aliceClientId =
-        show (userId alice)
-          <> ":"
-          <> T.unpack aliceClient.client
-          <> "@"
-          <> T.unpack (domainText (qDomain (userQualifiedId alice)))
-
-  -- create bob user and client on domain 2
-  bob <- randomUser brig2
-  bobClient <-
-    clientId . responseJsonUnsafe
-      <$> addClient
-        brig2
-        (userId bob)
-        (defNewClient PermanentClientType [] (someLastPrekeys !! 1))
-  let bobClientId =
-        show (userId bob)
-          <> ":"
-          <> T.unpack (bobClient.client)
-          <> "@"
-          <> T.unpack (domainText (qDomain (userQualifiedId bob)))
-
-  withSystemTempDirectory "mls" $ \tmp -> do
-    -- create alice's key package
-    void . liftIO $ spawn (cli aliceClientId tmp ["init", aliceClientId]) Nothing
-    kpMLS <- liftIO $ spawn (cli aliceClientId tmp ["key-package", "create"]) Nothing
-    aliceKP <- liftIO $ case decodeMLS' kpMLS of
-      Right kp -> pure kp
-      Left e -> assertFailure $ "Could not decode alice Key Package: " <> T.unpack e
-
-    -- set public key
-    let update =
-          defUpdateClient
-            { updateClientMLSPublicKeys =
-                Map.singleton
-                  Ed25519
-                  aliceKP.value.leafNode.signatureKey
-            }
-    put
-      ( brig1
-          . paths ["clients", toByteString' aliceClient]
-          . zUser (qUnqualified (userQualifiedId alice))
-          . json update
-      )
-      !!! const 200 === statusCode
-
-    -- upload key package
-    post
-      ( brig1
-          . paths ["mls", "key-packages", "self", toByteString' aliceClient]
-          . zUser (qUnqualified (userQualifiedId alice))
-          . zClient aliceClient
-          . json (KeyPackageUpload [aliceKP])
-      )
-      !!! const 201 === statusCode
-
-    -- create bob's client state
-    void . liftIO $ spawn (cli bobClientId tmp ["init", bobClientId]) Nothing
-
-    connectUsersEnd2End brig1 brig2 (userQualifiedId alice) (userQualifiedId bob)
-
-    -- bob claims alice's key package
-    void $
-      post
-        ( brig2
-            . paths
-              [ "mls",
-                "key-packages",
-                "claim",
-                toByteString' (qDomain (userQualifiedId alice)),
-                toByteString' (qUnqualified (userQualifiedId alice))
-              ]
-            . zUser (qUnqualified (userQualifiedId bob))
-            . zClient bobClient
-        )
-        <!! const 200 === statusCode
-    -- Note: we are ignoring the claimed key package here, because we have already
-    -- saved it to a file. We still need to claim because that ensures that the
-    -- backend can add the appropriate key package ref mapping.
-
-    -- create conversation on domain 2
-    conv <-
-      responseJsonError
-        =<< createMLSConversation galley2 (userId bob) bobClient
-          <!! const 201 === statusCode
-    groupId <- case cnvProtocol conv of
-      ProtocolMLS p -> pure (unGroupId (cnvmlsGroupId p))
-      ProtocolProteus -> liftIO $ assertFailure "Expected MLS conversation"
-      ProtocolMixed _ -> liftIO $ assertFailure "Expected MLS conversation"
-    let qconvId = cnvQualifiedId conv
-    groupJSON <-
-      liftIO $
-        spawn
-          ( cli
-              bobClientId
-              tmp
-              [ "group",
-                "create",
-                T.unpack (toBase64Text groupId)
-              ]
-          )
-          Nothing
-    liftIO $ BS.writeFile (tmp </> "group.json") groupJSON
-
-    -- invite alice
-    liftIO $ BS.writeFile (tmp </> aliceClientId) (raw aliceKP)
-    commit <-
-      liftIO $
-        spawn
-          ( cli
-              bobClientId
-              tmp
-              [ "member",
-                "add",
-                "--in-place",
-                "--group",
-                tmp </> "group.json",
-                "--welcome-out",
-                tmp </> "welcome",
-                "--group-info-out",
-                tmp </> "groupinfo.mls",
-                tmp </> aliceClientId
-              ]
-          )
-          Nothing
-    welcome <- liftIO $ BS.readFile (tmp </> "welcome")
-
-    -- send welcome and commit
-    WS.bracketR cannon1 (userId alice) $ \wsAlice -> do
-      sendCommitBundle
-        tmp
-        "groupinfo.mls"
-        (Just "welcome")
-        galley2
-        (userId bob)
-        bobClient
-        commit
-
-      -- verify that alice receives the welcome message
-      WS.assertMatch_ (5 # Second) wsAlice $ \n -> do
-        let e = List1.head (WS.unpackPayload n)
-        ntfTransient n @?= False
-        evtType e @?= MLSWelcome
-        evtFrom e @?= userQualifiedId bob
-        evtData e @?= EdMLSWelcome welcome
-
-      -- verify that alice receives a join event
-      WS.assertMatch_ (5 # Second) wsAlice $ \n -> do
-        let e = List1.head (WS.unpackPayload n)
-        evtConv e @?= qconvId
-        evtType e @?= MemberJoin
-        evtFrom e @?= userQualifiedId bob
-        fmap (sort . mMembers) (evtData e ^? _EdMembersJoin)
-          @?= Just [SimpleMember (userQualifiedId alice) roleNameWireMember]
-
-    -- alice creates the group
-    void . liftIO $
-      spawn
-        ( cli
-            aliceClientId
-            tmp
-            [ "group",
-              "from-welcome",
-              "--group-out",
-              tmp </> "groupA.json",
-              tmp </> "welcome"
-            ]
-        )
-        Nothing
-
-    -- SUBCONVERSATION
-    -- create subconversation on domain 2
-    subConv <-
-      responseJsonError
-        =<< createMLSSubConversation galley2 (userId bob) qconvId (SubConvId "sub")
-          <!! const 200 === statusCode
-    let subGroupId = unGroupId . pscGroupId $ subConv
-    subGroupJSON <-
-      liftIO $
-        spawn
-          ( cli
-              bobClientId
-              tmp
-              [ "group",
-                "create",
-                T.unpack (toBase64Text subGroupId)
-              ]
-          )
-          Nothing
-    liftIO $ BS.writeFile (tmp </> "subgroup.json") subGroupJSON
-
-    -- bob sends commit bundle for subconversation
-    do
-      subCommitRaw <-
-        liftIO $
-          spawn
-            ( cli
-                bobClientId
-                tmp
-                [ "commit",
-                  "--in-place",
-                  "--group",
-                  tmp </> "subgroup.json",
-                  "--group-info-out",
-                  tmp </> "subgroupstate.mls"
-                ]
-            )
-            Nothing
-      sendCommitBundle
-        tmp
-        "subgroupstate.mls"
-        Nothing
-        galley2
-        (userId bob)
-        bobClient
-        subCommitRaw
-
-    -- alice sends an external commit to add herself to the subconveration
-    do
-      subCommitRaw <-
-        liftIO $
-          spawn
-            ( cli
-                aliceClientId
-                tmp
-                [ "external-commit",
-                  "--group-out",
-                  tmp </> "subgroupA.json",
-                  "--group-info-in",
-                  tmp </> "subgroupstate.mls",
-                  "--group-info-out",
-                  tmp </> "subgroupstateA.mls"
-                ]
-            )
-            Nothing
-      sendCommitBundle
-        tmp
-        "subgroupstateA.mls"
-        Nothing
-        galley1
-        (userId alice)
-        aliceClient
-        subCommitRaw
-
-    -- prepare bob's message to the subconversation
-    dove <-
-      liftIO $
-        spawn
-          ( cli
-              bobClientId
-              tmp
-              ["message", "--group", tmp </> "subgroup.json", "dove"]
-          )
-          Nothing
-
-    -- prepare alice's reply to the subconversation
-    reply <-
-      liftIO $
-        spawn
-          ( cli
-              aliceClientId
-              tmp
-              ["message", "--group", tmp </> "subgroupA.json", "raven"]
-          )
-          Nothing
-
-    -- send bob's message
-    WS.bracketR cannon1 (userId alice) $ \wsAlice -> do
-      post
-        ( galley2
-            . paths
-              ["mls", "messages"]
-            . zUser (userId bob)
-            . zClient bobClient
-            . zConn "conn"
-            . header "Z-Type" "access"
-            . content "message/mls"
-            . bytes dove
-        )
-        !!! const 201 === statusCode
-
-      -- verify that alice receives bob's message in the subconversation
-      WS.assertMatch_ (5 # Second) wsAlice $ \n -> do
-        let e = List1.head (WS.unpackPayload n)
-        ntfTransient n @?= False
-        evtConv e @?= qconvId
-        evtType e @?= MLSMessageAdd
-        evtFrom e @?= userQualifiedId bob
-        evtData e @?= EdMLSMessage dove
-
-    -- send alice's message
-    WS.bracketR cannon2 (userId bob) $ \wsBob -> do
-      post
-        ( galley1
-            . paths
-              ["mls", "messages"]
-            . zUser (userId alice)
-            . zClient aliceClient
-            . zConn "conn"
-            . header "Z-Type" "access"
-            . content "message/mls"
-            . bytes reply
-        )
-        !!! const 201 === statusCode
-
-      -- verify that bob receives alice's message in the subconversation
-      WS.assertMatch_ (5 # Second) wsBob $ \n -> do
-        let e = List1.head (WS.unpackPayload n)
-        ntfTransient n @?= False
-        evtConv e @?= qconvId
-        evtType e @?= MLSMessageAdd
-        evtFrom e @?= userQualifiedId alice
-        evtData e @?= EdMLSMessage reply
-
 testRemoteTypingIndicator :: Brig -> Brig -> Galley -> Galley -> Cannon -> Cannon -> Http ()
 testRemoteTypingIndicator brig1 brig2 galley1 galley2 cannon1 cannon2 = do
   alice <- randomUser brig1

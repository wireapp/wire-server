--- conflicted
+++ resolved
@@ -7,11 +7,6 @@
 import Control.Lens
 import Data.ByteString.Conversion
 import Data.Id
-<<<<<<< HEAD
-import Data.Maybe
-import GHC.Stack
-=======
->>>>>>> f07d87be
 import Test.Tasty.HUnit
 
 import qualified Brig.AWS             as AWS

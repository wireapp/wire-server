--- conflicted
+++ resolved
@@ -4,11 +4,7 @@
 --
 -- see: https://github.com/sol/hpack
 --
-<<<<<<< HEAD
--- hash: e6330438d7c8652addcf89ffd7d4236272696b74f4660dbf29a7465886d84568
-=======
--- hash: 6007f4f8ec59cf0a438cd7831dc87bda6d60acd7865f6c251bd6f2da5617b381
->>>>>>> 8ecea4dc
+-- hash: f787f064cceffbeeef6ac5c1ca7475e519a51afc3fdd173bf7a7a86a9016b238
 
 name:           spar
 version:        0.1

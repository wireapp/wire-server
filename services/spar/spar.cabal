cabal-version: 1.12

-- This file has been generated from package.yaml by hpack version 0.33.0.
--
-- see: https://github.com/sol/hpack
--
<<<<<<< HEAD
-- hash: c6a25e75549c7355a8ea29273e45eb8a2ee534cfc3323575e943762b3ec5dabc
=======
-- hash: cfd51f958a651dc816fd8a4eeec9f3368f8bacf29ccee0e5834f9c287c880245
>>>>>>> 248c6333

name:           spar
version:        0.1
synopsis:       User Service for SSO (Single Sign-On) provisioning and authentication.
description:    See README.md
category:       System
author:         Wire Swiss GmbH
maintainer:     Wire Swiss GmbH <backend@wire.com>
copyright:      (c) 2018 Wire Swiss GmbH
license:        AGPL-3
license-file:   LICENSE
build-type:     Simple

library
  exposed-modules:
      Spar.API
      Spar.App
      Spar.Data
      Spar.Data.Instances
      Spar.Error
      Spar.Intra.Brig
      Spar.Intra.Galley
      Spar.Options
      Spar.Orphans
      Spar.Run
      Spar.Scim
      Spar.Scim.Auth
      Spar.Scim.Types
      Spar.Scim.User
  other-modules:
      Paths_spar
  hs-source-dirs:
      src
  default-extensions: AllowAmbiguousTypes BangPatterns ConstraintKinds DataKinds DefaultSignatures DerivingStrategies DerivingVia DeriveFunctor DeriveGeneric DeriveLift DeriveTraversable EmptyCase FlexibleContexts FlexibleInstances FunctionalDependencies GADTs InstanceSigs KindSignatures LambdaCase MultiParamTypeClasses MultiWayIf NamedFieldPuns NoImplicitPrelude OverloadedStrings PackageImports PatternSynonyms PolyKinds QuasiQuotes RankNTypes ScopedTypeVariables StandaloneDeriving TemplateHaskell TupleSections TypeApplications TypeFamilies TypeFamilyDependencies TypeOperators UndecidableInstances ViewPatterns
  ghc-options: -O2 -Wall -Wincomplete-uni-patterns -Wincomplete-record-updates -Wpartial-fields -fwarn-tabs -optP-Wno-nonportable-include-path -j -Wno-redundant-constraints -Werror
  build-depends:
      HsOpenSSL
    , aeson
    , aeson-qq
    , attoparsec
    , base
    , base64-bytestring
    , bilge
    , binary
    , brig-types
    , bytestring
    , bytestring-conversion
    , case-insensitive
    , cassandra-util
    , containers
    , cookie
    , cryptonite
    , data-default
    , email-validate
    , exceptions
    , extended
    , galley-types
    , ghc-prim
    , hscim
    , http-api-data
    , http-client
    , http-media
    , http-types
    , imports
    , insert-ordered-containers
    , lens
    , memory
    , metrics-wai
    , mtl
    , network-uri
    , optparse-applicative
    , raw-strings-qq
    , retry
    , saml2-web-sso >=0.18
    , servant
    , servant-multipart
    , servant-server
    , servant-swagger
    , string-conversions
    , swagger2
    , text
    , text-latin1
    , time
    , tinylog
    , transformers
    , types-common
    , unordered-containers
    , uri-bytestring
    , uuid
    , wai
    , wai-utilities
    , warp
    , wire-api
    , x509
    , xml-conduit
    , yaml
  default-language: Haskell2010

executable spar
  main-is: Main.hs
  other-modules:
      Paths_spar
  hs-source-dirs:
      exec
  default-extensions: AllowAmbiguousTypes BangPatterns ConstraintKinds DataKinds DefaultSignatures DerivingStrategies DerivingVia DeriveFunctor DeriveGeneric DeriveLift DeriveTraversable EmptyCase FlexibleContexts FlexibleInstances FunctionalDependencies GADTs InstanceSigs KindSignatures LambdaCase MultiParamTypeClasses MultiWayIf NamedFieldPuns NoImplicitPrelude OverloadedStrings PackageImports PatternSynonyms PolyKinds QuasiQuotes RankNTypes ScopedTypeVariables StandaloneDeriving TemplateHaskell TupleSections TypeApplications TypeFamilies TypeFamilyDependencies TypeOperators UndecidableInstances ViewPatterns
  ghc-options: -O2 -Wall -Wincomplete-uni-patterns -Wincomplete-record-updates -Wpartial-fields -fwarn-tabs -optP-Wno-nonportable-include-path -j -Wno-redundant-constraints -Werror -threaded -rtsopts -with-rtsopts=-N -with-rtsopts=-T
  build-depends:
      HsOpenSSL
    , aeson
    , aeson-qq
    , attoparsec
    , base
    , base64-bytestring
    , bilge
    , binary
    , brig-types
    , bytestring
    , bytestring-conversion
    , case-insensitive
    , cassandra-util
    , containers
    , cookie
    , cryptonite
    , data-default
    , email-validate
    , exceptions
    , extended
    , galley-types
    , ghc-prim
    , hscim
    , http-api-data
    , http-client
    , http-media
    , http-types
    , imports
    , insert-ordered-containers
    , lens
    , memory
    , metrics-wai
    , mtl
    , network-uri
    , optparse-applicative
    , raw-strings-qq
    , retry
    , saml2-web-sso >=0.18
    , servant
    , servant-multipart
    , servant-server
    , servant-swagger
    , spar
    , string-conversions
    , swagger2
    , text
    , text-latin1
    , time
    , tinylog
    , transformers
    , types-common
    , unordered-containers
    , uri-bytestring
    , uuid
    , wai
    , wai-utilities
    , warp
    , wire-api
    , x509
    , xml-conduit
    , yaml
  default-language: Haskell2010

executable spar-integration
  main-is: Spec.hs
  other-modules:
      Test.LoggingSpec
      Test.MetricsSpec
      Test.Spar.APISpec
      Test.Spar.AppSpec
      Test.Spar.DataSpec
      Test.Spar.Intra.BrigSpec
      Test.Spar.Scim.AuthSpec
      Test.Spar.Scim.UserSpec
      Util
      Util.Core
      Util.Email
      Util.Invitation
      Util.Scim
      Util.Types
      Paths_spar
  hs-source-dirs:
      test-integration
  default-extensions: AllowAmbiguousTypes BangPatterns ConstraintKinds DataKinds DefaultSignatures DerivingStrategies DerivingVia DeriveFunctor DeriveGeneric DeriveLift DeriveTraversable EmptyCase FlexibleContexts FlexibleInstances FunctionalDependencies GADTs InstanceSigs KindSignatures LambdaCase MultiParamTypeClasses MultiWayIf NamedFieldPuns NoImplicitPrelude OverloadedStrings PackageImports PatternSynonyms PolyKinds QuasiQuotes RankNTypes ScopedTypeVariables StandaloneDeriving TemplateHaskell TupleSections TypeApplications TypeFamilies TypeFamilyDependencies TypeOperators UndecidableInstances ViewPatterns
  ghc-options: -O2 -Wall -Wincomplete-uni-patterns -Wincomplete-record-updates -Wpartial-fields -fwarn-tabs -optP-Wno-nonportable-include-path -j -Wno-redundant-constraints -Werror -threaded -rtsopts -with-rtsopts=-N
  build-tool-depends:
      hspec-discover:hspec-discover
  build-depends:
      HsOpenSSL
    , MonadRandom
    , QuickCheck
    , aeson
    , aeson-qq
    , attoparsec
    , base
    , base64-bytestring
    , bilge
    , binary
    , brig-types
    , bytestring
    , bytestring-conversion
    , case-insensitive
    , cassandra-util
    , containers
    , cookie
    , cryptonite
    , data-default
    , email-validate
    , exceptions
    , extended
    , galley-types
    , ghc-prim
    , hscim
    , hspec
    , hspec-wai
    , http-api-data
    , http-client
    , http-media
    , http-types
    , imports
    , insert-ordered-containers
    , lens
    , lens-aeson
    , memory
    , metrics-wai
    , mtl
    , network-uri
    , optparse-applicative
    , random
    , raw-strings-qq
    , retry
    , saml2-web-sso >=0.18
    , servant
    , servant-multipart
    , servant-server
    , servant-swagger
    , silently
    , spar
    , string-conversions
    , swagger2
    , tasty-hunit
    , text
    , text-latin1
    , time
    , tinylog
    , transformers
    , types-common
    , unordered-containers
    , uri-bytestring
    , uuid
    , wai
    , wai-extra
    , wai-utilities
    , warp
    , wire-api
    , x509
    , xml-conduit
    , yaml
    , zauth
  default-language: Haskell2010

executable spar-migrate-data
  main-is: Main.hs
  other-modules:
      Spar.DataMigration.Options
      Spar.DataMigration.RIO
      Spar.DataMigration.Run
      Spar.DataMigration.Types
      Spar.DataMigration.V1_ExternalIds
      Paths_spar
  hs-source-dirs:
      migrate-data/src
  default-extensions: AllowAmbiguousTypes BangPatterns ConstraintKinds DataKinds DefaultSignatures DerivingStrategies DerivingVia DeriveFunctor DeriveGeneric DeriveLift DeriveTraversable EmptyCase FlexibleContexts FlexibleInstances FunctionalDependencies GADTs InstanceSigs KindSignatures LambdaCase MultiParamTypeClasses MultiWayIf NamedFieldPuns NoImplicitPrelude OverloadedStrings PackageImports PatternSynonyms PolyKinds QuasiQuotes RankNTypes ScopedTypeVariables StandaloneDeriving TemplateHaskell TupleSections TypeApplications TypeFamilies TypeFamilyDependencies TypeOperators UndecidableInstances ViewPatterns
  ghc-options: -O2 -Wall -Wincomplete-uni-patterns -Wincomplete-record-updates -Wpartial-fields -fwarn-tabs -optP-Wno-nonportable-include-path -j -Wno-redundant-constraints -Werror -threaded -rtsopts -with-rtsopts=-N
  build-depends:
      HsOpenSSL
    , aeson
    , aeson-qq
    , attoparsec
    , base
    , base64-bytestring
    , bilge
    , binary
    , brig-types
    , bytestring
    , bytestring-conversion
    , case-insensitive
    , cassandra-util
    , conduit
    , containers
    , cookie
    , cryptonite
    , data-default
    , email-validate
    , exceptions
    , extended
    , galley-types
    , ghc-prim
    , hscim
    , http-api-data
    , http-client
    , http-media
    , http-types
    , imports
    , insert-ordered-containers
    , lens
    , memory
    , metrics-wai
    , mtl
    , network-uri
    , optparse-applicative
    , raw-strings-qq
    , retry
    , saml2-web-sso >=0.18
    , servant
    , servant-multipart
    , servant-server
    , servant-swagger
    , spar
    , string-conversions
    , swagger2
    , text
    , text-latin1
    , time
    , tinylog
    , transformers
    , types-common
    , unordered-containers
    , uri-bytestring
    , uuid
    , wai
    , wai-utilities
    , warp
    , wire-api
    , x509
    , xml-conduit
    , yaml
  default-language: Haskell2010

executable spar-schema
  main-is: Main.hs
  other-modules:
      V0
      V1
      V10
      V11
      V12
      V13
      V2
      V3
      V4
      V5
      V6
      V7
      V8
      V9
      Paths_spar
  hs-source-dirs:
      schema/src
  default-extensions: AllowAmbiguousTypes BangPatterns ConstraintKinds DataKinds DefaultSignatures DerivingStrategies DerivingVia DeriveFunctor DeriveGeneric DeriveLift DeriveTraversable EmptyCase FlexibleContexts FlexibleInstances FunctionalDependencies GADTs InstanceSigs KindSignatures LambdaCase MultiParamTypeClasses MultiWayIf NamedFieldPuns NoImplicitPrelude OverloadedStrings PackageImports PatternSynonyms PolyKinds QuasiQuotes RankNTypes ScopedTypeVariables StandaloneDeriving TemplateHaskell TupleSections TypeApplications TypeFamilies TypeFamilyDependencies TypeOperators UndecidableInstances ViewPatterns
  ghc-options: -O2 -Wall -Wincomplete-uni-patterns -Wincomplete-record-updates -Wpartial-fields -fwarn-tabs -optP-Wno-nonportable-include-path -j -Wno-redundant-constraints -Werror -threaded -rtsopts -with-rtsopts=-N
  build-depends:
      HsOpenSSL
    , aeson
    , aeson-qq
    , attoparsec
    , base
    , base64-bytestring
    , bilge
    , binary
    , brig-types
    , bytestring
    , bytestring-conversion
    , case-insensitive
    , cassandra-util
    , containers
    , cookie
    , cryptonite
    , data-default
    , email-validate
    , exceptions
    , extended
    , galley-types
    , ghc-prim
    , hscim
    , http-api-data
    , http-client
    , http-media
    , http-types
    , imports
    , insert-ordered-containers
    , lens
    , memory
    , metrics-wai
    , mtl
    , network-uri
    , optparse-applicative
    , raw-strings-qq
    , retry
    , saml2-web-sso >=0.18
    , servant
    , servant-multipart
    , servant-server
    , servant-swagger
    , spar
    , string-conversions
    , swagger2
    , text
    , text-latin1
    , time
    , tinylog
    , transformers
    , types-common
    , unordered-containers
    , uri-bytestring
    , uuid
    , wai
    , wai-utilities
    , warp
    , wire-api
    , x509
    , xml-conduit
    , yaml
  default-language: Haskell2010

test-suite spec
  type: exitcode-stdio-1.0
  main-is: Spec.hs
  other-modules:
      Arbitrary
      Test.Spar.APISpec
      Test.Spar.DataSpec
      Test.Spar.Intra.BrigSpec
      Test.Spar.Roundtrip.ByteString
      Test.Spar.ScimSpec
      Test.Spar.TypesSpec
      Paths_spar
  hs-source-dirs:
      test
  default-extensions: AllowAmbiguousTypes BangPatterns ConstraintKinds DataKinds DefaultSignatures DerivingStrategies DerivingVia DeriveFunctor DeriveGeneric DeriveLift DeriveTraversable EmptyCase FlexibleContexts FlexibleInstances FunctionalDependencies GADTs InstanceSigs KindSignatures LambdaCase MultiParamTypeClasses MultiWayIf NamedFieldPuns NoImplicitPrelude OverloadedStrings PackageImports PatternSynonyms PolyKinds QuasiQuotes RankNTypes ScopedTypeVariables StandaloneDeriving TemplateHaskell TupleSections TypeApplications TypeFamilies TypeFamilyDependencies TypeOperators UndecidableInstances ViewPatterns
  ghc-options: -O2 -Wall -Wincomplete-uni-patterns -Wincomplete-record-updates -Wpartial-fields -fwarn-tabs -optP-Wno-nonportable-include-path -j -Wno-redundant-constraints -Werror -threaded -rtsopts -with-rtsopts=-N
  build-tool-depends:
      hspec-discover:hspec-discover
  build-depends:
      HsOpenSSL
    , QuickCheck
    , aeson
    , aeson-qq
    , attoparsec
    , base
    , base64-bytestring
    , bilge
    , binary
    , brig-types
    , bytestring
    , bytestring-conversion
    , case-insensitive
    , cassandra-util
    , containers
    , cookie
    , cryptonite
    , data-default
    , email-validate
    , exceptions
    , extended
    , galley-types
    , ghc-prim
    , hscim
    , hspec
    , http-api-data
    , http-client
    , http-media
    , http-types
    , imports
    , insert-ordered-containers
    , lens
    , lens-aeson
    , memory
    , metrics-wai
    , mtl
    , network-uri
    , optparse-applicative
    , raw-strings-qq
    , retry
    , saml2-web-sso >=0.18
    , servant
    , servant-multipart
    , servant-server
    , servant-swagger
    , spar
    , string-conversions
    , swagger2
    , text
    , text-latin1
    , time
    , tinylog
    , transformers
    , types-common
    , unordered-containers
    , uri-bytestring
    , uuid
    , wai
    , wai-utilities
    , warp
    , wire-api
    , x509
    , xml-conduit
    , yaml
  default-language: Haskell2010<|MERGE_RESOLUTION|>--- conflicted
+++ resolved
@@ -4,11 +4,7 @@
 --
 -- see: https://github.com/sol/hpack
 --
-<<<<<<< HEAD
--- hash: c6a25e75549c7355a8ea29273e45eb8a2ee534cfc3323575e943762b3ec5dabc
-=======
 -- hash: cfd51f958a651dc816fd8a4eeec9f3368f8bacf29ccee0e5834f9c287c880245
->>>>>>> 248c6333
 
 name:           spar
 version:        0.1
@@ -25,6 +21,9 @@
 library
   exposed-modules:
       Spar.API
+      Spar.API.Swagger
+      Spar.API.Types
+      Spar.API.Util
       Spar.App
       Spar.Data
       Spar.Data.Instances
@@ -36,8 +35,10 @@
       Spar.Run
       Spar.Scim
       Spar.Scim.Auth
+      Spar.Scim.Swagger
       Spar.Scim.Types
       Spar.Scim.User
+      Spar.Types
   other-modules:
       Paths_spar
   hs-source-dirs:
@@ -74,6 +75,7 @@
     , http-types
     , imports
     , insert-ordered-containers
+    , interpolate
     , lens
     , memory
     , metrics-wai
@@ -145,6 +147,7 @@
     , http-types
     , imports
     , insert-ordered-containers
+    , interpolate
     , lens
     , memory
     , metrics-wai
@@ -237,6 +240,7 @@
     , http-types
     , imports
     , insert-ordered-containers
+    , interpolate
     , lens
     , lens-aeson
     , memory
@@ -321,6 +325,7 @@
     , http-types
     , imports
     , insert-ordered-containers
+    , interpolate
     , lens
     , memory
     , metrics-wai
@@ -407,6 +412,7 @@
     , http-types
     , imports
     , insert-ordered-containers
+    , interpolate
     , lens
     , memory
     , metrics-wai
@@ -491,6 +497,7 @@
     , http-types
     , imports
     , insert-ordered-containers
+    , interpolate
     , lens
     , lens-aeson
     , memory

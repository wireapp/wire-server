--- conflicted
+++ resolved
@@ -3,12 +3,6 @@
 -- This file has been generated from package.yaml by hpack version 0.34.4.
 --
 -- see: https://github.com/sol/hpack
---
-<<<<<<< HEAD
--- hash: 2bf271794fcbbd59eb02b2f5179482e09cda2cc1de94117f93e6dd6757367b7e
-=======
--- hash: c721f9a156f292d2f25f9189e2250e105c48a5a3a67d8fdbf3069c9b3a55f921
->>>>>>> f6fd70d6
 
 name:           spar
 version:        0.1

cabal-version: 1.12

-- This file has been generated from package.yaml by hpack version 0.33.0.
--
-- see: https://github.com/sol/hpack
--
<<<<<<< HEAD
-- hash: b2822e177698d882484e9f4c067b51d4e7124695e44a6a15c7996feaabf674c5
=======
-- hash: f787f064cceffbeeef6ac5c1ca7475e519a51afc3fdd173bf7a7a86a9016b238
>>>>>>> bc3cf4ae

name:           spar
version:        0.1
synopsis:       User Service for SSO (Single Sign-On) provisioning and authentication.
description:    See README.md
category:       System
author:         Wire Swiss GmbH
maintainer:     Wire Swiss GmbH <backend@wire.com>
copyright:      (c) 2018 Wire Swiss GmbH
license:        AGPL-3
license-file:   LICENSE
build-type:     Simple

library
  exposed-modules:
      Spar.API
      Spar.App
      Spar.CanonicalInterpreter
      Spar.Data
      Spar.Data.Instances
      Spar.Error
      Spar.Intra.Brig
      Spar.Intra.BrigApp
      Spar.Intra.Galley
      Spar.Options
      Spar.Orphans
      Spar.Run
      Spar.Scim
      Spar.Scim.Auth
      Spar.Scim.Types
      Spar.Scim.User
      Spar.Sem.AReqIDStore
      Spar.Sem.AReqIDStore.Cassandra
      Spar.Sem.AReqIDStore.Mem
      Spar.Sem.AssIDStore
      Spar.Sem.AssIDStore.Cassandra
      Spar.Sem.AssIDStore.Mem
      Spar.Sem.BindCookieStore
      Spar.Sem.BindCookieStore.Cassandra
      Spar.Sem.BindCookieStore.Mem
      Spar.Sem.BrigAccess
      Spar.Sem.BrigAccess.Http
      Spar.Sem.DefaultSsoCode
      Spar.Sem.DefaultSsoCode.Cassandra
      Spar.Sem.DefaultSsoCode.Mem
      Spar.Sem.GalleyAccess
      Spar.Sem.GalleyAccess.Http
      Spar.Sem.IdP
      Spar.Sem.IdP.Cassandra
      Spar.Sem.IdP.Mem
      Spar.Sem.IdPRawMetadataStore
      Spar.Sem.IdPRawMetadataStore.Cassandra
      Spar.Sem.IdPRawMetadataStore.Mem
      Spar.Sem.Logger
      Spar.Sem.Logger.TinyLog
      Spar.Sem.Now
      Spar.Sem.Now.Input
      Spar.Sem.Now.IO
      Spar.Sem.Random
      Spar.Sem.Random.IO
      Spar.Sem.Reporter
      Spar.Sem.Reporter.Wai
      Spar.Sem.SAML2
      Spar.Sem.SAML2.Library
      Spar.Sem.SamlProtocolSettings
      Spar.Sem.SamlProtocolSettings.Servant
      Spar.Sem.SAMLUserStore
      Spar.Sem.SAMLUserStore.Cassandra
      Spar.Sem.SAMLUserStore.Mem
      Spar.Sem.ScimExternalIdStore
      Spar.Sem.ScimExternalIdStore.Cassandra
      Spar.Sem.ScimExternalIdStore.Mem
      Spar.Sem.ScimTokenStore
      Spar.Sem.ScimTokenStore.Cassandra
      Spar.Sem.ScimTokenStore.Mem
      Spar.Sem.ScimUserTimesStore
      Spar.Sem.ScimUserTimesStore.Cassandra
<<<<<<< HEAD
      Spar.Sem.ScimUserTimesStore.Mem
=======
      Spar.Sem.VerdictFormatStore
      Spar.Sem.VerdictFormatStore.Cassandra
>>>>>>> bc3cf4ae
  other-modules:
      Paths_spar
  hs-source-dirs:
      src
  default-extensions: AllowAmbiguousTypes BangPatterns ConstraintKinds DataKinds DefaultSignatures DerivingStrategies DerivingVia DeriveFunctor DeriveGeneric DeriveLift DeriveTraversable EmptyCase FlexibleContexts FlexibleInstances FunctionalDependencies GADTs InstanceSigs KindSignatures LambdaCase MultiParamTypeClasses MultiWayIf NamedFieldPuns NoImplicitPrelude OverloadedStrings PackageImports PatternSynonyms PolyKinds QuasiQuotes RankNTypes ScopedTypeVariables StandaloneDeriving TemplateHaskell TupleSections TypeApplications TypeFamilies TypeFamilyDependencies TypeOperators UndecidableInstances ViewPatterns
  ghc-options: -O2 -Wall -Wincomplete-uni-patterns -Wincomplete-record-updates -Wpartial-fields -fwarn-tabs -optP-Wno-nonportable-include-path -j -Wno-redundant-constraints -Werror
  build-depends:
      HsOpenSSL
    , aeson
    , aeson-qq
    , attoparsec
    , base
    , base64-bytestring
    , bilge
    , binary
    , brig-types
    , bytestring
    , bytestring-conversion
    , case-insensitive
    , cassandra-util
    , containers
    , cookie
    , cryptonite
    , data-default
    , email-validate
    , exceptions
    , extended
    , galley-types
    , ghc-prim
    , hscim
    , http-api-data
    , http-client
    , http-media
    , http-types
    , imports
    , insert-ordered-containers
    , lens
    , memory
    , metrics-wai
    , mtl
    , network-uri
    , optparse-applicative
    , polysemy
    , polysemy-plugin
    , raw-strings-qq
    , retry
    , saml2-web-sso >=0.18
    , servant
    , servant-multipart
    , servant-server
    , servant-swagger
    , string-conversions
    , swagger2
    , text
    , text-latin1
    , time
    , tinylog
    , transformers
    , types-common
    , unordered-containers
    , uri-bytestring
    , uuid
    , wai
    , wai-utilities
    , warp
    , wire-api
    , x509
    , xml-conduit
    , yaml
  default-language: Haskell2010

executable spar
  main-is: Main.hs
  other-modules:
      Paths_spar
  hs-source-dirs:
      exec
  default-extensions: AllowAmbiguousTypes BangPatterns ConstraintKinds DataKinds DefaultSignatures DerivingStrategies DerivingVia DeriveFunctor DeriveGeneric DeriveLift DeriveTraversable EmptyCase FlexibleContexts FlexibleInstances FunctionalDependencies GADTs InstanceSigs KindSignatures LambdaCase MultiParamTypeClasses MultiWayIf NamedFieldPuns NoImplicitPrelude OverloadedStrings PackageImports PatternSynonyms PolyKinds QuasiQuotes RankNTypes ScopedTypeVariables StandaloneDeriving TemplateHaskell TupleSections TypeApplications TypeFamilies TypeFamilyDependencies TypeOperators UndecidableInstances ViewPatterns
  ghc-options: -O2 -Wall -Wincomplete-uni-patterns -Wincomplete-record-updates -Wpartial-fields -fwarn-tabs -optP-Wno-nonportable-include-path -j -Wno-redundant-constraints -Werror -threaded -rtsopts -with-rtsopts=-N -with-rtsopts=-T
  build-depends:
      HsOpenSSL
    , aeson
    , aeson-qq
    , attoparsec
    , base
    , base64-bytestring
    , bilge
    , binary
    , brig-types
    , bytestring
    , bytestring-conversion
    , case-insensitive
    , cassandra-util
    , containers
    , cookie
    , cryptonite
    , data-default
    , email-validate
    , exceptions
    , extended
    , galley-types
    , ghc-prim
    , hscim
    , http-api-data
    , http-client
    , http-media
    , http-types
    , imports
    , insert-ordered-containers
    , lens
    , memory
    , metrics-wai
    , mtl
    , network-uri
    , optparse-applicative
    , polysemy
    , polysemy-plugin
    , raw-strings-qq
    , retry
    , saml2-web-sso >=0.18
    , servant
    , servant-multipart
    , servant-server
    , servant-swagger
    , spar
    , string-conversions
    , swagger2
    , text
    , text-latin1
    , time
    , tinylog
    , transformers
    , types-common
    , unordered-containers
    , uri-bytestring
    , uuid
    , wai
    , wai-utilities
    , warp
    , wire-api
    , x509
    , xml-conduit
    , yaml
  default-language: Haskell2010

executable spar-integration
  main-is: Spec.hs
  other-modules:
      Test.LoggingSpec
      Test.MetricsSpec
      Test.Spar.APISpec
      Test.Spar.AppSpec
      Test.Spar.DataSpec
      Test.Spar.Intra.BrigSpec
      Test.Spar.Scim.AuthSpec
      Test.Spar.Scim.UserSpec
      Util
      Util.Core
      Util.Email
      Util.Invitation
      Util.Scim
      Util.Types
      Paths_spar
  hs-source-dirs:
      test-integration
  default-extensions: AllowAmbiguousTypes BangPatterns ConstraintKinds DataKinds DefaultSignatures DerivingStrategies DerivingVia DeriveFunctor DeriveGeneric DeriveLift DeriveTraversable EmptyCase FlexibleContexts FlexibleInstances FunctionalDependencies GADTs InstanceSigs KindSignatures LambdaCase MultiParamTypeClasses MultiWayIf NamedFieldPuns NoImplicitPrelude OverloadedStrings PackageImports PatternSynonyms PolyKinds QuasiQuotes RankNTypes ScopedTypeVariables StandaloneDeriving TemplateHaskell TupleSections TypeApplications TypeFamilies TypeFamilyDependencies TypeOperators UndecidableInstances ViewPatterns
  ghc-options: -O2 -Wall -Wincomplete-uni-patterns -Wincomplete-record-updates -Wpartial-fields -fwarn-tabs -optP-Wno-nonportable-include-path -j -Wno-redundant-constraints -Werror -threaded -rtsopts -with-rtsopts=-N
  build-tool-depends:
      hspec-discover:hspec-discover
  build-depends:
      HsOpenSSL
    , MonadRandom
    , QuickCheck
    , aeson
    , aeson-qq
    , attoparsec
    , base
    , base64-bytestring
    , bilge
    , binary
    , brig-types
    , bytestring
    , bytestring-conversion
    , case-insensitive
    , cassandra-util
    , cassava
    , containers
    , cookie
    , cryptonite
    , data-default
    , email-validate
    , exceptions
    , extended
    , galley-types
    , ghc-prim
    , hscim
    , hspec
    , hspec-wai
    , http-api-data
    , http-client
    , http-media
    , http-types
    , imports
    , insert-ordered-containers
    , lens
    , lens-aeson
    , memory
    , metrics-wai
    , mtl
    , network-uri
    , optparse-applicative
    , polysemy
    , polysemy-plugin
    , random
    , raw-strings-qq
    , retry
    , saml2-web-sso >=0.18
    , servant
    , servant-multipart
    , servant-server
    , servant-swagger
    , silently
    , spar
    , string-conversions
    , swagger2
    , tasty-hunit
    , text
    , text-latin1
    , time
    , tinylog
    , transformers
    , types-common
    , unordered-containers
    , uri-bytestring
    , uuid
    , vector
    , wai
    , wai-extra
    , wai-utilities
    , warp
    , wire-api
    , x509
    , xml-conduit
    , yaml
    , zauth
  default-language: Haskell2010

executable spar-migrate-data
  main-is: Main.hs
  other-modules:
      Spar.DataMigration.Options
      Spar.DataMigration.RIO
      Spar.DataMigration.Run
      Spar.DataMigration.Types
      Spar.DataMigration.V1_ExternalIds
      Spar.DataMigration.V2_UserV2
      Paths_spar
  hs-source-dirs:
      migrate-data/src
  default-extensions: AllowAmbiguousTypes BangPatterns ConstraintKinds DataKinds DefaultSignatures DerivingStrategies DerivingVia DeriveFunctor DeriveGeneric DeriveLift DeriveTraversable EmptyCase FlexibleContexts FlexibleInstances FunctionalDependencies GADTs InstanceSigs KindSignatures LambdaCase MultiParamTypeClasses MultiWayIf NamedFieldPuns NoImplicitPrelude OverloadedStrings PackageImports PatternSynonyms PolyKinds QuasiQuotes RankNTypes ScopedTypeVariables StandaloneDeriving TemplateHaskell TupleSections TypeApplications TypeFamilies TypeFamilyDependencies TypeOperators UndecidableInstances ViewPatterns
  ghc-options: -O2 -Wall -Wincomplete-uni-patterns -Wincomplete-record-updates -Wpartial-fields -fwarn-tabs -optP-Wno-nonportable-include-path -j -Wno-redundant-constraints -Werror -threaded -rtsopts -with-rtsopts=-N
  build-depends:
      HsOpenSSL
    , aeson
    , aeson-qq
    , attoparsec
    , base
    , base64-bytestring
    , bilge
    , binary
    , brig-types
    , bytestring
    , bytestring-conversion
    , case-insensitive
    , cassandra-util
    , conduit
    , containers
    , cookie
    , cryptonite
    , data-default
    , email-validate
    , exceptions
    , extended
    , galley-types
    , ghc-prim
    , hscim
    , http-api-data
    , http-client
    , http-media
    , http-types
    , imports
    , insert-ordered-containers
    , lens
    , memory
    , metrics-wai
    , mtl
    , network-uri
    , optparse-applicative
    , polysemy
    , polysemy-plugin
    , raw-strings-qq
    , retry
    , saml2-web-sso >=0.18
    , servant
    , servant-multipart
    , servant-server
    , servant-swagger
    , spar
    , string-conversions
    , swagger2
    , text
    , text-latin1
    , time
    , tinylog
    , transformers
    , types-common
    , unordered-containers
    , uri-bytestring
    , uuid
    , wai
    , wai-utilities
    , warp
    , wire-api
    , x509
    , xml-conduit
    , yaml
  default-language: Haskell2010

executable spar-schema
  main-is: Main.hs
  other-modules:
      V0
      V1
      V10
      V11
      V12
      V13
      V14
      V15
      V2
      V3
      V4
      V5
      V6
      V7
      V8
      V9
      Paths_spar
  hs-source-dirs:
      schema/src
  default-extensions: AllowAmbiguousTypes BangPatterns ConstraintKinds DataKinds DefaultSignatures DerivingStrategies DerivingVia DeriveFunctor DeriveGeneric DeriveLift DeriveTraversable EmptyCase FlexibleContexts FlexibleInstances FunctionalDependencies GADTs InstanceSigs KindSignatures LambdaCase MultiParamTypeClasses MultiWayIf NamedFieldPuns NoImplicitPrelude OverloadedStrings PackageImports PatternSynonyms PolyKinds QuasiQuotes RankNTypes ScopedTypeVariables StandaloneDeriving TemplateHaskell TupleSections TypeApplications TypeFamilies TypeFamilyDependencies TypeOperators UndecidableInstances ViewPatterns
  ghc-options: -O2 -Wall -Wincomplete-uni-patterns -Wincomplete-record-updates -Wpartial-fields -fwarn-tabs -optP-Wno-nonportable-include-path -j -Wno-redundant-constraints -Werror -threaded -rtsopts -with-rtsopts=-N
  build-depends:
      HsOpenSSL
    , aeson
    , aeson-qq
    , attoparsec
    , base
    , base64-bytestring
    , bilge
    , binary
    , brig-types
    , bytestring
    , bytestring-conversion
    , case-insensitive
    , cassandra-util
    , containers
    , cookie
    , cryptonite
    , data-default
    , email-validate
    , exceptions
    , extended
    , galley-types
    , ghc-prim
    , hscim
    , http-api-data
    , http-client
    , http-media
    , http-types
    , imports
    , insert-ordered-containers
    , lens
    , memory
    , metrics-wai
    , mtl
    , network-uri
    , optparse-applicative
    , polysemy
    , polysemy-plugin
    , raw-strings-qq
    , retry
    , saml2-web-sso >=0.18
    , servant
    , servant-multipart
    , servant-server
    , servant-swagger
    , spar
    , string-conversions
    , swagger2
    , text
    , text-latin1
    , time
    , tinylog
    , transformers
    , types-common
    , unordered-containers
    , uri-bytestring
    , uuid
    , wai
    , wai-utilities
    , warp
    , wire-api
    , x509
    , xml-conduit
    , yaml
  default-language: Haskell2010

test-suite spec
  type: exitcode-stdio-1.0
  main-is: Spec.hs
  other-modules:
      Arbitrary
      Test.Spar.APISpec
      Test.Spar.DataSpec
      Test.Spar.Intra.BrigSpec
      Test.Spar.Roundtrip.ByteString
      Test.Spar.ScimSpec
      Test.Spar.Sem.IdPRawMetadataStoreSpec
      Test.Spar.Sem.IdPSpec
      Test.Spar.TypesSpec
      Paths_spar
  hs-source-dirs:
      test
  default-extensions: AllowAmbiguousTypes BangPatterns ConstraintKinds DataKinds DefaultSignatures DerivingStrategies DerivingVia DeriveFunctor DeriveGeneric DeriveLift DeriveTraversable EmptyCase FlexibleContexts FlexibleInstances FunctionalDependencies GADTs InstanceSigs KindSignatures LambdaCase MultiParamTypeClasses MultiWayIf NamedFieldPuns NoImplicitPrelude OverloadedStrings PackageImports PatternSynonyms PolyKinds QuasiQuotes RankNTypes ScopedTypeVariables StandaloneDeriving TemplateHaskell TupleSections TypeApplications TypeFamilies TypeFamilyDependencies TypeOperators UndecidableInstances ViewPatterns
  ghc-options: -O2 -Wall -Wincomplete-uni-patterns -Wincomplete-record-updates -Wpartial-fields -fwarn-tabs -optP-Wno-nonportable-include-path -j -Wno-redundant-constraints -Werror -threaded -rtsopts -with-rtsopts=-N
  build-tool-depends:
      hspec-discover:hspec-discover
  build-depends:
      HsOpenSSL
    , QuickCheck
    , aeson
    , aeson-qq
    , attoparsec
    , base
    , base64-bytestring
    , bilge
    , binary
    , brig-types
    , bytestring
    , bytestring-conversion
    , case-insensitive
    , cassandra-util
    , containers
    , cookie
    , cryptonite
    , data-default
    , email-validate
    , exceptions
    , extended
    , galley-types
    , ghc-prim
    , hscim
    , hspec
    , http-api-data
    , http-client
    , http-media
    , http-types
    , imports
    , insert-ordered-containers
    , lens
    , lens-aeson
    , memory
    , metrics-wai
    , mtl
    , network-uri
    , optparse-applicative
    , polysemy
    , polysemy-check
    , polysemy-plugin
    , raw-strings-qq
    , retry
    , saml2-web-sso >=0.18
    , servant
    , servant-multipart
    , servant-server
    , servant-swagger
    , spar
    , string-conversions
    , swagger2
    , text
    , text-latin1
    , time
    , tinylog
    , transformers
    , types-common
    , unordered-containers
    , uri-bytestring
    , uuid
    , wai
    , wai-utilities
    , warp
    , wire-api
    , x509
    , xml-conduit
    , yaml
  default-language: Haskell2010<|MERGE_RESOLUTION|>--- conflicted
+++ resolved
@@ -4,11 +4,7 @@
 --
 -- see: https://github.com/sol/hpack
 --
-<<<<<<< HEAD
--- hash: b2822e177698d882484e9f4c067b51d4e7124695e44a6a15c7996feaabf674c5
-=======
--- hash: f787f064cceffbeeef6ac5c1ca7475e519a51afc3fdd173bf7a7a86a9016b238
->>>>>>> bc3cf4ae
+-- hash: df3b504e44066ec177fea8aacfc3e26ba57c742f664edac667f3b5b6862e7fcb
 
 name:           spar
 version:        0.1
@@ -86,12 +82,9 @@
       Spar.Sem.ScimTokenStore.Mem
       Spar.Sem.ScimUserTimesStore
       Spar.Sem.ScimUserTimesStore.Cassandra
-<<<<<<< HEAD
       Spar.Sem.ScimUserTimesStore.Mem
-=======
       Spar.Sem.VerdictFormatStore
       Spar.Sem.VerdictFormatStore.Cassandra
->>>>>>> bc3cf4ae
   other-modules:
       Paths_spar
   hs-source-dirs:

cabal-version: 1.12

-- This file has been generated from package.yaml by hpack version 0.33.0.
--
-- see: https://github.com/sol/hpack
--
<<<<<<< HEAD
-- hash: 91130e99aab27d3b61a86e0fed80ba3bf3543ca6743802d6e6a442124f0e06cf
=======
-- hash: a0e25b55baaade0d8e5c5317b255ef5191d861abfde4369ef34ffb6d77bc8e0d
>>>>>>> 65c20801

name:           spar
version:        0.1
synopsis:       User Service for SSO (Single Sign-On) provisioning and authentication.
description:    See README.md
category:       System
author:         Wire Swiss GmbH
maintainer:     Wire Swiss GmbH <backend@wire.com>
copyright:      (c) 2018 Wire Swiss GmbH
license:        AGPL-3
license-file:   LICENSE
build-type:     Simple

library
  exposed-modules:
      Spar.API
      Spar.App
      Spar.CanonicalInterpreter
      Spar.Data
      Spar.Data.Instances
      Spar.Error
      Spar.Intra.Brig
      Spar.Intra.BrigApp
      Spar.Intra.Galley
      Spar.Options
      Spar.Orphans
      Spar.Run
      Spar.Scim
      Spar.Scim.Auth
      Spar.Scim.Types
      Spar.Scim.User
      Spar.Sem.AReqIDStore
      Spar.Sem.AReqIDStore.Cassandra
      Spar.Sem.AssIDStore
      Spar.Sem.AssIDStore.Cassandra
      Spar.Sem.BindCookieStore
      Spar.Sem.BindCookieStore.Cassandra
      Spar.Sem.BrigAccess
      Spar.Sem.BrigAccess.Http
      Spar.Sem.DefaultSsoCode
      Spar.Sem.DefaultSsoCode.Cassandra
      Spar.Sem.GalleyAccess
      Spar.Sem.GalleyAccess.Http
      Spar.Sem.IdP
      Spar.Sem.IdP.Cassandra
      Spar.Sem.IdP.Mem
      Spar.Sem.IdPRawMetadataStore
      Spar.Sem.IdPRawMetadataStore.Cassandra
      Spar.Sem.IdPRawMetadataStore.Mem
      Spar.Sem.Logger
      Spar.Sem.Logger.TinyLog
      Spar.Sem.Now
      Spar.Sem.Now.IO
      Spar.Sem.Random
      Spar.Sem.Random.IO
      Spar.Sem.Reporter
      Spar.Sem.Reporter.Wai
      Spar.Sem.SAML2
      Spar.Sem.SAML2.Library
      Spar.Sem.SamlProtocolSettings
      Spar.Sem.SamlProtocolSettings.Servant
      Spar.Sem.SAMLUserStore
      Spar.Sem.SAMLUserStore.Cassandra
      Spar.Sem.ScimExternalIdStore
      Spar.Sem.ScimExternalIdStore.Cassandra
      Spar.Sem.ScimTokenStore
      Spar.Sem.ScimTokenStore.Cassandra
      Spar.Sem.ScimUserTimesStore
      Spar.Sem.ScimUserTimesStore.Cassandra
  other-modules:
      Paths_spar
  hs-source-dirs:
      src
  default-extensions: AllowAmbiguousTypes BangPatterns ConstraintKinds DataKinds DefaultSignatures DerivingStrategies DerivingVia DeriveFunctor DeriveGeneric DeriveLift DeriveTraversable EmptyCase FlexibleContexts FlexibleInstances FunctionalDependencies GADTs InstanceSigs KindSignatures LambdaCase MultiParamTypeClasses MultiWayIf NamedFieldPuns NoImplicitPrelude OverloadedStrings PackageImports PatternSynonyms PolyKinds QuasiQuotes RankNTypes ScopedTypeVariables StandaloneDeriving TemplateHaskell TupleSections TypeApplications TypeFamilies TypeFamilyDependencies TypeOperators UndecidableInstances ViewPatterns
  ghc-options: -O2 -Wall -Wincomplete-uni-patterns -Wincomplete-record-updates -Wpartial-fields -fwarn-tabs -optP-Wno-nonportable-include-path -j -Wno-redundant-constraints -Werror
  build-depends:
      HsOpenSSL
    , aeson
    , aeson-qq
    , attoparsec
    , base
    , base64-bytestring
    , bilge
    , binary
    , brig-types
    , bytestring
    , bytestring-conversion
    , case-insensitive
    , cassandra-util
    , containers
    , cookie
    , cryptonite
    , data-default
    , email-validate
    , exceptions
    , extended
    , galley-types
    , ghc-prim
    , hscim
    , http-api-data
    , http-client
    , http-media
    , http-types
    , imports
    , insert-ordered-containers
    , lens
    , memory
    , metrics-wai
    , mtl
    , network-uri
    , optparse-applicative
    , polysemy
    , polysemy-plugin
    , raw-strings-qq
    , retry
    , saml2-web-sso >=0.18
    , servant
    , servant-multipart
    , servant-server
    , servant-swagger
    , string-conversions
    , swagger2
    , text
    , text-latin1
    , time
    , tinylog
    , transformers
    , types-common
    , unordered-containers
    , uri-bytestring
    , uuid
    , wai
    , wai-utilities
    , warp
    , wire-api
    , x509
    , xml-conduit
    , yaml
  default-language: Haskell2010

executable spar
  main-is: Main.hs
  other-modules:
      Paths_spar
  hs-source-dirs:
      exec
  default-extensions: AllowAmbiguousTypes BangPatterns ConstraintKinds DataKinds DefaultSignatures DerivingStrategies DerivingVia DeriveFunctor DeriveGeneric DeriveLift DeriveTraversable EmptyCase FlexibleContexts FlexibleInstances FunctionalDependencies GADTs InstanceSigs KindSignatures LambdaCase MultiParamTypeClasses MultiWayIf NamedFieldPuns NoImplicitPrelude OverloadedStrings PackageImports PatternSynonyms PolyKinds QuasiQuotes RankNTypes ScopedTypeVariables StandaloneDeriving TemplateHaskell TupleSections TypeApplications TypeFamilies TypeFamilyDependencies TypeOperators UndecidableInstances ViewPatterns
  ghc-options: -O2 -Wall -Wincomplete-uni-patterns -Wincomplete-record-updates -Wpartial-fields -fwarn-tabs -optP-Wno-nonportable-include-path -j -Wno-redundant-constraints -Werror -threaded -rtsopts -with-rtsopts=-N -with-rtsopts=-T
  build-depends:
      HsOpenSSL
    , aeson
    , aeson-qq
    , attoparsec
    , base
    , base64-bytestring
    , bilge
    , binary
    , brig-types
    , bytestring
    , bytestring-conversion
    , case-insensitive
    , cassandra-util
    , containers
    , cookie
    , cryptonite
    , data-default
    , email-validate
    , exceptions
    , extended
    , galley-types
    , ghc-prim
    , hscim
    , http-api-data
    , http-client
    , http-media
    , http-types
    , imports
    , insert-ordered-containers
    , lens
    , memory
    , metrics-wai
    , mtl
    , network-uri
    , optparse-applicative
    , polysemy
    , polysemy-plugin
    , raw-strings-qq
    , retry
    , saml2-web-sso >=0.18
    , servant
    , servant-multipart
    , servant-server
    , servant-swagger
    , spar
    , string-conversions
    , swagger2
    , text
    , text-latin1
    , time
    , tinylog
    , transformers
    , types-common
    , unordered-containers
    , uri-bytestring
    , uuid
    , wai
    , wai-utilities
    , warp
    , wire-api
    , x509
    , xml-conduit
    , yaml
  default-language: Haskell2010

executable spar-integration
  main-is: Spec.hs
  other-modules:
      Test.LoggingSpec
      Test.MetricsSpec
      Test.Spar.APISpec
      Test.Spar.AppSpec
      Test.Spar.DataSpec
      Test.Spar.Intra.BrigSpec
      Test.Spar.Scim.AuthSpec
      Test.Spar.Scim.UserSpec
      Util
      Util.Core
      Util.Email
      Util.Invitation
      Util.Scim
      Util.Types
      Paths_spar
  hs-source-dirs:
      test-integration
  default-extensions: AllowAmbiguousTypes BangPatterns ConstraintKinds DataKinds DefaultSignatures DerivingStrategies DerivingVia DeriveFunctor DeriveGeneric DeriveLift DeriveTraversable EmptyCase FlexibleContexts FlexibleInstances FunctionalDependencies GADTs InstanceSigs KindSignatures LambdaCase MultiParamTypeClasses MultiWayIf NamedFieldPuns NoImplicitPrelude OverloadedStrings PackageImports PatternSynonyms PolyKinds QuasiQuotes RankNTypes ScopedTypeVariables StandaloneDeriving TemplateHaskell TupleSections TypeApplications TypeFamilies TypeFamilyDependencies TypeOperators UndecidableInstances ViewPatterns
  ghc-options: -O2 -Wall -Wincomplete-uni-patterns -Wincomplete-record-updates -Wpartial-fields -fwarn-tabs -optP-Wno-nonportable-include-path -j -Wno-redundant-constraints -Werror -threaded -rtsopts -with-rtsopts=-N
  build-tool-depends:
      hspec-discover:hspec-discover
  build-depends:
      HsOpenSSL
    , MonadRandom
    , QuickCheck
    , aeson
    , aeson-qq
    , attoparsec
    , base
    , base64-bytestring
    , bilge
    , binary
    , brig-types
    , bytestring
    , bytestring-conversion
    , case-insensitive
    , cassandra-util
    , cassava
    , containers
    , cookie
    , cryptonite
    , data-default
    , email-validate
    , exceptions
    , extended
    , galley-types
    , ghc-prim
    , hscim
    , hspec
    , hspec-wai
    , http-api-data
    , http-client
    , http-media
    , http-types
    , imports
    , insert-ordered-containers
    , lens
    , lens-aeson
    , memory
    , metrics-wai
    , mtl
    , network-uri
    , optparse-applicative
    , polysemy
    , polysemy-plugin
    , random
    , raw-strings-qq
    , retry
    , saml2-web-sso >=0.18
    , servant
    , servant-multipart
    , servant-server
    , servant-swagger
    , silently
    , spar
    , string-conversions
    , swagger2
    , tasty-hunit
    , text
    , text-latin1
    , time
    , tinylog
    , transformers
    , types-common
    , unordered-containers
    , uri-bytestring
    , uuid
    , vector
    , wai
    , wai-extra
    , wai-utilities
    , warp
    , wire-api
    , x509
    , xml-conduit
    , yaml
    , zauth
  default-language: Haskell2010

executable spar-migrate-data
  main-is: Main.hs
  other-modules:
      Spar.DataMigration.Options
      Spar.DataMigration.RIO
      Spar.DataMigration.Run
      Spar.DataMigration.Types
      Spar.DataMigration.V1_ExternalIds
      Spar.DataMigration.V2_UserV2
      Paths_spar
  hs-source-dirs:
      migrate-data/src
  default-extensions: AllowAmbiguousTypes BangPatterns ConstraintKinds DataKinds DefaultSignatures DerivingStrategies DerivingVia DeriveFunctor DeriveGeneric DeriveLift DeriveTraversable EmptyCase FlexibleContexts FlexibleInstances FunctionalDependencies GADTs InstanceSigs KindSignatures LambdaCase MultiParamTypeClasses MultiWayIf NamedFieldPuns NoImplicitPrelude OverloadedStrings PackageImports PatternSynonyms PolyKinds QuasiQuotes RankNTypes ScopedTypeVariables StandaloneDeriving TemplateHaskell TupleSections TypeApplications TypeFamilies TypeFamilyDependencies TypeOperators UndecidableInstances ViewPatterns
  ghc-options: -O2 -Wall -Wincomplete-uni-patterns -Wincomplete-record-updates -Wpartial-fields -fwarn-tabs -optP-Wno-nonportable-include-path -j -Wno-redundant-constraints -Werror -threaded -rtsopts -with-rtsopts=-N
  build-depends:
      HsOpenSSL
    , aeson
    , aeson-qq
    , attoparsec
    , base
    , base64-bytestring
    , bilge
    , binary
    , brig-types
    , bytestring
    , bytestring-conversion
    , case-insensitive
    , cassandra-util
    , conduit
    , containers
    , cookie
    , cryptonite
    , data-default
    , email-validate
    , exceptions
    , extended
    , galley-types
    , ghc-prim
    , hscim
    , http-api-data
    , http-client
    , http-media
    , http-types
    , imports
    , insert-ordered-containers
    , lens
    , memory
    , metrics-wai
    , mtl
    , network-uri
    , optparse-applicative
    , polysemy
    , polysemy-plugin
    , raw-strings-qq
    , retry
    , saml2-web-sso >=0.18
    , servant
    , servant-multipart
    , servant-server
    , servant-swagger
    , spar
    , string-conversions
    , swagger2
    , text
    , text-latin1
    , time
    , tinylog
    , transformers
    , types-common
    , unordered-containers
    , uri-bytestring
    , uuid
    , wai
    , wai-utilities
    , warp
    , wire-api
    , x509
    , xml-conduit
    , yaml
  default-language: Haskell2010

executable spar-schema
  main-is: Main.hs
  other-modules:
      V0
      V1
      V10
      V11
      V12
      V13
      V14
      V15
      V2
      V3
      V4
      V5
      V6
      V7
      V8
      V9
      Paths_spar
  hs-source-dirs:
      schema/src
  default-extensions: AllowAmbiguousTypes BangPatterns ConstraintKinds DataKinds DefaultSignatures DerivingStrategies DerivingVia DeriveFunctor DeriveGeneric DeriveLift DeriveTraversable EmptyCase FlexibleContexts FlexibleInstances FunctionalDependencies GADTs InstanceSigs KindSignatures LambdaCase MultiParamTypeClasses MultiWayIf NamedFieldPuns NoImplicitPrelude OverloadedStrings PackageImports PatternSynonyms PolyKinds QuasiQuotes RankNTypes ScopedTypeVariables StandaloneDeriving TemplateHaskell TupleSections TypeApplications TypeFamilies TypeFamilyDependencies TypeOperators UndecidableInstances ViewPatterns
  ghc-options: -O2 -Wall -Wincomplete-uni-patterns -Wincomplete-record-updates -Wpartial-fields -fwarn-tabs -optP-Wno-nonportable-include-path -j -Wno-redundant-constraints -Werror -threaded -rtsopts -with-rtsopts=-N
  build-depends:
      HsOpenSSL
    , aeson
    , aeson-qq
    , attoparsec
    , base
    , base64-bytestring
    , bilge
    , binary
    , brig-types
    , bytestring
    , bytestring-conversion
    , case-insensitive
    , cassandra-util
    , containers
    , cookie
    , cryptonite
    , data-default
    , email-validate
    , exceptions
    , extended
    , galley-types
    , ghc-prim
    , hscim
    , http-api-data
    , http-client
    , http-media
    , http-types
    , imports
    , insert-ordered-containers
    , lens
    , memory
    , metrics-wai
    , mtl
    , network-uri
    , optparse-applicative
    , polysemy
    , polysemy-plugin
    , raw-strings-qq
    , retry
    , saml2-web-sso >=0.18
    , servant
    , servant-multipart
    , servant-server
    , servant-swagger
    , spar
    , string-conversions
    , swagger2
    , text
    , text-latin1
    , time
    , tinylog
    , transformers
    , types-common
    , unordered-containers
    , uri-bytestring
    , uuid
    , wai
    , wai-utilities
    , warp
    , wire-api
    , x509
    , xml-conduit
    , yaml
  default-language: Haskell2010

test-suite spec
  type: exitcode-stdio-1.0
  main-is: Spec.hs
  other-modules:
      Arbitrary
      Test.Spar.APISpec
      Test.Spar.DataSpec
      Test.Spar.Intra.BrigSpec
      Test.Spar.Roundtrip.ByteString
      Test.Spar.ScimSpec
      Test.Spar.Sem.IdPSpec
      Test.Spar.TypesSpec
      Paths_spar
  hs-source-dirs:
      test
  default-extensions: AllowAmbiguousTypes BangPatterns ConstraintKinds DataKinds DefaultSignatures DerivingStrategies DerivingVia DeriveFunctor DeriveGeneric DeriveLift DeriveTraversable EmptyCase FlexibleContexts FlexibleInstances FunctionalDependencies GADTs InstanceSigs KindSignatures LambdaCase MultiParamTypeClasses MultiWayIf NamedFieldPuns NoImplicitPrelude OverloadedStrings PackageImports PatternSynonyms PolyKinds QuasiQuotes RankNTypes ScopedTypeVariables StandaloneDeriving TemplateHaskell TupleSections TypeApplications TypeFamilies TypeFamilyDependencies TypeOperators UndecidableInstances ViewPatterns
  ghc-options: -O2 -Wall -Wincomplete-uni-patterns -Wincomplete-record-updates -Wpartial-fields -fwarn-tabs -optP-Wno-nonportable-include-path -j -Wno-redundant-constraints -Werror -threaded -rtsopts -with-rtsopts=-N
  build-tool-depends:
      hspec-discover:hspec-discover
  build-depends:
      HsOpenSSL
    , QuickCheck
    , aeson
    , aeson-qq
    , attoparsec
    , base
    , base64-bytestring
    , bilge
    , binary
    , brig-types
    , bytestring
    , bytestring-conversion
    , case-insensitive
    , cassandra-util
    , containers
    , cookie
    , cryptonite
    , data-default
    , email-validate
    , exceptions
    , extended
    , galley-types
    , ghc-prim
    , hscim
    , hspec
    , http-api-data
    , http-client
    , http-media
    , http-types
    , imports
    , insert-ordered-containers
    , lens
    , lens-aeson
    , memory
    , metrics-wai
    , mtl
    , network-uri
    , optparse-applicative
    , polysemy
    , polysemy-check
    , polysemy-plugin
    , raw-strings-qq
    , retry
    , saml2-web-sso >=0.18
    , servant
    , servant-multipart
    , servant-server
    , servant-swagger
    , spar
    , string-conversions
    , swagger2
    , text
    , text-latin1
    , time
    , tinylog
    , transformers
    , types-common
    , unordered-containers
    , uri-bytestring
    , uuid
    , wai
    , wai-utilities
    , warp
    , wire-api
    , x509
    , xml-conduit
    , yaml
  default-language: Haskell2010<|MERGE_RESOLUTION|>--- conflicted
+++ resolved
@@ -4,11 +4,7 @@
 --
 -- see: https://github.com/sol/hpack
 --
-<<<<<<< HEAD
--- hash: 91130e99aab27d3b61a86e0fed80ba3bf3543ca6743802d6e6a442124f0e06cf
-=======
--- hash: a0e25b55baaade0d8e5c5317b255ef5191d861abfde4369ef34ffb6d77bc8e0d
->>>>>>> 65c20801
+-- hash: cccfd5a1a71446d33dadffc674c1667789b83f98134eff30b5aab70fdc9a4ba1
 
 name:           spar
 version:        0.1

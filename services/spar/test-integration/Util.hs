--- conflicted
+++ resolved
@@ -65,13 +65,9 @@
   , callIdpDelete, callIdpDelete'
   , initCassandra
   , ssoToUidSpar
-<<<<<<< HEAD
-=======
   , runSparCass, runSparCassWithEnv
   , runSimpleSP
   , runSpar
-  , module Test.Hspec
->>>>>>> 0fced154
   , module Util.Types
   ) where
 

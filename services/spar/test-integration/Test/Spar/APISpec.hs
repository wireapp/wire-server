--- conflicted
+++ resolved
@@ -1055,36 +1055,6 @@
             idp `shouldBe` idp'
             let prefix = "<EntityDescriptor xmlns:samlp=\"urn:oasis:names:tc:SAML:2.0:protocol\" xmlns:samla=\"urn:oasis:names"
             ST.take (ST.length prefix) rawmeta `shouldBe` prefix
-<<<<<<< HEAD
-    describe "replaces an existing idp" $ do
-      it "creates new idp, setting old_issuer; sets replaced_by in old idp" $ do
-        env <- ask
-        (owner1, _, idp1, (IdPMetadataValue _ idpmeta1, _)) <- registerTestIdPWithMeta
-        issuer2 <- makeIssuer
-        idp2 <-
-          let idpmeta2 = idpmeta1 & edIssuer .~ issuer2
-           in call $ callIdpCreateReplace (env ^. teWireIdPAPIVersion) (env ^. teSpar) (Just owner1) idpmeta2 (idp1 ^. SAML.idpId)
-        idp1' <- call $ callIdpGet (env ^. teSpar) (Just owner1) (idp1 ^. SAML.idpId)
-        idp2' <- call $ callIdpGet (env ^. teSpar) (Just owner1) (idp2 ^. SAML.idpId)
-        liftIO $ do
-          (idp1 & idpExtraInfo . replacedBy .~ (idp1' ^. idpExtraInfo . replacedBy)) `shouldBe` idp1'
-          idp2 `shouldBe` idp2'
-          idp1 ^. idpMetadata . SAML.edIssuer `shouldBe` (idpmeta1 ^. SAML.edIssuer)
-          idp2 ^. idpMetadata . SAML.edIssuer `shouldBe` issuer2
-          idp2 ^. idpId `shouldNotBe` idp1 ^. idpId
-          idp2 ^. idpExtraInfo . oldIssuers `shouldBe` [idpmeta1 ^. edIssuer]
-          idp1' ^. idpExtraInfo . replacedBy `shouldBe` Just (idp2 ^. idpId)
-          -- erase everything that is supposed to be different between idp1, idp2, and make
-          -- sure the result is equal.
-          let erase :: IdP -> IdP
-              erase =
-                (idpId .~ (idp1 ^. idpId))
-                  . (idpMetadata . edIssuer .~ (idp1 ^. idpMetadata . edIssuer))
-                  . (idpExtraInfo . oldIssuers .~ (idp1 ^. idpExtraInfo . oldIssuers))
-                  . (idpExtraInfo . replacedBy .~ (idp1 ^. idpExtraInfo . replacedBy))
-                  . (idpExtraInfo . handle .~ (idp1 ^. idpExtraInfo . handle))
-          erase idp1 `shouldBe` erase idp2
-=======
 
     describe "replaces an existing idp"
       $ forM_
@@ -1178,7 +1148,6 @@
           checkScimSearch `mapM_` mbScimStuff
 
     describe "replaces an existing idp (cont.)" $ do
->>>>>>> 8e4fd6c0
       it "users can still login on old idp as before" $ do
         env <- ask
         (owner1, _, idp1, (IdPMetadataValue _ idpmeta1, privkey1)) <- registerTestIdPWithMeta

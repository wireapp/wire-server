{-# LANGUAGE NumericUnderscores #-}
{-# LANGUAGE OverloadedStrings #-}
{-# LANGUAGE QuasiQuotes #-}
{-# LANGUAGE ScopedTypeVariables #-}
{-# LANGUAGE TypeApplications #-}
{-# OPTIONS_GHC -Wno-incomplete-uni-patterns #-}

-- This file is part of the Wire Server implementation.
--
-- Copyright (C) 2020 Wire Swiss GmbH <opensource@wire.com>
--
-- This program is free software: you can redistribute it and/or modify it under
-- the terms of the GNU Affero General Public License as published by the Free
-- Software Foundation, either version 3 of the License, or (at your option) any
-- later version.
--
-- This program is distributed in the hope that it will be useful, but WITHOUT
-- ANY WARRANTY; without even the implied warranty of MERCHANTABILITY or FITNESS
-- FOR A PARTICULAR PURPOSE. See the GNU Affero General Public License for more
-- details.
--
-- You should have received a copy of the GNU Affero General Public License along
-- with this program. If not, see <https://www.gnu.org/licenses/>.

-- | Integration tests for the branch of SCIM API that deals with users (@\/scim\/v2\/Users@).
module Test.Spar.Scim.UserSpec
  ( spec,
  )
where

import Bilge
import Bilge.Assert
import Brig.Types.Intra (AccountStatus (Active, PendingInvitation, Suspended), accountStatus, accountUser)
import Brig.Types.User as Brig
import Cassandra
import qualified Control.Exception
import Control.Lens
<<<<<<< HEAD
import Control.Monad.Except (MonadError (throwError))
=======
import Control.Monad.Random (Random (randomRIO))
>>>>>>> ec742543
import Control.Monad.Trans.Except
import Control.Monad.Trans.Maybe
import Control.Retry (exponentialBackoff, limitRetries, recovering)
import qualified Data.Aeson as Aeson
import Data.Aeson.QQ (aesonQQ)
import Data.Aeson.Types (fromJSON, toJSON)
import Data.ByteString.Conversion
import Data.Handle (Handle (Handle), fromHandle)
import Data.Id (UserId, randomId)
import Data.Ix (inRange)
import Data.String.Conversions (cs)
import Data.Text.Encoding (encodeUtf8)
import Imports
import qualified Network.Wai.Utilities.Error as Wai
import qualified SAML2.WebSSO.Test.MockResponse as SAML
import qualified SAML2.WebSSO.Types as SAML
import Spar.Data (lookupScimExternalId)
import qualified Spar.Data as Data
import qualified Spar.Intra.Brig as Intra
import Spar.Scim
import qualified Spar.Scim.User as SU
import Spar.Types (IdP, Opts' (..))
import qualified Spar.Types
import qualified Text.XML.DSig as SAML
import Util
import Util.Invitation (getInvitation, getInvitationCode, headInvitation404, registerInvitation)
import qualified Web.Scim.Class.User as Scim.UserC
import qualified Web.Scim.Filter as Filter
import qualified Web.Scim.Schema.Common as Scim
import qualified Web.Scim.Schema.Meta as Scim
import qualified Web.Scim.Schema.PatchOp as PatchOp
import qualified Web.Scim.Schema.User as Scim.User
import Wire.API.Team.Invitation (Invitation (..))
import Wire.API.User.RichInfo
import Wire.API.User.Search (SearchResult (..))
import qualified Wire.API.User.Search as Search

-- | Tests for @\/scim\/v2\/Users@.
spec :: SpecWith TestEnv
spec = do
  specCreateUser
  specListUsers
  specGetUser
  specPatchUser
  specUpdateUser
  specDeleteUser
  specAzureQuirks
  specEmailValidation
  specSuspend
  specSCIMManaged
  describe "CRUD operations maintain invariants in mapScimToBrig, mapBrigToScim." $ do
    it "..." $ do
      pendingWith "this is a job for quickcheck-state-machine"
  describe "validateScimUser'" $ do
    it "works" $ do
      pendingWith "write a list of unit tests here that make the mapping explicit, exhaustive, and easy to read."

specSuspend :: SpecWith TestEnv
specSuspend = do
  describe "suspend" $ do
    let checkPreExistingUser :: Bool -> TestSpar ()
        checkPreExistingUser isActive = do
          (_, teamid, idp, (_, privCreds)) <- registerTestIdPWithMeta
          member <- loginSsoUserFirstTime idp privCreds
          -- NOTE: once SCIM is enabled, SSO Auto-provisioning is disabled
          tok <- registerScimToken teamid (Just (idp ^. SAML.idpId))
          handle'@(Handle handle) <- nextHandle
          runSpar $ Intra.setBrigUserHandle member handle'
          unless isActive $ do
            runSpar $ Intra.setStatus member Suspended
          [user] <- listUsers tok (Just (filterBy "userName" handle))
          lift $ (fmap Scim.unScimBool . Scim.User.active . Scim.value . Scim.thing $ user) `shouldBe` Just isActive
    it "pre-existing suspended users are inactive" $ do
      checkPreExistingUser False
    it "pre-existing unsuspended users are active" $ do
      checkPreExistingUser True

    let activeInactiveAndBack putOrPatch = do
          user <- randomScimUser
          (tok, _) <- registerIdPAndScimToken
          scimStoredUserBlah <- createUser tok user
          let uid = Scim.id . Scim.thing $ scimStoredUserBlah
          do
            -- NOTE: It's Nothing, not Just True, as we want to also test the fact that existing
            -- SCIM records don't have the active field. absence of active should be interpreted as Active.
            -- Once we get rid of the `scim` table and make scim serve brig records directly, this is
            -- not an issue anymore.
            lift $ (fmap Scim.unScimBool . Scim.User.active . Scim.value . Scim.thing $ scimStoredUserBlah) `shouldBe` Just True
            void $ aFewTimes (runSpar $ Intra.getStatus uid) (== Active)
          do
            scimStoredUser <- putOrPatch tok uid user True
            lift $ (fmap Scim.unScimBool . Scim.User.active . Scim.value . Scim.thing $ scimStoredUser) `shouldBe` Just True
            void $ aFewTimes (runSpar $ Intra.getStatus uid) (== Active)
          do
            scimStoredUser <- putOrPatch tok uid user False
            lift $ (fmap Scim.unScimBool . Scim.User.active . Scim.value . Scim.thing $ scimStoredUser) `shouldBe` Just False
            void $ aFewTimes (runSpar $ Intra.getStatus uid) (== Suspended)
          do
            scimStoredUser <- putOrPatch tok uid user True
            lift $ (fmap Scim.unScimBool . Scim.User.active . Scim.value . Scim.thing $ scimStoredUser) `shouldBe` Just True
            void $ aFewTimes (runSpar $ Intra.getStatus uid) (== Active)

    it "PUT will change state from active to inactive and back" $ do
      void . activeInactiveAndBack $ \tok uid user active ->
        updateUser tok uid user {Scim.User.active = Just (Scim.ScimBool active)}

    it "PATCH will change state from active to inactive and back" $ do
      let replaceAttrib name value =
            PatchOp.Operation
              PatchOp.Replace
              (Just (PatchOp.NormalPath (Filter.topLevelAttrPath name)))
              (Just (toJSON value))
      void . activeInactiveAndBack $ \tok uid _user active ->
        patchUser tok uid $ PatchOp.PatchOp [replaceAttrib "active" active]

    -- Consider the following series of events:
    --
    -- ```
    -- { }                 --- patch "active" true --->
    -- { "active": true }  --- patch "active" false --->
    -- { "active": false } --- delete "active" --->
    -- { }
    -- ```
    --
    -- Since we give the case of missing active flag the same meaning as the flag set to
    -- @True@, it's most consistent to also re-activating a suspended user if the active flag
    -- is removed: the active flag must have been @False@ before (otherwise the user would
    -- have been active already), and if we didn't re-activate the user, the next scim-get
    -- would yield @{ "active": false }@, which is plainly wrong.
    it "PATCH removing the active attribute makes you active" $ do
      let deleteAttrib name =
            PatchOp.Operation
              PatchOp.Remove
              (Just (PatchOp.NormalPath (Filter.topLevelAttrPath name)))
              Nothing
      user <- randomScimUser
      (tok, _) <- registerIdPAndScimToken
      scimStoredUserBlah <- createUser tok user
      let uid = Scim.id . Scim.thing $ scimStoredUserBlah
      runSpar $ Intra.setStatus uid Suspended
      void $ aFewTimes (runSpar $ Intra.getStatus uid) (== Suspended)
      void $ patchUser tok uid $ PatchOp.PatchOp [deleteAttrib "active"]
      void $ aFewTimes (runSpar $ Intra.getStatus uid) (== Active)

----------------------------------------------------------------------------
-- User creation

-- | Tests for @POST /Users@.
specCreateUser :: SpecWith TestEnv
specCreateUser = describe "POST /Users" $ do
  it "rejects attempts at setting a password" $ do
    testCreateUserWithPass
  context "team has no SAML IdP" $ do
    it "creates a user with PendingInvitation, and user can follow usual invitation process" $ do
      testCreateUserNoIdP
    it "fails if no email can be extraced from externalId" $ do
      testCreateUserNoIdPNoEmail
    it "doesn't list users that exceed their invitation period, and allows recreating them" $ do
      testCreateUserTimeout
  context "team has one SAML IdP" $ do
    it "creates a user in an existing team" $ do
      testCreateUserWithSamlIdP
    it "adds a Wire scheme to the user record" $ testSchemaIsAdded
  it "requires externalId to be present" $ testExternalIdIsRequired
  it "rejects invalid handle" $ testCreateRejectsInvalidHandle
  it "rejects occupied handle" $ testCreateRejectsTakenHandle
  it "rejects occupied externalId (uref)" $ testCreateRejectsTakenExternalId True
  it "rejects occupied externalId (email)" $ testCreateRejectsTakenExternalId False
  it "allows an occupied externalId when the IdP is different" $
    testCreateSameExternalIds
  it "provides a correct location in the 'meta' field" $ testLocation
  it "handles rich info correctly (this also tests put, get)" $ testRichInfo
  it "gives created user a valid 'SAML.UserRef' for SSO" $ testScimCreateVsUserRef
  it "attributes of {brig, scim, saml} user are mapped as documented" $ pending
  it "writes all the stuff to all the places" $
    pendingWith "factor this out of the PUT tests we already wrote."

testCreateUserWithPass :: TestSpar ()
testCreateUserWithPass = do
  env <- ask
  tok <- do
    (_, tid) <- call $ createUserWithTeam (env ^. teBrig) (env ^. teGalley)
    registerScimToken tid Nothing
  user <- randomScimUser <&> \u -> u {Scim.User.password = Just "geheim"}
  createUser_ (Just tok) user (env ^. teSpar) !!! do
    const 400 === statusCode
    -- TODO: write a FAQ entry in wire-docs, reference it in the error description.
    -- TODO: yes, we should just test for error labels consistently, i know...
    const (Just "Setting user passwords is not supported for security reasons.") =~= responseBody

testCreateUserNoIdP :: TestSpar ()
testCreateUserNoIdP = do
  env <- ask
  let brig = env ^. teBrig
  email <- randomEmail
  scimUser <- randomScimUser <&> \u -> u {Scim.User.externalId = Just $ fromEmail email}
  (owner, tid) <- call $ createUserWithTeam (env ^. teBrig) (env ^. teGalley)
  tok <- registerScimToken tid Nothing
  scimStoredUser <- createUser tok scimUser
  liftIO $ (fmap Scim.unScimBool . Scim.User.active . Scim.value . Scim.thing $ scimStoredUser) `shouldBe` Just False
  let userid = scimUserId scimStoredUser
      handle = Handle $ Scim.User.userName scimUser
      userName = Name . fromJust . Scim.User.displayName $ scimUser

  -- get account from brig, status should be PendingInvitation
  do
    aFewTimes (runSpar $ Intra.getBrigUserAccount Intra.NoPendingInvitations userid) isJust
      >>= maybe (pure ()) (error "pending user in brig is visible, even though it should not be")
    brigUserAccount <-
      aFewTimes (runSpar $ Intra.getBrigUserAccount Intra.WithPendingInvitations userid) isJust
        >>= maybe (error "could not find user in brig") pure
    let brigUser = accountUser brigUserAccount
    brigUser `userShouldMatch` WrappedScimStoredUser scimStoredUser
    liftIO $ accountStatus brigUserAccount `shouldBe` PendingInvitation
    liftIO $ userEmail brigUser `shouldBe` Just email
    liftIO $ userManagedBy brigUser `shouldBe` ManagedByScim

  -- searching user in brig should fail
  -- >>> searchUser brig owner userName False
  -- Note: Cannot run this test here, because its delay would cause the invitation to
  -- time out.

  -- scim-get should produce same stored user; stored user should be inactive and have an
  -- email.
  do
    susr <- getUser tok userid
    liftIO $ susr `shouldBe` scimStoredUser
    let usr = Scim.value . Scim.thing $ susr
    liftIO $ Scim.User.active usr `shouldBe` Just (Scim.ScimBool False)
    liftIO $ Scim.User.externalId usr `shouldBe` Just (fromEmail email)

  -- scim search should succeed
  do
    listUsers tok (Just (filterBy "userName" $ fromHandle handle)) >>= \users ->
      liftIO $ users `shouldBe` [scimStoredUser]
    listUsers tok (Just (filterBy "externalId" $ fromEmail email)) >>= \users ->
      liftIO $ users `shouldBe` [scimStoredUser]

  -- user should be able to follow old team invitation flow
  do
    inv <- call $ getInvitation brig email
    Just inviteeCode <- call $ getInvitationCode brig tid (inInvitation inv)
    registerInvitation email userName inviteeCode True
    call $ headInvitation404 brig email

  -- user should now be active
  do
    brigUser <-
      aFewTimes (runSpar $ Intra.getBrigUserAccount Intra.NoPendingInvitations userid) isJust
        >>= maybe (error "could not find user in brig") pure
    liftIO $ accountStatus brigUser `shouldBe` Active
    liftIO $ userManagedBy (accountUser brigUser) `shouldBe` ManagedByScim
    liftIO $ userHandle (accountUser brigUser) `shouldBe` Just handle
    susr <- getUser tok userid
    let usr = Scim.value . Scim.thing $ susr
    liftIO $ Scim.User.active usr `shouldNotBe` Just (Scim.ScimBool False)

  -- searching user in brig should succeed
  searchUser brig owner userName True
  where
    -- cloned from brig's integration tests

    searchUser :: HasCallStack => BrigReq -> UserId -> Name -> Bool -> TestSpar ()
    searchUser brig searcherId searchTarget shouldSucceed = do
      refreshIndex brig
      aFewTimesAssert
        ( do
            let searchQuery = fromName searchTarget
            resp <- call $ executeSearch brig searcherId searchQuery
            pure $ searchFound resp
        )
        (if shouldSucceed then (> 0) else (== 0))

    refreshIndex :: BrigReq -> TestSpar ()
    refreshIndex brig = do
      call $ void $ post (brig . path "/i/index/reindex" . expect2xx)
      -- wait for async reindexing to complete (hopefully)
      lift $ threadDelay 3_000_000

    executeSearch :: BrigReq -> UserId -> Text -> Http (Search.SearchResult Search.Contact)
    executeSearch brig self q = do
      r <-
        get
          ( brig
              . path "/search/contacts"
              . zUser self
              . queryItem "q" (encodeUtf8 q)
              . expect2xx
          )
      responseJsonError r

testCreateUserNoIdPNoEmail :: TestSpar ()
testCreateUserNoIdPNoEmail = do
  env <- ask
  tok <- do
    (_, tid) <- call $ createUserWithTeam (env ^. teBrig) (env ^. teGalley)
    registerScimToken tid Nothing
  user <- randomScimUser <&> \u -> u {Scim.User.externalId = Just "notanemail"}
  createUser_ (Just tok) user (env ^. teSpar) !!! do
    const 400 === statusCode
    -- TODO(fisx): test for error labels consistently...
    const (Just "externalId must be a valid email address or (if there is a SAML IdP) a valid SAML NameID") =~= responseBody

testCreateUserWithSamlIdP :: TestSpar ()
testCreateUserWithSamlIdP = do
  env <- ask
  -- Create a user via SCIM
  user <- randomScimUser
  (tok, _) <- registerIdPAndScimToken
  scimStoredUser <- createUser tok user
  let userid = scimUserId scimStoredUser
  -- Check that this user is present in Brig and that Brig's view of the user
  -- matches SCIM's view of the user
  brigUser :: User <-
    fmap responseJsonUnsafe . call . get $
      ( (env ^. teBrig)
          . header "Z-User" (toByteString' userid)
          . path "/self"
          . expect2xx
      )
  brigUser `userShouldMatch` WrappedScimStoredUser scimStoredUser
  accStatus <- aFewTimes (runSpar $ Intra.getStatus (userId brigUser)) (== Active)
  liftIO $ accStatus `shouldBe` Active
  liftIO $ userManagedBy brigUser `shouldBe` ManagedByScim

-- | Test that Wire-specific schemas are added to the SCIM user record, even if the schemas
-- were not present in the original record during creation.
testSchemaIsAdded :: TestSpar ()
testSchemaIsAdded = do
  -- Create a user via SCIM
  user <- randomScimUser
  (tok, _) <- registerIdPAndScimToken
  scimStoredUser <- createUser tok (user {Scim.User.schemas = []})
  -- Check that the created user has the right schemas
  liftIO $
    Scim.User.schemas (Scim.value (Scim.thing scimStoredUser))
      `shouldBe` userSchemas

-- | Test that @externalId@ (for SSO login) is required when creating a user.
testExternalIdIsRequired :: TestSpar ()
testExternalIdIsRequired = do
  env <- ask
  -- Create a user with a missing @externalId@ and check that it fails
  user <- randomScimUser
  let user' = user {Scim.User.externalId = Nothing}
  (tok, _) <- registerIdPAndScimToken
  createUser_ (Just tok) user' (env ^. teSpar)
    !!! const 400 === statusCode

-- | Test that user creation fails if handle is invalid
testCreateRejectsInvalidHandle :: TestSpar ()
testCreateRejectsInvalidHandle = do
  env <- ask
  -- Create a user via SCIM
  user <- randomScimUser
  (tok, _) <- registerIdPAndScimToken
  createUser_ (Just tok) (user {Scim.User.userName = "#invalid name"}) (env ^. teSpar)
    !!! const 400 === statusCode

-- | Test that user creation fails if handle is already in use (even on different team).
testCreateRejectsTakenHandle :: TestSpar ()
testCreateRejectsTakenHandle = do
  env <- ask
  user1 <- randomScimUser
  user2 <- randomScimUser
  user3 <- randomScimUser
  (tokTeamA, _) <- registerIdPAndScimToken
  (tokTeamB, _) <- registerIdPAndScimToken
  -- Create and add a first user: success!
  _ <- createUser tokTeamA user1
  -- Try to create different user with same handle in same team.
  createUser_ (Just tokTeamA) (user2 {Scim.User.userName = Scim.User.userName user1}) (env ^. teSpar)
    !!! const 409 === statusCode
  -- Try to create different user with same handle in different team.
  createUser_ (Just tokTeamB) (user3 {Scim.User.userName = Scim.User.userName user1}) (env ^. teSpar)
    !!! const 409 === statusCode

-- | Test that user creation fails if the @externalId@ is already in use for given IdP.
testCreateRejectsTakenExternalId :: Bool -> TestSpar ()
testCreateRejectsTakenExternalId withidp = do
  env <- ask

  tok <-
    if withidp
      then do
        (tok, _) <- registerIdPAndScimToken
        pure tok
      else do
        (_owner, tid) <- call $ createUserWithTeam (env ^. teBrig) (env ^. teGalley)
        registerScimToken tid Nothing

  -- Create and add a first user: success!
  email <- randomEmail
  user1 <- randomScimUser <&> \u -> u {Scim.User.externalId = Just $ fromEmail email}
  _ <- createUser tok user1
  -- Try to create different user with same @externalId@ in same team, and fail.
  user2 <- randomScimUser
  createUser_ (Just tok) (user2 {Scim.User.externalId = Scim.User.externalId user1}) (env ^. teSpar)
    !!! const 409 === statusCode

-- | Test that it's fine to have same @externalId@s for two users belonging to different IdPs.
testCreateSameExternalIds :: TestSpar ()
testCreateSameExternalIds = do
  -- Create and add a first user: success!
  (tokTeamA, _) <- registerIdPAndScimToken
  user1 <- randomScimUser
  _ <- createUser tokTeamA user1
  -- Create different user with same @externalId@ in a different team (which by necessity
  -- has a different IdP)
  (tokTeamB, _) <- registerIdPAndScimToken
  user2 <- randomScimUser
  _ <- createUser tokTeamB (user2 {Scim.User.externalId = Scim.User.externalId user1})
  pure ()

-- | Test that the resource location returned for the user is correct and the user can be
-- fetched by following that location.
--
-- TODO: also check the @Location@ header. Currently we don't set the @Location@ header, but
-- we should.
testLocation :: TestSpar ()
testLocation = do
  -- Create a user
  user <- randomScimUser
  (tok, _) <- registerIdPAndScimToken
  scimStoredUser <- createUser tok user
  -- Fetch the @meta.location@ and check that it returns the same user
  let location = Scim.location (Scim.meta scimStoredUser)
  req <-
    parseRequest (show (Scim.unURI location))
      <&> scimAuth (Just tok) . acceptScim
  r <- call (get (const req)) <!! const 200 === statusCode
  liftIO $ responseJsonUnsafe r `shouldBe` scimStoredUser

testRichInfo :: TestSpar ()
testRichInfo = do
  let richInfo = RichInfo (RichInfoAssocList [RichField "Platforms" "OpenBSD; Plan9"])
      richInfoOverwritten = RichInfo (RichInfoAssocList [RichField "Platforms" "Windows10"])
      richInfoPatchedMap = RichInfo (RichInfoAssocList [RichField "Platforms" "Arch, BTW"])
      richInfoPatchedList = RichInfo (RichInfoAssocList [RichField "Platforms" "none"])
      (Aeson.Success patchOpMap) =
        fromJSON
          [aesonQQ|{
                                                      "schemas" : [ "urn:ietf:params:scim:api:messages:2.0:PatchOp" ],
                                                      "operations" : [{
                                                        "op" : "replace",
                                                        "path" : "urn:ietf:params:scim:schemas:extension:wire:1.0:User:Platforms",
                                                        "value" : "Arch, BTW"
                                                      }]
                                                    }|]
      (Aeson.Success patchOpList) =
        fromJSON
          [aesonQQ|{
                                                      "schemas" : [ "urn:ietf:params:scim:api:messages:2.0:PatchOp" ],
                                                      "operations" : [{
                                                        "op" : "replace",
                                                        "path" : "urn:wire:scim:schemas:profile:1.0:Platforms",
                                                        "value" : "none"
                                                      }]
                                                    }|]

  brig <- asks (view teBrig)
  -- set things up
  (user, _) <- randomScimUserWithSubjectAndRichInfo richInfo
  (userOverwritten, _) <- randomScimUserWithSubjectAndRichInfo richInfoOverwritten
  (tok, (owner, _, _)) <- registerIdPAndScimToken
  let -- validate response
      checkStoredUser ::
        HasCallStack =>
        Scim.UserC.StoredUser SparTag ->
        RichInfo ->
        TestSpar ()
      checkStoredUser storedUser rinf = liftIO $ do
        (Scim.User.extra . Scim.value . Scim.thing) storedUser
          `shouldBe` ScimUserExtra rinf
      -- validate server state after the fact
      probeUser ::
        HasCallStack =>
        UserId ->
        RichInfo ->
        TestSpar ()
      probeUser uid rinf = do
        -- get scim user yields correct rich info.
        scimStoredUser' <- getUser tok uid
        checkStoredUser scimStoredUser' rinf
        -- get rich info end-point on brig yields correct rich info.
        resp <-
          call $
            get
              ( brig
                  . paths ["users", toByteString' uid, "rich-info"]
                  . zUser owner
              )
        liftIO $ do
          statusCode resp `shouldBe` 200
          responseJsonEither resp `shouldBe` Right (unRichInfo rinf)
  -- post response contains correct rich info.
  postResp :: Scim.UserC.StoredUser SparTag <- createUser tok user
  let postUid = scimUserId postResp
  checkStoredUser postResp richInfo
  -- post updates the backend as expected.
  probeUser postUid richInfo
  -- put response contains correct rich info.
  putResp :: Scim.UserC.StoredUser SparTag <- updateUser tok postUid userOverwritten
  let putUid = scimUserId putResp
  checkStoredUser putResp richInfoOverwritten
  -- put updates the backend as expected.
  liftIO $ putUid `shouldBe` postUid
  probeUser putUid richInfoOverwritten
  -- patch response contains correct rich info.
  do
    -- patch via map schema
    patchResp :: Scim.UserC.StoredUser SparTag <- patchUser tok postUid patchOpMap
    let patchUid = scimUserId patchResp
    checkStoredUser patchResp richInfoPatchedMap
    -- patch updates the backend as expected.
    liftIO $ patchUid `shouldBe` postUid
    probeUser patchUid richInfoPatchedMap
  do
    -- patch via list schema (deprecated, probably)
    patchResp :: Scim.UserC.StoredUser SparTag <- patchUser tok postUid patchOpList
    let patchUid = scimUserId patchResp
    checkStoredUser patchResp richInfoPatchedList
    -- patch updates the backend as expected.
    liftIO $ patchUid `shouldBe` postUid
    probeUser patchUid richInfoPatchedList

-- | Create a user implicitly via saml login; remove it via brig leaving a dangling entry in
-- @spar.user@; create it via scim.  This should work despite the dangling database entry.
testScimCreateVsUserRef :: TestSpar ()
testScimCreateVsUserRef = do
  (_ownerid, teamid, idp, (_, privCreds)) <- registerTestIdPWithMeta
  (usr, uname) :: (Scim.User.User SparTag, SAML.UnqualifiedNameID) <-
    randomScimUserWithSubject
  let uref = SAML.UserRef tenant subj
      subj = either (error . show) id $ SAML.mkNameID uname Nothing Nothing Nothing
      tenant = idp ^. SAML.idpMetadata . SAML.edIssuer
  !(Just !uid) <- createViaSaml idp privCreds uref
  samlUserShouldSatisfy uref isJust
  deleteViaBrig uid
  samlUserShouldSatisfy uref isJust -- brig doesn't talk to spar right now when users
  -- are deleted there.  we need to work around this
  -- fact for now.  (if the test fails here, this may
  -- mean that you fixed the behavior and can
  -- change this to 'isNothing'.)
  tok <- registerScimToken teamid (Just (idp ^. SAML.idpId))
  storedusr :: Scim.UserC.StoredUser SparTag <-
    do
      resp <-
        aFewTimes (createUser_ (Just tok) usr =<< view teSpar) ((== 201) . statusCode)
          <!! const 201 === statusCode
      pure $ responseJsonUnsafe resp
  samlUserShouldSatisfy uref (== Just (scimUserId storedusr))
  -- now with a scim token in the team, we can't auto-provision via saml any more.
  (_usr', uname') :: (Scim.User.User SparTag, SAML.UnqualifiedNameID) <-
    randomScimUserWithSubject
  let uref' = SAML.UserRef tenant' subj'
      subj' = either (error . show) id $ SAML.mkNameID uname' Nothing Nothing Nothing
      tenant' = idp ^. SAML.idpMetadata . SAML.edIssuer
  createViaSamlFails idp privCreds uref'
  where
    samlUserShouldSatisfy :: HasCallStack => SAML.UserRef -> (Maybe UserId -> Bool) -> TestSpar ()
    samlUserShouldSatisfy uref property = do
      muid <- getUserIdViaRef' uref
      liftIO $ muid `shouldSatisfy` property
    createViaSamlResp :: HasCallStack => IdP -> SAML.SignPrivCreds -> SAML.UserRef -> TestSpar ResponseLBS
    createViaSamlResp idp privCreds (SAML.UserRef _ subj) = do
      authnReq <- negotiateAuthnRequest idp
      spmeta <- getTestSPMetadata
      authnResp <-
        runSimpleSP $
          SAML.mkAuthnResponseWithSubj subj privCreds idp spmeta authnReq True
      submitAuthnResponse authnResp <!! const 200 === statusCode
    createViaSamlFails :: HasCallStack => IdP -> SAML.SignPrivCreds -> SAML.UserRef -> TestSpar ()
    createViaSamlFails idp privCreds uref = do
      resp <- createViaSamlResp idp privCreds uref
      liftIO $ do
        maybe (error "no body") cs (responseBody resp)
          `shouldContain` "<title>wire:sso:error:forbidden</title>"
    createViaSaml :: HasCallStack => IdP -> SAML.SignPrivCreds -> SAML.UserRef -> TestSpar (Maybe UserId)
    createViaSaml idp privCreds uref = do
      resp <- createViaSamlResp idp privCreds uref
      liftIO $ do
        maybe (error "no body") cs (responseBody resp)
          `shouldContain` "<title>wire:sso:success</title>"
      getUserIdViaRef' uref
    deleteViaBrig :: UserId -> TestSpar ()
    deleteViaBrig uid = do
      brig <- view teBrig
      (call . delete $ brig . paths ["i", "users", toByteString' uid])
        !!! const 202 === statusCode

testCreateUserTimeout :: TestSpar ()
testCreateUserTimeout = do
  env <- ask

  (_owner, tid) <- call $ createUserWithTeam (env ^. teBrig) (env ^. teGalley)
  tok <- registerScimToken tid Nothing

  email <- randomEmail
  scimUser <- randomScimUser <&> \u -> u {Scim.User.externalId = Just $ fromEmail email}
  let userName = Name . fromJust . Scim.User.displayName $ scimUser

  (scimStoredUser1, _inv, inviteeCode) <- createUser'step tok tid scimUser email

  waitUserExpiration
  searchUser tok scimUser email False
  aFewTimesRecover $ registerInvitation email userName inviteeCode False
  searchUser tok scimUser email False

  (scimStoredUser2, _inv, inviteeCode2) <- createUser'step tok tid scimUser email

  let id1 = (Scim.id . Scim.thing) scimStoredUser1
  let id2 = (Scim.id . Scim.thing) scimStoredUser2
  liftIO $ id1 `shouldNotBe` id2

  aFewTimesRecover $ registerInvitation email userName inviteeCode2 True
  searchUser tok scimUser email True
  waitUserExpiration
  searchUser tok scimUser email True
  where
    createUser'step tok tid scimUser email = do
      env <- ask
      let brig = env ^. teBrig

      scimStoredUser <- aFewTimesRecover (createUser tok scimUser)
      inv <- call $ getInvitation brig email
      Just inviteeCode <- call $ getInvitationCode brig tid (inInvitation inv)
      pure (scimStoredUser, inv, inviteeCode)

    searchUser :: HasCallStack => Spar.Types.ScimToken -> Scim.User.User tag -> Email -> Bool -> TestSpar ()
    searchUser tok scimUser email shouldSucceed = do
      let handle = Handle . Scim.User.userName $ scimUser
          tryquery qry =
            aFewTimesAssert
              (length <$> listUsers tok (Just qry))
              (if shouldSucceed then (> 0) else (== 0))

      tryquery (filterBy "userName" $ fromHandle handle)
      tryquery (filterBy "externalId" $ fromEmail email)

    waitUserExpiration = do
      timeoutSecs <- asks $ fromMaybe 5 . brigSettingsTeamInvitationTimeout . _teOpts
      Control.Exception.assert (timeoutSecs < 30) $ do
        threadDelay $ (timeoutSecs + 1) * 1_000_000

----------------------------------------------------------------------------
-- Listing users

-- | Tests for @GET /Users@.
specListUsers :: SpecWith TestEnv
specListUsers = describe "GET /Users" $ do
  it "lists all SCIM users in a team" $ testListProvisionedUsers
  context "1 SAML IdP" $ do
    it "finds a SCIM-provisioned user by userName or externalId" $ testFindProvisionedUser
    it "finds a user autoprovisioned via saml by externalId via email" $ testFindSamlAutoProvisionedUserMigratedWithEmailInTeamWithSSO
    it "finds a user invited via team settings by externalId via email" $ testFindTeamSettingsInvitedUserMigratedWithEmailInTeamWithSSO
    it "finds a user invited via team settings by UserId" $ testFindTeamSettingsInvitedUserMigratedWithEmailInTeamWithSSOViaUserId
  context "0 SAML IdP" $ do
    it "finds a SCIM-provisioned user by userName or externalId" $ testFindProvisionedUserNoIdP
    it "finds a non-SCIM-provisioned user by userName" $ testFindNonProvisionedUserNoIdP FindByHandle
    it "finds a non-SCIM-provisioned user by externalId" $ testFindNonProvisionedUserNoIdP FindByExternalId
    it "finds a non-SCIM-provisioned user by UserId" $ testFindNonProvisionedUserNoIdP GetByUserId
  it "doesn't list deleted users" $ testListNoDeletedUsers
  it "doesnt't find deleted users by userName or externalId" $ testFindNoDeletedUsers
  it "doesn't list users from other teams" $ testUserListFailsWithNotFoundIfOutsideTeam
  it "doesn't find users from other teams" $ testUserFindFailsWithNotFoundIfOutsideTeam

-- | Test that SCIM-provisioned team members are listed, and users that were not provisioned
-- via SCIM are not listed.
testListProvisionedUsers :: TestSpar ()
testListProvisionedUsers = do
  spar <- asks (^. teSpar)
  (tok, _) <- registerIdPAndScimToken
  listUsers_ (Just tok) Nothing spar !!! do
    const 400 === statusCode
    const (Just "tooMany") =~= responseBody

testFindProvisionedUser :: TestSpar ()
testFindProvisionedUser = do
  user <- randomScimUser
  (tok, (_, _, _)) <- registerIdPAndScimToken
  storedUser <- createUser tok user
  users <- listUsers tok (Just (filterBy "userName" (Scim.User.userName user)))
  liftIO $ users `shouldBe` [storedUser]
  let Just externalId = Scim.User.externalId user
  users' <- listUsers tok (Just (filterBy "externalId" externalId))
  liftIO $ users' `shouldBe` [storedUser]

-- The user is migrated by using the email as the externalId
testFindSamlAutoProvisionedUserMigratedWithEmailInTeamWithSSO :: TestSpar ()
testFindSamlAutoProvisionedUserMigratedWithEmailInTeamWithSSO = do
  (_owner, teamid, idp, (_, privCreds)) <- registerTestIdPWithMeta

  -- auto-provision user via saml
  memberWithSSO <- do
    uid <- loginSsoUserFirstTime idp privCreds
    Just usr <- runSpar $ Intra.getBrigUser Intra.NoPendingInvitations uid
    handle <- nextHandle
    runSpar $ Intra.setBrigUserHandle uid handle
    pure usr
  let memberIdWithSSO = userId memberWithSSO
      externalId = either error id $ veidToText =<< Intra.veidFromBrigUser memberWithSSO Nothing

  -- NOTE: once SCIM is enabled, SSO auto-provisioning is disabled
  tok <- registerScimToken teamid (Just (idp ^. SAML.idpId))

  liftIO $ userManagedBy memberWithSSO `shouldBe` ManagedByWire
  users <- listUsers tok (Just (filterBy "externalId" externalId))
  liftIO $ (scimUserId <$> users) `shouldContain` [memberIdWithSSO]
  Just brigUser' <- runSpar $ Intra.getBrigUser Intra.NoPendingInvitations memberIdWithSSO
  liftIO $ userManagedBy brigUser' `shouldBe` ManagedByScim
  where
    veidToText :: MonadError String m => ValidExternalId -> m Text
    veidToText veid =
      runValidExternalId
        (\(SAML.UserRef _ subj) -> maybe (throwError "bad uref from brig") pure $ SAML.shortShowNameID subj)
        (pure . fromEmail)
        veid

testFindTeamSettingsInvitedUserMigratedWithEmailInTeamWithSSO :: TestSpar ()
testFindTeamSettingsInvitedUserMigratedWithEmailInTeamWithSSO = do
  env <- ask
  (tok, (owner, teamid, _idp)) <- registerIdPAndScimToken

  memberInvited <- call (inviteAndRegisterUser (env ^. teBrig) owner teamid)
  let emailInvited = maybe (error "must have email") fromEmail (userEmail memberInvited)
      memberIdInvited = userId memberInvited

  users' <- listUsers tok (Just (filterBy "externalId" emailInvited))
  liftIO $ (scimUserId <$> users') `shouldContain` [memberIdInvited]
  Just brigUserInvited' <- runSpar $ Intra.getBrigUser Intra.NoPendingInvitations memberIdInvited
  liftIO $ userManagedBy brigUserInvited' `shouldBe` ManagedByScim

testFindTeamSettingsInvitedUserMigratedWithEmailInTeamWithSSOViaUserId :: TestSpar ()
testFindTeamSettingsInvitedUserMigratedWithEmailInTeamWithSSOViaUserId = do
  env <- ask
  (tok, (owner, teamid, _idp)) <- registerIdPAndScimToken

  memberInvited <- call (inviteAndRegisterUser (env ^. teBrig) owner teamid)
  let memberIdInvited = userId memberInvited

  _ <- getUser tok memberIdInvited
  Just brigUserInvited' <- runSpar $ Intra.getBrigUser Intra.NoPendingInvitations (memberIdInvited)
  liftIO $ userManagedBy brigUserInvited' `shouldBe` ManagedByScim

testFindProvisionedUserNoIdP :: TestSpar ()
testFindProvisionedUserNoIdP = do
  -- covered in 'testCreateUserNoIdP' (as of Mon 31 Aug 2020 08:37:05 PM CEST)
  pure ()

data FindBy = FindByExternalId | FindByHandle | GetByUserId
  deriving (Eq, Show)

testFindNonProvisionedUserNoIdP :: FindBy -> TestSpar ()
testFindNonProvisionedUserNoIdP findBy = do
  env <- ask
  (owner, teamid) <- call $ createUserWithTeam (env ^. teBrig) (env ^. teGalley)
  tok <- registerScimToken teamid Nothing

  uid <- userId <$> call (inviteAndRegisterUser (env ^. teBrig) owner teamid)
  handle <- nextHandle
  runSpar $ Intra.setBrigUserHandle uid handle
  Just brigUser <- runSpar $ Intra.getBrigUser Intra.NoPendingInvitations uid
  let Just email = userEmail brigUser

  do
    -- inspect brig user
    liftIO $ userManagedBy brigUser `shouldBe` ManagedByWire
    liftIO $ userEmail brigUser `shouldSatisfy` isJust

  users <- case findBy of
    FindByExternalId -> scimUserId <$$> listUsers tok (Just (filterBy "externalId" (fromEmail email)))
    FindByHandle -> scimUserId <$$> listUsers tok (Just (filterBy "userName" (fromHandle handle)))
    GetByUserId -> (: []) . scimUserId <$> getUser tok uid

  do
    liftIO $ users `shouldBe` [uid]
    Just brigUser' <- runSpar $ Intra.getBrigUser Intra.NoPendingInvitations uid
    liftIO $ userManagedBy brigUser' `shouldBe` ManagedByScim
    liftIO $ brigUser' `shouldBe` brigUser {userManagedBy = ManagedByScim}

-- | Test that deleted users are not listed.
testListNoDeletedUsers :: TestSpar ()
testListNoDeletedUsers = do
  -- Create a user via SCIM
  user <- randomScimUser
  (tok, _) <- registerIdPAndScimToken
  storedUser <- createUser tok user
  let userid = scimUserId storedUser
  -- Delete the user
  _ <- deleteUser tok userid
  -- Get all users
  users <- listUsers tok (Just (filterForStoredUser storedUser))
  -- Check that the user is absent
  liftIO $ users `shouldSatisfy` all ((/= userid) . scimUserId)

testFindNoDeletedUsers :: TestSpar ()
testFindNoDeletedUsers = do
  env <- ask
  -- Create a user via SCIM
  user <- randomScimUser
  (tok, _) <- registerIdPAndScimToken
  storedUser <- createUser tok user
  let userid = scimUserId storedUser
  call $ deleteUserOnBrig (env ^. teBrig) userid
  let Just externalId = Scim.User.externalId user
  users' <- listUsers tok (Just (filterBy "externalId" externalId))
  liftIO $ users' `shouldSatisfy` all ((/= userid) . scimUserId)
  users'' <- listUsers tok (Just (filterBy "userName" (Scim.User.userName user)))
  liftIO $ users'' `shouldSatisfy` all ((/= userid) . scimUserId)

-- | Test that users are not listed if not in the team associated with the token.
testUserListFailsWithNotFoundIfOutsideTeam :: HasCallStack => TestSpar ()
testUserListFailsWithNotFoundIfOutsideTeam = do
  user <- randomScimUser
  (tokTeamA, _) <- registerIdPAndScimToken
  (tokTeamB, _) <- registerIdPAndScimToken
  storedUser <- createUser tokTeamA user
  let userid = scimUserId storedUser
  users <- listUsers tokTeamB (Just (filterForStoredUser storedUser))
  liftIO $ users `shouldSatisfy` all ((/= userid) . scimUserId)

testUserFindFailsWithNotFoundIfOutsideTeam :: TestSpar ()
testUserFindFailsWithNotFoundIfOutsideTeam = do
  user <- randomScimUser
  (tokTeamA, _) <- registerIdPAndScimToken
  (tokTeamB, _) <- registerIdPAndScimToken
  storedUser <- createUser tokTeamA user
  let userid = scimUserId storedUser
  users <- listUsers tokTeamB (Just (filterBy "userName" (Scim.User.userName user)))
  liftIO $ users `shouldSatisfy` all ((/= userid) . scimUserId)

----------------------------------------------------------------------------
-- Fetching a single user

-- | Tests for @GET \/Users\/:id@.
specGetUser :: SpecWith TestEnv
specGetUser = describe "GET /Users/:id" $ do
  context "1 SAML IdP" $ do
    it "finds a SCIM-provisioned user" testGetUser
    it "finds a user invited old-school via team-settings and gives her saml credentials" testGetNonScimInviteUser
  context "0 SAML IdP" $ do
    it "finds a SCIM-provisioned user" testGetUserNoIdP
    it "finds a user invited old-school via team-settings" testGetNonScimInviteUserNoIdP
  it "finds a user auto-provisioned via SAML and puts it under SCIM management" testGetNonScimSAMLUser
  it "finds a user that has no handle, and gives it a default handle before responding with it" testGetUserWithNoHandle
  it "doesn't find a deleted user" testGetNoDeletedUsers
  it "doesn't find users from other teams" testUserGetFailsWithNotFoundIfOutsideTeam

-- | Test that a SCIM-provisioned user is fetchable.
testGetUser :: TestSpar ()
testGetUser = do
  -- Create a user via SCIM
  user <- randomScimUser
  (tok, _) <- registerIdPAndScimToken
  storedUser <- createUser tok user
  -- Check that the SCIM-provisioned user can be fetched
  storedUser' <- getUser tok (scimUserId storedUser)
  liftIO $ storedUser' `shouldBe` storedUser

shouldBeManagedBy :: HasCallStack => UserId -> ManagedBy -> TestSpar ()
shouldBeManagedBy uid flag = do
  managedBy <- maybe (error "user not found") userManagedBy <$> runSpar (Intra.getBrigUser Intra.WithPendingInvitations uid)
  liftIO $ managedBy `shouldBe` flag

-- | This is (roughly) the behavior on develop as well as on the branch where this test was
-- turned on.  TODO: find out if this is really what we want, or open an issue and reference
-- the issue here.
testGetNonScimSAMLUser :: TestSpar ()
testGetNonScimSAMLUser = do
  (_, tid, idp, (_, privcreds)) <- registerTestIdPWithMeta
  -- NOTE: once SCIM is enabled SSO Auto-provisioning is disabled, so we register the scim token later.

  uidSso <- loginSsoUserFirstTime idp privcreds
  tok <- registerScimToken tid (Just (idp ^. SAML.idpId))

  shouldBeManagedBy uidSso ManagedByWire
  _ <- getUser tok uidSso
  shouldBeManagedBy uidSso ManagedByScim

testGetNonScimInviteUser :: TestSpar ()
testGetNonScimInviteUser = do
  env <- ask
  (tok, (owner, tid, _)) <- registerIdPAndScimToken

  uidNoSso <- userId <$> call (inviteAndRegisterUser (env ^. teBrig) owner tid)

  shouldBeManagedBy uidNoSso ManagedByWire
  getUser_ (Just tok) uidNoSso (env ^. teSpar) !!! const 200 === statusCode
  shouldBeManagedBy uidNoSso ManagedByScim

testGetUserNoIdP :: TestSpar ()
testGetUserNoIdP = do
  -- covered in 'testCreateUserNoIdP' (as of Mon 31 Aug 2020 08:41:27 PM CEST)
  pure ()

testGetNonScimInviteUserNoIdP :: TestSpar ()
testGetNonScimInviteUserNoIdP = do
  env <- ask
  (owner, tid) <- call $ createUserWithTeam (env ^. teBrig) (env ^. teGalley)
  tok <- registerScimToken tid Nothing

  uidNoSso <- userId <$> call (inviteAndRegisterUser (env ^. teBrig) owner tid)

  shouldBeManagedBy uidNoSso ManagedByWire
  getUser_ (Just tok) uidNoSso (env ^. teSpar) !!! const 200 === statusCode
  shouldBeManagedBy uidNoSso ManagedByScim

testGetUserWithNoHandle :: TestSpar ()
testGetUserWithNoHandle = do
  (_, tid, idp, (_, privcreds)) <- registerTestIdPWithMeta
  -- NOTE: once SCIM is enabled SSO Auto-provisioning is disabled, so we register the scim token later.
  uid <- loginSsoUserFirstTime idp privcreds
  tok <- registerScimToken tid (Just (idp ^. SAML.idpId))

  mhandle :: Maybe Handle <- maybe (error "user not found") userHandle <$> runSpar (Intra.getBrigUser Intra.WithPendingInvitations uid)
  liftIO $ mhandle `shouldSatisfy` isNothing

  storedUser <- getUser tok uid
  liftIO $ (Scim.User.displayName . Scim.value . Scim.thing) storedUser `shouldSatisfy` isJust
  mhandle' :: Maybe Handle <- aFewTimes (maybe (error "user not found") userHandle <$> runSpar (Intra.getBrigUser Intra.WithPendingInvitations uid)) isJust
  liftIO $ mhandle' `shouldSatisfy` isJust
  liftIO $ (fromHandle <$> mhandle') `shouldBe` (Just . Scim.User.userName . Scim.value . Scim.thing $ storedUser)

-- | Test that a deleted SCIM-provisioned user is not fetchable.
testGetNoDeletedUsers :: TestSpar ()
testGetNoDeletedUsers = do
  env <- ask
  -- Create a user via SCIM
  user <- randomScimUser
  (tok, _) <- registerIdPAndScimToken
  storedUser <- createUser tok user
  let userid = scimUserId storedUser
  -- Delete the user
  call $ deleteUserOnBrig (env ^. teBrig) userid
  -- Try to find the user
  getUser_ (Just tok) userid (env ^. teSpar)
    !!! const 404 === statusCode
  -- TODO(arianvp): What does this mean; @fisx ??
  pendingWith "TODO: delete via SCIM"

-- | Test that gets are not allowed if token is not for the user's team
testUserGetFailsWithNotFoundIfOutsideTeam :: TestSpar ()
testUserGetFailsWithNotFoundIfOutsideTeam = do
  env <- ask
  user <- randomScimUser
  (tokTeamA, _) <- registerIdPAndScimToken
  (tokTeamB, _) <- registerIdPAndScimToken
  storedUser <- createUser tokTeamA user
  let userid = scimUserId storedUser
  getUser_ (Just tokTeamB) userid (env ^. teSpar)
    !!! const 404 === statusCode

{- does not find a non-scim-provisioned user:

    env <- ask
    -- Check that the (non-SCIM-provisioned) team owner can be fetched and that the
    -- data from Brig matches
    brigUser <- fmap responseJsonUnsafe . call . get $
        ( (env ^. teBrig)
        . header "Z-User" (toByteString' (env^.teUserId))
        . path "/self"
        . expect2xx
        )
    scimStoredUser <- getUser (env^.teUserId)
    scimStoredUser `userShouldMatch` brigUser
-}

----------------------------------------------------------------------------
-- Updating users

-- | Tests for @PUT \/Users\/:id@.
specUpdateUser :: SpecWith TestEnv
specUpdateUser = describe "PUT /Users/:id" $ do
  it "requires a user ID" $ testUpdateRequiresUserId
  it "updates user attributes in brig" $ testScimSideIsUpdated
  it "works fine when neither name nor handle are changed" $ testUpdateSameHandle
  it "updates the 'SAML.UserRef' index in Spar" $ testUpdateExternalId True
  it "updates the 'Email' index in Brig" $ testUpdateExternalId False
  it "updates the matching Brig user" $ testBrigSideIsUpdated
  it "cannot update user to match another user's externalId" $ testUpdateToExistingExternalIdFails
  it "cannot remove display name" $ testCannotRemoveDisplayName
  context "user is from different team" $ do
    it "fails to update user with 404" testUserUpdateFailsWithNotFoundIfOutsideTeam
  context "user does not exist" $ do
    it "fails" $ pending
  it "does not update if nothing changed" $ testSameUpdateNoChange
  context "brig user is updated" $ do
    -- TODO(arianvp): This will be fixed by
    -- https://github.com/zinfra/backend-issues/issues/1006 The comment
    -- means: If we update a user on the brig side; then currently this is
    -- not reflected on the SCIM side. We can fix this by making brig
    -- actually the source of truth for SCIM SCIM then becomes a _view_;
    -- not a separate database.
    it "does NOT mirror this in the scim user" $
      pendingWith
        "this is arguably not great behavior, but i'm not sure \
        \we want to implement synchronisation from brig to spar?"
    it "updates to scim user will overwrite these updates" $
      pendingWith "that's probably what we want?"

-- | Tests that you can't unset your display name
testCannotRemoveDisplayName :: TestSpar ()
testCannotRemoveDisplayName = do
  -- NOTE: This behaviour is in violation of SCIM.
  -- We either:
  --  - Treat Null and omission the same; by always removing
  --  - Or default on omissison, delete on null
  --  We have to choose between the two behaviours; in order
  --  to be a valid SCIM API. we now do an akward mixture of both
  --  However; I don't think this is currently blocking us on Azure.
  --  We should however fix this behaviour in the future TODO(arianvp)
  pendingWith
    {-
    env <- ask
    user <- randomScimUser
    (tok, _) <- registerIdPAndScimToken
    storedUser <- createUser tok user
    let userid = scimUserId storedUser
    let user' = user { Scim.User.displayName = Nothing }
    updateUser_ (Just tok) (Just userid) user'  (env ^. teSpar) !!! const 409 === statusCode
    -}
    "We default to the externalId when displayName is removed. lets keep that for now"

-- | Test that when you're not changing any fields, then that update should not
-- change anything (Including version field)
testSameUpdateNoChange :: TestSpar ()
testSameUpdateNoChange = do
  user <- randomScimUser
  (tok, _) <- registerIdPAndScimToken
  storedUser <- createUser tok user
  let userid = scimUserId storedUser
  storedUser' <- updateUser tok userid user
  liftIO $ storedUser `shouldBe` storedUser'

-- | Test that @PUT /Users@ returns 4xx when called without the @:id@ part.
testUpdateRequiresUserId :: TestSpar ()
testUpdateRequiresUserId = do
  env <- ask
  user <- randomScimUser
  (tok, _) <- registerIdPAndScimToken
  updateUser_ (Just tok) Nothing user (env ^. teSpar)
    !!! assertTrue_ (inRange (400, 499) . statusCode)

-- | Test that updates are not allowed if token is not for the user's team
testUserUpdateFailsWithNotFoundIfOutsideTeam :: TestSpar ()
testUserUpdateFailsWithNotFoundIfOutsideTeam = do
  env <- ask
  -- Create a user via SCIM
  user <- randomScimUser
  (tokTeamA, _) <- registerIdPAndScimToken
  (tokTeamB, _) <- registerIdPAndScimToken
  storedUser <- createUser tokTeamA user
  let userid = scimUserId storedUser
  -- Overwrite the user with another randomly-generated user
  user' <- randomScimUser
  updateUser_ (Just tokTeamB) (Just userid) user' (env ^. teSpar)
    !!! const 404 === statusCode

-- | Test that @PUT@-ting the user and then @GET@-ting it returns the right thing.
testScimSideIsUpdated :: TestSpar ()
testScimSideIsUpdated = do
  -- Create a user via SCIM
  user <- randomScimUser
  (tok, (_, _, idp)) <- registerIdPAndScimToken
  storedUser <- createUser tok user
  let userid = scimUserId storedUser
  -- Overwrite the user with another randomly-generated user
  user' <- randomScimUser
  updatedUser <- updateUser tok userid user'
  -- Get the updated user and check that it matches the user returned by
  -- 'updateUser'
  storedUser' <- getUser tok userid
  liftIO $ updatedUser `shouldBe` storedUser'
  -- Check that the updated user also matches the data that we sent with
  -- 'updateUser'
  richInfoLimit <- asks (Spar.Types.richInfoLimit . view teOpts)
  liftIO $ do
    Right (Scim.value (Scim.thing storedUser')) `shouldBe` whatSparReturnsFor idp richInfoLimit user'
    Scim.id (Scim.thing storedUser') `shouldBe` Scim.id (Scim.thing storedUser)
    let meta = Scim.meta storedUser
        meta' = Scim.meta storedUser'
    Scim.version meta `shouldNotBe` Scim.version meta'
    Scim.resourceType meta `shouldBe` Scim.resourceType meta'
    Scim.created meta `shouldBe` Scim.created meta'
    Scim.location meta `shouldBe` Scim.location meta'

-- | Test that updating a user with the externalId of another user fails
testUpdateToExistingExternalIdFails :: TestSpar ()
testUpdateToExistingExternalIdFails = do
  -- Create a user via SCIM
  (tok, _) <- registerIdPAndScimToken
  user <- randomScimUser
  _ <- createUser tok user
  newUser <- randomScimUser
  storedNewUser <- createUser tok newUser
  let userExternalId = Scim.User.externalId user
  -- Ensure we're actually generating an external ID; we may stop doing this in the future
  liftIO $ userExternalId `shouldSatisfy` isJust
  -- Try to update the new user's external ID to be the same as 'user's.
  let updatedNewUser = newUser {Scim.User.externalId = userExternalId}
  env <- ask
  -- Should fail with 409 to denote that the given externalId is in use by a
  -- different user.
  updateUser_ (Just tok) (Just $ scimUserId storedNewUser) updatedNewUser (env ^. teSpar)
    !!! const 409 === statusCode

-- | Test that updating still works when name and handle are not changed.
--
-- This test is needed because if @PUT \/Users@ is implemented in such a way that it /always/
-- tries to set the name and handle, it might fail because the handle is "already claimed".
testUpdateSameHandle :: TestSpar ()
testUpdateSameHandle = do
  -- Create a user via SCIM
  user <- randomScimUser
  (tok, (_, _, idp)) <- registerIdPAndScimToken
  storedUser <- createUser tok user
  let userid = scimUserId storedUser
  -- Overwrite the user with another randomly-generated user who has the same name and
  -- handle
  user' <-
    randomScimUser <&> \u ->
      u
        { Scim.User.userName = Scim.User.userName user,
          Scim.User.displayName = Scim.User.displayName user
        }
  updatedUser <- updateUser tok userid user'
  -- Get the updated user and check that it matches the user returned by 'updateUser'
  storedUser' <- getUser tok userid
  liftIO $ updatedUser `shouldBe` storedUser'
  -- Check that the updated user also matches the data that we sent with 'updateUser'
  richInfoLimit <- asks (Spar.Types.richInfoLimit . view teOpts)
  liftIO $ do
    Right (Scim.value (Scim.thing storedUser')) `shouldBe` whatSparReturnsFor idp richInfoLimit user'
    Scim.id (Scim.thing storedUser') `shouldBe` Scim.id (Scim.thing storedUser)
    let meta = Scim.meta storedUser
        meta' = Scim.meta storedUser'
    Scim.version meta `shouldNotBe` Scim.version meta'
    Scim.resourceType meta `shouldBe` Scim.resourceType meta'
    Scim.created meta `shouldBe` Scim.created meta'
    Scim.location meta `shouldBe` Scim.location meta'

-- | Test that when a user's external id is updated, the relevant indices are also updated in
-- brig and spar, and spar can find the user by that external id.
testUpdateExternalId :: Bool -> TestSpar ()
testUpdateExternalId withidp = do
  env <- ask
  (tok, midp, tid) <-
    if withidp
      then do
        (tok, (_, tid, idp)) <- registerIdPAndScimToken
        pure (tok, Just idp, tid)
      else do
        (_owner, tid) <- call $ createUserWithTeam (env ^. teBrig) (env ^. teGalley)
        (,Nothing,tid) <$> registerScimToken tid Nothing

  let checkUpdate :: HasCallStack => Bool -> TestSpar ()
      checkUpdate hasChanged {- is externalId updated with a different value, or with itself? -} = do
        -- Create a user via SCIM
        email <- randomEmail
        user <- randomScimUser <&> \u -> u {Scim.User.externalId = Just $ fromEmail email}
        storedUser <- createUser tok user
        let userid = scimUserId storedUser
        veid :: ValidExternalId <-
          either (error . show) pure $ mkValidExternalId midp (Scim.User.externalId user)
        -- Overwrite the user with another randomly-generated user (only controlling externalId)
        user' <- do
          otherEmail <- randomEmail
          let upd u =
                u
                  { Scim.User.externalId =
                      if hasChanged
                        then Just $ fromEmail otherEmail
                        else Scim.User.externalId user
                  }
          randomScimUser <&> upd
        let veid' = either (error . show) id $ mkValidExternalId midp (Scim.User.externalId user')

        _ <- updateUser tok userid user'

        muserid <- lookupByValidExternalId veid
        muserid' <- lookupByValidExternalId veid'
        liftIO $ do
          if hasChanged
            then do
              (hasChanged, muserid) `shouldBe` (hasChanged, Nothing)
              (hasChanged, muserid') `shouldBe` (hasChanged, Just userid)
            else do
              (hasChanged, veid') `shouldBe` (hasChanged, veid)
              (hasChanged, muserid') `shouldBe` (hasChanged, Just userid)

      lookupByValidExternalId :: ValidExternalId -> TestSpar (Maybe UserId)
      lookupByValidExternalId =
        runValidExternalId
          (runSparCass . Data.getSAMLUser)
          ( \email -> do
              let action = SU.scimFindUserByEmail midp tid $ fromEmail email
              result <- runSpar . runExceptT . runMaybeT $ action
              case result of
                Right muser -> pure $ Scim.id . Scim.thing <$> muser
                Left err -> error $ show err
          )

  checkUpdate True
  checkUpdate False

-- | Test that when the user is updated via SCIM, the data in Brig is also updated.
testBrigSideIsUpdated :: TestSpar ()
testBrigSideIsUpdated = do
  user <- randomScimUser
  (tok, (_, _, idp)) <- registerIdPAndScimToken
  storedUser <- createUser tok user
  user' <- randomScimUser
  let userid = scimUserId storedUser
  _ <- updateUser tok userid user'
  validScimUser <-
    either (error . show) pure $
      validateScimUser' (Just idp) 999999 user'
  brigUser <- maybe (error "no brig user") pure =<< runSpar (Intra.getBrigUser Intra.WithPendingInvitations userid)
  brigUser `userShouldMatch` validScimUser

----------------------------------------------------------------------------
-- Patching users
specPatchUser :: SpecWith TestEnv
specPatchUser = do
  -- Context: PATCH is implemented in the hscim library as a getUser followed
  -- by a series of transformation on the User object, and then a putUser. The
  -- correctness of the series of transformations is tested in the hscim test
  -- suite; and is independent of spar code.  GET and PUT are both already
  -- tested in the spar code; so here we just simply have a few smoke tests We
  -- also describe the current limitations. (We only support three fields so
  -- far)
  describe "PATCH /Users/:id" $ do
    let replaceAttrib name value =
          PatchOp.Operation
            PatchOp.Replace
            (Just (PatchOp.NormalPath (Filter.topLevelAttrPath name)))
            (Just (toJSON value))
    let removeAttrib name =
          PatchOp.Operation
            PatchOp.Remove
            (Just (PatchOp.NormalPath (Filter.topLevelAttrPath name)))
            Nothing
    it "doing nothing doesn't change the user" $ do
      (tok, _) <- registerIdPAndScimToken
      user <- randomScimUser
      storedUser <- createUser tok user
      let userid = scimUserId storedUser
      storedUser' <- patchUser tok userid (PatchOp.PatchOp [])
      liftIO $ storedUser `shouldBe` storedUser'
    it "can update userName" $ do
      (tok, _) <- registerIdPAndScimToken
      user <- randomScimUser
      user' <- randomScimUser
      let userName = Scim.User.userName user'
      storedUser <- createUser tok user
      let userid = scimUserId storedUser
      storedUser' <-
        patchUser tok userid $
          PatchOp.PatchOp
            [replaceAttrib "userName" userName]
      let user'' = Scim.value (Scim.thing storedUser')
      liftIO $ Scim.User.userName user'' `shouldBe` userName
    it "can't update to someone else's userName" $ do
      env <- ask
      (tok, _) <- registerIdPAndScimToken
      user <- randomScimUser
      user' <- randomScimUser
      storedUser <- createUser tok user
      let userid = scimUserId storedUser
      _ <- createUser tok user'
      let patchOp = PatchOp.PatchOp [replaceAttrib "userName" (Scim.User.userName user')]
      patchUser_ (Just tok) (Just userid) patchOp (env ^. teSpar) !!! const 409 === statusCode
    it "can't update to someone else's externalId" $ do
      env <- ask
      (tok, _) <- registerIdPAndScimToken
      user <- randomScimUser
      user' <- randomScimUser
      storedUser <- createUser tok user
      let userid = scimUserId storedUser
      _ <- createUser tok user'
      let patchOp = PatchOp.PatchOp [replaceAttrib "externalId" (Scim.User.externalId user')]
      patchUser_ (Just tok) (Just userid) patchOp (env ^. teSpar) !!! const 409 === statusCode
    it "can't update a non-existing user" $ do
      env <- ask
      (tok, _) <- registerIdPAndScimToken
      userid <- liftIO $ randomId
      let patchOp = PatchOp.PatchOp [replaceAttrib "externalId" ("blah" :: Text)]
      patchUser_ (Just tok) (Just userid) patchOp (env ^. teSpar) !!! const 404 === statusCode
    it "can update displayName" $ do
      (tok, _) <- registerIdPAndScimToken
      user <- randomScimUser
      user' <- randomScimUser
      storedUser <- createUser tok user
      let userid = scimUserId storedUser
      let displayName = Scim.User.displayName user'
      storedUser' <-
        patchUser tok userid $
          PatchOp.PatchOp
            [replaceAttrib "displayName" displayName]
      let user'' = Scim.value (Scim.thing storedUser')
      liftIO $ Scim.User.displayName user'' `shouldBe` displayName
    it "can update externalId" $ do
      (tok, _) <- registerIdPAndScimToken
      user <- randomScimUser
      user' <- randomScimUser
      storedUser <- createUser tok user
      let userid = scimUserId storedUser
      let externalId = Scim.User.externalId user'
      storedUser' <-
        patchUser tok userid $
          PatchOp.PatchOp
            [replaceAttrib "externalId" externalId]
      let user'' = Scim.value . Scim.thing $ storedUser'
      liftIO $ Scim.User.externalId user'' `shouldBe` externalId
    it "replacing every supported atttribute at once works" $ do
      (tok, _) <- registerIdPAndScimToken
      user <- randomScimUser
      user' <- randomScimUser
      storedUser <- createUser tok user
      let userid = scimUserId storedUser
      let externalId = Scim.User.externalId user'
      let userName = Scim.User.userName user'
      let displayName = Scim.User.displayName user'
      storedUser' <-
        patchUser tok userid $
          PatchOp.PatchOp
            [ replaceAttrib "externalId" externalId,
              replaceAttrib "userName" userName,
              replaceAttrib "displayName" displayName
            ]
      let user'' = Scim.value . Scim.thing $ storedUser'
      liftIO $ Scim.User.externalId user'' `shouldBe` externalId
      liftIO $ Scim.User.userName user'' `shouldBe` userName
      liftIO $ Scim.User.displayName user'' `shouldBe` displayName
    it "other valid attributes that we do not explicit support throw an error" $ do
      (tok, _) <- registerIdPAndScimToken
      user <- randomScimUser
      storedUser <- createUser tok user
      let userid = scimUserId storedUser
      env <- ask
      let patchOp = PatchOp.PatchOp [replaceAttrib "emails" ("hello" :: Text)]
      patchUser_ (Just tok) (Just userid) patchOp (env ^. teSpar)
        !!! const 400 === statusCode
    it "invalid attributes are quietly ignored for now" $ do
      (tok, _) <- registerIdPAndScimToken
      user <- randomScimUser
      storedUser <- createUser tok user
      let userid = scimUserId storedUser
      env <- ask
      let patchOp = PatchOp.PatchOp [replaceAttrib "totallyBogus" ("hello" :: Text)]
      patchUser_ (Just tok) (Just userid) patchOp (env ^. teSpar)
        !!! const 400 === statusCode
    -- NOTE: Remove at the moment actually never works! As all the fields
    -- we support are required in our book
    it "userName cannot be removed according to scim" $ do
      env <- ask
      (tok, _) <- registerIdPAndScimToken
      user <- randomScimUser
      storedUser <- createUser tok user
      let userid = scimUserId storedUser
      let patchOp = PatchOp.PatchOp [removeAttrib "userName"]
      patchUser_ (Just tok) (Just userid) patchOp (env ^. teSpar) !!! const 400 === statusCode
    it "displayName cannot be removed in spar (though possible in scim). Diplayname is required in Wire" $ do
      pendingWith
        "We default to the externalId when displayName is removed. lets keep that for now"
    {-env <- ask
    (tok, _) <- registerIdPAndScimToken
    user <- randomScimUser
    storedUser <- createUser tok user
    let userid = scimUserId storedUser
    let patchOp = PatchOp.PatchOp [ removeAttrib "displayName" ]
    patchUser_ (Just tok) (Just userid) patchOp (env ^. teSpar) !!! const 400 === statusCode -}
    it "externalId cannot be removed in spar (though possible in scim)" $ do
      env <- ask
      (tok, _) <- registerIdPAndScimToken
      user <- randomScimUser
      storedUser <- createUser tok user
      let userid = scimUserId storedUser
      let patchOp = PatchOp.PatchOp [removeAttrib "externalId"]
      patchUser_ (Just tok) (Just userid) patchOp (env ^. teSpar) !!! const 400 === statusCode

----------------------------------------------------------------------------
-- Deleting users

specDeleteUser :: SpecWith TestEnv
specDeleteUser = do
  describe "DELETE /Users" $ do
    it "responds with 405 (just making sure...)" $ do
      env <- ask
      (tok, _) <- registerIdPAndScimToken
      deleteUser_ (Just tok) Nothing (env ^. teSpar)
        !!! const 405 === statusCode
  describe "DELETE /Users/:id" $ do
    it "should delete user from brig, spar.scim_user_times, spar.user" $ do
      (tok, _) <- registerIdPAndScimToken
      user <- randomScimUser
      storedUser <- createUser tok user
      let uid :: UserId = scimUserId storedUser
      uref :: SAML.UserRef <- do
        usr <- runSpar $ Intra.getBrigUser Intra.WithPendingInvitations uid
        let err = error . ("brig user without UserRef: " <>) . show
        case (`Intra.veidFromBrigUser` Nothing) <$> usr of
          bad@(Just (Right veid)) -> runValidExternalId pure (const $ err bad) veid
          bad -> err bad
      spar <- view teSpar
      deleteUser_ (Just tok) (Just uid) spar
        !!! const 204 === statusCode
      brigUser :: Maybe User <-
        aFewTimes (runSpar $ Intra.getBrigUser Intra.WithPendingInvitations uid) isNothing
      samlUser :: Maybe UserId <-
        aFewTimes (getUserIdViaRef' uref) isNothing
      scimUser <-
        aFewTimes (runSparCass $ Data.readScimUserTimes uid) isNothing
      liftIO $
        (brigUser, samlUser, scimUser)
          `shouldBe` (Nothing, Nothing, Nothing)
    it "should respond with 204 on first deletion, then 404" $ do
      (tok, _) <- registerIdPAndScimToken
      user <- randomScimUser
      storedUser <- createUser tok user
      let uid = scimUserId storedUser
      spar <- view teSpar
      -- Expect first call to succeed
      deleteUser_ (Just tok) (Just uid) spar
        !!! const 204 === statusCode
      -- Subsequent calls will return 404 eventually
      aFewTimes (deleteUser_ (Just tok) (Just uid) spar) ((== 404) . statusCode)
        !!! const 404 === statusCode
    it "should free externalId and everything else in the scim user for re-use" $ do
      (tok, _) <- registerIdPAndScimToken
      user <- randomScimUser
      storedUser <- createUser tok user
      let uid :: UserId = scimUserId storedUser
      spar <- view teSpar
      deleteUser_ (Just tok) (Just uid) spar
        !!! const 204 === statusCode
      aFewTimes (createUser_ (Just tok) user spar) ((== 201) . statusCode)
        !!! const 201 === statusCode
    -- FUTUREWORK: hscim has the the following test.  we should probably go through all
    -- `delete` tests and see if they can move to hscim or are already included there.

    it "should return 401 if we don't provide a token" $ do
      user <- randomScimUser
      (tok, _) <- registerIdPAndScimToken
      storedUser <- createUser tok user
      spar <- view teSpar
      let uid = scimUserId storedUser
      deleteUser_ Nothing (Just uid) spar
        !!! const 401 === statusCode
    it "should return 404 if we provide a token for a different team" $ do
      (tok, _) <- registerIdPAndScimToken
      user <- randomScimUser
      storedUser <- createUser tok user
      let uid = scimUserId storedUser
      (invalidTok, _) <- registerIdPAndScimToken
      spar <- view teSpar
      deleteUser_ (Just invalidTok) (Just uid) spar
        !!! const 404 === statusCode
    it "getUser should return 404 after deleteUser" $ do
      user <- randomScimUser
      (tok, _) <- registerIdPAndScimToken
      storedUser <- createUser tok user
      spar <- view teSpar
      let uid = scimUserId storedUser
      deleteUser_ (Just tok) (Just uid) spar
        !!! const 204 === statusCode
      aFewTimes (getUser_ (Just tok) uid spar) ((== 404) . statusCode)
        !!! const 404 === statusCode
    it "whether implemented or not, does *NOT EVER* respond with 5xx!" $ do
      env <- ask
      user <- randomScimUser
      (tok, _) <- registerIdPAndScimToken
      storedUser <- createUser tok user
      deleteUser_ (Just tok) (Just $ scimUserId storedUser) (env ^. teSpar)
        !!! assertTrue_ (inRange (200, 499) . statusCode)

    context "user with scim, no saml, validated email, password" $ do
      it "works" $ do
        env <- ask
        let brig = env ^. teBrig
            spar = env ^. teSpar
            galley = env ^. teGalley

        (_, tid) <- call $ createUserWithTeam brig galley
        tok <- registerScimToken tid Nothing

        email <- randomEmail
        scimUser <- randomScimUser <&> \u -> u {Scim.User.externalId = Just $ fromEmail email}
        scimStoredUser <- createUser tok scimUser
        let uid = scimUserId scimStoredUser

        do
          inv <- call $ getInvitation brig email
          Just inviteeCode <- call $ getInvitationCode brig tid (inInvitation inv)
          registerInvitation email (Name "Alice") inviteeCode True
          call $ headInvitation404 brig email

        deleteUser_ (Just tok) (Just uid) spar
          !!! const 204 === statusCode
        aFewTimes (getUser_ (Just tok) uid spar) ((== 404) . statusCode)
          !!! const 404 === statusCode

    context "user not touched via scim before" $ do
      it "works" $ do
        env <- ask
        let brig = env ^. teBrig
            spar = env ^. teSpar
            galley = env ^. teGalley

        (owner, tid) <- call $ createUserWithTeam brig galley
        tok <- registerScimToken tid Nothing

        uid <- userId <$> call (inviteAndRegisterUser brig owner tid)

        aFewTimes (getUser_ (Just tok) uid spar) ((== 200) . statusCode)
          !!! const 200 === statusCode
        deleteUser_ (Just tok) (Just uid) spar
          !!! const 204 === statusCode
        aFewTimes (getUser_ (Just tok) uid spar) ((== 404) . statusCode)
          !!! const 404 === statusCode

      context "No IDP" $ do
        describe "Deleting a User" $ do
          it "should release their externalId" testDeletedUsersFreeExternalIdNoIdp

-- | Azure sends a request for an unknown user to test out whether your API is online However;
-- it sends a userName that is not a valid wire handle. So we should treat 'invalid' as 'not
-- found'.
specAzureQuirks :: SpecWith TestEnv
specAzureQuirks = do
  describe "Assert that we implement all azure quirks" $ do
    it "GET /Users?filter=randomField eq <invalid value> should return empty list; not error out" $ do
      (tok, (_, _, _)) <- registerIdPAndScimToken
      users <- listUsers tok (Just (filterBy "userName" "f52dcb88-9fa1-4ec7-984f-7bc2d4046a9c"))
      liftIO $ users `shouldBe` []
      users' <- listUsers tok (Just (filterBy "externalId" "f52dcb88-9fa1-4ec7-984f-7bc2d4046a9c"))
      liftIO $ users' `shouldBe` []

----------------------------------------------------------------------------
-- Email validation of SAML users (depending on team flag)

specEmailValidation :: SpecWith TestEnv
specEmailValidation = do
  describe "email validation" $ do
    let eventually :: HasCallStack => TestSpar a -> TestSpar a
        eventually = recovering (limitRetries 3 <> exponentialBackoff 100000) [] . const

        setup :: HasCallStack => Bool -> TestSpar (UserId, Email)
        setup enabled = do
          (tok, (_ownerid, teamid, idp)) <- registerIdPAndScimToken
          when enabled $ enableSamlEmailValidation teamid
          (user, email) <- randomScimUserWithEmail
          scimStoredUser <- createUser tok user
          uref :: SAML.UserRef <-
            either (error . show) (pure . (^?! veidUref)) $
              mkValidExternalId (Just idp) (Scim.User.externalId . Scim.value . Scim.thing $ scimStoredUser)
          uid :: UserId <-
            getUserIdViaRef uref
          brig <- asks (^. teBrig)
          -- we intentionally activate the email even if it's not set up to work, to make sure
          -- it doesn't if the feature is disabled.
          if enabled
            then call $ activateEmail brig email
            else call $ failActivatingEmail brig email
          pure (uid, email)

    context "enabled in team" . it "gives user email" $ do
      (uid, email) <- setup True
      eventually $ checkEmail uid (Just email)

    context "not enabled in team" . it "does not give user email" $ do
      (uid, _) <- setup False
      eventually $ checkEmail uid Nothing

<<<<<<< HEAD
testDeletedUsersFreeExternalIdNoIdp :: TestSpar ()
testDeletedUsersFreeExternalIdNoIdp = do
  env <- ask
  let brig = env ^. teBrig
  let spar = env ^. teSpar
  let clientState = env ^. teCql

  (_owner, tid) <- call $ createUserWithTeam (env ^. teBrig) (env ^. teGalley)
  tok <- registerScimToken tid Nothing

  email <- randomEmail
  scimUser <- randomScimUser <&> \u -> u {Scim.User.externalId = Just $ fromEmail email}
  scimStoredUser <- createUser tok scimUser
  let uid = scimUserId scimStoredUser
      userName = Name . fromJust . Scim.User.displayName $ scimUser

  -- accept invitation
  do
    inv <- call $ getInvitation brig email
    Just inviteeCode <- call $ getInvitationCode brig tid (inInvitation inv)
    registerInvitation email userName inviteeCode True
    call $ headInvitation404 brig email

  -- delete user
  deleteUser_ (Just tok) (Just uid) spar
    !!! const 204 === statusCode

  void $
    aFewTimes
      (runClient clientState $ lookupScimExternalId email)
      (== Nothing)
=======
specSCIMManaged :: SpecWith TestEnv
specSCIMManaged = do
  describe "SCIM-managed users" $ do
    it "cannot manually update their email, handle or name" $ do
      env <- ask
      let brig = env ^. teBrig

      (tok, _) <- registerIdPAndScimToken
      user <- randomScimUser
      storedUser <- createUser tok user
      let uid = Scim.id . Scim.thing $ storedUser

      do
        email <- randomEmail
        call $
          changeEmailBrig brig uid email !!! do
            (fmap Wai.label . responseJsonEither @Wai.Error) === const (Right "managed-by-scim")
            statusCode === const 403

      do
        handleTxt <- randomAlphaNum
        call $
          changeHandleBrig brig uid handleTxt !!! do
            (fmap Wai.label . responseJsonEither @Wai.Error) === const (Right "managed-by-scim")
            statusCode === const 403

      do
        displayName <- Name <$> randomAlphaNum
        let uupd = UserUpdate (Just displayName) Nothing Nothing Nothing
        call $
          updateProfileBrig brig uid uupd !!! do
            (fmap Wai.label . responseJsonEither @Wai.Error) === const (Right "managed-by-scim")
            statusCode === const 403
  where
    randomAlphaNum :: MonadIO m => m Text
    randomAlphaNum = liftIO $ do
      nrs <- replicateM 21 (randomRIO (97, 122)) -- a-z
      return (cs (map chr nrs))
>>>>>>> ec742543
<|MERGE_RESOLUTION|>--- conflicted
+++ resolved
@@ -35,11 +35,8 @@
 import Cassandra
 import qualified Control.Exception
 import Control.Lens
-<<<<<<< HEAD
 import Control.Monad.Except (MonadError (throwError))
-=======
 import Control.Monad.Random (Random (randomRIO))
->>>>>>> ec742543
 import Control.Monad.Trans.Except
 import Control.Monad.Trans.Maybe
 import Control.Retry (exponentialBackoff, limitRetries, recovering)
@@ -1615,7 +1612,6 @@
       (uid, _) <- setup False
       eventually $ checkEmail uid Nothing
 
-<<<<<<< HEAD
 testDeletedUsersFreeExternalIdNoIdp :: TestSpar ()
 testDeletedUsersFreeExternalIdNoIdp = do
   env <- ask
@@ -1647,7 +1643,7 @@
     aFewTimes
       (runClient clientState $ lookupScimExternalId email)
       (== Nothing)
-=======
+
 specSCIMManaged :: SpecWith TestEnv
 specSCIMManaged = do
   describe "SCIM-managed users" $ do
@@ -1685,5 +1681,4 @@
     randomAlphaNum :: MonadIO m => m Text
     randomAlphaNum = liftIO $ do
       nrs <- replicateM 21 (randomRIO (97, 122)) -- a-z
-      return (cs (map chr nrs))
->>>>>>> ec742543
+      return (cs (map chr nrs))
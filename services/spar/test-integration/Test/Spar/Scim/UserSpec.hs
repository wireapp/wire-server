--- conflicted
+++ resolved
@@ -460,11 +460,7 @@
     -- Overwrite the user with another randomly-generated user
     user' <- randomScimUser
     _ <- updateUser tok userid user'
-<<<<<<< HEAD
-    vuser' <- either (error . show) pure $ validateScimUser' (Just idp) Nothing user'
-=======
-    vuser' <- either (error . show) pure $ validateScimUser' idp user'
->>>>>>> a42b0502
+    vuser' <- either (error . show) pure $ validateScimUser' idp Nothing user'
     muserid' <- runSparCass $ Data.getUser (vuser' ^. vsuSAMLUserRef)
     liftIO $ do
         muserid' `shouldBe` Just userid
@@ -478,12 +474,7 @@
     user' <- randomScimUser
     let userid = scimUserId storedUser
     _ <- updateUser tok userid user'
-<<<<<<< HEAD
-    validScimUser <- either (error . show) pure $
-        validateScimUser' (Just idp) Nothing user'
-=======
-    validScimUser <- either (error . show) pure $ validateScimUser' idp user'
->>>>>>> a42b0502
+    validScimUser <- either (error . show) pure $ validateScimUser' idp Nothing user'
     brigUser      <- maybe (error "no brig user") pure =<< getSelf userid
     brigUser `userShouldMatch` validScimUser
 

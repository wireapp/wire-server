--- conflicted
+++ resolved
@@ -232,13 +232,8 @@
         subj   = either (error . show) id $ SAML.mkNameID uname Nothing Nothing Nothing
         tenant = idp ^. SAML.idpMetadata . SAML.edIssuer
 
-<<<<<<< HEAD
     !(Just !uid) <- createViaSaml idp uref
-    samlUserShouldSatisfy 'a' uref isJust
-=======
-    uid <- createViaSaml idp uref
     samlUserShouldSatisfy uref isJust
->>>>>>> 966478d4
 
     deleteViaBrig uid
     samlUserShouldSatisfy uref isJust  -- brig doesn't talk to spar right now when users
@@ -259,13 +254,8 @@
         muid <- getUserIdViaRef' uref
         liftIO $ muid `shouldSatisfy` property
 
-<<<<<<< HEAD
-    createViaSaml :: IdP -> SAML.UserRef -> TestSpar (Maybe UserId)
-    createViaSaml idp uref@(SAML.UserRef issuer subj) = do
-=======
     createViaSaml :: HasCallStack => IdP -> SAML.UserRef -> TestSpar UserId
     createViaSaml idp uref@(SAML.UserRef _ subj) = do
->>>>>>> 966478d4
         (privCreds, authnReq) <- negotiateAuthnRequest idp
         spmeta <- getTestSPMetadata
         authnResp <- runSimpleSP $

{-# LANGUAGE ConstraintKinds            #-}
{-# LANGUAGE DeriveGeneric              #-}
{-# LANGUAGE FlexibleContexts           #-}
{-# LANGUAGE GADTs                      #-}
{-# LANGUAGE GeneralizedNewtypeDeriving #-}
{-# LANGUAGE OverloadedStrings          #-}
{-# LANGUAGE QuasiQuotes                #-}
{-# LANGUAGE RankNTypes                 #-}
{-# LANGUAGE ScopedTypeVariables        #-}
{-# LANGUAGE TemplateHaskell            #-}
{-# LANGUAGE TupleSections              #-}
{-# LANGUAGE TypeApplications           #-}
{-# LANGUAGE ViewPatterns               #-}

module Util.Types
  ( BrigReq
  , GalleyReq
  , SparReq
  , TestSpar
  , TestEnv(..)
  , teMgr
  , teCql
  , teBrig
  , teGalley
  , teSpar
  , teSparEnv
  , teUserId
  , teTeamId
  , teIdP
  , teOpts
  , teTstOpts
  , teScimAdmin
  , Select
  , ResponseLBS
  , IntegrationConfig(..)
  , TestErrorLabel(..)
  ) where

import Bilge
import Cassandra as Cas
import Control.Exception
import Control.Lens (makeLenses)
import Control.Monad
import Control.Monad.Reader
import Data.Aeson
import Data.Aeson.TH
import Data.Id
import Data.String
import Data.String.Conversions
import GHC.Generics (Generic)
import SAML2.WebSSO.Types.TH (deriveJSONOptions)
import Spar.API ()
import Spar.Types
import Util.Options

<<<<<<< HEAD
import qualified Data.Aeson          as Aeson
import qualified Web.SCIM.Class.Auth as SCIM
=======
import qualified Data.Aeson as Aeson
import qualified Spar.App as Spar
>>>>>>> 0fced154


type BrigReq   = Request -> Request
type GalleyReq = Request -> Request
type SparReq   = Request -> Request

type TestSpar = ReaderT TestEnv IO

-- | See 'mkEnv' about what's in here.
data TestEnv = TestEnv
  { _teMgr         :: Manager
  , _teCql         :: Cas.ClientState
  , _teBrig        :: BrigReq
  , _teGalley      :: GalleyReq
  , _teSpar        :: SparReq
  , _teSparEnv     :: Spar.Env
  , _teOpts        :: Opts               -- ^ spar config
  , _teTstOpts     :: IntegrationConfig  -- ^ integration test config

    -- user, team, idp details created on spar:
    -- TODO: rename to _teOwnerId
  , _teUserId      :: UserId             -- ^ owner of the idp's home team
  , _teTeamId      :: TeamId             -- ^ home team of the idp
  , _teIdP         :: IdP                -- ^ details of the idp

    -- SCIM config:
  , _teScimAdmin   :: SCIM.SCIMAuthData  -- ^ SCIM admin credentials
  }

type Select = TestEnv -> (Request -> Request)

type ResponseLBS = Bilge.Response (Maybe LBS)

data IntegrationConfig = IntegrationConfig
  { cfgBrig    :: Endpoint
  , cfgGalley  :: Endpoint
  , cfgSpar    :: Endpoint
  } deriving (Show, Generic)

deriveFromJSON deriveJSONOptions ''IntegrationConfig
makeLenses ''TestEnv


newtype TestErrorLabel = TestErrorLabel { fromTestErrorLabel :: ST }
  deriving (Eq, Show, IsString)

instance FromJSON TestErrorLabel where
  parseJSON = fmap TestErrorLabel . withObject "TestErrorLabel" (.: "label")


-- A quick unit test that serves two purposes: (1) shows that it works (and helped with debugging);
-- (2) demonstrates how to use it.
_unitTestTestErrorLabel :: IO ()
_unitTestTestErrorLabel = do
  let val :: Either String TestErrorLabel
      val = Aeson.eitherDecode "{\"code\":404,\"message\":\"Not found.\",\"label\":\"not-found\"}"
  unless (val == Right "not-found") $
    throwIO . ErrorCall . show $ val<|MERGE_RESOLUTION|>--- conflicted
+++ resolved
@@ -53,13 +53,9 @@
 import Spar.Types
 import Util.Options
 
-<<<<<<< HEAD
-import qualified Data.Aeson          as Aeson
-import qualified Web.SCIM.Class.Auth as SCIM
-=======
 import qualified Data.Aeson as Aeson
 import qualified Spar.App as Spar
->>>>>>> 0fced154
+import qualified Web.SCIM.Class.Auth as SCIM
 
 
 type BrigReq   = Request -> Request

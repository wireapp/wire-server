{-# LANGUAGE GeneralizedNewtypeDeriving #-}
{-# LANGUAGE RecordWildCards #-}

-- This file is part of the Wire Server implementation.
--
-- Copyright (C) 2020 Wire Swiss GmbH <opensource@wire.com>
--
-- This program is free software: you can redistribute it and/or modify it under
-- the terms of the GNU Affero General Public License as published by the Free
-- Software Foundation, either version 3 of the License, or (at your option) any
-- later version.
--
-- This program is distributed in the hope that it will be useful, but WITHOUT
-- ANY WARRANTY; without even the implied warranty of MERCHANTABILITY or FITNESS
-- FOR A PARTICULAR PURPOSE. See the GNU Affero General Public License for more
-- details.
--
-- You should have received a copy of the GNU Affero General Public License along
-- with this program. If not, see <https://www.gnu.org/licenses/>.

-- | The API types, handlers, and WAI 'Application' for whole Spar.
--
-- Note: handlers are defined here, but API types are reexported from "Spar.API.Types". The
-- SCIM branch of the API is fully defined in "Spar.Scim".
module Spar.API
  ( -- * Server
    app,
    api,

    -- * API types
    API,

    -- ** Individual API pieces
    APIAuthReqPrecheck,
    APIAuthReq,
    APIAuthResp,
    IdpGet,
    IdpGetAll,
    IdpCreate,
    IdpDelete,
  )
where

import Control.Lens
import Control.Monad.Except
import qualified Data.ByteString as SBS
import qualified Data.ByteString.Base64 as ES
import Data.ByteString.Builder (toLazyByteString)
import Data.Id
import Data.Proxy
import Data.String.Conversions
import Data.Time
import Galley.Types.Teams (HiddenPerm (CreateUpdateDeleteIdp, ReadIdp))
import Imports
import OpenSSL.Random (randBytes)
import Polysemy
import qualified SAML2.WebSSO as SAML
import Servant
import qualified Servant.Multipart as Multipart
import Spar.App
import qualified Spar.Data as Data
import Spar.Error
import qualified Spar.Intra.Brig as Brig
import qualified Spar.Intra.Galley as Galley
import Spar.Orphans ()
import Spar.Scim
import Spar.Sem.SAMLUser (SAMLUser)
import qualified URI.ByteString as URI
import Wire.API.Cookie
import Wire.API.Routes.Public.Spar
import Wire.API.User.IdentityProvider
import Wire.API.User.Saml

app :: Env -> Application
app ctx =
  SAML.setHttpCachePolicy $
    serve (Proxy @API) (hoistServer (Proxy @API) (SAML.nt @SparError @(Spar _) ctx) (api $ sparCtxOpts ctx) :: Server API)

api :: Member SAMLUser r => Opts -> ServerT API (Spar r)
api opts =
  apiSSO opts
    :<|> authreqPrecheck
    :<|> authreq (maxttlAuthreqDiffTime opts) DoInitiateBind
    :<|> apiIDP
    :<|> apiScim
    :<|> apiINTERNAL

apiSSO :: Member SAMLUser r => Opts -> ServerT APISSO (Spar r)
apiSSO opts =
  SAML.meta appName (sparSPIssuer Nothing) (sparResponseURI Nothing)
    :<|> (\tid -> SAML.meta appName (sparSPIssuer (Just tid)) (sparResponseURI (Just tid)))
    :<|> authreqPrecheck
    :<|> authreq (maxttlAuthreqDiffTime opts) DoInitiateLogin
    :<|> authresp Nothing
    :<|> authresp . Just
    :<|> ssoSettings

apiIDP :: ServerT APIIDP (Spar r)
apiIDP =
  idpGet
    :<|> idpGetRaw
    :<|> idpGetAll
    :<|> idpCreate
    :<|> idpUpdate
    :<|> idpDelete

apiINTERNAL :: ServerT APIINTERNAL (Spar r)
apiINTERNAL =
  internalStatus
    :<|> internalDeleteTeam
    :<|> internalPutSsoSettings

appName :: ST
appName = "spar"

----------------------------------------------------------------------------
-- SSO API

authreqPrecheck :: Maybe URI.URI -> Maybe URI.URI -> SAML.IdPId -> Spar r NoContent
authreqPrecheck msucc merr idpid =
  validateAuthreqParams msucc merr
    *> SAML.getIdPConfig idpid
    *> return NoContent

authreq ::
  NominalDiffTime ->
  DoInitiate ->
  Maybe UserId ->
  Maybe URI.URI ->
  Maybe URI.URI ->
  SAML.IdPId ->
  Spar r (WithSetBindCookie (SAML.FormRedirect SAML.AuthnRequest))
authreq _ DoInitiateLogin (Just _) _ _ _ = throwSpar SparInitLoginWithAuth
authreq _ DoInitiateBind Nothing _ _ _ = throwSpar SparInitBindWithoutAuth
authreq authreqttl _ zusr msucc merr idpid = do
  vformat <- validateAuthreqParams msucc merr
  form@(SAML.FormRedirect _ ((^. SAML.rqID) -> reqid)) <- do
    idp :: IdP <- wrapMonadClient (Data.getIdPConfig idpid) >>= maybe (throwSpar (SparIdPNotFound (cs $ show idpid))) pure
    let mbtid :: Maybe TeamId
        mbtid = case fromMaybe defWireIdPAPIVersion (idp ^. SAML.idpExtraInfo . wiApiVersion) of
          WireIdPAPIV1 -> Nothing
          WireIdPAPIV2 -> Just $ idp ^. SAML.idpExtraInfo . wiTeam
    SAML.authreq authreqttl (sparSPIssuer mbtid) idpid
  wrapMonadClient $ Data.storeVerdictFormat authreqttl reqid vformat
  cky <- initializeBindCookie zusr authreqttl
  SAML.logger SAML.Debug $ "setting bind cookie: " <> show cky
  pure $ addHeader cky form

-- | If the user is already authenticated, create bind cookie with a given life expectancy and our
-- domain, and store it in C*.  If the user is not authenticated, return a deletion 'SetCookie'
-- value that deletes any bind cookies on the client.
initializeBindCookie :: Maybe UserId -> NominalDiffTime -> Spar r SetBindCookie
initializeBindCookie zusr authreqttl = do
  DerivedOpts {derivedOptsBindCookiePath} <- asks (derivedOpts . sparCtxOpts)
  msecret <-
    if isJust zusr
      then liftIO $ Just . cs . ES.encode <$> randBytes 32
      else pure Nothing
  cky <- fmap SetBindCookie . SAML.toggleCookie derivedOptsBindCookiePath $ (,authreqttl) <$> msecret
  forM_ zusr $ \userid -> wrapMonadClientWithEnv $ Data.insertBindCookie cky userid authreqttl
  pure cky

redirectURLMaxLength :: Int
redirectURLMaxLength = 140

validateAuthreqParams :: Maybe URI.URI -> Maybe URI.URI -> Spar r VerdictFormat
validateAuthreqParams msucc merr = case (msucc, merr) of
  (Nothing, Nothing) -> pure VerdictFormatWeb
  (Just ok, Just err) -> do
    validateRedirectURL `mapM_` [ok, err]
    pure $ VerdictFormatMobile ok err
  _ -> throwSpar $ SparBadInitiateLoginQueryParams "need-both-redirect-urls"

validateRedirectURL :: URI.URI -> Spar r ()
validateRedirectURL uri = do
  unless ((SBS.take 4 . URI.schemeBS . URI.uriScheme $ uri) == "wire") $ do
    throwSpar $ SparBadInitiateLoginQueryParams "invalid-schema"
  unless ((SBS.length $ URI.serializeURIRef' uri) <= redirectURLMaxLength) $ do
    throwSpar $ SparBadInitiateLoginQueryParams "url-too-long"

<<<<<<< HEAD
authresp :: forall r. Member SAMLUser r => Maybe ST -> SAML.AuthnResponseBody -> Spar r Void
authresp ckyraw arbody = logErrors $ SAML.authresp sparSPIssuer sparResponseURI go arbody
  where
    cky :: Maybe BindCookie
    cky = ckyraw >>= bindCookieFromHeader
    go :: SAML.AuthnResponse -> SAML.AccessVerdict -> Spar r Void
=======
authresp :: Maybe TeamId -> Maybe ST -> SAML.AuthnResponseBody -> Spar Void
authresp mbtid ckyraw arbody = logErrors $ SAML.authresp mbtid (sparSPIssuer mbtid) (sparResponseURI mbtid) go arbody
  where
    cky :: Maybe BindCookie
    cky = ckyraw >>= bindCookieFromHeader

    go :: SAML.AuthnResponse -> SAML.AccessVerdict -> Spar Void
>>>>>>> 1178f984
    go resp verdict = do
      result :: SAML.ResponseVerdict <- verdictHandler cky mbtid resp verdict
      throwError $ SAML.CustomServant result
<<<<<<< HEAD
    logErrors :: Spar r Void -> Spar r Void
=======

    logErrors :: Spar Void -> Spar Void
>>>>>>> 1178f984
    logErrors = flip catchError $ \case
      e@(SAML.CustomServant _) -> throwError e
      e -> do
        throwError . SAML.CustomServant $
          errorPage
            e
            (Multipart.inputs (SAML.authnResponseBodyRaw arbody))
            ckyraw

ssoSettings :: Spar r SsoSettings
ssoSettings = do
  SsoSettings <$> wrapMonadClient Data.getDefaultSsoCode

----------------------------------------------------------------------------
-- IdP API

idpGet :: Maybe UserId -> SAML.IdPId -> Spar r IdP
idpGet zusr idpid = withDebugLog "idpGet" (Just . show . (^. SAML.idpId)) $ do
  idp <- SAML.getIdPConfig idpid
  _ <- authorizeIdP zusr idp
  pure idp

idpGetRaw :: Maybe UserId -> SAML.IdPId -> Spar r RawIdPMetadata
idpGetRaw zusr idpid = do
  idp <- SAML.getIdPConfig idpid
  _ <- authorizeIdP zusr idp
  wrapMonadClient (Data.getIdPRawMetadata idpid) >>= \case
    Just txt -> pure $ RawIdPMetadata txt
    Nothing -> throwSpar $ SparIdPNotFound (cs $ show idpid)

idpGetAll :: Maybe UserId -> Spar r IdPList
idpGetAll zusr = withDebugLog "idpGetAll" (const Nothing) $ do
  teamid <- Brig.getZUsrCheckPerm zusr ReadIdp
  _idplProviders <- wrapMonadClientWithEnv $ Data.getIdPConfigsByTeam teamid
  pure IdPList {..}

-- | Delete empty IdPs, or if @"purge=true"@ in the HTTP query, delete all users
-- *synchronously* on brig and spar, and the IdP once it's empty.
--
-- The @"purge"@ query parameter is as a quick work-around until we have something better.  It
-- may very well time out, but it processes the users under the 'IdP' in chunks of 2000, so no
-- matter what the team size, it shouldn't choke any servers, just the client (which is
-- probably curl running locally on one of the spar instances).
-- https://github.com/zinfra/backend-issues/issues/1314
idpDelete :: Maybe UserId -> SAML.IdPId -> Maybe Bool -> Spar r NoContent
idpDelete zusr idpid (fromMaybe False -> purge) = withDebugLog "idpDelete" (const Nothing) $ do
  idp <- SAML.getIdPConfig idpid
  _ <- authorizeIdP zusr idp
  let issuer = idp ^. SAML.idpMetadata . SAML.edIssuer
      team = idp ^. SAML.idpExtraInfo . wiTeam
  -- if idp is not empty: fail or purge
  idpIsEmpty <- wrapMonadClient $ isNothing <$> Data.getSAMLAnyUserByIssuer issuer
  let doPurge :: Spar r ()
      doPurge = do
        some <- wrapMonadClient (Data.getSAMLSomeUsersByIssuer issuer)
        forM_ some $ \(uref, uid) -> do
          Brig.deleteBrigUser uid
          wrapMonadClient (Data.deleteSAMLUser uid uref)
        unless (null some) doPurge
  when (not idpIsEmpty) $ do
    if purge
      then doPurge
      else throwSpar SparIdPHasBoundUsers
  updateOldIssuers idp
  updateReplacingIdP idp
  wrapMonadClient $ do
    -- Delete tokens associated with given IdP (we rely on the fact that
    -- each IdP has exactly one team so we can look up all tokens
    -- associated with the team and then filter them)
    tokens <- Data.getScimTokens team
    for_ tokens $ \ScimTokenInfo {..} ->
      when (stiIdP == Just idpid) $ Data.deleteScimToken team stiId
    -- Delete IdP config
    Data.deleteIdPConfig idpid issuer team
    Data.deleteIdPRawMetadata idpid
  return NoContent
  where
    updateOldIssuers :: IdP -> Spar r ()
    updateOldIssuers _ = pure ()
    -- we *could* update @idp ^. SAML.idpExtraInfo . wiReplacedBy@ to not keep the idp about
    -- to be deleted in its old issuers list, but it's tricky to avoid race conditions, and
    -- there is little to be gained here: we only use old issuers to find users that have not
    -- been migrated yet, and if an old user points to a deleted idp, it just means that we
    -- won't find any users to migrate.  still, doesn't hurt mucht to look either.  so we
    -- leave old issuers dangling for now.

    updateReplacingIdP :: IdP -> Spar r ()
    updateReplacingIdP idp = forM_ (idp ^. SAML.idpExtraInfo . wiOldIssuers) $ \oldIssuer -> do
      wrapMonadClient $ do
        Data.getIdPIdByIssuer oldIssuer (idp ^. SAML.idpExtraInfo . wiTeam) >>= \case
          Data.GetIdPFound iid -> Data.clearReplacedBy $ Data.Replaced iid
          Data.GetIdPNotFound -> pure ()
          Data.GetIdPDanglingId _ -> pure ()
          Data.GetIdPNonUnique _ -> pure ()
          Data.GetIdPWrongTeam _ -> pure ()

-- | This handler only does the json parsing, and leaves all authorization checks and
-- application logic to 'idpCreateXML'.
<<<<<<< HEAD
idpCreate :: Maybe UserId -> IdPMetadataInfo -> Maybe SAML.IdPId -> Spar r IdP
idpCreate zusr (IdPMetadataValue raw xml) midpid = idpCreateXML zusr raw xml midpid

-- | We generate a new UUID for each IdP used as IdPConfig's path, thereby ensuring uniqueness.
idpCreateXML :: Maybe UserId -> Text -> SAML.IdPMetadata -> Maybe SAML.IdPId -> Spar r IdP
idpCreateXML zusr raw idpmeta mReplaces = withDebugLog "idpCreate" (Just . show . (^. SAML.idpId)) $ do
=======
idpCreate :: Maybe UserId -> IdPMetadataInfo -> Maybe SAML.IdPId -> Maybe WireIdPAPIVersion -> Spar IdP
idpCreate zusr (IdPMetadataValue raw xml) midpid apiversion = idpCreateXML zusr raw xml midpid apiversion

-- | We generate a new UUID for each IdP used as IdPConfig's path, thereby ensuring uniqueness.
idpCreateXML :: Maybe UserId -> Text -> SAML.IdPMetadata -> Maybe SAML.IdPId -> Maybe WireIdPAPIVersion -> Spar IdP
idpCreateXML zusr raw idpmeta mReplaces (fromMaybe defWireIdPAPIVersion -> apiversion) = withDebugLog "idpCreate" (Just . show . (^. SAML.idpId)) $ do
>>>>>>> 1178f984
  teamid <- Brig.getZUsrCheckPerm zusr CreateUpdateDeleteIdp
  Galley.assertSSOEnabled teamid
  assertNoScimOrNoIdP teamid
  idp <- validateNewIdP apiversion idpmeta teamid mReplaces
  wrapMonadClient $ Data.storeIdPRawMetadata (idp ^. SAML.idpId) raw
  SAML.storeIdPConfig idp
  forM_ mReplaces $ \replaces -> wrapMonadClient $ do
    Data.setReplacedBy (Data.Replaced replaces) (Data.Replacing (idp ^. SAML.idpId))
  pure idp

-- | In teams with a scim access token, only one IdP is allowed.  The reason is that scim user
-- data contains no information about the idp issuer, only the user name, so no valid saml
-- credentials can be created.  To fix this, we need to implement a way to associate scim
-- tokens with IdPs.  https://wearezeta.atlassian.net/browse/SQSERVICES-165
assertNoScimOrNoIdP :: TeamId -> Spar r ()
assertNoScimOrNoIdP teamid = do
  numTokens <- length <$> wrapMonadClient (Data.getScimTokens teamid)
  numIdps <- length <$> wrapMonadClientWithEnv (Data.getIdPConfigsByTeam teamid)
  when (numTokens > 0 && numIdps > 0) $ do
    throwSpar $
      SparProvisioningMoreThanOneIdP
        "Teams with SCIM tokens can only have at most one IdP"

-- | Check that issuer is not used anywhere in the system ('WireIdPAPIV1', here it is a
-- database keys for finding IdPs), or anywhere in this team ('WireIdPAPIV2'), that request
-- URI is https, that the replacement IdPId, if present, points to our team, and possibly
-- other things (see source code for the definitive answer).
--
-- About the @mReplaces@ argument: the information whether the idp is replacing an old one is
-- in query parameter, because the body can be both XML and JSON.  The JSON body could carry
-- the replaced idp id fine, but the XML is defined in the SAML standard and cannot be
-- changed.  NB: if you want to replace an IdP by one with the same issuer, you probably
-- want to use `PUT` instead of `POST`.
--
-- FUTUREWORK: find out if anybody uses the XML body type and drop it if not.
--
-- FUTUREWORK: using the same issuer for two teams even in `WireIdPAPIV1` may be possible, but
-- only if we stop supporting implicit user creating via SAML.  If unknown users present IdP
-- credentials, the issuer is our only way of finding the team in which the user must be
-- created.
--
-- FUTUREWORK: move this to the saml2-web-sso package.  (same probably goes for get, create,
-- update, delete of idps.)
validateNewIdP ::
<<<<<<< HEAD
  forall m r.
  (HasCallStack, m ~ Spar r) =>
=======
  forall m.
  (HasCallStack, m ~ Spar) =>
  WireIdPAPIVersion ->
>>>>>>> 1178f984
  SAML.IdPMetadata ->
  TeamId ->
  Maybe SAML.IdPId ->
  m IdP
validateNewIdP apiversion _idpMetadata teamId mReplaces = withDebugLog "validateNewIdP" (Just . show . (^. SAML.idpId)) $ do
  _idpId <- SAML.IdPId <$> SAML.createUUID
  oldIssuers :: [SAML.Issuer] <- case mReplaces of
    Nothing -> pure []
    Just replaces -> do
      idp <- wrapMonadClient (Data.getIdPConfig replaces) >>= maybe (throwSpar (SparIdPNotFound (cs $ show mReplaces))) pure
      pure $ (idp ^. SAML.idpMetadata . SAML.edIssuer) : (idp ^. SAML.idpExtraInfo . wiOldIssuers)
  let requri = _idpMetadata ^. SAML.edRequestURI
      _idpExtraInfo = WireIdP teamId (Just apiversion) oldIssuers Nothing
  enforceHttps requri
  idp <- wrapMonadClient (Data.getIdPConfigByIssuer (_idpMetadata ^. SAML.edIssuer) teamId)
  SAML.logger SAML.Debug $ show (apiversion, _idpMetadata, teamId, mReplaces)
  SAML.logger SAML.Debug $ show (_idpId, oldIssuers, idp)

  let handleIdPClash :: Either id idp -> m ()
      -- (HINT: using type vars above instead of the actual types constitutes a proof that
      -- we're not using any properties of the arguments in this function.)
      handleIdPClash = case apiversion of
        WireIdPAPIV1 -> const $ do
          throwSpar $ SparNewIdPAlreadyInUse "you can't create an IdP with api_version v1 if the issuer is already in use on the wire instance."
        WireIdPAPIV2 -> \case
          (Right _) -> do
            -- idp' was found by lookup with teamid, so it's in the same team.
            throwSpar $ SparNewIdPAlreadyInUse "if the exisitng IdP is registered for a team, the new one can't have it."
          (Left _) -> do
            -- this idp *id* is from a different team, and we're in the 'WireIdPAPIV2' case, so this is fine.
            pure ()

  case idp of
    Data.GetIdPFound idp' {- same team -} -> handleIdPClash (Right idp')
    Data.GetIdPNotFound -> pure ()
    res@(Data.GetIdPDanglingId _) -> throwSpar . SparIdPNotFound . ("validateNewIdP: " <>) . cs . show $ res -- database inconsistency
    Data.GetIdPNonUnique ids' {- same team didn't yield anything, but there are at least two other teams with this issuer already -} -> handleIdPClash (Left ids')
    Data.GetIdPWrongTeam id' {- different team -} -> handleIdPClash (Left id')

  pure SAML.IdPConfig {..}

-- | FUTUREWORK: 'idpUpdateXML' is only factored out of this function for symmetry with
-- 'idpCreate', which is not a good reason.  make this one function and pass around
-- 'IdPMetadataInfo' directly where convenient.
idpUpdate :: Maybe UserId -> IdPMetadataInfo -> SAML.IdPId -> Spar r IdP
idpUpdate zusr (IdPMetadataValue raw xml) idpid = idpUpdateXML zusr raw xml idpid

idpUpdateXML :: Maybe UserId -> Text -> SAML.IdPMetadata -> SAML.IdPId -> Spar r IdP
idpUpdateXML zusr raw idpmeta idpid = withDebugLog "idpUpdate" (Just . show . (^. SAML.idpId)) $ do
  (teamid, idp) <- validateIdPUpdate zusr idpmeta idpid
  Galley.assertSSOEnabled teamid
  wrapMonadClient $ Data.storeIdPRawMetadata (idp ^. SAML.idpId) raw
  -- (if raw metadata is stored and then spar goes out, raw metadata won't match the
  -- structured idp config.  since this will lead to a 5xx response, the client is epected to
  -- try again, which would clean up cassandra state.)
  SAML.storeIdPConfig idp
  pure idp

-- | Check that: idp id is valid; calling user is admin in that idp's home team; team id in
-- new metainfo doesn't change; new issuer (if changed) is not in use anywhere else (except as
-- an earlier IdP under the same ID); request uri is https.  Keep track of old issuer in extra
-- info if issuer has changed.
validateIdPUpdate ::
  forall m r.
  (HasCallStack, m ~ Spar r) =>
  Maybe UserId ->
  SAML.IdPMetadata ->
  SAML.IdPId ->
  m (TeamId, IdP)
validateIdPUpdate zusr _idpMetadata _idpId = withDebugLog "validateNewIdP" (Just . show . (_2 %~ (^. SAML.idpId))) $ do
  previousIdP <-
    wrapMonadClient (Data.getIdPConfig _idpId) >>= \case
      Nothing -> throwError errUnknownIdPId
      Just idp -> pure idp
  teamId <- authorizeIdP zusr previousIdP
  unless (previousIdP ^. SAML.idpExtraInfo . wiTeam == teamId) $ do
    throwError errUnknownIdP
  _idpExtraInfo <- do
    let previousIssuer = previousIdP ^. SAML.idpMetadata . SAML.edIssuer
        newIssuer = _idpMetadata ^. SAML.edIssuer
    if previousIssuer == newIssuer
      then pure $ previousIdP ^. SAML.idpExtraInfo
      else do
        foundConfig <- wrapMonadClient (Data.getIdPConfigByIssuerAllowOld newIssuer (Just teamId))
        notInUseByOthers <- case foundConfig of
          Data.GetIdPFound c -> pure $ c ^. SAML.idpId == _idpId
          Data.GetIdPNotFound -> pure True
          res@(Data.GetIdPDanglingId _) -> throwSpar . SparIdPNotFound . ("validateIdPUpdate: " <>) . cs . show $ res -- impossible
          res@(Data.GetIdPNonUnique _) -> throwSpar . SparIdPNotFound . ("validateIdPUpdate: " <>) . cs . show $ res -- impossible (because team id was used in lookup)
          Data.GetIdPWrongTeam _ -> pure False
        if notInUseByOthers
          then pure $ (previousIdP ^. SAML.idpExtraInfo) & wiOldIssuers %~ nub . (previousIssuer :)
          else throwSpar SparIdPIssuerInUse
  let requri = _idpMetadata ^. SAML.edRequestURI
  enforceHttps requri
  pure (teamId, SAML.IdPConfig {..})
  where
    errUnknownIdP = SAML.UnknownIdP $ enc uri
      where
        enc = cs . toLazyByteString . URI.serializeURIRef
        uri = _idpMetadata ^. SAML.edIssuer . SAML.fromIssuer
    errUnknownIdPId = SAML.UnknownIdP . cs . SAML.idPIdToST $ _idpId

withDebugLog :: SAML.SP m => String -> (a -> Maybe String) -> m a -> m a
withDebugLog msg showval action = do
  SAML.logger SAML.Debug $ "entering " ++ msg
  val <- action
  let mshowedval = showval val
  SAML.logger SAML.Debug $ "leaving " ++ msg ++ mconcat [": " ++ fromJust mshowedval | isJust mshowedval]
  pure val

authorizeIdP ::
  (HasCallStack, MonadError SparError m, SAML.SP m, Galley.MonadSparToGalley m, Brig.MonadSparToBrig m) =>
  Maybe UserId ->
  IdP ->
  m TeamId
authorizeIdP Nothing _ = throwSpar (SparNoPermission (cs $ show CreateUpdateDeleteIdp))
authorizeIdP (Just zusr) idp = do
  let teamid = idp ^. SAML.idpExtraInfo . wiTeam
  Galley.assertHasPermission teamid CreateUpdateDeleteIdp zusr
  pure teamid

enforceHttps :: URI.URI -> Spar r ()
enforceHttps uri = do
  unless ((uri ^. URI.uriSchemeL . URI.schemeBSL) == "https") $ do
    throwSpar . SparNewIdPWantHttps . cs . SAML.renderURI $ uri

----------------------------------------------------------------------------
-- Internal API

internalStatus :: Spar r NoContent
internalStatus = pure NoContent

-- | Cleanup handler that is called by Galley whenever a team is about to
-- get deleted.
internalDeleteTeam :: TeamId -> Spar r NoContent
internalDeleteTeam team = do
  wrapMonadClient $ Data.deleteTeam team
  pure NoContent

internalPutSsoSettings :: SsoSettings -> Spar r NoContent
internalPutSsoSettings SsoSettings {defaultSsoCode = Nothing} = do
  wrapMonadClient $ Data.deleteDefaultSsoCode
  pure NoContent
internalPutSsoSettings SsoSettings {defaultSsoCode = Just code} = do
  wrapMonadClient (Data.getIdPConfig code) >>= \case
    Nothing ->
      -- this will return a 404, which is not quite right,
      -- but it's an internal endpoint and the message clearly says
      -- "Could not find IdP".
      throwSpar $ SparIdPNotFound mempty
    Just _ -> do
      wrapMonadClient $ Data.storeDefaultSsoCode code
      pure NoContent<|MERGE_RESOLUTION|>--- conflicted
+++ resolved
@@ -178,31 +178,18 @@
   unless ((SBS.length $ URI.serializeURIRef' uri) <= redirectURLMaxLength) $ do
     throwSpar $ SparBadInitiateLoginQueryParams "url-too-long"
 
-<<<<<<< HEAD
-authresp :: forall r. Member SAMLUser r => Maybe ST -> SAML.AuthnResponseBody -> Spar r Void
-authresp ckyraw arbody = logErrors $ SAML.authresp sparSPIssuer sparResponseURI go arbody
-  where
-    cky :: Maybe BindCookie
-    cky = ckyraw >>= bindCookieFromHeader
-    go :: SAML.AuthnResponse -> SAML.AccessVerdict -> Spar r Void
-=======
-authresp :: Maybe TeamId -> Maybe ST -> SAML.AuthnResponseBody -> Spar Void
+authresp :: forall r. Member SAMLUser r => Maybe TeamId -> Maybe ST -> SAML.AuthnResponseBody -> Spar r Void
 authresp mbtid ckyraw arbody = logErrors $ SAML.authresp mbtid (sparSPIssuer mbtid) (sparResponseURI mbtid) go arbody
   where
     cky :: Maybe BindCookie
     cky = ckyraw >>= bindCookieFromHeader
 
-    go :: SAML.AuthnResponse -> SAML.AccessVerdict -> Spar Void
->>>>>>> 1178f984
+    go :: SAML.AuthnResponse -> SAML.AccessVerdict -> Spar r Void
     go resp verdict = do
       result :: SAML.ResponseVerdict <- verdictHandler cky mbtid resp verdict
       throwError $ SAML.CustomServant result
-<<<<<<< HEAD
+
     logErrors :: Spar r Void -> Spar r Void
-=======
-
-    logErrors :: Spar Void -> Spar Void
->>>>>>> 1178f984
     logErrors = flip catchError $ \case
       e@(SAML.CustomServant _) -> throwError e
       e -> do
@@ -301,21 +288,12 @@
 
 -- | This handler only does the json parsing, and leaves all authorization checks and
 -- application logic to 'idpCreateXML'.
-<<<<<<< HEAD
-idpCreate :: Maybe UserId -> IdPMetadataInfo -> Maybe SAML.IdPId -> Spar r IdP
-idpCreate zusr (IdPMetadataValue raw xml) midpid = idpCreateXML zusr raw xml midpid
+idpCreate :: Maybe UserId -> IdPMetadataInfo -> Maybe SAML.IdPId -> Maybe WireIdPAPIVersion -> Spar r IdP
+idpCreate zusr (IdPMetadataValue raw xml) midpid apiversion = idpCreateXML zusr raw xml midpid apiversion
 
 -- | We generate a new UUID for each IdP used as IdPConfig's path, thereby ensuring uniqueness.
-idpCreateXML :: Maybe UserId -> Text -> SAML.IdPMetadata -> Maybe SAML.IdPId -> Spar r IdP
-idpCreateXML zusr raw idpmeta mReplaces = withDebugLog "idpCreate" (Just . show . (^. SAML.idpId)) $ do
-=======
-idpCreate :: Maybe UserId -> IdPMetadataInfo -> Maybe SAML.IdPId -> Maybe WireIdPAPIVersion -> Spar IdP
-idpCreate zusr (IdPMetadataValue raw xml) midpid apiversion = idpCreateXML zusr raw xml midpid apiversion
-
--- | We generate a new UUID for each IdP used as IdPConfig's path, thereby ensuring uniqueness.
-idpCreateXML :: Maybe UserId -> Text -> SAML.IdPMetadata -> Maybe SAML.IdPId -> Maybe WireIdPAPIVersion -> Spar IdP
+idpCreateXML :: Maybe UserId -> Text -> SAML.IdPMetadata -> Maybe SAML.IdPId -> Maybe WireIdPAPIVersion -> Spar r IdP
 idpCreateXML zusr raw idpmeta mReplaces (fromMaybe defWireIdPAPIVersion -> apiversion) = withDebugLog "idpCreate" (Just . show . (^. SAML.idpId)) $ do
->>>>>>> 1178f984
   teamid <- Brig.getZUsrCheckPerm zusr CreateUpdateDeleteIdp
   Galley.assertSSOEnabled teamid
   assertNoScimOrNoIdP teamid
@@ -360,14 +338,9 @@
 -- FUTUREWORK: move this to the saml2-web-sso package.  (same probably goes for get, create,
 -- update, delete of idps.)
 validateNewIdP ::
-<<<<<<< HEAD
   forall m r.
   (HasCallStack, m ~ Spar r) =>
-=======
-  forall m.
-  (HasCallStack, m ~ Spar) =>
   WireIdPAPIVersion ->
->>>>>>> 1178f984
   SAML.IdPMetadata ->
   TeamId ->
   Maybe SAML.IdPId ->

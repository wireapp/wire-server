--- conflicted
+++ resolved
@@ -203,7 +203,6 @@
     :<|> idpDelete
 
 apiINTERNAL ::
-<<<<<<< HEAD
   ( Member ScimTokenStore r,
     Member DefaultSsoCode r,
     Member IdPConfigStore r,
@@ -211,19 +210,7 @@
     Member SAMLUserStore r,
     Member ScimUserTimesStore r
   ) =>
-  ServerT APIINTERNAL (Sem r)
-=======
-  Members
-    '[ ScimTokenStore,
-       DefaultSsoCode,
-       IdPConfigStore,
-       Error SparError,
-       SAMLUserStore,
-       ScimUserTimesStore
-     ]
-    r =>
   ServerT InternalAPI (Sem r)
->>>>>>> bd9d33f7
 apiINTERNAL =
   internalStatus
     :<|> internalDeleteTeam

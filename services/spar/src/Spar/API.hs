{-# LANGUAGE GeneralizedNewtypeDeriving #-}
{-# LANGUAGE RecordWildCards #-}
{-# OPTIONS_GHC -fplugin=Polysemy.Plugin #-}

-- This file is part of the Wire Server implementation.
--
-- Copyright (C) 2020 Wire Swiss GmbH <opensource@wire.com>
--
-- This program is free software: you can redistribute it and/or modify it under
-- the terms of the GNU Affero General Public License as published by the Free
-- Software Foundation, either version 3 of the License, or (at your option) any
-- later version.
--
-- This program is distributed in the hope that it will be useful, but WITHOUT
-- ANY WARRANTY; without even the implied warranty of MERCHANTABILITY or FITNESS
-- FOR A PARTICULAR PURPOSE. See the GNU Affero General Public License for more
-- details.
--
-- You should have received a copy of the GNU Affero General Public License along
-- with this program. If not, see <https://www.gnu.org/licenses/>.

-- | The API types, handlers, and WAI 'Application' for whole Spar.
--
-- Note: handlers are defined here, but API types are reexported from "Spar.API.Types". The
-- SCIM branch of the API is fully defined in "Spar.Scim".
module Spar.API
  ( -- * Server
    app,
    api,

    -- * API types
    API,

    -- ** Individual API pieces
    APIAuthReqPrecheck,
    APIAuthReq,
    APIAuthResp,
    IdpGet,
    IdpGetAll,
    IdpCreate,
    IdpDelete,
  )
where

import Control.Lens
import Control.Monad.Except
import qualified Data.ByteString as SBS
import qualified Data.ByteString.Base64 as ES
import Data.ByteString.Builder (toLazyByteString)
import Data.Id
import Data.Proxy
import Data.String.Conversions
import Data.Time
import Galley.Types.Teams (HiddenPerm (CreateUpdateDeleteIdp, ReadIdp))
import Imports
import Polysemy
import Polysemy.Error
import Polysemy.Input
import qualified SAML2.WebSSO as SAML
import Servant
import qualified Servant.Multipart as Multipart
import Spar.App
import Spar.CanonicalInterpreter
import qualified Spar.Data as Data (GetIdPResult (..), Replaced (..), Replacing (..))
import Spar.Error
import qualified Spar.Intra.BrigApp as Brig
import Spar.Orphans ()
import Spar.Scim
import Spar.Sem.AReqIDStore (AReqIDStore)
import qualified Spar.Sem.AReqIDStore as AReqIDStore
import Spar.Sem.AssIDStore (AssIDStore)
import Spar.Sem.BindCookieStore (BindCookieStore)
import qualified Spar.Sem.BindCookieStore as BindCookieStore
import Spar.Sem.BrigAccess (BrigAccess)
import qualified Spar.Sem.BrigAccess as BrigAccess
import Spar.Sem.DefaultSsoCode (DefaultSsoCode)
import qualified Spar.Sem.DefaultSsoCode as DefaultSsoCode
import Spar.Sem.GalleyAccess (GalleyAccess)
import qualified Spar.Sem.GalleyAccess as GalleyAccess
import qualified Spar.Sem.IdP as IdPEffect
import Spar.Sem.IdPRawMetadataStore (IdPRawMetadataStore)
import qualified Spar.Sem.IdPRawMetadataStore as IdPRawMetadataStore
import Spar.Sem.Logger (Logger)
import qualified Spar.Sem.Logger as Logger
import Spar.Sem.Now (Now)
import Spar.Sem.Random (Random)
import qualified Spar.Sem.Random as Random
import Spar.Sem.Reporter (Reporter)
import Spar.Sem.SAML2 (SAML2)
import qualified Spar.Sem.SAML2 as SAML2
import Spar.Sem.SAMLUserStore (SAMLUserStore)
import qualified Spar.Sem.SAMLUserStore as SAMLUserStore
import Spar.Sem.SamlProtocolSettings (SamlProtocolSettings)
import qualified Spar.Sem.SamlProtocolSettings as SamlProtocolSettings
import Spar.Sem.ScimExternalIdStore (ScimExternalIdStore)
import Spar.Sem.ScimTokenStore (ScimTokenStore)
import qualified Spar.Sem.ScimTokenStore as ScimTokenStore
import Spar.Sem.ScimUserTimesStore (ScimUserTimesStore)
import System.Logger (Msg)
import qualified URI.ByteString as URI
import Wire.API.Cookie
import Wire.API.Routes.Public.Spar
import Wire.API.User.IdentityProvider
import Wire.API.User.Saml

app :: Env -> Application
app ctx =
  SAML.setHttpCachePolicy $
    serve (Proxy @API) (hoistServer (Proxy @API) (runSparToHandler ctx) (api $ sparCtxOpts ctx) :: Server API)

api ::
  Members
    '[ GalleyAccess,
       BrigAccess,
       Input Opts,
       BindCookieStore,
       AssIDStore,
       AReqIDStore,
       ScimExternalIdStore,
       ScimUserTimesStore,
       ScimTokenStore,
       DefaultSsoCode,
       IdPEffect.IdP,
       IdPRawMetadataStore,
       SAMLUserStore,
       Random,
       Error SparError,
       SAML2,
       Now,
       SamlProtocolSettings,
       Logger String,
       Reporter,
       -- TODO(sandy): Only necessary for 'fromExceptionSem' in 'apiScim'
       Final IO,
       Logger (Msg -> Msg)
     ]
    r =>
  Opts ->
  ServerT API (Sem r)
api opts =
  apiSSO opts
    :<|> authreqPrecheck
    :<|> authreq (maxttlAuthreqDiffTime opts) DoInitiateBind
    :<|> apiIDP
    :<|> apiScim
    :<|> apiINTERNAL

apiSSO ::
  Members
    '[ GalleyAccess,
       Logger String,
       Input Opts,
       BrigAccess,
       BindCookieStore,
       AssIDStore,
       AReqIDStore,
       ScimTokenStore,
       DefaultSsoCode,
       IdPEffect.IdP,
       Random,
       Error SparError,
       SAML2,
       SamlProtocolSettings,
       Reporter,
       SAMLUserStore
     ]
    r =>
  Opts ->
  ServerT APISSO (Sem r)
apiSSO opts =
  (SAML2.meta appName (SamlProtocolSettings.spIssuer Nothing) (SamlProtocolSettings.responseURI Nothing))
    :<|> (\tid -> SAML2.meta appName (SamlProtocolSettings.spIssuer (Just tid)) (SamlProtocolSettings.responseURI (Just tid)))
    :<|> authreqPrecheck
    :<|> authreq (maxttlAuthreqDiffTime opts) DoInitiateLogin
    :<|> authresp Nothing
    :<|> authresp . Just
    :<|> ssoSettings

apiIDP ::
  Members
    '[ Random,
       Logger String,
       GalleyAccess,
       BrigAccess,
       ScimTokenStore,
       IdPEffect.IdP,
       IdPRawMetadataStore,
       SAMLUserStore,
       Error SparError
     ]
    r =>
  ServerT APIIDP (Sem r)
apiIDP =
  idpGet
    :<|> idpGetRaw
    :<|> idpGetAll
    :<|> idpCreate
    :<|> idpUpdate
    :<|> idpDelete

apiINTERNAL ::
  Members
    '[ ScimTokenStore,
       DefaultSsoCode,
       IdPEffect.IdP,
       Error SparError,
       SAMLUserStore
     ]
    r =>
  ServerT APIINTERNAL (Sem r)
apiINTERNAL =
  internalStatus
    :<|> internalDeleteTeam
    :<|> internalPutSsoSettings

appName :: ST
appName = "spar"

----------------------------------------------------------------------------
-- SSO API

authreqPrecheck ::
  Members
    '[ IdPEffect.IdP,
       Error SparError
     ]
    r =>
  Maybe URI.URI ->
  Maybe URI.URI ->
  SAML.IdPId ->
  Sem r NoContent
authreqPrecheck msucc merr idpid =
  validateAuthreqParams msucc merr
    *> getIdPConfig idpid
    *> return NoContent

authreq ::
  Members
    '[ Random,
       Input Opts,
       Logger String,
       BindCookieStore,
       AssIDStore,
       AReqIDStore,
       SAML2,
       SamlProtocolSettings,
       Error SparError,
       IdPEffect.IdP
     ]
    r =>
  NominalDiffTime ->
  DoInitiate ->
  Maybe UserId ->
  Maybe URI.URI ->
  Maybe URI.URI ->
  SAML.IdPId ->
  Sem r (WithSetBindCookie (SAML.FormRedirect SAML.AuthnRequest))
authreq _ DoInitiateLogin (Just _) _ _ _ = throwSparSem SparInitLoginWithAuth
authreq _ DoInitiateBind Nothing _ _ _ = throwSparSem SparInitBindWithoutAuth
authreq authreqttl _ zusr msucc merr idpid = do
  vformat <- validateAuthreqParams msucc merr
  form@(SAML.FormRedirect _ ((^. SAML.rqID) -> reqid)) <- do
    idp :: IdP <- IdPEffect.getConfig idpid >>= maybe (throwSparSem (SparIdPNotFound (cs $ show idpid))) pure
    let mbtid :: Maybe TeamId
        mbtid = case fromMaybe defWireIdPAPIVersion (idp ^. SAML.idpExtraInfo . wiApiVersion) of
          WireIdPAPIV1 -> Nothing
          WireIdPAPIV2 -> Just $ idp ^. SAML.idpExtraInfo . wiTeam
    SAML2.authReq authreqttl (SamlProtocolSettings.spIssuer mbtid) idpid
  AReqIDStore.storeVerdictFormat authreqttl reqid vformat
  cky <- initializeBindCookie zusr authreqttl
  Logger.log SAML.Debug $ "setting bind cookie: " <> show cky
  pure $ addHeader cky form

-- | If the user is already authenticated, create bind cookie with a given life expectancy and our
-- domain, and store it in C*.  If the user is not authenticated, return a deletion 'SetCookie'
-- value that deletes any bind cookies on the client.
initializeBindCookie ::
  Members
    '[ Random,
       SAML2,
       Input Opts,
       Logger String,
       BindCookieStore
     ]
    r =>
  Maybe UserId ->
  NominalDiffTime ->
  Sem r SetBindCookie
initializeBindCookie zusr authreqttl = do
  DerivedOpts {derivedOptsBindCookiePath} <- inputs derivedOpts
  msecret <-
    if isJust zusr
      then Just . cs . ES.encode <$> Random.bytes 32
      else pure Nothing
  cky <- fmap SetBindCookie . SAML2.toggleCookie derivedOptsBindCookiePath $ (,authreqttl) <$> msecret
  forM_ zusr $ \userid -> BindCookieStore.insert cky userid authreqttl
  pure cky

redirectURLMaxLength :: Int
redirectURLMaxLength = 140

validateAuthreqParams :: Member (Error SparError) r => Maybe URI.URI -> Maybe URI.URI -> Sem r VerdictFormat
validateAuthreqParams msucc merr = case (msucc, merr) of
  (Nothing, Nothing) -> pure VerdictFormatWeb
  (Just ok, Just err) -> do
    validateRedirectURL `mapM_` [ok, err]
    pure $ VerdictFormatMobile ok err
  _ -> throwSparSem $ SparBadInitiateLoginQueryParams "need-both-redirect-urls"

validateRedirectURL :: Member (Error SparError) r => URI.URI -> Sem r ()
validateRedirectURL uri = do
  unless ((SBS.take 4 . URI.schemeBS . URI.uriScheme $ uri) == "wire") $ do
    throwSparSem $ SparBadInitiateLoginQueryParams "invalid-schema"
  unless ((SBS.length $ URI.serializeURIRef' uri) <= redirectURLMaxLength) $ do
    throwSparSem $ SparBadInitiateLoginQueryParams "url-too-long"

authresp ::
  forall r.
  Members
    '[ Random,
       Logger String,
       Input Opts,
       GalleyAccess,
       BrigAccess,
       BindCookieStore,
       AssIDStore,
       AReqIDStore,
       ScimTokenStore,
       IdPEffect.IdP,
       SAML2,
       SamlProtocolSettings,
       Error SparError,
       Reporter,
       SAMLUserStore
     ]
    r =>
  Maybe TeamId ->
  Maybe ST ->
  SAML.AuthnResponseBody ->
  Sem r Void
authresp mbtid ckyraw arbody = logErrors $ SAML2.authResp mbtid (SamlProtocolSettings.spIssuer mbtid) (SamlProtocolSettings.responseURI mbtid) go arbody
  where
    cky :: Maybe BindCookie
    cky = ckyraw >>= bindCookieFromHeader

    go :: SAML.AuthnResponse -> SAML.AccessVerdict -> Sem r Void
    go resp verdict = do
      result :: SAML.ResponseVerdict <- verdictHandler cky mbtid resp verdict
      throw @SparError $ SAML.CustomServant result

    logErrors :: Sem r Void -> Sem r Void
    logErrors action = catch @SparError action $ \case
      e@(SAML.CustomServant _) -> throw e
      e -> do
        throw @SparError . SAML.CustomServant $
          errorPage
            e
            (Multipart.inputs (SAML.authnResponseBodyRaw arbody))
            ckyraw

ssoSettings :: Member DefaultSsoCode r => Sem r SsoSettings
ssoSettings = do
  SsoSettings <$> DefaultSsoCode.get

----------------------------------------------------------------------------
-- IdP API

idpGet ::
  Members
    '[ Random,
       Logger String,
       GalleyAccess,
       BrigAccess,
       IdPEffect.IdP,
       Error SparError
     ]
    r =>
  Maybe UserId ->
  SAML.IdPId ->
  Sem r IdP
idpGet zusr idpid = withDebugLog "idpGet" (Just . show . (^. SAML.idpId)) $ do
  idp <- getIdPConfig idpid
  _ <- authorizeIdP zusr idp
  pure idp

idpGetRaw ::
  Members
    '[ GalleyAccess,
       BrigAccess,
       IdPEffect.IdP,
       IdPRawMetadataStore,
       Error SparError
     ]
    r =>
  Maybe UserId ->
  SAML.IdPId ->
  Sem r RawIdPMetadata
idpGetRaw zusr idpid = do
  idp <- getIdPConfig idpid
  _ <- authorizeIdP zusr idp
  IdPRawMetadataStore.get idpid >>= \case
    Just txt -> pure $ RawIdPMetadata txt
    Nothing -> throwSparSem $ SparIdPNotFound (cs $ show idpid)

idpGetAll ::
  Members
    '[ Random,
       Logger String,
       GalleyAccess,
       BrigAccess,
       IdPEffect.IdP,
       Error SparError
     ]
    r =>
  Maybe UserId ->
  Sem r IdPList
idpGetAll zusr = withDebugLog "idpGetAll" (const Nothing) $ do
  teamid <- Brig.getZUsrCheckPerm zusr ReadIdp
  _idplProviders <- IdPEffect.getConfigsByTeam teamid
  pure IdPList {..}

-- | Delete empty IdPs, or if @"purge=true"@ in the HTTP query, delete all users
-- *synchronously* on brig and spar, and the IdP once it's empty.
--
-- The @"purge"@ query parameter is as a quick work-around until we have something better.  It
-- may very well time out, but it processes the users under the 'IdP' in chunks of 2000, so no
-- matter what the team size, it shouldn't choke any servers, just the client (which is
-- probably curl running locally on one of the spar instances).
-- https://github.com/zinfra/backend-issues/issues/1314
idpDelete ::
  forall r.
  Members
    '[ Random,
       Logger String,
       GalleyAccess,
       BrigAccess,
       ScimTokenStore,
       SAMLUserStore,
       IdPEffect.IdP,
       IdPRawMetadataStore,
       Error SparError
     ]
    r =>
  Maybe UserId ->
  SAML.IdPId ->
  Maybe Bool ->
  Sem r NoContent
idpDelete zusr idpid (fromMaybe False -> purge) = withDebugLog "idpDelete" (const Nothing) $ do
  idp <- getIdPConfig idpid
  _ <- authorizeIdP zusr idp
  let issuer = idp ^. SAML.idpMetadata . SAML.edIssuer
      team = idp ^. SAML.idpExtraInfo . wiTeam
  -- if idp is not empty: fail or purge
  idpIsEmpty <- isNothing <$> SAMLUserStore.getAnyByIssuer issuer
  let doPurge :: Sem r ()
      doPurge = do
        some <- SAMLUserStore.getSomeByIssuer issuer
        forM_ some $ \(uref, uid) -> do
          BrigAccess.delete uid
          SAMLUserStore.delete uid uref
        unless (null some) doPurge
  when (not idpIsEmpty) $ do
    if purge
      then doPurge
      else throwSparSem SparIdPHasBoundUsers
  updateOldIssuers idp
  updateReplacingIdP idp
  -- Delete tokens associated with given IdP (we rely on the fact that
  -- each IdP has exactly one team so we can look up all tokens
  -- associated with the team and then filter them)
  tokens <- ScimTokenStore.getByTeam team
  for_ tokens $ \ScimTokenInfo {..} ->
    when (stiIdP == Just idpid) $ ScimTokenStore.delete team stiId
  -- Delete IdP config
  do
<<<<<<< HEAD
    IdPEffect.deleteConfig idpid issuer team
    IdPRawMetadataStore.delete idpid
=======
    IdPEffect.deleteConfig idp
    IdPEffect.deleteRawMetadata idpid
>>>>>>> 65c20801
  return NoContent
  where
    updateOldIssuers :: IdP -> Sem r ()
    updateOldIssuers _ = pure ()
    -- we *could* update @idp ^. SAML.idpExtraInfo . wiReplacedBy@ to not keep the idp about
    -- to be deleted in its old issuers list, but it's tricky to avoid race conditions, and
    -- there is little to be gained here: we only use old issuers to find users that have not
    -- been migrated yet, and if an old user points to a deleted idp, it just means that we
    -- won't find any users to migrate.  still, doesn't hurt mucht to look either.  so we
    -- leave old issuers dangling for now.

    updateReplacingIdP :: IdP -> Sem r ()
    updateReplacingIdP idp = forM_ (idp ^. SAML.idpExtraInfo . wiOldIssuers) $ \oldIssuer -> do
      getIdPIdByIssuer oldIssuer (idp ^. SAML.idpExtraInfo . wiTeam) >>= \case
        Data.GetIdPFound iid -> IdPEffect.clearReplacedBy $ Data.Replaced iid
        Data.GetIdPNotFound -> pure ()
        Data.GetIdPDanglingId _ -> pure ()
        Data.GetIdPNonUnique _ -> pure ()
        Data.GetIdPWrongTeam _ -> pure ()

-- | This handler only does the json parsing, and leaves all authorization checks and
-- application logic to 'idpCreateXML'.
idpCreate ::
  Members
    '[ Random,
       Logger String,
       GalleyAccess,
       BrigAccess,
       ScimTokenStore,
       IdPRawMetadataStore,
       IdPEffect.IdP,
       Error SparError
     ]
    r =>
  Maybe UserId ->
  IdPMetadataInfo ->
  Maybe SAML.IdPId ->
  Maybe WireIdPAPIVersion ->
  Sem r IdP
idpCreate zusr (IdPMetadataValue raw xml) midpid apiversion = idpCreateXML zusr raw xml midpid apiversion

-- | We generate a new UUID for each IdP used as IdPConfig's path, thereby ensuring uniqueness.
idpCreateXML ::
  Members
    '[ Random,
       Logger String,
       GalleyAccess,
       BrigAccess,
       ScimTokenStore,
       IdPEffect.IdP,
       IdPRawMetadataStore,
       Error SparError
     ]
    r =>
  Maybe UserId ->
  Text ->
  SAML.IdPMetadata ->
  Maybe SAML.IdPId ->
  Maybe WireIdPAPIVersion ->
  Sem r IdP
idpCreateXML zusr raw idpmeta mReplaces (fromMaybe defWireIdPAPIVersion -> apiversion) = withDebugLog "idpCreate" (Just . show . (^. SAML.idpId)) $ do
  teamid <- Brig.getZUsrCheckPerm zusr CreateUpdateDeleteIdp
  GalleyAccess.assertSSOEnabled teamid
  assertNoScimOrNoIdP teamid
  idp <- validateNewIdP apiversion idpmeta teamid mReplaces
  IdPRawMetadataStore.store (idp ^. SAML.idpId) raw
  storeIdPConfig idp
  forM_ mReplaces $ \replaces -> do
    IdPEffect.setReplacedBy (Data.Replaced replaces) (Data.Replacing (idp ^. SAML.idpId))
  pure idp

-- | In teams with a scim access token, only one IdP is allowed.  The reason is that scim user
-- data contains no information about the idp issuer, only the user name, so no valid saml
-- credentials can be created.  To fix this, we need to implement a way to associate scim
-- tokens with IdPs.  https://wearezeta.atlassian.net/browse/SQSERVICES-165
assertNoScimOrNoIdP ::
  Members
    '[ ScimTokenStore,
       Error SparError,
       IdPEffect.IdP
     ]
    r =>
  TeamId ->
  Sem r ()
assertNoScimOrNoIdP teamid = do
  numTokens <- length <$> ScimTokenStore.getByTeam teamid
  numIdps <- length <$> IdPEffect.getConfigsByTeam teamid
  when (numTokens > 0 && numIdps > 0) $ do
    throwSparSem $
      SparProvisioningMoreThanOneIdP
        "Teams with SCIM tokens can only have at most one IdP"

-- | Check that issuer is not used anywhere in the system ('WireIdPAPIV1', here it is a
-- database keys for finding IdPs), or anywhere in this team ('WireIdPAPIV2'), that request
-- URI is https, that the replacement IdPId, if present, points to our team, and possibly
-- other things (see source code for the definitive answer).
--
-- About the @mReplaces@ argument: the information whether the idp is replacing an old one is
-- in query parameter, because the body can be both XML and JSON.  The JSON body could carry
-- the replaced idp id fine, but the XML is defined in the SAML standard and cannot be
-- changed.  NB: if you want to replace an IdP by one with the same issuer, you probably
-- want to use `PUT` instead of `POST`.
--
-- FUTUREWORK: find out if anybody uses the XML body type and drop it if not.
--
-- FUTUREWORK: using the same issuer for two teams even in `WireIdPAPIV1` may be possible, but
-- only if we stop supporting implicit user creating via SAML.  If unknown users present IdP
-- credentials, the issuer is our only way of finding the team in which the user must be
-- created.
--
-- FUTUREWORK: move this to the saml2-web-sso package.  (same probably goes for get, create,
-- update, delete of idps.)
validateNewIdP ::
  forall m r.
  (HasCallStack, m ~ Sem r) =>
  Members
    '[ Random,
       Logger String,
       IdPEffect.IdP,
       Error SparError
     ]
    r =>
  WireIdPAPIVersion ->
  SAML.IdPMetadata ->
  TeamId ->
  Maybe SAML.IdPId ->
  m IdP
validateNewIdP apiversion _idpMetadata teamId mReplaces = withDebugLog "validateNewIdP" (Just . show . (^. SAML.idpId)) $ do
  _idpId <- SAML.IdPId <$> Random.uuid
  oldIssuers :: [SAML.Issuer] <- case mReplaces of
    Nothing -> pure []
    Just replaces -> do
      idp <- IdPEffect.getConfig replaces >>= maybe (throwSparSem (SparIdPNotFound (cs $ show mReplaces))) pure
      pure $ (idp ^. SAML.idpMetadata . SAML.edIssuer) : (idp ^. SAML.idpExtraInfo . wiOldIssuers)
  let requri = _idpMetadata ^. SAML.edRequestURI
      _idpExtraInfo = WireIdP teamId (Just apiversion) oldIssuers Nothing
  enforceHttps requri
  idp <- getIdPConfigByIssuer (_idpMetadata ^. SAML.edIssuer) teamId
  Logger.log SAML.Debug $ show (apiversion, _idpMetadata, teamId, mReplaces)
  Logger.log SAML.Debug $ show (_idpId, oldIssuers, idp)

  let handleIdPClash :: Either id idp -> m ()
      -- (HINT: using type vars above instead of the actual types constitutes a proof that
      -- we're not using any properties of the arguments in this function.)
      handleIdPClash = case apiversion of
        WireIdPAPIV1 -> const $ do
          throwSparSem $ SparNewIdPAlreadyInUse "you can't create an IdP with api_version v1 if the issuer is already in use on the wire instance."
        WireIdPAPIV2 -> \case
          (Right _) -> do
            -- idp' was found by lookup with teamid, so it's in the same team.
            throwSparSem $ SparNewIdPAlreadyInUse "if the exisitng IdP is registered for a team, the new one can't have it."
          (Left _) -> do
            -- this idp *id* is from a different team, and we're in the 'WireIdPAPIV2' case, so this is fine.
            pure ()

  case idp of
    Data.GetIdPFound idp' {- same team -} -> handleIdPClash (Right idp')
    Data.GetIdPNotFound -> pure ()
    res@(Data.GetIdPDanglingId _) -> throwSparSem . SparIdPNotFound . ("validateNewIdP: " <>) . cs . show $ res -- database inconsistency
    Data.GetIdPNonUnique ids' {- same team didn't yield anything, but there are at least two other teams with this issuer already -} -> handleIdPClash (Left ids')
    Data.GetIdPWrongTeam id' {- different team -} -> handleIdPClash (Left id')

  pure SAML.IdPConfig {..}

-- | FUTUREWORK: 'idpUpdateXML' is only factored out of this function for symmetry with
-- 'idpCreate', which is not a good reason.  make this one function and pass around
-- 'IdPMetadataInfo' directly where convenient.
idpUpdate ::
  Members
    '[ Random,
       Logger String,
       GalleyAccess,
       BrigAccess,
       IdPEffect.IdP,
       IdPRawMetadataStore,
       Error SparError
     ]
    r =>
  Maybe UserId ->
  IdPMetadataInfo ->
  SAML.IdPId ->
  Sem r IdP
idpUpdate zusr (IdPMetadataValue raw xml) idpid = idpUpdateXML zusr raw xml idpid

idpUpdateXML ::
  Members
    '[ Random,
       Logger String,
       GalleyAccess,
       BrigAccess,
       IdPEffect.IdP,
       IdPRawMetadataStore,
       Error SparError
     ]
    r =>
  Maybe UserId ->
  Text ->
  SAML.IdPMetadata ->
  SAML.IdPId ->
  Sem r IdP
idpUpdateXML zusr raw idpmeta idpid = withDebugLog "idpUpdate" (Just . show . (^. SAML.idpId)) $ do
  (teamid, idp) <- validateIdPUpdate zusr idpmeta idpid
  GalleyAccess.assertSSOEnabled teamid
  IdPRawMetadataStore.store (idp ^. SAML.idpId) raw
  -- (if raw metadata is stored and then spar goes out, raw metadata won't match the
  -- structured idp config.  since this will lead to a 5xx response, the client is epected to
  -- try again, which would clean up cassandra state.)
  storeIdPConfig idp
  pure idp

-- | Check that: idp id is valid; calling user is admin in that idp's home team; team id in
-- new metainfo doesn't change; new issuer (if changed) is not in use anywhere else (except as
-- an earlier IdP under the same ID); request uri is https.  Keep track of old issuer in extra
-- info if issuer has changed.
validateIdPUpdate ::
  forall m r.
  (HasCallStack, m ~ Sem r) =>
  Members
    '[ Random,
       Logger String,
       GalleyAccess,
       BrigAccess,
       IdPEffect.IdP,
       Error SparError
     ]
    r =>
  Maybe UserId ->
  SAML.IdPMetadata ->
  SAML.IdPId ->
  m (TeamId, IdP)
validateIdPUpdate zusr _idpMetadata _idpId = withDebugLog "validateNewIdP" (Just . show . (_2 %~ (^. SAML.idpId))) $ do
  previousIdP <-
    IdPEffect.getConfig _idpId >>= \case
      Nothing -> throw errUnknownIdPId
      Just idp -> pure idp
  teamId <- authorizeIdP zusr previousIdP
  unless (previousIdP ^. SAML.idpExtraInfo . wiTeam == teamId) $ do
    throw errUnknownIdP
  _idpExtraInfo <- do
    let previousIssuer = previousIdP ^. SAML.idpMetadata . SAML.edIssuer
        newIssuer = _idpMetadata ^. SAML.edIssuer
    if previousIssuer == newIssuer
      then pure $ previousIdP ^. SAML.idpExtraInfo
      else do
        foundConfig <- getIdPConfigByIssuerAllowOld newIssuer (Just teamId)
        notInUseByOthers <- case foundConfig of
          Data.GetIdPFound c -> pure $ c ^. SAML.idpId == _idpId
          Data.GetIdPNotFound -> pure True
          res@(Data.GetIdPDanglingId _) -> throwSparSem . SparIdPNotFound . ("validateIdPUpdate: " <>) . cs . show $ res -- impossible
          res@(Data.GetIdPNonUnique _) -> throwSparSem . SparIdPNotFound . ("validateIdPUpdate: " <>) . cs . show $ res -- impossible (because team id was used in lookup)
          Data.GetIdPWrongTeam _ -> pure False
        if notInUseByOthers
          then pure $ (previousIdP ^. SAML.idpExtraInfo) & wiOldIssuers %~ nub . (previousIssuer :)
          else throwSparSem SparIdPIssuerInUse
  let requri = _idpMetadata ^. SAML.edRequestURI
  enforceHttps requri
  pure (teamId, SAML.IdPConfig {..})
  where
    errUnknownIdP = SAML.UnknownIdP $ enc uri
      where
        enc = cs . toLazyByteString . URI.serializeURIRef
        uri = _idpMetadata ^. SAML.edIssuer . SAML.fromIssuer
    errUnknownIdPId = SAML.UnknownIdP . cs . SAML.idPIdToST $ _idpId

withDebugLog :: Member (Logger String) r => String -> (a -> Maybe String) -> Sem r a -> Sem r a
withDebugLog msg showval action = do
  Logger.log SAML.Debug $ "entering " ++ msg
  val <- action
  let mshowedval = showval val
  Logger.log SAML.Debug $ "leaving " ++ msg ++ mconcat [": " ++ fromJust mshowedval | isJust mshowedval]
  pure val

authorizeIdP ::
  (HasCallStack, Members '[GalleyAccess, BrigAccess, Error SparError] r) =>
  Maybe UserId ->
  IdP ->
  Sem r TeamId
authorizeIdP Nothing _ = throw (SAML.CustomError $ SparNoPermission (cs $ show CreateUpdateDeleteIdp))
authorizeIdP (Just zusr) idp = do
  let teamid = idp ^. SAML.idpExtraInfo . wiTeam
  GalleyAccess.assertHasPermission teamid CreateUpdateDeleteIdp zusr
  pure teamid

enforceHttps :: Member (Error SparError) r => URI.URI -> Sem r ()
enforceHttps uri = do
  unless ((uri ^. URI.uriSchemeL . URI.schemeBSL) == "https") $ do
    throwSparSem . SparNewIdPWantHttps . cs . SAML.renderURI $ uri

----------------------------------------------------------------------------
-- Internal API

internalStatus :: Sem r NoContent
internalStatus = pure NoContent

-- | Cleanup handler that is called by Galley whenever a team is about to
-- get deleted.
internalDeleteTeam :: Members '[ScimTokenStore, IdPEffect.IdP, SAMLUserStore] r => TeamId -> Sem r NoContent
internalDeleteTeam team = do
  deleteTeam team
  pure NoContent

internalPutSsoSettings ::
  Members
    '[ DefaultSsoCode,
       Error SparError,
       IdPEffect.IdP
     ]
    r =>
  SsoSettings ->
  Sem r NoContent
internalPutSsoSettings SsoSettings {defaultSsoCode = Nothing} = do
  DefaultSsoCode.delete
  pure NoContent
internalPutSsoSettings SsoSettings {defaultSsoCode = Just code} = do
  IdPEffect.getConfig code >>= \case
    Nothing ->
      -- this will return a 404, which is not quite right,
      -- but it's an internal endpoint and the message clearly says
      -- "Could not find IdP".
      throwSparSem $ SparIdPNotFound mempty
    Just _ -> do
      DefaultSsoCode.store code
      pure NoContent<|MERGE_RESOLUTION|>--- conflicted
+++ resolved
@@ -473,13 +473,8 @@
     when (stiIdP == Just idpid) $ ScimTokenStore.delete team stiId
   -- Delete IdP config
   do
-<<<<<<< HEAD
-    IdPEffect.deleteConfig idpid issuer team
+    IdPEffect.deleteConfig idp
     IdPRawMetadataStore.delete idpid
-=======
-    IdPEffect.deleteConfig idp
-    IdPEffect.deleteRawMetadata idpid
->>>>>>> 65c20801
   return NoContent
   where
     updateOldIssuers :: IdP -> Sem r ()

--- conflicted
+++ resolved
@@ -42,14 +42,12 @@
 import qualified SAML2.WebSSO as SAML
 
 
-<<<<<<< HEAD
-----------------------------------------------------------------------------
--- Identity provider
-=======
 data Void
 
 type BindCookie = SimpleSetCookie "zbind"
->>>>>>> e3e2b0d9
+
+----------------------------------------------------------------------------
+-- Identity provider
 
 -- | The identity provider type used in Spar.
 type IdP = IdPConfig TeamId
@@ -105,6 +103,7 @@
 data Opts' a = Opts
     { saml           :: !(SAML.Config TeamId)
     , brig           :: !Endpoint
+    , galley         :: !Endpoint
     , cassandra      :: !CassandraOpts
     , maxttlAuthreq  :: !(TTL "authreq")
     , maxttlAuthresp :: !(TTL "authresp")

{-# LANGUAGE DataKinds #-}
{-# LANGUAGE FlexibleContexts #-}
{-# LANGUAGE InstanceSigs #-}
{-# LANGUAGE LambdaCase #-}
{-# LANGUAGE NamedFieldPuns #-}
{-# LANGUAGE OverloadedStrings #-}
{-# LANGUAGE ScopedTypeVariables #-}
{-# LANGUAGE TypeApplications #-}
{-# LANGUAGE TypeFamilies #-}
{-# LANGUAGE ViewPatterns #-}

-- For @instance UserDB Spar@
{-# OPTIONS_GHC -Wno-orphans #-}

-- | Doing operations with users via SCIM.
--
-- Provides a 'Scim.Class.User.UserDB' instance.
module Spar.Scim.User
    ( -- * Internals (for testing)
      validateScimUser'
    , toScimStoredUser'
    ) where

import Imports
import Brig.Types.User       as Brig
import Control.Lens hiding ((.=), Strict)
import Control.Monad.Except
import Control.Monad.Extra (whenM, whenJust)
import Crypto.Hash
import Data.Aeson as Aeson
import Data.Id
import Data.Range
import Data.String.Conversions
import Galley.Types.Teams    as Galley
import Network.URI
import Spar.App (Spar, Env, wrapMonadClient, sparCtxOpts, createUser_, wrapMonadClient)
import Spar.Intra.Galley
import Spar.Scim.Types
import Spar.Scim.Auth ()
import Spar.Types

import qualified Data.Text    as Text
import qualified Data.UUID.V4 as UUID
import qualified SAML2.WebSSO as SAML
import qualified Spar.Data    as Data
import qualified Spar.Intra.Brig as Intra.Brig
import qualified URI.ByteString as URIBS

import qualified Web.Scim.Class.User              as Scim
import qualified Web.Scim.Filter                  as Scim
import qualified Web.Scim.Handler                 as Scim
import qualified Web.Scim.Schema.Common           as Scim
import qualified Web.Scim.Schema.Error            as Scim
import qualified Web.Scim.Schema.ListResponse     as Scim
import qualified Web.Scim.Schema.Meta             as Scim
import qualified Web.Scim.Schema.ResourceType     as Scim
import qualified Web.Scim.Schema.User             as Scim


----------------------------------------------------------------------------
-- UserDB instance

instance Scim.UserDB Spar where
  type UserExtra Spar = ScimUserExtra

  -- | List all users, possibly filtered by some predicate.
  list :: ScimTokenInfo
       -> Maybe Scim.Filter
       -> Scim.ScimHandler Spar (Scim.ListResponse (Scim.StoredUser ScimUserExtra))
  list ScimTokenInfo{stiTeam} mbFilter = do
    members <- lift $ getTeamMembers stiTeam
    brigusers :: [User]
      <- filter (not . userDeleted) <$>
         lift (Intra.Brig.getUsers ((^. Galley.userId) <$> members))
    scimusers :: [Scim.StoredUser ScimUserExtra]
      <- lift . wrapMonadClient . Data.getScimUsers $ Brig.userId <$> brigusers
    let check user = case mbFilter of
          Nothing -> pure True
          Just filter_ ->
            let user' = Scim.value (Scim.thing user)
            in case Scim.filterUser filter_ user' of
                 Right res -> pure res
                 Left err  -> throwError $
                   Scim.badRequest Scim.InvalidFilter (Just err)
    -- FUTUREWORK: once bigger teams arrive, we should have pagination here.
    Scim.fromList <$> filterM check scimusers

  -- | Get a single user by its ID.
  get :: ScimTokenInfo
      -> Text
      -> Scim.ScimHandler Spar (Maybe (Scim.StoredUser ScimUserExtra))
  get ScimTokenInfo{stiTeam} uidText = do
    uid <- parseUid uidText
    mbBrigUser <- lift (Intra.Brig.getUser uid)
    if isJust mbBrigUser && (userTeam =<< mbBrigUser) == Just stiTeam
      then lift . wrapMonadClient . Data.getScimUser $ uid
      else pure Nothing

  -- | Create a new user.
  create :: ScimTokenInfo
         -> Scim.User ScimUserExtra
         -> Scim.ScimHandler Spar (Scim.StoredUser ScimUserExtra)
  create tokinfo user =
    createValidScimUser =<< validateScimUser tokinfo user

  update :: ScimTokenInfo
         -> Text
         -> Scim.User ScimUserExtra
         -> Scim.ScimHandler Spar (Scim.StoredUser ScimUserExtra)
  update tokinfo uidText newScimUser =
    updateValidScimUser tokinfo uidText =<< validateScimUser tokinfo newScimUser

  delete :: ScimTokenInfo -> Text -> Scim.ScimHandler Spar Bool
  delete _ _ =
      throwError $ Scim.ScimError
          mempty
          (Scim.Status 404)
          Nothing
          (Just "User delete is not implemented yet")  -- TODO

  getMeta :: ScimTokenInfo -> Scim.ScimHandler Spar Scim.Meta
  getMeta _ =
      throwError $ Scim.ScimError
          mempty
          (Scim.Status 404)
          Nothing
          (Just "User getMeta is not implemented yet")  -- TODO

----------------------------------------------------------------------------
-- User creation and validation

-- | Validate a raw SCIM user record and extract data that we care about.
validateScimUser
  :: forall m. (m ~ Scim.ScimHandler Spar)
  => ScimTokenInfo    -- ^ Used to decide what IdP to assign the user to
  -> Scim.User ScimUserExtra
  -> m ValidScimUser
validateScimUser ScimTokenInfo{stiIdP} user = do
    idp <- case stiIdP of
        Nothing -> throwError $
            Scim.serverError "No IdP configured for the provisioning token"
        Just idp -> lift (wrapMonadClient (Data.getIdPConfig idp)) >>= \case
            Nothing -> throwError $
                Scim.serverError "The IdP configured for this provisioning token not found"
            Just idpConfig -> pure idpConfig
<<<<<<< HEAD
    richInfoLimit <- lift $ asks (richInfoLimit . sparCtxOpts)
    validateScimUser' (Just idp) (Just richInfoLimit) user
=======
    validateScimUser' idp user
>>>>>>> a42b0502

-- | Map the SCIM data on the spar and brig schemata, and throw errors if the SCIM data does
-- not comply with the standard / our constraints. See also: 'ValidScimUser'.
--
-- Checks like "is this handle claimed already?" are not performed. Only schema checks.
--
-- __Mapped fields:__
--
--   * @userName@ is mapped to our 'userHandle'.
--
--   * @displayName@ is mapped to our 'userName'. We don't use the @name@ field, as it
--     provides a rather poor model for names.
--
--   * The @externalId@ is used to construct a 'SAML.UserRef'. If it looks like an email
--     address, the constructed 'SAML.UserRef' will have @nameid-format:emailAddress@,
--     otherwise the format will be @unspecified@.
--
-- FUTUREWORK: We may need to make the SAML NameID type derived from the available SCIM data
-- configurable on a per-team basis in the future, to accomodate different legal uses of
-- @externalId@ by different users.
--
-- __Emails and phone numbers:__ we'd like to ensure that only verified emails and phone
-- numbers end up in our database, and implementing verification requires design decisions
-- that we haven't made yet. We store them in our SCIM blobs, but don't syncronize them with
-- Brig. See <https://github.com/wireapp/wire-server/pull/559#discussion_r247466760>.
validateScimUser'
  :: forall m. (MonadError Scim.ScimError m)
<<<<<<< HEAD
  => Maybe IdP        -- ^ IdP that the resulting user will be assigned to
  -> Maybe Int        -- ^ Rich info limit
  -> Scim.User ScimUserExtra
  -> m ValidScimUser
validateScimUser' Nothing _ _ =
    throwError $ Scim.serverError "SCIM users without SAML SSO are not supported"
validateScimUser' (Just idp) mbRichInfoLimit user = do
=======
  => IdP        -- ^ IdP that the resulting user will be assigned to
  -> Scim.User
  -> m ValidScimUser
validateScimUser' idp user = do
>>>>>>> a42b0502
    uref :: SAML.UserRef <- case Scim.externalId user of
        Just subjectTxt -> do
            let issuer = idp ^. SAML.idpMetadata . SAML.edIssuer
            subject <- validateSubject subjectTxt
            pure $ SAML.UserRef issuer subject
        Nothing -> throwError $ Scim.badRequest Scim.InvalidValue
            (Just "externalId is required for SAML users")
    handl <- validateHandle (Scim.userName user)
    mbName <- mapM validateName (Scim.displayName user)
    richInfo <- validateRichInfo (Scim.extra user ^. sueRichInfo)
    pure $ ValidScimUser user uref handl mbName richInfo

  where
    -- Validate a subject ID (@externalId@).
    validateSubject :: Text -> m SAML.NameID
    validateSubject txt = do
        unameId :: SAML.UnqualifiedNameID <- do
            let eEmail = SAML.mkUNameIDEmail txt
                unspec = SAML.mkUNameIDUnspecified txt
            pure . either (const unspec) id $ eEmail
        case SAML.mkNameID unameId Nothing Nothing Nothing of
            Right nameId -> pure nameId
            Left err -> throwError $ Scim.ScimError
                mempty
                (Scim.Status 400)
                Nothing
                (Just $ "Can't construct a subject ID from externalId: " <> Text.pack err)
                -- This cannot happen at the time of writing this comment, but there may be
                -- valid scenarios in the future where this is not an internal error, eg. URI
                -- too long.  See 'mkNameID' for all possible errors.

    -- Validate a handle (@userName@).
    validateHandle :: Text -> m Handle
    validateHandle txt = case parseHandle txt of
        Just h -> pure h
        Nothing -> throwError $ Scim.badRequest Scim.InvalidValue
            (Just "userName must be a valid Wire handle")

    -- Validate a name (@displayName@). It has to conform to standard Wire rules.
    validateName :: Text -> m Name
    validateName txt = case checkedEitherMsg @_ @1 @128 "displayName" txt of
        Right rtxt -> pure $ Name (fromRange rtxt)
        Left err -> throwError $ Scim.badRequest Scim.InvalidValue
            (Just ("displayName must be a valid Wire name, but: " <> Text.pack err))

    -- Validate rich info (@richInfo@). It must not exceed the rich info limit.
    validateRichInfo :: RichInfo -> m RichInfo
    validateRichInfo richInfo = do
        whenJust mbRichInfoLimit $ \limit -> do
            let size = richInfoSize richInfo
            when (size > limit) $ throwError $
                (Scim.badRequest Scim.InvalidValue
                     (Just . cs $
                          "richInfo exceeds the limit: max " <> show limit <>
                          " characters, but got " <> show size))
                { Scim.status = Scim.Status 413 }
        pure richInfo

-- | We only allow SCIM users that authenticate via SAML. (This is by no means necessary,
-- though. It can be relaxed to allow creating users with password authentication if that is a
-- requirement.)
createValidScimUser
  :: forall m. (m ~ Scim.ScimHandler Spar)
  => ValidScimUser -> m (Scim.StoredUser ScimUserExtra)
createValidScimUser (ValidScimUser user uref handl mbName richInfo) = do
    -- FUTUREWORK: The @hscim@ library checks that the handle is not taken before 'create' is
    -- even called. However, it does that in an inefficient manner. We should remove the check
    -- from @hscim@ and do it here instead.

    -- Check that the UserRef is not taken.
    whenM (isJust <$> lift (wrapMonadClient (Data.getUser uref))) $
        throwError Scim.conflict {Scim.detail = Just "externalId is already taken"}
    -- Generate a UserId will be used both for scim user in spar and for brig.
    buid <- Id <$> liftIO UUID.nextRandom
    -- Create SCIM user here in spar.
    storedUser <- lift $ toScimStoredUser buid user
    lift . wrapMonadClient $ Data.insertScimUser buid storedUser
    -- Create SAML user here in spar, which in turn creates a brig user.
    --
    -- FUTUREWORK: it's annoying that we have duplicate checks (handles, rich info, etc are
    -- validated both by Spar and by Brig), and we should somehow get rid of them. We could do
    -- that by switching the order of 'createUser_' and 'insertScimUser', but then if Spar
    -- crashes after 'insertScimUser', we would never finish creating that user.
    lift $ createUser_ buid uref mbName ManagedByScim
    -- Set user handle on brig (which can't be done during user creation yet).
    -- TODO: handle errors better here?
    lift $ Intra.Brig.setHandle buid handl
    -- Set rich info on brig
    lift $ Intra.Brig.setRichInfo buid richInfo

    pure storedUser

    -- FUTUREWORK: think about potential failure points in this function (SCIM can succeed but
    -- SAML can fail, Brig user creation can succeed but handle-setting can fail).

updateValidScimUser
  :: forall m. (m ~ Scim.ScimHandler Spar)
  => ScimTokenInfo -> Text -> ValidScimUser -> m (Scim.StoredUser ScimUserExtra)
updateValidScimUser tokinfo uidText newScimUser = do

    -- TODO: currently the types in @hscim@ are constructed in such a way that
    -- 'Scim.User.User' doesn't contain an ID, only 'Scim.StoredUser'
    -- does. @fisx believes that this situation could be improved (see
    -- <https://github.com/wireapp/wire-server/pull/559#discussion_r247392882>).
    --
    -- If 'Scim.User.User' and 'ValidScimUser' did contain the user ID, we wouldn't need
    -- 'uidText' in this function -- or we could at least check in hscim that the ID in the
    -- user object matches the ID in the path.

    -- TODO: how do we get this safe w.r.t. race conditions / crashes?

    -- construct old and new user values with metadata.
    uid :: UserId <- parseUid uidText
    oldScimStoredUser :: Scim.StoredUser ScimUserExtra
      <- let err = throwError $ Scim.notFound "user" uidText
         in maybe err pure =<< Scim.get tokinfo uidText

    if Scim.value (Scim.thing oldScimStoredUser) == (newScimUser ^. vsuUser)
      then pure oldScimStoredUser
      else do
        newScimStoredUser :: Scim.StoredUser ScimUserExtra
          <- lift $ updScimStoredUser (newScimUser ^. vsuUser) oldScimStoredUser

        -- update 'SAML.UserRef'
        let uref = newScimUser ^. vsuSAMLUserRef
        lift . wrapMonadClient $ Data.insertUser uref uid  -- on spar
        bindok <- lift $ Intra.Brig.bindUser uid uref  -- on brig
        unless bindok . throwError $
            Scim.serverError "Failed to update SAML UserRef on brig."
            -- this can only happen if user is found in spar.scim_user, but missing on brig.
            -- (internal error?  race condition?)

        maybe (pure ()) (lift . Intra.Brig.setName uid) $ newScimUser ^. vsuName
        lift . Intra.Brig.setHandle uid $ newScimUser ^. vsuHandle
        lift . Intra.Brig.setRichInfo uid $ newScimUser ^. vsuRichInfo

        -- store new user value to scim_user table (spar). (this must happen last, so in case
        -- of crash the client can repeat the operation and it won't be considered a noop.)
        lift . wrapMonadClient $ Data.insertScimUser uid newScimStoredUser

        pure newScimStoredUser


toScimStoredUser
  :: forall m. (SAML.HasNow m, MonadReader Env m)
  => UserId -> Scim.User ScimUserExtra -> m (Scim.StoredUser ScimUserExtra)
toScimStoredUser uid usr = do
  now <- SAML.getNow
  baseuri <- asks $ derivedOptsScimBaseURI . derivedOpts . sparCtxOpts
  pure $ toScimStoredUser' now baseuri uid usr

toScimStoredUser'
  :: HasCallStack
  => SAML.Time
  -> URIBS.URI
  -> UserId
  -> Scim.User ScimUserExtra
  -> Scim.StoredUser ScimUserExtra
toScimStoredUser' (SAML.Time now) baseuri (idToText -> uid) usr =
    Scim.WithMeta meta (Scim.WithId uid usr)
  where
    mkLocation :: String -> URI
    mkLocation pathSuffix = convURI $ baseuri SAML.=/ cs pathSuffix
      where
        convURI uri = fromMaybe err . parseURI . cs . URIBS.serializeURIRef' $ uri
          where err = error $ "internal error: " <> show uri

    meta = Scim.Meta
      { Scim.resourceType = Scim.UserResource
      , Scim.created = now
      , Scim.lastModified = now
      , Scim.version = calculateVersion uid usr
        -- TODO: it looks like we need to add this to the HTTP header.
        -- https://tools.ietf.org/html/rfc7644#section-3.14
      , Scim.location = Scim.URI . mkLocation $ "/Users/" <> cs uid
      }

updScimStoredUser
  :: forall m. (SAML.HasNow m)
  => Scim.User ScimUserExtra
  -> Scim.StoredUser ScimUserExtra
  -> m (Scim.StoredUser ScimUserExtra)
updScimStoredUser usr storedusr = do
  now <- SAML.getNow
  pure $ updScimStoredUser' now usr storedusr

updScimStoredUser'
  :: SAML.Time
  -> Scim.User ScimUserExtra
  -> Scim.StoredUser ScimUserExtra
  -> Scim.StoredUser ScimUserExtra
updScimStoredUser' (SAML.Time moddate) usr (Scim.WithMeta meta (Scim.WithId scimuid _)) =
    Scim.WithMeta meta' (Scim.WithId scimuid usr)
  where
    meta' = meta
      { Scim.lastModified = moddate
      , Scim.version = calculateVersion scimuid usr
      }

----------------------------------------------------------------------------
-- Utilities

parseUid
  :: forall m m'. (m ~ Scim.ScimHandler m', Monad m')
  => Text -> m UserId
parseUid uidText = maybe err pure $ readMaybe (Text.unpack uidText)
  where err = throwError $ Scim.notFound "user" uidText

-- | Calculate resource version (currently only for 'Scim.User's).
--
-- Spec: <https://tools.ietf.org/html/rfc7644#section-3.14>.
--
-- A version is an /opaque/ string that doesn't need to conform to any format. The only
-- guarantee we have to give is that different resources will have different versions.
--
-- Note: we use weak ETags for versions because we get no guarantees from @aeson@ that its
-- JSON rendering will remain stable between releases, and therefore we can't satisfy the
-- requirements of strong ETags ("same resources have the same version").
calculateVersion
  :: Text               -- ^ User ID
  -> Scim.User ScimUserExtra
  -> Scim.ETag
calculateVersion uidText usr = Scim.Weak (Text.pack (show h))
  where
    h :: Digest SHA256
    h = hashlazy (Aeson.encode (Scim.WithId uidText usr))

{- TODO: might be useful later.
~~~~~~~~~~~~~~~~~~~~~~~~~

-- | Parse a name from a user profile into an SCIM name (Okta wants given
-- name and last name, so we break our names up to satisfy Okta).
--
-- TODO: use the same algorithm as Wire clients use.
toScimName :: Name -> Scim.Name
toScimName (Name name) =
  Scim.Name
    { Scim.formatted = Just name
    , Scim.givenName = Just first
    , Scim.familyName = if Text.null rest then Nothing else Just rest
    , Scim.middleName = Nothing
    , Scim.honorificPrefix = Nothing
    , Scim.honorificSuffix = Nothing
    }
  where
    (first, Text.drop 1 -> rest) = Text.breakOn " " name

-- | Convert from the Wire phone type to the SCIM phone type.
toScimPhone :: Phone -> Scim.Phone
toScimPhone (Phone phone) =
  Scim.Phone
    { Scim.typ = Nothing
    , Scim.value = Just phone
    }

-- | Convert from the Wire email type to the SCIM email type.
toScimEmail :: Email -> Scim.Email
toScimEmail (Email eLocal eDomain) =
  Scim.Email
    { Scim.typ = Nothing
    , Scim.value = Scim.EmailAddress2
        (unsafeEmailAddress (encodeUtf8 eLocal) (encodeUtf8 eDomain))
    , Scim.primary = Just True
    }

-}

-- Note [error handling]
-- ~~~~~~~~~~~~~~~~~
--
-- There are two problems with error handling here:
--
-- 1. We want all errors originating from SCIM handlers to be thrown as SCIM
--    errors, not as Spar errors. Currently errors thrown from things like
--    'getTeamMembers' will look like Spar errors and won't be wrapped into
--    the 'ScimError' type. This might or might not be important, depending
--    on what is expected by apps that use the SCIM interface.
--
-- 2. We want generic error descriptions in response bodies, while still
--    logging nice error messages internally.<|MERGE_RESOLUTION|>--- conflicted
+++ resolved
@@ -143,12 +143,8 @@
             Nothing -> throwError $
                 Scim.serverError "The IdP configured for this provisioning token not found"
             Just idpConfig -> pure idpConfig
-<<<<<<< HEAD
     richInfoLimit <- lift $ asks (richInfoLimit . sparCtxOpts)
-    validateScimUser' (Just idp) (Just richInfoLimit) user
-=======
-    validateScimUser' idp user
->>>>>>> a42b0502
+    validateScimUser' idp (Just richInfoLimit) user
 
 -- | Map the SCIM data on the spar and brig schemata, and throw errors if the SCIM data does
 -- not comply with the standard / our constraints. See also: 'ValidScimUser'.
@@ -176,20 +172,11 @@
 -- Brig. See <https://github.com/wireapp/wire-server/pull/559#discussion_r247466760>.
 validateScimUser'
   :: forall m. (MonadError Scim.ScimError m)
-<<<<<<< HEAD
-  => Maybe IdP        -- ^ IdP that the resulting user will be assigned to
-  -> Maybe Int        -- ^ Rich info limit
+  => IdP        -- ^ IdP that the resulting user will be assigned to
+  -> Maybe Int  -- ^ Rich info limit
   -> Scim.User ScimUserExtra
   -> m ValidScimUser
-validateScimUser' Nothing _ _ =
-    throwError $ Scim.serverError "SCIM users without SAML SSO are not supported"
-validateScimUser' (Just idp) mbRichInfoLimit user = do
-=======
-  => IdP        -- ^ IdP that the resulting user will be assigned to
-  -> Scim.User
-  -> m ValidScimUser
-validateScimUser' idp user = do
->>>>>>> a42b0502
+validateScimUser' idp mbRichInfoLimit user = do
     uref :: SAML.UserRef <- case Scim.externalId user of
         Just subjectTxt -> do
             let issuer = idp ^. SAML.idpMetadata . SAML.edIssuer

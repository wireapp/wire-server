{-# LANGUAGE DataKinds #-}
{-# LANGUAGE FlexibleContexts #-}
{-# LANGUAGE InstanceSigs #-}
{-# LANGUAGE LambdaCase #-}
{-# LANGUAGE NamedFieldPuns #-}
{-# LANGUAGE OverloadedStrings #-}
{-# LANGUAGE ScopedTypeVariables #-}
{-# LANGUAGE TypeApplications #-}
{-# LANGUAGE TypeFamilies #-}
{-# LANGUAGE ViewPatterns #-}
{-# OPTIONS_GHC -Wno-orphans #-}

-- This file is part of the Wire Server implementation.
--
-- Copyright (C) 2020 Wire Swiss GmbH <opensource@wire.com>
--
-- This program is free software: you can redistribute it and/or modify it under
-- the terms of the GNU Affero General Public License as published by the Free
-- Software Foundation, either version 3 of the License, or (at your option) any
-- later version.
--
-- This program is distributed in the hope that it will be useful, but WITHOUT
-- ANY WARRANTY; without even the implied warranty of MERCHANTABILITY or FITNESS
-- FOR A PARTICULAR PURPOSE. See the GNU Affero General Public License for more
-- details.
--
-- You should have received a copy of the GNU Affero General Public License along
-- with this program. If not, see <https://www.gnu.org/licenses/>.

-- For @instance UserDB Spar@

-- | Doing operations with users via SCIM.
--
-- Provides a 'Scim.Class.User.UserDB' instance.
module Spar.Scim.User
  ( validateScimUser',
    synthesizeScimUser,
    toScimStoredUser',
    mkValidExternalId,
    scimFindUserByEmail,
  )
where

import Brig.Types.Common (parseEmail)
import Brig.Types.Intra (AccountStatus, UserAccount (accountStatus, accountUser))
import Brig.Types.User (ManagedBy (..), Name (..), User (..))
import qualified Brig.Types.User as BT
import qualified Control.Applicative as Applicative (empty)
import Control.Lens (view, (^.), (^?))
import Control.Monad.Except (MonadError, throwError)
import Control.Monad.Trans.Maybe (MaybeT (MaybeT), runMaybeT)
import Crypto.Hash (Digest, SHA256, hashlazy)
import qualified Data.Aeson as Aeson
import Data.Handle (Handle (Handle), parseHandle)
import Data.Id (Id (Id), TeamId, UserId, idToText)
import Data.Json.Util (UTCTimeMillis, fromUTCTimeMillis, toUTCTimeMillis)
import Data.String.Conversions (cs)
import qualified Data.Text as Text
import qualified Data.UUID.V4 as UUID
import Imports
import Network.URI (URI, parseURI)
import qualified SAML2.WebSSO as SAML
import Spar.App (Spar, getUser, sparCtxOpts, validateEmailIfExists, wrapMonadClient)
import qualified Spar.Data as Data
import qualified Spar.Intra.Brig as Brig
import Spar.Scim.Auth ()
import qualified Spar.Scim.Types as ST
import Spar.Types (IdP, ScimTokenInfo (..), derivedOpts, derivedOptsScimBaseURI, richInfoLimit)
import qualified System.Logger.Class as Log
import qualified URI.ByteString as URIBS
import qualified Web.Scim.Class.User as Scim
import qualified Web.Scim.Filter as Scim
import qualified Web.Scim.Handler as Scim
import qualified Web.Scim.Schema.Common as Scim
import qualified Web.Scim.Schema.Error as Scim
import qualified Web.Scim.Schema.ListResponse as Scim
import qualified Web.Scim.Schema.Meta as Scim
import qualified Web.Scim.Schema.ResourceType as Scim
import qualified Web.Scim.Schema.User as Scim
import qualified Web.Scim.Schema.User as Scim.User (schemas)
import qualified Wire.API.User.RichInfo as RI

----------------------------------------------------------------------------
-- UserDB instance

instance Scim.UserDB ST.SparTag Spar where
  getUsers ::
    ScimTokenInfo ->
    Maybe Scim.Filter ->
    Scim.ScimHandler Spar (Scim.ListResponse (Scim.StoredUser ST.SparTag))
  getUsers _ Nothing = do
    throwError $ Scim.badRequest Scim.TooMany (Just "Please specify a filter when getting users.")
  getUsers ScimTokenInfo {stiTeam, stiIdP} (Just filter') = do
    mIdpConfig <- maybe (pure Nothing) (lift . wrapMonadClient . Data.getIdPConfig) stiIdP
    case filter' of
      Scim.FilterAttrCompare (Scim.AttrPath schema attrName _subAttr) Scim.OpEq (Scim.ValString val)
        | Scim.isUserSchema schema -> do
          x <- runMaybeT $ case attrName of
            "username" -> scimFindUserByHandle mIdpConfig stiTeam val
            "externalid" -> scimFindUserByEmail mIdpConfig stiTeam val
            _ -> throwError (Scim.badRequest Scim.InvalidFilter (Just "Unsupported attribute"))
          pure $ Scim.fromList (toList x)
        | otherwise -> throwError $ Scim.badRequest Scim.InvalidFilter (Just "Unsupported schema")
      _ -> throwError $ Scim.badRequest Scim.InvalidFilter (Just "Operation not supported")

  getUser ::
    ScimTokenInfo ->
    UserId ->
    Scim.ScimHandler Spar (Scim.StoredUser ST.SparTag)
  getUser ScimTokenInfo {stiTeam, stiIdP} uid = do
    mIdpConfig <- maybe (pure Nothing) (lift . wrapMonadClient . Data.getIdPConfig) stiIdP
    let notfound = Scim.notFound "User" (idToText uid)
    brigUser <- lift (Brig.getBrigUserAccount Brig.WithPendingInvitations uid) >>= maybe (throwError notfound) pure
    unless (userTeam (accountUser brigUser) == Just stiTeam) (throwError notfound)
    case Brig.veidFromBrigUser (accountUser brigUser) ((^. SAML.idpMetadata . SAML.edIssuer) <$> mIdpConfig) of
      Right veid -> synthesizeStoredUser brigUser veid
      Left _ -> throwError notfound

  postUser ::
    ScimTokenInfo ->
    Scim.User ST.SparTag ->
    Scim.ScimHandler Spar (Scim.StoredUser ST.SparTag)
  postUser tokinfo user = createValidScimUser tokinfo =<< validateScimUser tokinfo user

  putUser ::
    ScimTokenInfo ->
    UserId ->
    Scim.User ST.SparTag ->
    Scim.ScimHandler Spar (Scim.StoredUser ST.SparTag)
  putUser tokinfo uid newScimUser =
    updateValidScimUser tokinfo uid =<< validateScimUser tokinfo newScimUser

  deleteUser :: ScimTokenInfo -> UserId -> Scim.ScimHandler Spar ()
  deleteUser = deleteScimUser

----------------------------------------------------------------------------
-- User creation and validation

-- | Validate a raw SCIM user record and extract data that we care about. See also:
-- 'ValidScimUser''.
validateScimUser ::
  forall m.
  (m ~ Scim.ScimHandler Spar) =>
  -- | Used to decide what IdP to assign the user to
  ScimTokenInfo ->
  Scim.User ST.SparTag ->
  m ST.ValidScimUser
validateScimUser tokinfo user = do
  mIdpConfig <- tokenInfoToIdP tokinfo
  richInfoLimit <- lift $ asks (richInfoLimit . sparCtxOpts)
  validateScimUser' mIdpConfig richInfoLimit user

tokenInfoToIdP :: ScimTokenInfo -> Scim.ScimHandler Spar (Maybe IdP)
tokenInfoToIdP ScimTokenInfo {stiIdP} = do
  maybe (pure Nothing) (lift . wrapMonadClient . Data.getIdPConfig) stiIdP

-- | Validate a handle (@userName@).
validateHandle :: MonadError Scim.ScimError m => Text -> m Handle
validateHandle txt = case parseHandle txt of
  Just h -> pure h
  Nothing ->
    throwError $
      Scim.badRequest
        Scim.InvalidValue
        (Just (txt <> "is not a valid Wire handle"))

-- | Map the SCIM data on the spar and brig schemata, and throw errors if the SCIM data does
-- not comply with the standard / our constraints. See also: 'ValidScimUser'.
--
-- Checks like "is this handle claimed already?" are not performed. Only schema checks.
--
-- __Mapped fields:__
--
--   * @userName@ is mapped to our 'userHandle'.
--
--   * @displayName@ is mapped to our 'userDisplayName'. We don't use the @name@ field, as it
--     provides a rather poor model for names.
--
--   * The @externalId@ is used to construct a 'SAML.UserRef'. If it looks like an email
--     address, the constructed 'SAML.UserRef' will have @nameid-format:emailAddress@,
--     otherwise the format will be @unspecified@.
--
-- FUTUREWORK: We may need to make the SAML NameID type derived from the available SCIM data
-- configurable on a per-team basis in the future, to accomodate different legal uses of
-- @externalId@ by different teams.
--
-- __Emails and phone numbers:__ we'd like to ensure that only verified emails and phone
-- numbers end up in our database, and implementing verification requires design decisions
-- that we haven't made yet. We store them in our SCIM blobs, but don't syncronize them with
-- Brig. See <https://github.com/wireapp/wire-server/pull/559#discussion_r247466760>.
validateScimUser' ::
  forall m.
  (MonadError Scim.ScimError m) =>
  -- | IdP that the resulting user will be assigned to
  Maybe IdP ->
  -- | Rich info limit
  Int ->
  Scim.User ST.SparTag ->
  m ST.ValidScimUser
validateScimUser' midp richInfoLimit user = do
  unless (isNothing $ Scim.password user) $
    throwError $
      Scim.badRequest
        Scim.InvalidValue
        (Just "Setting user passwords is not supported for security reasons.")
  veid <- mkValidExternalId midp (Scim.externalId user)
  handl <- validateHandle . Text.toLower . Scim.userName $ user
  -- FUTUREWORK: 'Scim.userName' should be case insensitive; then the toLower here would
  -- be a little less brittle.
  uname <- do
    let err = throwError . Scim.badRequest Scim.InvalidValue . Just . cs
    either err pure $ Brig.mkUserName (Scim.displayName user) veid
  richInfo <- validateRichInfo (Scim.extra user ^. ST.sueRichInfo)
  let active = Scim.active user
  pure $ ST.ValidScimUser veid handl uname richInfo (fromMaybe True active)
  where
    -- Validate rich info (@richInfo@). It must not exceed the rich info limit.
    validateRichInfo :: RI.RichInfo -> m RI.RichInfo
    validateRichInfo richInfo = do
      let sze = RI.richInfoSize richInfo
      when (sze > richInfoLimit) $
        throwError $
          ( Scim.badRequest
              Scim.InvalidValue
              ( Just . cs $
                  show [RI.richInfoMapURN, RI.richInfoAssocListURN]
                    <> " together exceed the size limit: max "
                    <> show richInfoLimit
                    <> " characters, but got "
                    <> show sze
              )
          )
            { Scim.status = Scim.Status 413
            }
      pure richInfo

-- | Given an 'externalId' and an 'IdP', construct a 'ST.ValidExternalId'.
--
-- This is needed primarily in 'validateScimUser', but also in 'updateValidScimUser' to
-- recover the 'SAML.UserRef' of the scim user before the update from the database.
mkValidExternalId ::
  forall m.
  (MonadError Scim.ScimError m) =>
  Maybe IdP ->
  Maybe Text ->
  m ST.ValidExternalId
mkValidExternalId _ Nothing = do
  throwError $
    Scim.badRequest
      Scim.InvalidValue
      (Just "externalId is required for SAML users")
mkValidExternalId Nothing (Just extid) = do
  let err =
        Scim.badRequest
          Scim.InvalidValue
          (Just "externalId must be a valid email address or (if there is a SAML IdP) a valid SAML NameID")
  maybe (throwError err) (pure . ST.EmailOnly) $ parseEmail extid
mkValidExternalId (Just idp) (Just extid) = do
  let issuer = idp ^. SAML.idpMetadata . SAML.edIssuer
  subject <- validateSubject extid
  let uref = SAML.UserRef issuer subject
  pure $ case parseEmail extid of
    Just email -> ST.EmailAndUref email uref
    Nothing -> ST.UrefOnly uref
  where
    -- Validate a subject ID (@externalId@).
    validateSubject :: Text -> m SAML.NameID
    validateSubject txt = do
      unameId :: SAML.UnqualifiedNameID <- do
        let eEmail = SAML.mkUNameIDEmail txt
            unspec = SAML.mkUNameIDUnspecified txt
        pure . either (const unspec) id $ eEmail
      case SAML.mkNameID unameId Nothing Nothing Nothing of
        Right nameId -> pure nameId
        Left err ->
          throwError $
            Scim.badRequest
              Scim.InvalidValue
              (Just $ "Can't construct a subject ID from externalId: " <> Text.pack err)

-- | Creates a SCIM User.
--
-- User is created in Brig first, and then in SCIM and SAML.
--
-- Rationale: If brig user creation fails halfway, we don't have SCIM records that
-- point to inactive users. This stops people from logging in into inactive users.
--
-- TODO(fisx): weird corner case: what happens when users are created suspended, but are
-- supposed to validate their email?  should emails still be validated?  will that work on
-- suspended users?  (i think it won't, but i haven't checked.)  easy solution would be to
-- disallow creation of suspended users.
--
-- FUTUREWORK(fisx): race conditions.  details in source commends marked with @{}@.
--
-- FUTUREWORK(arianvp): Get rid of manual lifting. Needs to be SCIM instances for ExceptT
-- This is the pain and the price you pay for the horribleness called MTL
createValidScimUser ::
  forall m.
  (m ~ Scim.ScimHandler Spar) =>
  ScimTokenInfo ->
  ST.ValidScimUser ->
  m (Scim.StoredUser ST.SparTag)
createValidScimUser ScimTokenInfo {stiTeam} vsu@(ST.ValidScimUser veid handl name richInfo active) = do
  -- ensure uniqueness constraints of all affected identifiers.
  -- {if we crash now, retry POST will just work}
  assertExternalIdUnused veid
  assertHandleUnused handl
  -- {if we crash now, retry POST will just work, or user gets told the handle
  -- is already in use and stops POSTing}

  buid <- lift $ do
    -- Generate a UserId will be used both for scim user in spar and for brig.
    buid <- Id <$> liftIO UUID.nextRandom
<<<<<<< HEAD
    _ <- Brig.createBrigUser veid buid stiTeam mbName ManagedByScim
=======
    _ <- Brig.createBrigUser veid buid stiTeam name ManagedByScim
>>>>>>> 70a1153e
    -- {If we crash now, we have an active user that cannot login. And can not
    -- be bound this will be a zombie user that needs to be manually cleaned
    -- up.  We should consider making setUserHandle part of createUser and
    -- making it transactional.  If the user redoes the POST A new standalone
    -- user will be created.}
    Brig.setBrigUserHandle buid handl
    Brig.setBrigUserRichInfo buid richInfo
    pure buid
  -- {If we crash now,  a POST retry will fail with 409 user already exists.
  -- Azure at some point will retry with GET /Users?filter=userName eq handle
  -- and then issue a PATCH containing the rich info and the externalId.}

  storedUser <- lift . toScimStoredUser buid $ synthesizeScimUser vsu

  -- {(arianvp): these two actions we probably want to make transactional.}
  lift . wrapMonadClient $ do
    -- Store scim timestamps, saml credentials, scim externalId locally in spar.
    Data.writeScimUserTimes storedUser
    ST.runValidExternalId
      (`Data.insertSAMLUser` buid)
      (`Data.insertScimExternalId` buid)
      veid

  -- If applicable, trigger email validation procedure on brig.
  lift $ validateEmailIfExists buid veid

  -- {suspension via scim: if we don't reach the following line, the user will be active.}
  lift $ do
    old <- Brig.getStatus buid
    let new = ST.scimActiveFlagToAccountStatus old (Just active)
    when (new /= old) $ Brig.setStatus buid new
  pure storedUser

-- TODO(arianvp): how do we get this safe w.r.t. race conditions / crashes?
updateValidScimUser ::
  forall m.
  (m ~ Scim.ScimHandler Spar) =>
  ScimTokenInfo ->
  UserId ->
  ST.ValidScimUser ->
  m (Scim.StoredUser ST.SparTag)
updateValidScimUser tokinfo uid newValidScimUser = do
  -- lookup updatee
  oldScimStoredUser :: Scim.StoredUser ST.SparTag <-
    Scim.getUser tokinfo uid
  oldValidScimUser :: ST.ValidScimUser <-
    validateScimUser tokinfo . Scim.value . Scim.thing $ oldScimStoredUser

  -- assertions about new valid scim user that cannot be checked in 'validateScimUser' because
  -- they differ from the ones in 'createValidScimUser'.
  assertExternalIdNotUsedElsewhere (newValidScimUser ^. ST.vsuExternalId) uid
  assertHandleNotUsedElsewhere uid (newValidScimUser ^. ST.vsuHandle)

  if oldValidScimUser == newValidScimUser
    then pure oldScimStoredUser
    else lift $ do
      newScimStoredUser :: Scim.StoredUser ST.SparTag <-
        updScimStoredUser (synthesizeScimUser newValidScimUser) oldScimStoredUser

      case ( oldValidScimUser ^. ST.vsuExternalId,
             newValidScimUser ^. ST.vsuExternalId
           ) of
        (old, new) | old /= new -> updateVsuUref uid old new
        _ -> pure ()

      when (newValidScimUser ^. ST.vsuName /= oldValidScimUser ^. ST.vsuName) $ do
        Brig.setBrigUserName uid (newValidScimUser ^. ST.vsuName)

      when (oldValidScimUser ^. ST.vsuHandle /= newValidScimUser ^. ST.vsuHandle) $ do
        Brig.setBrigUserHandle uid (newValidScimUser ^. ST.vsuHandle)

      when (oldValidScimUser ^. ST.vsuRichInfo /= newValidScimUser ^. ST.vsuRichInfo) $ do
        Brig.setBrigUserRichInfo uid (newValidScimUser ^. ST.vsuRichInfo)

      Brig.getStatusMaybe uid >>= \case
        Nothing -> pure ()
        Just old -> do
          let new = ST.scimActiveFlagToAccountStatus old (Just $ newValidScimUser ^. ST.vsuActive)
          when (new /= old) $ Brig.setStatus uid new

      wrapMonadClient $ Data.writeScimUserTimes newScimStoredUser
      pure newScimStoredUser

updateVsuUref ::
  UserId ->
  ST.ValidExternalId ->
  ST.ValidExternalId ->
  Spar ()
updateVsuUref uid old new = do
  when (old ^? ST.veidEmail /= new ^? ST.veidEmail) $ do
    validateEmailIfExists uid new

  wrapMonadClient $ do
    old & ST.runValidExternalId Data.deleteSAMLUser Data.deleteScimExternalId
    new & ST.runValidExternalId (`Data.insertSAMLUser` uid) (`Data.insertScimExternalId` uid)

  Brig.setBrigUserVeid uid new

toScimStoredUser ::
  UserId ->
  Scim.User ST.SparTag ->
  Spar (Scim.StoredUser ST.SparTag)
toScimStoredUser uid usr = do
  SAML.Time (toUTCTimeMillis -> now) <- SAML.getNow
  (createdAt, lastUpdatedAt) <- fromMaybe (now, now) <$> wrapMonadClient (Data.readScimUserTimes uid)
  baseuri <- asks $ derivedOptsScimBaseURI . derivedOpts . sparCtxOpts
  pure $ toScimStoredUser' createdAt lastUpdatedAt baseuri uid usr

toScimStoredUser' ::
  HasCallStack =>
  UTCTimeMillis ->
  UTCTimeMillis ->
  URIBS.URI ->
  UserId ->
  Scim.User ST.SparTag ->
  Scim.StoredUser ST.SparTag
toScimStoredUser' createdAt lastChangedAt baseuri uid usr =
  Scim.WithMeta meta $
    Scim.WithId uid $
      usr {Scim.User.schemas = ST.userSchemas}
  where
    mkLocation :: String -> URI
    mkLocation pathSuffix = convURI $ baseuri SAML.=/ cs pathSuffix
      where
        convURI uri = fromMaybe err . parseURI . cs . URIBS.serializeURIRef' $ uri
          where
            err = error $ "internal error: " <> show uri
    meta =
      Scim.Meta
        { Scim.resourceType = Scim.UserResource,
          Scim.created = fromUTCTimeMillis createdAt,
          Scim.lastModified = fromUTCTimeMillis lastChangedAt,
          Scim.version = calculateVersion uid usr,
          -- TODO: it looks like we need to add this to the HTTP header.
          -- https://tools.ietf.org/html/rfc7644#section-3.14
          Scim.location = Scim.URI . mkLocation $ "/Users/" <> cs (idToText uid)
        }

updScimStoredUser ::
  forall m.
  (SAML.HasNow m) =>
  Scim.User ST.SparTag ->
  Scim.StoredUser ST.SparTag ->
  m (Scim.StoredUser ST.SparTag)
updScimStoredUser usr storedusr = do
  SAML.Time (toUTCTimeMillis -> now) <- SAML.getNow
  pure $ updScimStoredUser' now usr storedusr

updScimStoredUser' ::
  UTCTimeMillis ->
  Scim.User ST.SparTag ->
  Scim.StoredUser ST.SparTag ->
  Scim.StoredUser ST.SparTag
updScimStoredUser' now usr (Scim.WithMeta meta (Scim.WithId scimuid _)) =
  Scim.WithMeta meta' (Scim.WithId scimuid usr)
  where
    meta' =
      meta
        { Scim.lastModified = fromUTCTimeMillis now,
          Scim.version = calculateVersion scimuid usr
        }

deleteScimUser ::
  ScimTokenInfo -> UserId -> Scim.ScimHandler Spar ()
deleteScimUser ScimTokenInfo {stiTeam} uid = do
  mbBrigUser <- lift (Brig.getBrigUser Brig.WithPendingInvitations uid)
  case mbBrigUser of
    Nothing -> do
      -- double-deletion gets you a 404.
      throwError $ Scim.notFound "user" (idToText uid)
    Just brigUser -> do
      -- FUTUREWORK: currently it's impossible to delete the last available team owner via SCIM
      -- (because that owner won't be managed by SCIM in the first place), but if it ever becomes
      -- possible, we should do a check here and prohibit it.
      unless (userTeam brigUser == Just stiTeam) $
        -- users from other teams get you a 404.
        throwError $
          Scim.notFound "user" (idToText uid)
      for_ (BT.userSSOId brigUser) $ \ssoId -> do
        veid <- either logThenServerError pure $ Brig.veidFromUserSSOId ssoId
        lift . wrapMonadClient $
          ST.runValidExternalId
            Data.deleteSAMLUser
            Data.deleteScimExternalId
            veid
      lift . wrapMonadClient $ Data.deleteScimUserTimes uid
      lift $ Brig.deleteBrigUser uid
      return ()
  where
    logThenServerError :: String -> Scim.ScimHandler Spar b
    logThenServerError err = do
      lift $ Log.err (Log.msg $ "deleteScimUser: " <> err)
      throwError $ Scim.serverError "Server Error"

----------------------------------------------------------------------------
-- Utilities

-- | Calculate resource version (currently only for 'Scim.User's).
--
-- Spec: <https://tools.ietf.org/html/rfc7644#section-3.14>.
--
-- A version is an /opaque/ string that doesn't need to conform to any format. The only
-- guarantee we have to give is that different resources will have different versions.
--
-- Note: we use weak ETags for versions because we get no guarantees from @aeson@ that its
-- JSON rendering will remain stable between releases, and therefore we can't satisfy the
-- requirements of strong ETags ("same resources have the same version").
calculateVersion ::
  UserId ->
  Scim.User ST.SparTag ->
  Scim.ETag
calculateVersion uid usr = Scim.Weak (Text.pack (show h))
  where
    h :: Digest SHA256
    h = hashlazy (Aeson.encode (Scim.WithId uid usr))

-- |
-- Check that the UserRef is not taken.
--
-- ASSUMPTION: every scim user has a 'SAML.UserRef', and the `SAML.NameID` in it corresponds
-- to a single `externalId`.
assertExternalIdUnused :: ST.ValidExternalId -> Scim.ScimHandler Spar ()
assertExternalIdUnused veid = do
  mExistingUserId <- lift $ getUser veid
  unless (isNothing mExistingUserId) $
    throwError Scim.conflict {Scim.detail = Just "externalId is already taken"}

-- |
-- Check that the UserRef is not taken any user other than the passed 'UserId'
-- (it is also acceptable if it is not taken by anybody).
--
-- ASSUMPTION: every scim user has a 'SAML.UserRef', and the `SAML.NameID` in it corresponds
-- to a single `externalId`.
assertExternalIdNotUsedElsewhere :: ST.ValidExternalId -> UserId -> Scim.ScimHandler Spar ()
assertExternalIdNotUsedElsewhere veid wireUserId = do
  mExistingUserId <- lift $ getUser veid
  unless (mExistingUserId `elem` [Nothing, Just wireUserId]) $ do
    throwError Scim.conflict {Scim.detail = Just "externalId does not match UserId"}

assertHandleUnused :: Handle -> Scim.ScimHandler Spar ()
assertHandleUnused = assertHandleUnused' "userName is already taken"

assertHandleUnused' :: Text -> Handle -> Scim.ScimHandler Spar ()
assertHandleUnused' msg hndl =
  lift (Brig.checkHandleAvailable hndl) >>= \case
    True -> pure ()
    False -> throwError Scim.conflict {Scim.detail = Just msg}

assertHandleNotUsedElsewhere :: UserId -> Handle -> Scim.ScimHandler Spar ()
assertHandleNotUsedElsewhere uid hndl = do
  musr <- lift $ Brig.getBrigUser Brig.WithPendingInvitations uid
  unless ((userHandle =<< musr) == Just hndl) $
    assertHandleUnused' "userName does not match UserId" hndl

-- | Helper function that translates a given brig user into a 'Scim.StoredUser', with some
-- effects like updating the 'ManagedBy' field in brig and storing creation and update time
-- stamps.
synthesizeStoredUser :: UserAccount -> ST.ValidExternalId -> Scim.ScimHandler Spar (Scim.StoredUser ST.SparTag)
synthesizeStoredUser usr veid = do
  let uid = userId (accountUser usr)
      accStatus = accountStatus usr

  let readState :: Spar (RI.RichInfo, Maybe (UTCTimeMillis, UTCTimeMillis), URIBS.URI)
      readState = do
        richInfo <- Brig.getBrigUserRichInfo uid
        accessTimes <- wrapMonadClient (Data.readScimUserTimes uid)
        baseuri <- asks $ derivedOptsScimBaseURI . derivedOpts . sparCtxOpts
        pure (richInfo, accessTimes, baseuri)

  let writeState :: Maybe (UTCTimeMillis, UTCTimeMillis) -> ManagedBy -> RI.RichInfo -> Scim.StoredUser ST.SparTag -> Spar ()
      writeState oldAccessTimes oldManagedBy oldRichInfo storedUser = do
        when (isNothing oldAccessTimes) $ do
          wrapMonadClient $ Data.writeScimUserTimes storedUser
        when (oldManagedBy /= ManagedByScim) $ do
          Brig.setBrigUserManagedBy uid ManagedByScim
        let newRichInfo = view ST.sueRichInfo . Scim.extra . Scim.value . Scim.thing $ storedUser
        when (oldRichInfo /= newRichInfo) $ do
          Brig.setBrigUserRichInfo uid newRichInfo

  (richInfo, accessTimes, baseuri) <- lift readState
  SAML.Time (toUTCTimeMillis -> now) <- lift SAML.getNow
  let (createdAt, lastUpdatedAt) = fromMaybe (now, now) accessTimes

  handle <- lift $ Brig.giveDefaultHandle (accountUser usr)

  storedUser <-
    synthesizeStoredUser'
      uid
      veid
      (userDisplayName (accountUser usr))
      handle
      richInfo
      accStatus
      createdAt
      lastUpdatedAt
      baseuri
  lift $ writeState accessTimes (userManagedBy (accountUser usr)) richInfo storedUser
  pure storedUser

synthesizeStoredUser' ::
  UserId ->
  ST.ValidExternalId ->
  Name ->
  Handle ->
  RI.RichInfo ->
  AccountStatus ->
  UTCTimeMillis ->
  UTCTimeMillis ->
  URIBS.URI ->
  MonadError Scim.ScimError m => m (Scim.StoredUser ST.SparTag)
synthesizeStoredUser' uid veid dname handle richInfo accStatus createdAt lastUpdatedAt baseuri = do
  let scimUser :: Scim.User ST.SparTag
      scimUser =
        synthesizeScimUser
          ST.ValidScimUser
            { ST._vsuExternalId = veid,
              ST._vsuHandle = handle {- 'Maybe' there is one in @usr@, but we want the type
                                        checker to make sure this exists, so we add it here
                                        redundantly, without the 'Maybe'. -},
              ST._vsuName = dname,
              ST._vsuRichInfo = richInfo,
              ST._vsuActive = ST.scimActiveFlagFromAccountStatus accStatus
            }

  pure $ toScimStoredUser' createdAt lastUpdatedAt baseuri uid scimUser

synthesizeScimUser :: ST.ValidScimUser -> Scim.User ST.SparTag
synthesizeScimUser info =
  let Handle userName = info ^. ST.vsuHandle
   in (Scim.empty ST.userSchemas userName (ST.ScimUserExtra (info ^. ST.vsuRichInfo)))
        { Scim.externalId = Brig.renderValidExternalId $ info ^. ST.vsuExternalId,
          Scim.displayName = Just $ fromName (info ^. ST.vsuName),
          Scim.active = Just $ info ^. ST.vsuActive
        }

scimFindUserByHandle :: Maybe IdP -> TeamId -> Text -> MaybeT (Scim.ScimHandler Spar) (Scim.StoredUser ST.SparTag)
scimFindUserByHandle mIdpConfig stiTeam hndl = do
  handle <- MaybeT . pure . parseHandle . Text.toLower $ hndl
  brigUser <- MaybeT . lift . Brig.getBrigUserByHandle $ handle
  guard $ userTeam (accountUser brigUser) == Just stiTeam
  case Brig.veidFromBrigUser (accountUser brigUser) ((^. SAML.idpMetadata . SAML.edIssuer) <$> mIdpConfig) of
    Right veid -> lift $ synthesizeStoredUser brigUser veid
    Left _ -> Applicative.empty

-- | Construct a 'ValidExternalid'.  If it an 'Email', find the non-SAML SCIM user in spar; if
-- that fails, find the user by email in brig.  If it is a 'UserRef', find the SAML user.
-- Return the result as a SCIM user.
--
-- Note the user won't get an entry in `spar.user`.  That will only happen on their first
-- successful authentication with their SAML credentials.
scimFindUserByEmail :: Maybe IdP -> TeamId -> Text -> MaybeT (Scim.ScimHandler Spar) (Scim.StoredUser ST.SparTag)
scimFindUserByEmail mIdpConfig stiTeam email = do
  veid <- mkValidExternalId mIdpConfig (pure email)
  uid <- MaybeT . lift $ ST.runValidExternalId withUref withEmailOnly veid
  brigUser <- MaybeT . lift . Brig.getBrigUserAccount Brig.WithPendingInvitations $ uid
  guard $ userTeam (accountUser brigUser) == Just stiTeam
  lift $ synthesizeStoredUser brigUser veid
  where
    withUref :: SAML.UserRef -> Spar (Maybe UserId)
    withUref uref = do
      wrapMonadClient (Data.getSAMLUser uref) >>= \case
        Nothing -> maybe (pure Nothing) withEmailOnly $ Brig.urefToEmail uref
        Just uid -> pure (Just uid)

    withEmailOnly :: BT.Email -> Spar (Maybe UserId)
    withEmailOnly eml = maybe inbrig (pure . Just) =<< inspar
      where
        -- FUTUREWORK: we could also always lookup brig, that's simpler and possibly faster,
        -- and it never should be visible in spar, but not in brig.
        inspar, inbrig :: Spar (Maybe UserId)
        inspar = wrapMonadClient $ Data.lookupScimExternalId eml
        inbrig = userId . accountUser <$$> Brig.getBrigUserByEmail eml

{- TODO: might be useful later.
~~~~~~~~~~~~~~~~~~~~~~~~~

-- | Parse a name from a user profile into an SCIM name (Okta wants given
-- name and last name, so we break our names up to satisfy Okta).
--
-- TODO: use the same algorithm as Wire clients use.
toScimName :: Name -> Scim.Name
toScimName (Name name) =
  Scim.Name
    { Scim.formatted = Just name
    , Scim.givenName = Just first
    , Scim.familyName = if Text.null rest then Nothing else Just rest
    , Scim.middleName = Nothing
    , Scim.honorificPrefix = Nothing
    , Scim.honorificSuffix = Nothing
    }
  where
    (first, Text.drop 1 -> rest) = Text.breakOn " " name

-- | Convert from the Wire phone type to the SCIM phone type.
toScimPhone :: Phone -> Scim.Phone
toScimPhone (Phone phone) =
  Scim.Phone
    { Scim.typ = Nothing
    , Scim.value = Just phone
    }

-- | Convert from the Wire email type to the SCIM email type.
toScimEmail :: Email -> Scim.Email
toScimEmail (Email eLocal eDomain) =
  Scim.Email
    { Scim.typ = Nothing
    , Scim.value = Scim.EmailAddress2
        (unsafeEmailAddress (encodeUtf8 eLocal) (encodeUtf8 eDomain))
    , Scim.primary = Just True
    }

-}

-- Note [error handling]
-- ~~~~~~~~~~~~~~~~~
--
-- FUTUREWORK: There are two problems with error handling here:
--
-- 1. We want all errors originating from SCIM handlers to be thrown as SCIM
--    errors, not as Spar errors. Currently errors thrown from things like
--    'getTeamMembers' will look like Spar errors and won't be wrapped into
--    the 'ScimError' type. This might or might not be important, depending
--    on what is expected by apps that use the SCIM interface.
--
-- 2. We want generic error descriptions in response bodies, while still
--    logging nice error messages internally. The current messages might
--    be giving too many internal details away.<|MERGE_RESOLUTION|>--- conflicted
+++ resolved
@@ -311,11 +311,7 @@
   buid <- lift $ do
     -- Generate a UserId will be used both for scim user in spar and for brig.
     buid <- Id <$> liftIO UUID.nextRandom
-<<<<<<< HEAD
-    _ <- Brig.createBrigUser veid buid stiTeam mbName ManagedByScim
-=======
     _ <- Brig.createBrigUser veid buid stiTeam name ManagedByScim
->>>>>>> 70a1153e
     -- {If we crash now, we have an active user that cannot login. And can not
     -- be bound this will be a zombie user that needs to be manually cleaned
     -- up.  We should consider making setUserHandle part of createUser and

--- conflicted
+++ resolved
@@ -559,42 +559,11 @@
           Scim.version = calculateVersion scimuid usr
         }
 
-deleteScimUser ::
-  ScimTokenInfo -> UserId -> Scim.ScimHandler Spar ()
-<<<<<<< HEAD
-deleteScimUser ScimTokenInfo {stiTeam, stiIdP} uid = logScimErrors (Log.msg ("in deleteScimUser: userId: " <> (cs . show $ uid) :: Text)) $ do
-  mbBrigUser <- lift (Brig.getBrigUser Brig.WithPendingInvitations uid)
-  case mbBrigUser of
-    Nothing -> do
-      -- double-deletion gets you a 404.
-      throwError $ Scim.notFound "user" (idToText uid)
-    Just brigUser -> do
-      -- FUTUREWORK: currently it's impossible to delete the last available team owner via SCIM
-      -- (because that owner won't be managed by SCIM in the first place), but if it ever becomes
-      -- possible, we should do a check here and prohibit it.
-      unless (userTeam brigUser == Just stiTeam) $
-        -- users from other teams get you a 404.
-        throwError $
-          Scim.notFound "user" (idToText uid)
-
-      mIdpConfig <- maybe (pure Nothing) (lift . wrapMonadClient . Data.getIdPConfig) stiIdP
-
-      case Brig.veidFromBrigUser brigUser ((^. SAML.idpMetadata . SAML.edIssuer) <$> mIdpConfig) of
-        Left _ -> pure ()
-        Right veid ->
-          lift . wrapMonadClient $
-            ST.runValidExternalId
-              Data.deleteSAMLUser
-              Data.deleteScimExternalId
-              veid
-
-      lift . wrapMonadClient $ Data.deleteScimUserTimes uid
-      lift $ Brig.deleteBrigUser uid
-      return ()
-=======
-deleteScimUser tokeninfo@ScimTokenInfo {stiTeam} uid =
+deleteScimUser :: ScimTokenInfo -> UserId -> Scim.ScimHandler Spar ()
+deleteScimUser tokeninfo@ScimTokenInfo {stiTeam, stiIdP} uid =
   logScim
-    ( logTokenInfo tokeninfo
+    ( logFunction "Spar.Scim.User.deleteScimUser"
+        . logTokenInfo tokeninfo
         . logUser uid
     )
     $ do
@@ -611,22 +580,21 @@
             -- users from other teams get you a 404.
             throwError $
               Scim.notFound "user" (idToText uid)
-          for_ (BT.userSSOId brigUser) $ \ssoId -> do
-            veid <- either logThenServerError pure $ Brig.veidFromUserSSOId ssoId
-            lift . wrapMonadClient $
-              ST.runValidExternalId
-                Data.deleteSAMLUser
-                Data.deleteScimExternalId
-                veid
+
+          mIdpConfig <- maybe (pure Nothing) (lift . wrapMonadClient . Data.getIdPConfig) stiIdP
+
+          case Brig.veidFromBrigUser brigUser ((^. SAML.idpMetadata . SAML.edIssuer) <$> mIdpConfig) of
+            Left _ -> pure ()
+            Right veid ->
+              lift . wrapMonadClient $
+                ST.runValidExternalId
+                  Data.deleteSAMLUser
+                  Data.deleteScimExternalId
+                  veid
+
           lift . wrapMonadClient $ Data.deleteScimUserTimes uid
           lift $ Brig.deleteBrigUser uid
           return ()
-  where
-    logThenServerError :: String -> Scim.ScimHandler Spar b
-    logThenServerError err = do
-      lift $ Log.err (Log.msg $ "deleteScimUser: " <> err)
-      throwError $ Scim.serverError "Server Error"
->>>>>>> ec742543
 
 ----------------------------------------------------------------------------
 -- Utilities

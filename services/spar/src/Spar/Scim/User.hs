--- conflicted
+++ resolved
@@ -834,29 +834,19 @@
   TeamId ->
   ScimUAuthId ->
   Scim.ScimHandler (Sem r) ()
-<<<<<<< HEAD
 assertExternalIdInAllowedValues allowedValues errmsg tid uauthid = do
   urefGood <-
     maybe
       (pure True)
-      (\uref -> lift $ getUserByUrefUnsafe uref <&> (`elem` allowedValues) . fmap userId)
+      _ -- alternatives:
+      -- (\uref -> lift $ getUserByUrefUnsafe uref <&> (`elem` allowedValues) . fmap userId)
+      -- (fmap ((`elem` allowedValues) . fmap userId) . getUserByUrefUnsafe)
       (uaSamlId uauthid)
 
   eidGood <-
     lift $ getUserIdByScimExternalId tid uauthid <&> (`elem` allowedValues)
 
   unless (urefGood && eidGood) $
-=======
-assertExternalIdInAllowedValues allowedValues errmsg tid veid = do
-  isGood <-
-    lift $
-      ST.runValidExternalIdBoth
-        (\ma mb -> (&&) <$> ma <*> mb)
-        (fmap ((`elem` allowedValues) . fmap userId) . getUserByUrefUnsafe)
-        (fmap (`elem` allowedValues) . getUserIdByScimExternalId tid)
-        veid
-  unless isGood $
->>>>>>> 5d8b7fde
     throwError Scim.conflict {Scim.detail = Just errmsg}
   where
     getUserIdByScimExternalId ::

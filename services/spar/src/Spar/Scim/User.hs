--- conflicted
+++ resolved
@@ -120,13 +120,13 @@
       -- to be idempotent we continue assuming the user has been deleted
       Nothing -> return False
       Just brigUser -> do
-        unless (userTeam brigUser == Just stiTeam) $ 
+        unless (userTeam brigUser == Just stiTeam) $
           throwError $ Scim.forbidden "you are not authorized to delete this user"
-        ssoId <- maybe (logThenServerError $ "no userSSOId for user " <> cs uidText)  
+        ssoId <- maybe (logThenServerError $ "no userSSOId for user " <> cs uidText)
                        pure
                        $ Brig.userSSOId brigUser
         uref <- either logThenServerError pure $ Intra.Brig.fromUserSSOId ssoId
-        lift . wrapMonadClient $ Data.deleteSAMLUser uref 
+        lift . wrapMonadClient $ Data.deleteSAMLUser uref
         lift . wrapMonadClient $ Data.deleteScimUser uid
         lift $ Intra.Brig.deleteBrigUser uid
         return True
@@ -135,7 +135,7 @@
             logThenServerError err = do
               logger <- asks sparCtxLogger
               Log.err logger $ Log.msg err
-              throwError $ Scim.serverError "Server Error" 
+              throwError $ Scim.serverError "Server Error"
 
 
   getMeta :: ScimTokenInfo -> Scim.ScimHandler Spar Scim.Meta
@@ -269,12 +269,6 @@
     -- even called. However, it does that in an inefficient manner. We should remove the check
     -- from @hscim@ and do it here instead.
 
-<<<<<<< HEAD
-    -- Check that the UserRef is not taken.
-    whenM (isJust <$> lift (wrapMonadClient (Data.getSAMLUser uref))) $
-        throwError Scim.conflict {Scim.detail = Just "externalId is already taken"}
-=======
->>>>>>> 2df99d8d
     -- Generate a UserId will be used both for scim user in spar and for brig.
     buid <- Id <$> liftIO UUID.nextRandom
     assertUserRefUnused buid uref
@@ -446,7 +440,7 @@
   mExistingUserId <- lift $ wrapMonadClient (Data.getUser userRef)
   case mExistingUserId of
     -- No existing user for this userRef; it's okay to set it
-    Nothing -> return () 
+    Nothing -> return ()
     -- A user exists; verify that it's the same user before updating
     Just existingUserId  ->
       unless (existingUserId == wireUserId) $

--- conflicted
+++ resolved
@@ -47,12 +47,8 @@
 import Polysemy
 import qualified SAML2.WebSSO as SAML
 import Servant (NoContent (NoContent), ServerT, (:<|>) ((:<|>)))
-<<<<<<< HEAD
-import Spar.App (Spar, sparCtxOpts, wrapMonadClientSem)
-=======
 import Spar.App (Spar, sparCtxOpts, wrapMonadClient, wrapMonadClientSem)
 import qualified Spar.Data as Data hiding (clearReplacedBy, deleteIdPRawMetadata, getIdPConfig, getIdPConfigsByTeam, getIdPIdByIssuerWithTeam, getIdPIdByIssuerWithoutTeam, getIdPRawMetadata, setReplacedBy, storeIdPConfig, storeIdPRawMetadata)
->>>>>>> d76dbf79
 import qualified Spar.Error as E
 import qualified Spar.Intra.Brig as Intra.Brig
 import qualified Spar.Sem.IdP as IdPEffect
@@ -62,13 +58,10 @@
 import Wire.API.Routes.Public.Spar (APIScimToken)
 import Wire.API.User.Saml (maxScimTokens)
 import Wire.API.User.Scim
-<<<<<<< HEAD
 import qualified Spar.Sem.ScimTokenStore as ScimTokenStore
 import Polysemy
 import Spar.Sem.ScimTokenStore (ScimTokenStore)
 import qualified Spar.Sem.IdP as IdPEffect
-=======
->>>>>>> d76dbf79
 
 -- | An instance that tells @hscim@ how authentication should be done for SCIM routes.
 instance Member ScimTokenStore r => Scim.Class.Auth.AuthDB SparTag (Spar r) where
@@ -87,11 +80,7 @@
 
 -- | API for manipulating SCIM tokens (protected by normal Wire authentication and available
 -- only to team owners).
-<<<<<<< HEAD
 apiScimToken :: Member ScimTokenStore r => Member IdPEffect.IdP r => ServerT APIScimToken (Spar r)
-=======
-apiScimToken :: Member IdPEffect.IdP r => ServerT APIScimToken (Spar r)
->>>>>>> d76dbf79
 apiScimToken =
   createScimToken
     :<|> deleteScimToken

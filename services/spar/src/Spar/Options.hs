--- conflicted
+++ resolved
@@ -30,22 +30,7 @@
 import qualified SAML2.WebSSO as SAML
 
 
-<<<<<<< HEAD
-data Opts = Opts
-    { saml           :: !(SAML.Config TeamId)
-    , brig           :: !Endpoint
-    , galley         :: !Endpoint
-    , cassandra      :: !CassandraOpts
-    , maxttlAuthreq  :: !(TTL "authreq")
-    , maxttlAuthresp :: !(TTL "authresp")
-    , discoUrl       :: !(Maybe Text) -- Wire/AWS specific; optional; used to discover cassandra instance IPs using describe-instances
-    , logNetStrings  :: !Bool
-    -- , optSettings   :: !Settings  -- (nothing yet; see other services for what belongs in here.)
-    }
-  deriving (Show, Generic)
-=======
 type OptsRaw = Opts' (Maybe ())
->>>>>>> e3e2b0d9
 
 -- | Throws an exception if no config file is found.
 getOpts :: IO Opts

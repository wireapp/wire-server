{-# LANGUAGE LambdaCase #-}
{-# LANGUAGE TypeOperators #-}
{-# LANGUAGE DataKinds #-}
{-# LANGUAGE FlexibleInstances #-}
{-# LANGUAGE ViewPatterns #-}
{-# LANGUAGE DuplicateRecordFields #-}
{-# LANGUAGE TypeApplications #-}
{-# LANGUAGE OverloadedStrings #-}
{-# LANGUAGE TypeFamilies #-}
{-# LANGUAGE RecordWildCards #-}
{-# LANGUAGE NamedFieldPuns #-}
{-# LANGUAGE PackageImports #-}
{-# LANGUAGE OverloadedLists #-}
{-# LANGUAGE InstanceSigs #-}

-- TODO remove
{-# OPTIONS_GHC
    -Wno-missing-methods
    -Wno-unused-imports
    -Wno-orphans
    -Wno-unused-top-binds
  #-}

-- | An implementation of the SCIM API for doing bulk operations with users.
--
-- See <https://en.wikipedia.org/wiki/System_for_Cross-domain_Identity_Management>
module Spar.SCIM
  (
  -- * The API
    APIScim
  , apiScim
  -- ** Request and response types
  , CreateScimToken(..)
  , CreateScimTokenResponse(..)
  , ScimTokenList(..)

  -- * The mapping between Wire and SCIM users
  -- $mapping
  ) where

import Imports
import Brig.Types.User       as Brig
import Galley.Types.Teams    as Galley
import Control.Monad.Except
import Control.Monad.Catch
import Control.Exception
import Control.Lens hiding ((.=), Strict)
import Data.Id
import Data.Range
import Servant
import Spar.App (Spar, wrapMonadClient, sparCtxOpts)
import Spar.API.Util
import Spar.Error
import Spar.Types
import Spar.Intra.Brig
import Spar.Intra.Galley
import Data.UUID as UUID
import Crypto.Hash
import Data.Time
import Data.Text.Encoding
import Data.Aeson as Aeson
import Text.Email.Validate
<<<<<<< HEAD
import Servant.API.Generic
=======
import Servant.Generic
import OpenSSL.Random (randBytes)
import Data.String.Conversions
import SAML2.WebSSO (IdPId)
>>>>>>> 540f2eea

import qualified Data.Text    as Text
import qualified Data.UUID.V4 as UUID
import qualified SAML2.WebSSO as SAML
import qualified Spar.Data    as Data
import qualified Data.ByteString.Base64 as ES

import qualified Web.SCIM.Class.User              as SCIM
import qualified Web.SCIM.Class.Group             as SCIM
import qualified Web.SCIM.Class.Auth              as SCIM
import qualified Web.SCIM.Server                  as SCIM
import qualified Web.SCIM.Handler                 as SCIM
import qualified Web.SCIM.Filter                  as SCIM
import qualified Web.SCIM.Schema.Common           as SCIM
import qualified Web.SCIM.Schema.Meta             as SCIM
import qualified Web.SCIM.Schema.ResourceType     as SCIM
import qualified Web.SCIM.Schema.ListResponse     as SCIM
import qualified Web.SCIM.Schema.Error            as SCIM

import qualified Web.SCIM.Schema.User             as SCIM.User
import qualified Web.SCIM.Schema.User.Email       as SCIM.User
import qualified Web.SCIM.Schema.User.Phone       as SCIM.User
import qualified Web.SCIM.Schema.User.Name        as SCIM.User

import qualified Web.SCIM.Capabilities.MetaSchema as SCIM.Meta

import qualified Web.SCIM.Schema.Common           as SCIM.Common

-- | SCIM config for our server.
--
-- TODO: the 'SCIM.Meta.empty' configuration claims that we don't support
-- filters, but we actually do; it's a bug in hscim
configuration :: SCIM.Meta.Configuration
configuration = SCIM.Meta.empty

type APIScim
     = OmitDocs :> "v2" :> SCIM.SiteAPI ScimToken
  :<|> "auth-tokens" :> APIScimToken

apiScim :: ServerT APIScim Spar
apiScim = hoistSCIM (toServant (SCIM.siteServer configuration))
     :<|> apiScimToken
  where
    hoistSCIM = hoistServer (Proxy @(SCIM.SiteAPI ScimToken))
                            (SCIM.fromSCIMHandler fromError)
    fromError = throwError . SAML.CustomServant . SCIM.scimToServantErr

----------------------------------------------------------------------------
-- UserDB

-- $mapping
--
--   * @userName@ is mapped to our 'userHandle'. If there is no handle, we
--     use 'userId', because having some unique @userName@ is a SCIM
--     requirement.
--
--   * @name@ is left empty and is never stored, even when it's sent to us
--     via SCIM.
--
--   * @displayName@ is mapped to our 'userName'.
--
-- We don't handle emails and phone numbers for now, because we'd like to
-- ensure that only verified emails and phone numbers end up in our
-- database, and implementing verification requires design decisions that we
-- haven't made yet.
--
-- Regarding names: some systems like Okta require given name and family
-- name to be present, but it's a poor model for names, and in practice many
-- other apps also ignore this model. Leaving @name@ empty will prevent the
-- confusion that might appear when somebody tries to set @name@ to some
-- value and the @displayName@ won't be affected by that change.

-- | Expose a Wire user as an SCIM user.
toSCIMUser :: User -> SCIM.StoredUser
toSCIMUser user = SCIM.WithMeta meta thing
  where
    -- User ID in text format
    idText = idToText (Brig.userId user)
    -- The representation of the user, without the meta information
    thing = SCIM.WithId idText $ SCIM.User.empty
      { SCIM.User.userName = maybe idText fromHandle (userHandle user)
      , SCIM.User.name = Just emptySCIMName
      , SCIM.User.displayName = Just (fromName (userName user))
      }
    -- The hash of the user representation (used as a version, i.e. ETag)
    thingHash = hashlazy (Aeson.encode thing) :: Digest SHA256
    -- Meta-info about the user
    meta = SCIM.Meta
      { SCIM.resourceType = SCIM.UserResource
      , SCIM.created = testDate
      , SCIM.lastModified = testDate
      , SCIM.version = SCIM.Strong (Text.pack (show thingHash))
      -- TODO: The location should be /Users/<uid>. It might also have to
      -- include the baseurl of our server -- this has to be checked.
      , SCIM.location = SCIM.URI $ URI "https://TODO" Nothing "" "" ""
      }

-- 2018-01-01 00:00
--
-- TODO: real dates!
testDate :: UTCTime
testDate = UTCTime
  { utctDay = ModifiedJulianDay 58119
  , utctDayTime = 0
  }

emptySCIMName :: SCIM.User.Name
emptySCIMName =
  SCIM.User.Name
    { SCIM.User.formatted = Nothing
    , SCIM.User.givenName = Just ""
    , SCIM.User.familyName = Just ""
    , SCIM.User.middleName = Nothing
    , SCIM.User.honorificPrefix = Nothing
    , SCIM.User.honorificSuffix = Nothing
    }

{- TODO: might be useful later.
~~~~~~~~~~~~~~~~~~~~~~~~~

-- | Parse a name from a user profile into an SCIM name (Okta wants given
-- name and last name, so we break our names up to satisfy Okta).
--
-- TODO: use the same algorithm as Wire clients use.
toSCIMName :: Name -> SCIM.User.Name
toSCIMName (Name name) =
  SCIM.User.Name
    { SCIM.User.formatted = Just name
    , SCIM.User.givenName = Just first
    , SCIM.User.familyName = if Text.null rest then Nothing else Just rest
    , SCIM.User.middleName = Nothing
    , SCIM.User.honorificPrefix = Nothing
    , SCIM.User.honorificSuffix = Nothing
    }
  where
    (first, Text.drop 1 -> rest) = Text.breakOn " " name

-- | Convert from the Wire phone type to the SCIM phone type.
toSCIMPhone :: Phone -> SCIM.User.Phone
toSCIMPhone (Phone phone) =
  SCIM.User.Phone
    { SCIM.User.typ = Nothing
    , SCIM.User.value = Just phone
    }

-- | Convert from the Wire email type to the SCIM email type.
toSCIMEmail :: Email -> SCIM.User.Email
toSCIMEmail (Email eLocal eDomain) =
  SCIM.User.Email
    { SCIM.User.typ = Nothing
    , SCIM.User.value = SCIM.User.EmailAddress2
        (unsafeEmailAddress (encodeUtf8 eLocal) (encodeUtf8 eDomain))
    , SCIM.User.primary = Just True
    }

-}

-- Note [error handling]
-- ~~~~~~~~~~~~~~~~~
--
-- There are two problems with error handling here:
--
-- 1. We want all errors originating from SCIM handlers to be thrown as SCIM
--    errors, not as Spar errors. Currently errors thrown from things like
--    'getTeamMembers' will look like Spar errors and won't be wrapped into
--    the 'SCIMError' type. This might or might not be important, depending
--    on what is expected by apps that use the SCIM interface.
--
-- 2. We want generic error descriptions in response bodies, while still
--    logging nice error messages internally.

instance SCIM.UserDB Spar where
  -- | List all users, possibly filtered by some predicate.
  list :: ScimTokenInfo
       -> Maybe SCIM.Filter
       -> SCIM.SCIMHandler Spar (SCIM.ListResponse SCIM.StoredUser)
  list ScimTokenInfo{stiTeam} mbFilter = do
    members <- lift $ getTeamMembers stiTeam
    users <- forM members $ \member ->
      lift (getUser (member ^. Galley.userId)) >>= \case
        Just user -> pure (toSCIMUser user)
        Nothing -> SCIM.throwSCIM $
          SCIM.serverError "SCIM.UserDB.list: couldn't fetch team member"
    let check user = case mbFilter of
          Nothing -> pure True
          Just filter_ ->
            let user' = SCIM.Common.value (SCIM.thing user)
            in case SCIM.filterUser filter_ user' of
                 Right res -> pure res
                 Left err  -> SCIM.throwSCIM $
                   SCIM.badRequest SCIM.InvalidFilter (Just err)
    -- TODO: once bigger teams arrive, we should have pagination here.
    SCIM.fromList <$> filterM check users

  -- | Get a single user by its ID.
  get :: ScimTokenInfo
      -> Text
      -> SCIM.SCIMHandler Spar (Maybe SCIM.StoredUser)
  get ScimTokenInfo{stiTeam} uidText = do
    uid <- case readMaybe (Text.unpack uidText) of
      Just u -> pure u
      Nothing -> SCIM.throwSCIM $
        SCIM.notFound "user" uidText
    lift (getUser uid) >>= traverse (\user -> do
      when (userTeam user /= Just stiTeam) $ SCIM.throwSCIM $
        SCIM.notFound "user" (idToText uid)
      pure (toSCIMUser user))

  -- | Create a new user.
  create :: ScimTokenInfo
         -> SCIM.User.User
         -> SCIM.SCIMHandler Spar SCIM.StoredUser
  create ScimTokenInfo{stiTeam, stiIdP} user = do
    extId <- case SCIM.User.externalId user of
      Just x -> pure x
      Nothing -> SCIM.throwSCIM $
        SCIM.badRequest SCIM.InvalidValue (Just "externalId is required")
    handl <- case parseHandle (SCIM.User.userName user) of
      Just x -> pure x
      Nothing -> SCIM.throwSCIM $
        SCIM.badRequest SCIM.InvalidValue (Just "userName is not compliant")

    -- We check the name for validity, but only if it's present
    mbName <- forM (SCIM.User.displayName user) $ \n ->
      case checkedEitherMsg @_ @1 @128 "displayName" n of
        Right x -> pure $ Name (fromRange x)
        Left err -> SCIM.throwSCIM $
          SCIM.badRequest
            SCIM.InvalidValue
            (Just ("displayName is not compliant: " <> Text.pack err))
    -- NB: We assume that checking that the user does _not_ exist has
    -- already been done before -- the hscim library check does a 'get'
    -- before a 'create'

    buid <- Id <$> liftIO UUID.nextRandom
    -- TODO: Assume that externalID is the subjectID, let's figure out how
    -- to extract that later
    issuer <- case stiIdP of
        Nothing -> SCIM.throwSCIM $
          SCIM.serverError "No IdP configured for the provisioning token"
        Just idp -> lift (wrapMonadClient (Data.getIdPConfig idp)) >>= \case
            Nothing -> SCIM.throwSCIM $
              SCIM.serverError "The IdP corresponding to the provisioning token \
                               \was not found"
            Just idpConfig -> pure (idpConfig ^. SAML.idpMetadata . SAML.edIssuer)
    let uref = SAML.UserRef issuer (SAML.opaqueNameID extId)

    -- TODO: Adding a handle should be done _DURING_ the creation
    lift $ do
      _ <- createUser uref buid stiTeam mbName
      setHandle buid handl

    maybe (SCIM.throwSCIM (SCIM.serverError "SCIM.UserDB.create: user disappeared"))
          (pure . toSCIMUser) =<<
      lift (getUser buid)

  update :: ScimTokenInfo
         -> Text
         -> SCIM.User.User
         -> SCIM.SCIMHandler Spar SCIM.StoredUser
  update _ _ _ =
      SCIM.throwSCIM $ SCIM.serverError "User update is not implemented yet"

  delete :: ScimTokenInfo -> Text -> SCIM.SCIMHandler Spar Bool
  delete _ _ =
      SCIM.throwSCIM $ SCIM.serverError "User delete is not implemented yet"

  getMeta :: ScimTokenInfo -> SCIM.SCIMHandler Spar SCIM.Meta
  getMeta _ =
      SCIM.throwSCIM $ SCIM.serverError "User getMeta is not implemented yet"

----------------------------------------------------------------------------
-- GroupDB

instance SCIM.GroupDB Spar where
  -- TODO

----------------------------------------------------------------------------
-- AuthDB

instance SCIM.AuthDB Spar where
  type AuthData Spar = ScimToken
  type AuthInfo Spar = ScimTokenInfo

  authCheck Nothing =
      SCIM.throwSCIM (SCIM.unauthorized "Token not provided")
  authCheck (Just token) =
      maybe (SCIM.throwSCIM (SCIM.unauthorized "Invalid token")) pure =<<
      lift (wrapMonadClient (Data.lookupScimToken token))

-- TODO: don't forget to delete the tokens when the team is deleted

----------------------------------------------------------------------------
-- API for manipulating authentication tokens

type APIScimToken
     = Header "Z-User" UserId :> APIScimTokenCreate
  :<|> Header "Z-User" UserId :> APIScimTokenDelete
  :<|> Header "Z-User" UserId :> APIScimTokenList

type APIScimTokenCreate
     = ReqBody '[JSON] CreateScimToken
    :> Post '[JSON] CreateScimTokenResponse

type APIScimTokenDelete
     = QueryParam' '[Required, Strict] "id" ScimTokenId
    :> DeleteNoContent '[JSON] NoContent

type APIScimTokenList
     = Get '[JSON] ScimTokenList

apiScimToken :: ServerT APIScimToken Spar
apiScimToken
     = createScimToken
  :<|> deleteScimToken
  :<|> listScimTokens

----------------------------------------------------------------------------
-- Request and response types

-- | Type used for request parameters to 'APIScimTokenCreate'.
data CreateScimToken = CreateScimToken
  { createScimTokenDescr :: Text
  } deriving (Eq, Show)

instance FromJSON CreateScimToken where
  parseJSON = withObject "CreateScimToken" $ \o -> do
    createScimTokenDescr <- o .: "description"
    pure CreateScimToken{..}

instance ToJSON CreateScimToken where
  toJSON CreateScimToken{..} = object
    [ "description" .= createScimTokenDescr
    ]

-- | Type used for the response of 'APIScimTokenCreate'.
data CreateScimTokenResponse = CreateScimTokenResponse
  { createScimTokenResponseToken :: ScimToken
  , createScimTokenResponseInfo  :: ScimTokenInfo
  } deriving (Eq, Show)

instance FromJSON CreateScimTokenResponse where
  parseJSON = withObject "CreateScimTokenResponse" $ \o -> do
    createScimTokenResponseToken <- o .: "token"
    createScimTokenResponseInfo  <- o .: "info"
    pure CreateScimTokenResponse{..}

instance ToJSON CreateScimTokenResponse where
  toJSON CreateScimTokenResponse{..} = object
    [ "token" .= createScimTokenResponseToken
    , "info"  .= createScimTokenResponseInfo
    ]

-- | Type used for responses of endpoints that return a list of SCIM tokens.
-- Wrapped into an object to allow extensibility later on.
--
-- We don't show tokens once they have been created – only their metadata.
data ScimTokenList = ScimTokenList
  { scimTokenListTokens :: [ScimTokenInfo]
  }
  deriving (Eq, Show)

instance FromJSON ScimTokenList where
  parseJSON = withObject "ScimTokenList" $ \o -> do
    scimTokenListTokens <- o .: "tokens"
    pure ScimTokenList{..}

instance ToJSON ScimTokenList where
  toJSON ScimTokenList{..} = object
    [ "tokens" .= scimTokenListTokens
    ]

----------------------------------------------------------------------------
-- Handlers

createScimToken :: Maybe UserId -> CreateScimToken -> Spar CreateScimTokenResponse
createScimToken zusr CreateScimToken{..} = do
    let descr = createScimTokenDescr
    -- Don't enable this endpoint until SCIM is ready.
    _ <- error "Creating SCIM tokens is not supported yet."
    teamid <- getZUsrOwnedTeam zusr
    tokenNumber <- fmap length $ wrapMonadClient $ Data.getScimTokens teamid
    maxTokens <- asks (maxScimTokens . sparCtxOpts)
    unless (tokenNumber < maxTokens) $
        throwSpar SparProvisioningTokenLimitReached
    idps <- wrapMonadClient $ Data.getIdPConfigsByTeam teamid
    case idps of
        [idp] -> do
            -- TODO: sign tokens. Also, we might want to use zauth, if we can / if
            -- it makes sense semantically
            token <- ScimToken . cs . ES.encode <$> liftIO (randBytes 32)
            tokenid <- randomId
            now <- liftIO getCurrentTime
            let idpid = idp ^. SAML.idpId
                info = ScimTokenInfo
                    { stiId        = tokenid
                    , stiTeam      = teamid
                    , stiCreatedAt = now
                    , stiIdP       = Just idpid
                    , stiDescr     = descr
                    }
            wrapMonadClient $ Data.insertScimToken token info
            pure $ CreateScimTokenResponse token info
        [] -> throwSpar $ SparProvisioningNoSingleIdP
                "SCIM tokens can only be created for a team with an IdP, \
                \but none are found"
        _  -> throwSpar $ SparProvisioningNoSingleIdP
                "SCIM tokens can only be created for a team with exactly one IdP, \
                \but more are found"

deleteScimToken :: Maybe UserId -> ScimTokenId -> Spar NoContent
deleteScimToken zusr tokenid = do
    teamid <- getZUsrOwnedTeam zusr
    wrapMonadClient $ Data.deleteScimToken teamid tokenid
    pure NoContent

listScimTokens :: Maybe UserId -> Spar ScimTokenList
listScimTokens zusr = do
    teamid <- getZUsrOwnedTeam zusr
    ScimTokenList <$> wrapMonadClient (Data.getScimTokens teamid)<|MERGE_RESOLUTION|>--- conflicted
+++ resolved
@@ -60,14 +60,10 @@
 import Data.Text.Encoding
 import Data.Aeson as Aeson
 import Text.Email.Validate
-<<<<<<< HEAD
 import Servant.API.Generic
-=======
-import Servant.Generic
 import OpenSSL.Random (randBytes)
 import Data.String.Conversions
 import SAML2.WebSSO (IdPId)
->>>>>>> 540f2eea
 
 import qualified Data.Text    as Text
 import qualified Data.UUID.V4 as UUID

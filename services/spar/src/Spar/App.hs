--- conflicted
+++ resolved
@@ -174,29 +174,17 @@
   unStoreID r = wrapMonadClient $ Data.unStoreAssID r
   isAliveID r = wrapMonadClient $ Data.isAliveAssID r
 
-<<<<<<< HEAD
 instance SPStoreIdP SparError (Spar r) where
   type IdPConfigExtra (Spar r) = WireIdP
-=======
-instance SPStoreIdP SparError Spar where
-  type IdPConfigExtra Spar = WireIdP
-  type IdPConfigSPId Spar = TeamId
->>>>>>> 1178f984
+  type IdPConfigSPId (Spar r) = TeamId
 
   storeIdPConfig :: IdP -> Spar r ()
   storeIdPConfig idp = wrapMonadClient $ Data.storeIdPConfig idp
 
-<<<<<<< HEAD
   getIdPConfig :: IdPId -> Spar r IdP
-  getIdPConfig = (>>= maybe (throwSpar SparIdPNotFound) pure) . wrapMonadClientWithEnv . Data.getIdPConfig
-
-  getIdPConfigByIssuer :: Issuer -> Spar r IdP
-  getIdPConfigByIssuer = (>>= maybe (throwSpar SparIdPNotFound) pure) . wrapMonadClientWithEnv . Data.getIdPConfigByIssuer
-=======
-  getIdPConfig :: IdPId -> Spar IdP
   getIdPConfig = (>>= maybe (throwSpar (SparIdPNotFound mempty)) pure) . wrapMonadClientWithEnv . Data.getIdPConfig
 
-  getIdPConfigByIssuerOptionalSPId :: Issuer -> Maybe TeamId -> Spar IdP
+  getIdPConfigByIssuerOptionalSPId :: Issuer -> Maybe TeamId -> Spar r IdP
   getIdPConfigByIssuerOptionalSPId issuer mbteam = do
     wrapMonadClientWithEnv (Data.getIdPConfigByIssuerAllowOld issuer mbteam) >>= \case
       Data.GetIdPFound idp -> pure idp
@@ -204,7 +192,6 @@
       res@(Data.GetIdPDanglingId _) -> throwSpar $ SparIdPNotFound (cs $ show res)
       res@(Data.GetIdPNonUnique _) -> throwSpar $ SparIdPNotFound (cs $ show res)
       res@(Data.GetIdPWrongTeam _) -> throwSpar $ SparIdPNotFound (cs $ show res)
->>>>>>> 1178f984
 
 -- | 'wrapMonadClient' with an 'Env' in a 'ReaderT', and exceptions. If you
 -- don't need either of those, 'wrapMonadClient' will suffice.
@@ -255,18 +242,12 @@
 -- the team with valid SAML credentials.
 --
 -- FUTUREWORK: Remove and reinstatate getUser, in AuthID refactoring PR.  (in https://github.com/wireapp/wire-server/pull/1410, undo https://github.com/wireapp/wire-server/pull/1418)
-<<<<<<< HEAD
-getUserByUref :: Member SAMLUser r => SAML.UserRef -> Spar r (Maybe UserId)
-getUserByUref uref = do
+getUserIdByUref :: Member SAMLUser r => Maybe TeamId -> SAML.UserRef -> Spar r (GetUserResult UserId)
+getUserIdByUref mbteam uref = userId <$$> getUserByUref mbteam uref
+
+getUserByUref :: Member SAMLUser r => Maybe TeamId -> SAML.UserRef -> Spar r (GetUserResult User)
+getUserByUref mbteam uref = do
   muid <- wrapMonadClientSem $ SAMLUser.get uref
-=======
-getUserIdByUref :: Maybe TeamId -> SAML.UserRef -> Spar (GetUserResult UserId)
-getUserIdByUref mbteam uref = userId <$$> getUserByUref mbteam uref
-
-getUserByUref :: Maybe TeamId -> SAML.UserRef -> Spar (GetUserResult User)
-getUserByUref mbteam uref = do
-  muid <- wrapMonadClient $ Data.getSAMLUser uref
->>>>>>> 1178f984
   case muid of
     Nothing -> pure GetUserNotFound
     Just uid -> do
@@ -292,13 +273,8 @@
   fmap _ GetUserWrongTeam = GetUserWrongTeam
 
 -- FUTUREWORK: Remove and reinstatate getUser, in AuthID refactoring PR
-<<<<<<< HEAD
-getUserByScimExternalId :: TeamId -> Email -> Spar r (Maybe UserId)
-getUserByScimExternalId tid email = do
-=======
-getUserIdByScimExternalId :: TeamId -> Email -> Spar (Maybe UserId)
+getUserIdByScimExternalId :: TeamId -> Email -> Spar r (Maybe UserId)
 getUserIdByScimExternalId tid email = do
->>>>>>> 1178f984
   muid <- wrapMonadClient $ (Data.lookupScimExternalId tid email)
   case muid of
     Nothing -> pure Nothing
@@ -323,14 +299,8 @@
 -- FUTUREWORK: once we support <https://github.com/wireapp/hscim scim>, brig will refuse to delete
 -- users that have an sso id, unless the request comes from spar.  then we can make users
 -- undeletable in the team admin page, and ask admins to go talk to their IdP system.
-<<<<<<< HEAD
-createSamlUserWithId :: Member SAMLUser r => UserId -> SAML.UserRef -> ManagedBy -> Spar r ()
-createSamlUserWithId buid suid managedBy = do
-  teamid <- (^. idpExtraInfo . wiTeam) <$> getIdPConfigByIssuer (suid ^. uidTenant)
-=======
-createSamlUserWithId :: TeamId -> UserId -> SAML.UserRef -> Spar ()
+createSamlUserWithId :: Member SAMLUser r => TeamId -> UserId -> SAML.UserRef -> Spar r ()
 createSamlUserWithId teamid buid suid = do
->>>>>>> 1178f984
   uname <- either (throwSpar . SparBadUserName . cs) pure $ Intra.mkUserName Nothing (UrefOnly suid)
   buid' <- Intra.createBrigUserSAML suid buid teamid uname ManagedByWire
   assert (buid == buid') $ pure ()
@@ -338,36 +308,14 @@
 
 -- | If the team has no scim token, call 'createSamlUser'.  Otherwise, raise "invalid
 -- credentials".
-<<<<<<< HEAD
-autoprovisionSamlUser :: Member SAMLUser r => SAML.UserRef -> ManagedBy -> Spar r UserId
-autoprovisionSamlUser suid managedBy = do
-=======
-autoprovisionSamlUser :: Maybe TeamId -> SAML.UserRef -> Spar UserId
+autoprovisionSamlUser :: Member SAMLUser r => Maybe TeamId -> SAML.UserRef -> Spar r UserId
 autoprovisionSamlUser mbteam suid = do
->>>>>>> 1178f984
   buid <- Id <$> liftIO UUID.nextRandom
   autoprovisionSamlUserWithId mbteam buid suid
   pure buid
 
 -- | Like 'autoprovisionSamlUser', but for an already existing 'UserId'.
-<<<<<<< HEAD
-autoprovisionSamlUserWithId :: Member SAMLUser r => UserId -> SAML.UserRef -> ManagedBy -> Spar r ()
-autoprovisionSamlUserWithId buid suid managedBy = do
-  idp <- getIdPConfigByIssuer (suid ^. uidTenant)
-  unless (isNothing $ idp ^. idpExtraInfo . wiReplacedBy) $ do
-    throwSpar $ SparCannotCreateUsersOnReplacedIdP (cs . SAML.idPIdToST $ idp ^. idpId)
-  let teamid = idp ^. idpExtraInfo . wiTeam
-  scimtoks <- wrapMonadClient $ Data.getScimTokens teamid
-  if null scimtoks
-    then do
-      createSamlUserWithId buid suid managedBy
-      validateEmailIfExists buid suid
-    else
-      throwError . SAML.Forbidden $
-        "bad credentials (note that your team uses SCIM, "
-          <> "which disables saml auto-provisioning)"
-=======
-autoprovisionSamlUserWithId :: Maybe TeamId -> UserId -> SAML.UserRef -> Spar ()
+autoprovisionSamlUserWithId :: forall r. Member SAMLUser r => Maybe TeamId -> UserId -> SAML.UserRef -> Spar r ()
 autoprovisionSamlUserWithId mbteam buid suid = do
   idp <- getIdPConfigByIssuerOptionalSPId (suid ^. uidTenant) mbteam
   guardReplacedIdP idp
@@ -376,32 +324,27 @@
   validateEmailIfExists buid suid
   where
     -- Replaced IdPs are not allowed to create new wire accounts.
-    guardReplacedIdP :: IdP -> Spar ()
+    guardReplacedIdP :: IdP -> Spar r ()
     guardReplacedIdP idp = do
       unless (isNothing $ idp ^. idpExtraInfo . wiReplacedBy) $ do
         throwSpar $ SparCannotCreateUsersOnReplacedIdP (cs . SAML.idPIdToST $ idp ^. idpId)
 
     -- IdPs in teams with scim tokens are not allowed to auto-provision.
-    guardScimTokens :: IdP -> Spar ()
+    guardScimTokens :: IdP -> Spar r ()
     guardScimTokens idp = do
       let teamid = idp ^. idpExtraInfo . wiTeam
       scimtoks <- wrapMonadClient $ Data.getScimTokens teamid
       unless (null scimtoks) $ do
         throwSpar SparSamlCredentialsNotFound
->>>>>>> 1178f984
 
 -- | If user's 'NameID' is an email address and the team has email validation for SSO enabled,
 -- make brig initiate the email validate procedure.
-validateEmailIfExists :: UserId -> SAML.UserRef -> Spar r ()
+validateEmailIfExists :: forall r. UserId -> SAML.UserRef -> Spar r ()
 validateEmailIfExists uid = \case
   (SAML.UserRef _ (view SAML.nameID -> UNameIDEmail email)) -> doValidate (CI.original email)
   _ -> pure ()
   where
-<<<<<<< HEAD
-    doValidate :: SAML.Email -> Spar r ()
-=======
-    doValidate :: SAMLEmail.Email -> Spar ()
->>>>>>> 1178f984
+    doValidate :: SAMLEmail.Email -> Spar r ()
     doValidate email = do
       enabled <- do
         tid <- Intra.getBrigUserTeam Intra.NoPendingInvitations uid
@@ -480,13 +423,8 @@
 -- signed in-response-to info in the assertions matches the unsigned in-response-to field in the
 -- 'SAML.Response', and fills in the response id in the header if missing, we can just go for the
 -- latter.
-<<<<<<< HEAD
-verdictHandler :: HasCallStack => Member SAMLUser r => Maybe BindCookie -> SAML.AuthnResponse -> SAML.AccessVerdict -> Spar r SAML.ResponseVerdict
-verdictHandler cky aresp verdict = do
-=======
-verdictHandler :: HasCallStack => Maybe BindCookie -> Maybe TeamId -> SAML.AuthnResponse -> SAML.AccessVerdict -> Spar SAML.ResponseVerdict
+verdictHandler :: HasCallStack => Member SAMLUser r => Maybe BindCookie -> Maybe TeamId -> SAML.AuthnResponse -> SAML.AccessVerdict -> Spar r SAML.ResponseVerdict
 verdictHandler cky mbteam aresp verdict = do
->>>>>>> 1178f984
   -- [3/4.1.4.2]
   -- <SubjectConfirmation> [...] If the containing message is in response to an <AuthnRequest>, then
   -- the InResponseTo attribute MUST match the request's ID.
@@ -510,18 +448,11 @@
   | VerifyHandlerError {_vhrLabel :: ST, _vhrMessage :: ST}
   deriving (Eq, Show)
 
-<<<<<<< HEAD
-verdictHandlerResult :: HasCallStack => Member SAMLUser r => Maybe BindCookie -> SAML.AccessVerdict -> Spar r VerdictHandlerResult
-verdictHandlerResult bindCky verdict = do
-  result <- catchVerdictErrors $ verdictHandlerResultCore bindCky verdict
-  SAML.logger SAML.Debug (show result)
-=======
-verdictHandlerResult :: HasCallStack => Maybe BindCookie -> Maybe TeamId -> SAML.AccessVerdict -> Spar VerdictHandlerResult
+verdictHandlerResult :: HasCallStack => Member SAMLUser r => Maybe BindCookie -> Maybe TeamId -> SAML.AccessVerdict -> Spar r VerdictHandlerResult
 verdictHandlerResult bindCky mbteam verdict = do
   SAML.logger SAML.Debug $ "entering verdictHandlerResult: " <> show (fromBindCookie <$> bindCky)
   result <- catchVerdictErrors $ verdictHandlerResultCore bindCky mbteam verdict
   SAML.logger SAML.Debug $ "leaving verdictHandlerResult" <> show result
->>>>>>> 1178f984
   pure result
 
 catchVerdictErrors :: Spar r VerdictHandlerResult -> Spar r VerdictHandlerResult
@@ -538,21 +469,12 @@
 -- | If a user attempts to login presenting a new IdP issuer, but there is no entry in
 -- @"spar.user"@ for her: lookup @"old_issuers"@ from @"spar.idp"@ for the new IdP, and
 -- traverse the old IdPs in search for the old entry.  Return that old entry.
-<<<<<<< HEAD
-findUserWithOldIssuer :: forall r. Member SAMLUser r => SAML.UserRef -> Spar r (Maybe (SAML.UserRef, UserId))
-findUserWithOldIssuer (SAML.UserRef issuer subject) = do
-  idp <- getIdPConfigByIssuer issuer
-  let tryFind :: Maybe (SAML.UserRef, UserId) -> Issuer -> Spar r (Maybe (SAML.UserRef, UserId))
-      tryFind found@(Just _) _ = pure found
-      tryFind Nothing oldIssuer = (uref,) <$$> getUserByUref uref
-=======
-findUserIdWithOldIssuer :: Maybe TeamId -> SAML.UserRef -> Spar (GetUserResult (SAML.UserRef, UserId))
+findUserIdWithOldIssuer :: forall r. Member SAMLUser r => Maybe TeamId -> SAML.UserRef -> Spar r (GetUserResult (SAML.UserRef, UserId))
 findUserIdWithOldIssuer mbteam (SAML.UserRef issuer subject) = do
   idp <- getIdPConfigByIssuerOptionalSPId issuer mbteam
-  let tryFind :: GetUserResult (SAML.UserRef, UserId) -> Issuer -> Spar (GetUserResult (SAML.UserRef, UserId))
+  let tryFind :: GetUserResult (SAML.UserRef, UserId) -> Issuer -> Spar r (GetUserResult (SAML.UserRef, UserId))
       tryFind found@(GetUserFound _) _ = pure found
       tryFind _ oldIssuer = (uref,) <$$> getUserIdByUref mbteam uref
->>>>>>> 1178f984
         where
           uref = SAML.UserRef oldIssuer subject
   foldM tryFind GetUserNotFound (idp ^. idpExtraInfo . wiOldIssuers)
@@ -565,13 +487,8 @@
   Intra.setBrigUserVeid uid (UrefOnly newUserRef)
   wrapMonadClientSem $ SAMLUser.delete uid oldUserRef
 
-<<<<<<< HEAD
-verdictHandlerResultCore :: HasCallStack => Member SAMLUser r => Maybe BindCookie -> SAML.AccessVerdict -> Spar r VerdictHandlerResult
-verdictHandlerResultCore bindCky = \case
-=======
-verdictHandlerResultCore :: HasCallStack => Maybe BindCookie -> Maybe TeamId -> SAML.AccessVerdict -> Spar VerdictHandlerResult
+verdictHandlerResultCore :: HasCallStack => Member SAMLUser r => Maybe BindCookie -> Maybe TeamId -> SAML.AccessVerdict -> Spar r VerdictHandlerResult
 verdictHandlerResultCore bindCky mbteam = \case
->>>>>>> 1178f984
   SAML.AccessDenied reasons -> do
     pure $ VerifyHandlerDenied reasons
   SAML.AccessGranted userref -> do

--- conflicted
+++ resolved
@@ -40,13 +40,7 @@
     getIdPConfigByIssuerAllowOld,
     deleteTeam,
     wrapSpar,
-<<<<<<< HEAD
     liftMonadClient,
-    liftSem
-=======
-    liftSem,
-    liftMonadClient,
->>>>>>> d76dbf79
   )
 where
 

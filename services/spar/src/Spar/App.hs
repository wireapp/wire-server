--- conflicted
+++ resolved
@@ -264,13 +264,8 @@
         -- returns 'Nothing'.  this is ok assuming 'createUser', 'bindUser' (called below) are
         -- idempotent.
 
-<<<<<<< HEAD
       case (viaBindCookie, viaSparCass) of
-        (Nothing,  Nothing)   -> createUser userref      -- first sso authentication
-=======
-      case (fromBindCookie, fromSparCass) of
-        (Nothing,  Nothing)   -> createUser userref Nothing -- first sso authentication
->>>>>>> 7d462dbc
+        (Nothing,  Nothing)   -> createUser userref Nothing  -- first sso authentication
         (Nothing,  Just uid)  -> pure uid                -- sso re-authentication
         (Just uid, Nothing)   -> bindUser uid userref    -- bind existing user (non-sso or sso) to ssoid
         (Just uid, Just uid')

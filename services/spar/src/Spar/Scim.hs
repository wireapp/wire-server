{-# LANGUAGE DuplicateRecordFields #-}
{-# LANGUAGE OverloadedLists #-}
{-# LANGUAGE RecordWildCards #-}
{-# OPTIONS_GHC -Wno-orphans #-}

-- This file is part of the Wire Server implementation.
--
-- Copyright (C) 2020 Wire Swiss GmbH <opensource@wire.com>
--
-- This program is free software: you can redistribute it and/or modify it under
-- the terms of the GNU Affero General Public License as published by the Free
-- Software Foundation, either version 3 of the License, or (at your option) any
-- later version.
--
-- This program is distributed in the hope that it will be useful, but WITHOUT
-- ANY WARRANTY; without even the implied warranty of MERCHANTABILITY or FITNESS
-- FOR A PARTICULAR PURPOSE. See the GNU Affero General Public License for more
-- details.
--
-- You should have received a copy of the GNU Affero General Public License along
-- with this program. If not, see <https://www.gnu.org/licenses/>.

-- TODO remove -Wno-orphans (orphans can be avoided by only implementing
-- functions here, and gathering them in the instance near the Spar type;
-- alternatively, @hscim@ could be changed)

-- | An implementation of the SCIM API for doing bulk operations with users.
--
-- See <https://en.wikipedia.org/wiki/System_for_Cross-domain_Identity_Management>
--
-- = SCIM user creation flow
--
-- When a user is created via SCIM, a SAML user identity has to be created with it. Currently
-- we don't allow SCIM users without SAML user identities.
--
-- Creating these two user identities (SCIM and SAML) together requires constructing a
-- 'UserRef' from the SCIM request, which is then stored by 'Spar.Data.insertUser'.
--
-- The 'UserRef' consists of:
--
--   * tenant (the url-shaped ID the IdP assigns to itself);
--
--   * subject (usually an email, or an unstructured nickname, or a few more obscure
--     alternatives).
--
-- /Tenant:/ if there is only one IdP for the current team, the tenant can be found by calling
-- 'getIdPConfigsByTeam' and looking up @^. idpMetadata . edIssuer@ on the result. If there is
-- more than one IdP, we need a way to associate user creation requests with specific IdPs.
-- Currently we disallow teams with more than one IdP.
--
-- /Subject:/ there are different reasonable ways to pick a subject for a user; this should be
-- configurable in the team settings page (e.g. a choice of one field from the SCIM user
-- schema, optionally transformed with one of a few hard-coded functions). A simple default
-- could be "take the email address, and type it as an email address", or in saml2-web-sso
-- pseudo-code: @\email -> entityNameID (parseURI ("email:" <> renderEmail email))@.
module Spar.Scim
  ( -- * Reexports
    module Wire.API.User.Scim,
    module Spar.Scim.Auth,
    module Spar.Scim.User,

    -- * API implementation
    apiScim,
  )
where

import Control.Monad.Catch (try)
import Control.Monad.Except
import Data.String.Conversions (cs)
import Imports
import Polysemy
import qualified SAML2.WebSSO as SAML
import Servant
import Servant.API.Generic
import Servant.Server.Generic (AsServerT)
import Spar.App (Env (..), Spar (..))
import Spar.Error
  ( SparCustomError (SparScimError),
    SparError,
    sparToServerErrorWithLogging,
    throwSpar,
  )
import Spar.Scim.Auth
import Spar.Scim.User
import qualified Spar.Sem.IdP as IdPEffect
import Spar.Sem.SAMLUser (SAMLUser)
import qualified Web.Scim.Capabilities.MetaSchema as Scim.Meta
import qualified Web.Scim.Class.Auth as Scim.Auth
import qualified Web.Scim.Class.User as Scim.User
import qualified Web.Scim.Handler as Scim
import qualified Web.Scim.Schema.Error as Scim
import qualified Web.Scim.Schema.Schema as Scim.Schema
import qualified Web.Scim.Server as Scim
import Wire.API.Routes.Public.Spar
import Wire.API.User.Scim
<<<<<<< HEAD
import Spar.Sem.ScimTokenStore (ScimTokenStore)
import qualified Spar.Sem.IdP as IdPEffect
=======
>>>>>>> d76dbf79

-- | SCIM config for our server.
--
-- TODO: the 'Scim.Meta.empty' configuration claims that we don't support filters, but we
-- actually do; it's a bug in hscim
configuration :: Scim.Meta.Configuration
configuration = Scim.Meta.empty

apiScim :: Member ScimTokenStore r => Member IdPEffect.IdP r => Member SAMLUser r => ServerT APIScim (Spar r)
apiScim =
  hoistScim (toServant (server configuration))
    :<|> apiScimToken
  where
    hoistScim =
      hoistServer
        (Proxy @(ScimSiteAPI SparTag))
        (wrapScimErrors . Scim.fromScimHandler (throwSpar . SparScimError))
    -- Wrap /all/ errors into the format required by SCIM, even server exceptions that have
    -- nothing to do with SCIM.
    --
    -- FIXME: this doesn't catch impure exceptions (e.g. thrown with 'error').
    -- Let's hope that SCIM clients can handle non-SCIM-formatted errors
    -- properly. See <https://github.com/haskell-servant/servant/issues/1022>
    -- for why it's hard to catch impure exceptions.
    wrapScimErrors :: Spar r a -> Spar r a
    wrapScimErrors act = Spar $
      ReaderT $ \env -> ExceptT $ do
        result :: Either SomeException (Either SparError a) <- try $ runExceptT $ runReaderT (fromSpar $ act) env
        case result of
          Left someException -> do
            -- We caught an exception that's not a Spar exception at all. It is wrapped into
            -- Scim.serverError.
            pure . Left . SAML.CustomError . SparScimError $
              Scim.serverError (cs (displayException someException))
          Right err@(Left (SAML.CustomError (SparScimError _))) ->
            -- We caught a 'SparScimError' exception. It is left as-is.
            pure err
          Right (Left sparError) -> do
            -- We caught some other Spar exception. It is rendered and wrapped into a scim error
            -- with the same status and message, and no scim error type.
            err :: ServerError <- embedFinal @IO $ sparToServerErrorWithLogging (sparCtxLogger env) sparError
            pure . Left . SAML.CustomError . SparScimError $
              Scim.ScimError
                { schemas = [Scim.Schema.Error20],
                  status = Scim.Status $ errHTTPCode err,
                  scimType = Nothing,
                  detail = Just . cs $ errBody err
                }
          Right (Right x) -> do
            -- No exceptions! Good.
            pure $ Right x

-- | This is similar to 'Scim.siteServer, but does not include the 'Scim.groupServer',
-- as we don't support it (we don't implement 'Web.Scim.Class.Group.GroupDB').
server ::
  forall tag m.
  (Scim.User.UserDB tag m, Scim.Auth.AuthDB tag m) =>
  Scim.Meta.Configuration ->
  ScimSite tag (AsServerT (Scim.ScimHandler m))
server conf =
  ScimSite
    { config = toServant $ Scim.configServer conf,
      users = \authData -> toServant (Scim.userServer @tag authData)
    }<|MERGE_RESOLUTION|>--- conflicted
+++ resolved
@@ -93,11 +93,8 @@
 import qualified Web.Scim.Server as Scim
 import Wire.API.Routes.Public.Spar
 import Wire.API.User.Scim
-<<<<<<< HEAD
 import Spar.Sem.ScimTokenStore (ScimTokenStore)
 import qualified Spar.Sem.IdP as IdPEffect
-=======
->>>>>>> d76dbf79
 
 -- | SCIM config for our server.
 --

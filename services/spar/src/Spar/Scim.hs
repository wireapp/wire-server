{-# LANGUAGE DataKinds #-}
{-# LANGUAGE DuplicateRecordFields #-}
{-# LANGUAGE FlexibleContexts #-}
{-# LANGUAGE FlexibleInstances #-}
{-# LANGUAGE InstanceSigs #-}
{-# LANGUAGE LambdaCase #-}
{-# LANGUAGE NamedFieldPuns #-}
{-# LANGUAGE OverloadedLists #-}
{-# LANGUAGE OverloadedStrings #-}
{-# LANGUAGE PackageImports #-}
{-# LANGUAGE RecordWildCards #-}
{-# LANGUAGE ScopedTypeVariables #-}
{-# LANGUAGE TypeApplications #-}
{-# LANGUAGE TypeFamilies #-}
{-# LANGUAGE TypeOperators #-}
{-# LANGUAGE ViewPatterns #-}

-- TODO remove (orphans can be avoided by only implementing functions here, and gathering them in
-- the instance near the Spar type.)
{-# OPTIONS_GHC
    -Wno-missing-methods
    -Wno-unused-imports
    -Wno-orphans
    -Wunused-top-binds
  #-}

-- | An implementation of the SCIM API for doing bulk operations with users.
--
-- See <https://en.wikipedia.org/wiki/System_for_Cross-domain_Identity_Management>
module Spar.Scim
  (
  -- * The API
    APIScim
  , apiScim
  -- ** Request and response types
  , CreateScimToken(..)
  , CreateScimTokenResponse(..)
  , ScimTokenList(..)

  -- * testing
  , validateScimUser'
  , toScimStoredUser'
  ) where

import Imports
import Brig.Types.User       as Brig
import Control.Exception
import Control.Lens hiding ((.=), Strict)
import Control.Monad.Catch
import Control.Monad.Except
import Crypto.Hash
import Data.Aeson as Aeson
import Data.Id
import Data.Misc ((<$$>))
import Data.Range
import Data.String.Conversions
import Data.Text.Encoding
import Data.Time
import Data.UUID as UUID hiding (null)
import Galley.Types.Teams    as Galley
import Network.URI
import OpenSSL.Random (randBytes)
import SAML2.WebSSO (IdPId)
import Servant
import Servant.API.Generic
import Spar.API.Util
import Spar.App (Spar, Env, wrapMonadClient, sparCtxOpts, createUser_, wrapMonadClient)
import Spar.Error
import Spar.Intra.Galley
import Spar.Scim.Types
import Spar.Types
import Text.Email.Validate

import qualified Data.ByteString.Base64 as ES
import qualified Data.Text    as Text
import qualified Data.UUID.V4 as UUID
import qualified SAML2.WebSSO as SAML
import qualified Spar.Data    as Data
import qualified Spar.Intra.Brig as Intra.Brig
import qualified URI.ByteString as URIBS

-- FUTUREWORK: these imports are not very handy.  split up Spar.Scim into
-- Spar.Scim.{Core,User,Group} to avoid at least some of the hscim name clashes?
import qualified Web.Scim.Class.Auth              as Scim.Class.Auth
import qualified Web.Scim.Class.Group             as Scim.Class.Group
import qualified Web.Scim.Class.User              as Scim.Class.User
import qualified Web.Scim.Filter                  as Scim
import qualified Web.Scim.Handler                 as Scim
import qualified Web.Scim.Schema.Common           as Scim
import qualified Web.Scim.Schema.Error            as Scim
import qualified Web.Scim.Schema.ListResponse     as Scim
import qualified Web.Scim.Schema.Meta             as Scim
import qualified Web.Scim.Schema.ResourceType     as Scim
import qualified Web.Scim.Server                  as Scim

import qualified Web.Scim.Schema.User             as Scim.User
import qualified Web.Scim.Schema.User.Email       as Scim.User
import qualified Web.Scim.Schema.User.Name        as Scim.User
import qualified Web.Scim.Schema.User.Phone       as Scim.User

import qualified Web.Scim.Capabilities.MetaSchema as Scim.Meta

import qualified Web.Scim.Schema.Common           as Scim.Common

-- | SCIM config for our server.
--
-- TODO: the 'Scim.Meta.empty' configuration claims that we don't support
-- filters, but we actually do; it's a bug in hscim
configuration :: Scim.Meta.Configuration
configuration = Scim.Meta.empty

apiScim :: ServerT APIScim Spar
apiScim = hoistScim (toServant (Scim.siteServer configuration))
     :<|> apiScimToken
  where
    hoistScim = hoistServer (Proxy @(Scim.SiteAPI ScimToken))
                            (Scim.fromScimHandler fromError)
    fromError = throwError . SAML.CustomServant . Scim.scimToServantErr

----------------------------------------------------------------------------
-- UserDB

-- | Retrieve 'IdP' from 'ScimTokenInfo' and call 'validateScimUser''.
validateScimUser
  :: forall m. (m ~ Scim.ScimHandler Spar)
  => ScimTokenInfo -> Scim.User.User -> m ValidScimUser
validateScimUser ScimTokenInfo{stiIdP} user = do
    idp <- case stiIdP of
        Nothing -> Scim.throwScim $
          Scim.serverError "No IdP configured for the provisioning token"
        Just idp -> lift (wrapMonadClient (Data.getIdPConfig idp)) >>= \case
            Nothing -> Scim.throwScim $
              Scim.serverError "The IdP corresponding to the provisioning token \
                               \was not found"
            Just idpConfig -> pure idpConfig
    validateScimUser' (Just idp) user

-- | Map the SCIM data on the spar and brig schemata, and throw errors if
-- the SCIM data does not comply with the standard / our constraints.
-- See also: 'ValidScimUser'.
--
-- __Mapped fields:__
--
--   * @userName@ is mapped to our 'userHandle'. If there is no handle, we
--     use 'userId', because having some unique @userName@ is a SCIM
--     requirement.
--
--   * @name@ is left empty and is never stored, even when it's sent to us
--     via SCIM.
--
--   * @displayName@ is mapped to our 'userName'.
--
--   * A mandatory @SAML.UserRef@ is derived from 'Scim.User.externalId'
--     and the 'idpId' (retrieved via SCIM token).
--
-- FUTUREWORK: We may need to make the SAML NameID type derived from the
-- available SCIM data configurable on a per-team basis in the future, to
-- accomodate different legal uses of externalId by different users.
--
-- __Emails and phone numbers:__ we prohibit emails and phone numbers for now,
-- because we'd like to ensure that only verified emails and phone numbers end
-- up in our database, and implementing verification requires design decisions
-- that we haven't made yet.
--
-- If we allow unverified email addresses to be stored in the Spar database,
-- later on they might leak into other places and somebody will forget that they
-- should never be treated as verified. It's safer to prohibit them for now.
--
-- __Names:__ some systems like Okta require given name and family name to be
-- present, but it's a poor model for names, and in practice many other apps
-- also ignore this model. Leaving @name@ empty will prevent the confusion that
-- might appear when somebody tries to set @name@ to some value and the
-- @displayName@ won't be affected by that change.
validateScimUser'
  :: forall m. (MonadError Scim.ScimError m)
  => Maybe IdP -> Scim.User.User -> m ValidScimUser
validateScimUser' Nothing _ =
    throwError $ Scim.serverError "SCIM users without SAML SSO are not supported"
validateScimUser' (Just idp) user = do
    let validateNameOrExtId :: Maybe Text -> m (Maybe Text)
        validateNameOrExtId mtxt = forM mtxt $ \txt ->
          case checkedEitherMsg @_ @1 @128 "displayName" txt of
            Right rtxt -> pure $ fromRange rtxt
            Left err -> throwError $ Scim.badRequest Scim.InvalidValue
              (Just ("displayName is not compliant: " <> Text.pack err))

    uref :: SAML.UserRef <- do
      msubjid <- SAML.opaqueNameID <$$>
        validateNameOrExtId (Scim.User.externalId user)

      case msubjid of
        Just subj -> do
            pure $ SAML.UserRef (idp ^. SAML.idpMetadata . SAML.edIssuer) subj
        Nothing -> throwError $
            Scim.badRequest Scim.InvalidValue (Just "externalId is required for SAML users")

    handl <- case parseHandle (Scim.User.userName user) of
      Just x -> pure x
      Nothing -> throwError $
        Scim.badRequest Scim.InvalidValue (Just "userName is not compliant")

    -- See this function's documentation
    unless (null (Scim.User.emails user)) $ throwError $
      Scim.badRequest Scim.InvalidValue (Just "emails currently can not be set via SCIM")
    unless (null (Scim.User.phoneNumbers user)) $ throwError $
      Scim.badRequest Scim.InvalidValue (Just "phone numbers currently can not be set via SCIM")

    -- We check the name for validity, but only if it's present
    mbName <- Name <$$> validateNameOrExtId (Scim.User.displayName user)

    -- NB: We assume that checking that the user does _not_ exist has
    -- already been done before -- the hscim library check does a 'get'
    -- before a 'create'

    pure $ ValidScimUser user uref handl mbName

-- | We only allow SCIM users that authenticate via SAML.  (This is by no means necessary, though.
-- It can be relaxed to allow creating users with password authentication if that is a requirement.)
createValidScimUser
  :: forall m. (m ~ Scim.ScimHandler Spar)
  => ValidScimUser -> m Scim.Class.User.StoredUser
createValidScimUser (ValidScimUser user uref handl mbName) = do
    -- This UserId will be used both for scim user in spar and for brig.
    buid <- Id <$> liftIO UUID.nextRandom
    -- Create SCIM user here in spar.
    storedUser <- lift $ toScimStoredUser buid user
    lift . wrapMonadClient $ Data.insertScimUser buid storedUser
    -- Create SAML user here in spar, which in turn creates a brig user.
    lift $ createUser_ buid uref mbName
    -- Set user handle on brig (which can't be done during user creation).
    lift $ Intra.Brig.setHandle buid handl

    pure storedUser

    -- FUTUREWORK: think about potential failure points in this function (SCIM
    -- can succeed but SAML can fail, Brig user creation can succeed but
    -- handle-setting can fail).

updateValidScimUser
  :: forall m. (m ~ Scim.ScimHandler Spar)
  => ScimTokenInfo -> Text -> ValidScimUser -> m Scim.Class.User.StoredUser
updateValidScimUser tokinfo uidText newScimUser = do

    -- TODO: currently the types in @hscim@ are constructed in such a way that
    -- 'Scim.User.User' doesn't contain an ID, only 'Scim.Class.User.StoredUser'
    -- does. @fisx believes that this situation could be improved (see
    -- <https://github.com/wireapp/wire-server/pull/559#discussion_r247392882>).
    --
    -- If 'Scim.User.User' and 'ValidScimUser' did contain the user ID, we
    -- wouldn't need 'uidText' in this function -- or we could at least check in
    -- hscim that the ID in the user object matches the ID in the path.

    -- TODO: how do we get this safe w.r.t. race conditions / crashes?

    -- construct old and new user values with metadata.
    uid :: UserId <- parseUid uidText
    oldScimStoredUser :: Scim.Class.User.StoredUser
      <- let err = Scim.throwScim $ Scim.notFound "user" uidText
         in maybe err pure =<< Scim.Class.User.get tokinfo uidText

    if Scim.value (Scim.thing oldScimStoredUser) == (newScimUser ^. vsuUser)
      then pure oldScimStoredUser
      else do
        newScimStoredUser :: Scim.Class.User.StoredUser
          <- lift $ updScimStoredUser (newScimUser ^. vsuUser) oldScimStoredUser

        -- update 'SAML.UserRef'
        let uref = newScimUser ^. vsuSAMLUserRef
        lift . wrapMonadClient $ Data.insertUser uref uid  -- on spar
        bindok <- lift $ Intra.Brig.bindUser uid uref  -- on brig
        unless bindok . Scim.throwScim $
          Scim.serverError "Failed to update SAML UserRef (no such UserId? duplicate Handle?)"

        maybe (pure ()) (lift . Intra.Brig.setName uid) $ newScimUser ^. vsuName
        lift . Intra.Brig.setHandle uid $ newScimUser ^. vsuHandle

        -- store new user value to scim_user table (spar).  (this must happen last, so in case of
        -- crash the client can repeat the operation and it won't be considered a noop.)
        lift . wrapMonadClient $ Data.insertScimUser uid newScimStoredUser

        pure newScimStoredUser


toScimStoredUser
  :: forall m. (SAML.HasNow m, MonadReader Env m)
  => UserId -> Scim.User.User -> m Scim.Class.User.StoredUser
toScimStoredUser uid usr = do
  now <- SAML.getNow
  baseuri <- asks $ derivedOptsScimBaseURI . derivedOpts . sparCtxOpts
  pure $ toScimStoredUser' now baseuri uid usr

toScimStoredUser'
  :: HasCallStack
  => SAML.Time -> URIBS.URI -> UserId -> Scim.User.User -> Scim.Class.User.StoredUser
toScimStoredUser' (SAML.Time now) baseuri (idToText -> uid) usr =
    Scim.WithMeta meta (Scim.WithId uid usr)
  where
    mkLocation :: String -> URI
    mkLocation pathSuffix = convURI $ baseuri SAML.=/ cs pathSuffix
      where
        convURI uri = fromMaybe err . parseURI . cs . URIBS.serializeURIRef' $ uri
          where err = error $ "internal error: " <> show uri

    meta = Scim.Meta
      { Scim.resourceType = Scim.UserResource
      , Scim.created = now
      , Scim.lastModified = now
      , Scim.version = calculateVersion uid usr
        -- TODO: it looks like we need to add this to the HTTP header.
        -- https://tools.ietf.org/html/rfc7644#section-3.14
      , Scim.location = Scim.URI . mkLocation $ "/Users/" <> cs uid
      }

updScimStoredUser
  :: forall m. (SAML.HasNow m)
  => Scim.User.User -> Scim.Class.User.StoredUser -> m Scim.Class.User.StoredUser
updScimStoredUser usr storedusr = do
  now <- SAML.getNow
  pure $ updScimStoredUser' now usr storedusr

updScimStoredUser'
  :: SAML.Time
  -> Scim.User.User
  -> Scim.Class.User.StoredUser
  -> Scim.Class.User.StoredUser
updScimStoredUser' (SAML.Time moddate) usr (Scim.WithMeta meta (Scim.WithId scimuid _)) =
    Scim.WithMeta meta' (Scim.WithId scimuid usr)
  where
    meta' = meta
      { Scim.lastModified = moddate
      , Scim.version = calculateVersion scimuid usr
      }

parseUid
  :: forall m m'. (m ~ Scim.ScimHandler m', Monad m')
  => Text -> m UserId
parseUid uidText = maybe err pure $ readMaybe (Text.unpack uidText)
  where err = Scim.throwScim $ Scim.notFound "user" uidText

-- | Calculate resource version (currently only for 'Scim.User.User's).
--
-- Spec: <https://tools.ietf.org/html/rfc7644#section-3.14>.
--
-- A version is an /opaque/ string that doesn't need to conform to any format.
-- The only guarantee we have to give is that different resources will have
-- different versions.
--
-- Note: we use weak ETags for versions because we get no guarantees from
-- @aeson@ that its JSON rendering will remain stable between releases, and
-- therefore we can't satisfy the requirements of strong ETags ("same resources
-- have the same version").
calculateVersion
  :: Text               -- ^ User ID
  -> Scim.User.User
  -> Scim.ETag
calculateVersion uidText usr = Scim.Weak (Text.pack (show h))
  where
    h :: Digest SHA256
    h = hashlazy (Aeson.encode (Scim.WithId uidText usr))

{- TODO: might be useful later.
~~~~~~~~~~~~~~~~~~~~~~~~~

-- | Parse a name from a user profile into an SCIM name (Okta wants given
-- name and last name, so we break our names up to satisfy Okta).
--
-- TODO: use the same algorithm as Wire clients use.
toScimName :: Name -> Scim.User.Name
toScimName (Name name) =
  Scim.User.Name
    { Scim.User.formatted = Just name
    , Scim.User.givenName = Just first
    , Scim.User.familyName = if Text.null rest then Nothing else Just rest
    , Scim.User.middleName = Nothing
    , Scim.User.honorificPrefix = Nothing
    , Scim.User.honorificSuffix = Nothing
    }
  where
    (first, Text.drop 1 -> rest) = Text.breakOn " " name

-- | Convert from the Wire phone type to the SCIM phone type.
toScimPhone :: Phone -> Scim.User.Phone
toScimPhone (Phone phone) =
  Scim.User.Phone
    { Scim.User.typ = Nothing
    , Scim.User.value = Just phone
    }

-- | Convert from the Wire email type to the SCIM email type.
toScimEmail :: Email -> Scim.User.Email
toScimEmail (Email eLocal eDomain) =
  Scim.User.Email
    { Scim.User.typ = Nothing
    , Scim.User.value = Scim.User.EmailAddress2
        (unsafeEmailAddress (encodeUtf8 eLocal) (encodeUtf8 eDomain))
    , Scim.User.primary = Just True
    }

-}

-- Note [error handling]
-- ~~~~~~~~~~~~~~~~~
--
-- There are two problems with error handling here:
--
-- 1. We want all errors originating from SCIM handlers to be thrown as SCIM
--    errors, not as Spar errors. Currently errors thrown from things like
--    'getTeamMembers' will look like Spar errors and won't be wrapped into
--    the 'ScimError' type. This might or might not be important, depending
--    on what is expected by apps that use the SCIM interface.
--
-- 2. We want generic error descriptions in response bodies, while still
--    logging nice error messages internally.

instance Scim.Class.User.UserDB Spar where
  -- | List all users, possibly filtered by some predicate.
  list :: ScimTokenInfo
       -> Maybe Scim.Filter
       -> Scim.ScimHandler Spar (Scim.ListResponse Scim.Class.User.StoredUser)
  list ScimTokenInfo{stiTeam} mbFilter = do
    members <- lift $ getTeamMembers stiTeam
    brigusers :: [User]
      <- filter (not . userDeleted) <$>
         lift (Intra.Brig.getUsers ((^. Galley.userId) <$> members))
    scimusers :: [Scim.Class.User.StoredUser]
      <- lift . wrapMonadClient . Data.getScimUsers $ Brig.userId <$> brigusers
    let check user = case mbFilter of
          Nothing -> pure True
          Just filter_ ->
            let user' = Scim.Common.value (Scim.thing user)
            in case Scim.filterUser filter_ user' of
                 Right res -> pure res
                 Left err  -> Scim.throwScim $
                   Scim.badRequest Scim.InvalidFilter (Just err)
    -- FUTUREWORK: once bigger teams arrive, we should have pagination here.
    Scim.fromList <$> filterM check scimusers

  -- | Get a single user by its ID.
  get :: ScimTokenInfo
      -> Text
      -> Scim.ScimHandler Spar (Maybe Scim.Class.User.StoredUser)
  get ScimTokenInfo{stiTeam} uidText = do
    uid <- parseUid uidText
    briguser <- lift $ Intra.Brig.getUser uid
    scimuser <- maybe (pure Nothing)
                      (lift . wrapMonadClient . Data.getScimUser . Brig.userId)
                      briguser
    if ( userTeam (fromJust briguser) /= Just stiTeam ||
         userDeleted (fromJust briguser)
       )
      then pure Nothing
      else pure scimuser

  -- | Create a new user.
  create :: ScimTokenInfo
         -> Scim.User.User
<<<<<<< HEAD
         -> Scim.ScimHandler Spar Scim.Class.User.StoredUser
  create tokinfo user =
    createValidScimUser =<< validateScimUser tokinfo user
=======
         -> Scim.ScimHandler Spar Scim.StoredUser
  create ScimTokenInfo{stiIdP} user = do
    extId <- case Scim.User.externalId user of
      Just x -> pure x
      Nothing -> Scim.throwScim $
        Scim.badRequest Scim.InvalidValue (Just "externalId is required")
    handl <- case parseHandle (Scim.User.userName user) of
      Just x -> pure x
      Nothing -> Scim.throwScim $
        Scim.badRequest Scim.InvalidValue (Just "userName is not compliant")

    -- We check the name for validity, but only if it's present
    mbName <- forM (Scim.User.displayName user) $ \n ->
      case checkedEitherMsg @_ @1 @128 "displayName" n of
        Right x -> pure $ Name (fromRange x)
        Left err -> Scim.throwScim $
          Scim.badRequest
            Scim.InvalidValue
            (Just ("displayName is not compliant: " <> Text.pack err))
    -- NB: We assume that checking that the user does _not_ exist has
    -- already been done before -- the hscim library check does a 'get'
    -- before a 'create'

    -- TODO: Assume that externalID is the subjectID, let's figure out how
    -- to extract that later
    issuer <- case stiIdP of
        Nothing -> Scim.throwScim $
          Scim.serverError "No IdP configured for the provisioning token"
        Just idp -> lift (wrapMonadClient (Data.getIdPConfig idp)) >>= \case
            Nothing -> Scim.throwScim $
              Scim.serverError "The IdP corresponding to the provisioning token \
                               \was not found"
            Just idpConfig -> pure (idpConfig ^. SAML.idpMetadata . SAML.edIssuer)
    let uref = SAML.UserRef issuer (SAML.opaqueNameID extId)

    -- TODO: Adding a handle should be done _DURING_ the creation
    buid <- lift $ createUser uref mbName
    lift $ Intra.Brig.setHandle buid handl  -- TODO: handle errors better here?

    maybe (Scim.throwScim (Scim.serverError "Scim.UserDB.create: user disappeared"))
          (pure . toScimUser) =<<
      lift (Intra.Brig.getUser buid)
>>>>>>> 4eb0544e

  update :: ScimTokenInfo
         -> Text
         -> Scim.User.User
         -> Scim.ScimHandler Spar Scim.Class.User.StoredUser
  update tokinfo uidText newScimUser =
    updateValidScimUser tokinfo uidText =<< validateScimUser tokinfo newScimUser

  delete :: ScimTokenInfo -> Text -> Scim.ScimHandler Spar Bool
  delete _ _ =
      Scim.throwScim $ Scim.serverError "User delete is not implemented yet"  -- TODO

  getMeta :: ScimTokenInfo -> Scim.ScimHandler Spar Scim.Meta
  getMeta _ =
      Scim.throwScim $ Scim.serverError "User getMeta is not implemented yet"  -- TODO

----------------------------------------------------------------------------
-- GroupDB

instance Scim.Class.Group.GroupDB Spar where
  -- TODO

----------------------------------------------------------------------------
-- AuthDB

instance Scim.Class.Auth.AuthDB Spar where
  type AuthData Spar = ScimToken
  type AuthInfo Spar = ScimTokenInfo

  authCheck Nothing =
      Scim.throwScim (Scim.unauthorized "Token not provided")
  authCheck (Just token) =
      maybe (Scim.throwScim (Scim.unauthorized "Invalid token")) pure =<<
      lift (wrapMonadClient (Data.lookupScimToken token))

-- TODO: don't forget to delete the tokens when the team is deleted

----------------------------------------------------------------------------
-- API for manipulating authentication tokens

apiScimToken :: ServerT APIScimToken Spar
apiScimToken
     = createScimToken
  :<|> deleteScimToken
  :<|> listScimTokens

----------------------------------------------------------------------------
-- Handlers

createScimToken :: Maybe UserId -> CreateScimToken -> Spar CreateScimTokenResponse
createScimToken zusr CreateScimToken{..} = do
    let descr = createScimTokenDescr
    -- Don't enable this endpoint until SCIM is ready.
    _ <- error "Creating SCIM tokens is not supported yet."
    teamid <- Intra.Brig.getZUsrOwnedTeam zusr
    tokenNumber <- fmap length $ wrapMonadClient $ Data.getScimTokens teamid
    maxTokens <- asks (maxScimTokens . sparCtxOpts)
    unless (tokenNumber < maxTokens) $
        throwSpar SparProvisioningTokenLimitReached
    idps <- wrapMonadClient $ Data.getIdPConfigsByTeam teamid
    case idps of
        [idp] -> do
            -- TODO: sign tokens. Also, we might want to use zauth, if we can / if
            -- it makes sense semantically
            token <- ScimToken . cs . ES.encode <$> liftIO (randBytes 32)
            tokenid <- randomId
            now <- liftIO getCurrentTime
            let idpid = idp ^. SAML.idpId
                info = ScimTokenInfo
                    { stiId        = tokenid
                    , stiTeam      = teamid
                    , stiCreatedAt = now
                    , stiIdP       = Just idpid
                    , stiDescr     = descr
                    }
            wrapMonadClient $ Data.insertScimToken token info
            pure $ CreateScimTokenResponse token info
        [] -> throwSpar $ SparProvisioningNoSingleIdP
                "SCIM tokens can only be created for a team with an IdP, \
                \but none are found"
        _  -> throwSpar $ SparProvisioningNoSingleIdP
                "SCIM tokens can only be created for a team with exactly one IdP, \
                \but more are found"

deleteScimToken :: Maybe UserId -> ScimTokenId -> Spar NoContent
deleteScimToken zusr tokenid = do
    teamid <- Intra.Brig.getZUsrOwnedTeam zusr
    wrapMonadClient $ Data.deleteScimToken teamid tokenid
    pure NoContent

listScimTokens :: Maybe UserId -> Spar ScimTokenList
listScimTokens zusr = do
    teamid <- Intra.Brig.getZUsrOwnedTeam zusr
    ScimTokenList <$> wrapMonadClient (Data.getScimTokens teamid)<|MERGE_RESOLUTION|>--- conflicted
+++ resolved
@@ -227,7 +227,8 @@
     lift . wrapMonadClient $ Data.insertScimUser buid storedUser
     -- Create SAML user here in spar, which in turn creates a brig user.
     lift $ createUser_ buid uref mbName
-    -- Set user handle on brig (which can't be done during user creation).
+    -- Set user handle on brig (which can't be done during user creation yet).
+    -- TODO: handle errors better here?
     lift $ Intra.Brig.setHandle buid handl
 
     pure storedUser
@@ -454,54 +455,9 @@
   -- | Create a new user.
   create :: ScimTokenInfo
          -> Scim.User.User
-<<<<<<< HEAD
          -> Scim.ScimHandler Spar Scim.Class.User.StoredUser
   create tokinfo user =
     createValidScimUser =<< validateScimUser tokinfo user
-=======
-         -> Scim.ScimHandler Spar Scim.StoredUser
-  create ScimTokenInfo{stiIdP} user = do
-    extId <- case Scim.User.externalId user of
-      Just x -> pure x
-      Nothing -> Scim.throwScim $
-        Scim.badRequest Scim.InvalidValue (Just "externalId is required")
-    handl <- case parseHandle (Scim.User.userName user) of
-      Just x -> pure x
-      Nothing -> Scim.throwScim $
-        Scim.badRequest Scim.InvalidValue (Just "userName is not compliant")
-
-    -- We check the name for validity, but only if it's present
-    mbName <- forM (Scim.User.displayName user) $ \n ->
-      case checkedEitherMsg @_ @1 @128 "displayName" n of
-        Right x -> pure $ Name (fromRange x)
-        Left err -> Scim.throwScim $
-          Scim.badRequest
-            Scim.InvalidValue
-            (Just ("displayName is not compliant: " <> Text.pack err))
-    -- NB: We assume that checking that the user does _not_ exist has
-    -- already been done before -- the hscim library check does a 'get'
-    -- before a 'create'
-
-    -- TODO: Assume that externalID is the subjectID, let's figure out how
-    -- to extract that later
-    issuer <- case stiIdP of
-        Nothing -> Scim.throwScim $
-          Scim.serverError "No IdP configured for the provisioning token"
-        Just idp -> lift (wrapMonadClient (Data.getIdPConfig idp)) >>= \case
-            Nothing -> Scim.throwScim $
-              Scim.serverError "The IdP corresponding to the provisioning token \
-                               \was not found"
-            Just idpConfig -> pure (idpConfig ^. SAML.idpMetadata . SAML.edIssuer)
-    let uref = SAML.UserRef issuer (SAML.opaqueNameID extId)
-
-    -- TODO: Adding a handle should be done _DURING_ the creation
-    buid <- lift $ createUser uref mbName
-    lift $ Intra.Brig.setHandle buid handl  -- TODO: handle errors better here?
-
-    maybe (Scim.throwScim (Scim.serverError "Scim.UserDB.create: user disappeared"))
-          (pure . toScimUser) =<<
-      lift (Intra.Brig.getUser buid)
->>>>>>> 4eb0544e
 
   update :: ScimTokenInfo
          -> Text

{-# LANGUAGE DuplicateRecordFields #-}
{-# LANGUAGE OverloadedLists #-}
{-# LANGUAGE RecordWildCards #-}
{-# OPTIONS_GHC -Wno-orphans #-}

-- This file is part of the Wire Server implementation.
--
-- Copyright (C) 2020 Wire Swiss GmbH <opensource@wire.com>
--
-- This program is free software: you can redistribute it and/or modify it under
-- the terms of the GNU Affero General Public License as published by the Free
-- Software Foundation, either version 3 of the License, or (at your option) any
-- later version.
--
-- This program is distributed in the hope that it will be useful, but WITHOUT
-- ANY WARRANTY; without even the implied warranty of MERCHANTABILITY or FITNESS
-- FOR A PARTICULAR PURPOSE. See the GNU Affero General Public License for more
-- details.
--
-- You should have received a copy of the GNU Affero General Public License along
-- with this program. If not, see <https://www.gnu.org/licenses/>.

-- TODO remove -Wno-orphans (orphans can be avoided by only implementing
-- functions here, and gathering them in the instance near the Spar type;
-- alternatively, @hscim@ could be changed)

-- | An implementation of the SCIM API for doing bulk operations with users.
--
-- See <https://en.wikipedia.org/wiki/System_for_Cross-domain_Identity_Management>
--
-- = SCIM user creation flow
--
-- When a user is created via SCIM, a SAML user identity has to be created with it. Currently
-- we don't allow SCIM users without SAML user identities.
--
-- Creating these two user identities (SCIM and SAML) together requires constructing a
-- 'UserRef' from the SCIM request, which is then stored by 'Spar.Data.insertUser'.
--
-- The 'UserRef' consists of:
--
--   * tenant (the url-shaped ID the IdP assigns to itself);
--
--   * subject (usually an email, or an unstructured nickname, or a few more obscure
--     alternatives).
--
-- /Tenant:/ if there is only one IdP for the current team, the tenant can be found by calling
-- 'getIdPConfigsByTeam' and looking up @^. idpMetadata . edIssuer@ on the result. If there is
-- more than one IdP, we need a way to associate user creation requests with specific IdPs.
-- Currently we disallow teams with more than one IdP.
--
-- /Subject:/ there are different reasonable ways to pick a subject for a user; this should be
-- configurable in the team settings page (e.g. a choice of one field from the SCIM user
-- schema, optionally transformed with one of a few hard-coded functions). A simple default
-- could be "take the email address, and type it as an email address", or in saml2-web-sso
-- pseudo-code: @\email -> entityNameID (parseURI ("email:" <> renderEmail email))@.
module Spar.Scim
  ( -- * Reexports
    module Wire.API.User.Scim,
    module Spar.Scim.Auth,
    module Spar.Scim.User,

    -- * API implementation
    apiScim,
  )
where

import Control.Monad.Catch (try)
import Control.Monad.Except
import Data.String.Conversions (cs)
import Imports
import Polysemy
import qualified SAML2.WebSSO as SAML
import Servant
import Servant.API.Generic
import Servant.Server.Generic (AsServerT)
import Spar.App (Env (..), Spar (..))
import Spar.Error
  ( SparCustomError (SparScimError),
    SparError,
    sparToServerErrorWithLogging,
    throwSpar,
  )
import Spar.Scim.Auth
import Spar.Scim.User
import Spar.Sem.SAMLUser (SAMLUser)
import qualified Web.Scim.Capabilities.MetaSchema as Scim.Meta
import qualified Web.Scim.Class.Auth as Scim.Auth
import qualified Web.Scim.Class.User as Scim.User
import qualified Web.Scim.Handler as Scim
import qualified Web.Scim.Schema.Error as Scim
import qualified Web.Scim.Schema.Schema as Scim.Schema
import qualified Web.Scim.Server as Scim
import Wire.API.Routes.Public.Spar
import Wire.API.User.Scim
<<<<<<< HEAD
import Spar.Sem.ScimTokenStore (ScimTokenStore)
=======
import qualified Spar.Sem.IdP as IdPEffect
>>>>>>> 2de4c634

-- | SCIM config for our server.
--
-- TODO: the 'Scim.Meta.empty' configuration claims that we don't support filters, but we
-- actually do; it's a bug in hscim
configuration :: Scim.Meta.Configuration
configuration = Scim.Meta.empty

<<<<<<< HEAD
apiScim :: Member ScimTokenStore r => Member SAMLUser r => ServerT APIScim (Spar r)
=======
apiScim :: Member IdPEffect.IdP r => Member SAMLUser r => ServerT APIScim (Spar r)
>>>>>>> 2de4c634
apiScim =
  hoistScim (toServant (server configuration))
    :<|> apiScimToken
  where
    hoistScim =
      hoistServer
        (Proxy @(ScimSiteAPI SparTag))
        (wrapScimErrors . Scim.fromScimHandler (throwSpar . SparScimError))
    -- Wrap /all/ errors into the format required by SCIM, even server exceptions that have
    -- nothing to do with SCIM.
    --
    -- FIXME: this doesn't catch impure exceptions (e.g. thrown with 'error').
    -- Let's hope that SCIM clients can handle non-SCIM-formatted errors
    -- properly. See <https://github.com/haskell-servant/servant/issues/1022>
    -- for why it's hard to catch impure exceptions.
    wrapScimErrors :: Spar r a -> Spar r a
    wrapScimErrors act = Spar $
      ReaderT $ \env -> ExceptT $ do
        result :: Either SomeException (Either SparError a) <- try $ runExceptT $ runReaderT (fromSpar $ act) env
        case result of
          Left someException -> do
            -- We caught an exception that's not a Spar exception at all. It is wrapped into
            -- Scim.serverError.
            pure . Left . SAML.CustomError . SparScimError $
              Scim.serverError (cs (displayException someException))
          Right err@(Left (SAML.CustomError (SparScimError _))) ->
            -- We caught a 'SparScimError' exception. It is left as-is.
            pure err
          Right (Left sparError) -> do
            -- We caught some other Spar exception. It is rendered and wrapped into a scim error
            -- with the same status and message, and no scim error type.
            err :: ServerError <- embedFinal @IO $ sparToServerErrorWithLogging (sparCtxLogger env) sparError
            pure . Left . SAML.CustomError . SparScimError $
              Scim.ScimError
                { schemas = [Scim.Schema.Error20],
                  status = Scim.Status $ errHTTPCode err,
                  scimType = Nothing,
                  detail = Just . cs $ errBody err
                }
          Right (Right x) -> do
            -- No exceptions! Good.
            pure $ Right x

-- | This is similar to 'Scim.siteServer, but does not include the 'Scim.groupServer',
-- as we don't support it (we don't implement 'Web.Scim.Class.Group.GroupDB').
server ::
  forall tag m.
  (Scim.User.UserDB tag m, Scim.Auth.AuthDB tag m) =>
  Scim.Meta.Configuration ->
  ScimSite tag (AsServerT (Scim.ScimHandler m))
server conf =
  ScimSite
    { config = toServant $ Scim.configServer conf,
      users = \authData -> toServant (Scim.userServer @tag authData)
    }<|MERGE_RESOLUTION|>--- conflicted
+++ resolved
@@ -92,11 +92,8 @@
 import qualified Web.Scim.Server as Scim
 import Wire.API.Routes.Public.Spar
 import Wire.API.User.Scim
-<<<<<<< HEAD
 import Spar.Sem.ScimTokenStore (ScimTokenStore)
-=======
 import qualified Spar.Sem.IdP as IdPEffect
->>>>>>> 2de4c634
 
 -- | SCIM config for our server.
 --
@@ -105,11 +102,7 @@
 configuration :: Scim.Meta.Configuration
 configuration = Scim.Meta.empty
 
-<<<<<<< HEAD
-apiScim :: Member ScimTokenStore r => Member SAMLUser r => ServerT APIScim (Spar r)
-=======
-apiScim :: Member IdPEffect.IdP r => Member SAMLUser r => ServerT APIScim (Spar r)
->>>>>>> 2de4c634
+apiScim :: Member ScimTokenStore r => Member IdPEffect.IdP r => Member SAMLUser r => ServerT APIScim (Spar r)
 apiScim =
   hoistScim (toServant (server configuration))
     :<|> apiScimToken

--- conflicted
+++ resolved
@@ -141,11 +141,7 @@
 
     def spawn(self, service_map, environment, suffix, domain, remoteDomains, backend_name):
         try:
-<<<<<<< HEAD
-            config_file = self.modified_config_file(service_map, suffix, domain, remoteDomains)
-=======
-            config_file = self.modified_config_file(service_map, suffix, domain, backend_name)
->>>>>>> cf5e85bb
+            config_file = self.modified_config_file(service_map, suffix, domain, remoteDomains, backend_name)
             sub = self.service.spawn(config_file, environment)
             t = threading.Thread(target=lambda: color_output(sub, self.service, backend_name))
             t.start()
@@ -153,11 +149,7 @@
         except Exception as e:
             return Instance(self.service, self.port, exception=e)
 
-<<<<<<< HEAD
-    def modified_config_file(self, service_map, suffix, domain, remoteDomains):
-=======
-    def modified_config_file(self, service_map, suffix, domain, backend_name):
->>>>>>> cf5e85bb
+    def modified_config_file(self, service_map, suffix, domain, remoteDomains, backend_name):
         """Overwrite port configuration on this service using the provided
         service_map.
 
@@ -212,11 +204,7 @@
     def spawn(self, service_map, environment, suffix, domain, remoteDomains, backend_name):
         return self
 
-<<<<<<< HEAD
-    def modified_config_file(self, service_map, suffix, domain, remoteDomains):
-=======
-    def modified_config_file(self, service_map, suffix, domain, backend_name):
->>>>>>> cf5e85bb
+    def modified_config_file(self, service_map, suffix, domain, remoteDomains, backend_name):
         return ""
 
     def check_status(self):
@@ -239,11 +227,7 @@
         self.fed_port = fed_port
         super().__init__(NGINZ, local_port)
 
-<<<<<<< HEAD
-    def modified_config_file(self, service_map, suffix, domain, remoteDomains):
-=======
-    def modified_config_file(self, service_map, suffix, domain, backend_name):
->>>>>>> cf5e85bb
+    def modified_config_file(self, service_map, suffix, domain, remoteDomains, backend_name):
         # Create a whole temporary directory and copy all nginx's config files.
         # This is necessary because nginx assumes local imports are relative to
         # the location of the main configuration file.

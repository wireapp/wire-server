--- conflicted
+++ resolved
@@ -501,17 +501,10 @@
         size_t bearer_len = 7; // strlen(bearer) is not safe, says sonar cloud
         char const * aws4_hmac_sha256 = "AWS4-HMAC-SHA256 ";
         size_t aws4_hmac_sha256_len = 17;
-<<<<<<< HEAD
         if (hdr->len >= bearer_len && strncmp((char const *) hdr->data, bearer, bearer_len) == 0) {
-                return zauth_token_parse(&hdr->data[7], hdr->len - bearer_len, t);
+                return zauth_token_parse(&hdr->data[bearer_len], hdr->len - bearer_len, t);
         } else if (hdr->len >= aws4_hmac_sha256_len && strncmp((char const *) hdr->data, aws4_hmac_sha256, aws4_hmac_sha256_len) == 0) {
-                return token_from_aws_hmac_header(&hdr->data[17], hdr->len - aws4_hmac_sha256_len, t);
-=======
-        if (strncmp((char const *) hdr->data, bearer, bearer_len) == 0) {
-                return zauth_token_parse(&hdr->data[bearer_len], hdr->len - bearer_len, t);
-        } else if (strncmp((char const *) hdr->data, aws4_hmac_sha256, aws4_hmac_sha256_len) == 0) {
                 return token_from_aws_hmac_header(&hdr->data[aws4_hmac_sha256_len], hdr->len - aws4_hmac_sha256_len, t);
->>>>>>> f8e8b2b2
         } else {
                 return ZAUTH_PARSE_ERROR;
         }

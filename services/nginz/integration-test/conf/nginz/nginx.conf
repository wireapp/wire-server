--- conflicted
+++ resolved
@@ -296,20 +296,12 @@
     location /oauth/revoke {
       include common_response_no_zauth.conf;
       proxy_pass http://brig;
-<<<<<<< HEAD
-    }
-=======
-    }  
->>>>>>> 88273e44
+    }
 
     location /oauth/applications {
       include common_response_with_zauth.conf;
       proxy_pass http://brig;
-<<<<<<< HEAD
-    }
-=======
-    }            
->>>>>>> 88273e44
+    }
 
     # Cargohold Endpoints
 
@@ -345,7 +337,7 @@
       include common_response_with_zauth.conf;
       oauth_scope conversations_code;
       proxy_pass http://galley;
-    }    
+    }
 
     location ~* ^(/v[0-9]+)?/conversations.* {
       include common_response_with_zauth.conf;

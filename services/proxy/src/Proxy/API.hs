module Proxy.API (sitemap) where

import Imports hiding (head)
import Control.Monad.Catch
import Control.Lens hiding ((.=))
import Control.Retry
import Data.ByteString (breakSubstring)
import Data.CaseInsensitive (CI)
import Data.Metrics.Middleware hiding (path)
import Network.HTTP.ReverseProxy
import Network.HTTP.Types
import Network.Wai
import Network.Wai.Predicate hiding (err, Error, setStatus)
import Network.Wai.Predicate.Request (getRequest)
import Network.Wai.Routing hiding (path, route)
import Network.Wai.Utilities
import Proxy.Env
import Proxy.Proxy
import System.Logger.Class hiding (Error, info, render)

import qualified Bilge.Request as Req
import qualified Bilge.Response as Res
import qualified Data.ByteString.Lazy as B
import qualified Data.CaseInsensitive as CI
import qualified Data.Configurator as Config
import qualified Data.List as List
import qualified Data.Text as Text
import qualified Network.HTTP.Client as Client
import qualified Network.Wai.Internal as I
import qualified System.Logger as Logger

<<<<<<< HEAD
run :: Opts -> IO ()
run o = do
    m <- metrics
    e <- createEnv m o
    s <- newSettings $ defaultServer (o^.host) (o^.port) (e^.applog) m
    let rtree    = compile (sitemap e)
    let measured = measureRequests m (treeToPaths rtree)
    let app r k  = runProxy e r (route rtree r k)
    let start    = measured . catchErrors (e^.applog) [Right m] $ app
    runSettings s start `finally` destroyEnv e

=======
>>>>>>> 1be70031
sitemap :: Env -> Routes a Proxy ()
sitemap e = do

    -- Public API -----------------------------------------------------------

    get "/proxy/youtube/v3/:path"
        (proxy e "key" "secrets.youtube" Prefix "/youtube/v3" youtube)
        return

    get "/proxy/googlemaps/api/staticmap"
        (proxy e "key" "secrets.googlemaps" Static "/maps/api/staticmap" googleMaps)
        return

    get "/proxy/googlemaps/maps/api/geocode/:path"
        (proxy e "key" "secrets.googlemaps" Prefix "/maps/api/geocode" googleMaps)
        return

    get "/proxy/giphy/v1/gifs/:path"
        (proxy e "api_key" "secrets.giphy" Prefix "/v1/gifs" giphy)
        return

    post "/proxy/spotify/api/token" (continue spotifyToken) request

    get "/proxy/soundcloud/resolve" (continue soundcloudResolve) (query "url")

    get "/proxy/soundcloud/stream" (continue soundcloudStream) (query "url")

    -- Internal API ---------------------------------------------------------

    head "/i/status" (continue $ const (return empty)) true
    get  "/i/status" (continue $ const (return empty)) true

    get "/i/monitoring" (continue monitoring) $
        accept "application" "json"

monitoring :: Media "application" "json" -> Proxy Response
monitoring = const $ json <$> (render =<< view monitor)

youtube, googleMaps, giphy :: ProxyDest
youtube    = ProxyDest "www.googleapis.com" 443
googleMaps = ProxyDest "maps.googleapis.com" 443
giphy      = ProxyDest "api.giphy.com" 443

proxy :: Env -> ByteString -> Text -> Rerouting -> ByteString -> ProxyDest -> App Proxy
proxy e qparam keyname reroute path phost rq k = liftIO $ do
    s <- Config.require (e^.secrets) keyname
    let r  = getRequest rq
    let q  = renderQuery True ((qparam, Just s) : safeQuery (I.queryString r))
    let r' = defaultRequest
           { I.httpVersion    = http11
           , I.requestMethod  = I.requestMethod r
           , I.rawPathInfo    = case reroute of
                Static -> path
                Prefix -> snd $ breakSubstring path (I.rawPathInfo r)
           , I.rawQueryString = q
           }
    loop (2 :: Int) r (WPRModifiedRequestSecure r' phost)
  where
    loop !n waiReq req =
        waiProxyTo (const $ return req) onUpstreamError (e^.manager) waiReq $ \res ->
            if responseStatus res == status502 && n > 0 then do
                threadDelay 5000
                loop (n - 1) waiReq req
            else
                runProxy e waiReq (k res)

    onUpstreamError x _ next = do
        Logger.warn (e^.applog) (msg (val "gateway error") ~~ field "error" (show x))
        next (errorRs' error502)

spotifyToken :: Request -> Proxy Response
spotifyToken rq = do
    e <- view secrets
    s <- liftIO $ Config.require e "secrets.spotify"
    b <- readBody rq
    let hdr = (hAuthorization, s) : basicHeaders (I.requestHeaders rq)
        req = baseReq { Client.requestHeaders = hdr }
    mgr <- view manager
    res <- liftIO $ recovering x2 [handler] $ const (Client.httpLbs (Req.lbytes b req) mgr)
    when (isError (Client.responseStatus res)) $
        debug $ msg (val "unexpected upstream response")
             ~~ "upstream" .= val "spotify::token"
             ~~ "status"   .= S (Client.responseStatus res)
             ~~ "body"     .= B.take 256 (Client.responseBody res)
    return $ plain (Client.responseBody res)
           & setStatus (Client.responseStatus res)
           . maybeHeader hContentType res
  where
    baseReq = Req.method POST
        . Req.host "accounts.spotify.com"
        . Req.port 443
        . Req.path "/api/token"
        $ Req.empty { Client.secure = True }

soundcloudResolve :: ByteString -> Proxy Response
soundcloudResolve url = do
    e <- view secrets
    s <- liftIO $ Config.require e "secrets.soundcloud"
    let req = Req.queryItem "client_id" s . Req.queryItem "url" url $ baseReq
    mgr <- view manager
    res <- liftIO $ recovering x2 [handler] $ const (Client.httpLbs req mgr)
    when (isError (Client.responseStatus res)) $
        debug $ msg (val "unexpected upstream response")
             ~~ "upstream" .= val "soundcloud::resolve"
             ~~ "status"   .= S (Client.responseStatus res)
             ~~ "body"     .= B.take 256 (Client.responseBody res)
    return $ plain (Client.responseBody res)
           & setStatus (Client.responseStatus res)
           . maybeHeader hContentType res
  where
    baseReq = Req.method GET
        . Req.host "api.soundcloud.com"
        . Req.port 443
        . Req.path "/resolve"
        $ Req.empty { Client.secure = True }

soundcloudStream :: Text -> Proxy Response
soundcloudStream url = do
    e <- view secrets
    s <- liftIO $ Config.require e "secrets.soundcloud"
    req <- Req.noRedirect . Req.queryItem "client_id" s <$> Client.parseRequest (Text.unpack url)
    unless (Client.secure req && Client.host req == "api.soundcloud.com") $
        failWith "insecure stream url"
    mgr <- view manager
    res <- liftIO $ recovering x2 [handler] $ const (Client.httpLbs req mgr)
    unless (status302 == Client.responseStatus res) $ do
        debug $ msg (val "unexpected upstream response")
             ~~ "upstream" .= val "soundcloud::stream"
             ~~ "status"   .= S (Client.responseStatus res)
             ~~ "body"     .= B.take 256 (Client.responseBody res)
        failWith "unexpected upstream response"
    case Res.getHeader hLocation res of
        Nothing  -> failWith "missing location header"
        Just loc -> return (empty & setStatus status302 . addHeader hLocation loc)

x2 :: RetryPolicy
x2 = exponentialBackoff 5000 <> limitRetries 2

handler :: (MonadIO m, MonadMask m) => RetryStatus -> Handler m Bool
handler = const $ Handler $ \case
    Client.HttpExceptionRequest _ Client.NoResponseDataReceived -> return True
    Client.HttpExceptionRequest _ Client.IncompleteHeaders      -> return True
    Client.HttpExceptionRequest _ (Client.ConnectionTimeout)    -> return True
    Client.HttpExceptionRequest _ (Client.ConnectionFailure _)  -> return True
    _                                                           -> return False

safeQuery :: Query -> Query
safeQuery = filter noAccessToken where
    noAccessToken (q, _)
        | CI.mk q == accessToken = False
        | otherwise              = True

basicHeaders :: RequestHeaders -> RequestHeaders
basicHeaders = filter ((`elem` headers) . fst)
  where
    headers = [hAccept, hContentType]

maybeHeader :: HeaderName -> Client.Response a -> Response -> Response
maybeHeader n r =
    case List.find ((== n) . fst) (Client.responseHeaders r) of
        Nothing -> id
        Just  v -> addHeader n (snd v)

accessToken :: CI ByteString
accessToken = CI.mk "access_token"

failWith :: Text -> Proxy a
failWith txt = err (msg txt) >> throwM error500

isError :: Status -> Bool
isError (statusCode -> c) = c < 200 || c > 299

error500 :: Error
error500 = Error status500 "internal-error" "Internal server error"

error502 :: Error
error502 = Error status502 "bad-gateway" "Bad gateway"

newtype S = S Status

instance ToBytes S where
    bytes (S s) = val "("
        +++ statusCode s
        +++ val ","
        +++ statusMessage s
        +++ val ")"

data Rerouting = Static | Prefix<|MERGE_RESOLUTION|>--- conflicted
+++ resolved
@@ -29,20 +29,6 @@
 import qualified Network.Wai.Internal as I
 import qualified System.Logger as Logger
 
-<<<<<<< HEAD
-run :: Opts -> IO ()
-run o = do
-    m <- metrics
-    e <- createEnv m o
-    s <- newSettings $ defaultServer (o^.host) (o^.port) (e^.applog) m
-    let rtree    = compile (sitemap e)
-    let measured = measureRequests m (treeToPaths rtree)
-    let app r k  = runProxy e r (route rtree r k)
-    let start    = measured . catchErrors (e^.applog) [Right m] $ app
-    runSettings s start `finally` destroyEnv e
-
-=======
->>>>>>> 1be70031
 sitemap :: Env -> Routes a Proxy ()
 sitemap e = do
 

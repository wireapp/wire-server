--- conflicted
+++ resolved
@@ -42,10 +42,7 @@
 federatorExternal:
   host: 127.0.0.1
   port: 8098
-<<<<<<< HEAD
-=======
 
->>>>>>> e9957d63
 # Used by brig-integration (bot providers), galley-integration (legal hold)
 provider:
   privateKey: test/resources/key.pem
@@ -54,13 +51,10 @@
   botHost: https://127.0.0.1
   botPort: 29631
 
-<<<<<<< HEAD
-=======
 # Used by spar integration tests
 # Keep this in sync with setTeamInvitationTimeout from brig
 brigSettingsTeamInvitationTimeout: 5
 
->>>>>>> e9957d63
 # Used by brig-integration (Federation subfolder)
 backendTwo:
   brig:

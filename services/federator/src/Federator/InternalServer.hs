--- conflicted
+++ resolved
@@ -34,15 +34,9 @@
 import Federator.Response
 import Federator.Validation
 import Imports
-<<<<<<< HEAD
-import Network.HTTP.Client
+import Network.HTTP.Client (Manager)
 import Network.HTTP.Types qualified as HTTP
 import Network.Wai qualified as Wai
-=======
-import Network.HTTP.Client (Manager)
-import qualified Network.HTTP.Types as HTTP
-import qualified Network.Wai as Wai
->>>>>>> e060ec2a
 import Polysemy
 import Polysemy.Error
 import Polysemy.Input

--- conflicted
+++ resolved
@@ -63,19 +63,13 @@
   let resolvConf = mkResolvConf (optSettings opts) DNS.defaultResolvConf
   DNS.withCachingResolver resolvConf $ \res ->
     bracket (newEnv opts res) closeEnv $ \env -> do
-<<<<<<< HEAD
       -- Build a new TVar holding the state we want for the initial environment.
       tEnv <- newTVarIO env
       -- We need a watcher/listener for updating this TVar to flow values through to the handlers.
       let externalServer = serveInward tEnv portExternal
           internalServer = serveOutward tEnv portInternal
-      withMonitor (env ^. applog) (env ^. sslContext) (optSettings opts) $ do
+      withMonitor (env ^. applog) (onNewSSLContext env) (optSettings opts) $ do
         envUpdateThread <- async $ envUpdater tEnv
-=======
-      let externalServer = serveInward env portExternal
-          internalServer = serveOutward env portInternal
-      withMonitor (env ^. applog) (onNewSSLContext env) (optSettings opts) $ do
->>>>>>> d80cef96
         internalServerThread <- async internalServer
         externalServerThread <- async externalServer
         void $ waitAnyCancel [envUpdateThread, internalServerThread, externalServerThread]

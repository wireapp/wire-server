-- This file is part of the Wire Server implementation.
--
-- Copyright (C) 2022 Wire Swiss GmbH <opensource@wire.com>
--
-- This program is free software: you can redistribute it and/or modify it under
-- the terms of the GNU Affero General Public License as published by the Free
-- Software Foundation, either version 3 of the License, or (at your option) any
-- later version.
--
-- This program is distributed in the hope that it will be useful, but WITHOUT
-- ANY WARRANTY; without even the implied warranty of MERCHANTABILITY or FITNESS
-- FOR A PARTICULAR PURPOSE. See the GNU Affero General Public License for more
-- details.
--
-- You should have received a copy of the GNU Affero General Public License along
-- with this program. If not, see <https://www.gnu.org/licenses/>.

module Federator.ExternalServer
  ( callInward,
    serveInward,
    RPC (..),
    CertHeader (..),
    server,
  )
where

import Control.Monad.Codensity
import Data.Bifunctor
import Data.ByteString qualified as BS
import Data.ByteString.Builder
import Data.ByteString.Lazy qualified as LBS
import Data.Domain
<<<<<<< HEAD
import Data.Sequence qualified as Seq
import Data.Text qualified as Text
import Data.Text.Encoding qualified as Text
import Data.X509 qualified as X509
=======
import qualified Data.Metrics.Servant as Metrics
import Data.Proxy (Proxy (Proxy))
import qualified Data.Sequence as Seq
import qualified Data.Text as Text
import qualified Data.Text.Encoding as Text
import qualified Data.X509 as X509
>>>>>>> e060ec2a
import Federator.Discovery
import Federator.Env
import Federator.Error.ServerError
import Federator.Health qualified as Health
import Federator.RPC
import Federator.Response
import Federator.Service
import Federator.Validation
import Imports
import Network.HTTP.Client (Manager)
import Network.HTTP.Types qualified as HTTP
import Network.Wai qualified as Wai
import Polysemy
import Polysemy.Error
import Polysemy.Input
import Polysemy.TinyLog (TinyLog)
import Polysemy.TinyLog qualified as Log
import Servant.API
import Servant.API.Extended.Endpath
import Servant.Client.Core
import Servant.Server (Tagged (..))
import Servant.Server.Generic
import System.Logger.Message qualified as Log
import Wire.API.Federation.Component
import Wire.API.Federation.Domain
import Wire.API.Routes.FederationDomainConfig

-- | Used to get PEM encoded certificate out of an HTTP header
newtype CertHeader = CertHeader X509.Certificate

instance FromHttpApiData CertHeader where
  parseUrlPiece :: Text -> Either Text CertHeader
  parseUrlPiece cert =
    bimap Text.pack CertHeader $ decodeCertificate $ HTTP.urlDecode True $ Text.encodeUtf8 cert

data API mode = API
  { status ::
      mode
        :- "i"
          :> "status"
          -- When specified only returns status of the internal service,
          -- otherwise ensures that the external service is also up.
          :> QueryFlag "standalone"
          :> Get '[PlainText] NoContent,
    externalRequest ::
      mode
        :- "federation"
          :> Capture "component" Component
          :> Capture "rpc" RPC
          :> Header' '[Required, Strict] OriginDomainHeaderName Domain
          :> Header' '[Required, Strict] "X-SSL-Certificate" CertHeader
          :> Endpath
          -- We need to use 'Raw' so we can stream request body regardless of
          -- content-type and send a response with arbitrary content-type. Not
          -- sure if this is the right approach.
          :> Raw
  }
  deriving (Generic)

server ::
  ( Member ServiceStreaming r,
    Member (Embed IO) r,
    Member TinyLog r,
    Member DiscoverFederator r,
    Member (Error ValidationError) r,
    Member (Error DiscoveryFailure) r,
    Member (Error ServerError) r,
    Member (Input FederationDomainConfigs) r
  ) =>
  Manager ->
  Word16 ->
  (Sem r Wai.Response -> Codensity IO Wai.Response) ->
  API AsServer
server mgr intPort interpreter =
  API
    { status = Health.status mgr "internal server" intPort,
      externalRequest = \component rpc remoteDomain remoteCert ->
        Tagged $ \req respond -> runCodensity (interpreter (callInward component rpc remoteDomain remoteCert req)) respond
    }

-- FUTUREWORK(federation): Versioning of the federation API.
callInward ::
  ( Member ServiceStreaming r,
    Member (Embed IO) r,
    Member TinyLog r,
    Member DiscoverFederator r,
    Member (Error ValidationError) r,
    Member (Error DiscoveryFailure) r,
    Member (Error ServerError) r,
    Member (Input FederationDomainConfigs) r
  ) =>
  Component ->
  RPC ->
  Domain ->
  CertHeader ->
  Wai.Request ->
  Sem r Wai.Response
callInward component (RPC rpc) originDomain (CertHeader cert) wreq = do
  -- only POST is supported
  when (Wai.requestMethod wreq /= HTTP.methodPost) $
    throw InvalidRoute
  -- No query parameters are allowed
  unless (BS.null . Wai.rawQueryString $ wreq) $
    throw InvalidRoute

  Log.debug $
    Log.msg ("Inward Request" :: ByteString)
      . Log.field "originDomain" (domainText originDomain)
      . Log.field "component" (show component)
      . Log.field "rpc" rpc

  validatedDomain <- validateDomain cert originDomain

  let path = LBS.toStrict (toLazyByteString (HTTP.encodePathSegments ["federation", rpc]))

  body <- embed $ Wai.lazyRequestBody wreq
  resp <- serviceCall component path body validatedDomain
  Log.debug $
    Log.msg ("Inward Request response" :: ByteString)
      . Log.field "status" (show (responseStatusCode resp))
  pure $
    streamingResponseToWai
      resp
        { responseHeaders =
            Seq.filter
              (\(name, _) -> name == "Content-Type")
              (responseHeaders resp)
        }

serveInward :: Env -> Int -> IO ()
serveInward env =
  serveServant
    (Metrics.servantPrometheusMiddleware $ Proxy @(ToServantApi API))
    (server env._httpManager env._internalPort $ runFederator env)
    env<|MERGE_RESOLUTION|>--- conflicted
+++ resolved
@@ -30,19 +30,12 @@
 import Data.ByteString.Builder
 import Data.ByteString.Lazy qualified as LBS
 import Data.Domain
-<<<<<<< HEAD
+import Data.Metrics.Servant qualified as Metrics
+import Data.Proxy (Proxy (Proxy))
 import Data.Sequence qualified as Seq
 import Data.Text qualified as Text
 import Data.Text.Encoding qualified as Text
 import Data.X509 qualified as X509
-=======
-import qualified Data.Metrics.Servant as Metrics
-import Data.Proxy (Proxy (Proxy))
-import qualified Data.Sequence as Seq
-import qualified Data.Text as Text
-import qualified Data.Text.Encoding as Text
-import qualified Data.X509 as X509
->>>>>>> e060ec2a
 import Federator.Discovery
 import Federator.Env
 import Federator.Error.ServerError

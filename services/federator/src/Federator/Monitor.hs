-- This file is part of the Wire Server implementation.
--
-- Copyright (C) 2022 Wire Swiss GmbH <opensource@wire.com>
--
-- This program is free software: you can redistribute it and/or modify it under
-- the terms of the GNU Affero General Public License as published by the Free
-- Software Foundation, either version 3 of the License, or (at your option) any
-- later version.
--
-- This program is distributed in the hope that it will be useful, but WITHOUT
-- ANY WARRANTY; without even the implied warranty of MERCHANTABILITY or FITNESS
-- FOR A PARTICULAR PURPOSE. See the GNU Affero General Public License for more
-- details.
--
-- You should have received a copy of the GNU Affero General Public License along
-- with this program. If not, see <https://www.gnu.org/licenses/>.

module Federator.Monitor
  ( withMonitor,
    mkTLSSettingsOrThrow,
    FederationSetupError (..),
  )
where

import Control.Exception (bracket, throw)
import Federator.Monitor.Internal
import Federator.Options (RunSettings (..))
import Imports
import OpenSSL.Session (SSLContext)
<<<<<<< HEAD
import qualified Polysemy
import qualified Polysemy.Error as Polysemy
import Polysemy.TinyLog (logAndIgnoreErrors)
=======
import Polysemy qualified
import Polysemy.Error qualified as Polysemy
>>>>>>> 0c1388f7
import System.Logger (Logger)

mkTLSSettingsOrThrow :: RunSettings -> IO SSLContext
mkTLSSettingsOrThrow = Polysemy.runM . runEither . Polysemy.runError @FederationSetupError . mkSSLContext
  where
    runEither = (either (Polysemy.embed @IO . throw) pure =<<)

withMonitor :: Logger -> (SSLContext -> IO ()) -> RunSettings -> IO a -> IO a
withMonitor logger onNewContext rs action =
  bracket
    ( runSemDefault
        logger
        ( mkMonitor
            (runSemDefault logger . logAndIgnoreErrors showFederationSetupError "federation setup error while updating certificates")
            onNewContext
            rs
        )
    )
    (runSemDefault logger . delMonitor)
    (const action)<|MERGE_RESOLUTION|>--- conflicted
+++ resolved
@@ -27,14 +27,9 @@
 import Federator.Options (RunSettings (..))
 import Imports
 import OpenSSL.Session (SSLContext)
-<<<<<<< HEAD
-import qualified Polysemy
-import qualified Polysemy.Error as Polysemy
-import Polysemy.TinyLog (logAndIgnoreErrors)
-=======
 import Polysemy qualified
 import Polysemy.Error qualified as Polysemy
->>>>>>> 0c1388f7
+import Polysemy.TinyLog (logAndIgnoreErrors)
 import System.Logger (Logger)
 
 mkTLSSettingsOrThrow :: RunSettings -> IO SSLContext

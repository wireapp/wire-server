--- conflicted
+++ resolved
@@ -41,11 +41,7 @@
     _requestId :: RequestId,
     _dnsResolver :: Resolver,
     _runSettings :: RunSettings,
-<<<<<<< HEAD
-    _allowedRemoteDomains :: IORef FederationDomainConfigs,
-=======
     _domainConfigs :: IORef FederationDomainConfigs,
->>>>>>> d47d2749
     _service :: Component -> Endpoint,
     _httpManager :: HTTP.Manager,
     _http2Manager :: IORef Http2Manager

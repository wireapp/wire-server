--- conflicted
+++ resolved
@@ -145,11 +145,7 @@
           DiscoveryFailure
         ]
     . runInputConst env
-<<<<<<< HEAD
-    . runInputSem (embed @IO (readIORef (view allowedRemoteDomains env)))
-=======
     . runInputSem (embed @IO (readIORef (view domainConfigs env)))
->>>>>>> d47d2749
     . runInputSem (embed @IO (readIORef (view http2Manager env)))
     . runInputConst (view runSettings env)
     . interpretServiceHTTP

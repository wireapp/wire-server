--- conflicted
+++ resolved
@@ -28,11 +28,7 @@
 import Data.ByteString qualified as BS
 import Data.ByteString.Conversion (toByteString')
 import Data.ByteString.Lazy qualified as LBS
-<<<<<<< HEAD
 import Data.Domain
-import Data.Handle
-=======
->>>>>>> 2e3a6ec3
 import Data.LegalHold (UserLegalHoldStatus (UserLegalHoldNoConsent))
 import Data.Text.Encoding
 import Federator.Options hiding (federatorExternal)
@@ -74,26 +70,17 @@
         brig <- view teBrig <$> ask
         user <- randomUser brig
 
-<<<<<<< HEAD
         backendTwoDomain <- asks (._teTstOpts.backendTwo.originDomain)
         setSearchPolicyFor brig (Domain backendTwoDomain) Search.FullSearch
 
-        let expectedProfile = (publicProfile user UserLegalHoldNoConsent) {profileHandle = Just (Handle hdl)}
-        bdy <-
-          responseJsonError
-            =<< inwardCallWithOriginDomain otherBackend "/federation/brig/get-user-by-handle" (encode hdl)
-              <!! const 200 === statusCode
-        liftIO $ bdy `shouldBe` expectedProfile
-=======
         let expectedProfile = publicProfile user UserLegalHoldNoConsent
         bdy <-
           responseJsonError
-            =<< inwardCall "/federation/brig/get-users-by-ids" (encode [userId user])
+            =<< inwardCallWithOriginDomain otherBackend "/federation/brig/get-users-by-ids" (encode [userId user])
               <!! do
                 const 200 === statusCode
 
         liftIO $ bdy `shouldBe` [expectedProfile]
->>>>>>> 2e3a6ec3
 
     -- @SF.Federation @TSFI.RESTfulAPI @S2 @S3 @S7
     --

--- conflicted
+++ resolved
@@ -58,14 +58,10 @@
         brig <- view teBrig <$> ask
         user <- randomUser brig
 
-<<<<<<< HEAD
         backendTwoDomain <- asks (._teTstOpts.backendTwo.originDomain)
         setSearchPolicyFor brig (Domain backendTwoDomain) Search.FullSearch
 
-        let expectedProfile = (publicProfile user UserLegalHoldNoConsent) {profileHandle = Just (Handle hdl)}
-=======
         let expectedProfile = publicProfile user UserLegalHoldNoConsent
->>>>>>> 2e3a6ec3
         runTestSem $ do
           resp <-
             liftToCodensity

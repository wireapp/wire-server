-- This file is part of the Wire Server implementation.
--
-- Copyright (C) 2022 Wire Swiss GmbH <opensource@wire.com>
--
-- This program is free software: you can redistribute it and/or modify it under
-- the terms of the GNU Affero General Public License as published by the Free
-- Software Foundation, either version 3 of the License, or (at your option) any
-- later version.
--
-- This program is distributed in the hope that it will be useful, but WITHOUT
-- ANY WARRANTY; without even the implied warranty of MERCHANTABILITY or FITNESS
-- FOR A PARTICULAR PURPOSE. See the GNU Affero General Public License for more
-- details.
--
-- You should have received a copy of the GNU Affero General Public License along
-- with this program. If not, see <https://www.gnu.org/licenses/>.

module Test.Federator.Remote where

import Control.Exception (bracket)
import Control.Monad.Codensity
import Data.Domain
import Federator.Discovery
import Federator.Env (TLSSettings)
import Federator.Options
import Federator.Remote
import Federator.Run (mkTLSSettingsOrThrow)
import Imports
import Network.HTTP.Types (status200)
import Network.Wai
import qualified Network.Wai.Handler.Warp as Warp
import qualified Network.Wai.Handler.WarpTLS as Warp
import Network.Wai.Utilities.MockServer (startMockServer)
import Polysemy
import Polysemy.Embed
import Polysemy.Error
import Polysemy.Input
import Test.Federator.Options (defRunSettings)
import Test.Federator.Util
import Test.Tasty
import Test.Tasty.HUnit
import Test.Tasty.Pending (flakyTestCase)
import Wire.API.Federation.Component
import Wire.API.Federation.Error
import Wire.Network.DNS.SRV (SrvTarget (SrvTarget))

tests :: TestTree
tests =
  testGroup
    "Federator.Remote"
    [ testValidatesCertificateSuccess,
      testValidatesCertificateWrongHostname,
      testConnectionError
    ]

settings :: RunSettings
settings =
  ( defRunSettings
      "test/resources/unit/localhost.pem"
      "test/resources/unit/localhost-key.pem"
  )
    { useSystemCAStore = False,
      remoteCAStore = Just "test/resources/unit/unit-ca.pem"
    }

discoverLocalhost :: Int -> Sem (DiscoverFederator ': r) a -> Sem r a
discoverLocalhost port = interpret $ \case
  DiscoverAllFederators (Domain "localhost") ->
    pure (Right (pure (SrvTarget "localhost" (fromIntegral port))))
  DiscoverAllFederators _ -> pure (Left (DiscoveryFailureSrvNotAvailable "only localhost is supported"))
  DiscoverFederator (Domain "localhost") ->
    pure (Right (SrvTarget "localhost" (fromIntegral port)))
  DiscoverFederator _ -> pure (Left (DiscoveryFailureSrvNotAvailable "only localhost is supported"))

assertNoRemoteError :: IO (Either RemoteError x) -> IO x
assertNoRemoteError action =
  action >>= \case
    Left err -> assertFailure $ "Unexpected remote error: " <> show err
    Right x -> pure x

mkTestCall :: TLSSettings -> Int -> IO (Either RemoteError ())
mkTestCall tlsSettings port =
  runM
    . runError @RemoteError
    . void
    . runInputConst tlsSettings
    . discoverLocalhost port
    . assertNoError @DiscoveryFailure
    . runEmbedded @(Codensity IO) @IO lowerCodensity
    . interpretRemote
    $ discoverAndCall (Domain "localhost") Brig "test" [] mempty

withMockServer :: Warp.TLSSettings -> (Warp.Port -> IO a) -> IO a
withMockServer tls k =
  bracket
    (startMockServer (Just tls) app)
    fst
    (k . snd)
  where
    app _req respond = respond $ responseLBS status200 [] "mock body"

testValidatesCertificateSuccess :: TestTree
testValidatesCertificateSuccess =
  testGroup
    "can get response with valid certificate"
    [ flakyTestCase "when hostname=localhost and certificate-for=localhost" $
        withMockServer certForLocalhost $ \port -> do
          tlsSettings <- mkTLSSettingsOrThrow settings
<<<<<<< HEAD
          runCodensity (mkTestCall tlsSettings "localhost" port) assertNoRemoteError,
      flakyTestCase "when hostname=localhost. and certificate-for=localhost" $
=======
          assertNoRemoteError (mkTestCall tlsSettings port),
      testCase "when hostname=localhost. and certificate-for=localhost" $
>>>>>>> 615404b0
        withMockServer certForLocalhost $ \port -> do
          tlsSettings <- mkTLSSettingsOrThrow settings
          assertNoRemoteError (mkTestCall tlsSettings port),
      -- This is a limitation of the TLS library, this test just exists to document that.
      testCase "when hostname=localhost. and certificate-for=localhost." $
        withMockServer certForLocalhostDot $ \port -> do
          tlsSettings <- mkTLSSettingsOrThrow settings
          eitherClient <- mkTestCall tlsSettings port
          case eitherClient of
            Left _ -> pure ()
            Right _ -> assertFailure "Congratulations, you fixed a known issue!"
    ]

-- @SF.Federation @TSFI.Federate @TSFI.DNS @S2
--
-- This is a group of test cases where refusing to connect with the server is
-- checked. The second test case refuses to connect with a server when the
-- certificate's X509v3 Extended Key Usage extension is present and it does not
-- list "TLS Web Server Authentication" among the purposes.
testValidatesCertificateWrongHostname :: TestTree
testValidatesCertificateWrongHostname =
  testGroup
    "refuses to connect with server"
    [ testCase "when the server's certificate doesn't match the hostname" $
        withMockServer certForWrongDomain $ \port -> do
          tlsSettings <- mkTLSSettingsOrThrow settings
          eitherClient <- mkTestCall tlsSettings port
          case eitherClient of
            Left (RemoteError _ (FederatorClientTLSException _)) -> pure ()
            Left x -> assertFailure $ "Expected TLS failure, got: " <> show x
            Right _ -> assertFailure "Expected connection with the server to fail",
      testCase "when the server's certificate does not have the server key usage flag" $
        withMockServer certWithoutServerKeyUsage $ \port -> do
          tlsSettings <- mkTLSSettingsOrThrow settings
          eitherClient <- mkTestCall tlsSettings port
          case eitherClient of
            Left (RemoteError _ (FederatorClientTLSException _)) -> pure ()
            Left x -> assertFailure $ "Expected TLS failure, got: " <> show x
            Right _ -> assertFailure "Expected connection with the server to fail"
    ]

-- @END

testConnectionError :: TestTree
testConnectionError = testCase "connection failures are reported correctly" $ do
  tlsSettings <- mkTLSSettingsOrThrow settings
  result <- mkTestCall tlsSettings 1
  case result of
    Left (RemoteError _ (FederatorClientConnectionError _)) -> pure ()
    Left x -> assertFailure $ "Expected connection error, got: " <> show x
    Right _ -> assertFailure "Expected connection with the server to fail"

certForLocalhost :: Warp.TLSSettings
certForLocalhost = Warp.tlsSettings "test/resources/unit/localhost.pem" "test/resources/unit/localhost-key.pem"

certForLocalhostDot :: Warp.TLSSettings
certForLocalhostDot = Warp.tlsSettings "test/resources/unit/localhost-dot.pem" "test/resources/unit/localhost-dot-key.pem"

certForWrongDomain :: Warp.TLSSettings
certForWrongDomain = Warp.tlsSettings "test/resources/unit/localhost.example.com.pem" "test/resources/unit/localhost.example.com-key.pem"

certWithoutServerKeyUsage :: Warp.TLSSettings
certWithoutServerKeyUsage =
  Warp.tlsSettings
    "test/resources/unit/localhost.client-only.pem"
    "test/resources/unit/localhost.client-only-key.pem"<|MERGE_RESOLUTION|>--- conflicted
+++ resolved
@@ -106,13 +106,8 @@
     [ flakyTestCase "when hostname=localhost and certificate-for=localhost" $
         withMockServer certForLocalhost $ \port -> do
           tlsSettings <- mkTLSSettingsOrThrow settings
-<<<<<<< HEAD
-          runCodensity (mkTestCall tlsSettings "localhost" port) assertNoRemoteError,
+          assertNoRemoteError (mkTestCall tlsSettings port),
       flakyTestCase "when hostname=localhost. and certificate-for=localhost" $
-=======
-          assertNoRemoteError (mkTestCall tlsSettings port),
-      testCase "when hostname=localhost. and certificate-for=localhost" $
->>>>>>> 615404b0
         withMockServer certForLocalhost $ \port -> do
           tlsSettings <- mkTLSSettingsOrThrow settings
           assertNoRemoteError (mkTestCall tlsSettings port),

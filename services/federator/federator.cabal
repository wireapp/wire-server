cabal-version: 1.12

-- This file has been generated from package.yaml by hpack version 0.34.4.
--
-- see: https://github.com/sol/hpack
--
<<<<<<< HEAD
-- hash: d0c7980381e9ff9ae4f98bd7e4b67b28f8f7afa228e971bef84e1788fe59587a
=======
-- hash: 371580e0c3adbdb4994c74a23ada11c91023bc654f2f0fe304ead7e88a3b8ba6
>>>>>>> f6fd70d6

name:           federator
version:        1.0.0
synopsis:       Federation Service
category:       Network
author:         Wire Swiss GmbH
maintainer:     Wire Swiss GmbH <backend@wire.com>
copyright:      (c) 2020 Wire Swiss GmbH
license:        AGPL-3
build-type:     Simple
extra-source-files:
    test/resources/integration-ca.pem
    test/resources/integration-leaf-key.pem
    test/resources/integration-leaf.pem
    test/resources/unit/example.com.pem
    test/resources/unit/gen-certs.sh
    test/resources/unit/invalid.pem
    test/resources/unit/localhost-dot-key.pem
    test/resources/unit/localhost-dot.pem
    test/resources/unit/localhost-key.pem
    test/resources/unit/localhost.client-only-key.pem
    test/resources/unit/localhost.client-only.pem
    test/resources/unit/localhost.example.com-key.pem
    test/resources/unit/localhost.example.com.pem
    test/resources/unit/localhost.pem
    test/resources/unit/README.md
    test/resources/unit/second-federator.example.com-key.pem
    test/resources/unit/second-federator.example.com.pem
    test/resources/unit/unit-ca-key.pem
    test/resources/unit/unit-ca.pem

library
  exposed-modules:
      Federator.App
      Federator.Discovery
      Federator.Env
      Federator.Error
      Federator.Error.ServerError
      Federator.ExternalServer
      Federator.InternalServer
      Federator.MockServer
      Federator.Monitor
      Federator.Monitor.Internal
      Federator.Options
      Federator.Remote
      Federator.Response
      Federator.Run
      Federator.Service
      Federator.Validation
  other-modules:
      Paths_federator
  hs-source-dirs:
      src
  default-extensions:
      AllowAmbiguousTypes
      BangPatterns
      ConstraintKinds
      DataKinds
      DefaultSignatures
      DerivingStrategies
      DerivingVia
      DeriveFunctor
      DeriveGeneric
      DeriveLift
      DeriveTraversable
      EmptyCase
      FlexibleContexts
      FlexibleInstances
      FunctionalDependencies
      GADTs
      InstanceSigs
      KindSignatures
      LambdaCase
      MultiParamTypeClasses
      MultiWayIf
      NamedFieldPuns
      NoImplicitPrelude
      OverloadedStrings
      PackageImports
      PatternSynonyms
      PolyKinds
      QuasiQuotes
      RankNTypes
      ScopedTypeVariables
      StandaloneDeriving
      TemplateHaskell
      TupleSections
      TypeApplications
      TypeFamilies
      TypeFamilyDependencies
      TypeOperators
      UndecidableInstances
      ViewPatterns
  ghc-options: -O2 -Wall -Wincomplete-uni-patterns -Wincomplete-record-updates -Wpartial-fields -fwarn-tabs -optP-Wno-nonportable-include-path
  build-depends:
      aeson
    , async
    , base
    , bilge
    , binary
    , bytestring
    , bytestring-conversion
    , constraints
    , containers
    , data-default
    , dns
    , dns-util
    , either
    , exceptions
    , extended
    , filepath
    , hinotify
    , http-client
    , http-client-openssl
    , http-types
    , http2
    , imports
    , kan-extensions
    , lens
    , metrics-core
    , metrics-wai
    , mtl
    , network
    , network-uri
    , pem
    , polysemy
    , polysemy-wire-zoo
    , retry
    , servant
    , servant-client-core
    , streaming-commons
    , string-conversions
    , text
    , time-manager
    , tinylog
    , tls
    , types-common
    , unix
    , uri-bytestring
    , uuid
    , wai
    , wai-utilities
    , warp
    , warp-tls
    , wire-api
    , wire-api-federation
    , x509
    , x509-store
    , x509-system
    , x509-validation
  default-language: Haskell2010

executable federator
  main-is: Main.hs
  other-modules:
      Paths_federator
  hs-source-dirs:
      exec
  default-extensions:
      AllowAmbiguousTypes
      BangPatterns
      ConstraintKinds
      DataKinds
      DefaultSignatures
      DerivingStrategies
      DerivingVia
      DeriveFunctor
      DeriveGeneric
      DeriveLift
      DeriveTraversable
      EmptyCase
      FlexibleContexts
      FlexibleInstances
      FunctionalDependencies
      GADTs
      InstanceSigs
      KindSignatures
      LambdaCase
      MultiParamTypeClasses
      MultiWayIf
      NamedFieldPuns
      NoImplicitPrelude
      OverloadedStrings
      PackageImports
      PatternSynonyms
      PolyKinds
      QuasiQuotes
      RankNTypes
      ScopedTypeVariables
      StandaloneDeriving
      TemplateHaskell
      TupleSections
      TypeApplications
      TypeFamilies
      TypeFamilyDependencies
      TypeOperators
      UndecidableInstances
      ViewPatterns
  ghc-options: -O2 -Wall -Wincomplete-uni-patterns -Wincomplete-record-updates -Wpartial-fields -fwarn-tabs -optP-Wno-nonportable-include-path -threaded -with-rtsopts=-N1 -with-rtsopts=-T -rtsopts
  build-depends:
      aeson
    , async
    , base
    , bilge
    , binary
    , bytestring
    , bytestring-conversion
    , constraints
    , containers
    , data-default
    , dns
    , dns-util
    , either
    , exceptions
    , extended
    , federator
    , filepath
    , hinotify
    , http-client
    , http-client-openssl
    , http-types
    , http2
    , imports
    , kan-extensions
    , lens
    , metrics-core
    , metrics-wai
    , mtl
    , network
    , network-uri
    , pem
    , polysemy
    , polysemy-wire-zoo
    , retry
    , servant
    , servant-client-core
    , streaming-commons
    , string-conversions
    , text
    , time-manager
    , tinylog
    , tls
    , types-common
    , unix
    , uri-bytestring
    , uuid
    , wai
    , wai-utilities
    , warp
    , warp-tls
    , wire-api
    , wire-api-federation
    , x509
    , x509-store
    , x509-system
    , x509-validation
  default-language: Haskell2010

executable federator-integration
  main-is: Main.hs
  other-modules:
      Test.Federator.IngressSpec
      Test.Federator.InwardSpec
      Test.Federator.JSON
      Test.Federator.Util
      Paths_federator
  hs-source-dirs:
      test/integration
  default-extensions:
      AllowAmbiguousTypes
      BangPatterns
      ConstraintKinds
      DataKinds
      DefaultSignatures
      DerivingStrategies
      DerivingVia
      DeriveFunctor
      DeriveGeneric
      DeriveLift
      DeriveTraversable
      EmptyCase
      FlexibleContexts
      FlexibleInstances
      FunctionalDependencies
      GADTs
      InstanceSigs
      KindSignatures
      LambdaCase
      MultiParamTypeClasses
      MultiWayIf
      NamedFieldPuns
      NoImplicitPrelude
      OverloadedStrings
      PackageImports
      PatternSynonyms
      PolyKinds
      QuasiQuotes
      RankNTypes
      ScopedTypeVariables
      StandaloneDeriving
      TemplateHaskell
      TupleSections
      TypeApplications
      TypeFamilies
      TypeFamilyDependencies
      TypeOperators
      UndecidableInstances
      ViewPatterns
  ghc-options: -O2 -Wall -Wincomplete-uni-patterns -Wincomplete-record-updates -Wpartial-fields -fwarn-tabs -optP-Wno-nonportable-include-path
  build-depends:
      aeson
    , async
    , base
    , bilge
    , binary
    , bytestring
    , bytestring-conversion
    , connection
    , constraints
    , containers
    , cryptonite
    , data-default
    , dns
    , dns-util
    , either
    , errors
    , exceptions
    , extended
    , federator
    , filepath
    , hinotify
    , hspec
    , http-client
    , http-client-openssl
    , http-client-tls
    , http-types
    , http2
    , imports
    , kan-extensions
    , lens
    , metrics-core
    , metrics-wai
    , mtl
    , network
    , network-uri
    , optparse-applicative
    , pem
    , polysemy
    , polysemy-wire-zoo
    , random
    , retry
    , servant
    , servant-client-core
    , streaming-commons
    , string-conversions
    , tasty
    , tasty-hunit
    , text
    , time-manager
    , tinylog
    , tls
    , types-common
    , unix
    , uri-bytestring
    , uuid
    , wai
    , wai-utilities
    , warp
    , warp-tls
    , wire-api
    , wire-api-federation
    , x509
    , x509-store
    , x509-system
    , x509-validation
    , yaml
  default-language: Haskell2010

test-suite federator-tests
  type: exitcode-stdio-1.0
  main-is: Main.hs
  other-modules:
      Test.Federator.Client
      Test.Federator.ExternalServer
      Test.Federator.InternalServer
      Test.Federator.Monitor
      Test.Federator.Options
      Test.Federator.Remote
      Test.Federator.Response
      Test.Federator.Util
      Test.Federator.Validation
      Paths_federator
  hs-source-dirs:
      test/unit
  default-extensions:
      AllowAmbiguousTypes
      BangPatterns
      ConstraintKinds
      DataKinds
      DefaultSignatures
      DerivingStrategies
      DerivingVia
      DeriveFunctor
      DeriveGeneric
      DeriveLift
      DeriveTraversable
      EmptyCase
      FlexibleContexts
      FlexibleInstances
      FunctionalDependencies
      GADTs
      InstanceSigs
      KindSignatures
      LambdaCase
      MultiParamTypeClasses
      MultiWayIf
      NamedFieldPuns
      NoImplicitPrelude
      OverloadedStrings
      PackageImports
      PatternSynonyms
      PolyKinds
      QuasiQuotes
      RankNTypes
      ScopedTypeVariables
      StandaloneDeriving
      TemplateHaskell
      TupleSections
      TypeApplications
      TypeFamilies
      TypeFamilyDependencies
      TypeOperators
      UndecidableInstances
      ViewPatterns
  ghc-options: -O2 -Wall -Wincomplete-uni-patterns -Wincomplete-record-updates -Wpartial-fields -fwarn-tabs -optP-Wno-nonportable-include-path -threaded -with-rtsopts=-N
  build-depends:
      QuickCheck
    , aeson
    , async
    , base
    , bilge
    , binary
    , bytestring
    , bytestring-conversion
    , constraints
    , containers
    , data-default
    , directory
    , dns
    , dns-util
    , either
    , exceptions
    , extended
    , federator
    , filepath
    , hinotify
    , http-client
    , http-client-openssl
    , http-types
    , http2
    , imports
    , interpolate
    , kan-extensions
    , lens
    , metrics-core
    , metrics-wai
    , mtl
    , network
    , network-uri
    , pem
    , polysemy
    , polysemy-wire-zoo
    , retry
    , servant
    , servant-client
    , servant-client-core
    , streaming-commons
    , string-conversions
    , tasty
    , tasty-hunit
    , tasty-quickcheck
    , temporary
    , text
    , time-manager
    , tinylog
    , tls
    , transformers
    , types-common
    , unix
    , uri-bytestring
    , uuid
    , wai
    , wai-extra
    , wai-utilities
    , warp
    , warp-tls
    , wire-api
    , wire-api-federation
    , x509
    , x509-store
    , x509-system
    , x509-validation
    , yaml
  default-language: Haskell2010<|MERGE_RESOLUTION|>--- conflicted
+++ resolved
@@ -3,12 +3,6 @@
 -- This file has been generated from package.yaml by hpack version 0.34.4.
 --
 -- see: https://github.com/sol/hpack
---
-<<<<<<< HEAD
--- hash: d0c7980381e9ff9ae4f98bd7e4b67b28f8f7afa228e971bef84e1788fe59587a
-=======
--- hash: 371580e0c3adbdb4994c74a23ada11c91023bc654f2f0fe304ead7e88a3b8ba6
->>>>>>> f6fd70d6
 
 name:           federator
 version:        1.0.0

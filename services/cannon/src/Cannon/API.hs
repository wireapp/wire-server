--- conflicted
+++ resolved
@@ -26,43 +26,7 @@
 import qualified Data.Metrics.Middleware     as Metrics
 import qualified Network.WebSockets          as Ws
 import qualified System.Logger.Class         as LC
-<<<<<<< HEAD
-import qualified System.IO.Strict            as Strict
 
-run :: Opts -> IO ()
-run o = do
-    ext <- loadExternal
-    m <- metrics
-    g <- L.mkLogger (o ^. logLevel) (o ^. logNetStrings)
-    e <- mkEnv <$> pure m
-               <*> pure ext
-               <*> pure o
-               <*> pure g
-               <*> D.empty 128
-               <*> newManager defaultManagerSettings { managerConnCount = 128 }
-               <*> createSystemRandom
-               <*> mkClock
-    s <- newSettings $ Server (o^.cannon.host) (o^.cannon.port) (applog e) m (Just idleTimeout)
-    let rtree    = compile sitemap
-        measured = measureRequests m (treeToPaths rtree)
-        app  r k = runCannon e (route rtree r k) r
-        start    = measured . catchErrors g [Right m] $ Gzip.gzip Gzip.def app
-    runSettings s start `finally` L.close (applog e)
-  where
-    idleTimeout = fromIntegral $ maxPingInterval + 3
-
-    -- Each cannon instance advertises its own location (ip or dns name) to gundeck.
-    -- Either externalHost or externalHostFile must be set (externalHost takes precedence if both are defined)
-    loadExternal :: IO ByteString
-    loadExternal = do
-      let extFile = fromMaybe (error "One of externalHost or externalHostFile must be defined") (o^.cannon.externalHostFile)
-      fromMaybe (readExternal extFile) (return . encodeUtf8 <$> o^.cannon.externalHost)
-
-    readExternal :: FilePath -> IO ByteString
-    readExternal f = encodeUtf8 . strip . pack <$> Strict.readFile f
-
-=======
->>>>>>> 1be70031
 
 sitemap :: Routes ApiBuilder Cannon ()
 sitemap = do

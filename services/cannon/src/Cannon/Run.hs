-- This file is part of the Wire Server implementation.
--
-- Copyright (C) 2022 Wire Swiss GmbH <opensource@wire.com>
--
-- This program is free software: you can redistribute it and/or modify it under
-- the terms of the GNU Affero General Public License as published by the Free
-- Software Foundation, either version 3 of the License, or (at your option) any
-- later version.
--
-- This program is distributed in the hope that it will be useful, but WITHOUT
-- ANY WARRANTY; without even the implied warranty of MERCHANTABILITY or FITNESS
-- FOR A PARTICULAR PURPOSE. See the GNU Affero General Public License for more
-- details.
--
-- You should have received a copy of the GNU Affero General Public License along
-- with this program. If not, see <https://www.gnu.org/licenses/>.

{-# OPTIONS -Wwarn #-}

module Cannon.Run
  ( run,
    CombinedAPI,
  )
where

import Bilge (ManagerSettings (..), defaultManagerSettings, newManager)
import Cannon.API.Internal
import Cannon.API.Public
import Cannon.App (maxPingInterval)
import qualified Cannon.Dict as D
import Cannon.Options
import Cannon.Types (Cannon, applog, clients, env, mkEnv, monitor, runCannon', runCannonToServant)
import Cannon.WS hiding (env)
import Control.Concurrent
import qualified Control.Concurrent.Async as Async
import qualified Control.Exception as E
import Control.Exception.Safe (catchAny)
import Control.Lens ((^.))
import Control.Monad.Catch (MonadCatch, finally)
import Data.Metrics.Middleware (gaugeSet, path)
import qualified Data.Metrics.Middleware as Middleware
import Data.Metrics.Servant
import Data.Proxy
import Data.Text (pack, strip)
import Data.Text.Encoding (encodeUtf8)
import Data.Typeable
import Imports hiding (head, threadDelay)
import qualified Network.Wai as Wai
import Network.Wai.Handler.Warp hiding (run)
import qualified Network.Wai.Middleware.Gzip as Gzip
import Network.Wai.Utilities.Server
import Servant
import qualified System.IO.Strict as Strict
import qualified System.Logger.Class as LC
import qualified System.Logger.Extended as L
import System.Posix.Signals
import qualified System.Posix.Signals as Signals
import System.Random.MWC (createSystemRandom)
<<<<<<< HEAD
import UnliftIO.Concurrent (myThreadId, throwTo)
import Util.Options (Endpoint (..))
import Wire.API.FederationUpdate
=======
>>>>>>> 89762c33
import qualified Wire.API.Routes.Internal.Cannon as Internal
import Wire.API.Routes.Public.Cannon
import Wire.API.Routes.Version.Wai

type CombinedAPI = PublicAPI :<|> Internal.API

run :: Opts -> IO ()
run o = do
  when (o ^. drainOpts . millisecondsBetweenBatches == 0) $
    error "drainOpts.millisecondsBetweenBatches must not be set to 0."
  when (o ^. drainOpts . gracePeriodSeconds == 0) $
    error "drainOpts.gracePeriodSeconds must not be set to 0."
  ext <- loadExternal
  m <- Middleware.metrics
  g <- L.mkLogger (o ^. logLevel) (o ^. logNetStrings) (o ^. logFormat)
  e <-
    mkEnv m ext o g
      <$> D.empty 128
      <*> newManager defaultManagerSettings {managerConnCount = 128}
      <*> createSystemRandom
      <*> mkClock
  refreshMetricsThread <- Async.async $ runCannon' e refreshMetrics
  s <- newSettings $ Server (o ^. cannon . host) (o ^. cannon . port) (applog e) m (Just idleTimeout)

  -- Get the federation domain list from Brig and start the updater loop
  let brigEndpoint = Endpoint bh bp
      Brig bh bp = o ^. brig
  (_, updateDomainsThread) <- updateFedDomains brigEndpoint g (\_ _ -> pure ())

  let middleware :: Wai.Middleware
      middleware =
        versionMiddleware (fold (o ^. disabledAPIVersions))
          . servantPrometheusMiddleware (Proxy @CombinedAPI)
          . Gzip.gzip Gzip.def
          . catchErrors g [Right m]
      app :: Application
      app = middleware (serve (Proxy @CombinedAPI) server)
      server :: Servant.Server CombinedAPI
      server =
        hoistServer (Proxy @PublicAPI) (runCannonToServant e) publicAPIServer
          :<|> hoistServer (Proxy @Internal.API) (runCannonToServant e) internalServer
  tid <- myThreadId
<<<<<<< HEAD
  void $ installHandler sigTERM (signalHandler (env e) tid) Nothing
  void $ installHandler sigINT (signalHandler (env e) tid) Nothing
  runSettings s app `finally` do
    -- FUTUREWORK(@akshaymankar, @fisx): we may want to call `runSettingsWithShutdown` here,
    -- but it's a sensitive change, and it looks like this is closing all the websockets at
    -- the same time and then calling the drain script. I suspect this might be due to some
    -- cleanup in wai.  this needs to be tested very carefully when touched.
    Async.cancel refreshMetricsThread
    Async.cancel updateDomainsThread
    L.close (applog e)
=======
  E.handle uncaughtExceptionHandler $ do
    void $ installHandler sigTERM (signalHandler (env e) tid) Nothing
    void $ installHandler sigINT (signalHandler (env e) tid) Nothing
    runSettings s app `finally` do
      -- FUTUREWORK(@akshaymankar, @fisx): we may want to call `runSettingsWithShutdown` here,
      -- but it's a sensitive change, and it looks like this is closing all the websockets at
      -- the same time and then calling the drain script. I suspect this might be due to some
      -- cleanup in wai.  this needs to be tested very carefully when touched.
      Async.cancel refreshMetricsThread
      L.close (applog e)
>>>>>>> 89762c33
  where
    idleTimeout = fromIntegral $ maxPingInterval + 3
    -- Each cannon instance advertises its own location (ip or dns name) to gundeck.
    -- Either externalHost or externalHostFile must be set (externalHost takes precedence if both are defined)
    loadExternal :: IO ByteString
    loadExternal = do
      let extFile = fromMaybe (error "One of externalHost or externalHostFile must be defined") (o ^. cannon . externalHostFile)
      maybe (readExternal extFile) (pure . encodeUtf8) (o ^. cannon . externalHost)
    readExternal :: FilePath -> IO ByteString
    readExternal f = encodeUtf8 . strip . pack <$> Strict.readFile f

signalHandler :: Env -> ThreadId -> Signals.Handler
signalHandler e mainThread = CatchOnce $ do
  runWS e drain
  throwTo mainThread SignalledToExit

-- | This is called when the main thread receives the exception generated by
-- SIGTERM or SIGINT. When that happens, we can simply exit without doing
-- anything. If we leave this exception uncaught, the default runtime behaviour
-- is to print it to stdout, which contaminates the test output.
uncaughtExceptionHandler :: SignalledToExit -> IO ()
uncaughtExceptionHandler _ = pure ()

data SignalledToExit = SignalledToExit
  deriving (Typeable, Show)

instance Exception SignalledToExit

refreshMetrics :: Cannon ()
refreshMetrics = do
  m <- monitor
  c <- clients
  safeForever $ do
    s <- D.size c
    gaugeSet (fromIntegral s) (path "net.websocket.clients") m
    liftIO $ threadDelay 1000000
  where
    safeForever :: (MonadIO m, LC.MonadLogger m, MonadCatch m) => m () -> m ()
    safeForever action =
      forever $
        action `catchAny` \exc -> do
          LC.err $ "error" LC..= show exc LC.~~ LC.msg (LC.val "refreshMetrics failed")
          liftIO $ threadDelay 60000000 -- pause to keep worst-case noise in logs manageable<|MERGE_RESOLUTION|>--- conflicted
+++ resolved
@@ -56,12 +56,8 @@
 import System.Posix.Signals
 import qualified System.Posix.Signals as Signals
 import System.Random.MWC (createSystemRandom)
-<<<<<<< HEAD
-import UnliftIO.Concurrent (myThreadId, throwTo)
 import Util.Options (Endpoint (..))
 import Wire.API.FederationUpdate
-=======
->>>>>>> 89762c33
 import qualified Wire.API.Routes.Internal.Cannon as Internal
 import Wire.API.Routes.Public.Cannon
 import Wire.API.Routes.Version.Wai
@@ -104,18 +100,6 @@
         hoistServer (Proxy @PublicAPI) (runCannonToServant e) publicAPIServer
           :<|> hoistServer (Proxy @Internal.API) (runCannonToServant e) internalServer
   tid <- myThreadId
-<<<<<<< HEAD
-  void $ installHandler sigTERM (signalHandler (env e) tid) Nothing
-  void $ installHandler sigINT (signalHandler (env e) tid) Nothing
-  runSettings s app `finally` do
-    -- FUTUREWORK(@akshaymankar, @fisx): we may want to call `runSettingsWithShutdown` here,
-    -- but it's a sensitive change, and it looks like this is closing all the websockets at
-    -- the same time and then calling the drain script. I suspect this might be due to some
-    -- cleanup in wai.  this needs to be tested very carefully when touched.
-    Async.cancel refreshMetricsThread
-    Async.cancel updateDomainsThread
-    L.close (applog e)
-=======
   E.handle uncaughtExceptionHandler $ do
     void $ installHandler sigTERM (signalHandler (env e) tid) Nothing
     void $ installHandler sigINT (signalHandler (env e) tid) Nothing
@@ -125,8 +109,8 @@
       -- the same time and then calling the drain script. I suspect this might be due to some
       -- cleanup in wai.  this needs to be tested very carefully when touched.
       Async.cancel refreshMetricsThread
+      Async.cancel updateDomainsThread
       L.close (applog e)
->>>>>>> 89762c33
   where
     idleTimeout = fromIntegral $ maxPingInterval + 3
     -- Each cannon instance advertises its own location (ip or dns name) to gundeck.

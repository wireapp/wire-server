--- conflicted
+++ resolved
@@ -152,7 +152,6 @@
   unless consumerExists $ do
     Log.info $ Log.msg (Log.val "Starting consumer") . Log.field "domain" (domainText domain)
     tag <- startPushingNotifications chan domain
-    -- TODO: Check if the map is spine strict. This strict call might not be needed.
     -- The ' version of atomicModifyIORef is strict in the function update and is useful
     -- for not leaking memory.
     oldTag <- atomicModifyIORef' consumers $ \c -> (Map.insert domain tag c, Map.lookup domain c)
@@ -187,21 +186,4 @@
       Log.warn $
         Log.msg (Log.val "Found invalid domain in a backend notifications queue name")
           . Log.field "queue" ("backend-notifications." <> d)
-<<<<<<< HEAD
-          . Log.field "error" e
-=======
-          . Log.field "error" e
-
-startWorker :: RabbitMqAdminOpts -> AppT IO ()
-startWorker rabbitmqOpts = do
-  env <- ask
-  liftIO . openConnectionWithRetries env.logger (demoteOpts rabbitmqOpts) $
-    RabbitMqHooks
-      { onNewChannel =
-          runAppT env . startPusher,
-        onChannelException = \_ ->
-          runAppT env $ markAsNotWorking BackendNotificationPusher,
-        onConnectionClose =
-          runAppT env $ markAsNotWorking BackendNotificationPusher
-      }
->>>>>>> 3105b76c
+          . Log.field "error" e
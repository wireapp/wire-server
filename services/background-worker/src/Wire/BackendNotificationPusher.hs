--- conflicted
+++ resolved
@@ -11,9 +11,8 @@
 import qualified Data.Map.Strict as Map
 import qualified Data.Text as Text
 import Imports
-import Network.AMQP (ConsumerTag, cancelConsumer)
+import Network.AMQP (cancelConsumer)
 import qualified Network.AMQP as Q
-import Network.AMQP.Extended
 import qualified Network.AMQP.Lifted as QL
 import Network.RabbitMqAdmin
 import qualified System.Logger.Class as Log
@@ -21,11 +20,8 @@
 import Wire.API.Federation.Client
 import Wire.API.Routes.FederationDomainConfig
 import Wire.BackgroundWorker.Env
-<<<<<<< HEAD
 import Wire.BackgroundWorker.Util
-=======
-import Wire.BackgroundWorker.Options
->>>>>>> ed743505
+import qualified Data.Set as Set
 
 startPushingNotifications ::
   Q.Channel ->
@@ -83,49 +79,59 @@
 
 -- FUTUREWORK: Recosider using 1 channel for many consumers. It shouldn't matter
 -- for a handful of remote domains.
-<<<<<<< HEAD
 startWorker :: Q.Channel -> AppT IO (Async ())
 startWorker chan = do
   -- This ensures that we receive notifications 1 by 1 which ensures they are
   -- delivered in order.
   lift $ Q.qos chan 0 1 False
   env <- ask
-  let go :: [ConsumerTag] -> IO ()
-      go consumers = do
-        -- Wait for a new set of domains
-        chanRemotes <- readChan $ env.remoteDomainsChan
-        -- Cancel all of the existing consumers
-        traverse_ (cancelConsumer chan) consumers
-        -- Make new consumers for the new domains
-        consumers' <- traverse (runAppT env . startPushingNotifications chan) $ domain <$> chanRemotes.remotes
-        -- Repeat
-        go consumers'
-  initRemotes <- liftIO $ readIORef env.remoteDomains
-  consumersRef <- newIORef []
+  consumersRef <- newIORef mempty
+  -- Make sure threads aren't dangling if/when this async thread is killed
   let cleanup :: AsyncCancelled -> IO ()
       cleanup e = do
         consumers <- readIORef consumersRef
-        traverse_ (cancelConsumer chan) consumers
+        traverse_ (cancelConsumer chan) $ Map.elems consumers
         throwM e
   -- If this thread is cancelled, catch the exception, kill the consumers, and carry on.
-  liftIO $ async $ handle cleanup $ do
+  liftIO $ async $ handle cleanup $ runAppT env $ do
+    -- Get an initial set of domains from the sync thread
+    -- The Chan that we will be waiting on isn't initialised with a
+    -- value until the domain update loop runs the callback for the
+    -- first time.
+    initRemotes <- liftIO $ readIORef env.remoteDomains
     -- Get an initial set of consumers for the domains pulled from the IORef
-    consumers <- traverse (runAppT env . startPushingNotifications chan) $ domain <$> initRemotes.remotes
-    atomicWriteIORef consumersRef consumers
-    -- Loop on waiting for new domains, tearing down consumers, and building new ones
-    go consumers
-=======
-startPusher :: Q.Channel -> AppT IO ()
-startPusher chan = do
-  -- This ensures that we receive notifications 1 by 1 which ensures they are
-  -- delivered in order.
-  lift $ Q.qos chan 0 1 False
-  consumers <- newIORef mempty
-  BackendNotificationPusherOpts {..} <- asks (.backendNotificationPusher)
-  forever $ do
-    remoteDomains <- getRemoteDomains
-    mapM_ (ensureConsumer consumers chan) remoteDomains
-    threadDelay (1_000_000 * remotesRefreshInterval)
+    -- so that we aren't just sitting around not doing anything for a bit at
+    -- the start.
+    ensureConsumers consumersRef chan $ domain <$> initRemotes.remotes
+    -- Wait for updates to the domains, this is where the bulk of the action
+    -- is going to take place
+    forever $ do
+      -- Wait for a new set of domains. This is a blocking action
+      -- so we will only move past here when we get a new set of domains.
+      -- It is a bit nicer than having another timeout value, as Brig is
+      -- already providing one in the domain update message.
+      chanRemotes <- liftIO $ readChan env.remoteDomainsChan
+      -- Make new consumers for the new domains, clean up old ones from the consumer map.
+      ensureConsumers consumersRef chan $ domain <$> chanRemotes.remotes
+
+ensureConsumers :: IORef (Map Domain Q.ConsumerTag) -> Q.Channel -> [Domain] -> AppT IO ()
+ensureConsumers consumers chan domains = do
+  keys' <- Set.fromList . Map.keys <$> readIORef consumers
+  let domains' = Set.fromList domains
+      droppedDomains = Set.difference keys' domains'
+  -- Loop over all of the new domains. We can check for existing consumers and add new ones.
+  traverse_ (ensureConsumer consumers chan) domains
+  -- Loop over all of the dropped domains. These need to be cancelled as they are no longer
+  -- on the domain list.
+  traverse_ (cancelConsumer' consumers chan) droppedDomains
+
+cancelConsumer' :: IORef (Map Domain Q.ConsumerTag) -> Q.Channel -> Domain -> AppT IO ()
+cancelConsumer' consumers chan domain = do
+  Log.info $ Log.msg (Log.val "Stopping consumer") . Log.field "domain" (domainText domain)
+  -- The ' version of atomicModifyIORef is strict in the function update and is useful
+  -- for not leaking memory.
+  atomicModifyIORef' consumers (\c -> (Map.delete domain c, Map.lookup domain c))
+    >>= liftIO . traverse_ (Q.cancelConsumer chan)
 
 ensureConsumer :: IORef (Map Domain Q.ConsumerTag) -> Q.Channel -> Domain -> AppT IO ()
 ensureConsumer consumers chan domain = do
@@ -133,7 +139,9 @@
   unless consumerExists $ do
     Log.info $ Log.msg (Log.val "Starting consumer") . Log.field "domain" (domainText domain)
     tag <- startPushingNotifications chan domain
-    oldTag <- atomicModifyIORef consumers $ \c -> (Map.insert domain tag c, Map.lookup domain c)
+    -- The ' version of atomicModifyIORef is strict in the function update and is useful
+    -- for not leaking memory.
+    oldTag <- atomicModifyIORef' consumers $ \c -> (Map.insert domain tag c, Map.lookup domain c)
     liftIO $ forM_ oldTag $ Q.cancelConsumer chan
 
 getRemoteDomains :: AppT IO [Domain]
@@ -165,17 +173,4 @@
       Log.warn $
         Log.msg (Log.val "Found invalid domain in a backend notifications queue name")
           . Log.field "queue" ("backend-notifications." <> d)
-          . Log.field "error" e
-
-startWorker :: RabbitMqAdminOpts -> AppT IO ()
-startWorker rabbitmqOpts = do
-  env <- ask
-  liftIO . openConnectionWithRetries env.logger (demoteOpts rabbitmqOpts) $
-    RabbitMqHooks
-      { onNewChannel = runAppT env . startPusher,
-        -- FUTUREWORK: Use these for metrics
-        onChannelException = const $ pure (),
-        onConnectionClose = pure ()
-      }
-  forever $ threadDelay maxBound
->>>>>>> ed743505
+          . Log.field "error" e
{-# LANGUAGE BlockArguments #-}
{-# LANGUAGE RecordWildCards #-}

module Wire.BackendNotificationPusher where

import Control.Monad.Catch
import Control.Retry
import Data.Aeson qualified as A
import Data.Domain
import Data.Map.Strict qualified as Map
import Data.Set qualified as Set
import Data.Text (unpack)
import Data.Text qualified as Text
import Imports
import Network.AMQP qualified as Q
import Network.AMQP.Extended
import Network.AMQP.Lifted qualified as QL
import Network.RabbitMqAdmin
import Prometheus
import Servant.Client (BaseUrl (BaseUrl), ClientEnv, ClientError, Scheme (Http), mkClientEnv, runClientM)
import System.Logger.Class qualified as Log
import UnliftIO
import Util.Options (Endpoint (..))
import Wire.API.Federation.BackendNotifications
import Wire.API.Federation.Client
<<<<<<< HEAD
import Wire.API.Routes.FederationDomainConfig (FederationDomainConfigs, domain, remotes, updateInterval)
import Wire.API.Routes.Internal.Brig qualified as IAPI
import Wire.API.Routes.Named (namedClient)
=======
>>>>>>> dbfc6c1d
import Wire.BackgroundWorker.Env
import Wire.BackgroundWorker.Options
import Wire.BackgroundWorker.Util

startPushingNotifications ::
  MVar () ->
  Q.Channel ->
  Domain ->
  AppT IO Q.ConsumerTag
startPushingNotifications runningFlag chan domain = do
  lift $ ensureQueue chan domain._domainText
  QL.consumeMsgs chan (routingKey domain._domainText) Q.Ack (void . pushNotification runningFlag domain)

pushNotification :: RabbitMQEnvelope e => MVar () -> Domain -> (Q.Message, e) -> AppT IO (Async ())
pushNotification runningFlag targetDomain (msg, envelope) = do
  cfg <- asks (.backendNotificationsConfig)
  -- Jittered exponential backoff with 10ms as starting delay and 300s as max
  -- delay. When 300s is reached, every retry will happen after 300s.
  --
  -- FUTUREWORK: Pull these numbers into config.s
  let policy = capDelay cfg.pushBackoffMaxWait $ fullJitterBackoff cfg.pushBackoffMinWait
      logErrr willRetry (SomeException e) rs = do
        Log.err $
          Log.msg (Log.val "Exception occurred while pushing notification")
            . Log.field "error" (displayException e)
            . Log.field "domain" (domainText targetDomain)
            . Log.field "willRetry" willRetry
            . Log.field "retryCount" rs.rsIterNumber
        metrics <- asks backendNotificationMetrics
        withLabel metrics.errorCounter (domainText targetDomain) incCounter
        withLabel metrics.stuckQueuesGauge (domainText targetDomain) (flip setGauge 1)
      skipChanThreadKilled _ = Handler $ \(_ :: Q.ChanThreadKilledException) -> pure False
      handlers =
        skipAsyncExceptions
          <> [ skipChanThreadKilled,
               logRetries (const $ pure True) logErrr
             ]
  -- The revcovering policy where it can loop forever effectively blocks the consumer thread.
  -- This isn't a problem for single active consumer with single message delivery, however it
  -- does cause problems when trying to deregister consumers from the channel. This is because
  -- the internal mechanism to remove a consumer goes via the same notification handling code
  -- as messages from the Rabbit server. If the thread is tied up in the recovery code we
  -- can't cancel the consumer, and the calling code will block until the cancelation message
  -- can be processed.
  -- Luckily, we can async this loop and carry on as usual due to how we have the channel setup.
  async $
    recovering policy handlers $
      const $
        -- Ensure that the mvars are reset correctly.
        -- takeMVar also has the nice feature of being a second layer of protection
        -- against lazy thread updates in `amqp`. If this somehow gets called while
        -- we are trying to cleanup workers for a shutdown, this will call will block
        -- and prevent the message from being sent out as we are tearing down resources.
        -- This removes one way that a message might be delivered twice.
        UnliftIO.bracket_ (takeMVar runningFlag) (putMVar runningFlag ()) go
  where
    go :: AppT IO ()
    go = case A.eitherDecode @BackendNotification (Q.msgBody msg) of
      Left e -> do
        Log.err $
          Log.msg (Log.val "Failed to parse notification, the notification will be ignored")
            . Log.field "domain" (domainText targetDomain)
            . Log.field "error" e

        -- FUTUREWORK: This rejects the message without any requeueing. This is
        -- dangerous as it could happen that a new type of notification is
        -- introduced and an old instance of this worker is running, in which case
        -- the notification will just get dropped. On the other hand not dropping
        -- this message blocks the whole queue. Perhaps there is a better way to
        -- deal with this.
        lift $ reject envelope False
      Right notif -> do
        ceFederator <- asks (.federatorInternal)
        ceHttp2Manager <- asks http2Manager
        let ceOriginDomain = notif.ownDomain
            ceTargetDomain = targetDomain
            fcEnv = FederatorClientEnv {..}
        liftIO $ either throwM pure =<< sendNotification fcEnv notif.targetComponent notif.path notif.body
        lift $ ack envelope
        metrics <- asks backendNotificationMetrics
        withLabel metrics.pushedCounter (domainText targetDomain) incCounter
        withLabel metrics.stuckQueuesGauge (domainText targetDomain) (flip setGauge 0)

-- FUTUREWORK: Recosider using 1 channel for many consumers. It shouldn't matter
-- for a handful of remote domains.
-- Consumers is passed in explicitly so that cleanup code has a reference to the consumer tags.
startPusher :: IORef (Map Domain (Q.ConsumerTag, MVar ())) -> Q.Channel -> AppT IO ()
startPusher consumersRef chan = do
  -- This ensures that we receive notifications 1 by 1 which ensures they are
  -- delivered in order.
  markAsWorking BackendNotificationPusher
  lift $ Q.qos chan 0 1 False
  -- Make sure threads aren't dangling if/when this async thread is killed
  let cleanup :: (Exception e, MonadThrow m, MonadIO m) => e -> m ()
      cleanup e = do
        consumers <- liftIO $ readIORef consumersRef
        traverse_ (liftIO . Q.cancelConsumer chan . fst) $ Map.elems consumers
        throwM e

  timeBeforeNextRefresh <- asks (.backendNotificationsConfig.remotesRefreshInterval)
  -- If this thread is cancelled, catch the exception, kill the consumers, and carry on.
  -- FUTUREWORK?:
  -- If this throws an exception on the Chan / in the forever loop, the exception will
  -- bubble all the way up and kill the pod. Kubernetes should restart the pod automatically.
  flip
    UnliftIO.catches
    [ Handler $ cleanup @SomeException,
      Handler $ cleanup @SomeAsyncException
    ]
    $ forever
    $ do
<<<<<<< HEAD
      -- Get a new set of domains. This is a blocking action
      -- so we will only move past here when we get a new set of domains.
      -- It is a bit nicer than having another timeout value, as Brig is
      -- already providing one in the domain update message.
      fedConfig <- getRemoteDomains
      -- Make new consumers for the new domains, clean up old ones from the consumer map.
      ensureConsumers consumersRef chan $ domain <$> remotes fedConfig
      -- Wait the for as long as brig told us to
      liftIO $ threadDelay $ updateInterval fedConfig * 1000 * 1000
=======
      remotes <- getRemoteDomains
      ensureConsumers consumersRef chan remotes
      threadDelay timeBeforeNextRefresh
>>>>>>> dbfc6c1d

ensureConsumers :: IORef (Map Domain (Q.ConsumerTag, MVar ())) -> Q.Channel -> [Domain] -> AppT IO ()
ensureConsumers consumers chan domains = do
  keys' <- Set.fromList . Map.keys <$> readIORef consumers
  let domains' = Set.fromList domains
      droppedDomains = Set.difference keys' domains'
  -- Loop over all of the new domains. We can check for existing consumers and add new ones.
  traverse_ (ensureConsumer consumers chan) domains
  -- Loop over all of the dropped domains. These need to be cancelled as they are no longer
  -- on the domain list.
  traverse_ (cancelConsumer consumers chan) droppedDomains

cancelConsumer :: IORef (Map Domain (Q.ConsumerTag, MVar ())) -> Q.Channel -> Domain -> AppT IO ()
cancelConsumer consumers chan domain = do
  Log.info $ Log.msg (Log.val "Stopping consumer") . Log.field "domain" (domainText domain)
  -- The ' version of atomicModifyIORef is strict in the function update and is useful
  -- for not leaking memory.
  atomicModifyIORef' consumers (\c -> (Map.delete domain c, Map.lookup domain c))
    >>= liftIO . traverse_ (Q.cancelConsumer chan . fst)

ensureConsumer :: IORef (Map Domain (Q.ConsumerTag, MVar ())) -> Q.Channel -> Domain -> AppT IO ()
ensureConsumer consumers chan domain = do
  consumerExists <- Map.member domain <$> readIORef consumers
  unless consumerExists $ do
    Log.info $ Log.msg (Log.val "Starting consumer") . Log.field "domain" (domainText domain)
    -- Build an MVar for the consumer. This is used as a flag for when a consumer callback is running.
    -- The cleanup code that runs when the service receives a SIGTERM or SIGINT will wait on these MVars
    -- to allow current messages to finish processing before we close AMQP connections.
    runningFlag <- newMVar ()
    tag <- startPushingNotifications runningFlag chan domain
    oldTag <- atomicModifyIORef consumers $ \c -> (Map.insert domain (tag, runningFlag) c, Map.lookup domain c)
    -- This isn't strictly nessacary. `unless consumerExists` won't
    -- let us come down this path if there is an old consumer.
    liftIO $ forM_ oldTag $ Q.cancelConsumer chan . fst

getFederationDomainConfigs :: ClientEnv -> IO (Either ClientError FederationDomainConfigs)
getFederationDomainConfigs = runClientM $ namedClient @IAPI.API @"get-federation-remotes"

-- This exists fro background-worker integration testing when Brig isn't available, but Rabbit is from the running services.
getRemoteDomainsFromRabbit :: AppT IO [Domain]
getRemoteDomainsFromRabbit = do
  -- Jittered exponential backoff with 10ms as starting delay and 60s as max
  -- cumulative delay. When this is reached, the operation fails.
  --
  -- FUTUREWORK: Pull these numbers into config
  let policy = limitRetriesByCumulativeDelay 60_000_000 $ fullJitterBackoff 10000
      logErrr willRetry (SomeException e) rs =
        Log.err $
          Log.msg (Log.val "Exception occurred while refreshig domains")
            . Log.field "error" (displayException e)
            . Log.field "willRetry" willRetry
            . Log.field "retryCount" rs.rsIterNumber
      handlers =
        skipAsyncExceptions
          <> [logRetries (const $ pure True) logErrr]
  recovering policy handlers $ const go
  where
    go :: AppT IO [Domain]
    go = do
      client <- asks rabbitmqAdminClient
      vhost <- asks rabbitmqVHost
      queues <- liftIO $ listQueuesByVHost client vhost
      let notifQueuesSuffixes = mapMaybe (\q -> Text.stripPrefix "backend-notifications." q.name) queues
      catMaybes <$> traverse (\d -> either (\e -> logInvalidDomain d e >> pure Nothing) (pure . Just) $ mkDomain d) notifQueuesSuffixes
    logInvalidDomain d e =
      Log.warn $
        Log.msg (Log.val "Found invalid domain in a backend notifications queue name")
          . Log.field "queue" ("backend-notifications." <> d)
          . Log.field "error" e

getRemoteDomains :: AppT IO FederationDomainConfigs
getRemoteDomains = do
  -- Jittered exponential backoff with 10ms as starting delay and 60s as max
  -- cumulative delay. When this is reached, the operation fails.
  --
  -- FUTUREWORK: Pull these numbers into config
  let policy = limitRetriesByCumulativeDelay 60_000_000 $ fullJitterBackoff 10000
      logErrr willRetry (SomeException e) rs =
        Log.err $
          Log.msg (Log.val "Exception occurred while refreshig domains")
            . Log.field "error" (displayException e)
            . Log.field "willRetry" willRetry
            . Log.field "retryCount" rs.rsIterNumber
      handlers =
        skipAsyncExceptions
          <> [logRetries (const $ pure True) logErrr]
  recovering policy handlers $ const go
  where
    go :: AppT IO FederationDomainConfigs
    go = do
      env <- ask
      let Endpoint (unpack -> h) (fromIntegral -> p) = env.brig
          clientEnv = mkClientEnv (httpManager env) $ BaseUrl Http h p ""
      e <- liftIO $ getFederationDomainConfigs clientEnv
      either throwM pure e

startWorker :: RabbitMqAdminOpts -> AppT IO (IORef (Maybe Q.Channel), IORef (Map Domain (Q.ConsumerTag, MVar ())))
startWorker rabbitmqOpts = do
  env <- ask
  -- These are used in the POSIX signal handlers, so we need to make
  -- cross thread references that we can use to cancel consumers and
  -- wait for current processing steps to finish.
  chanRef <- newIORef Nothing
  consumersRef <- newIORef mempty
  let -- cleanup the refs when channels die
      -- This is so we aren't trying to close consumers
      -- that don't exist when the service is shutdown.
      clearRefs = do
        atomicWriteIORef chanRef Nothing
        atomicWriteIORef consumersRef mempty
  -- We can fire and forget this thread because it keeps respawning itself using the 'onConnectionClosedHandler'.
  void $
    async $
      liftIO $
        openConnectionWithRetries env.logger (demoteOpts rabbitmqOpts) $
          RabbitMqHooks
            { -- The exception handling in `openConnectionWithRetries` won't open a new
              -- connection on an explicit close call.
              onNewChannel = \chan -> do
                atomicWriteIORef chanRef $ pure chan
                runAppT env $ startPusher consumersRef chan,
              onChannelException = \_ -> do
                clearRefs
                runAppT env $ markAsNotWorking BackendNotificationPusher,
              onConnectionClose = do
                clearRefs
                runAppT env $ markAsNotWorking BackendNotificationPusher
            }
  pure (chanRef, consumersRef)<|MERGE_RESOLUTION|>--- conflicted
+++ resolved
@@ -23,12 +23,9 @@
 import Util.Options (Endpoint (..))
 import Wire.API.Federation.BackendNotifications
 import Wire.API.Federation.Client
-<<<<<<< HEAD
 import Wire.API.Routes.FederationDomainConfig (FederationDomainConfigs, domain, remotes, updateInterval)
 import Wire.API.Routes.Internal.Brig qualified as IAPI
 import Wire.API.Routes.Named (namedClient)
-=======
->>>>>>> dbfc6c1d
 import Wire.BackgroundWorker.Env
 import Wire.BackgroundWorker.Options
 import Wire.BackgroundWorker.Util
@@ -127,8 +124,6 @@
         consumers <- liftIO $ readIORef consumersRef
         traverse_ (liftIO . Q.cancelConsumer chan . fst) $ Map.elems consumers
         throwM e
-
-  timeBeforeNextRefresh <- asks (.backendNotificationsConfig.remotesRefreshInterval)
   -- If this thread is cancelled, catch the exception, kill the consumers, and carry on.
   -- FUTUREWORK?:
   -- If this throws an exception on the Chan / in the forever loop, the exception will
@@ -140,7 +135,6 @@
     ]
     $ forever
     $ do
-<<<<<<< HEAD
       -- Get a new set of domains. This is a blocking action
       -- so we will only move past here when we get a new set of domains.
       -- It is a bit nicer than having another timeout value, as Brig is
@@ -150,11 +144,6 @@
       ensureConsumers consumersRef chan $ domain <$> remotes fedConfig
       -- Wait the for as long as brig told us to
       liftIO $ threadDelay $ updateInterval fedConfig * 1000 * 1000
-=======
-      remotes <- getRemoteDomains
-      ensureConsumers consumersRef chan remotes
-      threadDelay timeBeforeNextRefresh
->>>>>>> dbfc6c1d
 
 ensureConsumers :: IORef (Map Domain (Q.ConsumerTag, MVar ())) -> Q.Channel -> [Domain] -> AppT IO ()
 ensureConsumers consumers chan domains = do

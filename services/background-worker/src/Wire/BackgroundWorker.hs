--- conflicted
+++ resolved
@@ -2,12 +2,8 @@
 
 module Wire.BackgroundWorker where
 
-<<<<<<< HEAD
 import Data.Domain
 import qualified Data.Map.Strict as Map
-=======
-import Control.Monad.Catch
->>>>>>> 6db29bb1
 import qualified Data.Metrics.Servant as Metrics
 import Imports
 import qualified Network.AMQP as Q
@@ -21,22 +17,36 @@
 import qualified Wire.BackgroundWorker.Health as Health
 import Wire.BackgroundWorker.Options
 import Wire.Defederation as Defederation
+import Control.Concurrent.Async (cancel)
 
 -- FUTUREWORK: Start an http service with status and metrics endpoints
 run :: Opts -> IO ()
 run opts = do
-<<<<<<< HEAD
-  env <- mkEnv opts
-  (chanRef, consumersRef) <- runAppT env $ BackendNotificationPusher.startWorker opts.rabbitmq
+  (env, syncThread) <- mkEnv opts
+  (defedChanRef, defedConsumerRef) <- runAppT env $ Defederation.startWorker opts.rabbitmq
+  (notifChanRef, notifConsumersRef) <- runAppT env $ BackendNotificationPusher.startWorker opts.rabbitmq
   let -- cleanup will run in a new thread when the signal is caught, so we need to use IORefs and
       -- specific exception types to message threads to clean up
       l = logger env
       cleanup = do
+        cancel syncThread
         -- Cancel the consumers and wait for them to finish their processing step.
+        -- Defederation thread
+        Log.info (logger env) $ Log.msg (Log.val "Cancelling the defederation thread")
+        readIORef defedChanRef >>= traverse_ \chan -> do
+          Log.info (logger env) $ Log.msg (Log.val "Got channel")
+          readIORef defedConsumerRef >>= traverse_ \(consumer, runningFlag) -> do
+            Log.info l $ Log.msg (Log.val "Cancelling consumer")
+            Q.cancelConsumer chan consumer
+            Log.info l $ Log.msg $ Log.val "Taking MVar. Waiting for current operation to finish"
+            takeMVar runningFlag
+          Log.info l $ Log.msg $ Log.val "Closing RabbitMQ channel"
+          Q.closeChannel chan
+        -- Notification pusher thread
         Log.info (logger env) $ Log.msg (Log.val "Cancelling the notification pusher thread")
-        readIORef chanRef >>= traverse_ \chan -> do
+        readIORef notifChanRef >>= traverse_ \chan -> do
           Log.info (logger env) $ Log.msg (Log.val "Got channel")
-          readIORef consumersRef >>= \m -> for_ (Map.assocs m) \(domain, (consumer, runningFlag)) -> do
+          readIORef notifConsumersRef >>= \m -> for_ (Map.assocs m) \(domain, (consumer, runningFlag)) -> do
             Log.info l $ Log.msg (Log.val "Cancelling consumer") . Log.field "Domain" domain._domainText
             -- Remove the consumer from the channel so it isn't called again
             Q.cancelConsumer chan consumer
@@ -58,17 +68,6 @@
   settings <- newSettings server
   -- Additional cleanup when shutting down via signals.
   runSettingsWithCleanup cleanup settings (servantApp env) Nothing
-=======
-  (env, syncThread) <- mkEnv opts
-  handle (\e@AsyncCancelled -> cancel syncThread >> throwM e) $ do
-    -- We can fire and forget these thread because they keep respawning themselves using the
-    -- 'onConnectionClosedHandler'
-    void $ async $ runAppT env $ BackendNotificationPusher.startWorker opts.rabbitmq
-    void $ async $ runAppT env $ Defederation.startWorker opts.rabbitmq
-    let server = defaultServer (cs $ opts.backgroundWorker._epHost) opts.backgroundWorker._epPort env.logger env.metrics
-    settings <- newSettings server
-    runSettingsWithShutdown settings (servantApp env) Nothing
->>>>>>> 6db29bb1
 
 servantApp :: Env -> Application
 servantApp env =

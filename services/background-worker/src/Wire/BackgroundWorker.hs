--- conflicted
+++ resolved
@@ -1,17 +1,13 @@
 module Wire.BackgroundWorker where
 
-import Control.Concurrent.Async
 import Control.Monad.Catch
 import Imports
-<<<<<<< HEAD
 import Network.AMQP.Extended
-=======
 import Network.Wai.Utilities.Server
 import Servant
 import Servant.Server.Generic
 import UnliftIO.Async
 import Util.Options
->>>>>>> 3105b76c
 import qualified Wire.BackendNotificationPusher as BackendNotificationPusher
 import Wire.BackgroundWorker.Env
 import qualified Wire.BackgroundWorker.Health as Health
@@ -24,56 +20,56 @@
 --       with its memory model and what it thinks it can get away with.
 run :: Opts -> IO ()
 run opts = do
-<<<<<<< HEAD
   (env, syncThread) <- mkEnv opts
-  -- Don't leave the sync thread dangling
-  handle (\e@AsyncCancelled -> cancel syncThread >> throwM e) $ do
-    threadsRef <- newIORef []
-    let cancelThreads = do
-          -- Kill all of the threads and clean up the IORef
-          -- The threads should handle the cleanup of their AMQP consumers.
-          threads <- readIORef threadsRef
-          traverse_ cancel threads
-          atomicWriteIORef threadsRef []
-    openConnectionWithRetries
-      env.logger
-      (demoteOpts opts.rabbitmq)
-      $ RabbitMqHooks
-        { -- If the function in onNewChannel throws an exception it will bubble up the stack as this is OUTSIDE of the
-          -- connection and channel error handling. This will kill the pod, which should be restarted by kubernetes.
-          onNewChannel = \chan -> runAppT env $ do
-            -- Channels are threadsafe: https://hackage.haskell.org/package/amqp-0.22.1/docs/Network-AMQP.html
-            -- So we can async them for concurrency.
-            deleteThread <- deleteWorker chan
-
-            -- Since this is feeding off a Rabbit queue, it should
-            -- be safe to kill and start these threads. At worst, we
-            -- will double deliver some messages
-            pushThread <- BackendNotificationPusher.startWorker chan
-
-            let threads = [pushThread, deleteThread]
-            -- Write out the handles for the threads
-            atomicWriteIORef threadsRef threads
-            -- Wait for all the threads. This shouldn't occure
-            -- as the threads all have `forever $ threadDelay ...`
-            liftIO $ traverse_ wait threads,
-          -- FUTUREWORK: Use these for metrics
-          --
-          -- When the channel dies for whatever reason, kill all of the async
-          -- threads and clean up the threadsRef state
-          onChannelException = const cancelThreads,
-          onConnectionClose = cancelThreads
-        }
-    void $ forever $ threadDelay maxBound
-=======
-  env <- mkEnv opts
   -- We can fire and forget this thread because it keeps respawning itself using the
   -- 'onConnectionClosedHandler'
-  void $ async $ runAppT env $ BackendNotificationPusher.startWorker opts.rabbitmq
+  void $ async $
+    -- Don't leave the sync thread dangling
+    handle (\e@AsyncCancelled -> cancel syncThread >> throwM e) $ do
+      threadsRef <- newIORef []
+      let cancelThreads = do
+            -- Kill all of the threads and clean up the IORef
+            -- The threads should handle the cleanup of their AMQP consumers.
+            threads <- readIORef threadsRef
+            traverse_ cancel threads
+            atomicWriteIORef threadsRef []
+          onChanClose = do
+            runAppT env $ do
+              markAsNotWorking BackendNotificationPusher
+              markAsNotWorking DefederationWorker
+            cancelThreads
+      openConnectionWithRetries
+        env.logger
+        (demoteOpts opts.rabbitmq)
+        $ RabbitMqHooks
+          { -- If the function in onNewChannel throws an exception it will bubble up the stack as this is OUTSIDE of the
+            -- connection and channel error handling. This will kill the pod, which should be restarted by kubernetes.
+            onNewChannel = \chan -> runAppT env $ do
+              -- Channels are threadsafe: https://hackage.haskell.org/package/amqp-0.22.1/docs/Network-AMQP.html
+              -- So we can async them for concurrency.
+              deleteThread <- deleteWorker chan
+
+              -- Since this is feeding off a Rabbit queue, it should
+              -- be safe to kill and start these threads. At worst, we
+              -- will double deliver some messages
+              pushThread <- BackendNotificationPusher.startWorker chan
+
+              let threads = [pushThread, deleteThread]
+              -- Write out the handles for the threads
+              atomicWriteIORef threadsRef threads
+              -- Wait for all the threads. This shouldn't occure
+              -- as the threads all have `forever $ threadDelay ...`
+              liftIO $ traverse_ wait threads,
+            -- FUTUREWORK: Use these for metrics
+            --
+            -- When the channel dies for whatever reason, kill all of the async
+            -- threads and clean up the threadsRef state
+            onChannelException = const onChanClose,
+            onConnectionClose = onChanClose
+          }
   let server = defaultServer (cs $ opts.backgroundWorker._epHost) opts.backgroundWorker._epPort env.logger env.metrics
   settings <- newSettings server
   runSettingsWithShutdown settings (servantApp env) Nothing
 
 servantApp :: Env -> Application
-servantApp = genericServe . Health.api
->>>>>>> 3105b76c
+servantApp = genericServe . Health.api
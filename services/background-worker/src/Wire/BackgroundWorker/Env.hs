{-# LANGUAGE GeneralizedNewtypeDeriving #-}
{-# LANGUAGE RecordWildCards #-}

module Wire.BackgroundWorker.Env where

<<<<<<< HEAD
=======
import Control.Concurrent.Chan
>>>>>>> dbfc6c1d
import Control.Monad.Base
import Control.Monad.Catch
import Control.Monad.Trans.Control
import Data.Map.Strict qualified as Map
import Data.Metrics qualified as Metrics
import HTTP2.Client.Manager
import Imports
import Network.AMQP.Extended
import Network.HTTP.Client
import Network.RabbitMqAdmin qualified as RabbitMqAdmin
import OpenSSL.Session (SSLOption (..))
import OpenSSL.Session qualified as SSL
import Prometheus
import Servant.Client qualified as Servant
import System.Logger qualified as Log
import System.Logger.Class (Logger, MonadLogger (..))
import System.Logger.Extended qualified as Log
import Util.Options
<<<<<<< HEAD
=======
import Wire.API.Routes.FederationDomainConfig
>>>>>>> dbfc6c1d
import Wire.BackgroundWorker.Options

type IsWorking = Bool

-- | Eventually this will be a sum type of all the types of workers
data Worker
  = BackendNotificationPusher
  deriving (Show, Eq, Ord)

data Env = Env
  { http2Manager :: Http2Manager,
    rabbitmqAdminClient :: RabbitMqAdmin.AdminAPI (Servant.AsClientT IO),
    rabbitmqVHost :: Text,
    logger :: Logger,
    metrics :: Metrics.Metrics,
    federatorInternal :: Endpoint,
    httpManager :: Manager,
    defederationTimeout :: ResponseTimeout,
<<<<<<< HEAD
=======
    remoteDomainsChan :: Chan FederationDomainConfigs,
>>>>>>> dbfc6c1d
    backendNotificationMetrics :: BackendNotificationMetrics,
    backendNotificationsConfig :: BackendNotificationsConfig,
    statuses :: IORef (Map Worker IsWorking)
  }

data BackendNotificationMetrics = BackendNotificationMetrics
  { pushedCounter :: Vector Text Counter,
    errorCounter :: Vector Text Counter,
    stuckQueuesGauge :: Vector Text Gauge
  }

mkBackendNotificationMetrics :: IO BackendNotificationMetrics
mkBackendNotificationMetrics =
  BackendNotificationMetrics
    <$> register (vector "targetDomain" $ counter $ Prometheus.Info "wire_backend_notifications_pushed" "Number of notifications pushed")
    <*> register (vector "targetDomain" $ counter $ Prometheus.Info "wire_backend_notifications_errors" "Number of errors that occurred while pushing notifications")
    <*> register (vector "targetDomain" $ gauge $ Prometheus.Info "wire_backend_notifications_stuck_queues" "Set to 1 when pushing notifications is stuck")

mkEnv :: Opts -> IO Env
mkEnv opts = do
  http2Manager <- initHttp2Manager
  logger <- Log.mkLogger opts.logLevel Nothing opts.logFormat
  httpManager <- newManager defaultManagerSettings
  let federatorInternal = opts.federatorInternal
      defederationTimeout =
        maybe
          responseTimeoutNone
          (\t -> responseTimeoutMicro $ 1000000 * t) -- seconds to microseconds
          opts.defederationTimeout
      rabbitmqVHost = opts.rabbitmq.vHost
  rabbitmqAdminClient <- mkRabbitMqAdminClientEnv opts.rabbitmq
  statuses <-
    newIORef $
      Map.fromList
        [ (BackendNotificationPusher, False)
        ]
  metrics <- Metrics.metrics
  backendNotificationMetrics <- mkBackendNotificationMetrics
  let backendNotificationsConfig = opts.backendNotificationPusher
<<<<<<< HEAD
  pure $ Env {..}
=======
  pure Env {..}
>>>>>>> dbfc6c1d

initHttp2Manager :: IO Http2Manager
initHttp2Manager = do
  ctx <- SSL.context
  SSL.contextAddOption ctx SSL_OP_NO_SSLv2
  SSL.contextAddOption ctx SSL_OP_NO_SSLv3
  SSL.contextAddOption ctx SSL_OP_NO_TLSv1
  SSL.contextSetCiphers ctx "HIGH"
  SSL.contextSetVerificationMode ctx $
    SSL.VerifyPeer True True Nothing
  SSL.contextSetDefaultVerifyPaths ctx
  http2ManagerWithSSLCtx ctx

newtype AppT m a = AppT {unAppT :: ReaderT Env m a}
  deriving
    ( Functor,
      Applicative,
      Monad,
      MonadIO,
      MonadCatch,
      MonadThrow,
      MonadMask,
      MonadReader Env,
      MonadTrans,
      MonadMonitor
    )

deriving newtype instance (MonadBase b m) => MonadBase b (AppT m)

deriving newtype instance (MonadBaseControl b m) => MonadBaseControl b (AppT m)

-- Coppied from Federator.
instance MonadUnliftIO m => MonadUnliftIO (AppT m) where
  withRunInIO inner =
    AppT . ReaderT $ \r ->
      withRunInIO $ \runner ->
        inner (runner . flip runReaderT r . unAppT)

instance (MonadIO m) => MonadLogger (AppT m) where
  log lvl m = do
    l <- asks logger
    Log.log l lvl m

runAppT :: Env -> AppT m a -> m a
runAppT env app = runReaderT (unAppT app) env

markAsWorking :: (MonadIO m) => Worker -> AppT m ()
markAsWorking worker =
  flip modifyIORef (Map.insert worker True) =<< asks statuses

markAsNotWorking :: (MonadIO m) => Worker -> AppT m ()
markAsNotWorking worker =
  flip modifyIORef (Map.insert worker False) =<< asks statuses<|MERGE_RESOLUTION|>--- conflicted
+++ resolved
@@ -3,10 +3,6 @@
 
 module Wire.BackgroundWorker.Env where
 
-<<<<<<< HEAD
-=======
-import Control.Concurrent.Chan
->>>>>>> dbfc6c1d
 import Control.Monad.Base
 import Control.Monad.Catch
 import Control.Monad.Trans.Control
@@ -25,10 +21,6 @@
 import System.Logger.Class (Logger, MonadLogger (..))
 import System.Logger.Extended qualified as Log
 import Util.Options
-<<<<<<< HEAD
-=======
-import Wire.API.Routes.FederationDomainConfig
->>>>>>> dbfc6c1d
 import Wire.BackgroundWorker.Options
 
 type IsWorking = Bool
@@ -45,12 +37,9 @@
     logger :: Logger,
     metrics :: Metrics.Metrics,
     federatorInternal :: Endpoint,
+    brig :: Endpoint,
     httpManager :: Manager,
     defederationTimeout :: ResponseTimeout,
-<<<<<<< HEAD
-=======
-    remoteDomainsChan :: Chan FederationDomainConfigs,
->>>>>>> dbfc6c1d
     backendNotificationMetrics :: BackendNotificationMetrics,
     backendNotificationsConfig :: BackendNotificationsConfig,
     statuses :: IORef (Map Worker IsWorking)
@@ -75,6 +64,7 @@
   logger <- Log.mkLogger opts.logLevel Nothing opts.logFormat
   httpManager <- newManager defaultManagerSettings
   let federatorInternal = opts.federatorInternal
+      brig = opts.brig
       defederationTimeout =
         maybe
           responseTimeoutNone
@@ -90,11 +80,7 @@
   metrics <- Metrics.metrics
   backendNotificationMetrics <- mkBackendNotificationMetrics
   let backendNotificationsConfig = opts.backendNotificationPusher
-<<<<<<< HEAD
-  pure $ Env {..}
-=======
   pure Env {..}
->>>>>>> dbfc6c1d
 
 initHttp2Manager :: IO Http2Manager
 initHttp2Manager = do

--- conflicted
+++ resolved
@@ -29,7 +29,9 @@
 type IsWorking = Bool
 
 -- | Eventually this will be a sum type of all the types of workers
-data Worker = BackendNotificationPusher
+data Worker
+  = BackendNotificationPusher
+  | DefederationWorker
   deriving (Show, Eq, Ord)
 
 data Env = Env
@@ -38,18 +40,14 @@
     logger :: Logger,
     metrics :: Metrics.Metrics,
     federatorInternal :: Endpoint,
-<<<<<<< HEAD
     galley :: Endpoint,
     brig :: Endpoint,
     defederationTimeout :: ResponseTimeout,
     remoteDomains :: IORef FederationDomainConfigs,
     remoteDomainsChan :: Chan FederationDomainConfigs,
     rabbitmqAdminClient :: RabbitMqAdmin.AdminAPI (Servant.AsClientT IO),
-    rabbitmqVHost :: Text
-=======
-    backendNotificationPusher :: BackendNotificationPusherOpts,
+    rabbitmqVHost :: Text,
     statuses :: IORef (Map Worker IsWorking)
->>>>>>> 3105b76c
   }
 
 mkEnv :: Opts -> IO (Env, Async ())
@@ -74,15 +72,12 @@
           }
   (remoteDomains, syncThread) <- syncFedDomainConfigs brig logger callback
   rabbitmqAdminClient <- mkRabbitMqAdminClientEnv opts.rabbitmq
-<<<<<<< HEAD
+  statuses <- newIORef $ Map.fromList
+    [ (BackendNotificationPusher, False)
+    , (DefederationWorker, False)
+    ]
+  metrics <- Metrics.metrics
   pure (Env {..}, syncThread)
-=======
-  let rabbitmqVHost = opts.rabbitmq.vHost
-      backendNotificationPusher = opts.backendNotificationPusher
-  statuses <- newIORef $ Map.singleton BackendNotificationPusher False
-  metrics <- Metrics.metrics
-  pure Env {..}
->>>>>>> 3105b76c
 
 initHttp2Manager :: IO Http2Manager
 initHttp2Manager = do

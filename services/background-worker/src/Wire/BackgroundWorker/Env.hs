--- conflicted
+++ resolved
@@ -48,13 +48,6 @@
     remoteDomains :: IORef FederationDomainConfigs,
     remoteDomainsChan :: Chan FederationDomainConfigs,
     backendNotificationMetrics :: BackendNotificationMetrics,
-<<<<<<< HEAD
-    -- This is needed so that the defederation worker can push
-    -- connection-removed notifications into the notifications channels.
-    -- This allows us to reuse existing code. This only pushes.
-    notificationChannel :: MVar Channel,
-=======
->>>>>>> 2e3a6ec3
     backendNotificationsConfig :: BackendNotificationsConfig,
     statuses :: IORef (Map Worker IsWorking)
   }
@@ -101,10 +94,6 @@
         ]
   metrics <- Metrics.metrics
   backendNotificationMetrics <- mkBackendNotificationMetrics
-<<<<<<< HEAD
-  notificationChannel <- mkRabbitMqChannelMVar logger $ demoteOpts opts.rabbitmq
-=======
->>>>>>> 2e3a6ec3
   let backendNotificationsConfig = opts.backendNotificationPusher
   pure (Env {..}, syncThread)
 

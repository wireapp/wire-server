--- conflicted
+++ resolved
@@ -15,12 +15,8 @@
 rabbitmq:
   host: 127.0.0.1
   port: 5672
-<<<<<<< HEAD
-  vHost: /
-=======
   vHost: /
   adminPort: 15672
 
 backendNotificationPusher:
-  remotesRefreshInterval: 1
->>>>>>> ed743505
+  remotesRefreshInterval: 1
--- conflicted
+++ resolved
@@ -6,12 +6,8 @@
 import Network.HTTP.Client
 import System.Logger.Class qualified as Logger
 import Util.Options (Endpoint (..))
-<<<<<<< HEAD
-import Wire.BackgroundWorker.Env hiding (federatorInternal, galley)
+import Wire.BackgroundWorker.Env hiding (federatorInternal)
 import Wire.BackgroundWorker.Env qualified as E
-=======
-import Wire.BackgroundWorker.Env
->>>>>>> dbfc6c1d
 import Wire.BackgroundWorker.Options
 import Wire.BackgroundWorker.Util
 
@@ -22,16 +18,13 @@
   statuses <- newIORef mempty
   backendNotificationMetrics <- mkBackendNotificationMetrics
   httpManager <- newManager defaultManagerSettings
-<<<<<<< HEAD
-=======
-  remoteDomainsChan <- newChan
->>>>>>> dbfc6c1d
   let federatorInternal = Endpoint "localhost" 0
+      brig = Endpoint "localhost" 8082
       rabbitmqAdminClient = undefined
       rabbitmqVHost = undefined
       metrics = undefined
       defederationTimeout = responseTimeoutNone
-      backendNotificationsConfig = BackendNotificationsConfig 1000 500000 1000
+      backendNotificationsConfig = BackendNotificationsConfig 1000 500000
   pure Env {..}
 
 runTestAppT :: AppT IO a -> Int -> IO a

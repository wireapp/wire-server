{-# LANGUAGE GeneralizedNewtypeDeriving #-}
{-# LANGUAGE RecordWildCards #-}
{-# OPTIONS_GHC -Wno-deprecations #-}

module Test.Wire.BackendNotificationPusherSpec where

import Control.Concurrent.Chan
import Control.Exception
import Control.Monad.Trans.Except
import qualified Data.Aeson as Aeson
import qualified Data.ByteString.Builder as Builder
import qualified Data.ByteString.Lazy as LBS
import Data.Domain
import Data.Range
import qualified Data.Sequence as Seq
import qualified Data.Text as Text
import qualified Data.Text.Encoding as Text
import Federator.MockServer
import Imports
import qualified Network.AMQP as Q
import Network.HTTP.Client (defaultManagerSettings, newManager, responseTimeoutNone)
import Network.HTTP.Media
import Network.HTTP.Types
import Network.RabbitMqAdmin
import qualified Network.Wai as Wai
import qualified Network.Wai.Internal as Wai
import Servant hiding (respond)
import Servant.Client
import Servant.Client.Core
import Servant.Client.Internal.HttpClient (mkFailureResponse)
import Servant.Server.Generic
import Servant.Types.SourceT
import qualified System.Logger.Class as Logger
import Test.Hspec
import Test.QuickCheck
import Test.Wire.Util
import UnliftIO.Async
import Util.Options
import Wire.API.Federation.API
import Wire.API.Federation.API.Brig
import Wire.API.Federation.API.Common
import Wire.API.Federation.BackendNotifications
import Wire.API.RawJson
import Wire.API.Routes.FederationDomainConfig
import Wire.BackendNotificationPusher
import Wire.BackgroundWorker.Env
<<<<<<< HEAD
import Wire.BackgroundWorker.Util
=======
import Wire.BackgroundWorker.Options

runTestAppT :: AppT IO a -> Int -> IO a
runTestAppT app port = do
  http2Manager <- initHttp2Manager
  logger <- Logger.new Logger.defSettings
  statuses <- newIORef mempty
  let federatorInternal = Endpoint "localhost" (fromIntegral port)
      rabbitmqAdminClient = undefined
      rabbitmqVHost = undefined
      metrics = undefined
      backendNotificationPusher = BackendNotificationPusherOpts 1
      env = Env {..}
  runAppT env app
>>>>>>> 3105b76c

spec :: Spec
spec = do
  describe "pushNotification" $ do
    it "should push notifications" $ do
      let returnSuccess _ = pure ("application/json", Aeson.encode EmptyResponse)
      let origDomain = Domain "origin.example.com"
          targetDomain = Domain "target.example.com"
      -- Just using 'arbitrary' could generate a very big list, making tests very
      -- slow. Make me wonder if notification pusher should even try to parse the
      -- actual content, seems like wasted compute power.
      notifContent <- generate $ UserDeletedConnectionsNotification <$> arbitrary <*> (unsafeRange . (: []) <$> arbitrary)
      let notif =
            BackendNotification
              { targetComponent = Brig,
                ownDomain = origDomain,
                path = "/on-user-deleted-connections",
                body = RawJson $ Aeson.encode notifContent
              }
      envelope <- newMockEnvelope
      let msg =
            Q.newMsg
              { Q.msgBody = Aeson.encode notif,
                Q.msgContentType = Just "application/json"
              }

      (_, fedReqs) <-
        withTempMockFederator [] returnSuccess . runTestAppT $ do
          pushNotification targetDomain (msg, envelope)

      readIORef envelope.acks `shouldReturn` 1
      readIORef envelope.rejections `shouldReturn` []
      fedReqs
        `shouldBe` [ FederatedRequest
                       { frTargetDomain = targetDomain,
                         frOriginDomain = origDomain,
                         frComponent = Brig,
                         frRPC = "on-user-deleted-connections",
                         frBody = Aeson.encode notifContent
                       }
                   ]

    it "should reject invalid notifications" $ do
      let returnSuccess _ = pure ("application/json", Aeson.encode EmptyResponse)
      envelope <- newMockEnvelope
      let msg =
            Q.newMsg
              { Q.msgBody = "unparseable notification",
                Q.msgContentType = Just "application/json"
              }
      (_, fedReqs) <-
        withTempMockFederator [] returnSuccess . runTestAppT $
          pushNotification (Domain "target.example.com") (msg, envelope)

      readIORef envelope.acks `shouldReturn` 0
      readIORef envelope.rejections `shouldReturn` [False]
      fedReqs `shouldBe` []

    it "should retry failed deliveries" $ do
      isFirstReqRef <- newIORef True
      let returnSuccessSecondTime _ =
            atomicModifyIORef isFirstReqRef $ \isFirstReq ->
              if isFirstReq
                then (False, ("text/html", "<marquee>down for maintenance</marquee>"))
                else (False, ("application/json", Aeson.encode EmptyResponse))
          origDomain = Domain "origin.example.com"
          targetDomain = Domain "target.example.com"
      notifContent <- generate $ UserDeletedConnectionsNotification <$> arbitrary <*> (unsafeRange . (: []) <$> arbitrary)
      let notif =
            BackendNotification
              { targetComponent = Brig,
                ownDomain = origDomain,
                path = "/on-user-deleted-connections",
                body = RawJson $ Aeson.encode notifContent
              }
      envelope <- newMockEnvelope
      let msg =
            Q.newMsg
              { Q.msgBody = Aeson.encode notif,
                Q.msgContentType = Just "application/json"
              }

      (_, fedReqs) <-
        withTempMockFederator [] returnSuccessSecondTime . runTestAppT $ do
          pushNotification targetDomain (msg, envelope)

      readIORef envelope.acks `shouldReturn` 1
      readIORef envelope.rejections `shouldReturn` []
      let expectedReq =
            FederatedRequest
              { frTargetDomain = targetDomain,
                frOriginDomain = origDomain,
                frComponent = Brig,
                frRPC = "on-user-deleted-connections",
                frBody = Aeson.encode notifContent
              }
      fedReqs `shouldBe` [expectedReq, expectedReq]

  describe "getRemoteDomains" $ do
    it "should parse remoteDomains from queues with name starting with 'backend-notifications.' and ignore the other queues" $ do
      mockAdmin <-
        newMockRabbitMqAdmin
          False
          [ "backend-notifications.foo.example",
            "backend-notifications.bar.example",
            "some-other-queue",
            "backend-notifications.baz.example",
            "backend-notifications.not-a-domain"
          ]
      logger <- Logger.new Logger.defSettings
      httpManager <- newManager defaultManagerSettings
      remoteDomains <- newIORef defFederationDomainConfigs
      remoteDomainsChan <- newChan
      let federatorInternal = Endpoint "localhost" 8097
          http2Manager = undefined
<<<<<<< HEAD
=======
          statuses = undefined
          metrics = undefined
          backendNotificationPusher = BackendNotificationPusherOpts 1
>>>>>>> 3105b76c
          rabbitmqAdminClient = mockRabbitMqAdminClient mockAdmin
          rabbitmqVHost = "test-vhost"
          defederationTimeout = responseTimeoutNone
          galley = Endpoint "localhost" 8085
          brig = Endpoint "localhost" 8082

      domains <- runAppT Env {..} getRemoteDomains
      domains `shouldBe` map Domain ["foo.example", "bar.example", "baz.example"]
      readTVarIO mockAdmin.listQueuesVHostCalls `shouldReturn` ["test-vhost"]

    it "should retry fetching domains if a request fails" $ do
      mockAdmin <- newMockRabbitMqAdmin True ["backend-notifications.foo.example"]
      logger <- Logger.new Logger.defSettings
      httpManager <- newManager defaultManagerSettings
      remoteDomains <- newIORef defFederationDomainConfigs
      remoteDomainsChan <- newChan
      let federatorInternal = Endpoint "localhost" 8097
          http2Manager = undefined
<<<<<<< HEAD
=======
          statuses = undefined
          metrics = undefined
          backendNotificationPusher = BackendNotificationPusherOpts 1
>>>>>>> 3105b76c
          rabbitmqAdminClient = mockRabbitMqAdminClient mockAdmin
          rabbitmqVHost = "test-vhost"
          defederationTimeout = responseTimeoutNone
          galley = Endpoint "localhost" 8085
          brig = Endpoint "localhost" 8082
      domainsThread <- async $ runAppT Env {..} getRemoteDomains

      -- Wait for first call
      untilM (readTVarIO mockAdmin.listQueuesVHostCalls >>= \calls -> pure $ not $ null calls)

      -- Unbreak the API
      atomically $ writeTVar mockAdmin.broken False

      -- Now the thread can finish
      wait domainsThread `shouldReturn` [Domain "foo.example"]

      calls <- readTVarIO mockAdmin.listQueuesVHostCalls

      -- This test cannot guarantee how many times retries happened due to the
      -- concurrency, so just assert that there were at least 2 calls.
      calls `shouldSatisfy` (\c -> length c >= 2)
      mapM_ (\vhost -> vhost `shouldBe` rabbitmqVHost) calls

untilM :: Monad m => m Bool -> m ()
untilM action = do
  b <- action
  unless b $ untilM action

instance RabbitMQEnvelope MockEnvelope where
  ack e = atomicModifyIORef' e.acks $ \a -> (a + 1, ())
  reject e requeueFlag = atomicModifyIORef' e.rejections $ \r -> (r <> [requeueFlag], ())

data MockEnvelope = MockEnvelope
  { rejections :: IORef [Bool],
    acks :: IORef Int
  }

newMockEnvelope :: IO MockEnvelope
newMockEnvelope =
  MockEnvelope
    <$> newIORef []
    <*> newIORef 0

data MockRabbitMqAdmin = MockRabbitMqAdmin
  { broken :: TVar Bool,
    queues :: [Text],
    listQueuesVHostCalls :: TVar [Text]
  }

newMockRabbitMqAdmin :: Bool -> [Text] -> IO MockRabbitMqAdmin
newMockRabbitMqAdmin isBroken queues = do
  broken <- newTVarIO isBroken
  listQueuesVHostCalls <- newTVarIO []
  pure $ MockRabbitMqAdmin {..}

mockApi :: MockRabbitMqAdmin -> AdminAPI (AsServerT Servant.Handler)
mockApi mockAdmin =
  AdminAPI
    { listQueuesByVHost = mockListQueuesByVHost mockAdmin
    }

mockListQueuesByVHost :: MockRabbitMqAdmin -> Text -> Servant.Handler [Queue]
mockListQueuesByVHost MockRabbitMqAdmin {..} vhost = do
  atomically $ modifyTVar listQueuesVHostCalls (<> [vhost])
  readTVarIO broken >>= \case
    True -> throwError $ Servant.err500
    False -> pure $ map (\n -> Queue n vhost) queues

mockRabbitMqAdminApp :: MockRabbitMqAdmin -> Application
mockRabbitMqAdminApp mockAdmin = genericServe (mockApi mockAdmin)

mockRabbitMqAdminClient :: forall api. (api ~ ToServant AdminAPI AsApi) => MockRabbitMqAdmin -> AdminAPI (AsClientT IO)
mockRabbitMqAdminClient mockAdmin = fromServant $ hoistClient (Proxy @api) (flip runReaderT (mockRabbitMqAdminApp mockAdmin) . runWaiClient) (waiClient @api)

-- | Create servant client for an API, this can be run using 'hoistClient'.
waiClient :: forall api. HasClient WaiClient api => Client WaiClient api
waiClient = clientIn (Proxy @api) (Proxy @WaiClient)

-- | Runs a servant client by directly calling a wai application, instead of
-- talking to an HTTP server.
--
-- In theory, it should be possible to call a servant server directly, but this
-- requires too much internal knowledge of servant.
newtype WaiClient a = WaiClient {runWaiClient :: ReaderT Application IO a}
  deriving (Functor, Applicative, Monad, MonadReader Application, MonadIO)

instance RunClient WaiClient where
  runRequestAcceptStatus :: Maybe [Status] -> Request -> WaiClient Response
  runRequestAcceptStatus mAcceptedStatuses req = do
    let waiReq =
          Wai.defaultRequest
            { Wai.requestMethod = req.requestMethod,
              Wai.pathInfo = maybe [] (Text.splitOn "/") $ Text.stripPrefix "/" $ Text.decodeUtf8 $ LBS.toStrict $ Builder.toLazyByteString $ req.requestPath,
              Wai.queryString = toList $ req.requestQueryString,
              Wai.requestHeaders =
                (hAccept, renderHeader (toList req.requestAccept)) : toList req.requestHeaders,
              Wai.requestBody = case req.requestBody of
                Nothing -> pure mempty
                Just (RequestBodyLBS lbs, _) -> pure $ LBS.toStrict lbs
                Just (RequestBodyBS bs, _) -> pure bs
                Just (RequestBodySource src, _) ->
                  fmap (LBS.toStrict . mconcat)
                    . either error pure
                    =<< runExceptT (runSourceT src)
            }
    app <- ask
    respMVar <- newEmptyMVar
    void $ liftIO $ app waiReq $ \res -> do
      putMVar respMVar res
      pure Wai.ResponseReceived
    res <- waiResponseToServant =<< takeMVar respMVar
    let isGoodStatus = case mAcceptedStatuses of
          Nothing -> statusIsSuccessful res.responseStatusCode
          Just acceptedStatuses -> res.responseStatusCode `elem` acceptedStatuses
    if isGoodStatus
      then pure res
      else
        let burl =
              BaseUrl
                { baseUrlScheme = Http,
                  baseUrlHost = "localhost",
                  baseUrlPort = 80,
                  baseUrlPath = "/"
                }
         in throwClientError $ mkFailureResponse burl req res

  throwClientError :: ClientError -> WaiClient a
  throwClientError = liftIO . throwIO

waiResponseToServant :: MonadIO m => Wai.Response -> m Response
waiResponseToServant res = do
  let (status, hdrs, contBody) = Wai.responseToStream res
  body <- liftIO $ contBody $ \streamingBody -> do
    builderRef <- newIORef mempty
    streamingBody (\b -> modifyIORef' builderRef (b <>)) (pure ())
    Builder.toLazyByteString <$> readIORef builderRef
  pure
    Response
      { responseStatusCode = status,
        responseHeaders = Seq.fromList hdrs,
        responseHttpVersion = http11,
        responseBody = body
      }<|MERGE_RESOLUTION|>--- conflicted
+++ resolved
@@ -44,24 +44,7 @@
 import Wire.API.Routes.FederationDomainConfig
 import Wire.BackendNotificationPusher
 import Wire.BackgroundWorker.Env
-<<<<<<< HEAD
 import Wire.BackgroundWorker.Util
-=======
-import Wire.BackgroundWorker.Options
-
-runTestAppT :: AppT IO a -> Int -> IO a
-runTestAppT app port = do
-  http2Manager <- initHttp2Manager
-  logger <- Logger.new Logger.defSettings
-  statuses <- newIORef mempty
-  let federatorInternal = Endpoint "localhost" (fromIntegral port)
-      rabbitmqAdminClient = undefined
-      rabbitmqVHost = undefined
-      metrics = undefined
-      backendNotificationPusher = BackendNotificationPusherOpts 1
-      env = Env {..}
-  runAppT env app
->>>>>>> 3105b76c
 
 spec :: Spec
 spec = do
@@ -177,12 +160,8 @@
       remoteDomainsChan <- newChan
       let federatorInternal = Endpoint "localhost" 8097
           http2Manager = undefined
-<<<<<<< HEAD
-=======
           statuses = undefined
           metrics = undefined
-          backendNotificationPusher = BackendNotificationPusherOpts 1
->>>>>>> 3105b76c
           rabbitmqAdminClient = mockRabbitMqAdminClient mockAdmin
           rabbitmqVHost = "test-vhost"
           defederationTimeout = responseTimeoutNone
@@ -201,12 +180,8 @@
       remoteDomainsChan <- newChan
       let federatorInternal = Endpoint "localhost" 8097
           http2Manager = undefined
-<<<<<<< HEAD
-=======
           statuses = undefined
           metrics = undefined
-          backendNotificationPusher = BackendNotificationPusherOpts 1
->>>>>>> 3105b76c
           rabbitmqAdminClient = mockRabbitMqAdminClient mockAdmin
           rabbitmqVHost = "test-vhost"
           defederationTimeout = responseTimeoutNone

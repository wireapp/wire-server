<<<<<<< HEAD
=======
{-# LANGUAGE GeneralizedNewtypeDeriving #-}
{-# LANGUAGE RecordWildCards #-}
{-# OPTIONS_GHC -Wno-deprecations #-}

>>>>>>> ed743505
module Test.Wire.BackendNotificationPusherSpec where

import Control.Exception
import Control.Monad.Trans.Except
import qualified Data.Aeson as Aeson
import qualified Data.ByteString.Builder as Builder
import qualified Data.ByteString.Lazy as LBS
import Data.Domain
import Data.Range
import qualified Data.Sequence as Seq
import qualified Data.Text as Text
import qualified Data.Text.Encoding as Text
import Federator.MockServer
import Imports
import qualified Network.AMQP as Q
<<<<<<< HEAD
import Test.Hspec
import Test.QuickCheck
import Test.Tasty
import Test.Tasty.HUnit
import Test.Wire.Util
=======
import Network.HTTP.Media
import Network.HTTP.Types
import Network.RabbitMqAdmin
import qualified Network.Wai as Wai
import qualified Network.Wai.Internal as Wai
import Servant hiding (respond)
import Servant.Client
import Servant.Client.Core
import Servant.Client.Internal.HttpClient (mkFailureResponse)
import Servant.Server.Generic
import Servant.Types.SourceT
import qualified System.Logger as Logger
import Test.Hspec
import Test.QuickCheck
import UnliftIO.Async
import Util.Options
>>>>>>> ed743505
import Wire.API.Federation.API
import Wire.API.Federation.API.Brig
import Wire.API.Federation.API.Common
import Wire.API.Federation.BackendNotifications
import Wire.API.RawJson
import Wire.BackendNotificationPusher
<<<<<<< HEAD

spec :: IO TestSetup -> TestTree
spec setup =
  testGroup
    "Wire.BackendNotificationPusher"
    [ testCase "should push notifications" $ do
        s <- setup
        let returnSuccess _ = pure ("application/json", Aeson.encode EmptyResponse)
        let origDomain = Domain "origin.example.com"
            targetDomain = Domain "target.example.com"
        -- Just using 'arbitrary' could generate a very big list, making tests very
        -- slow. Make me wonder if notification pusher should even try to parse the
        -- actual content, seems like wasted compute power.
        notifContent <- generate $ UserDeletedConnectionsNotification <$> arbitrary <*> (unsafeRange . (: []) <$> arbitrary)
        let notif =
              BackendNotification
                { targetComponent = Brig,
                  ownDomain = origDomain,
                  path = "/on-user-deleted-connections",
                  body = RawJson $ Aeson.encode notifContent
                }
        envelope <- newFakeEnvelope
        let msg =
              Q.newMsg
                { Q.msgBody = Aeson.encode notif,
                  Q.msgContentType = Just "application/json"
                }

        (_, fedReqs) <-
          withTempMockFederator [] returnSuccess . runTestAppT s $ do
            pushNotification targetDomain (msg, envelope)

        readIORef envelope.acks `shouldReturn` 1
        readIORef envelope.rejections `shouldReturn` []
        fedReqs
          `shouldBe` [ FederatedRequest
                         { frTargetDomain = targetDomain,
                           frOriginDomain = origDomain,
                           frComponent = Brig,
                           frRPC = "on-user-deleted-connections",
                           frBody = Aeson.encode notifContent
                         }
                     ],
      testCase "should reject invalid notifications" $ do
        s <- setup
        let returnSuccess _ = pure ("application/json", Aeson.encode EmptyResponse)
        envelope <- newFakeEnvelope
        let msg =
              Q.newMsg
                { Q.msgBody = "unparseable notification",
                  Q.msgContentType = Just "application/json"
                }
        (_, fedReqs) <-
          withTempMockFederator [] returnSuccess . runTestAppT s $
            pushNotification (Domain "target.example.com") (msg, envelope)

        readIORef envelope.acks `shouldReturn` 0
        readIORef envelope.rejections `shouldReturn` [False]
        fedReqs `shouldBe` [],
      testCase "should retry failed deliveries" $ do
        s <- setup
        isFirstReqRef <- newIORef True
        let returnSuccessSecondTime _ =
              atomicModifyIORef isFirstReqRef $ \isFirstReq ->
                if isFirstReq
                  then (False, ("text/html", "<marquee>down for maintenance</marquee>"))
                  else (False, ("application/json", Aeson.encode EmptyResponse))
            origDomain = Domain "origin.example.com"
            targetDomain = Domain "target.example.com"
        notifContent <- generate $ UserDeletedConnectionsNotification <$> arbitrary <*> (unsafeRange . (: []) <$> arbitrary)
        let notif =
              BackendNotification
                { targetComponent = Brig,
                  ownDomain = origDomain,
                  path = "/on-user-deleted-connections",
                  body = RawJson $ Aeson.encode notifContent
                }
        envelope <- newFakeEnvelope
        let msg =
              Q.newMsg
                { Q.msgBody = Aeson.encode notif,
                  Q.msgContentType = Just "application/json"
                }

        (_, fedReqs) <-
          withTempMockFederator [] returnSuccessSecondTime . runTestAppT s $ do
            pushNotification targetDomain (msg, envelope)

        readIORef envelope.acks `shouldReturn` 1
        readIORef envelope.rejections `shouldReturn` []
        let expectedReq =
              FederatedRequest
                { frTargetDomain = targetDomain,
                  frOriginDomain = origDomain,
                  frComponent = Brig,
                  frRPC = "on-user-deleted-connections",
                  frBody = Aeson.encode notifContent
                }
        fedReqs `shouldBe` [expectedReq, expectedReq]
    ]
=======
import Wire.BackgroundWorker.Env
import Wire.BackgroundWorker.Options

runTestAppT :: AppT IO a -> Int -> IO a
runTestAppT app port = do
  http2Manager <- initHttp2Manager
  logger <- Logger.new Logger.defSettings
  let federatorInternal = Endpoint "localhost" (fromIntegral port)
      rabbitmqAdminClient = undefined
      rabbitmqVHost = undefined
      backendNotificationPusher = BackendNotificationPusherOpts 1
      env = Env {..}
  runAppT env app

spec :: Spec
spec = do
  describe "pushNotification" $ do
    it "should push notifications" $ do
      let returnSuccess _ = pure ("application/json", Aeson.encode EmptyResponse)
      let origDomain = Domain "origin.example.com"
          targetDomain = Domain "target.example.com"
      -- Just using 'arbitrary' could generate a very big list, making tests very
      -- slow. Make me wonder if notification pusher should even try to parse the
      -- actual content, seems like wasted compute power.
      notifContent <- generate $ UserDeletedConnectionsNotification <$> arbitrary <*> (unsafeRange . (: []) <$> arbitrary)
      let notif =
            BackendNotification
              { targetComponent = Brig,
                ownDomain = origDomain,
                path = "/on-user-deleted-connections",
                body = RawJson $ Aeson.encode notifContent
              }
      envelope <- newMockEnvelope
      let msg =
            Q.newMsg
              { Q.msgBody = Aeson.encode notif,
                Q.msgContentType = Just "application/json"
              }

      (_, fedReqs) <-
        withTempMockFederator [] returnSuccess . runTestAppT $ do
          pushNotification targetDomain (msg, envelope)

      readIORef envelope.acks `shouldReturn` 1
      readIORef envelope.rejections `shouldReturn` []
      fedReqs
        `shouldBe` [ FederatedRequest
                       { frTargetDomain = targetDomain,
                         frOriginDomain = origDomain,
                         frComponent = Brig,
                         frRPC = "on-user-deleted-connections",
                         frBody = Aeson.encode notifContent
                       }
                   ]

    it "should reject invalid notifications" $ do
      let returnSuccess _ = pure ("application/json", Aeson.encode EmptyResponse)
      envelope <- newMockEnvelope
      let msg =
            Q.newMsg
              { Q.msgBody = "unparseable notification",
                Q.msgContentType = Just "application/json"
              }
      (_, fedReqs) <-
        withTempMockFederator [] returnSuccess . runTestAppT $
          pushNotification (Domain "target.example.com") (msg, envelope)

      readIORef envelope.acks `shouldReturn` 0
      readIORef envelope.rejections `shouldReturn` [False]
      fedReqs `shouldBe` []

    it "should retry failed deliveries" $ do
      isFirstReqRef <- newIORef True
      let returnSuccessSecondTime _ =
            atomicModifyIORef isFirstReqRef $ \isFirstReq ->
              if isFirstReq
                then (False, ("text/html", "<marquee>down for maintenance</marquee>"))
                else (False, ("application/json", Aeson.encode EmptyResponse))
          origDomain = Domain "origin.example.com"
          targetDomain = Domain "target.example.com"
      notifContent <- generate $ UserDeletedConnectionsNotification <$> arbitrary <*> (unsafeRange . (: []) <$> arbitrary)
      let notif =
            BackendNotification
              { targetComponent = Brig,
                ownDomain = origDomain,
                path = "/on-user-deleted-connections",
                body = RawJson $ Aeson.encode notifContent
              }
      envelope <- newMockEnvelope
      let msg =
            Q.newMsg
              { Q.msgBody = Aeson.encode notif,
                Q.msgContentType = Just "application/json"
              }

      (_, fedReqs) <-
        withTempMockFederator [] returnSuccessSecondTime . runTestAppT $ do
          pushNotification targetDomain (msg, envelope)

      readIORef envelope.acks `shouldReturn` 1
      readIORef envelope.rejections `shouldReturn` []
      let expectedReq =
            FederatedRequest
              { frTargetDomain = targetDomain,
                frOriginDomain = origDomain,
                frComponent = Brig,
                frRPC = "on-user-deleted-connections",
                frBody = Aeson.encode notifContent
              }
      fedReqs `shouldBe` [expectedReq, expectedReq]

  describe "getRemoteDomains" $ do
    it "should parse remoteDomains from queues with name starting with 'backend-notifications.' and ignore the other queues" $ do
      mockAdmin <-
        newMockRabbitMqAdmin
          False
          [ "backend-notifications.foo.example",
            "backend-notifications.bar.example",
            "some-other-queue",
            "backend-notifications.baz.example",
            "backend-notifications.not-a-domain"
          ]
      logger <- Logger.new Logger.defSettings
      let federatorInternal = undefined
          http2Manager = undefined
          backendNotificationPusher = BackendNotificationPusherOpts 1
          rabbitmqAdminClient = mockRabbitMqAdminClient mockAdmin
          rabbitmqVHost = "test-vhost"
      domains <- runAppT Env {..} getRemoteDomains
      domains `shouldBe` map Domain ["foo.example", "bar.example", "baz.example"]
      readTVarIO mockAdmin.listQueuesVHostCalls `shouldReturn` ["test-vhost"]

    it "should retry fetching domains if a request fails" $ do
      mockAdmin <- newMockRabbitMqAdmin True ["backend-notifications.foo.example"]
      logger <- Logger.new Logger.defSettings
      let federatorInternal = undefined
          http2Manager = undefined
          backendNotificationPusher = BackendNotificationPusherOpts 1
          rabbitmqAdminClient = mockRabbitMqAdminClient mockAdmin
          rabbitmqVHost = "test-vhost"
      domainsThread <- async $ runAppT Env {..} getRemoteDomains

      -- Wait for first call
      untilM (readTVarIO mockAdmin.listQueuesVHostCalls >>= \calls -> pure $ not $ null calls)

      -- Unbreak the API
      atomically $ writeTVar mockAdmin.broken False

      -- Now the thread can finish
      wait domainsThread `shouldReturn` [Domain "foo.example"]

      calls <- readTVarIO mockAdmin.listQueuesVHostCalls

      -- This test cannot guarantee how many times retries happened due to the
      -- concurrency, so just assert that there were at least 2 calls.
      calls `shouldSatisfy` (\c -> length c >= 2)
      mapM_ (\vhost -> vhost `shouldBe` rabbitmqVHost) calls

untilM :: Monad m => m Bool -> m ()
untilM action = do
  b <- action
  unless b $ untilM action

instance RabbitMQEnvelope MockEnvelope where
  ack e = atomicModifyIORef' e.acks $ \a -> (a + 1, ())
  reject e requeueFlag = atomicModifyIORef' e.rejections $ \r -> (r <> [requeueFlag], ())

data MockEnvelope = MockEnvelope
  { rejections :: IORef [Bool],
    acks :: IORef Int
  }

newMockEnvelope :: IO MockEnvelope
newMockEnvelope =
  MockEnvelope
    <$> newIORef []
    <*> newIORef 0

data MockRabbitMqAdmin = MockRabbitMqAdmin
  { broken :: TVar Bool,
    queues :: [Text],
    listQueuesVHostCalls :: TVar [Text]
  }

newMockRabbitMqAdmin :: Bool -> [Text] -> IO MockRabbitMqAdmin
newMockRabbitMqAdmin isBroken queues = do
  broken <- newTVarIO isBroken
  listQueuesVHostCalls <- newTVarIO []
  pure $ MockRabbitMqAdmin {..}

mockApi :: MockRabbitMqAdmin -> AdminAPI (AsServerT Servant.Handler)
mockApi mockAdmin =
  AdminAPI
    { listQueuesByVHost = mockListQueuesByVHost mockAdmin
    }

mockListQueuesByVHost :: MockRabbitMqAdmin -> Text -> Servant.Handler [Queue]
mockListQueuesByVHost MockRabbitMqAdmin {..} vhost = do
  atomically $ modifyTVar listQueuesVHostCalls (<> [vhost])
  readTVarIO broken >>= \case
    True -> throwError $ Servant.err500
    False -> pure $ map (\n -> Queue n vhost) queues

mockRabbitMqAdminApp :: MockRabbitMqAdmin -> Application
mockRabbitMqAdminApp mockAdmin = genericServe (mockApi mockAdmin)

mockRabbitMqAdminClient :: forall api. (api ~ ToServant AdminAPI AsApi) => MockRabbitMqAdmin -> AdminAPI (AsClientT IO)
mockRabbitMqAdminClient mockAdmin = fromServant $ hoistClient (Proxy @api) (flip runReaderT (mockRabbitMqAdminApp mockAdmin) . runWaiClient) (waiClient @api)

-- | Create servant client for an API, this can be run using 'hoistClient'.
waiClient :: forall api. HasClient WaiClient api => Client WaiClient api
waiClient = clientIn (Proxy @api) (Proxy @WaiClient)

-- | Runs a servant client by directly calling a wai application, instead of
-- talking to an HTTP server.
--
-- In theory, it should be possible to call a servant server directly, but this
-- requires too much internal knowledge of servant.
newtype WaiClient a = WaiClient {runWaiClient :: ReaderT Application IO a}
  deriving (Functor, Applicative, Monad, MonadReader Application, MonadIO)

instance RunClient WaiClient where
  runRequestAcceptStatus :: Maybe [Status] -> Request -> WaiClient Response
  runRequestAcceptStatus mAcceptedStatuses req = do
    let waiReq =
          Wai.defaultRequest
            { Wai.requestMethod = req.requestMethod,
              Wai.pathInfo = maybe [] (Text.splitOn "/") $ Text.stripPrefix "/" $ Text.decodeUtf8 $ LBS.toStrict $ Builder.toLazyByteString $ req.requestPath,
              Wai.queryString = toList $ req.requestQueryString,
              Wai.requestHeaders =
                (hAccept, renderHeader (toList req.requestAccept)) : toList req.requestHeaders,
              Wai.requestBody = case req.requestBody of
                Nothing -> pure mempty
                Just (RequestBodyLBS lbs, _) -> pure $ LBS.toStrict lbs
                Just (RequestBodyBS bs, _) -> pure bs
                Just (RequestBodySource src, _) ->
                  fmap (LBS.toStrict . mconcat)
                    . either error pure
                    =<< runExceptT (runSourceT src)
            }
    app <- ask
    respMVar <- newEmptyMVar
    void $ liftIO $ app waiReq $ \res -> do
      putMVar respMVar res
      pure Wai.ResponseReceived
    res <- waiResponseToServant =<< takeMVar respMVar
    let isGoodStatus = case mAcceptedStatuses of
          Nothing -> statusIsSuccessful res.responseStatusCode
          Just acceptedStatuses -> res.responseStatusCode `elem` acceptedStatuses
    if isGoodStatus
      then pure res
      else
        let burl =
              BaseUrl
                { baseUrlScheme = Http,
                  baseUrlHost = "localhost",
                  baseUrlPort = 80,
                  baseUrlPath = "/"
                }
         in throwClientError $ mkFailureResponse burl req res

  throwClientError :: ClientError -> WaiClient a
  throwClientError = liftIO . throwIO

waiResponseToServant :: MonadIO m => Wai.Response -> m Response
waiResponseToServant res = do
  let (status, hdrs, contBody) = Wai.responseToStream res
  body <- liftIO $ contBody $ \streamingBody -> do
    builderRef <- newIORef mempty
    streamingBody (\b -> modifyIORef' builderRef (b <>)) (pure ())
    Builder.toLazyByteString <$> readIORef builderRef
  pure
    Response
      { responseStatusCode = status,
        responseHeaders = Seq.fromList hdrs,
        responseHttpVersion = http11,
        responseBody = body
      }
>>>>>>> ed743505
<|MERGE_RESOLUTION|>--- conflicted
+++ resolved
@@ -1,10 +1,7 @@
-<<<<<<< HEAD
-=======
 {-# LANGUAGE GeneralizedNewtypeDeriving #-}
 {-# LANGUAGE RecordWildCards #-}
 {-# OPTIONS_GHC -Wno-deprecations #-}
 
->>>>>>> ed743505
 module Test.Wire.BackendNotificationPusherSpec where
 
 import Control.Exception
@@ -20,151 +17,34 @@
 import Federator.MockServer
 import Imports
 import qualified Network.AMQP as Q
-<<<<<<< HEAD
 import Test.Hspec
 import Test.QuickCheck
-import Test.Tasty
-import Test.Tasty.HUnit
 import Test.Wire.Util
-=======
 import Network.HTTP.Media
 import Network.HTTP.Types
 import Network.RabbitMqAdmin
 import qualified Network.Wai as Wai
 import qualified Network.Wai.Internal as Wai
+import Util.Options
 import Servant hiding (respond)
 import Servant.Client
 import Servant.Client.Core
 import Servant.Client.Internal.HttpClient (mkFailureResponse)
 import Servant.Server.Generic
 import Servant.Types.SourceT
-import qualified System.Logger as Logger
-import Test.Hspec
-import Test.QuickCheck
 import UnliftIO.Async
-import Util.Options
->>>>>>> ed743505
 import Wire.API.Federation.API
 import Wire.API.Federation.API.Brig
 import Wire.API.Federation.API.Common
 import Wire.API.Federation.BackendNotifications
 import Wire.API.RawJson
+import qualified System.Logger.Class as Logger
 import Wire.BackendNotificationPusher
-<<<<<<< HEAD
-
-spec :: IO TestSetup -> TestTree
-spec setup =
-  testGroup
-    "Wire.BackendNotificationPusher"
-    [ testCase "should push notifications" $ do
-        s <- setup
-        let returnSuccess _ = pure ("application/json", Aeson.encode EmptyResponse)
-        let origDomain = Domain "origin.example.com"
-            targetDomain = Domain "target.example.com"
-        -- Just using 'arbitrary' could generate a very big list, making tests very
-        -- slow. Make me wonder if notification pusher should even try to parse the
-        -- actual content, seems like wasted compute power.
-        notifContent <- generate $ UserDeletedConnectionsNotification <$> arbitrary <*> (unsafeRange . (: []) <$> arbitrary)
-        let notif =
-              BackendNotification
-                { targetComponent = Brig,
-                  ownDomain = origDomain,
-                  path = "/on-user-deleted-connections",
-                  body = RawJson $ Aeson.encode notifContent
-                }
-        envelope <- newFakeEnvelope
-        let msg =
-              Q.newMsg
-                { Q.msgBody = Aeson.encode notif,
-                  Q.msgContentType = Just "application/json"
-                }
-
-        (_, fedReqs) <-
-          withTempMockFederator [] returnSuccess . runTestAppT s $ do
-            pushNotification targetDomain (msg, envelope)
-
-        readIORef envelope.acks `shouldReturn` 1
-        readIORef envelope.rejections `shouldReturn` []
-        fedReqs
-          `shouldBe` [ FederatedRequest
-                         { frTargetDomain = targetDomain,
-                           frOriginDomain = origDomain,
-                           frComponent = Brig,
-                           frRPC = "on-user-deleted-connections",
-                           frBody = Aeson.encode notifContent
-                         }
-                     ],
-      testCase "should reject invalid notifications" $ do
-        s <- setup
-        let returnSuccess _ = pure ("application/json", Aeson.encode EmptyResponse)
-        envelope <- newFakeEnvelope
-        let msg =
-              Q.newMsg
-                { Q.msgBody = "unparseable notification",
-                  Q.msgContentType = Just "application/json"
-                }
-        (_, fedReqs) <-
-          withTempMockFederator [] returnSuccess . runTestAppT s $
-            pushNotification (Domain "target.example.com") (msg, envelope)
-
-        readIORef envelope.acks `shouldReturn` 0
-        readIORef envelope.rejections `shouldReturn` [False]
-        fedReqs `shouldBe` [],
-      testCase "should retry failed deliveries" $ do
-        s <- setup
-        isFirstReqRef <- newIORef True
-        let returnSuccessSecondTime _ =
-              atomicModifyIORef isFirstReqRef $ \isFirstReq ->
-                if isFirstReq
-                  then (False, ("text/html", "<marquee>down for maintenance</marquee>"))
-                  else (False, ("application/json", Aeson.encode EmptyResponse))
-            origDomain = Domain "origin.example.com"
-            targetDomain = Domain "target.example.com"
-        notifContent <- generate $ UserDeletedConnectionsNotification <$> arbitrary <*> (unsafeRange . (: []) <$> arbitrary)
-        let notif =
-              BackendNotification
-                { targetComponent = Brig,
-                  ownDomain = origDomain,
-                  path = "/on-user-deleted-connections",
-                  body = RawJson $ Aeson.encode notifContent
-                }
-        envelope <- newFakeEnvelope
-        let msg =
-              Q.newMsg
-                { Q.msgBody = Aeson.encode notif,
-                  Q.msgContentType = Just "application/json"
-                }
-
-        (_, fedReqs) <-
-          withTempMockFederator [] returnSuccessSecondTime . runTestAppT s $ do
-            pushNotification targetDomain (msg, envelope)
-
-        readIORef envelope.acks `shouldReturn` 1
-        readIORef envelope.rejections `shouldReturn` []
-        let expectedReq =
-              FederatedRequest
-                { frTargetDomain = targetDomain,
-                  frOriginDomain = origDomain,
-                  frComponent = Brig,
-                  frRPC = "on-user-deleted-connections",
-                  frBody = Aeson.encode notifContent
-                }
-        fedReqs `shouldBe` [expectedReq, expectedReq]
-    ]
-=======
 import Wire.BackgroundWorker.Env
-import Wire.BackgroundWorker.Options
-
-runTestAppT :: AppT IO a -> Int -> IO a
-runTestAppT app port = do
-  http2Manager <- initHttp2Manager
-  logger <- Logger.new Logger.defSettings
-  let federatorInternal = Endpoint "localhost" (fromIntegral port)
-      rabbitmqAdminClient = undefined
-      rabbitmqVHost = undefined
-      backendNotificationPusher = BackendNotificationPusherOpts 1
-      env = Env {..}
-  runAppT env app
+import Wire.BackgroundWorker.Util
+import Network.HTTP.Client (newManager, defaultManagerSettings, responseTimeoutNone)
+import Control.Concurrent.Chan
+import Wire.API.Routes.FederationDomainConfig
 
 spec :: Spec
 spec = do
@@ -275,11 +155,17 @@
             "backend-notifications.not-a-domain"
           ]
       logger <- Logger.new Logger.defSettings
-      let federatorInternal = undefined
+      httpManager <- newManager defaultManagerSettings
+      remoteDomains <- newIORef defFederationDomainConfigs
+      remoteDomainsChan <- newChan
+      let federatorInternal = Endpoint "localhost" 8097
           http2Manager = undefined
-          backendNotificationPusher = BackendNotificationPusherOpts 1
           rabbitmqAdminClient = mockRabbitMqAdminClient mockAdmin
           rabbitmqVHost = "test-vhost"
+          defederationTimeout = responseTimeoutNone
+          galley = Endpoint "localhost" 8085
+          brig = Endpoint "localhost" 8082
+
       domains <- runAppT Env {..} getRemoteDomains
       domains `shouldBe` map Domain ["foo.example", "bar.example", "baz.example"]
       readTVarIO mockAdmin.listQueuesVHostCalls `shouldReturn` ["test-vhost"]
@@ -287,11 +173,16 @@
     it "should retry fetching domains if a request fails" $ do
       mockAdmin <- newMockRabbitMqAdmin True ["backend-notifications.foo.example"]
       logger <- Logger.new Logger.defSettings
-      let federatorInternal = undefined
+      httpManager <- newManager defaultManagerSettings
+      remoteDomains <- newIORef defFederationDomainConfigs
+      remoteDomainsChan <- newChan
+      let federatorInternal = Endpoint "localhost" 8097
           http2Manager = undefined
-          backendNotificationPusher = BackendNotificationPusherOpts 1
           rabbitmqAdminClient = mockRabbitMqAdminClient mockAdmin
           rabbitmqVHost = "test-vhost"
+          defederationTimeout = responseTimeoutNone
+          galley = Endpoint "localhost" 8085
+          brig = Endpoint "localhost" 8082
       domainsThread <- async $ runAppT Env {..} getRemoteDomains
 
       -- Wait for first call
@@ -429,5 +320,4 @@
         responseHeaders = Seq.fromList hdrs,
         responseHttpVersion = http11,
         responseBody = body
-      }
->>>>>>> ed743505
+      }
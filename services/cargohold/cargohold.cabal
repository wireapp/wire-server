--- conflicted
+++ resolved
@@ -3,11 +3,6 @@
 -- This file has been generated from package.yaml by hpack version 0.34.4.
 --
 -- see: https://github.com/sol/hpack
-<<<<<<< HEAD
-=======
---
--- hash: 8291075b6b5e2e43a811343e51abb02d402fbc38a5a3efd0928f3f1b4c769485
->>>>>>> 3c683edf
 
 name:           cargohold
 version:        1.5.0

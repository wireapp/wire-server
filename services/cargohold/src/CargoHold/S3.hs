{-# LANGUAGE BangPatterns               #-}
{-# LANGUAGE FlexibleContexts           #-}
{-# LANGUAGE GeneralizedNewtypeDeriving #-}
{-# LANGUAGE MultiParamTypeClasses      #-}
{-# LANGUAGE MultiWayIf                 #-}
{-# LANGUAGE OverloadedStrings          #-}
{-# LANGUAGE RecordWildCards            #-}
{-# LANGUAGE ScopedTypeVariables        #-}
{-# LANGUAGE StrictData                 #-}
{-# LANGUAGE TupleSections              #-}
{-# LANGUAGE TypeFamilies               #-}
{-# LANGUAGE ViewPatterns               #-}

module CargoHold.S3
    ( S3AssetKey
    , S3AssetMeta (..)
    , uploadV3
    , getMetadataV3
    , updateMetadataV3
    , deleteV3
    , mkKey
    -- What???
    , s3Key
    , signedURL

      -- * Resumable Uploads
    , S3Resumable
    , resumableOwner
    , resumableTotalSize
    , resumableExpires
    , resumableChunkSize
    , resumableOffset
    , createResumable
    , getResumable
    , completeResumable
    , S3Chunk
    , uploadChunk

      -- Legacy
    , plainKey
    , otrKey
    , getMetadata
    , getOtrMetadata
    ) where

import CargoHold.App hiding (Env, Handler)
import Control.Applicative ((<|>))
import CargoHold.API.Error
import CargoHold.Options
import Control.Error (ExceptT, throwE)
import Control.Lens hiding ((.=), (:<), (:>), parts)
import Control.Monad
import Control.Monad.IO.Class
import Control.Monad.Trans.Class
import Control.Monad.Trans.Resource
import Control.Retry
import Data.Binary.Builder (toLazyByteString)
import Data.ByteString (ByteString)
import Data.ByteString.Conversion
import Data.Conduit
import Data.Foldable (toList)
import Data.Id
import Data.List (foldl')
import Data.Maybe
import Data.Monoid ((<>))
import Data.Sequence (Seq, ViewR (..), ViewL (..))
import Data.Time.Clock
import Data.Text (Text)
import Data.Text.Encoding (encodeUtf8, decodeLatin1)
import Network.AWS hiding (Error)
import Network.AWS.S3
import Network.AWS.Data.Body
import Network.AWS.Data.Crypto
import Network.Wai.Utilities.Error (Error (..))
import Safe (readMay)
import System.Logger.Message
import URI.ByteString

import qualified CargoHold.AWS                as AWS
import qualified CargoHold.Types.V3           as V3
import qualified CargoHold.Types.V3.Resumable as V3
import qualified Codec.MIME.Type              as MIME
import qualified Codec.MIME.Parse             as MIME
import qualified Data.ByteString.Char8        as C8
import qualified Data.ByteString.Lazy         as LBS
<<<<<<< HEAD
import qualified Data.CaseInsensitive         as CI
import qualified Data.Conduit                 as Conduit
=======
>>>>>>> fdbf843b
import qualified Data.Conduit.Binary          as Conduit
import qualified Data.List.NonEmpty           as NE
import qualified Data.Sequence                as Seq
import qualified Data.HashMap.Lazy            as HML
import qualified Data.Text                    as Text
import qualified Data.Text.Ascii              as Ascii
import qualified Data.Text.Encoding           as Text
import qualified Data.UUID                    as UUID
import qualified System.Logger.Class          as Log

newtype S3AssetKey = S3AssetKey { s3Key :: Text }
    deriving (Eq, Show, ToByteString)

-- | Asset metadata tracked in S3.
data S3AssetMeta = S3AssetMeta
    { v3AssetOwner :: V3.Principal
    , v3AssetToken :: Maybe V3.AssetToken
    , v3AssetType  :: MIME.Type
    } deriving Show

uploadV3 :: V3.Principal
         -> V3.AssetKey
         -> V3.AssetHeaders
         -> Maybe V3.AssetToken
<<<<<<< HEAD
         -> Source (ResourceT IO) ByteString
=======
         -> ConduitM () ByteString IO ()
>>>>>>> fdbf843b
         -> ExceptT Error App ()
uploadV3 prc (s3Key . mkKey -> key) (V3.AssetHeaders ct cl md5) tok src = do
    Log.debug $ "remote" .= val "S3"
        ~~ "asset.owner" .= toByteString prc
        ~~ "asset.key"   .= key
        ~~ "asset.type"  .= MIME.showType ct
        ~~ "asset.size"  .= cl
        ~~ msg (val "Uploading asset")
    void $ exec req
  where
    reqBdy = ChunkedBody defaultChunkSize (fromIntegral cl) src
    md5Res = Text.decodeLatin1 $ digestToBase Base64 md5

    req b = putObject (BucketName b) (ObjectKey key) (toBody reqBdy)
          & poContentType ?~ encodeMIMEType ct
          & poContentMD5  ?~ md5Res
          & poMetadata    .~ metaHeaders tok prc

getMetadataV3 :: V3.AssetKey -> ExceptT Error App (Maybe S3AssetMeta)
getMetadataV3 (s3Key . mkKey -> key) = do
    Log.debug $ "remote" .= val "S3"
        ~~ "asset.key" .= key
        ~~ msg (val "Getting asset metadata")
    maybe (return Nothing) handle =<< execCatch req
  where
    req b = headObject (BucketName b) (ObjectKey key)

    handle r = do
        let ct = fromMaybe octets (parseMIMEType =<< r^.horsContentType)
        let meta = HML.toList $ r^.horsMetadata
        return $ parse ct meta

    parse ct h = S3AssetMeta
        <$> getAmzMetaPrincipal h
        <*> Just (getAmzMetaToken h)
        <*> Just ct

deleteV3 :: V3.AssetKey -> ExceptT Error App ()
deleteV3 (s3Key . mkKey -> key) = do
    Log.debug $ "remote" .= val "S3"
        ~~ "asset.key" .= key
        ~~ msg (val "Deleting asset")
    void $ exec req
  where
    req b = deleteObject (BucketName b) (ObjectKey key)

updateMetadataV3 :: V3.AssetKey -> S3AssetMeta -> ExceptT Error App ()
updateMetadataV3 (s3Key . mkKey -> key) (S3AssetMeta prc tok ct) = do
    Log.debug $ "remote" .= val "S3"
        ~~ "asset.owner" .= show prc
        ~~ "asset.key"   .= key
        ~~ msg (val "Updating asset metadata")
    void $ exec req
  where
    copySrc b = decodeLatin1 . LBS.toStrict . toLazyByteString 
              $ urlEncode [] $ Text.encodeUtf8 (b <> "/" <> key)

    req b = copyObject (BucketName b) (copySrc b) (ObjectKey key)
          & coContentType ?~ encodeMIMEType ct
          & coMetadataDirective ?~ MDReplace
          & coMetadata .~ metaHeaders tok prc

signedURL :: (ToByteString p) => p -> ExceptT Error App URI
signedURL path = do
    e <- view aws
    let b = view AWS.s3Bucket e
    now <- liftIO getCurrentTime
    ttl <- view (settings.setDownloadLinkTTL)
    let req = getObject (BucketName b) (ObjectKey . Text.decodeLatin1 $ toByteString' path)
    signed <- AWS.execute e (presignURL now (Seconds $ fromIntegral ttl) req)
    return =<< toUri signed
  where 
    toUri x = case parseURI strictURIParserOptions x of
        Left e  -> do
            Log.err $ "remote" .= val "S3"
                    ~~ msg (val "Failed to generate a signed URI")
                    ~~ msg (show e)
            throwE serverError
        Right u -> return u

mkKey :: V3.AssetKey -> S3AssetKey
mkKey (V3.AssetKeyV3 i r) = S3AssetKey $ "v3/" <> retention <> "/" <> key
  where
    key = UUID.toText (toUUID i)
    retention = V3.retentionToTextRep r

metaHeaders :: Maybe V3.AssetToken -> V3.Principal -> HML.HashMap Text Text
metaHeaders tok prc = HML.fromList
                    $ catMaybes [ setAmzMetaToken <$> tok
                                , Just (setAmzMetaPrincipal prc)
                                ]

-------------------------------------------------------------------------------
-- Resumable Uploads

newtype S3ResumableKey = S3ResumableKey { s3ResumableKey :: Text }
    deriving (Eq, Show, ToByteString)

newtype S3ChunkKey = S3ChunkKey { s3ChunkKey :: Text }
    deriving (Eq, Show, ToByteString)

newtype S3ChunkNr = S3ChunkNr Word
    deriving (Eq, Ord, Show, ToByteString, FromByteString, Num, Integral, Enum, Real)

newtype S3ETag = S3ETag { s3ETag :: Text }
    deriving (Eq, Show, ToByteString, FromByteString)

data S3Resumable = S3Resumable
    { resumableKey       :: S3ResumableKey      -- ^ The resumable asset key.
    , resumableAsset     :: V3.AssetKey         -- ^ The final asset key.
    , resumableOwner     :: V3.Principal        -- ^ The creator (i.e. owner).
    , resumableChunkSize :: V3.ChunkSize        -- ^ Size of each chunk.
    , resumableTotalSize :: V3.TotalSize        -- ^ Size of the final asset.
    , resumableType      :: MIME.Type           -- ^ MIME type of the final asset.
    , resumableToken     :: Maybe V3.AssetToken -- ^ Token of the final asset.
    , resumableExpires   :: UTCTime             -- ^ Expiry of the resumable upload.
    , resumableUploadId  :: Maybe Text          -- ^ S3 multipart upload ID, if any.
    , resumableChunks    :: Seq S3Chunk
    } deriving (Show)

data S3Chunk = S3Chunk
    { chunkNr     :: S3ChunkNr -- ^ Sequence nr.
    , chunkOffset :: V3.Offset -- ^ Offset of the first byte.
    , chunkSize   :: Word      -- ^ (Actual) Size of the chunk.
    , chunkETag   :: S3ETag    -- ^ S3 ETag.
    } deriving (Show)

mkChunkNr :: S3Resumable -> V3.Offset -> S3ChunkNr
mkChunkNr r o = S3ChunkNr ((offBytes `quot` chunkBytes) + 1)
  where
    offBytes   = V3.offsetBytes o
    chunkBytes = V3.chunkSizeBytes (resumableChunkSize r)

mkOffset :: S3Resumable -> S3ChunkNr -> V3.Offset
mkOffset r n = V3.Offset ((fromIntegral n - 1) * chunkBytes)
  where
    chunkBytes = V3.chunkSizeBytes (resumableChunkSize r)

resumableOffset :: S3Resumable -> V3.Offset
resumableOffset r = case Seq.viewr (resumableChunks r) of
    Seq.EmptyR -> V3.Offset 0
    _   :>   c -> chunkOffset c + V3.Offset (chunkSize c)

-- | Given a total size for an upload, calculates the desired
-- size of individual chunks. Semantically, the calculation grows
-- the number of chunks and the chunk size in an alternating fashion
-- until the number of chunks multiplied by the chunk size is equal
-- or greater than the given total size:
--
-- [0. If the total size is less than 'minSmallSize', then 'minSmallSize'
--    is the chunk size and we are done.]
-- 1. Starting with a chunk size of 'minSmallSize', the number
--    of chunks is increased up to 'maxSmallChunks'.
-- 2. Staying at 'maxSmallChunks', the chunk size is increased
--    up to 'maxSmallSize'.
-- 3. Starting with a chunk size of 'minBigSize' and 1 chunk, the number
--    of chunks is increased up to 'maxTotalChunks'.
-- 4. Staying at 'maxTotalChunks', the chunk size is increased
--    until the total size is accommodated.
calculateChunkSize :: V3.TotalSize -> V3.ChunkSize
calculateChunkSize (fromIntegral -> total) =
    let smallChunks = max 1 (min maxSmallChunks (total `quot` minSmallSize))
        bigChunks   = max 1 (min maxTotalChunks (total `quot` minBigSize))
        smallSize   = total `quot` smallChunks
        bigSize     = total `quot` bigChunks
    in V3.ChunkSize $
        if | smallChunks <  maxSmallChunks -> minSmallSize
           | smallSize   <= maxSmallSize   -> smallSize
           | bigChunks   <  maxTotalChunks -> minBigSize
           | otherwise                     -> bigSize

-- | The maximum number of small chunks, sized ['minSmallChunk', 'maxSmallChunk']
-- that we are willing to assemble on our side, to compensate for the 5MiB lower
-- bound on S3 multipart uploads.
maxSmallChunks :: Word
maxSmallChunks = 25

-- | The maximum number of chunks we are willing to process in total for a
-- single upload, regardless of where the final assembly is performed.
maxTotalChunks :: Word
maxTotalChunks = 1000

-- | Lower bound (inclusive) for small chunks.
minSmallSize :: Word
minSmallSize = 100 * 1024 -- 100 KiB

-- | Upper bound (inclusive) for small chunks.
maxSmallSize :: Word
maxSmallSize = 1 * 1024 * 1024 -- 1 MiB

-- | Lower bound (inclusive) for large chunks, i.e. the lower bound for S3
-- multipart upload uploads.
minBigSize :: Word
minBigSize = 5 * 1024 * 1024 -- 5 MiB

getResumable :: V3.AssetKey -> ExceptT Error App (Maybe S3Resumable)
getResumable k = do
<<<<<<< HEAD
=======
    let rk = mkResumableKey k
        mk = mkResumableKeyMeta k
>>>>>>> fdbf843b
    Log.debug $ "remote" .= val "S3"
        ~~ "asset"          .= toByteString k
        ~~ "asset.key"      .= toByteString rk
        ~~ "asset.key.meta" .= toByteString mk
        ~~ msg (val "Getting resumable asset metadata")
<<<<<<< HEAD
    maybe (return Nothing) handle =<< execCatch req            
=======
    b      <- s3Bucket <$> view aws
    (_, hor) <- tryS3 . recovering x3 handlers . const . exec $
        headObjectX b (s3ResumableKey mk)
    let ct = fromMaybe octets (horxContentType hor >>= parseMIMEType)
    let meta = omUserMetadata <$> horxMetadata hor
    case meta >>= parse rk ct of
        Nothing -> return Nothing
        Just  r -> fmap (\cs -> r { resumableChunks = cs }) <$> listChunks r
>>>>>>> fdbf843b
  where
    rk    = mkResumableKey k
    req b = headObject (BucketName b) (ObjectKey $ s3ResumableKey rk)

    handle r = do
        let ct = fromMaybe octets (parseMIMEType =<< view horsContentType r)
        let meta = HML.toList $ view horsMetadata r
        case parse ct meta of
            Nothing -> return Nothing
            Just r' -> fmap (\cs -> r' { resumableChunks = cs }) <$> listChunks r'

    parse ct h = S3Resumable rk k
        <$> getAmzMetaPrincipal h
        <*> getAmzMetaChunkSize h
        <*> getAmzMetaTotalSize h
        <*> pure ct
        <*> Just (getAmzMetaToken h)
        <*> getAmzMetaUploadExpires h
        <*> Just (getAmzMetaUploadId h)
        <*> pure Seq.empty

createResumable
    :: V3.AssetKey
    -> V3.Principal
    -> MIME.Type
    -> V3.TotalSize
    -> Maybe V3.AssetToken
    -> ExceptT Error App S3Resumable
createResumable k p typ size tok = do
    let csize = calculateChunkSize size
    ex <- addUTCTime V3.assetVolatileSeconds <$> liftIO getCurrentTime
    let key = mkResumableKey k
    let res = S3Resumable key k p csize size typ tok ex Nothing Seq.empty
    up <- initMultipart res
    let ct = resumableType res
<<<<<<< HEAD
    void . exec $ first (s3ResumableKey key) ct (resumableMeta csize ex up)
=======
    let mk = mkResumableKeyMeta k
    void . tryS3 . recovering x3 handlers . const . exec $
        (putObject b (s3ResumableKey mk) mempty)
            { poContentType = Just (encodeMIMEType ct)
            , poMetadata = resumableMeta csize ex up
            }
>>>>>>> fdbf843b
    return res { resumableUploadId = up }
  where
    initMultipart r
        | canUseMultipart r = do
            let cmu b = createMultipartUpload (BucketName b) (ObjectKey $ s3Key (mkKey k))
                      & cmuContentType ?~ MIME.showType (resumableType r)
                      & cmuMetadata    .~ metaHeaders (resumableToken r) p
            imur <- exec cmu
            return $! view cmursUploadId imur
        | otherwise = return Nothing

    first key ct meta b =
          putObject (BucketName b) (ObjectKey key) (toBody (mempty :: ByteString))
        & poContentType ?~ encodeMIMEType ct
        & poMetadata    .~ HML.fromList meta

    -- Determine whether a given 'S3Resumable' is eligible for the
    -- S3 multipart upload API. That is the case if the chunk size
    -- is >= 5 MiB or if there is only 1 chunk (<= 'minSmallSize').
    canUseMultipart r = chunkBytes >= minBigSize || totalBytes <= minSmallSize
      where
        chunkBytes = V3.chunkSizeBytes (resumableChunkSize r)
        totalBytes = V3.totalSizeBytes (resumableTotalSize r)

    resumableMeta csize expires upl =
          setAmzMetaPrincipal p
        : setAmzMetaTotalSize size
        : setAmzMetaChunkSize csize
        : setAmzMetaUploadExpires expires
        : catMaybes
        [ setAmzMetaToken <$> tok
        , setAmzMetaUploadId <$> upl
        ]

uploadChunk
    :: S3Resumable
    -> V3.Offset
    -> SealedConduitT () ByteString IO ()
    -> ExceptT Error App (S3Resumable, SealedConduitT () ByteString IO ())
uploadChunk r offset rsrc = do
    let chunkSize = fromIntegral (resumableChunkSize r)
    (rest, chunk) <- liftIO $ rsrc $$++ Conduit.take chunkSize
    let size = fromIntegral (LBS.length chunk)
    Log.debug $ "remote"  .= val "S3"
        ~~ "asset"        .= toByteString (resumableAsset r)
        ~~ "asset.owner"  .= toByteString (resumableOwner r)
        ~~ "asset.key"    .= toByteString (resumableKey r)
        ~~ "asset.chunk"  .= toByteString nr
        ~~ "asset.offset" .= toByteString offset
        ~~ "asset.size"   .= toByteString size
        ~~ msg (val "Uploading chunk")
    c <- case resumableUploadId r of
        Nothing -> putChunk chunk size
        Just up -> putPart up chunk size
    let r' = r { resumableChunks = resumableChunks r Seq.|> c }
    return (r', rest)
  where
    nr = mkChunkNr r offset
    ct = encodeMIMEType (resumableType r)

    putChunk chunk size = do
        let S3ChunkKey k = mkChunkKey (resumableKey r) nr
        let req b = putObject (BucketName b) (ObjectKey k) (toBody chunk)
                  & poContentType ?~ ct
        void $ exec req
        return $! S3Chunk nr offset size (S3ETag "")

    putPart up chunk size = do
        let S3AssetKey k = mkKey (resumableAsset r)
        let req b = uploadPart (BucketName b)
                               (ObjectKey k)
                               (fromIntegral nr)
                               up
                               (toBody chunk)
        tg <- view uprsETag <$> exec req
        etag <- case tg of
            Just (ETag t) -> return $ S3ETag (Text.decodeLatin1 t)
            Nothing       -> throwE serverError
        return $! S3Chunk nr offset size etag

-- | Complete a resumable upload, assembling all chunks into a final asset.
completeResumable :: S3Resumable -> ExceptT Error App ()
completeResumable r = do
    Log.debug $ "remote" .= val "S3"
        ~~ "asset"       .= toByteString ast
        ~~ "asset.owner" .= toByteString own
        ~~ "asset.key"   .= toByteString (resumableKey r)
        ~~ msg (val "Completing resumable upload")
    let chunks = resumableChunks r
    verifyChunks chunks
    case resumableUploadId r of
        Nothing -> assembleLocal chunks
        Just up -> assembleRemote up (NE.nonEmpty $ toList chunks)
    Log.debug $ "remote" .= val "S3"
        ~~ "asset"       .= toByteString ast
        ~~ "asset.owner" .= toByteString own
        ~~ "asset.key"   .= toByteString (resumableKey r)
        ~~ msg (val "Resumable upload completed")
  where
    (own, ast) = (resumableOwner r, resumableAsset r)
    -- Local assembly for small chunk sizes (< 5 MiB): Download and re-upload
    -- the chunks in a streaming fashion one-by-one to create the final object.
<<<<<<< HEAD
    assembleLocal :: Seq S3Chunk -> ExceptT Error App ()
    assembleLocal chunks = do
        e <- view aws
        let totalSize = fromIntegral (resumableTotalSize r)
        let chunkSize = calcChunkSize chunks
        let reqBdy = Chunked $ ChunkedBody chunkSize totalSize (chunkSource e chunks)
        let putRq b = putObject (BucketName b) (ObjectKey (s3Key (mkKey ast))) reqBdy
                    & poContentType ?~ encodeMIMEType (resumableType r)
                    & poMetadata    .~ metaHeaders (resumableToken r) own
        void $ exec putRq

=======
    assembleLocal b chunks = do
        env <- awsEnv   <$> view aws
        s3c <- s3Config <$> view aws
        man <- view httpManager
        let own = resumableOwner r
        let ast = resumableAsset r
        let size = fromIntegral (resumableTotalSize r)
        let body = Http.requestBodySource size (chunkSource man env s3c b chunks)
        void . tryS3 . exec $
            (putObject b (s3Key (mkKey ast)) body)
                { poContentType       = Just (encodeMIMEType (resumableType r))
                , poExpect100Continue = True
                , poMetadata          = catMaybes
                    [ setAmzMetaToken <$> resumableToken r
                    , Just (setAmzMetaPrincipal own)
                    ]
                }
>>>>>>> fdbf843b
        -- For symmetry with the behavior of the S3 multipart API, where the
        -- resumable upload and all parts are removed upon completion, we do
        -- the same here.
        let rk = resumableKey r
        let keys = s3ResumableKey rk
                 : map (s3ChunkKey . mkChunkKey rk . chunkNr) (toList chunks)
        let del = delete' & dObjects .~ map (objectIdentifier . ObjectKey) keys
                          & dQuiet ?~ True
        let delRq b = deleteObjects (BucketName b) del
        void $ exec delRq

    -- All chunks except for the last should be of the same size so it makes
    -- sense to use that as our default
    calcChunkSize cs = case Seq.viewl cs of
        EmptyL -> defaultChunkSize
        c :< _ -> ChunkSize $ fromIntegral (chunkSize c)

    -- Remote assembly for large(r) chunk sizes (>= 5 MiB) via the
    -- S3 multipart upload API.
    assembleRemote _  Nothing       = throwE serverError
    assembleRemote up (Just chunks) = do
        let key = s3Key (mkKey ast)
        let parts = fmap mkPart chunks
        let completeRq b = completeMultipartUpload (BucketName b) (ObjectKey key) up
                         & cMultipartUpload ?~ (completedMultipartUpload & cmuParts ?~ parts)
        void $ exec completeRq
        let S3ResumableKey rkey = resumableKey r
        let delRq b = deleteObject (BucketName b) (ObjectKey rkey)
        void $ exec delRq

    mkPart c = completedPart (fromIntegral (chunkNr c)) (ETag . Text.encodeUtf8 $ s3ETag (chunkETag c))

    -- Verify that the chunks constitute the full asset, i.e. that the
    -- upload is complete.
    verifyChunks cs = do
        let !total = V3.TotalSize $ foldl' (\t v -> t + chunkSize v) 0 cs
        unless (total == resumableTotalSize r) $
            throwE $ uploadIncomplete (resumableTotalSize r) total

    -- Construct a 'Source' by downloading the chunks.
<<<<<<< HEAD
    chunkSource :: AWS.Env
                -> Seq S3Chunk
                -> Source (ResourceT IO) ByteString
    chunkSource env cs = case Seq.viewl cs of
        EmptyL  -> mempty
        c :< cc -> do
            let S3ChunkKey ck = mkChunkKey (resumableKey r) (chunkNr c)
            let b   = view AWS.s3Bucket env
            let req = getObject (BucketName b) (ObjectKey ck)
            v <- lift $ AWS.execute env $ AWS.send req
                      >>= flip sinkBody Conduit.sinkLbs . view gorsBody
            Conduit.yield (LBS.toStrict v) >> chunkSource env cc
=======
    chunkSource :: Manager
                -> Aws.Env
                -> S3Configuration Aws.NormalQuery
                -> Bucket
                -> Seq S3Chunk
                -> ConduitT () ByteString (ResourceT IO) ()
    chunkSource man env s3c b cs = case Seq.viewl cs of
        EmptyL  -> mempty
        c :< cc -> do
            src <- lift $ do
                let S3ChunkKey ck = mkChunkKey (resumableKey r) (chunkNr c)
                (_, gor) <- recovering x3 handlers $ const $
                    Aws.sendRequest env s3c $ getObject b ck
                return $ responseBody (gorResponse gor)
            src >> chunkSource man env s3c b cc
>>>>>>> fdbf843b

listChunks :: S3Resumable -> ExceptT Error App (Maybe (Seq S3Chunk))
listChunks r = do
    let ast = resumableAsset r
    let S3ResumableKey key = resumableKey r
    Log.debug $ "remote" .= val "S3"
        ~~ "asset" .= toByteString ast
        ~~ "asset.resumable" .= key
        ~~ msg (val "Listing chunks")
    fmap Seq.fromList <$> case resumableUploadId r of
        Nothing -> listBucket key
        Just up -> listMultiParts up
  where
    listBucket k = do
        let req b = listObjects (BucketName b)
                  & loPrefix  ?~ (k <> "/")
                  & loMaxKeys ?~ fromIntegral maxTotalChunks
        maybe (return Nothing) parseObjects =<< execCatch req

    parseObjects = return . Just . mapMaybe chunkFromObject
                                 . view lorsContents

    listMultiParts up = do
        let req b = listParts (BucketName b)
                              (ObjectKey $ s3Key (mkKey (resumableAsset r)))
                              up
        maybe (return Nothing) parseParts =<< execCatch req

    parseParts = return . Just . mapMaybe chunkFromPart
                               . view lprsParts

    chunkFromObject :: Object -> Maybe S3Chunk
    chunkFromObject o = do
        let (ObjectKey okey) = view oKey o
        nr <- parseNr okey
        let etag = let (ETag t) = (view oETag o)
                    in S3ETag (Text.decodeLatin1 t)
        let size = fromIntegral (view oSize o)
        let off  = mkOffset r nr
        Just $! S3Chunk nr off size etag

    chunkFromPart :: Part -> Maybe S3Chunk
    chunkFromPart p = case (view pPartNumber p, view pETag p, view pSize p) of
        (Just x, Just (ETag y), Just z) ->
            let nr   = S3ChunkNr (fromIntegral x)
                off  = mkOffset r nr
                size = (fromIntegral z)
                etag = S3ETag (Text.decodeLatin1 y)
            in Just $! S3Chunk nr off size etag
        _                               -> Nothing
        
    parseNr = fmap S3ChunkNr . readMay . Text.unpack . snd . Text.breakOnEnd "/"

mkResumableKey :: V3.AssetKey -> S3ResumableKey
mkResumableKey (V3.AssetKeyV3 aid _) =
    S3ResumableKey $ "v3/resumable/" <> UUID.toText (toUUID aid)

mkResumableKeyMeta :: V3.AssetKey -> S3ResumableKey
mkResumableKeyMeta (V3.AssetKeyV3 aid _) =
    S3ResumableKey $ "v3/resumable/" <> UUID.toText (toUUID aid) <> "/meta"

mkChunkKey :: S3ResumableKey -> S3ChunkNr -> S3ChunkKey
mkChunkKey (S3ResumableKey k) (S3ChunkNr n) =
    S3ChunkKey $ k <> "/" <> nr
  where
    -- Chunk numbers must be between 1 and 10000, as per the S3
    -- multipart upload API, hence the max. left padding of 5 digits.
    nr = Text.justifyRight 5 '0' (Text.pack (show n))

-------------------------------------------------------------------------------
-- S3 Metadata Headers

hAmzMetaUser :: Text
hAmzMetaUser = "user"

hAmzMetaBot :: Text
hAmzMetaBot = "bot"

hAmzMetaProvider :: Text
hAmzMetaProvider = "provider"

hAmzMetaSize :: Text
hAmzMetaSize = "total-size"

hAmzMetaToken :: Text
hAmzMetaToken = "token"

hAmzMetaChunkSize :: Text
hAmzMetaChunkSize = "chunk-size"

hAmzMetaUploadExpires :: Text
hAmzMetaUploadExpires = "upload-expires"

hAmzMetaUploadId :: Text
hAmzMetaUploadId = "upload-id"

-------------------------------------------------------------------------------
-- S3 Metadata Setters

setAmzMetaUser :: UserId -> (Text, Text)
setAmzMetaUser u = (hAmzMetaUser, UUID.toText (toUUID u))

setAmzMetaBot :: BotId -> (Text, Text)
setAmzMetaBot b = (hAmzMetaBot, UUID.toText (toUUID (botUserId b)))

setAmzMetaProvider :: ProviderId -> (Text, Text)
setAmzMetaProvider p = (hAmzMetaProvider, UUID.toText (toUUID p))

setAmzMetaToken :: V3.AssetToken -> (Text, Text)
setAmzMetaToken t = (hAmzMetaToken, Ascii.toText (V3.assetTokenAscii t))

setAmzMetaTotalSize :: V3.TotalSize -> (Text, Text)
setAmzMetaTotalSize s = (hAmzMetaSize, Text.decodeLatin1 (toByteString' s))

setAmzMetaChunkSize :: V3.ChunkSize -> (Text, Text)
setAmzMetaChunkSize s = (hAmzMetaChunkSize, Text.decodeLatin1 (toByteString' s))

setAmzMetaUploadExpires :: UTCTime -> (Text, Text)
setAmzMetaUploadExpires t = (hAmzMetaUploadExpires, Text.pack (show t))

setAmzMetaUploadId :: Text -> (Text, Text)
setAmzMetaUploadId i = (hAmzMetaUploadId, i)

setAmzMetaPrincipal :: V3.Principal -> (Text, Text)
setAmzMetaPrincipal (V3.UserPrincipal     u) = setAmzMetaUser     u
setAmzMetaPrincipal (V3.BotPrincipal      b) = setAmzMetaBot      b
setAmzMetaPrincipal (V3.ProviderPrincipal p) = setAmzMetaProvider p

-------------------------------------------------------------------------------
-- S3 Metadata Getters

lookupCI :: (CI.FoldCase a, Eq a) => a -> [(a, b)] -> Maybe b
lookupCI k = lookup (CI.mk k) . fmap (\(a,b) -> (CI.mk a, b))

getAmzMetaPrincipal :: [(Text, Text)] -> Maybe V3.Principal
getAmzMetaPrincipal h =
    (V3.UserPrincipal     <$> getAmzMetaUser     h) <|>
    (V3.BotPrincipal      <$> getAmzMetaBot      h) <|>
    (V3.ProviderPrincipal <$> getAmzMetaProvider h)

getAmzMetaUser :: [(Text, Text)] -> Maybe UserId
getAmzMetaUser = parseAmzMeta hAmzMetaUser

getAmzMetaBot :: [(Text, Text)] -> Maybe BotId
getAmzMetaBot = parseAmzMeta hAmzMetaBot

getAmzMetaProvider :: [(Text, Text)] -> Maybe ProviderId
getAmzMetaProvider = parseAmzMeta hAmzMetaProvider

getAmzMetaToken :: [(Text, Text)] -> Maybe V3.AssetToken
getAmzMetaToken h = V3.AssetToken . Ascii.unsafeFromText
                 <$> lookupCI hAmzMetaToken h

getAmzMetaUploadExpires :: [(Text, Text)] -> Maybe UTCTime
getAmzMetaUploadExpires h = readMay . C8.unpack . encodeUtf8
                          =<< lookupCI hAmzMetaUploadExpires h

getAmzMetaTotalSize :: [(Text, Text)] -> Maybe V3.TotalSize
getAmzMetaTotalSize = parseAmzMeta hAmzMetaSize

getAmzMetaChunkSize :: [(Text, Text)] -> Maybe V3.ChunkSize
getAmzMetaChunkSize = parseAmzMeta hAmzMetaChunkSize

getAmzMetaUploadId :: [(Text, Text)] -> Maybe Text
getAmzMetaUploadId = lookupCI hAmzMetaUploadId

parseAmzMeta :: FromByteString a => Text -> [(Text, Text)] -> Maybe a
parseAmzMeta k h = lookupCI k h >>= fromByteString . encodeUtf8

-------------------------------------------------------------------------------
-- Utilities

parseMIMEType :: Text -> Maybe MIME.Type
parseMIMEType = MIME.parseMIMEType

encodeMIMEType :: MIME.Type -> Text
encodeMIMEType = MIME.showType

octets :: MIME.Type
octets = MIME.Type (MIME.Application "octet-stream") []

exec :: (AWSRequest r) => (Text -> r) -> ExceptT Error App (Rs r)
exec req = do
    e <- view aws
    b <- view (aws.AWS.s3Bucket)
    AWS.execute e (AWS.send $ req b)

execCatch :: (AWSRequest r, Show r)
           => (Text -> r)
           -> ExceptT Error App (Maybe (Rs r))
execCatch rq = do
    e <- view aws
    b <- view (aws.AWS.s3Bucket)
    let req = rq b
    resp <- AWS.execute e (retrying AWS.retry5x (const AWS.canRetry) (const (AWS.sendCatch req)))
    case resp of
        Left err -> do
            Log.debug $ "remote" .= val "S3"
                   ~~ msg (show err)
                   ~~ msg (show req)
            return Nothing
        Right r  -> return $ Just r

--------------------------------------------------------------------------------
-- Legacy

plainKey :: AssetId -> S3AssetKey
plainKey a = S3AssetKey $ Text.pack (show a)

otrKey :: ConvId -> AssetId -> S3AssetKey
otrKey c a = S3AssetKey $ "otr/" <> Text.pack (show c) <> "/" <> Text.pack (show a)

getMetadata :: AssetId -> ExceptT Error App (Maybe Bool)
getMetadata ast = do
    r <- execCatch req
    return $ parse <$> HML.toList <$> view horsMetadata <$> r
  where
    req b = headObject (BucketName b) (ObjectKey . Text.pack $ show ast)

    parse = maybe False (Text.isInfixOf "public=true" . Text.toLower)
          . lookupCI "zasset"

getOtrMetadata :: ConvId -> AssetId -> ExceptT Error App (Maybe UserId)
getOtrMetadata cnv ast = do
    let S3AssetKey key = otrKey cnv ast
<<<<<<< HEAD
    r <- execCatch (req key)
    return $ getAmzMetaUser =<< HML.toList <$> view horsMetadata <$> r
  where
    req k b = headObject (BucketName b) (ObjectKey k)
=======
    (_, r) <- tryS3 . recovering x3 handlers . const $ exec (headObject b key)
    return $ (omUserMetadata <$> horMetadata r) >>= getAmzMetaUser
>>>>>>> fdbf843b
<|MERGE_RESOLUTION|>--- conflicted
+++ resolved
@@ -83,11 +83,7 @@
 import qualified Codec.MIME.Parse             as MIME
 import qualified Data.ByteString.Char8        as C8
 import qualified Data.ByteString.Lazy         as LBS
-<<<<<<< HEAD
 import qualified Data.CaseInsensitive         as CI
-import qualified Data.Conduit                 as Conduit
-=======
->>>>>>> fdbf843b
 import qualified Data.Conduit.Binary          as Conduit
 import qualified Data.List.NonEmpty           as NE
 import qualified Data.Sequence                as Seq
@@ -112,11 +108,7 @@
          -> V3.AssetKey
          -> V3.AssetHeaders
          -> Maybe V3.AssetToken
-<<<<<<< HEAD
-         -> Source (ResourceT IO) ByteString
-=======
-         -> ConduitM () ByteString IO ()
->>>>>>> fdbf843b
+         -> ConduitM () ByteString (ResourceT IO) ()
          -> ExceptT Error App ()
 uploadV3 prc (s3Key . mkKey -> key) (V3.AssetHeaders ct cl md5) tok src = do
     Log.debug $ "remote" .= val "S3"
@@ -171,7 +163,7 @@
         ~~ msg (val "Updating asset metadata")
     void $ exec req
   where
-    copySrc b = decodeLatin1 . LBS.toStrict . toLazyByteString 
+    copySrc b = decodeLatin1 . LBS.toStrict . toLazyByteString
               $ urlEncode [] $ Text.encodeUtf8 (b <> "/" <> key)
 
     req b = copyObject (BucketName b) (copySrc b) (ObjectKey key)
@@ -188,7 +180,7 @@
     let req = getObject (BucketName b) (ObjectKey . Text.decodeLatin1 $ toByteString' path)
     signed <- AWS.execute e (presignURL now (Seconds $ fromIntegral ttl) req)
     return =<< toUri signed
-  where 
+  where
     toUri x = case parseURI strictURIParserOptions x of
         Left e  -> do
             Log.err $ "remote" .= val "S3"
@@ -314,31 +306,16 @@
 
 getResumable :: V3.AssetKey -> ExceptT Error App (Maybe S3Resumable)
 getResumable k = do
-<<<<<<< HEAD
-=======
-    let rk = mkResumableKey k
-        mk = mkResumableKeyMeta k
->>>>>>> fdbf843b
     Log.debug $ "remote" .= val "S3"
         ~~ "asset"          .= toByteString k
         ~~ "asset.key"      .= toByteString rk
         ~~ "asset.key.meta" .= toByteString mk
         ~~ msg (val "Getting resumable asset metadata")
-<<<<<<< HEAD
-    maybe (return Nothing) handle =<< execCatch req            
-=======
-    b      <- s3Bucket <$> view aws
-    (_, hor) <- tryS3 . recovering x3 handlers . const . exec $
-        headObjectX b (s3ResumableKey mk)
-    let ct = fromMaybe octets (horxContentType hor >>= parseMIMEType)
-    let meta = omUserMetadata <$> horxMetadata hor
-    case meta >>= parse rk ct of
-        Nothing -> return Nothing
-        Just  r -> fmap (\cs -> r { resumableChunks = cs }) <$> listChunks r
->>>>>>> fdbf843b
+    maybe (return Nothing) handle =<< execCatch req
   where
     rk    = mkResumableKey k
-    req b = headObject (BucketName b) (ObjectKey $ s3ResumableKey rk)
+    mk    = mkResumableKeyMeta k
+    req b = headObject (BucketName b) (ObjectKey $ s3ResumableKey mk)
 
     handle r = do
         let ct = fromMaybe octets (parseMIMEType =<< view horsContentType r)
@@ -362,25 +339,17 @@
     -> V3.Principal
     -> MIME.Type
     -> V3.TotalSize
-    -> Maybe V3.AssetToken
+    -> Maybe V3.AssetTokenf
     -> ExceptT Error App S3Resumable
 createResumable k p typ size tok = do
     let csize = calculateChunkSize size
     ex <- addUTCTime V3.assetVolatileSeconds <$> liftIO getCurrentTime
     let key = mkResumableKey k
+        mk  = mkResumableKeyMeta k
     let res = S3Resumable key k p csize size typ tok ex Nothing Seq.empty
     up <- initMultipart res
     let ct = resumableType res
-<<<<<<< HEAD
-    void . exec $ first (s3ResumableKey key) ct (resumableMeta csize ex up)
-=======
-    let mk = mkResumableKeyMeta k
-    void . tryS3 . recovering x3 handlers . const . exec $
-        (putObject b (s3ResumableKey mk) mempty)
-            { poContentType = Just (encodeMIMEType ct)
-            , poMetadata = resumableMeta csize ex up
-            }
->>>>>>> fdbf843b
+    void . exec $ first (s3ResumableKey mk) ct (resumableMeta csize ex up)
     return res { resumableUploadId = up }
   where
     initMultipart r
@@ -483,37 +452,18 @@
     (own, ast) = (resumableOwner r, resumableAsset r)
     -- Local assembly for small chunk sizes (< 5 MiB): Download and re-upload
     -- the chunks in a streaming fashion one-by-one to create the final object.
-<<<<<<< HEAD
     assembleLocal :: Seq S3Chunk -> ExceptT Error App ()
     assembleLocal chunks = do
         e <- view aws
+        man <- view httpManager
         let totalSize = fromIntegral (resumableTotalSize r)
         let chunkSize = calcChunkSize chunks
-        let reqBdy = Chunked $ ChunkedBody chunkSize totalSize (chunkSource e chunks)
+        let reqBdy = Chunked $ ChunkedBody chunkSize totalSize (chunkSource man e chunks)
         let putRq b = putObject (BucketName b) (ObjectKey (s3Key (mkKey ast))) reqBdy
                     & poContentType ?~ encodeMIMEType (resumableType r)
                     & poMetadata    .~ metaHeaders (resumableToken r) own
         void $ exec putRq
 
-=======
-    assembleLocal b chunks = do
-        env <- awsEnv   <$> view aws
-        s3c <- s3Config <$> view aws
-        man <- view httpManager
-        let own = resumableOwner r
-        let ast = resumableAsset r
-        let size = fromIntegral (resumableTotalSize r)
-        let body = Http.requestBodySource size (chunkSource man env s3c b chunks)
-        void . tryS3 . exec $
-            (putObject b (s3Key (mkKey ast)) body)
-                { poContentType       = Just (encodeMIMEType (resumableType r))
-                , poExpect100Continue = True
-                , poMetadata          = catMaybes
-                    [ setAmzMetaToken <$> resumableToken r
-                    , Just (setAmzMetaPrincipal own)
-                    ]
-                }
->>>>>>> fdbf843b
         -- For symmetry with the behavior of the S3 multipart API, where the
         -- resumable upload and all parts are removed upon completion, we do
         -- the same here.
@@ -554,11 +504,11 @@
             throwE $ uploadIncomplete (resumableTotalSize r) total
 
     -- Construct a 'Source' by downloading the chunks.
-<<<<<<< HEAD
-    chunkSource :: AWS.Env
+    chunkSource :: Manager
+                -> AWS.Env
                 -> Seq S3Chunk
                 -> Source (ResourceT IO) ByteString
-    chunkSource env cs = case Seq.viewl cs of
+    chunkSource man env cs = case Seq.viewl cs of
         EmptyL  -> mempty
         c :< cc -> do
             let S3ChunkKey ck = mkChunkKey (resumableKey r) (chunkNr c)
@@ -566,24 +516,7 @@
             let req = getObject (BucketName b) (ObjectKey ck)
             v <- lift $ AWS.execute env $ AWS.send req
                       >>= flip sinkBody Conduit.sinkLbs . view gorsBody
-            Conduit.yield (LBS.toStrict v) >> chunkSource env cc
-=======
-    chunkSource :: Manager
-                -> Aws.Env
-                -> S3Configuration Aws.NormalQuery
-                -> Bucket
-                -> Seq S3Chunk
-                -> ConduitT () ByteString (ResourceT IO) ()
-    chunkSource man env s3c b cs = case Seq.viewl cs of
-        EmptyL  -> mempty
-        c :< cc -> do
-            src <- lift $ do
-                let S3ChunkKey ck = mkChunkKey (resumableKey r) (chunkNr c)
-                (_, gor) <- recovering x3 handlers $ const $
-                    Aws.sendRequest env s3c $ getObject b ck
-                return $ responseBody (gorResponse gor)
-            src >> chunkSource man env s3c b cc
->>>>>>> fdbf843b
+            Conduit.yield (LBS.toStrict v) >> chunkSource man env cc
 
 listChunks :: S3Resumable -> ExceptT Error App (Maybe (Seq S3Chunk))
 listChunks r = do
@@ -634,7 +567,7 @@
                 etag = S3ETag (Text.decodeLatin1 y)
             in Just $! S3Chunk nr off size etag
         _                               -> Nothing
-        
+
     parseNr = fmap S3ChunkNr . readMay . Text.unpack . snd . Text.breakOnEnd "/"
 
 mkResumableKey :: V3.AssetKey -> S3ResumableKey
@@ -809,12 +742,7 @@
 getOtrMetadata :: ConvId -> AssetId -> ExceptT Error App (Maybe UserId)
 getOtrMetadata cnv ast = do
     let S3AssetKey key = otrKey cnv ast
-<<<<<<< HEAD
     r <- execCatch (req key)
     return $ getAmzMetaUser =<< HML.toList <$> view horsMetadata <$> r
   where
-    req k b = headObject (BucketName b) (ObjectKey k)
-=======
-    (_, r) <- tryS3 . recovering x3 handlers . const $ exec (headObject b key)
-    return $ (omUserMetadata <$> horMetadata r) >>= getAmzMetaUser
->>>>>>> fdbf843b
+    req k b = headObject (BucketName b) (ObjectKey k)
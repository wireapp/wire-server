--- conflicted
+++ resolved
@@ -32,7 +32,7 @@
 import GHC.Generics
 import URI.ByteString
 
-import qualified CargoHold.AWS            as AWS
+import qualified CargoHold.Error          as AWS
 import qualified Crypto.PubKey.RSA.PKCS15 as RSA
 import qualified Data.ByteString.Base64   as B64
 import qualified Data.ByteString.Char8    as C8
@@ -63,10 +63,9 @@
         , uriFragment = Nothing
         }
 
-<<<<<<< HEAD
-signedUrl :: (MonadIO m, ToByteString p) => CloudFront -> p -> m URI
-signedUrl (CloudFront base kid clock sign) path = liftIO $ do
-    time <- (+ 300) . round <$> clock
+signedURL :: (MonadIO m, ToByteString p) => CloudFront -> p -> m URI
+signedURL (CloudFront base kid ttl clock sign) path = liftIO $ do
+    time <- (+ ttl) . round <$> clock
     s    <- sign $ toStrict (toLazyByteString (policy url time))
     case s of
         Left e    -> throwM $ AWS.SigningError e
@@ -77,19 +76,6 @@
                 , ("Key-Pair-Id", toByteString' kid)
                 ]
             }
-=======
-signedURL :: (MonadIO m, ToByteString p) => CloudFront -> p -> m URI
-signedURL (CloudFront base kid ttl clock sign) path = liftIO $ do
-    time <- (+ ttl) . round <$> clock
-    sig  <- sign (toStrict (toLazyByteString (policy url time)))
-    return $! url
-        { uriQuery = Query
-            [ ("Expires", toByteString' time)
-            , ("Signature", b64 sig)
-            , ("Key-Pair-Id", toByteString' kid)
-            ]
-        }
->>>>>>> 3966ea2a
   where
     url = base { uriPath = "/" <> toByteString' path }
 

--- conflicted
+++ resolved
@@ -82,11 +82,8 @@
 import qualified V77_MLSGroupMemberClient
 import qualified V78_TeamFeatureOutlookCalIntegration
 import qualified V79_TeamFeatureMlsE2EId
-<<<<<<< HEAD
-import qualified V80_MLSSubconversation
-=======
 import qualified V80_AddConversationCodePassword
->>>>>>> c8fd3c79
+import qualified V81_MLSSubconversation
 
 main :: IO ()
 main = do
@@ -155,11 +152,8 @@
       V77_MLSGroupMemberClient.migration,
       V78_TeamFeatureOutlookCalIntegration.migration,
       V79_TeamFeatureMlsE2EId.migration,
-<<<<<<< HEAD
-      V80_MLSSubconversation.migration
-=======
-      V80_AddConversationCodePassword.migration
->>>>>>> c8fd3c79
+      V80_AddConversationCodePassword.migration,
+      V81_MLSSubconversation.migration
       -- When adding migrations here, don't forget to update
       -- 'schemaVersion' in Galley.Cassandra
       -- (see also docs/developer/cassandra-interaction.md)

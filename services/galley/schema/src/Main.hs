--- conflicted
+++ resolved
@@ -85,10 +85,7 @@
 import qualified V80_AddConversationCodePassword
 import qualified V81_TeamFeatureMlsE2EIdUpdate
 import qualified V82_RemoteDomainIndexes
-<<<<<<< HEAD
-=======
 import qualified V83_CreateTableTeamAdmin
->>>>>>> df4c0b94
 
 main :: IO ()
 main = do
@@ -159,12 +156,8 @@
       V79_TeamFeatureMlsE2EId.migration,
       V80_AddConversationCodePassword.migration,
       V81_TeamFeatureMlsE2EIdUpdate.migration,
-<<<<<<< HEAD
-      V82_RemoteDomainIndexes.migration
-=======
       V82_RemoteDomainIndexes.migration,
       V83_CreateTableTeamAdmin.migration
->>>>>>> df4c0b94
       -- When adding migrations here, don't forget to update
       -- 'schemaVersion' in Galley.Cassandra
       -- (see also docs/developer/cassandra-interaction.md)

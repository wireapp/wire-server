-- This file is part of the Wire Server implementation.
--
-- Copyright (C) 2022 Wire Swiss GmbH <opensource@wire.com>
--
-- This program is free software: you can redistribute it and/or modify it under
-- the terms of the GNU Affero General Public License as published by the Free
-- Software Foundation, either version 3 of the License, or (at your option) any
-- later version.
--
-- This program is distributed in the hope that it will be useful, but WITHOUT
-- ANY WARRANTY; without even the implied warranty of MERCHANTABILITY or FITNESS
-- FOR A PARTICULAR PURPOSE. See the GNU Affero General Public License for more
-- details.
--
-- You should have received a copy of the GNU Affero General Public License along
-- with this program. If not, see <https://www.gnu.org/licenses/>.

module Main where

import Cassandra.Schema
import Control.Exception (finally)
import Imports
import Options.Applicative
import qualified System.Logger.Extended as Log
import qualified V20
import qualified V21
import qualified V22
import qualified V23
import qualified V24
import qualified V25
import qualified V26
import qualified V27
import qualified V28
import qualified V29
import qualified V30
import qualified V31
import qualified V32
import qualified V33
import qualified V34
import qualified V35
import qualified V36
import qualified V37
import qualified V38_CreateTableBillingTeamMember
import qualified V39
import qualified V40_CreateTableDataMigration
import qualified V41_TeamNotificationQueue
import qualified V42_TeamFeatureValidateSamlEmails
import qualified V43_TeamFeatureDigitalSignatures
import qualified V44_AddRemoteIdentifiers
import qualified V45_AddFederationIdMapping
import qualified V46_TeamFeatureAppLock
import qualified V47_RemoveFederationIdMapping
import qualified V48_DeleteRemoteIdentifiers
import qualified V49_ReAddRemoteIdentifiers
import qualified V50_AddLegalholdWhitelisted
import qualified V51_FeatureFileSharing
import qualified V52_FeatureConferenceCalling
import qualified V53_AddRemoteConvStatus
import qualified V54_TeamFeatureSelfDeletingMessages
import qualified V55_SelfDeletingMessagesLockStatus
import qualified V56_GuestLinksTeamFeatureStatus
import qualified V57_GuestLinksLockStatus
import qualified V58_ConversationAccessRoleV2
import qualified V59_FileSharingLockStatus
import qualified V60_TeamFeatureSndFactorPasswordChallenge
import qualified V61_MLSConversation
import qualified V62_TeamFeatureSearchVisibilityInbound
import qualified V63_MLSConversationClients
import qualified V64_Epoch
import qualified V65_MLSRemoteClients
import qualified V66_AddSplashScreen
import qualified V67_MLSFeature
import qualified V68_MLSCommitLock
import qualified V69_MLSProposal
import qualified V70_MLSCipherSuite
import qualified V71_MemberClientKeypackage
import qualified V72_DropManagedConversations
import qualified V73_MemberClientTable
import qualified V74_ExposeInvitationsToTeamAdmin
import qualified V75_MLSGroupInfo
import qualified V76_ProposalOrigin
import qualified V77_MLSGroupMemberClient
import qualified V78_TeamFeatureOutlookCalIntegration
import qualified V79_TeamFeatureMlsE2EId
import qualified V80_AddConversationCodePassword
<<<<<<< HEAD
import qualified V81_MLSSubconversation
=======
import qualified V81_TeamFeatureMlsE2EIdUpdate
>>>>>>> 3836eb06

main :: IO ()
main = do
  o <- execParser (info (helper <*> migrationOptsParser) desc)
  l <- Log.mkLogger'
  migrateSchema
    l
    o
    [ V20.migration,
      V21.migration,
      V22.migration,
      V23.migration,
      V24.migration,
      V25.migration,
      V26.migration,
      V27.migration,
      V28.migration,
      V29.migration,
      V30.migration,
      V31.migration,
      V32.migration,
      V33.migration,
      V34.migration,
      V35.migration,
      V36.migration,
      V37.migration,
      V38_CreateTableBillingTeamMember.migration,
      V39.migration,
      V40_CreateTableDataMigration.migration,
      V41_TeamNotificationQueue.migration,
      V42_TeamFeatureValidateSamlEmails.migration,
      V43_TeamFeatureDigitalSignatures.migration,
      V44_AddRemoteIdentifiers.migration,
      V45_AddFederationIdMapping.migration,
      V46_TeamFeatureAppLock.migration,
      V47_RemoveFederationIdMapping.migration,
      V48_DeleteRemoteIdentifiers.migration,
      V49_ReAddRemoteIdentifiers.migration,
      V50_AddLegalholdWhitelisted.migration,
      V51_FeatureFileSharing.migration,
      V52_FeatureConferenceCalling.migration,
      V53_AddRemoteConvStatus.migration,
      V54_TeamFeatureSelfDeletingMessages.migration,
      V55_SelfDeletingMessagesLockStatus.migration,
      V56_GuestLinksTeamFeatureStatus.migration,
      V57_GuestLinksLockStatus.migration,
      V58_ConversationAccessRoleV2.migration,
      V59_FileSharingLockStatus.migration,
      V60_TeamFeatureSndFactorPasswordChallenge.migration,
      V61_MLSConversation.migration,
      V62_TeamFeatureSearchVisibilityInbound.migration,
      V63_MLSConversationClients.migration,
      V64_Epoch.migration,
      V65_MLSRemoteClients.migration,
      V66_AddSplashScreen.migration,
      V67_MLSFeature.migration,
      V68_MLSCommitLock.migration,
      V69_MLSProposal.migration,
      V70_MLSCipherSuite.migration,
      V71_MemberClientKeypackage.migration,
      V72_DropManagedConversations.migration,
      V73_MemberClientTable.migration,
      V74_ExposeInvitationsToTeamAdmin.migration,
      V75_MLSGroupInfo.migration,
      V76_ProposalOrigin.migration,
      V77_MLSGroupMemberClient.migration,
      V78_TeamFeatureOutlookCalIntegration.migration,
      V79_TeamFeatureMlsE2EId.migration,
      V80_AddConversationCodePassword.migration,
<<<<<<< HEAD
      V81_MLSSubconversation.migration
=======
      V81_TeamFeatureMlsE2EIdUpdate.migration
>>>>>>> 3836eb06
      -- When adding migrations here, don't forget to update
      -- 'schemaVersion' in Galley.Cassandra
      -- (see also docs/developer/cassandra-interaction.md)
      --
      -- FUTUREWORK: once #1726 has made its way to master/production,
      -- the 'message' field in connections table can be dropped.
      -- See also https://github.com/wireapp/wire-server/pull/1747/files
      -- for an explanation
      -- FUTUREWORK: once #1751 has made its way to master/production,
      -- the 'otr_muted' field in the member table can be dropped.
    ]
    `finally` Log.close l
  where
    desc = header "Galley Cassandra Schema" <> fullDesc<|MERGE_RESOLUTION|>--- conflicted
+++ resolved
@@ -83,11 +83,8 @@
 import qualified V78_TeamFeatureOutlookCalIntegration
 import qualified V79_TeamFeatureMlsE2EId
 import qualified V80_AddConversationCodePassword
-<<<<<<< HEAD
-import qualified V81_MLSSubconversation
-=======
 import qualified V81_TeamFeatureMlsE2EIdUpdate
->>>>>>> 3836eb06
+import qualified V82_MLSSubconversation
 
 main :: IO ()
 main = do
@@ -157,11 +154,8 @@
       V78_TeamFeatureOutlookCalIntegration.migration,
       V79_TeamFeatureMlsE2EId.migration,
       V80_AddConversationCodePassword.migration,
-<<<<<<< HEAD
-      V81_MLSSubconversation.migration
-=======
-      V81_TeamFeatureMlsE2EIdUpdate.migration
->>>>>>> 3836eb06
+      V81_TeamFeatureMlsE2EIdUpdate.migration,
+      V82_MLSSubconversation.migration
       -- When adding migrations here, don't forget to update
       -- 'schemaVersion' in Galley.Cassandra
       -- (see also docs/developer/cassandra-interaction.md)

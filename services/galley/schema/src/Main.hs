--- conflicted
+++ resolved
@@ -75,11 +75,8 @@
 import qualified V70_MLSCipherSuite
 import qualified V71_MemberClientKeypackage
 import qualified V72_DropManagedConversations
-<<<<<<< HEAD
-import qualified V73_ExposeInvitationsToTeamAdmin
-=======
 import qualified V73_MemberClientTable
->>>>>>> abe85c6a
+import qualified V74_ExposeInvitationsToTeamAdmin
 
 main :: IO ()
 main = do
@@ -141,21 +138,18 @@
       V70_MLSCipherSuite.migration,
       V71_MemberClientKeypackage.migration,
       V72_DropManagedConversations.migration,
-<<<<<<< HEAD
-      V73_ExposeInvitationsToTeamAdmin.migration
-=======
       V73_MemberClientTable.migration
->>>>>>> abe85c6a
-      -- When adding migrations here, don't forget to update
-      -- 'schemaVersion' in Galley.Cassandra
-      -- (see also docs/developer/cassandra-interaction.md)
-      --
-      -- FUTUREWORK: once #1726 has made its way to master/production,
-      -- the 'message' field in connections table can be dropped.
-      -- See also https://github.com/wireapp/wire-server/pull/1747/files
-      -- for an explanation
-      -- FUTUREWORK: once #1751 has made its way to master/production,
-      -- the 'otr_muted' field in the member table can be dropped.
+        V74_ExposeInvitationsToTeamAdmin.migration
+        -- When adding migrations here, don't forget to update
+        -- 'schemaVersion' in Galley.Cassandra
+        -- (see also docs/developer/cassandra-interaction.md)
+        --
+        -- FUTUREWORK: once #1726 has made its way to master/production,
+        -- the 'message' field in connections table can be dropped.
+        -- See also https://github.com/wireapp/wire-server/pull/1747/files
+        -- for an explanation
+        -- FUTUREWORK: once #1751 has made its way to master/production,
+        -- the 'otr_muted' field in the member table can be dropped.
     ]
     `finally` Log.close l
   where

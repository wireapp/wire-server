-- This file is part of the Wire Server implementation.
--
-- Copyright (C) 2022 Wire Swiss GmbH <opensource@wire.com>
--
-- This program is free software: you can redistribute it and/or modify it under
-- the terms of the GNU Affero General Public License as published by the Free
-- Software Foundation, either version 3 of the License, or (at your option) any
-- later version.
--
-- This program is distributed in the hope that it will be useful, but WITHOUT
-- ANY WARRANTY; without even the implied warranty of MERCHANTABILITY or FITNESS
-- FOR A PARTICULAR PURPOSE. See the GNU Affero General Public License for more
-- details.
--
-- You should have received a copy of the GNU Affero General Public License along
-- with this program. If not, see <https://www.gnu.org/licenses/>.

module Main where

import Cassandra.Schema
import Control.Exception (finally)
import Imports
import Options.Applicative
import qualified System.Logger.Extended as Log
import qualified V20
import qualified V21
import qualified V22
import qualified V23
import qualified V24
import qualified V25
import qualified V26
import qualified V27
import qualified V28
import qualified V29
import qualified V30
import qualified V31
import qualified V32
import qualified V33
import qualified V34
import qualified V35
import qualified V36
import qualified V37
import qualified V38_CreateTableBillingTeamMember
import qualified V39
import qualified V40_CreateTableDataMigration
import qualified V41_TeamNotificationQueue
import qualified V42_TeamFeatureValidateSamlEmails
import qualified V43_TeamFeatureDigitalSignatures
import qualified V44_AddRemoteIdentifiers
import qualified V45_AddFederationIdMapping
import qualified V46_TeamFeatureAppLock
import qualified V47_RemoveFederationIdMapping
import qualified V48_DeleteRemoteIdentifiers
import qualified V49_ReAddRemoteIdentifiers
import qualified V50_AddLegalholdWhitelisted
import qualified V51_FeatureFileSharing
import qualified V52_FeatureConferenceCalling
import qualified V53_AddRemoteConvStatus
import qualified V54_TeamFeatureSelfDeletingMessages
import qualified V55_SelfDeletingMessagesLockStatus
import qualified V56_GuestLinksTeamFeatureStatus
import qualified V57_GuestLinksLockStatus
import qualified V58_ConversationAccessRoleV2
import qualified V59_FileSharingLockStatus
import qualified V60_TeamFeatureSndFactorPasswordChallenge
import qualified V61_MLSConversation
import qualified V62_TeamFeatureSearchVisibilityInbound
import qualified V63_MLSConversationClients
import qualified V64_Epoch
import qualified V65_MLSRemoteClients
import qualified V66_AddSplashScreen
import qualified V67_MLSFeature
import qualified V68_MLSCommitLock
import qualified V69_MLSProposal
import qualified V70_MLSCipherSuite
import qualified V71_MemberClientKeypackage
import qualified V72_DropManagedConversations
import qualified V73_MemberClientTable
import qualified V74_ExposeInvitationsToTeamAdmin
import qualified V75_MLSGroupInfo
import qualified V76_ProposalOrigin
import qualified V77_MLSGroupMemberClient
<<<<<<< HEAD
import qualified V78_MLSSubconversation
=======
import qualified V78_TeamFeatureOutlookCalIntegration
>>>>>>> 0a8d0a49

main :: IO ()
main = do
  o <- execParser (info (helper <*> migrationOptsParser) desc)
  l <- Log.mkLogger'
  migrateSchema
    l
    o
    [ V20.migration,
      V21.migration,
      V22.migration,
      V23.migration,
      V24.migration,
      V25.migration,
      V26.migration,
      V27.migration,
      V28.migration,
      V29.migration,
      V30.migration,
      V31.migration,
      V32.migration,
      V33.migration,
      V34.migration,
      V35.migration,
      V36.migration,
      V37.migration,
      V38_CreateTableBillingTeamMember.migration,
      V39.migration,
      V40_CreateTableDataMigration.migration,
      V41_TeamNotificationQueue.migration,
      V42_TeamFeatureValidateSamlEmails.migration,
      V43_TeamFeatureDigitalSignatures.migration,
      V44_AddRemoteIdentifiers.migration,
      V45_AddFederationIdMapping.migration,
      V46_TeamFeatureAppLock.migration,
      V47_RemoveFederationIdMapping.migration,
      V48_DeleteRemoteIdentifiers.migration,
      V49_ReAddRemoteIdentifiers.migration,
      V50_AddLegalholdWhitelisted.migration,
      V51_FeatureFileSharing.migration,
      V52_FeatureConferenceCalling.migration,
      V53_AddRemoteConvStatus.migration,
      V54_TeamFeatureSelfDeletingMessages.migration,
      V55_SelfDeletingMessagesLockStatus.migration,
      V56_GuestLinksTeamFeatureStatus.migration,
      V57_GuestLinksLockStatus.migration,
      V58_ConversationAccessRoleV2.migration,
      V59_FileSharingLockStatus.migration,
      V60_TeamFeatureSndFactorPasswordChallenge.migration,
      V61_MLSConversation.migration,
      V62_TeamFeatureSearchVisibilityInbound.migration,
      V63_MLSConversationClients.migration,
      V64_Epoch.migration,
      V65_MLSRemoteClients.migration,
      V66_AddSplashScreen.migration,
      V67_MLSFeature.migration,
      V68_MLSCommitLock.migration,
      V69_MLSProposal.migration,
      V70_MLSCipherSuite.migration,
      V71_MemberClientKeypackage.migration,
      V72_DropManagedConversations.migration,
      V73_MemberClientTable.migration,
      V74_ExposeInvitationsToTeamAdmin.migration,
      V75_MLSGroupInfo.migration,
      V76_ProposalOrigin.migration,
      V77_MLSGroupMemberClient.migration,
<<<<<<< HEAD
      V78_MLSSubconversation.migration
=======
      V78_TeamFeatureOutlookCalIntegration.migration
>>>>>>> 0a8d0a49
      -- When adding migrations here, don't forget to update
      -- 'schemaVersion' in Galley.Cassandra
      -- (see also docs/developer/cassandra-interaction.md)
      --
      -- FUTUREWORK: once #1726 has made its way to master/production,
      -- the 'message' field in connections table can be dropped.
      -- See also https://github.com/wireapp/wire-server/pull/1747/files
      -- for an explanation
      -- FUTUREWORK: once #1751 has made its way to master/production,
      -- the 'otr_muted' field in the member table can be dropped.
    ]
    `finally` Log.close l
  where
    desc = header "Galley Cassandra Schema" <> fullDesc<|MERGE_RESOLUTION|>--- conflicted
+++ resolved
@@ -80,11 +80,8 @@
 import qualified V75_MLSGroupInfo
 import qualified V76_ProposalOrigin
 import qualified V77_MLSGroupMemberClient
-<<<<<<< HEAD
-import qualified V78_MLSSubconversation
-=======
 import qualified V78_TeamFeatureOutlookCalIntegration
->>>>>>> 0a8d0a49
+import qualified V79_MLSSubconversation
 
 main :: IO ()
 main = do
@@ -151,11 +148,8 @@
       V75_MLSGroupInfo.migration,
       V76_ProposalOrigin.migration,
       V77_MLSGroupMemberClient.migration,
-<<<<<<< HEAD
-      V78_MLSSubconversation.migration
-=======
-      V78_TeamFeatureOutlookCalIntegration.migration
->>>>>>> 0a8d0a49
+      V78_TeamFeatureOutlookCalIntegration.migration,
+      V79_MLSSubconversation.migration
       -- When adding migrations here, don't forget to update
       -- 'schemaVersion' in Galley.Cassandra
       -- (see also docs/developer/cassandra-interaction.md)

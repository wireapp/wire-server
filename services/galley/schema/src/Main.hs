-- This file is part of the Wire Server implementation.
--
-- Copyright (C) 2022 Wire Swiss GmbH <opensource@wire.com>
--
-- This program is free software: you can redistribute it and/or modify it under
-- the terms of the GNU Affero General Public License as published by the Free
-- Software Foundation, either version 3 of the License, or (at your option) any
-- later version.
--
-- This program is distributed in the hope that it will be useful, but WITHOUT
-- ANY WARRANTY; without even the implied warranty of MERCHANTABILITY or FITNESS
-- FOR A PARTICULAR PURPOSE. See the GNU Affero General Public License for more
-- details.
--
-- You should have received a copy of the GNU Affero General Public License along
-- with this program. If not, see <https://www.gnu.org/licenses/>.

module Main where

import Cassandra.Schema
import Control.Exception (finally)
import Imports
import Options.Applicative
import qualified System.Logger.Extended as Log
import qualified V20
import qualified V21
import qualified V22
import qualified V23
import qualified V24
import qualified V25
import qualified V26
import qualified V27
import qualified V28
import qualified V29
import qualified V30
import qualified V31
import qualified V32
import qualified V33
import qualified V34
import qualified V35
import qualified V36
import qualified V37
import qualified V38_CreateTableBillingTeamMember
import qualified V39
import qualified V40_CreateTableDataMigration
import qualified V41_TeamNotificationQueue
import qualified V42_TeamFeatureValidateSamlEmails
import qualified V43_TeamFeatureDigitalSignatures
import qualified V44_AddRemoteIdentifiers
import qualified V45_AddFederationIdMapping
import qualified V46_TeamFeatureAppLock
import qualified V47_RemoveFederationIdMapping
import qualified V48_DeleteRemoteIdentifiers
import qualified V49_ReAddRemoteIdentifiers
import qualified V50_AddLegalholdWhitelisted
import qualified V51_FeatureFileSharing
import qualified V52_FeatureConferenceCalling
import qualified V53_AddRemoteConvStatus
import qualified V54_TeamFeatureSelfDeletingMessages
import qualified V55_SelfDeletingMessagesLockStatus
import qualified V56_GuestLinksTeamFeatureStatus
import qualified V57_GuestLinksLockStatus
import qualified V58_ConversationAccessRoleV2
import qualified V59_FileSharingLockStatus
import qualified V60_TeamFeatureSndFactorPasswordChallenge
import qualified V61_MLSConversation
import qualified V62_TeamFeatureSearchVisibilityInbound
import qualified V63_MLSConversationClients
import qualified V64_Epoch
import qualified V65_MLSRemoteClients
import qualified V66_AddSplashScreen
import qualified V67_MLSFeature
import qualified V68_MLSCommitLock
import qualified V69_MLSProposal
import qualified V70_MLSCipherSuite
<<<<<<< HEAD
import qualified V71_DropManagedConversations
=======
import qualified V71_MemberClientKeypackage
>>>>>>> 931e570c

main :: IO ()
main = do
  o <- execParser (info (helper <*> migrationOptsParser) desc)
  l <- Log.mkLogger'
  migrateSchema
    l
    o
    [ V20.migration,
      V21.migration,
      V22.migration,
      V23.migration,
      V24.migration,
      V25.migration,
      V26.migration,
      V27.migration,
      V28.migration,
      V29.migration,
      V30.migration,
      V31.migration,
      V32.migration,
      V33.migration,
      V34.migration,
      V35.migration,
      V36.migration,
      V37.migration,
      V38_CreateTableBillingTeamMember.migration,
      V39.migration,
      V40_CreateTableDataMigration.migration,
      V41_TeamNotificationQueue.migration,
      V42_TeamFeatureValidateSamlEmails.migration,
      V43_TeamFeatureDigitalSignatures.migration,
      V44_AddRemoteIdentifiers.migration,
      V45_AddFederationIdMapping.migration,
      V46_TeamFeatureAppLock.migration,
      V47_RemoveFederationIdMapping.migration,
      V48_DeleteRemoteIdentifiers.migration,
      V49_ReAddRemoteIdentifiers.migration,
      V50_AddLegalholdWhitelisted.migration,
      V51_FeatureFileSharing.migration,
      V52_FeatureConferenceCalling.migration,
      V53_AddRemoteConvStatus.migration,
      V54_TeamFeatureSelfDeletingMessages.migration,
      V55_SelfDeletingMessagesLockStatus.migration,
      V56_GuestLinksTeamFeatureStatus.migration,
      V57_GuestLinksLockStatus.migration,
      V58_ConversationAccessRoleV2.migration,
      V59_FileSharingLockStatus.migration,
      V60_TeamFeatureSndFactorPasswordChallenge.migration,
      V61_MLSConversation.migration,
      V62_TeamFeatureSearchVisibilityInbound.migration,
      V63_MLSConversationClients.migration,
      V64_Epoch.migration,
      V65_MLSRemoteClients.migration,
      V66_AddSplashScreen.migration,
      V67_MLSFeature.migration,
      V68_MLSCommitLock.migration,
      V69_MLSProposal.migration,
      V70_MLSCipherSuite.migration,
<<<<<<< HEAD
      V71_DropManagedConversations.migration
=======
      V71_MemberClientKeypackage.migration
>>>>>>> 931e570c
      -- When adding migrations here, don't forget to update
      -- 'schemaVersion' in Galley.Cassandra
      -- (see also docs/developer/cassandra-interaction.md)
      --
      -- FUTUREWORK: once #1726 has made its way to master/production,
      -- the 'message' field in connections table can be dropped.
      -- See also https://github.com/wireapp/wire-server/pull/1747/files
      -- for an explanation
      -- FUTUREWORK: once #1751 has made its way to master/production,
      -- the 'otr_muted' field in the member table can be dropped.
    ]
    `finally` Log.close l
  where
    desc = header "Galley Cassandra Schema" <> fullDesc<|MERGE_RESOLUTION|>--- conflicted
+++ resolved
@@ -73,11 +73,8 @@
 import qualified V68_MLSCommitLock
 import qualified V69_MLSProposal
 import qualified V70_MLSCipherSuite
-<<<<<<< HEAD
-import qualified V71_DropManagedConversations
-=======
 import qualified V71_MemberClientKeypackage
->>>>>>> 931e570c
+import qualified V72_DropManagedConversations
 
 main :: IO ()
 main = do
@@ -137,11 +134,8 @@
       V68_MLSCommitLock.migration,
       V69_MLSProposal.migration,
       V70_MLSCipherSuite.migration,
-<<<<<<< HEAD
-      V71_DropManagedConversations.migration
-=======
-      V71_MemberClientKeypackage.migration
->>>>>>> 931e570c
+      V71_MemberClientKeypackage.migration,
+      V72_DropManagedConversations.migration
       -- When adding migrations here, don't forget to update
       -- 'schemaVersion' in Galley.Cassandra
       -- (see also docs/developer/cassandra-interaction.md)

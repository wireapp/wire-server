-- This file is part of the Wire Server implementation.
--
-- Copyright (C) 2022 Wire Swiss GmbH <opensource@wire.com>
--
-- This program is free software: you can redistribute it and/or modify it under
-- the terms of the GNU Affero General Public License as published by the Free
-- Software Foun(Domain "a.com")tion, either version 3 of the License, or (at your option) any
-- later version.
--
-- This program is distributed in the hope that it will be useful, but WITHOUT
-- ANY WARRANTY; without even the implied warranty of MERCHANTABILITY or FITNESS
-- FOR A PARTICULAR PURPOSE. See the GNU Affero General Public License for more
-- details.
--
-- You should have received a copy of the GNU Affero General Public License along
-- with this program. If not, see <https://www.gnu.org/licenses/>.

module Test.Galley.API.Query where

import Data.Domain
import Data.Qualified
import qualified Data.Set as Set
import Galley.API.Query
import Imports
import Test.Tasty
import Test.Tasty.HUnit (testCase, (@?=))
<<<<<<< HEAD
import Wire.API.Conversation
import Wire.API.Federation.API.Brig
=======
import Wire.API.Federation.API.Brig
import Wire.API.FederationStatus
>>>>>>> 7ecb88e1

tests :: TestTree
tests =
  testGroup
    "firstConflictOrFullyConnected"
    ( ( \(name, responses, expected) ->
          testCase name $ firstConflictOrFullyConnected responses @?= expected
      )
        <$> testTable
    )

<<<<<<< HEAD
testTable :: [([Char], [Remote NonConnectedBackends], FederationStatusResponse)]
=======
testTable :: [([Char], [Remote NonConnectedBackends], FederationStatus)]
>>>>>>> 7ecb88e1
testTable =
  [ ("empty", [], FullyConnected),
    ("single response", [mkResponse (Domain "a.com") []], FullyConnected),
    ("multiple responses", [mkResponse (Domain "a.com") [], mkResponse (Domain "b.com") []], FullyConnected),
    ("single bad responses", [mkResponse (Domain "a.com") [Domain "b.com"]], NotConnectedDomains (Domain "a.com") (Domain "b.com")),
    ("one good one bad response", [mkResponse (Domain "a.com") [], mkResponse (Domain "b.com") [Domain "c.com"]], NotConnectedDomains (Domain "b.com") (Domain "c.com")),
    ("one bad one good response", [mkResponse (Domain "b.com") [Domain "c.com"], mkResponse (Domain "a.com") []], NotConnectedDomains (Domain "b.com") (Domain "c.com")),
    ("one bad multiple good responses", [mkResponse (Domain "b.com") [Domain "c.com"], mkResponse (Domain "a.com") []], NotConnectedDomains (Domain "b.com") (Domain "c.com")),
    ("multiple bad responses", [mkResponse (Domain "a.com") [Domain "b.com"], mkResponse (Domain "b.com") [Domain "a.com"]], NotConnectedDomains (Domain "a.com") (Domain "b.com"))
  ]
  where
    mkResponse :: Domain -> [Domain] -> Remote NonConnectedBackends
<<<<<<< HEAD
    mkResponse d = toRemoteUnsafe d . NonConnectedBackends . Set.fromList

    notOk :: Domain -> Domain -> FederationStatusResponse
    notOk d1 d2 = FederationStatusResponse NonFullyConnected (Just $ RemoteDomains $ Set.fromList [d1, d2])

    ok :: FederationStatusResponse
    ok = FederationStatusResponse FullyConnected Nothing
=======
    mkResponse d = toRemoteUnsafe d . NonConnectedBackends . Set.fromList
>>>>>>> 7ecb88e1
<|MERGE_RESOLUTION|>--- conflicted
+++ resolved
@@ -24,13 +24,8 @@
 import Imports
 import Test.Tasty
 import Test.Tasty.HUnit (testCase, (@?=))
-<<<<<<< HEAD
-import Wire.API.Conversation
-import Wire.API.Federation.API.Brig
-=======
 import Wire.API.Federation.API.Brig
 import Wire.API.FederationStatus
->>>>>>> 7ecb88e1
 
 tests :: TestTree
 tests =
@@ -42,11 +37,7 @@
         <$> testTable
     )
 
-<<<<<<< HEAD
-testTable :: [([Char], [Remote NonConnectedBackends], FederationStatusResponse)]
-=======
 testTable :: [([Char], [Remote NonConnectedBackends], FederationStatus)]
->>>>>>> 7ecb88e1
 testTable =
   [ ("empty", [], FullyConnected),
     ("single response", [mkResponse (Domain "a.com") []], FullyConnected),
@@ -59,14 +50,4 @@
   ]
   where
     mkResponse :: Domain -> [Domain] -> Remote NonConnectedBackends
-<<<<<<< HEAD
-    mkResponse d = toRemoteUnsafe d . NonConnectedBackends . Set.fromList
-
-    notOk :: Domain -> Domain -> FederationStatusResponse
-    notOk d1 d2 = FederationStatusResponse NonFullyConnected (Just $ RemoteDomains $ Set.fromList [d1, d2])
-
-    ok :: FederationStatusResponse
-    ok = FederationStatusResponse FullyConnected Nothing
-=======
-    mkResponse d = toRemoteUnsafe d . NonConnectedBackends . Set.fromList
->>>>>>> 7ecb88e1
+    mkResponse d = toRemoteUnsafe d . NonConnectedBackends . Set.fromList
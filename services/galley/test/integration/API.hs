--- conflicted
+++ resolved
@@ -389,20 +389,15 @@
                     $> tDomain rb
               )
               rbs
-<<<<<<< HEAD
     (rsp, federatedRequests) <-
       withTempMockFederator'
         ( asum
-            [ mockUnreachableFor unreachableBackends,
+            [ "get-not-fully-connected-backends" ~> NonConnectedBackends mempty,
+              mockUnreachableFor unreachableBackends,
               "on-conversation-created" ~> (),
               "on-conversation-updated" ~> ()
             ]
         )
-=======
-    (rsp, federatedRequests') <-
-      withTempMockFederator'
-        (("get-not-fully-connected-backends" ~> NonConnectedBackends mempty) <|> mockUnreachable unreachableBackends)
->>>>>>> 625ecbfa
         $ postConvQualified
           alice
           Nothing
@@ -428,7 +423,6 @@
       mapM_ WS.assertSuccess
         =<< Async.mapConcurrently (checkWs qAlice) (zip cvs [wsAlice, wsAlex, wsAmy])
 
-<<<<<<< HEAD
     liftIO $ do
       let expectedReqs =
             Set.fromList $
@@ -447,23 +441,6 @@
       F.ccCnvType fedReqCreatedBody @?= RegularConv
       F.ccCnvAccess fedReqCreatedBody @?= [InviteAccess]
       F.ccCnvAccessRoles fedReqCreatedBody
-=======
-    liftIO $
-      -- as many federated requests as remote backends, i.e., one per remote backend
-      Set.size (Set.fromList $ frTargetDomain <$> federatedRequests') @?= Set.size rbs
-    -- the first federated requests are 'get-not-fully-connected-backends' requests and we want to drop them
-    let federatedRequests = drop (Set.size rbs) federatedRequests'
-    let fedReq = head federatedRequests
-    fedReqBody <- assertRight $ parseFedRequest fedReq
-
-    liftIO $ do
-      length federatedRequests @?= Set.size rbs
-      F.ccOrigUserId fedReqBody @?= alice
-      F.ccCnvId fedReqBody @?= cid
-      F.ccCnvType fedReqBody @?= RegularConv
-      F.ccCnvAccess fedReqBody @?= [InviteAccess]
-      F.ccCnvAccessRoles fedReqBody
->>>>>>> 625ecbfa
         @?= Set.fromList [TeamMemberAccessRole, NonTeamMemberAccessRole, ServiceAccessRole]
       F.ccCnvName fedReqCreatedBody @?= Just convName
       assertBool "Notifying an incorrect set of conversation members" $

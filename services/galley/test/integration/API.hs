--- conflicted
+++ resolved
@@ -82,6 +82,7 @@
 import Test.Tasty.HUnit
 import TestHelpers
 import TestSetup
+import Util.Options (Endpoint (Endpoint))
 import Wire.API.Connection
 import Wire.API.Conversation
 import Wire.API.Conversation qualified as C
@@ -188,6 +189,7 @@
           test s "post conversations/list/v2" testBulkGetQualifiedConvs,
           test s "add remote members on invalid domain" testAddRemoteMemberInvalidDomain,
           test s "add remote members when federation isn't enabled" testAddRemoteMemberFederationDisabled,
+          test s "add remote members when federator is unavailable" testAddRemoteMemberFederationUnavailable,
           test s "delete conversations/:domain/:cnv/members/:domain/:usr - fail, self conv" deleteMembersQualifiedFailSelf,
           test s "delete conversations/:domain:/cnv/members/:domain/:usr - fail, 1:1 conv" deleteMembersQualifiedFailO2O,
           test s "delete conversations/:domain/:cnv/members/:domain/:usr - local conv with all locals" deleteMembersConvLocalQualifiedOk,
@@ -2971,8 +2973,6 @@
   conv <- responseJsonError =<< getConvQualified alice qconvId <!! const 200 === statusCode
   liftIO $ map omQualifiedId (cmOthers (cnvMembers conv)) @?= []
 
-<<<<<<< HEAD
-=======
 testAddRemoteMemberFederationUnavailable :: TestM ()
 testAddRemoteMemberFederationUnavailable = do
   alice <- randomUser
@@ -2997,7 +2997,6 @@
   conv <- responseJsonError =<< getConvQualified alice qconvId <!! const 200 === statusCode
   liftIO $ map omQualifiedId (cmOthers (cnvMembers conv)) @?= []
 
->>>>>>> 75b1afdf
 postMembersOk :: TestM ()
 postMembersOk = do
   qalice <- randomQualifiedUser

{-# LANGUAGE BangPatterns      #-}
{-# LANGUAGE OverloadedStrings #-}

module API (tests) where

import Imports
import API.Util
import Bilge hiding (timeout)
import Bilge.Assert
import Brig.Types
import Control.Lens ((^.))
import Data.Aeson hiding (json)
import Data.ByteString.Conversion
import Data.Id
import Data.List1
import Data.Misc
<<<<<<< HEAD
import Data.Maybe
=======
>>>>>>> 540f2eea
import Data.Range
import Galley.Types
import Gundeck.Types.Notification
import Network.Wai.Utilities.Error
import Test.Tasty
import Test.Tasty.Cannon (Cannon, TimeoutUnit (..), (#))
import Test.Tasty.HUnit
import API.SQS

import qualified Data.Text.Ascii          as Ascii
import qualified Galley.Types.Teams       as Teams
import qualified API.Teams                as Teams
import qualified API.MessageTimer         as MessageTimer
import qualified Control.Concurrent.Async as Async
import qualified Data.List1               as List1
import qualified Data.Map.Strict          as Map
import qualified Data.Set                 as Set
import qualified Data.Text                as T
import qualified Test.Tasty.Cannon        as WS
import qualified Data.Code                as Code

type TestSignature a = Galley -> Brig -> Cannon -> TestSetup -> Http a

test :: IO TestSetup -> TestName -> (TestSignature a) -> TestTree
test s n t = testCase n runTest
  where
    runTest = do
        setup <- s
        (void $ runHttpT (manager setup) (t (galley setup) (brig setup) (cannon setup) setup))

tests :: IO TestSetup -> TestTree
tests s = testGroup "Galley integration tests"
    [ mainTests, Teams.tests s, MessageTimer.tests s ]
  where
    mainTests = testGroup "Main API"
        [ test s "status" status
        , test s "monitoring" monitor
        , test s "create conversation" postConvOk
        , test s "get empty conversations" getConvsOk
        , test s "get conversations by ids" getConvsOk2
        , test s "fail to get >100 conversations" getConvsFailMaxSize
        , test s "get conversation ids" getConvIdsOk
        , test s "paginate through conversation ids" paginateConvIds
        , test s "fail to get >1000 conversation ids" getConvIdsFailMaxSize
        , test s "page through conversations" getConvsPagingOk
        , test s "fail to create conversation when not connected" postConvFailNotConnected
        , test s "M:N conversation creation must have <N members" postConvFailNumMembers
        , test s "fail to create conversation when blocked" postConvFailBlocked
        , test s "create self conversation" postSelfConvOk
        , test s "create 1:1 conversation" postO2OConvOk
        , test s "fail to create 1:1 conversation with yourself" postConvO2OFailWithSelf
        , test s "create connect conversation" postConnectConvOk
        , test s "create connect conversation with email" postConnectConvOk2
        , test s "upgrade connect/invite conversation" putConvAcceptOk
        , test s "upgrade conversation retries" putConvAcceptRetry
        , test s "create mutual connect conversation" postMutualConnectConvOk
        , test s "repeat / cancel connect requests" postRepeatConnectConvCancel
        , test s "block/unblock a connect/1-1 conversation" putBlockConvOk
        , test s "get conversation" getConvOk
        , test s "conversation meta access" accessConvMeta
        , test s "add members" postMembersOk
        , test s "add existing members" postMembersOk2
        , test s "add past members" postMembersOk3
        , test s "fail to add members when not connected" postMembersFail
        , test s "fail to add too many members" postTooManyMembersFail
        , test s "remove members" deleteMembersOk
        , test s "fail to remove members from self conv." deleteMembersFailSelf
        , test s "fail to remove members from 1:1 conv." deleteMembersFailO2O
        , test s "rename conversation" putConvRenameOk
        , test s "member update (otr mute)" putMemberOtrMuteOk
        , test s "member update (otr archive)" putMemberOtrArchiveOk
        , test s "member update (hidden)" putMemberHiddenOk
        , test s "member update (everything b)" putMemberAllOk
        , test s "conversation receipt mode update" putReceiptModeOk
        , test s "send typing indicators" postTypingIndicators
        , test s "leave connect conversation" leaveConnectConversation
        , test s "post cryptomessage 1" postCryptoMessage1
        , test s "post cryptomessage 2" postCryptoMessage2
        , test s "post cryptomessage 3" postCryptoMessage3
        , test s "post cryptomessage 4" postCryptoMessage4
        , test s "post cryptomessage 5" postCryptoMessage5
        , test s "join conversation" postJoinConvOk
        , test s "join code-access conversation" postJoinCodeConvOk
        , test s "convert invite to code-access conversation" postConvertCodeConv
        , test s "convert code to team-access conversation" postConvertTeamConv
        , test s "cannot join private conversation" postJoinConvFail
        , test s "remove user" removeUser
        ]

-------------------------------------------------------------------------------
-- API Tests

status :: Galley -> Brig -> Cannon -> TestSetup -> Http ()
status g _ _ _ = get (g . path "/i/status") !!!
    const 200 === statusCode

monitor :: Galley -> Brig -> Cannon -> TestSetup -> Http ()
monitor g _ _ _ =
    get (g . path "/i/monitoring") !!! do
        const 200 === statusCode
        const (Just "application/json") =~= getHeader "Content-Type"

postConvOk :: Galley -> Brig -> Cannon -> TestSetup -> Http ()
postConvOk g b c _ = do
    alice <- randomUser b
    bob   <- randomUser b
    jane  <- randomUser b
    connectUsers b alice (list1 bob [jane])
    -- Ensure name is within range, max size is 256
    postConv g alice [bob, jane] (Just (T.replicate 257 "a")) [] Nothing Nothing !!!
        const 400 === statusCode
    let nameMaxSize = T.replicate 256 "a"
    WS.bracketR3 c alice bob jane $ \(wsA, wsB, wsJ) -> do
        rsp <- postConv g alice [bob, jane] (Just nameMaxSize) [] Nothing Nothing <!!
            const 201 === statusCode
        cid <- assertConv rsp RegularConv alice alice [bob, jane] (Just nameMaxSize) Nothing
        cvs <- mapM (convView cid) [alice, bob, jane]
        liftIO $ mapM_ WS.assertSuccess =<< Async.mapConcurrently (checkWs alice) (zip cvs [wsA, wsB, wsJ])
  where
    convView cnv usr = decodeBody' "conversation" <$> getConv g usr cnv
    checkWs alice (cnv, ws) = WS.awaitMatch (5 # Second) ws $ \n -> do
        ntfTransient n @?= False
        let e = List1.head (WS.unpackPayload n)
        evtConv e @?= cnvId cnv
        evtType e @?= ConvCreate
        evtFrom e @?= alice
        case evtData e of
            Just (EdConversation c') -> assertConvEquals cnv c'
            _                        -> assertFailure "Unexpected event data"

postCryptoMessage1 :: Galley -> Brig -> Cannon -> TestSetup -> Http ()
postCryptoMessage1 g b c _ = do
    (alice, ac) <- randomUserWithClient b (someLastPrekeys !! 0)
    (bob,   bc) <- randomUserWithClient b (someLastPrekeys !! 1)
    (eve,   ec) <- randomUserWithClient b (someLastPrekeys !! 2)
    connectUsers b alice (list1 bob [eve])
    conv <- decodeConvId <$> postConv g alice [bob, eve] (Just "gossip") [] Nothing Nothing

    -- WS receive timeout
    let t = 5 # Second

    -- Missing eve
    let m1 = [(bob, bc, "ciphertext1")]
    postOtrMessage id g alice ac conv m1 !!! do
        const 412 === statusCode
        assertTrue_ (eqMismatch [(eve, Set.singleton ec)] [] [] . decodeBody)

    -- Complete
    WS.bracketR2 c bob eve $ \(wsB, wsE) -> do
        let m2 = [(bob, bc, "ciphertext2"), (eve, ec, "ciphertext2")]
        postOtrMessage id g alice ac conv m2 !!! do
            const 201 === statusCode
            assertTrue_ (eqMismatch [] [] [] . decodeBody)
        void . liftIO $ WS.assertMatch t wsB (wsAssertOtr conv alice ac bc "ciphertext2")
        void . liftIO $ WS.assertMatch t wsE (wsAssertOtr conv alice ac ec "ciphertext2")

    -- Redundant self
    WS.bracketR3 c alice bob eve $ \(wsA, wsB, wsE) -> do
        let m3 = [(alice, ac, "ciphertext3"), (bob, bc, "ciphertext3"), (eve, ec, "ciphertext3")]
        postOtrMessage id g alice ac conv m3 !!! do
            const 201 === statusCode
            assertTrue_ (eqMismatch [] [(alice, Set.singleton ac)] [] . decodeBody)
        void . liftIO $ WS.assertMatch t wsB (wsAssertOtr conv alice ac bc "ciphertext3")
        void . liftIO $ WS.assertMatch t wsE (wsAssertOtr conv alice ac ec "ciphertext3")
        -- Alice should not get it
        assertNoMsg wsA (wsAssertOtr conv alice ac ac "ciphertext3")

    -- Deleted eve
    WS.bracketR2 c bob eve $ \(wsB, wsE) -> do
        deleteClient b eve ec (Just $ PlainTextPassword defPassword) !!! const 200 === statusCode
        let m4 = [(bob, bc, "ciphertext4"), (eve, ec, "ciphertext4")]
        postOtrMessage id g alice ac conv m4 !!! do
            const 201 === statusCode
            assertTrue_ (eqMismatch [] [] [(eve, Set.singleton ec)] . decodeBody)
        void . liftIO $ WS.assertMatch t wsB (wsAssertOtr conv alice ac bc "ciphertext4")
        -- Eve should not get it
        assertNoMsg wsE (wsAssertOtr conv alice ac ec "ciphertext4")

    -- Deleted eve & redundant self
    WS.bracketR3 c alice bob eve $ \(wsA, wsB, wsE) -> do
        let m5 = [(bob, bc, "ciphertext5"), (eve, ec, "ciphertext5"), (alice, ac, "ciphertext5")]
        postOtrMessage id g alice ac conv m5 !!! do
            const 201 === statusCode
            assertTrue_ (eqMismatch [] [(alice, Set.singleton ac)] [(eve, Set.singleton ec)] . decodeBody)
        void . liftIO $ WS.assertMatch t wsB (wsAssertOtr conv alice ac bc "ciphertext5")
        -- Neither Alice nor Eve should get it
        assertNoMsg wsA (wsAssertOtr conv alice ac ac "ciphertext5")
        assertNoMsg wsE (wsAssertOtr conv alice ac ec "ciphertext5")

    -- Missing Bob, deleted eve & redundant self
    let m6 = [(eve, ec, "ciphertext6"), (alice, ac, "ciphertext6")]
    postOtrMessage id g alice ac conv m6 !!! do
        const 412 === statusCode
        assertTrue_ (eqMismatch [(bob, Set.singleton bc)]
                                [(alice, Set.singleton ac)]
                                [(eve, Set.singleton ec)] . decodeBody)

    -- A second client for Bob
    bc2 <- randomClient b bob (someLastPrekeys !! 3)
    -- The first client listens for all messages of Bob
    WS.bracketR c bob $ \wsB -> do
        let cipher = "ciphertext7"
        -- The second client listens only for his own messages
        WS.bracketR (c . queryItem "client" (toByteString' bc2)) bob $ \wsB2 -> do
            let m7 = [(bob, bc, cipher), (bob, bc2, cipher)]
            postOtrMessage id g alice ac conv m7 !!! do
                const 201 === statusCode
                assertTrue_ (eqMismatch [] [] [] . decodeBody)
            -- Bob's first client gets both messages
            void . liftIO $ WS.assertMatch t wsB (wsAssertOtr conv alice ac bc cipher)
            void . liftIO $ WS.assertMatch t wsB (wsAssertOtr conv alice ac bc2 cipher)
            -- Bob's second client gets only the message destined for him
            void . liftIO $ WS.assertMatch t wsB2 (wsAssertOtr conv alice ac bc2 cipher)
            liftIO $ assertBool "unexpected equal clients" (bc /= bc2)
            assertNoMsg wsB2 (wsAssertOtr conv alice ac bc cipher)

postCryptoMessage2 :: Galley -> Brig -> Cannon -> TestSetup -> Http ()
postCryptoMessage2 g b _ _ = do
    (alice, ac) <- randomUserWithClient b (someLastPrekeys !! 0)
    (bob,   bc) <- randomUserWithClient b (someLastPrekeys !! 1)
    (eve,   ec) <- randomUserWithClient b (someLastPrekeys !! 2)
    connectUsers b alice (list1 bob [eve])
    conv <- decodeConvId <$> postConv g alice [bob, eve] (Just "gossip") [] Nothing Nothing
    -- Missing eve
    let m = [(bob, bc, "hello bob")]
    r1 <- postOtrMessage id g alice ac conv m <!!
        const 412 === statusCode
    let x = decodeBody' "ClientMismatch" r1
    liftIO $ assertBool "client mismatch" (eqMismatch [(eve, Set.singleton ec)] [] [] (Just x))
    -- Fetch all missing clients prekeys
    r2 <- post (b . path "/users/prekeys" . json (missingClients x)) <!!
        const 200 === statusCode
    let p = decodeBody' "prekeys" r2 :: UserClientMap (Maybe Prekey)
    liftIO $ do
        Map.keys (userClientMap p) @=? [eve]
        Map.keys <$> Map.lookup eve (userClientMap p) @=? Just [ec]

postCryptoMessage3 :: Galley -> Brig -> Cannon -> TestSetup -> Http ()
postCryptoMessage3 g b _ _ = do
    (alice, ac) <- randomUserWithClient b (someLastPrekeys !! 0)
    (bob,   bc) <- randomUserWithClient b (someLastPrekeys !! 1)
    (eve,   ec) <- randomUserWithClient b (someLastPrekeys !! 2)
    connectUsers b alice (list1 bob [eve])
    conv <- decodeConvId <$> postConv g alice [bob, eve] (Just "gossip") [] Nothing Nothing
    -- Missing eve
    let ciphertext = encodeCiphertext "hello bob"
    let m = otrRecipients [(bob, [(bc, ciphertext)])]
    r1 <- postProtoOtrMessage g alice ac conv m <!!
        const 412 === statusCode
    let x = decodeBody' "ClientMismatch" r1
    liftIO $ assertBool "client mismatch" (eqMismatch [(eve, Set.singleton ec)] [] [] (Just x))
    -- Fetch all missing clients prekeys
    r2 <- post (b . path "/users/prekeys" . json (missingClients x)) <!!
        const 200 === statusCode
    let p = decodeBody' "prekeys" r2 :: UserClientMap (Maybe Prekey)
    liftIO $ do
        Map.keys (userClientMap p) @=? [eve]
        Map.keys <$> Map.lookup eve (userClientMap p) @=? Just [ec]

postCryptoMessage4 :: Galley -> Brig -> Cannon -> TestSetup -> Http ()
postCryptoMessage4 g b _ _ = do
    alice <- randomUser b
    bob   <- randomUser b
    bc    <- randomClient b bob (someLastPrekeys !! 0)
    connectUsers b alice (list1 bob [])
    conv <- decodeConvId <$> postConv g alice [bob] (Just "gossip") [] Nothing Nothing
    -- Unknown client ID => 403
    let ciphertext = encodeCiphertext "hello bob"
    let m = otrRecipients [(bob, [(bc, ciphertext)])]
    postProtoOtrMessage g alice (ClientId "172618352518396") conv m !!!
        const 403 === statusCode

postCryptoMessage5 :: Galley -> Brig -> Cannon -> TestSetup -> Http ()
postCryptoMessage5 g b _ _ = do
    (alice, ac) <- randomUserWithClient b (someLastPrekeys !! 0)
    (bob,   bc) <- randomUserWithClient b (someLastPrekeys !! 1)
    (eve,   ec) <- randomUserWithClient b (someLastPrekeys !! 2)
    connectUsers b alice (list1 bob [eve])
    conv <- decodeConvId <$> postConv g alice [bob, eve] (Just "gossip") [] Nothing Nothing

    -- Missing eve
    let m = [(bob, bc, "hello bob")]

    -- These three are equivalent (i.e. report all missing clients)
    postOtrMessage id g alice ac conv m !!!
        const 412 === statusCode
    postOtrMessage (queryItem "ignore_missing" "false") g alice ac conv m !!!
        const 412 === statusCode
    postOtrMessage (queryItem "report_missing" "true") g alice ac conv m !!!
        const 412 === statusCode

    -- These two are equivalent (i.e. ignore all missing clients)
    postOtrMessage (queryItem "ignore_missing" "true") g alice ac conv m !!!
        const 201 === statusCode
    postOtrMessage (queryItem "report_missing" "false") g alice ac conv m !!!
        const 201 === statusCode

    -- Report missing clients of a specific user only
    postOtrMessage (queryItem "report_missing" (toByteString' bob)) g alice ac conv m !!!
        const 201 === statusCode
    _rs <- postOtrMessage (queryItem "report_missing" (toByteString' eve)) g alice ac conv [] <!!
        const 412 === statusCode
    let _mm = decodeBody' "ClientMismatch" _rs
    liftIO $ assertBool "client mismatch" (eqMismatch [(eve, Set.singleton ec)] [] [] (Just _mm))

    -- Ignore missing clients of a specific user only
    postOtrMessage (queryItem "ignore_missing" (toByteString' eve)) g alice ac conv m !!!
        const 201 === statusCode
    _rs <- postOtrMessage (queryItem "ignore_missing" (toByteString' eve)) g alice ac conv [] <!!
        const 412 === statusCode
    let _mm = decodeBody' "ClientMismatch" _rs
    liftIO $ assertBool "client mismatch" (eqMismatch [(bob, Set.singleton bc)] [] [] (Just _mm))

postJoinConvOk :: Galley -> Brig -> Cannon -> TestSetup -> Http ()
postJoinConvOk g b c _ = do
    alice <- randomUser b
    bob   <- randomUser b
    conv  <- decodeConvId <$> postConv g alice [] (Just "gossip") [InviteAccess, LinkAccess] Nothing Nothing
    WS.bracketR2 c alice bob $ \(wsA, wsB) -> do
        postJoinConv g bob conv !!! const 200 === statusCode
        postJoinConv g bob conv !!! const 204 === statusCode
        void . liftIO $ WS.assertMatchN (5 # Second) [wsA, wsB] $
            wsAssertMemberJoin conv bob [bob]

postJoinCodeConvOk :: Galley -> Brig -> Cannon -> TestSetup -> Http ()
postJoinCodeConvOk g b c _ = do
    alice <- randomUser b
    bob   <- randomUser b
    eve   <- ephemeralUser b
    dave  <- ephemeralUser b
    conv  <- decodeConvId <$> postConv g alice [] (Just "gossip") [CodeAccess] (Just ActivatedAccessRole) Nothing
    cCode <- decodeConvCodeEvent <$> postConvCode g alice conv
    -- currently ConversationCode is used both as return type for POST ../code and as body for ../join
    -- POST /code gives code,key,uri
    -- POST /join expects code,key
    -- TODO: Should there be two different types?
    let payload = cCode {conversationUri = Nothing} -- unnecessary step, cCode can be posted as-is also.
        incorrectCode = cCode {conversationCode = Code.Value (unsafeRange (Ascii.encodeBase64Url "incorrect-code"))}

    -- with ActivatedAccess, bob can join, but not eve
    WS.bracketR2 c alice bob $ \(wsA, wsB) -> do
        -- incorrect code/key does not work
        postJoinCodeConv g bob incorrectCode !!! const 404 === statusCode
        -- correct code works
        postJoinCodeConv g bob payload !!! const 200 === statusCode
        -- test no-op
        postJoinCodeConv g bob payload !!! const 204 === statusCode
        -- eve cannot join
        postJoinCodeConv g eve payload !!! const 403 === statusCode
        void . liftIO $ WS.assertMatchN (5 # Second) [wsA, wsB] $
            wsAssertMemberJoin conv bob [bob]
        -- changing access to non-activated should give eve access
        let nonActivatedAccess = ConversationAccessUpdate [CodeAccess] NonActivatedAccessRole
        putAccessUpdate g alice conv nonActivatedAccess !!! const 200 === statusCode
        postJoinCodeConv g eve payload !!! const 200 === statusCode
        -- after removing CodeAccess, no further people can join
        let noCodeAccess = ConversationAccessUpdate [InviteAccess] NonActivatedAccessRole
        putAccessUpdate g alice conv noCodeAccess !!! const 200 === statusCode
        postJoinCodeConv g dave payload !!! const 404 === statusCode

postConvertCodeConv :: Galley -> Brig -> Cannon -> TestSetup -> Http ()
postConvertCodeConv g b c _ = do
    alice <- randomUser b
    conv  <- decodeConvId <$> postConv g alice [] (Just "gossip") [InviteAccess] Nothing Nothing
    -- Cannot do code operations if conversation not in code access
    postConvCode g alice conv !!! const 403 === statusCode
    deleteConvCode g alice conv !!! const 403 === statusCode
    getConvCode g alice conv !!! const 403 === statusCode
    -- cannot change to TeamAccessRole as not a team conversation
    let teamAccess = ConversationAccessUpdate [InviteAccess] TeamAccessRole
    putAccessUpdate g alice conv teamAccess !!! const 403 === statusCode
    -- change access
    WS.bracketR c alice $ \wsA -> do
        let nonActivatedAccess = ConversationAccessUpdate [InviteAccess, CodeAccess] NonActivatedAccessRole
        putAccessUpdate g alice conv nonActivatedAccess !!! const 200 === statusCode
        -- test no-op
        putAccessUpdate g alice conv nonActivatedAccess !!! const 204 === statusCode
        void . liftIO $ WS.assertMatchN (5 # Second) [wsA] $
            wsAssertConvAccessUpdate conv alice nonActivatedAccess
    -- Create/get/update/delete codes
    getConvCode g alice conv !!! const 404 === statusCode
    c1 <- decodeConvCodeEvent <$> (postConvCode g alice conv <!! const 201 === statusCode)
    postConvCodeCheck g c1 !!! const 200 === statusCode
    c1' <- decodeConvCode <$> (getConvCode g alice conv <!! const 200 === statusCode)
    liftIO $ assertEqual "c1 c1' codes should match" c1 c1'
    postConvCode g alice conv !!! const 200 === statusCode
    c2 <- decodeConvCode <$> (postConvCode g alice conv <!! const 200 === statusCode)
    liftIO $ assertEqual "c1 c2 codes should match" c1 c2
    deleteConvCode g alice conv !!! const 200 === statusCode
    getConvCode g alice conv !!! const 404 === statusCode
    -- create a new code; then revoking CodeAccess should make existing codes invalid
    void $ postConvCode g alice conv
    let noCodeAccess = ConversationAccessUpdate [InviteAccess] NonActivatedAccessRole
    putAccessUpdate g alice conv noCodeAccess !!! const 200 === statusCode
    getConvCode g alice conv !!! const 403 === statusCode


postConvertTeamConv :: Galley -> Brig -> Cannon -> TestSetup -> Http ()
postConvertTeamConv g b c setup = do
    -- Create a team conversation with team-alice, team-bob, activated-eve
    -- Non-activated mallory can join
    let a = awsEnv setup
    alice <- randomUser b
    tid   <- createTeamInternal g "foo" alice
    assertQueue "create team" a tActivate
    let p1 = symmPermissions [Teams.AddConversationMember]
    bobMem <- flip Teams.newTeamMember p1 <$> randomUser b
    addTeamMemberInternal g tid bobMem
    let bob = bobMem^.Teams.userId
    assertQueue "team member (bob) join" a $ tUpdate 2 [alice]
    daveMem <- flip Teams.newTeamMember p1 <$> randomUser b
    addTeamMemberInternal g tid daveMem
    let dave = daveMem^.Teams.userId
    assertQueue "team member (dave) join" a $ tUpdate 3 [alice]
    eve  <- randomUser b
    connectUsers b alice (singleton eve)
    let acc = Just $ Set.fromList [InviteAccess, CodeAccess]
    -- creating a team-only conversation containing eve should fail
    createTeamConvAccessRaw g alice tid [bob, eve] (Just "blaa") acc (Just TeamAccessRole) Nothing !!!
        const 403 === statusCode
    -- create conversation allowing any type of guest
    conv <- createTeamConvAccess g alice tid [bob, eve] (Just "blaa") acc (Just NonActivatedAccessRole) Nothing
    -- mallory joins by herself
    mallory  <- ephemeralUser b
    j <- decodeConvCodeEvent <$> postConvCode g alice conv
    WS.bracketR3 c alice bob eve $ \(wsA, wsB, wsE) -> do
        postJoinCodeConv g mallory j !!! const 200 === statusCode
        void . liftIO $ WS.assertMatchN (5 # Second) [wsA, wsB, wsE] $
            wsAssertMemberJoin conv mallory [mallory]

    WS.bracketRN c [alice, bob, eve, mallory] $ \[wsA, wsB, wsE, wsM] -> do
        let teamAccess = ConversationAccessUpdate [InviteAccess, CodeAccess] TeamAccessRole
        putAccessUpdate g alice conv teamAccess !!! const 200 === statusCode
        void . liftIO $ WS.assertMatchN (5 # Second) [wsA, wsB, wsE, wsM] $
            wsAssertConvAccessUpdate conv alice teamAccess
        -- non-team members get kicked out
        void . liftIO $ WS.assertMatchN (5 # Second) [wsA, wsB, wsE, wsM] $
            wsAssertMemberLeave conv alice [eve, mallory]
        -- joining (for mallory) is no longer possible
        postJoinCodeConv g mallory j !!! const 403 === statusCode
        -- team members (dave) can still join
        postJoinCodeConv g dave j !!! const 200 === statusCode

postJoinConvFail :: Galley -> Brig -> Cannon -> TestSetup -> Http ()
postJoinConvFail g b _ _ = do
    alice <- randomUser b
    bob   <- randomUser b
    conv  <- decodeConvId <$> postConv g alice [] (Just "gossip") [] Nothing Nothing
    void $ postJoinConv g bob conv !!! const 403 === statusCode

getConvsOk :: Galley -> Brig -> Cannon -> TestSetup -> Http ()
getConvsOk g b _ _ = do
    usr <- randomUser b
    getConvs g usr Nothing Nothing !!! do
        const 200           === statusCode
        const [toUUID usr]  === map (toUUID . cnvId) . decodeConvList

getConvsOk2 :: Galley -> Brig -> Cannon -> TestSetup -> Http ()
getConvsOk2 g b _ _ = do
    [alice, bob] <- randomUsers b 2
    connectUsers b alice (singleton bob)
    -- create & get one2one conv
    cnv1 <- decodeBody' "conversation" <$> postO2OConv g alice bob (Just "gossip1")
    getConvs g alice (Just $ Left [cnvId cnv1]) Nothing !!! do
        const 200 === statusCode
        const (Just [cnvId cnv1]) === fmap (map cnvId . convList) . decodeBody
    -- create & get group conv
    carl <- randomUser b
    connectUsers b alice (singleton carl)
    cnv2 <- decodeBody' "conversation" <$> postConv g alice [bob, carl] (Just "gossip2") [] Nothing Nothing
    getConvs g alice (Just $ Left [cnvId cnv2]) Nothing !!! do
        const 200 === statusCode
        const (Just [cnvId cnv2]) === fmap (map cnvId . convList) . decodeBody
    -- get both
    rs <- getConvs g alice Nothing Nothing <!! const 200 === statusCode
    let cs = convList <$> decodeBody rs
    let c1 = cs >>= find ((== cnvId cnv1) . cnvId)
    let c2 = cs >>= find ((== cnvId cnv2) . cnvId)
    liftIO $ forM_ [(cnv1, c1), (cnv2, c2)] $ \(expected, actual) -> do
        assertEqual "name mismatch"
            (Just $ cnvName expected)
            (cnvName <$> actual)
        assertEqual "self member mismatch"
            (Just . cmSelf $ cnvMembers expected)
            (cmSelf . cnvMembers <$> actual)
        assertEqual "other members mismatch" (Just [])
            ((\c -> cmOthers (cnvMembers c) \\ cmOthers (cnvMembers expected)) <$> actual)

getConvsFailMaxSize :: Galley -> Brig -> Cannon -> TestSetup -> Http ()
getConvsFailMaxSize g b _ _ = do
    usr <- randomUser b
    getConvs g usr Nothing (Just 501) !!!
        const 400 === statusCode

getConvIdsOk :: Galley -> Brig -> Cannon -> TestSetup -> Http ()
getConvIdsOk g b _ _ = do
    [alice, bob] <- randomUsers b 2
    connectUsers b alice (singleton bob)
    void $ postO2OConv g alice bob (Just "gossip")
    getConvIds g alice Nothing Nothing !!! do
        const 200 === statusCode
        const 2   === length . decodeConvIdList
    getConvIds g bob Nothing Nothing !!! do
        const 200 === statusCode
        const 2   === length . decodeConvIdList

paginateConvIds :: Galley -> Brig -> Cannon -> TestSetup -> Http ()
paginateConvIds g b _ _ = do
    [alice, bob, eve] <- randomUsers b 3
    connectUsers b alice (singleton bob)
    connectUsers b alice (singleton eve)
    replicateM_ 256 $
        postConv g alice [bob, eve] (Just "gossip") [] Nothing Nothing !!!
            const 201 === statusCode
    foldM_ (getChunk 16 alice) Nothing [15 .. 0 :: Int]
  where
    getChunk size alice start n = do
        resp <- getConvIds g alice start (Just size) <!! const 200 === statusCode
        let c = fromMaybe (ConversationList [] False) (decodeBody resp)
        liftIO $ do
            length (convList c) @?= fromIntegral size
            convHasMore c       @?= n > 0
        return (Just (Right (last (convList c))))

getConvIdsFailMaxSize :: Galley -> Brig -> Cannon -> TestSetup -> Http ()
getConvIdsFailMaxSize g b _ _ = do
    usr <- randomUser b
    getConvIds g usr Nothing (Just 1001) !!!
        const 400 === statusCode

getConvsPagingOk :: Galley -> Brig -> Cannon -> TestSetup -> Http ()
getConvsPagingOk g b _ _ = do
    [ally, bill, carl] <- randomUsers b 3
    connectUsers b ally (list1 bill [carl])
    replicateM_ 11 $ postConv g ally [bill, carl] (Just "gossip") [] Nothing Nothing
    walk ally [3,3,3,3,2]  -- 11 (group) + 2 (1:1) + 1 (self)
    walk bill [3,3,3,3,1]  -- 11 (group) + 1 (1:1) + 1 (self)
    walk carl [3,3,3,3,1]  -- 11 (group) + 1 (1:1) + 1 (self)
  where
    walk u = foldM_ (next u 3) Nothing
    next u step start n = do
        r1 <- getConvIds g u (Right <$> start) (Just step) <!! const 200 === statusCode
        let ids1 = convList <$> decodeBody r1
        liftIO $ assertEqual "unexpected length (getConvIds)" (Just n) (length <$> ids1)

        r2 <- getConvs g u (Right <$> start) (Just step) <!! const 200 === statusCode
        let ids3 = map cnvId . convList <$> decodeBody r2
        liftIO $ assertEqual "unexpected length (getConvs)" (Just n) (length <$> ids3)

        liftIO $ assertBool "getConvIds /= getConvs" (ids1 == ids3)

        return $ ids1 >>= listToMaybe . reverse

postConvFailNotConnected :: Galley -> Brig -> Cannon -> TestSetup -> Http ()
postConvFailNotConnected g b _ _ = do
    alice <- randomUser b
    bob   <- randomUser b
    jane  <- randomUser b
    postConv g alice [bob, jane] Nothing [] Nothing Nothing !!! do
        const 403 === statusCode
        const (Just "not-connected") === fmap label . decodeBody

postConvFailNumMembers :: Galley -> Brig -> Cannon -> TestSetup -> Http ()
postConvFailNumMembers g b _ s = do
    let n = fromIntegral (maxConvSize s)
    alice <- randomUser b
    bob:others <- replicateM n (randomUser b)
    connectUsers b alice (list1 bob others)
    postConv g alice (bob:others) Nothing [] Nothing Nothing !!! do
        const 400 === statusCode
        const (Just "client-error") === fmap label . decodeBody

-- | If somebody has blocked a user, that user shouldn't be able to create a
-- group conversation which includes them.
postConvFailBlocked :: Galley -> Brig -> Cannon -> TestSetup -> Http ()
postConvFailBlocked g b _ _ = do
    alice <- randomUser b
    bob   <- randomUser b
    jane  <- randomUser b
    connectUsers b alice (list1 bob [jane])
    putConnection b jane alice Blocked
        !!! const 200 === statusCode
    postConv g alice [bob, jane] Nothing [] Nothing Nothing !!! do
        const 403 === statusCode
        const (Just "not-connected") === fmap label . decodeBody

postSelfConvOk :: Galley -> Brig -> Cannon -> TestSetup -> Http ()
postSelfConvOk g b _ _ = do
    alice <- randomUser b
    m <- postSelfConv g alice <!! const 200 === statusCode
    n <- postSelfConv g alice <!! const 200 === statusCode
    mId <- assertConv m SelfConv alice alice [] Nothing Nothing
    nId <- assertConv n SelfConv alice alice [] Nothing Nothing
    liftIO $ mId @=? nId

postO2OConvOk :: Galley -> Brig -> Cannon -> TestSetup -> Http ()
postO2OConvOk g b _ _ = do
    alice <- randomUser b
    bob   <- randomUser b
    connectUsers b alice (singleton bob)
    a <- postO2OConv g alice bob (Just "chat") <!! const 200 === statusCode
    c <- postO2OConv g alice bob (Just "chat") <!! const 200 === statusCode
    aId <- assertConv a One2OneConv alice alice [bob] (Just "chat") Nothing
    cId <- assertConv c One2OneConv alice alice [bob] (Just "chat") Nothing
    liftIO $ aId @=? cId

postConvO2OFailWithSelf :: Galley -> Brig -> Cannon -> TestSetup -> Http ()
postConvO2OFailWithSelf g b _ _ = do
    alice <- randomUser b
    let inv = NewConvUnmanaged (NewConv [alice] Nothing mempty Nothing Nothing Nothing Nothing)
    post (g . path "/conversations/one2one" . zUser alice . zConn "conn" . zType "access" . json inv) !!! do
        const 403 === statusCode
        const (Just "invalid-op") === fmap label . decodeBody

postConnectConvOk :: Galley -> Brig -> Cannon -> TestSetup -> Http ()
postConnectConvOk g b _ _ = do
    alice <- randomUser b
    bob   <- randomUser b
    m <- postConnectConv g alice bob "Alice" "connect with me!" Nothing <!!
            const 201 === statusCode
    n <- postConnectConv g alice bob "Alice" "connect with me!" Nothing <!!
            const 200 === statusCode
    mId <- assertConv m ConnectConv alice alice [] (Just "Alice") Nothing
    nId <- assertConv n ConnectConv alice alice [] (Just "Alice") Nothing
    liftIO $ mId @=? nId

postConnectConvOk2 :: Galley -> Brig -> Cannon -> TestSetup -> Http ()
postConnectConvOk2 g b _ _ = do
    alice <- randomUser b
    bob   <- randomUser b
    m <- decodeConvId <$> request alice bob
    n <- decodeConvId <$> request alice bob
    liftIO $ m @=? n
  where
    request alice bob =
        postConnectConv g alice bob "Alice" "connect with me!" (Just "me@me.com")

putConvAcceptOk :: Galley -> Brig -> Cannon -> TestSetup -> Http ()
putConvAcceptOk g b _ _ = do
    alice <- randomUser b
    bob   <- randomUser b
    cnv   <- decodeConvId <$> postConnectConv g alice bob "Alice" "come to zeta!" Nothing
    putConvAccept g bob cnv !!! const 200 === statusCode
    getConv g alice cnv !!! do
        const 200 === statusCode
        const (Just One2OneConv) === fmap cnvType . decodeBody
    getConv g bob cnv !!! do
        const 200 === statusCode
        const (Just One2OneConv) === fmap cnvType . decodeBody

putConvAcceptRetry :: Galley -> Brig -> Cannon -> TestSetup -> Http ()
putConvAcceptRetry g b _ _ = do
    alice <- randomUser b
    bob   <- randomUser b
    connectUsers b alice (singleton bob)
    cnv   <- decodeConvId <$> postO2OConv g alice bob (Just "chat")
    -- If the conversation type is already One2One, everything is 200 OK
    putConvAccept g bob cnv !!! const 200 === statusCode

postMutualConnectConvOk :: Galley -> Brig -> Cannon -> TestSetup -> Http ()
postMutualConnectConvOk g b _ _ = do
    alice <- randomUser b
    bob   <- randomUser b
    ac <- postConnectConv g alice bob "A" "a" Nothing <!!
            const 201 === statusCode
    acId <- assertConv ac ConnectConv alice alice [] (Just "A") Nothing
    bc <- postConnectConv g bob alice "B" "b" Nothing <!!
            const 200 === statusCode
    -- The connect conversation was simply accepted, thus the
    -- conversation name and message sent in Bob's request ignored.
    bcId <- assertConv bc One2OneConv alice bob [alice] (Just "A") Nothing
    liftIO $ acId @=? bcId

postRepeatConnectConvCancel :: Galley -> Brig -> Cannon -> TestSetup -> Http ()
postRepeatConnectConvCancel g b _ _ = do
    alice <- randomUser b
    bob   <- randomUser b

    -- Alice wants to connect
    rsp1 <- postConnectConv g alice bob "A" "a" Nothing <!! const 201 === statusCode
    let cnv = decodeBody' "conversation" rsp1
    liftIO $ do
        ConnectConv   @=? cnvType cnv
        (Just "A")    @=? cnvName cnv
        []            @=? cmOthers (cnvMembers cnv)
        privateAccess @=? cnvAccess cnv

    -- Alice blocks / cancels
    cancel alice cnv

    -- Alice makes another connect attempt
    rsp2 <- postConnectConv g alice bob "A2" "a2" Nothing <!! const 200 === statusCode
    let cnv2 = decodeBody' "conversation" rsp2
    liftIO $ do
        ConnectConv   @=? cnvType cnv2
        (Just "A2")   @=? cnvName cnv2
        []            @=? cmOthers (cnvMembers cnv2)
        privateAccess @=? cnvAccess cnv2

    -- Alice blocks / cancels again
    cancel alice cnv

    -- Now Bob attempts to connect
    rsp3 <- postConnectConv g bob alice "B" "b" Nothing <!! const 200 === statusCode
    let cnv3 = decodeBody' "conversation" rsp3
    liftIO $ do
        ConnectConv   @=? cnvType cnv3
        (Just "B")    @=? cnvName cnv3
        privateAccess @=? cnvAccess cnv3

    -- Bob accepting is a no-op, since he is already a member
    putConvAccept g bob (cnvId cnv) !!! const 200 === statusCode
    cnvX <- decodeBody' "conversation" <$> getConv g bob (cnvId cnv)
    liftIO $ do
        ConnectConv   @=? cnvType cnvX
        (Just "B")    @=? cnvName cnvX
        privateAccess @=? cnvAccess cnvX

    -- Alice accepts, finally turning it into a 1-1
    putConvAccept g alice (cnvId cnv) !!! const 200 === statusCode
    cnv4 <- decodeBody' "conversation" <$> getConv g alice (cnvId cnv)
    liftIO $ do
        One2OneConv     @=? cnvType cnv4
        (Just "B")      @=? cnvName cnv4
        privateAccess   @=? cnvAccess cnv4
  where
    cancel u c = do
        put (g . paths ["/i/conversations", toByteString' (cnvId c), "block"] . zUser u) !!!
            const 200 === statusCode
        getConv g u (cnvId c) !!! const 404 === statusCode

putBlockConvOk :: Galley -> Brig -> Cannon -> TestSetup -> Http ()
putBlockConvOk g b _ _ = do
    alice <- randomUser b
    bob   <- randomUser b
    conv  <- decodeBody' "conversation" <$> postConnectConv g alice bob "Alice" "connect with me!" (Just "me@me.com")

    getConv g alice (cnvId conv) !!! const 200 === statusCode
    getConv g bob (cnvId conv)   !!! const 404 === statusCode

    put (g . paths ["/i/conversations", toByteString' (cnvId conv), "block"] . zUser bob) !!!
        const 200 === statusCode

    -- A is still the only member of the 1-1
    getConv g alice (cnvId conv) !!! do
        const 200 === statusCode
        const (cnvMembers conv) === cnvMembers . decodeBody' "conversation"

    -- B accepts the conversation by unblocking
    put (g . paths ["/i/conversations", toByteString' (cnvId conv), "unblock"] . zUser bob) !!!
        const 200 === statusCode
    getConv g bob (cnvId conv) !!! const 200 === statusCode

    -- B blocks A in the 1-1
    put (g . paths ["/i/conversations", toByteString' (cnvId conv), "block"] . zUser bob) !!!
        const 200 === statusCode

    -- B no longer sees the 1-1
    getConv g bob (cnvId conv) !!! const 404 === statusCode

    -- B unblocks A in the 1-1
    put (g . paths ["/i/conversations", toByteString' (cnvId conv), "unblock"] . zUser bob) !!!
        const 200 === statusCode

    -- B sees the blocked 1-1 again
    getConv g bob (cnvId conv) !!! do
        const 200 === statusCode

getConvOk :: Galley -> Brig -> Cannon -> TestSetup -> Http ()
getConvOk g b _ _ = do
    alice <- randomUser b
    bob   <- randomUser b
    chuck <- randomUser b
    connectUsers b alice (list1 bob [chuck])
    conv  <- decodeConvId <$> postConv g alice [bob, chuck] (Just "gossip") [] Nothing Nothing
    getConv g alice conv !!! const 200 === statusCode
    getConv g bob   conv !!! const 200 === statusCode
    getConv g chuck conv !!! const 200 === statusCode

accessConvMeta :: Galley -> Brig -> Cannon -> TestSetup -> Http ()
accessConvMeta g b _ _ = do
    alice <- randomUser b
    bob   <- randomUser b
    chuck <- randomUser b
    connectUsers b alice (list1 bob [chuck])
    conv  <- decodeConvId <$> postConv g alice [bob, chuck] (Just "gossip") [] Nothing Nothing
    let meta = ConversationMeta conv RegularConv alice [InviteAccess] ActivatedAccessRole (Just "gossip") Nothing Nothing Nothing
    get (g . paths ["i/conversations", toByteString' conv, "meta"] . zUser alice) !!! do
        const 200         === statusCode
        const (Just meta) === (decode <=< responseBody)

leaveConnectConversation :: Galley -> Brig -> Cannon -> TestSetup -> Http ()
leaveConnectConversation g b _ _ = do
    alice <- randomUser b
    bob   <- randomUser b
    bdy   <- postConnectConv g alice bob "alice" "ni" Nothing <!! const 201 === statusCode
    let c = fromMaybe (error "invalid connect conversation") (cnvId <$> decodeBody bdy)
    deleteMember g alice alice c !!! const 403 === statusCode

postMembersOk :: Galley -> Brig -> Cannon -> TestSetup -> Http ()
postMembersOk g b _ _ = do
    alice <- randomUser b
    bob   <- randomUser b
    chuck <- randomUser b
    eve   <- randomUser b
    connectUsers b alice (list1 bob [chuck, eve])
    connectUsers b eve (singleton bob)
    conv  <- decodeConvId <$> postConv g alice [bob, chuck] (Just "gossip") [] Nothing Nothing
    postMembers g alice (singleton eve) conv !!! const 200 === statusCode
    -- Check that last_event markers are set for all members
    forM_ [alice, bob, chuck, eve] $ \u -> do
        _ <- getSelfMember g u conv <!! const 200 === statusCode
        return ()

postMembersOk2 :: Galley -> Brig -> Cannon -> TestSetup -> Http ()
postMembersOk2 g b _ _ = do
    alice <- randomUser b
    bob   <- randomUser b
    chuck <- randomUser b
    connectUsers b alice (list1 bob [chuck])
    connectUsers b bob (singleton chuck)
    conv  <- decodeConvId <$> postConv g alice [bob, chuck] Nothing [] Nothing Nothing
    postMembers g bob (singleton chuck) conv !!! const 204 === statusCode
    chuck' <- decodeBody <$> (getSelfMember g chuck conv <!! const 200 === statusCode)
    liftIO $
        assertEqual "wrong self member" (memId <$> chuck') (Just chuck)

postMembersOk3 :: Galley -> Brig -> Cannon -> TestSetup -> Http ()
postMembersOk3 g b _ _ = do
    alice <- randomUser b
    bob   <- randomUser b
    eve   <- randomUser b
    connectUsers b alice (list1 bob [eve])
    conv  <- decodeConvId <$> postConv g alice [bob, eve] (Just "gossip") [] Nothing Nothing

    -- Bob leaves
    deleteMember g bob bob conv !!! const 200 === statusCode

    -- Fetch bob
    getSelfMember g bob conv !!! const 200 === statusCode

    -- Alice re-adds Bob to the conversation
    postMembers g alice (singleton bob) conv !!! const 200 === statusCode

    -- Fetch bob again
    getSelfMember g bob conv !!! const 200 === statusCode

postMembersFail :: Galley -> Brig -> Cannon -> TestSetup -> Http ()
postMembersFail g b _ _ = do
    alice <- randomUser b
    bob   <- randomUser b
    chuck <- randomUser b
    dave  <- randomUser b
    eve   <- randomUser b
    connectUsers b alice (list1 bob [chuck, eve])
    connectUsers b eve (singleton bob)
    conv  <- decodeConvId <$> postConv g alice [bob, chuck] (Just "gossip") [] Nothing Nothing
    postMembers g eve (singleton bob) conv !!! const 404 === statusCode
    postMembers g alice (singleton eve) conv !!! const 200 === statusCode
    -- Not connected but already there
    postMembers g chuck (singleton eve) conv !!! const 204 === statusCode
    postMembers g chuck (singleton dave) conv !!! do
        const 403 === statusCode
        const (Just "not-connected") === fmap label . decodeBody
    void $ connectUsers b chuck (singleton dave)
    postMembers g chuck (singleton dave) conv !!! const 200 === statusCode
    postMembers g chuck (singleton dave) conv !!! const 204 === statusCode

postTooManyMembersFail :: Galley -> Brig -> Cannon -> TestSetup -> Http ()
postTooManyMembersFail g b _ s = do
    let n = fromIntegral (maxConvSize s)
    alice <- randomUser b
    bob   <- randomUser b
    chuck <- randomUser b
    connectUsers b alice (list1 bob [chuck])
    conv  <- decodeConvId <$> postConv g alice [bob, chuck] (Just "gossip") [] Nothing Nothing
    x:xs  <- randomUsers b (n - 2)
    postMembers g chuck (list1 x xs) conv !!! do
        const 403 === statusCode
        const (Just "too-many-members") === fmap label . decodeBody

deleteMembersOk :: Galley -> Brig -> Cannon -> TestSetup -> Http ()
deleteMembersOk g b _ _ = do
    alice <- randomUser b
    bob   <- randomUser b
    eve   <- randomUser b
    connectUsers b alice (list1 bob [eve])
    conv  <- decodeConvId <$> postConv g alice [bob, eve] (Just "gossip") [] Nothing Nothing
    deleteMember g bob bob conv     !!! const 200 === statusCode
    deleteMember g bob bob conv     !!! const 404 === statusCode
    deleteMember g alice eve conv   !!! const 200 === statusCode
    deleteMember g alice eve conv   !!! const 204 === statusCode
    deleteMember g alice alice conv !!! const 200 === statusCode
    deleteMember g alice alice conv !!! const 404 === statusCode

deleteMembersFailSelf :: Galley -> Brig -> Cannon -> TestSetup -> Http ()
deleteMembersFailSelf g b _ _ = do
    alice <- randomUser b
    self  <- decodeConvId <$> postSelfConv g alice
    deleteMember g alice alice self !!! const 403 === statusCode

deleteMembersFailO2O :: Galley -> Brig -> Cannon -> TestSetup -> Http ()
deleteMembersFailO2O g b _ _ = do
    alice <- randomUser b
    bob   <- randomUser b
    connectUsers b alice (singleton bob)
    o2o   <- decodeConvId <$> postO2OConv g alice bob (Just "foo")
    deleteMember g alice bob o2o !!! const 403 === statusCode

putConvRenameOk :: Galley -> Brig -> Cannon -> TestSetup -> Http ()
putConvRenameOk g b c _ = do
    alice <- randomUser b
    bob   <- randomUser b
    connectUsers b alice (singleton bob)
    conv  <- decodeConvId <$> postO2OConv g alice bob (Just "gossip")
    WS.bracketR2 c alice bob $ \(wsA, wsB) -> do
        let update = ConversationRename "gossip++"
        put ( g
            . paths ["conversations", toByteString' conv]
            . zUser bob
            . zConn "conn"
            . zType "access"
            . json update
            ) !!! const 200 === statusCode
        void. liftIO $ WS.assertMatchN (5 # Second) [wsA, wsB] $ \n -> do
            let e = List1.head (WS.unpackPayload n)
            ntfTransient n @?= False
            evtConv      e @?= conv
            evtType      e @?= ConvRename
            evtFrom      e @?= bob
            evtData      e @?= Just (EdConvRename (ConversationRename "gossip++"))

putMemberOtrMuteOk :: Galley -> Brig -> Cannon -> TestSetup -> Http ()
putMemberOtrMuteOk g b c _ = do
    putMemberOk (memberUpdate { mupOtrMute = Just True, mupOtrMuteStatus = Just 0, mupOtrMuteRef = Just "ref" }) g b c
    putMemberOk (memberUpdate { mupOtrMute = Just False }) g b c

putMemberOtrArchiveOk :: Galley -> Brig -> Cannon -> TestSetup -> Http ()
putMemberOtrArchiveOk g b c _ = do
    putMemberOk (memberUpdate { mupOtrArchive = Just True, mupOtrArchiveRef = Just "ref" }) g b c
    putMemberOk (memberUpdate { mupOtrArchive = Just False }) g b c

putMemberHiddenOk :: Galley -> Brig -> Cannon -> TestSetup -> Http ()
putMemberHiddenOk g b c _ = do
    putMemberOk (memberUpdate { mupHidden = Just True, mupHiddenRef = Just "ref" }) g b c
    putMemberOk (memberUpdate { mupHidden = Just False }) g b c

putMemberAllOk :: Galley -> Brig -> Cannon -> TestSetup -> Http ()
putMemberAllOk g b c _ = putMemberOk
    (memberUpdate
        { mupOtrMute = Just True
        , mupOtrMuteStatus = Just 0
        , mupOtrMuteRef = Just "mref"
        , mupOtrArchive = Just True
        , mupOtrArchiveRef = Just "aref"
        , mupHidden = Just True
        , mupHiddenRef = Just "href"
        }) g b c

putMemberOk :: MemberUpdate -> Galley -> Brig -> Cannon -> Http ()
putMemberOk update g b ca = do
    alice <- randomUser b
    bob   <- randomUser b
    connectUsers b alice (singleton bob)
    conv  <- decodeConvId <$> postO2OConv g alice bob (Just "gossip")
    getConv g alice conv !!! const 200 === statusCode

    -- Expected member state
    let memberBob = Member
                  { memId = bob
                  , memService = Nothing
                  , memOtrMuted = fromMaybe False (mupOtrMute update)
                  , memOtrMutedStatus = mupOtrMuteStatus update
                  , memOtrMutedRef = mupOtrMuteRef update
                  , memOtrArchived = fromMaybe False (mupOtrArchive update)
                  , memOtrArchivedRef = mupOtrArchiveRef update
                  , memHidden = fromMaybe False (mupHidden update)
                  , memHiddenRef = mupHiddenRef update
                  }

    -- Update member state & verify push notification
    WS.bracketR ca bob $ \ws -> do
        putMember g bob update conv !!! const 200 === statusCode
        void. liftIO $ WS.assertMatch (5 # Second) ws $ \n -> do
            let e = List1.head (WS.unpackPayload n)
            ntfTransient n @?= False
            evtConv      e @?= conv
            evtType      e @?= MemberStateUpdate
            evtFrom      e @?= bob
            case evtData e of
                Just (EdMemberUpdate mis) -> do
                    assertEqual "otr_muted"        (mupOtrMute update)       (misOtrMuted mis)
                    assertEqual "otr_muted_ref"    (mupOtrMuteRef update)    (misOtrMutedRef mis)
                    assertEqual "otr_archived"     (mupOtrArchive update)    (misOtrArchived mis)
                    assertEqual "otr_archived_ref" (mupOtrArchiveRef update) (misOtrArchivedRef mis)
                    assertEqual "hidden"           (mupHidden update)        (misHidden mis)
                    assertEqual "hidden_ref"       (mupHiddenRef update)     (misHiddenRef mis)
                x -> assertFailure $ "Unexpected event data: " ++ show x

    -- Verify new member state
    rs <- getConv g bob conv <!! const 200 === statusCode
    let bob' = cmSelf . cnvMembers <$> decodeBody rs
    liftIO $ do
        assertBool   "user"             (isJust bob')
        let newBob = fromJust bob'
        assertEqual  "id"               (memId memberBob)             (memId newBob)
        assertEqual  "otr_muted"        (memOtrMuted memberBob)       (memOtrMuted newBob)
        assertEqual  "otr_muted_ref"    (memOtrMutedRef memberBob)    (memOtrMutedRef newBob)
        assertEqual  "otr_archived"     (memOtrArchived memberBob)    (memOtrArchived newBob)
        assertEqual  "otr_archived_ref" (memOtrArchivedRef memberBob) (memOtrArchivedRef newBob)
        assertEqual  "hidden"           (memHidden memberBob)         (memHidden newBob)
        assertEqual  "hidden__ref"      (memHiddenRef memberBob)      (memHiddenRef newBob)

putReceiptModeOk :: Galley -> Brig -> Cannon -> TestSetup -> Http ()
putReceiptModeOk g b c _ = do
    alice <- randomUser b
    bob   <- randomUser b
    jane  <- randomUser b
    connectUsers b alice (list1 bob [jane])
    cnv <- decodeConvId <$> postConv g alice [bob, jane] (Just "gossip") [] Nothing Nothing
    WS.bracketR3 c alice bob jane $ \(_wsA, wsB, _wsJ) -> do
        -- By default, nothing is set
        getConv g alice cnv !!! do
            const 200 === statusCode
            const (Just Nothing) === fmap cnvReceiptMode . decodeBody

        -- Set receipt mode
        put ( g
         . paths ["conversations", toByteString' cnv, "receipt-mode"]
         . zUser alice
         . zConn "conn"
         . zType "access"
         . json (ConversationReceiptModeUpdate $ ReceiptMode 0)
         ) !!! const 200 === statusCode

        -- Ensure the field is properly set
        getConv g alice cnv !!! do
            const 200 === statusCode
            const (Just $ Just (ReceiptMode 0)) === fmap cnvReceiptMode . decodeBody

        void . liftIO $ checkWs alice (cnv, wsB)

        -- No changes
        put ( g
         . paths ["conversations", toByteString' cnv, "receipt-mode"]
         . zUser alice
         . zConn "conn"
         . zType "access"
         . json (ConversationReceiptModeUpdate $ ReceiptMode 0)
         ) !!! const 204 === statusCode
        -- No event should have been generated
        WS.assertNoEvent (1 # Second) [wsB]

        -- Ensure that the new field remains unchanged
        getConv g alice cnv !!! do
            const 200 === statusCode
            const (Just $ Just (ReceiptMode 0)) === fmap cnvReceiptMode . decodeBody

    cnv' <- decodeConvId <$> postConvWithReceipt g alice [bob, jane] (Just "gossip") [] Nothing Nothing (ReceiptMode 0)
    getConv g alice cnv' !!! do
        const 200 === statusCode
        const (Just (Just (ReceiptMode 0))) === fmap cnvReceiptMode . decodeBody
  where
    checkWs alice (cnv, ws) = WS.awaitMatch (5 # Second) ws $ \n -> do
        ntfTransient n @?= False
        let e = List1.head (WS.unpackPayload n)
        evtConv e @?= cnv
        evtType e @?= ConvReceiptModeUpdate
        evtFrom e @?= alice
        case evtData e of
            Just (EdConvReceiptModeUpdate (ConversationReceiptModeUpdate (ReceiptMode mode)))
                -> assertEqual "modes should match" mode 0
            _   -> assertFailure "Unexpected event data"

postTypingIndicators :: Galley -> Brig -> Cannon -> TestSetup -> Http ()
postTypingIndicators g b _ _ = do
    alice <- randomUser b
    bob   <- randomUser b
    connectUsers b alice (singleton bob)
    conv  <- decodeConvId <$> postO2OConv g alice bob Nothing
    post ( g
         . paths ["conversations", toByteString' conv, "typing"]
         . zUser bob
         . zConn "conn"
         . zType "access"
         . json (TypingData StartedTyping)
         ) !!!
        const 200 === statusCode
    post ( g
         . paths ["conversations", toByteString' conv, "typing"]
         . zUser bob
         . zConn "conn"
         . zType "access"
         . json (object ["status" .= ("dummy" :: T.Text)])
         ) !!!
        const 400 === statusCode

removeUser :: Galley -> Brig -> Cannon -> TestSetup -> Http ()
removeUser g b ca _ = do
    alice <- randomUser b
    bob   <- randomUser b
    carl  <- randomUser b
    connectUsers b alice (list1 bob [carl])
    conv1 <- decodeConvId <$> postConv g alice [bob] (Just "gossip") [] Nothing Nothing
    conv2 <- decodeConvId <$> postConv g alice [bob, carl] (Just "gossip2") [] Nothing Nothing
    conv3 <- decodeConvId <$> postConv g alice [carl] (Just "gossip3") [] Nothing Nothing
    WS.bracketR3 ca alice bob carl $ \(wsA, wsB, wsC) -> do
        deleteUser g bob
        void . liftIO $ WS.assertMatchN (5 # Second) [wsA, wsB] $
            matchMemberLeave conv1 bob
        void . liftIO $ WS.assertMatchN (5 # Second) [wsA, wsB, wsC] $
            matchMemberLeave conv2 bob
    -- Check memberships
    mems1 <- fmap cnvMembers . decodeBody <$> getConv g alice conv1
    mems2 <- fmap cnvMembers . decodeBody <$> getConv g alice conv2
    mems3 <- fmap cnvMembers . decodeBody <$> getConv g alice conv3
    let other u = find ((== u) . omId) . cmOthers
    liftIO $ do
        (mems1 >>= other bob)  @?= Nothing
        (mems2 >>= other bob)  @?= Nothing
        (mems2 >>= other carl) @?= Just (OtherMember carl Nothing)
        (mems3 >>= other bob)  @?= Nothing
        (mems3 >>= other carl) @?= Just (OtherMember carl Nothing)
  where
    matchMemberLeave conv u n = do
        let e = List1.head (WS.unpackPayload n)
        ntfTransient n @?= False
        evtConv      e @?= conv
        evtType      e @?= MemberLeave
        evtFrom      e @?= u
        evtData      e @?= Just (EdMembers (Members [u]))<|MERGE_RESOLUTION|>--- conflicted
+++ resolved
@@ -14,10 +14,6 @@
 import Data.Id
 import Data.List1
 import Data.Misc
-<<<<<<< HEAD
-import Data.Maybe
-=======
->>>>>>> 540f2eea
 import Data.Range
 import Galley.Types
 import Gundeck.Types.Notification

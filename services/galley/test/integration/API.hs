{-# OPTIONS_GHC -Wno-incomplete-uni-patterns #-}

-- This file is part of the Wire Server implementation.
--
-- Copyright (C) 2020 Wire Swiss GmbH <opensource@wire.com>
--
-- This program is free software: you can redistribute it and/or modify it under
-- the terms of the GNU Affero General Public License as published by the Free
-- Software Foundation, either version 3 of the License, or (at your option) any
-- later version.
--
-- This program is distributed in the hope that it will be useful, but WITHOUT
-- ANY WARRANTY; without even the implied warranty of MERCHANTABILITY or FITNESS
-- FOR A PARTICULAR PURPOSE. See the GNU Affero General Public License for more
-- details.
--
-- You should have received a copy of the GNU Affero General Public License along
-- with this program. If not, see <https://www.gnu.org/licenses/>.

module API
  ( tests,
  )
where

import qualified API.CustomBackend as CustomBackend
import qualified API.Federation as Federation
import qualified API.MessageTimer as MessageTimer
import qualified API.Roles as Roles
import API.SQS
import qualified API.Teams as Teams
import qualified API.Teams.Feature as TeamFeature
import qualified API.Teams.LegalHold as Teams.LegalHold
import qualified API.Teams.LegalHold.DisabledByDefault
import API.Util
import Bilge hiding (timeout)
import Bilge.Assert
import Brig.Types
import qualified Control.Concurrent.Async as Async
import Control.Lens (at, ix, preview, view, (.~), (?~), (^.))
import Data.Aeson hiding (json)
import Data.ByteString.Conversion
import qualified Data.Code as Code
import Data.Domain (Domain (Domain))
import Data.Id
import Data.List.NonEmpty (NonEmpty (..))
import Data.List1
import qualified Data.List1 as List1
import qualified Data.Map.Strict as Map
import Data.Qualified
import Data.Range
import qualified Data.Set as Set
import qualified Data.Text as T
import qualified Data.Text.Ascii as Ascii
import Galley.Options (Opts, optFederator)
import Galley.Types hiding (InternalMember (..))
import Galley.Types.Conversations.Roles
import qualified Galley.Types.Teams as Teams
import Gundeck.Types.Notification
import Imports
import Network.Wai.Utilities.Error
import Test.Tasty
import Test.Tasty.Cannon (TimeoutUnit (..), (#))
import qualified Test.Tasty.Cannon as WS
import Test.Tasty.HUnit
import TestHelpers
import TestSetup
import Util.Options (Endpoint (Endpoint))
import Wire.API.Conversation.Member (Member (..))
import Wire.API.Federation.API.Galley (GetConversationsResponse (GetConversationsResponse))
import Wire.API.User.Client (UserClientPrekeyMap, getUserClientPrekeyMap)

tests :: IO TestSetup -> TestTree
tests s =
  testGroup
    "Galley integration tests"
    [ Teams.LegalHold.tests s,
      API.Teams.LegalHold.DisabledByDefault.tests s,
      mainTests,
      Teams.tests s,
      MessageTimer.tests s,
      Roles.tests s,
      CustomBackend.tests s,
      TeamFeature.tests s,
      Federation.tests s
    ]
  where
    mainTests =
      testGroup
        "Main API"
        [ test s "status" status,
          test s "metrics" metrics,
          test s "create conversation" postConvOk,
          test s "get empty conversations" getConvsOk,
          test s "get conversations by ids" getConvsOk2,
          test s "fail to get >100 conversations" getConvsFailMaxSize,
          test s "get conversation ids" getConvIdsOk,
          test s "paginate through conversation ids" paginateConvIds,
          test s "fail to get >1000 conversation ids" getConvIdsFailMaxSize,
          test s "page through conversations" getConvsPagingOk,
          test s "fail to create conversation when not connected" postConvFailNotConnected,
          test s "M:N conversation creation must have <N members" postConvFailNumMembers,
          test s "fail to create conversation when blocked" postConvFailBlocked,
          test s "create self conversation" postSelfConvOk,
          test s "create 1:1 conversation" postO2OConvOk,
          test s "fail to create 1:1 conversation with yourself" postConvO2OFailWithSelf,
          test s "create connect conversation" postConnectConvOk,
          test s "create connect conversation with email" postConnectConvOk2,
          test s "upgrade connect/invite conversation" putConvAcceptOk,
          test s "upgrade conversation retries" putConvAcceptRetry,
          test s "create mutual connect conversation" postMutualConnectConvOk,
          test s "repeat / cancel connect requests" postRepeatConnectConvCancel,
          test s "block/unblock a connect/1-1 conversation" putBlockConvOk,
          test s "get conversation" getConvOk,
          test s "conversation meta access" accessConvMeta,
          test s "add members" postMembersOk,
          test s "add existing members" postMembersOk2,
          test s "add past members" postMembersOk3,
          test s "fail to add members when not connected" postMembersFail,
          test s "fail to add too many members" postTooManyMembersFail,
          test s "add remote members" testAddRemoteMember,
          test s "get remote conversation" testGetRemoteConversation,
          test s "add non-existing remote members" testAddRemoteMemberFailure,
          test s "add deleted remote members" testAddDeletedRemoteUser,
          test s "add remote members on invalid domain" testAddRemoteMemberInvalidDomain,
          test s "add remote members when federation isn't enabled" testAddRemoteMemberFederationDisabled,
          test s "remove members" deleteMembersOk,
          test s "fail to remove members from self conv." deleteMembersFailSelf,
          test s "fail to remove members from 1:1 conv." deleteMembersFailO2O,
          test s "rename conversation" putConvRenameOk,
          test s "member update (otr mute)" putMemberOtrMuteOk,
          test s "member update (otr archive)" putMemberOtrArchiveOk,
          test s "member update (hidden)" putMemberHiddenOk,
          test s "member update (everything b)" putMemberAllOk,
          test s "conversation receipt mode update" putReceiptModeOk,
          test s "send typing indicators" postTypingIndicators,
          test s "leave connect conversation" leaveConnectConversation,
          test s "post cryptomessage 1" postCryptoMessage1,
          test s "post cryptomessage 2" postCryptoMessage2,
          test s "post cryptomessage 3" postCryptoMessage3,
          test s "post cryptomessage 4" postCryptoMessage4,
          test s "post cryptomessage 5" postCryptoMessage5,
          test s "join conversation" postJoinConvOk,
          test s "join code-access conversation" postJoinCodeConvOk,
          test s "convert invite to code-access conversation" postConvertCodeConv,
          test s "convert code to team-access conversation" postConvertTeamConv,
          test s "cannot join private conversation" postJoinConvFail,
          test s "remove user" removeUser
        ]

-------------------------------------------------------------------------------
-- API Tests

status :: TestM ()
status = do
  g <- view tsGalley
  get (g . path "/i/status")
    !!! const 200 === statusCode
  Bilge.head (g . path "/i/status")
    !!! const 200 === statusCode

metrics :: TestM ()
metrics = do
  g <- view tsGalley
  get (g . path "/i/metrics") !!! do
    const 200 === statusCode
    -- Should contain the request duration metric in its output
    const (Just "TYPE http_request_duration_seconds histogram") =~= responseBody

postConvOk :: TestM ()
postConvOk = do
  c <- view tsCannon
  qalice <- randomQualifiedUser
  let alice = qUnqualified qalice
  bob <- randomUser
  jane <- randomUser
  connectUsers alice (list1 bob [jane])
  -- Ensure name is within range, max size is 256
  postConv alice [bob, jane] (Just (T.replicate 257 "a")) [] Nothing Nothing
    !!! const 400 === statusCode
  let nameMaxSize = T.replicate 256 "a"
  WS.bracketR3 c alice bob jane $ \(wsA, wsB, wsJ) -> do
    rsp <-
      postConv alice [bob, jane] (Just nameMaxSize) [] Nothing Nothing
        <!! const 201 === statusCode
    print rsp
    cid <- assertConv rsp RegularConv alice alice [bob, jane] (Just nameMaxSize) Nothing
    cvs <- mapM (convView cid) [alice, bob, jane]
    liftIO $ mapM_ WS.assertSuccess =<< Async.mapConcurrently (checkWs qalice) (zip cvs [wsA, wsB, wsJ])
  where
    convView cnv usr = responseJsonUnsafeWithMsg "conversation" <$> getConv usr cnv
    checkWs qalice (cnv, ws) = WS.awaitMatch (5 # Second) ws $ \n -> do
      ntfTransient n @?= False
      let e = List1.head (WS.unpackPayload n)
      evtConv e @?= Qualified (cnvId cnv) (qDomain qalice)
      evtType e @?= ConvCreate
      evtFrom e @?= qalice
      case evtData e of
        EdConversation c' -> assertConvEquals cnv c'
        _ -> assertFailure "Unexpected event data"

postCryptoMessage1 :: TestM ()
postCryptoMessage1 = do
  localDomain <- viewFederationDomain
  c <- view tsCannon
  (alice, ac) <- randomUserWithClient (someLastPrekeys !! 0)
  (bob, bc) <- randomUserWithClient (someLastPrekeys !! 1)
  (eve, ec) <- randomUserWithClient (someLastPrekeys !! 2)
  connectUsers alice (list1 bob [eve])
  conv <- decodeConvId <$> postConv alice [bob, eve] (Just "gossip") [] Nothing Nothing
  let qalice = Qualified alice localDomain
      qconv = Qualified conv localDomain
  -- WS receive timeout
  let t = 5 # Second
  -- Missing eve
  let m1 = [(bob, bc, "ciphertext1")]
  postOtrMessage id alice ac conv m1 !!! do
    const 412 === statusCode
    assertTrue_ (eqMismatch [(eve, Set.singleton ec)] [] [] . responseJsonUnsafe)
  -- Complete
  WS.bracketR2 c bob eve $ \(wsB, wsE) -> do
    let m2 = [(bob, bc, "ciphertext2"), (eve, ec, "ciphertext2")]
    postOtrMessage id alice ac conv m2 !!! do
      const 201 === statusCode
      assertTrue_ (eqMismatch [] [] [] . responseJsonUnsafe)
    void . liftIO $ WS.assertMatch t wsB (wsAssertOtr qconv qalice ac bc "ciphertext2")
    void . liftIO $ WS.assertMatch t wsE (wsAssertOtr qconv qalice ac ec "ciphertext2")
  -- Redundant self
  WS.bracketR3 c alice bob eve $ \(wsA, wsB, wsE) -> do
    let m3 = [(alice, ac, "ciphertext3"), (bob, bc, "ciphertext3"), (eve, ec, "ciphertext3")]
    postOtrMessage id alice ac conv m3 !!! do
      const 201 === statusCode
      assertTrue_ (eqMismatch [] [(alice, Set.singleton ac)] [] . responseJsonUnsafe)
    void . liftIO $ WS.assertMatch t wsB (wsAssertOtr qconv qalice ac bc "ciphertext3")
    void . liftIO $ WS.assertMatch t wsE (wsAssertOtr qconv qalice ac ec "ciphertext3")
    -- Alice should not get it
    assertNoMsg wsA (wsAssertOtr qconv qalice ac ac "ciphertext3")
  -- Deleted eve
  WS.bracketR2 c bob eve $ \(wsB, wsE) -> do
    deleteClient eve ec (Just defPassword) !!! const 200 === statusCode
    let m4 = [(bob, bc, "ciphertext4"), (eve, ec, "ciphertext4")]
    postOtrMessage id alice ac conv m4 !!! do
      const 201 === statusCode
      assertTrue_ (eqMismatch [] [] [(eve, Set.singleton ec)] . responseJsonUnsafe)
    void . liftIO $ WS.assertMatch t wsB (wsAssertOtr qconv qalice ac bc "ciphertext4")
    -- Eve should not get it
    assertNoMsg wsE (wsAssertOtr qconv qalice ac ec "ciphertext4")
  -- Deleted eve & redundant self
  WS.bracketR3 c alice bob eve $ \(wsA, wsB, wsE) -> do
    let m5 = [(bob, bc, "ciphertext5"), (eve, ec, "ciphertext5"), (alice, ac, "ciphertext5")]
    postOtrMessage id alice ac conv m5 !!! do
      const 201 === statusCode
      assertTrue_ (eqMismatch [] [(alice, Set.singleton ac)] [(eve, Set.singleton ec)] . responseJsonUnsafe)
    void . liftIO $ WS.assertMatch t wsB (wsAssertOtr qconv qalice ac bc "ciphertext5")
    -- Neither Alice nor Eve should get it
    assertNoMsg wsA (wsAssertOtr qconv qalice ac ac "ciphertext5")
    assertNoMsg wsE (wsAssertOtr qconv qalice ac ec "ciphertext5")
  -- Missing Bob, deleted eve & redundant self
  let m6 = [(eve, ec, "ciphertext6"), (alice, ac, "ciphertext6")]
  postOtrMessage id alice ac conv m6 !!! do
    const 412 === statusCode
    assertTrue_
      ( eqMismatch
          [(bob, Set.singleton bc)]
          [(alice, Set.singleton ac)]
          [(eve, Set.singleton ec)]
          . responseJsonUnsafe
      )
  -- A second client for Bob
  bc2 <- randomClient bob (someLastPrekeys !! 3)
  -- The first client listens for all messages of Bob
  WS.bracketR c bob $ \wsB -> do
    let cipher = "ciphertext7"
    -- The second client listens only for his own messages
    WS.bracketR (c . queryItem "client" (toByteString' bc2)) bob $ \wsB2 -> do
      let m7 = [(bob, bc, cipher), (bob, bc2, cipher)]
      postOtrMessage id alice ac conv m7 !!! do
        const 201 === statusCode
        assertTrue_ (eqMismatch [] [] [] . responseJsonUnsafe)
      -- Bob's first client gets both messages
      void . liftIO $ WS.assertMatch t wsB (wsAssertOtr qconv qalice ac bc cipher)
      void . liftIO $ WS.assertMatch t wsB (wsAssertOtr qconv qalice ac bc2 cipher)
      -- Bob's second client gets only the message destined for him
      void . liftIO $ WS.assertMatch t wsB2 (wsAssertOtr qconv qalice ac bc2 cipher)
      liftIO $ assertBool "unexpected equal clients" (bc /= bc2)
      assertNoMsg wsB2 (wsAssertOtr qconv qalice ac bc cipher)

postCryptoMessage2 :: TestM ()
postCryptoMessage2 = do
  b <- view tsBrig
  (alice, ac) <- randomUserWithClient (someLastPrekeys !! 0)
  (bob, bc) <- randomUserWithClient (someLastPrekeys !! 1)
  (eve, ec) <- randomUserWithClient (someLastPrekeys !! 2)
  connectUsers alice (list1 bob [eve])
  conv <- decodeConvId <$> postConv alice [bob, eve] (Just "gossip") [] Nothing Nothing
  -- Missing eve
  let m = [(bob, bc, "hello bob")]
  r1 <-
    postOtrMessage id alice ac conv m
      <!! const 412 === statusCode
  let x = responseJsonUnsafeWithMsg "ClientMismatch" r1
  liftIO $ assertBool "client mismatch" (eqMismatch [(eve, Set.singleton ec)] [] [] (Just x))
  -- Fetch all missing clients prekeys
  r2 <-
    post (b . zUser alice . path "/users/prekeys" . json (missingClients x))
      <!! const 200 === statusCode
  let p = responseJsonUnsafeWithMsg "prekeys" r2 :: UserClientPrekeyMap
  liftIO $ do
    Map.keys (userClientMap (getUserClientPrekeyMap p)) @=? [eve]
    Map.keys <$> Map.lookup eve (userClientMap (getUserClientPrekeyMap p)) @=? Just [ec]

postCryptoMessage3 :: TestM ()
postCryptoMessage3 = do
  b <- view tsBrig
  (alice, ac) <- randomUserWithClient (someLastPrekeys !! 0)
  (bob, bc) <- randomUserWithClient (someLastPrekeys !! 1)
  (eve, ec) <- randomUserWithClient (someLastPrekeys !! 2)
  connectUsers alice (list1 bob [eve])
  conv <- decodeConvId <$> postConv alice [bob, eve] (Just "gossip") [] Nothing Nothing
  -- Missing eve
  let ciphertext = encodeCiphertext "hello bob"
  let m = otrRecipients [(bob, [(bc, ciphertext)])]
  r1 <-
    postProtoOtrMessage alice ac conv m
      <!! const 412 === statusCode
  let x = responseJsonUnsafeWithMsg "ClientMismatch" r1
  liftIO $ assertBool "client mismatch" (eqMismatch [(eve, Set.singleton ec)] [] [] (Just x))
  -- Fetch all missing clients prekeys
  r2 <-
    post (b . zUser alice . path "/users/prekeys" . json (missingClients x))
      <!! const 200 === statusCode
  let p = responseJsonUnsafeWithMsg "prekeys" r2 :: UserClientPrekeyMap
  liftIO $ do
    Map.keys (userClientMap (getUserClientPrekeyMap p)) @=? [eve]
    Map.keys <$> Map.lookup eve (userClientMap (getUserClientPrekeyMap p)) @=? Just [ec]

postCryptoMessage4 :: TestM ()
postCryptoMessage4 = do
  alice <- randomUser
  bob <- randomUser
  bc <- randomClient bob (someLastPrekeys !! 0)
  connectUsers alice (list1 bob [])
  conv <- decodeConvId <$> postConv alice [bob] (Just "gossip") [] Nothing Nothing
  -- Unknown client ID => 403
  let ciphertext = encodeCiphertext "hello bob"
  let m = otrRecipients [(bob, [(bc, ciphertext)])]
  postProtoOtrMessage alice (ClientId "172618352518396") conv m
    !!! const 403 === statusCode

postCryptoMessage5 :: TestM ()
postCryptoMessage5 = do
  (alice, ac) <- randomUserWithClient (someLastPrekeys !! 0)
  (bob, bc) <- randomUserWithClient (someLastPrekeys !! 1)
  (eve, ec) <- randomUserWithClient (someLastPrekeys !! 2)
  connectUsers alice (list1 bob [eve])
  conv <- decodeConvId <$> postConv alice [bob, eve] (Just "gossip") [] Nothing Nothing
  -- Missing eve
  let m = [(bob, bc, "hello bob")]
  let m' = otrRecipients [(bob, [(bc, encodeCiphertext "hello bob")])]
  -- These three are equivalent (i.e. report all missing clients)
  postOtrMessage id alice ac conv m
    !!! const 412 === statusCode
  postOtrMessage (queryItem "ignore_missing" "false") alice ac conv m
    !!! const 412 === statusCode
  postOtrMessage (queryItem "report_missing" "true") alice ac conv m
    !!! const 412 === statusCode
  -- These two are equivalent (i.e. ignore all missing clients)
  postOtrMessage (queryItem "ignore_missing" "true") alice ac conv m
    !!! const 201 === statusCode
  postOtrMessage (queryItem "report_missing" "false") alice ac conv m
    !!! const 201 === statusCode
  -- Report missing clients of a specific user only
  postOtrMessage (queryItem "report_missing" (toByteString' bob)) alice ac conv m
    !!! const 201 === statusCode
  -- Let's make sure that the same logic using protobuf in the body works too
  postProtoOtrMessage' Nothing (queryItem "report_missing" (toByteString' bob)) alice ac conv m'
    !!! const 201 === statusCode
  -- Body takes precedence
  postOtrMessage' (Just [bob]) (queryItem "report_missing" (toByteString' eve)) alice ac conv m
    !!! const 201 === statusCode
  -- Set it only in the body of the message
  postOtrMessage' (Just [bob]) id alice ac conv m
    !!! const 201 === statusCode
  -- Let's make sure that protobuf works too, when specified in the body only
  postProtoOtrMessage' (Just [bob]) id alice ac conv m'
    !!! const 201 === statusCode
  _rs <-
    postOtrMessage (queryItem "report_missing" (toByteString' eve)) alice ac conv []
      <!! const 412 === statusCode
  let _mm = responseJsonUnsafeWithMsg "ClientMismatch" _rs
  liftIO $ assertBool "client mismatch" (eqMismatch [(eve, Set.singleton ec)] [] [] (Just _mm))
  -- Ignore missing clients of a specific user only
  postOtrMessage (queryItem "ignore_missing" (toByteString' eve)) alice ac conv m
    !!! const 201 === statusCode
  _rs <-
    postOtrMessage (queryItem "ignore_missing" (toByteString' eve)) alice ac conv []
      <!! const 412 === statusCode
  let _mm = responseJsonUnsafeWithMsg "ClientMismatch" _rs
  liftIO $ assertBool "client mismatch" (eqMismatch [(bob, Set.singleton bc)] [] [] (Just _mm))

postJoinConvOk :: TestM ()
postJoinConvOk = do
  c <- view tsCannon
  alice <- randomUser
  qbob <- randomQualifiedUser
  let bob = qUnqualified qbob
  conv <- decodeConvId <$> postConv alice [] (Just "gossip") [InviteAccess, LinkAccess] Nothing Nothing
  let qconv = Qualified conv (qDomain qbob)
  WS.bracketR2 c alice bob $ \(wsA, wsB) -> do
    postJoinConv bob conv !!! const 200 === statusCode
    postJoinConv bob conv !!! const 204 === statusCode
    void . liftIO $
      WS.assertMatchN (5 # Second) [wsA, wsB] $
        wsAssertMemberJoinWithRole qconv qbob [qbob] roleNameWireMember

postJoinCodeConvOk :: TestM ()
postJoinCodeConvOk = do
  c <- view tsCannon
  alice <- randomUser
  qbob <- randomQualifiedUser
  let bob = qUnqualified qbob
  eve <- ephemeralUser
  dave <- ephemeralUser
  conv <- decodeConvId <$> postConv alice [] (Just "gossip") [CodeAccess] (Just ActivatedAccessRole) Nothing
  let qconv = Qualified conv (qDomain qbob)
  cCode <- decodeConvCodeEvent <$> postConvCode alice conv
  -- currently ConversationCode is used both as return type for POST ../code and as body for ../join
  -- POST /code gives code,key,uri
  -- POST /join expects code,key
  -- TODO: Should there be two different types?
  let payload = cCode {conversationUri = Nothing} -- unnecessary step, cCode can be posted as-is also.
      incorrectCode = cCode {conversationCode = Code.Value (unsafeRange (Ascii.encodeBase64Url "incorrect-code"))}
  -- with ActivatedAccess, bob can join, but not eve
  WS.bracketR2 c alice bob $ \(wsA, wsB) -> do
    -- incorrect code/key does not work
    postJoinCodeConv bob incorrectCode !!! const 404 === statusCode
    -- correct code works
    postJoinCodeConv bob payload !!! const 200 === statusCode
    -- test no-op
    postJoinCodeConv bob payload !!! const 204 === statusCode
    -- eve cannot join
    postJoinCodeConv eve payload !!! const 403 === statusCode
    void . liftIO $
      WS.assertMatchN (5 # Second) [wsA, wsB] $
        wsAssertMemberJoinWithRole qconv qbob [qbob] roleNameWireMember
    -- changing access to non-activated should give eve access
    let nonActivatedAccess = ConversationAccessUpdate [CodeAccess] NonActivatedAccessRole
    putAccessUpdate alice conv nonActivatedAccess !!! const 200 === statusCode
    postJoinCodeConv eve payload !!! const 200 === statusCode
    -- after removing CodeAccess, no further people can join
    let noCodeAccess = ConversationAccessUpdate [InviteAccess] NonActivatedAccessRole
    putAccessUpdate alice conv noCodeAccess !!! const 200 === statusCode
    postJoinCodeConv dave payload !!! const 404 === statusCode

postConvertCodeConv :: TestM ()
postConvertCodeConv = do
  c <- view tsCannon
  qalice <- randomQualifiedUser
  let alice = qUnqualified qalice
  conv <- decodeConvId <$> postConv alice [] (Just "gossip") [InviteAccess] Nothing Nothing
  let qconv = Qualified conv (qDomain qalice)
  -- Cannot do code operations if conversation not in code access
  postConvCode alice conv !!! const 403 === statusCode
  deleteConvCode alice conv !!! const 403 === statusCode
  getConvCode alice conv !!! const 403 === statusCode
  -- cannot change to TeamAccessRole as not a team conversation
  let teamAccess = ConversationAccessUpdate [InviteAccess] TeamAccessRole
  putAccessUpdate alice conv teamAccess !!! const 403 === statusCode
  -- change access
  WS.bracketR c alice $ \wsA -> do
    let nonActivatedAccess = ConversationAccessUpdate [InviteAccess, CodeAccess] NonActivatedAccessRole
    putAccessUpdate alice conv nonActivatedAccess !!! const 200 === statusCode
    -- test no-op
    putAccessUpdate alice conv nonActivatedAccess !!! const 204 === statusCode
    void . liftIO $
      WS.assertMatchN (5 # Second) [wsA] $
        wsAssertConvAccessUpdate qconv qalice nonActivatedAccess
  -- Create/get/update/delete codes
  getConvCode alice conv !!! const 404 === statusCode
  c1 <- decodeConvCodeEvent <$> (postConvCode alice conv <!! const 201 === statusCode)
  postConvCodeCheck c1 !!! const 200 === statusCode
  c1' <- decodeConvCode <$> (getConvCode alice conv <!! const 200 === statusCode)
  liftIO $ assertEqual "c1 c1' codes should match" c1 c1'
  postConvCode alice conv !!! const 200 === statusCode
  c2 <- decodeConvCode <$> (postConvCode alice conv <!! const 200 === statusCode)
  liftIO $ assertEqual "c1 c2 codes should match" c1 c2
  deleteConvCode alice conv !!! const 200 === statusCode
  getConvCode alice conv !!! const 404 === statusCode
  -- create a new code; then revoking CodeAccess should make existing codes invalid
  void $ postConvCode alice conv
  let noCodeAccess = ConversationAccessUpdate [InviteAccess] NonActivatedAccessRole
  putAccessUpdate alice conv noCodeAccess !!! const 200 === statusCode
  getConvCode alice conv !!! const 403 === statusCode

postConvertTeamConv :: TestM ()
postConvertTeamConv = do
  localDomain <- viewFederationDomain
  c <- view tsCannon
  -- Create a team conversation with team-alice, team-bob, activated-eve
  -- Non-activated mallory can join
  (alice, tid) <- createBindingTeam
  let qalice = Qualified alice localDomain
  bob <- view Teams.userId <$> addUserToTeam alice tid
  assertQueue "team member (bob) join" $ tUpdate 2 [alice]
  refreshIndex
  dave <- view Teams.userId <$> addUserToTeam alice tid
  assertQueue "team member (dave) join" $ tUpdate 3 [alice]
  refreshIndex
  eve <- randomUser
  connectUsers alice (singleton eve)
  let acc = Just $ Set.fromList [InviteAccess, CodeAccess]
  -- creating a team-only conversation containing eve should fail
  createTeamConvAccessRaw alice tid [bob, eve] (Just "blaa") acc (Just TeamAccessRole) Nothing Nothing
    !!! const 403 === statusCode
  -- create conversation allowing any type of guest
  conv <- createTeamConvAccess alice tid [bob, eve] (Just "blaa") acc (Just NonActivatedAccessRole) Nothing Nothing
  -- mallory joins by herself
  mallory <- ephemeralUser
  let qmallory = Qualified mallory localDomain
      qconv = Qualified conv localDomain
  j <- decodeConvCodeEvent <$> postConvCode alice conv
  WS.bracketR3 c alice bob eve $ \(wsA, wsB, wsE) -> do
    postJoinCodeConv mallory j !!! const 200 === statusCode
    void . liftIO $
      WS.assertMatchN (5 # Second) [wsA, wsB, wsE] $
        wsAssertMemberJoinWithRole qconv qmallory [qmallory] roleNameWireMember
  WS.bracketRN c [alice, bob, eve, mallory] $ \[wsA, wsB, wsE, wsM] -> do
    let teamAccess = ConversationAccessUpdate [InviteAccess, CodeAccess] TeamAccessRole
    putAccessUpdate alice conv teamAccess !!! const 200 === statusCode
    void . liftIO $
      WS.assertMatchN (5 # Second) [wsA, wsB, wsE, wsM] $
        wsAssertConvAccessUpdate qconv qalice teamAccess
    -- non-team members get kicked out
    void . liftIO $
      WS.assertMatchN (5 # Second) [wsA, wsB, wsE, wsM] $
        wsAssertMemberLeave qconv qalice [eve, mallory]
    -- joining (for mallory) is no longer possible
    postJoinCodeConv mallory j !!! const 403 === statusCode
    -- team members (dave) can still join
    postJoinCodeConv dave j !!! const 200 === statusCode

postJoinConvFail :: TestM ()
postJoinConvFail = do
  alice <- randomUser
  bob <- randomUser
  conv <- decodeConvId <$> postConv alice [] (Just "gossip") [] Nothing Nothing
  void $ postJoinConv bob conv !!! const 403 === statusCode

getConvsOk :: TestM ()
getConvsOk = do
  usr <- randomUser
  getConvs usr Nothing Nothing !!! do
    const 200 === statusCode
    const [toUUID usr] === map (toUUID . cnvId) . decodeConvList

getConvsOk2 :: TestM ()
getConvsOk2 = do
  [alice, bob] <- randomUsers 2
  connectUsers alice (singleton bob)
  -- create & get one2one conv
  cnv1 <- responseJsonUnsafeWithMsg "conversation" <$> postO2OConv alice bob (Just "gossip1")
  getConvs alice (Just $ Left [cnvId cnv1]) Nothing !!! do
    const 200 === statusCode
    const (Just [cnvId cnv1]) === fmap (map cnvId . convList) . responseJsonUnsafe
  -- create & get group conv
  carl <- randomUser
  connectUsers alice (singleton carl)
  cnv2 <- responseJsonUnsafeWithMsg "conversation" <$> postConv alice [bob, carl] (Just "gossip2") [] Nothing Nothing
  getConvs alice (Just $ Left [cnvId cnv2]) Nothing !!! do
    const 200 === statusCode
    const (Just [cnvId cnv2]) === fmap (map cnvId . convList) . responseJsonUnsafe
  -- get both
  rs <- getConvs alice Nothing Nothing <!! const 200 === statusCode
  let cs = convList <$> responseJsonUnsafe rs
  let c1 = cs >>= find ((== cnvId cnv1) . cnvId)
  let c2 = cs >>= find ((== cnvId cnv2) . cnvId)
  liftIO . forM_ [(cnv1, c1), (cnv2, c2)] $ \(expected, actual) -> do
    assertEqual
      "name mismatch"
      (Just $ cnvName expected)
      (cnvName <$> actual)
    assertEqual
      "self member mismatch"
      (Just . cmSelf $ cnvMembers expected)
      (cmSelf . cnvMembers <$> actual)
    assertEqual
      "other members mismatch"
      (Just [])
      ((\c -> cmOthers (cnvMembers c) \\ cmOthers (cnvMembers expected)) <$> actual)

getConvsFailMaxSize :: TestM ()
getConvsFailMaxSize = do
  usr <- randomUser
  getConvs usr Nothing (Just 501)
    !!! const 400 === statusCode

getConvIdsOk :: TestM ()
getConvIdsOk = do
  [alice, bob] <- randomUsers 2
  connectUsers alice (singleton bob)
  void $ postO2OConv alice bob (Just "gossip")
  getConvIds alice Nothing Nothing !!! do
    const 200 === statusCode
    const 2 === length . decodeConvIdList
  getConvIds bob Nothing Nothing !!! do
    const 200 === statusCode
    const 2 === length . decodeConvIdList

paginateConvIds :: TestM ()
paginateConvIds = do
  [alice, bob, eve] <- randomUsers 3
  connectUsers alice (singleton bob)
  connectUsers alice (singleton eve)
  replicateM_ 256 $
    postConv alice [bob, eve] (Just "gossip") [] Nothing Nothing
      !!! const 201 === statusCode
  foldM_ (getChunk 16 alice) Nothing [15 .. 0 :: Int]
  where
    getChunk size alice start n = do
      resp <- getConvIds alice start (Just size) <!! const 200 === statusCode
      let c = fromMaybe (ConversationList [] False) (responseJsonUnsafe resp)
      liftIO $ do
        length (convList c) @?= fromIntegral size
        convHasMore c @?= n > 0
      return (Just (Right (last (convList c))))

getConvIdsFailMaxSize :: TestM ()
getConvIdsFailMaxSize = do
  usr <- randomUser
  getConvIds usr Nothing (Just 1001)
    !!! const 400 === statusCode

getConvsPagingOk :: TestM ()
getConvsPagingOk = do
  [ally, bill, carl] <- randomUsers 3
  connectUsers ally (list1 bill [carl])
  replicateM_ 11 $ postConv ally [bill, carl] (Just "gossip") [] Nothing Nothing
  walk ally [3, 3, 3, 3, 2] -- 11 (group) + 2 (1:1) + 1 (self)
  walk bill [3, 3, 3, 3, 1] -- 11 (group) + 1 (1:1) + 1 (self)
  walk carl [3, 3, 3, 3, 1] -- 11 (group) + 1 (1:1) + 1 (self)
  where
    walk u = foldM_ (next u 3) Nothing
    next u step start n = do
      r1 <- getConvIds u (Right <$> start) (Just step) <!! const 200 === statusCode
      let ids1 = convList <$> responseJsonUnsafe r1
      liftIO $ assertEqual "unexpected length (getConvIds)" (Just n) (length <$> ids1)
      r2 <- getConvs u (Right <$> start) (Just step) <!! const 200 === statusCode
      let ids3 = map cnvId . convList <$> responseJsonUnsafe r2
      liftIO $ assertEqual "unexpected length (getConvs)" (Just n) (length <$> ids3)
      liftIO $ assertBool "getConvIds /= getConvs" (ids1 == ids3)
      return $ ids1 >>= listToMaybe . reverse

postConvFailNotConnected :: TestM ()
postConvFailNotConnected = do
  alice <- randomUser
  bob <- randomUser
  jane <- randomUser
  postConv alice [bob, jane] Nothing [] Nothing Nothing !!! do
    const 403 === statusCode
    const (Just "not-connected") === fmap label . responseJsonUnsafe

postConvFailNumMembers :: TestM ()
postConvFailNumMembers = do
  n <- fromIntegral <$> view tsMaxConvSize
  alice <- randomUser
  bob : others <- replicateM n (randomUser)
  connectUsers alice (list1 bob others)
  postConv alice (bob : others) Nothing [] Nothing Nothing !!! do
    const 400 === statusCode
    const (Just "client-error") === fmap label . responseJsonUnsafe

-- | If somebody has blocked a user, that user shouldn't be able to create a
-- group conversation which includes them.
postConvFailBlocked :: TestM ()
postConvFailBlocked = do
  alice <- randomUser
  bob <- randomUser
  jane <- randomUser
  connectUsers alice (list1 bob [jane])
  putConnection jane alice Blocked
    !!! const 200 === statusCode
  postConv alice [bob, jane] Nothing [] Nothing Nothing !!! do
    const 403 === statusCode
    const (Just "not-connected") === fmap label . responseJsonUnsafe

postSelfConvOk :: TestM ()
postSelfConvOk = do
  alice <- randomUser
  m <- postSelfConv alice <!! const 200 === statusCode
  n <- postSelfConv alice <!! const 200 === statusCode
  mId <- assertConv m SelfConv alice alice [] Nothing Nothing
  nId <- assertConv n SelfConv alice alice [] Nothing Nothing
  liftIO $ mId @=? nId

postO2OConvOk :: TestM ()
postO2OConvOk = do
  alice <- randomUser
  bob <- randomUser
  connectUsers alice (singleton bob)
  a <- postO2OConv alice bob (Just "chat") <!! const 200 === statusCode
  c <- postO2OConv alice bob (Just "chat") <!! const 200 === statusCode
  aId <- assertConv a One2OneConv alice alice [bob] (Just "chat") Nothing
  cId <- assertConv c One2OneConv alice alice [bob] (Just "chat") Nothing
  liftIO $ aId @=? cId

postConvO2OFailWithSelf :: TestM ()
postConvO2OFailWithSelf = do
  g <- view tsGalley
  alice <- randomUser
  let inv = NewConvUnmanaged (NewConv [alice] Nothing mempty Nothing Nothing Nothing Nothing roleNameWireAdmin)
  post (g . path "/conversations/one2one" . zUser alice . zConn "conn" . zType "access" . json inv) !!! do
    const 403 === statusCode
    const (Just "invalid-op") === fmap label . responseJsonUnsafe

postConnectConvOk :: TestM ()
postConnectConvOk = do
  alice <- randomUser
  bob <- randomUser
  m <-
    postConnectConv alice bob "Alice" "connect with me!" Nothing
      <!! const 201 === statusCode
  n <-
    postConnectConv alice bob "Alice" "connect with me!" Nothing
      <!! const 200 === statusCode
  mId <- assertConv m ConnectConv alice alice [] (Just "Alice") Nothing
  nId <- assertConv n ConnectConv alice alice [] (Just "Alice") Nothing
  liftIO $ mId @=? nId

postConnectConvOk2 :: TestM ()
postConnectConvOk2 = do
  alice <- randomUser
  bob <- randomUser
  m <- decodeConvId <$> request alice bob
  n <- decodeConvId <$> request alice bob
  liftIO $ m @=? n
  where
    request alice bob =
      postConnectConv alice bob "Alice" "connect with me!" (Just "me@me.com")

putConvAcceptOk :: TestM ()
putConvAcceptOk = do
  alice <- randomUser
  bob <- randomUser
  cnv <- decodeConvId <$> postConnectConv alice bob "Alice" "come to zeta!" Nothing
  putConvAccept bob cnv !!! const 200 === statusCode
  getConv alice cnv !!! do
    const 200 === statusCode
    const (Just One2OneConv) === fmap cnvType . responseJsonUnsafe
  getConv bob cnv !!! do
    const 200 === statusCode
    const (Just One2OneConv) === fmap cnvType . responseJsonUnsafe

putConvAcceptRetry :: TestM ()
putConvAcceptRetry = do
  alice <- randomUser
  bob <- randomUser
  connectUsers alice (singleton bob)
  cnv <- decodeConvId <$> postO2OConv alice bob (Just "chat")
  -- If the conversation type is already One2One, everything is 200 OK
  putConvAccept bob cnv !!! const 200 === statusCode

postMutualConnectConvOk :: TestM ()
postMutualConnectConvOk = do
  alice <- randomUser
  bob <- randomUser
  ac <-
    postConnectConv alice bob "A" "a" Nothing
      <!! const 201 === statusCode
  acId <- assertConv ac ConnectConv alice alice [] (Just "A") Nothing
  bc <-
    postConnectConv bob alice "B" "b" Nothing
      <!! const 200 === statusCode
  -- The connect conversation was simply accepted, thus the
  -- conversation name and message sent in Bob's request ignored.
  bcId <- assertConv bc One2OneConv alice bob [alice] (Just "A") Nothing
  liftIO $ acId @=? bcId

postRepeatConnectConvCancel :: TestM ()
postRepeatConnectConvCancel = do
  alice <- randomUser
  bob <- randomUser
  -- Alice wants to connect
  rsp1 <- postConnectConv alice bob "A" "a" Nothing <!! const 201 === statusCode
  let cnv = responseJsonUnsafeWithMsg "conversation" rsp1
  liftIO $ do
    ConnectConv @=? cnvType cnv
    (Just "A") @=? cnvName cnv
    [] @=? cmOthers (cnvMembers cnv)
    privateAccess @=? cnvAccess cnv
  -- Alice blocks / cancels
  cancel alice cnv
  -- Alice makes another connect attempt
  rsp2 <- postConnectConv alice bob "A2" "a2" Nothing <!! const 200 === statusCode
  let cnv2 = responseJsonUnsafeWithMsg "conversation" rsp2
  liftIO $ do
    ConnectConv @=? cnvType cnv2
    (Just "A2") @=? cnvName cnv2
    [] @=? cmOthers (cnvMembers cnv2)
    privateAccess @=? cnvAccess cnv2
  -- Alice blocks / cancels again
  cancel alice cnv
  -- Now Bob attempts to connect
  rsp3 <- postConnectConv bob alice "B" "b" Nothing <!! const 200 === statusCode
  let cnv3 = responseJsonUnsafeWithMsg "conversation" rsp3
  liftIO $ do
    ConnectConv @=? cnvType cnv3
    (Just "B") @=? cnvName cnv3
    privateAccess @=? cnvAccess cnv3
  -- Bob accepting is a no-op, since he is already a member
  putConvAccept bob (cnvId cnv) !!! const 200 === statusCode
  cnvX <- responseJsonUnsafeWithMsg "conversation" <$> getConv bob (cnvId cnv)
  liftIO $ do
    ConnectConv @=? cnvType cnvX
    (Just "B") @=? cnvName cnvX
    privateAccess @=? cnvAccess cnvX
  -- Alice accepts, finally turning it into a 1-1
  putConvAccept alice (cnvId cnv) !!! const 200 === statusCode
  cnv4 <- responseJsonUnsafeWithMsg "conversation" <$> getConv alice (cnvId cnv)
  liftIO $ do
    One2OneConv @=? cnvType cnv4
    (Just "B") @=? cnvName cnv4
    privateAccess @=? cnvAccess cnv4
  where
    cancel u c = do
      g <- view tsGalley
      put (g . paths ["/i/conversations", toByteString' (cnvId c), "block"] . zUser u)
        !!! const 200 === statusCode
      getConv u (cnvId c) !!! const 403 === statusCode

putBlockConvOk :: TestM ()
putBlockConvOk = do
  g <- view tsGalley
  alice <- randomUser
  bob <- randomUser
  conv <- responseJsonUnsafeWithMsg "conversation" <$> postConnectConv alice bob "Alice" "connect with me!" (Just "me@me.com")
  getConv alice (cnvId conv) !!! const 200 === statusCode
  getConv bob (cnvId conv) !!! const 403 === statusCode
  put (g . paths ["/i/conversations", toByteString' (cnvId conv), "block"] . zUser bob)
    !!! const 200 === statusCode
  -- A is still the only member of the 1-1
  getConv alice (cnvId conv) !!! do
    const 200 === statusCode
    const (cnvMembers conv) === cnvMembers . responseJsonUnsafeWithMsg "conversation"
  -- B accepts the conversation by unblocking
  put (g . paths ["/i/conversations", toByteString' (cnvId conv), "unblock"] . zUser bob)
    !!! const 200 === statusCode
  getConv bob (cnvId conv) !!! const 200 === statusCode
  -- B blocks A in the 1-1
  put (g . paths ["/i/conversations", toByteString' (cnvId conv), "block"] . zUser bob)
    !!! const 200 === statusCode
  -- B no longer sees the 1-1
  getConv bob (cnvId conv) !!! const 403 === statusCode
  -- B unblocks A in the 1-1
  put (g . paths ["/i/conversations", toByteString' (cnvId conv), "unblock"] . zUser bob)
    !!! const 200 === statusCode
  -- B sees the blocked 1-1 again
  getConv bob (cnvId conv) !!! do
    const 200 === statusCode

getConvOk :: TestM ()
getConvOk = do
  alice <- randomUser
  bob <- randomUser
  chuck <- randomUser
  connectUsers alice (list1 bob [chuck])
  conv <- decodeConvId <$> postConv alice [bob, chuck] (Just "gossip") [] Nothing Nothing
  getConv alice conv !!! const 200 === statusCode
  getConv bob conv !!! const 200 === statusCode
  getConv chuck conv !!! const 200 === statusCode

accessConvMeta :: TestM ()
accessConvMeta = do
  g <- view tsGalley
  alice <- randomUser
  bob <- randomUser
  chuck <- randomUser
  connectUsers alice (list1 bob [chuck])
  conv <- decodeConvId <$> postConv alice [bob, chuck] (Just "gossip") [] Nothing Nothing
  let meta = ConversationMeta conv RegularConv alice [InviteAccess] ActivatedAccessRole (Just "gossip") Nothing Nothing Nothing
  get (g . paths ["i/conversations", toByteString' conv, "meta"] . zUser alice) !!! do
    const 200 === statusCode
    const (Just meta) === (decode <=< responseBody)

leaveConnectConversation :: TestM ()
leaveConnectConversation = do
  alice <- randomUser
  bob <- randomUser
  bdy <- postConnectConv alice bob "alice" "ni" Nothing <!! const 201 === statusCode
  let c = fromMaybe (error "invalid connect conversation") (cnvId <$> responseJsonUnsafe bdy)
  deleteMember alice alice c !!! const 403 === statusCode

-- FUTUREWORK: Add more tests for scenarios of federation.
-- See also the comment in Galley.API.Update.addMembers for some other checks that are necessary.
testAddRemoteMember :: TestM ()
testAddRemoteMember = do
<<<<<<< HEAD
  qalice <- randomQualifiedUser
  let alice = qUnqualified qalice
=======
  aliceQ <- randomQualifiedUser
  let alice = qUnqualified aliceQ
  let localDomain = qDomain aliceQ
>>>>>>> 8ded34b8
  bobId <- randomId
  let remoteDomain = Domain "far-away.example.com"
      remoteBob = Qualified bobId remoteDomain
  convId <- decodeConvId <$> postConv alice [] (Just "remote gossip") [] Nothing Nothing
  let qconvId = Qualified convId (qDomain qalice)
  opts <- view tsGConf
  g <- view tsGalley
  (resp, _) <-
    withTempMockFederator
      opts
      remoteDomain
      (const [mkProfile remoteBob (Name "bob")])
      (postQualifiedMembers' g alice (remoteBob :| []) convId)
  e <- responseJsonUnsafe <$> (pure resp <!! const 200 === statusCode)
  liftIO $ do
    evtConv e @?= qconvId
    evtType e @?= MemberJoin
    -- FUTUREWORK: implement returning remote users in the event.
    -- evtData e @?= Just (EdMembersJoin (SimpleMembers [remoteBob]))
<<<<<<< HEAD
    evtFrom e @?= qalice
  conv <- responseJsonUnsafeWithMsg "conversation" <$> getConv alice convId
=======
    evtFrom e @?= alice
  conv <- responseJsonUnsafeWithMsg "conversation" <$> getConvQualified alice (Qualified convId localDomain)
>>>>>>> 8ded34b8
  liftIO $ do
    let actual = cmOthers $ cnvMembers conv
    let expected = [OtherMember remoteBob Nothing roleNameWireAdmin]
    assertEqual "other members should include remoteBob" expected actual

testGetRemoteConversation :: TestM ()
testGetRemoteConversation = do
  aliceQ <- randomQualifiedUser
  let alice = qUnqualified aliceQ
  bobId <- randomId
  convId <- randomId
  let remoteDomain = Domain "far-away.example.com"
      remoteConv = Qualified convId remoteDomain

  let aliceAsOtherMember = OtherMember aliceQ Nothing roleNameWireAdmin
      bobAsMember = Member bobId Nothing False Nothing Nothing False Nothing False Nothing roleNameWireAdmin
      remoteConversationResponse =
        GetConversationsResponse
          [ Conversation
              { cnvId = convId,
                cnvType = RegularConv,
                cnvCreator = alice,
                cnvAccess = [],
                cnvAccessRole = ActivatedAccessRole,
                cnvName = Just "federated gossip",
                cnvMembers = ConvMembers bobAsMember [aliceAsOtherMember],
                cnvTeam = Nothing,
                cnvMessageTimer = Nothing,
                cnvReceiptMode = Nothing
              }
          ]
  opts <- view tsGConf
  g <- view tsGalley
  (resp, _) <-
    withTempMockFederator
      opts
      remoteDomain
      (const remoteConversationResponse)
      (getConvQualified' g alice remoteConv)
  conv :: Conversation <- responseJsonUnsafe <$> (pure resp <!! const 200 === statusCode)
  liftIO $ do
    let actual = cmOthers $ cnvMembers conv
    let expected = [OtherMember aliceQ Nothing roleNameWireAdmin]
    assertEqual "other members should include remoteBob" expected actual

testAddRemoteMemberFailure :: TestM ()
testAddRemoteMemberFailure = do
  alice <- randomUser
  bobId <- randomId
  charlieId <- randomId
  let remoteDomain = Domain "far-away.example.com"
      remoteBob = Qualified bobId remoteDomain
      remoteCharlie = Qualified charlieId remoteDomain
  convId <- decodeConvId <$> postConv alice [] (Just "remote gossip") [] Nothing Nothing
  opts <- view tsGConf
  g <- view tsGalley
  (resp, _) <-
    withTempMockFederator
      opts
      remoteDomain
      (const [mkProfile remoteCharlie (Name "charlie")])
      (postQualifiedMembers' g alice (remoteBob :| [remoteCharlie]) convId)
  liftIO $ statusCode resp @?= 400
  let err = responseJsonUnsafe resp :: Object
  liftIO $ (err ^. at "label") @?= Just "unknown-remote-user"

testAddDeletedRemoteUser :: TestM ()
testAddDeletedRemoteUser = do
  alice <- randomUser
  bobId <- randomId
  let remoteDomain = Domain "far-away.example.com"
      remoteBob = Qualified bobId remoteDomain
  convId <- decodeConvId <$> postConv alice [] (Just "remote gossip") [] Nothing Nothing
  opts <- view tsGConf
  g <- view tsGalley
  (resp, _) <-
    withTempMockFederator
      opts
      remoteDomain
      (const [(mkProfile remoteBob (Name "bob")) {profileDeleted = True}])
      (postQualifiedMembers' g alice (remoteBob :| []) convId)
  liftIO $ statusCode resp @?= 400
  let err = responseJsonUnsafe resp :: Object
  liftIO $ (err ^. at "label") @?= Just "unknown-remote-user"

testAddRemoteMemberInvalidDomain :: TestM ()
testAddRemoteMemberInvalidDomain = do
  alice <- randomUser
  bobId <- randomId
  let remoteBob = Qualified bobId (Domain "invalid.example.com")
  convId <- decodeConvId <$> postConv alice [] (Just "remote gossip") [] Nothing Nothing
  postQualifiedMembers alice (remoteBob :| []) convId
    !!! do
      const 422 === statusCode
      const (Just "/federation/get-users-by-ids")
        === preview (ix "data" . ix "path") . responseJsonUnsafe @Value
      const (Just "invalid.example.com")
        === preview (ix "data" . ix "domain") . responseJsonUnsafe @Value

-- This test is a safeguard to ensure adding remote members will fail
-- on environments where federation isn't configured (such as our production as of May 2021)
testAddRemoteMemberFederationDisabled :: TestM ()
testAddRemoteMemberFederationDisabled = do
  g <- view tsGalley
  alice <- randomUser
  remoteBob <- flip Qualified (Domain "some-remote-backend.example.com") <$> randomId
  convId <- decodeConvId <$> postConv alice [] (Just "remote gossip") [] Nothing Nothing
  opts <- view tsGConf
  -- federator endpoint not configured is equivalent to federation being disabled
  -- This is the case on staging/production in May 2021.
  let federatorNotConfigured :: Opts = opts & optFederator .~ Nothing
  withSettingsOverrides federatorNotConfigured $ do
    postQualifiedMembers' g alice (remoteBob :| []) convId !!! do
      const 400 === statusCode
      const (Just "federation-not-enabled") === fmap label . responseJsonUnsafe
  -- federator endpoint being configured in brig and/or galley, but not being
  -- available (i.e. no service listing on that IP/port) can happen due to a
  -- misconfiguration of federator. That should give a 500.
  -- Port 1 should always be wrong hopefully.
  let federatorUnavailable :: Opts = opts & optFederator ?~ Endpoint "127.0.0.1" 1
  withSettingsOverrides federatorUnavailable $ do
    postQualifiedMembers' g alice (remoteBob :| []) convId !!! do
      const 500 === statusCode
      const (Just "federation-not-available") === fmap label . responseJsonUnsafe

postMembersOk :: TestM ()
postMembersOk = do
  qalice <- randomQualifiedUser
  let alice = qUnqualified qalice
  bob <- randomUser
  chuck <- randomUser
  qeve <- randomQualifiedUser
  let eve = qUnqualified qeve
  connectUsers alice (list1 bob [chuck, eve])
  connectUsers eve (singleton bob)
  conv <- decodeConvId <$> postConv alice [bob, chuck] (Just "gossip") [] Nothing Nothing
  let qconv = Qualified conv (qDomain qalice)
  e <- responseJsonUnsafe <$> (postMembers alice (singleton eve) conv <!! const 200 === statusCode)
  liftIO $ do
    evtConv e @?= qconv
    evtType e @?= MemberJoin
    evtData e @?= EdMembersJoin (SimpleMembers [SimpleMember qeve roleNameWireAdmin])
    evtFrom e @?= qalice
  -- Check that last_event markers are set for all members
  forM_ [alice, bob, chuck, eve] $ \u -> do
    _ <- getSelfMember u conv <!! const 200 === statusCode
    return ()

postMembersOk2 :: TestM ()
postMembersOk2 = do
  alice <- randomUser
  bob <- randomUser
  chuck <- randomUser
  connectUsers alice (list1 bob [chuck])
  connectUsers bob (singleton chuck)
  conv <- decodeConvId <$> postConv alice [bob, chuck] Nothing [] Nothing Nothing
  postMembers bob (singleton chuck) conv !!! const 204 === statusCode
  chuck' <- responseJsonUnsafe <$> (getSelfMember chuck conv <!! const 200 === statusCode)
  liftIO $
    assertEqual "wrong self member" (Just chuck) (memId <$> chuck')

postMembersOk3 :: TestM ()
postMembersOk3 = do
  alice <- randomUser
  bob <- randomUser
  eve <- randomUser
  connectUsers alice (list1 bob [eve])
  conv <- decodeConvId <$> postConv alice [bob, eve] (Just "gossip") [] Nothing Nothing
  -- Bob leaves
  deleteMember bob bob conv !!! const 200 === statusCode
  -- Fetch bob
  getSelfMember bob conv !!! const 200 === statusCode
  -- Alice re-adds Bob to the conversation
  postMembers alice (singleton bob) conv !!! const 200 === statusCode
  -- Fetch bob again
  getSelfMember bob conv !!! const 200 === statusCode

postMembersFail :: TestM ()
postMembersFail = do
  alice <- randomUser
  bob <- randomUser
  chuck <- randomUser
  dave <- randomUser
  eve <- randomUser
  connectUsers alice (list1 bob [chuck, eve])
  connectUsers eve (singleton bob)
  conv <- decodeConvId <$> postConv alice [bob, chuck] (Just "gossip") [] Nothing Nothing
  postMembers eve (singleton bob) conv !!! const 404 === statusCode
  postMembers alice (singleton eve) conv !!! const 200 === statusCode
  -- Not connected but already there
  postMembers chuck (singleton eve) conv !!! const 204 === statusCode
  postMembers chuck (singleton dave) conv !!! do
    const 403 === statusCode
    const (Just "not-connected") === fmap label . responseJsonUnsafe
  void $ connectUsers chuck (singleton dave)
  postMembers chuck (singleton dave) conv !!! const 200 === statusCode
  postMembers chuck (singleton dave) conv !!! const 204 === statusCode

postTooManyMembersFail :: TestM ()
postTooManyMembersFail = do
  n <- fromIntegral <$> view tsMaxConvSize
  alice <- randomUser
  bob <- randomUser
  chuck <- randomUser
  connectUsers alice (list1 bob [chuck])
  conv <- decodeConvId <$> postConv alice [bob, chuck] (Just "gossip") [] Nothing Nothing
  x : xs <- randomUsers (n - 2)
  postMembers chuck (list1 x xs) conv !!! do
    const 403 === statusCode
    const (Just "too-many-members") === fmap label . responseJsonUnsafe

deleteMembersOk :: TestM ()
deleteMembersOk = do
  alice <- randomUser
  bob <- randomUser
  eve <- randomUser
  connectUsers alice (list1 bob [eve])
  conv <- decodeConvId <$> postConv alice [bob, eve] (Just "gossip") [] Nothing Nothing
  deleteMember bob bob conv !!! const 200 === statusCode
  deleteMember bob bob conv !!! const 404 === statusCode
  -- if conversation still exists, don't respond with 404, but with 403.
  getConv bob conv !!! const 403 === statusCode
  deleteMember alice eve conv !!! const 200 === statusCode
  deleteMember alice eve conv !!! const 204 === statusCode
  deleteMember alice alice conv !!! const 200 === statusCode
  deleteMember alice alice conv !!! const 404 === statusCode

deleteMembersFailSelf :: TestM ()
deleteMembersFailSelf = do
  alice <- randomUser
  self <- decodeConvId <$> postSelfConv alice
  deleteMember alice alice self !!! const 403 === statusCode

deleteMembersFailO2O :: TestM ()
deleteMembersFailO2O = do
  alice <- randomUser
  bob <- randomUser
  connectUsers alice (singleton bob)
  o2o <- decodeConvId <$> postO2OConv alice bob (Just "foo")
  deleteMember alice bob o2o !!! const 403 === statusCode

putConvRenameOk :: TestM ()
putConvRenameOk = do
  c <- view tsCannon
  alice <- randomUser
  qbob <- randomQualifiedUser
  let bob = qUnqualified qbob
  connectUsers alice (singleton bob)
  conv <- decodeConvId <$> postO2OConv alice bob (Just "gossip")
  let qconv = Qualified conv (qDomain qbob)
  -- This endpoint should be deprecated but clients still use it
  WS.bracketR2 c alice bob $ \(wsA, wsB) -> do
    void $ putConversationName bob conv "gossip++" !!! const 200 === statusCode
    void . liftIO . WS.assertMatchN (5 # Second) [wsA, wsB] $ \n -> do
      let e = List1.head (WS.unpackPayload n)
      ntfTransient n @?= False
      evtConv e @?= qconv
      evtType e @?= ConvRename
      evtFrom e @?= qbob
      evtData e @?= EdConvRename (ConversationRename "gossip++")

putMemberOtrMuteOk :: TestM ()
putMemberOtrMuteOk = do
  putMemberOk (memberUpdate {mupOtrMute = Just True, mupOtrMuteStatus = Just 0, mupOtrMuteRef = Just "ref"})
  putMemberOk (memberUpdate {mupOtrMute = Just False})

putMemberOtrArchiveOk :: TestM ()
putMemberOtrArchiveOk = do
  putMemberOk (memberUpdate {mupOtrArchive = Just True, mupOtrArchiveRef = Just "ref"})
  putMemberOk (memberUpdate {mupOtrArchive = Just False})

putMemberHiddenOk :: TestM ()
putMemberHiddenOk = do
  putMemberOk (memberUpdate {mupHidden = Just True, mupHiddenRef = Just "ref"})
  putMemberOk (memberUpdate {mupHidden = Just False})

putMemberAllOk :: TestM ()
putMemberAllOk =
  putMemberOk
    ( memberUpdate
        { mupOtrMute = Just True,
          mupOtrMuteStatus = Just 0,
          mupOtrMuteRef = Just "mref",
          mupOtrArchive = Just True,
          mupOtrArchiveRef = Just "aref",
          mupHidden = Just True,
          mupHiddenRef = Just "href"
        }
    )

putMemberOk :: MemberUpdate -> TestM ()
putMemberOk update = do
  c <- view tsCannon
  alice <- randomUser
  qbob <- randomQualifiedUser
  let bob = qUnqualified qbob
  connectUsers alice (singleton bob)
  conv <- decodeConvId <$> postO2OConv alice bob (Just "gossip")
  let qconv = Qualified conv (qDomain qbob)
  getConv alice conv !!! const 200 === statusCode
  -- Expected member state
  let memberBob =
        Member
          { memId = bob,
            memService = Nothing,
            memOtrMuted = fromMaybe False (mupOtrMute update),
            memOtrMutedStatus = mupOtrMuteStatus update,
            memOtrMutedRef = mupOtrMuteRef update,
            memOtrArchived = fromMaybe False (mupOtrArchive update),
            memOtrArchivedRef = mupOtrArchiveRef update,
            memHidden = fromMaybe False (mupHidden update),
            memHiddenRef = mupHiddenRef update,
            memConvRoleName = fromMaybe roleNameWireAdmin (mupConvRoleName update)
          }
  -- Update member state & verify push notification
  WS.bracketR c bob $ \ws -> do
    putMember bob update conv !!! const 200 === statusCode
    void . liftIO . WS.assertMatch (5 # Second) ws $ \n -> do
      let e = List1.head (WS.unpackPayload n)
      ntfTransient n @?= False
      evtConv e @?= qconv
      evtType e @?= MemberStateUpdate
      evtFrom e @?= qbob
      case evtData e of
        EdMemberUpdate mis -> do
          assertEqual "otr_muted" (mupOtrMute update) (misOtrMuted mis)
          assertEqual "otr_muted_ref" (mupOtrMuteRef update) (misOtrMutedRef mis)
          assertEqual "otr_archived" (mupOtrArchive update) (misOtrArchived mis)
          assertEqual "otr_archived_ref" (mupOtrArchiveRef update) (misOtrArchivedRef mis)
          assertEqual "hidden" (mupHidden update) (misHidden mis)
          assertEqual "hidden_ref" (mupHiddenRef update) (misHiddenRef mis)
        x -> assertFailure $ "Unexpected event data: " ++ show x
  -- Verify new member state
  rs <- getConv bob conv <!! const 200 === statusCode
  let bob' = cmSelf . cnvMembers <$> responseJsonUnsafe rs
  liftIO $ do
    assertBool "user" (isJust bob')
    let newBob = fromJust bob'
    assertEqual "id" (memId memberBob) (memId newBob)
    assertEqual "otr_muted" (memOtrMuted memberBob) (memOtrMuted newBob)
    assertEqual "otr_muted_ref" (memOtrMutedRef memberBob) (memOtrMutedRef newBob)
    assertEqual "otr_archived" (memOtrArchived memberBob) (memOtrArchived newBob)
    assertEqual "otr_archived_ref" (memOtrArchivedRef memberBob) (memOtrArchivedRef newBob)
    assertEqual "hidden" (memHidden memberBob) (memHidden newBob)
    assertEqual "hidden__ref" (memHiddenRef memberBob) (memHiddenRef newBob)

putReceiptModeOk :: TestM ()
putReceiptModeOk = do
  c <- view tsCannon
  qalice <- randomQualifiedUser
  let alice = qUnqualified qalice
  bob <- randomUser
  jane <- randomUser
  connectUsers alice (list1 bob [jane])
  cnv <- decodeConvId <$> postConv alice [bob, jane] (Just "gossip") [] Nothing Nothing
  let qcnv = Qualified cnv (qDomain qalice)
  WS.bracketR3 c alice bob jane $ \(_wsA, wsB, _wsJ) -> do
    -- By default, nothing is set
    getConv alice cnv !!! do
      const 200 === statusCode
      const (Just Nothing) === fmap cnvReceiptMode . responseJsonUnsafe
    -- Set receipt mode
    putReceiptMode alice cnv (ReceiptMode 0) !!! const 200 === statusCode
    -- Ensure the field is properly set
    getConv alice cnv !!! do
      const 200 === statusCode
      const (Just $ Just (ReceiptMode 0)) === fmap cnvReceiptMode . responseJsonUnsafe
    void . liftIO $ checkWs qalice (qcnv, wsB)
    -- No changes
    putReceiptMode alice cnv (ReceiptMode 0) !!! const 204 === statusCode
    -- No event should have been generated
    WS.assertNoEvent (1 # Second) [wsB]
    -- Ensure that the new field remains unchanged
    getConv alice cnv !!! do
      const 200 === statusCode
      const (Just $ Just (ReceiptMode 0)) === fmap cnvReceiptMode . responseJsonUnsafe
  cnv' <- decodeConvId <$> postConvWithReceipt alice [bob, jane] (Just "gossip") [] Nothing Nothing (ReceiptMode 0)
  getConv alice cnv' !!! do
    const 200 === statusCode
    const (Just (Just (ReceiptMode 0))) === fmap cnvReceiptMode . responseJsonUnsafe
  where
    checkWs qalice (qcnv, ws) = WS.awaitMatch (5 # Second) ws $ \n -> do
      ntfTransient n @?= False
      let e = List1.head (WS.unpackPayload n)
      evtConv e @?= qcnv
      evtType e @?= ConvReceiptModeUpdate
      evtFrom e @?= qalice
      case evtData e of
        EdConvReceiptModeUpdate (ConversationReceiptModeUpdate (ReceiptMode mode)) ->
          assertEqual "modes should match" mode 0
        _ -> assertFailure "Unexpected event data"

postTypingIndicators :: TestM ()
postTypingIndicators = do
  g <- view tsGalley
  alice <- randomUser
  bob <- randomUser
  connectUsers alice (singleton bob)
  conv <- decodeConvId <$> postO2OConv alice bob Nothing
  post
    ( g
        . paths ["conversations", toByteString' conv, "typing"]
        . zUser bob
        . zConn "conn"
        . zType "access"
        . json (TypingData StartedTyping)
    )
    !!! const 200 === statusCode
  post
    ( g
        . paths ["conversations", toByteString' conv, "typing"]
        . zUser bob
        . zConn "conn"
        . zType "access"
        . json (object ["status" .= ("dummy" :: T.Text)])
    )
    !!! const 400 === statusCode

removeUser :: TestM ()
removeUser = do
  c <- view tsCannon
  alice <- randomUser
  bob <- randomQualifiedUser
  carl <- randomQualifiedUser
  let carl' = qUnqualified carl
  let bob' = qUnqualified bob
  connectUsers alice (list1 bob' [carl'])
  conv1 <- decodeConvId <$> postConv alice [bob'] (Just "gossip") [] Nothing Nothing
  conv2 <- decodeConvId <$> postConv alice [bob', carl'] (Just "gossip2") [] Nothing Nothing
  conv3 <- decodeConvId <$> postConv alice [carl'] (Just "gossip3") [] Nothing Nothing
  let qconv1 = Qualified conv1 (qDomain bob)
      qconv2 = Qualified conv2 (qDomain bob)
  WS.bracketR3 c alice bob' carl' $ \(wsA, wsB, wsC) -> do
    deleteUser bob'
    void . liftIO $
      WS.assertMatchN (5 # Second) [wsA, wsB] $
        matchMemberLeave qconv1 bob
    void . liftIO $
      WS.assertMatchN (5 # Second) [wsA, wsB, wsC] $
        matchMemberLeave qconv2 bob
  -- Check memberships
  mems1 <- fmap cnvMembers . responseJsonUnsafe <$> getConv alice conv1
  mems2 <- fmap cnvMembers . responseJsonUnsafe <$> getConv alice conv2
  mems3 <- fmap cnvMembers . responseJsonUnsafe <$> getConv alice conv3
  let other u = find ((== u) . omQualifiedId) . cmOthers
  liftIO $ do
    (mems1 >>= other bob) @?= Nothing
    (mems2 >>= other bob) @?= Nothing
    (mems2 >>= other carl) @?= Just (OtherMember carl Nothing roleNameWireAdmin)
    (mems3 >>= other bob) @?= Nothing
    (mems3 >>= other carl) @?= Just (OtherMember carl Nothing roleNameWireAdmin)
  where
    matchMemberLeave conv u n = do
      let e = List1.head (WS.unpackPayload n)
      ntfTransient n @?= False
      evtConv e @?= conv
      evtType e @?= MemberLeave
      evtFrom e @?= u
      evtData e @?= EdMembersLeave (UserIdList [qUnqualified u])<|MERGE_RESOLUTION|>--- conflicted
+++ resolved
@@ -892,19 +892,14 @@
 -- See also the comment in Galley.API.Update.addMembers for some other checks that are necessary.
 testAddRemoteMember :: TestM ()
 testAddRemoteMember = do
-<<<<<<< HEAD
   qalice <- randomQualifiedUser
   let alice = qUnqualified qalice
-=======
-  aliceQ <- randomQualifiedUser
-  let alice = qUnqualified aliceQ
-  let localDomain = qDomain aliceQ
->>>>>>> 8ded34b8
+  let localDomain = qDomain qalice
   bobId <- randomId
   let remoteDomain = Domain "far-away.example.com"
       remoteBob = Qualified bobId remoteDomain
   convId <- decodeConvId <$> postConv alice [] (Just "remote gossip") [] Nothing Nothing
-  let qconvId = Qualified convId (qDomain qalice)
+  let qconvId = Qualified convId localDomain
   opts <- view tsGConf
   g <- view tsGalley
   (resp, _) <-
@@ -919,13 +914,8 @@
     evtType e @?= MemberJoin
     -- FUTUREWORK: implement returning remote users in the event.
     -- evtData e @?= Just (EdMembersJoin (SimpleMembers [remoteBob]))
-<<<<<<< HEAD
     evtFrom e @?= qalice
-  conv <- responseJsonUnsafeWithMsg "conversation" <$> getConv alice convId
-=======
-    evtFrom e @?= alice
-  conv <- responseJsonUnsafeWithMsg "conversation" <$> getConvQualified alice (Qualified convId localDomain)
->>>>>>> 8ded34b8
+  conv <- responseJsonUnsafeWithMsg "conversation" <$> getConvQualified alice qconvId
   liftIO $ do
     let actual = cmOthers $ cnvMembers conv
     let expected = [OtherMember remoteBob Nothing roleNameWireAdmin]

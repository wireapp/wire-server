{-# LANGUAGE OverloadedRecordDot #-}
{-# OPTIONS_GHC -Wno-incomplete-uni-patterns #-}
{-# OPTIONS_GHC -Wno-unused-local-binds #-}

-- This file is part of the Wire Server implementation.
--
-- Copyright (C) 2022 Wire Swiss GmbH <opensource@wire.com>
--
-- This program is free software: you can redistribute it and/or modify it under
-- the terms of the GNU Affero General Public License as published by the Free
-- Software Foundation, either version 3 of the License, or (at your option) any
-- later version.
--
-- This program is distributed in the hope that it will be useful, but WITHOUT
-- ANY WARRANTY; without even the implied warranty of MERCHANTABILITY or FITNESS
-- FOR A PARTICULAR PURPOSE. See the GNU Affero General Public License for more
-- details.
--
-- You should have received a copy of the GNU Affero General Public License along
-- with this program. If not, see <https://www.gnu.org/licenses/>.

module API
  ( tests,
  )
where

import API.CustomBackend qualified as CustomBackend
import API.Federation qualified as Federation
import API.Federation.Util
import API.MLS qualified
import API.MessageTimer qualified as MessageTimer
import API.Roles qualified as Roles
import API.SQS
import API.Teams qualified as Teams
import API.Teams.Feature qualified as TeamFeature
import API.Teams.LegalHold qualified as Teams.LegalHold
import API.Teams.LegalHold.DisabledByDefault qualified
import API.Util
import API.Util qualified as Util
import API.Util.TeamFeature as TeamFeatures
import API.Util.TeamFeature qualified as Util
import Bilge hiding (head, timeout)
import Bilge qualified
import Bilge.Assert
import Control.Concurrent.Async qualified as Async
import Control.Exception (throw)
import Control.Lens hiding ((#), (.=))
import Control.Monad.Trans.Maybe
import Data.Aeson hiding (json)
import Data.ByteString qualified as BS
import Data.ByteString.Conversion
import Data.Code qualified as Code
import Data.Domain
import Data.Either.Extra (eitherToMaybe)
import Data.Id
import Data.Json.Util (toBase64Text, toUTCTimeMillis)
import Data.List.NonEmpty (NonEmpty (..))
import Data.List1 hiding (head)
import Data.List1 qualified as List1
import Data.Map.Strict qualified as Map
import Data.Misc
import Data.Qualified
import Data.Range
import Data.Set qualified as Set
import Data.Singletons
import Data.Text qualified as T
import Data.Text.Ascii qualified as Ascii
import Data.Time.Clock (getCurrentTime)
import Federator.Discovery (DiscoveryFailure (..))
import Federator.MockServer
import Galley.API.Mapping
import Galley.Options (federator, rabbitmq)
import Galley.Types.Conversations.Members
import Imports hiding (id)
import Imports qualified as I
import Network.HTTP.Types.Status qualified as HTTP
import Network.Wai.Utilities.Error
import Test.QuickCheck (arbitrary, generate)
import Test.Tasty
import Test.Tasty.Cannon (TimeoutUnit (..), (#))
import Test.Tasty.Cannon qualified as WS
import Test.Tasty.HUnit
import TestHelpers
import TestSetup
import Wire.API.Connection
import Wire.API.Conversation
import Wire.API.Conversation qualified as C
import Wire.API.Conversation.Action
import Wire.API.Conversation.Code hiding (Value)
import Wire.API.Conversation.Protocol
import Wire.API.Conversation.Role
import Wire.API.Conversation.Typing
import Wire.API.Error.Galley
import Wire.API.Event.Conversation
import Wire.API.Federation.API
import Wire.API.Federation.API.Brig
import Wire.API.Federation.API.Common
import Wire.API.Federation.API.Galley
import Wire.API.Internal.Notification
import Wire.API.Message
import Wire.API.Message qualified as Message
import Wire.API.Routes.Internal.Galley.ConversationsIntra
import Wire.API.Routes.MultiTablePaging
import Wire.API.Routes.Version
import Wire.API.Routes.Versioned
import Wire.API.Team.Feature qualified as Public
import Wire.API.Team.Member qualified as Teams
import Wire.API.User
import Wire.API.User.Client
import Wire.API.UserMap (UserMap (..))

tests :: IO TestSetup -> TestTree
tests s =
  testGroup
    "Galley integration tests"
    [ Teams.LegalHold.tests s,
      API.Teams.LegalHold.DisabledByDefault.tests s,
      mainTests,
      Teams.tests s,
      MessageTimer.tests s,
      Roles.tests s,
      CustomBackend.tests s,
      TeamFeature.tests s,
      Federation.tests s,
      API.MLS.tests s
    ]
  where
    mainTests =
      testGroup
        "Main Conversations API"
        [ test s "status" status,
          test s "metrics" metrics,
          test s "fetch conversation by qualified ID (v2)" testGetConvQualifiedV2,
          test s "create Proteus conversation" postProteusConvOk,
          test s "create conversation with remote users all reachable" (postConvWithRemoteUsersOk $ Set.fromList [rb1, rb2]),
          test s "create conversation with remote users some unreachable" (postConvWithUnreachableRemoteUsers $ Set.fromList [rb1, rb2, rb3, rb4]),
          test s "get empty conversations" getConvsOk,
          test s "get conversations by ids" getConvsOk2,
          test s "fail to get >500 conversations with v2 API" getConvsFailMaxSizeV2,
          test s "get conversation ids with v2 API" testGetConvIdsV2,
          test s "list conversation ids" testListConvIds,
          test s "paginate through conversation ids with v2 API" paginateConvIds,
          test s "paginate through /conversations/list-ids" paginateConvListIds,
          test s "paginate through /conversations/list-ids - page ending at locals and remote domain" paginateConvListIdsPageEndingAtLocalsAndDomain,
          test s "fail to get >1000 conversation ids" getConvIdsFailMaxSize,
          test s "fail to get >1000 conversation ids with v2 API" getConvIdsFailMaxSizeV2,
          test s "page through conversations" getConvsPagingOk,
          test s "fail to create conversation when not connected" postConvFailNotConnected,
          test s "fail to create conversation with qualified users when not connected" postConvQualifiedFailNotConnected,
          test s "M:N conversation creation with N - 1 invitees should be allowed" postConvLimitOk,
          test s "M:N conversation creation must have <N members" postConvFailNumMembers,
          test s "M:N conversation creation must have <N qualified members" postConvQualifiedFailNumMembers,
          test s "fail to create conversation when blocked" postConvFailBlocked,
          test s "fail to create conversation when blocked by qualified member" postConvQualifiedFailBlocked,
          test s "fail to create conversation with remote users when remote user is not connected" postConvQualifiedNoConnection,
          test s "fail to create team conversation with remote users when remote user is not connected" postTeamConvQualifiedNoConnection,
          test s "create conversation with optional remote users when remote user's domain doesn't exist" postConvQualifiedNonExistentDomain,
          test s "fail to create conversation with remote users when federation not configured" postConvQualifiedFederationNotEnabled,
          test s "create self conversation" postSelfConvOk,
          test s "create 1:1 conversation" postO2OConvOk,
          test s "fail to create 1:1 conversation with yourself" postConvO2OFailWithSelf,
          test s "create connect conversation" postConnectConvOk,
          test s "create connect conversation with email" postConnectConvOk2,
          test s "upgrade connect/invite conversation" putConvAcceptOk,
          test s "upgrade conversation retries" putConvAcceptRetry,
          test s "create mutual connect conversation" postMutualConnectConvOk,
          test s "repeat / cancel connect requests" postRepeatConnectConvCancel,
          test s "block/unblock a connect/1-1 conversation" putBlockConvOk,
          test s "get conversation" getConvOk,
          test s "get qualified conversation" getConvQualifiedOk,
          test s "conversation meta access" accessConvMeta,
          test s "add members" postMembersOk,
          test s "add existing members" postMembersOk2,
          test s "add past members" postMembersOk3,
          test s "add guest forbidden when no guest access role" postMembersFailNoGuestAccess,
          test s "generate guest link forbidden when no guest or non-team-member access role" generateGuestLinkFailIfNoNonTeamMemberOrNoGuestAccess,
          test s "fail to add members when not connected" postMembersFail,
          test s "fail to add too many members" postTooManyMembersFail,
          test s "add remote members" testAddRemoteMember,
          test s "delete conversation with remote members" testDeleteTeamConversationWithRemoteMembers,
          test s "delete conversation with unavailable remote members" testDeleteTeamConversationWithUnavailableRemoteMembers,
          test s "get conversations/:domain/:cnv - local" testGetQualifiedLocalConv,
          test s "get conversations/:domain/:cnv - local, not found" testGetQualifiedLocalConvNotFound,
          test s "get conversations/:domain/:cnv - local, not participating" testGetQualifiedLocalConvNotParticipating,
          test s "get conversations/:domain/:cnv - remote" testGetQualifiedRemoteConv,
          test s "get conversations/:domain/:cnv - remote, not found" testGetQualifiedRemoteConvNotFound,
          test s "get conversations/:domain/:cnv - remote, not found on remote" testGetQualifiedRemoteConvNotFoundOnRemote,
          test s "post conversations/list/v2" testBulkGetQualifiedConvs,
          test s "add remote members on invalid domain" testAddRemoteMemberInvalidDomain,
          test s "add remote members when federation isn't enabled" testAddRemoteMemberFederationDisabled,
          test s "delete conversations/:domain/:cnv/members/:domain/:usr - fail, self conv" deleteMembersQualifiedFailSelf,
          test s "delete conversations/:domain:/cnv/members/:domain/:usr - fail, 1:1 conv" deleteMembersQualifiedFailO2O,
          test s "delete conversations/:domain/:cnv/members/:domain/:usr - local conv with all locals" deleteMembersConvLocalQualifiedOk,
          test s "delete conversations/:domain/:cnv/members/:domain/:usr - local conv with locals and remote, delete local" deleteLocalMemberConvLocalQualifiedOk,
          test s "delete conversations/:domain/:cnv/members/:domain/:usr - local conv with locals and remote, delete remote" deleteRemoteMemberConvLocalQualifiedOk,
          test s "delete conversations/:domain/:cnv/members/:domain/:usr - local conv with locals and remote, delete unavailable remote" deleteUnavailableRemoteMemberConvLocalQualifiedOk,
          test s "delete conversations/:domain/:cnv/members/:domain/:usr - remote conv, leave conv" leaveRemoteConvQualifiedOk,
          test s "delete conversations/:domain/:cnv/members/:domain/:usr - remote conv, leave conv, non-existent" leaveNonExistentRemoteConv,
          test s "delete conversations/:domain/:cnv/members/:domain/:usr - remote conv, leave conv, denied" leaveRemoteConvDenied,
          test s "delete conversations/:domain/:cnv/members/:domain/:usr - remote conv, remove local user, fail" removeLocalMemberConvQualifiedFail,
          test s "delete conversations/:domain/:cnv/members/:domain/:usr - remote conv, remove remote user, fail" removeRemoteMemberConvQualifiedFail,
          test s "rename conversation (deprecated endpoint)" putConvDeprecatedRenameOk,
          test s "rename conversation" putConvRenameOk,
          test s "rename qualified conversation" putQualifiedConvRenameOk,
          test s "rename qualified conversation with remote members" putQualifiedConvRenameWithRemotesOk,
          test s "rename qualified conversation with unavailable remote" putQualifiedConvRenameWithRemotesUnavailable,
          test s "rename qualified conversation failure" putQualifiedConvRenameFailure,
          test s "other member update role" putOtherMemberOk,
          test s "qualified other member update role" putQualifiedOtherMemberOk,
          test s "member update (otr mute)" putMemberOtrMuteOk,
          test s "member update (otr archive)" putMemberOtrArchiveOk,
          test s "member update (hidden)" putMemberHiddenOk,
          test s "member update (everything b)" putMemberAllOk,
          test s "remote conversation member update (otr mute)" putRemoteConvMemberOtrMuteOk,
          test s "remote conversation member update (otr archive)" putRemoteConvMemberOtrArchiveOk,
          test s "remote conversation member update (otr hidden)" putRemoteConvMemberHiddenOk,
          test s "remote conversation member update (everything)" putRemoteConvMemberAllOk,
          test s "conversation receipt mode update" putReceiptModeOk,
          test s "conversation receipt mode update with remote members" putReceiptModeWithRemotesOk,
          test s "conversation receipt mode update with unavailable remote members" putReceiptModeWithRemotesUnavailable,
          test s "remote conversation receipt mode update" putRemoteReceiptModeOk,
          test s "leave connect conversation" leaveConnectConversation,
          test s "post conversations/:cnv/otr/message: message delivery and missing clients" postCryptoMessageVerifyMsgSentAndRejectIfMissingClient,
          test s "post conversations/:cnv/otr/message: mismatch and prekey fetching" postCryptoMessageVerifyRejectMissingClientAndRepondMissingPrekeysJson,
          test s "post conversations/:cnv/otr/message: mismatch with protobuf" postCryptoMessageVerifyRejectMissingClientAndRepondMissingPrekeysProto,
          test s "post conversations/:cnv/otr/message: unknown sender client" postCryptoMessageNotAuthorizeUnknownClient,
          test s "post conversations/:cnv/otr/message: ignore_missing and report_missing" postCryptoMessageVerifyCorrectResponseIfIgnoreAndReportMissingQueryParam,
          test s "post message qualified - local owning backend - missing clients" postMessageQualifiedLocalOwningBackendMissingClients,
          test s "post message qualified - local owning backend - redundant and deleted clients" postMessageQualifiedLocalOwningBackendRedundantAndDeletedClients,
          test s "post message qualified - local owning backend - ignore missing" postMessageQualifiedLocalOwningBackendIgnoreMissingClients,
          test s "post message qualified - local owning backend - failed to send clients" postMessageQualifiedLocalOwningBackendFailedToSendClients,
          test s "post message qualified - local owning backend - failed to fetch clients" postMessageQualifiedFailedToSendFetchingClients,
          test s "post message qualified - remote owning backend - federation failure" postMessageQualifiedRemoteOwningBackendFailure,
          test s "post message qualified - remote owning backend - success" postMessageQualifiedRemoteOwningBackendSuccess,
          test s "join conversation" postJoinConvOk,
          test s "get code-access conversation information" testJoinCodeConv,
          test s "join code-access conversation - no password" postJoinCodeConvOk,
          test s "join code-access conversation - password" postJoinCodeConvWithPassword,
          test s "convert invite to code-access conversation" postConvertCodeConv,
          test s "convert code to team-access conversation" postConvertTeamConv,
          test s "local and remote guests are removed when access changes" testAccessUpdateGuestRemoved,
          test s "local and remote guests are removed when access changes remotes unavailable" testAccessUpdateGuestRemovedRemotesUnavailable,
          test s "team member can't join via guest link if access role removed" testTeamMemberCantJoinViaGuestLinkIfAccessRoleRemoved,
          test s "cannot join private conversation" postJoinConvFail,
          test s "revoke guest links for team conversation" testJoinTeamConvGuestLinksDisabled,
          test s "revoke guest links for non-team conversation" testJoinNonTeamConvGuestLinksDisabled,
          test s "get code rejected if guest links disabled" testGetCodeRejectedIfGuestLinksDisabled,
          test s "post code rejected if guest links disabled" testPostCodeRejectedIfGuestLinksDisabled,
          testGroup
            "conversation code already exists"
            [ test s "existing has no password, requested has no password - 201" postCodeWithoutPasswordExistsWithoutPasswordRequested,
              test s "existing has no password, requested has password - 409" postCodeWithoutPasswordExistsWithPasswordRequested,
              test s "existing has password, requested has no password - 409" postCodeWithPasswordExistsWithoutPasswordRequested,
              test s "existing has password, requested has password - 409" postCodeWithPasswordExistsWithPasswordRequested
            ],
          test s "remove user with only local convs" removeUserNoFederation,
          test s "remove user with local and remote convs" removeUser,
          test s "iUpsertOne2OneConversation" testAllOne2OneConversationRequests,
          test s "post message - reject if missing client" postMessageRejectIfMissingClients,
          test s "post message - client that is not in group doesn't receive message" postMessageClientNotInGroupDoesNotReceiveMsg,
          test s "get guest links status from foreign team conversation" getGuestLinksStatusFromForeignTeamConv,
          testGroup
            "Typing indicators"
            [ test s "send typing indicators" postTypingIndicators,
              test s "send typing indicators without domain" postTypingIndicatorsV2,
              test s "send typing indicators with invalid pyaload" postTypingIndicatorsHandlesNonsense
            ],
          -- NOTE: These federation notification tests need to run after all of the other tests are finished.
          -- This is because they will send notifications to _ALL_ registered clients for the local domain.
          -- As a lot of these tests are waiting on specific notifications to come through in a specified
          -- order, these tests will cause them to fail.
          -- See the Tasty docs on patterns. https://hackage.haskell.org/package/tasty-1.4.3#patterns
          after AllFinish "$0 !~ /federation notifications/" $
            testGroup
              "federation notifications"
              -- Run these tests in order by having them wait on each other.
              -- The names need to be distint enough so that there isn't a loop with the regexes
              [ test s "delete federation notifications" testDefederationNotifications,
                after AllFinish "$0 ~ /delete federation notifications/" $ test s "connection removed notifications normal" testConnectionRemovedNotifications,
                after AllFinish "$0 ~ /connection removed notifications normal/" $ test s "connection removed notifications no-op" testConnectionRemovedNotificationsNoop,
                after AllFinish "$0 ~ /connection removed notifications no-op/" $ test s "connection removed notifications domain A bias" testConnectionRemovedNotificationsNoopDomainA,
                after AllFinish "$0 ~ /connection removed notifications domain A bias/" $ test s "connection removed notifications domain B bias" testConnectionRemovedNotificationsNoopDomainB
              ]
        ]
    rb1, rb2, rb3, rb4 :: Remote Backend
    rb1 =
      toRemoteUnsafe
        (Domain "c.example.com")
        ( Backend
            { bReachable = BackendReachable,
              bUsers = 2
            }
        )
    rb2 =
      toRemoteUnsafe
        (Domain "d.example.com")
        ( Backend
            { bReachable = BackendReachable,
              bUsers = 1
            }
        )
    rb3 =
      toRemoteUnsafe
        (Domain "e.example.com")
        ( Backend
            { bReachable = BackendUnreachable,
              bUsers = 2
            }
        )
    rb4 =
      toRemoteUnsafe
        (Domain "f.example.com")
        ( Backend
            { bReachable = BackendUnreachable,
              bUsers = 1
            }
        )

getNotFullyConnectedBackendsMock :: Mock LByteString
getNotFullyConnectedBackendsMock = "get-not-fully-connected-backends" ~> NonConnectedBackends mempty

-------------------------------------------------------------------------------
-- API Tests

status :: TestM ()
status = do
  g <- viewGalley
  get (g . path "/i/status")
    !!! const 200 === statusCode
  Bilge.head (g . path "/i/status")
    !!! const 200 === statusCode

metrics :: TestM ()
metrics = do
  g <- viewGalley
  get (g . path "/i/metrics") !!! do
    const 200 === statusCode
    -- Should contain the request duration metric in its output
    const (Just "TYPE http_request_duration_seconds histogram") =~= responseBody

testGetConvQualifiedV2 :: TestM ()
testGetConvQualifiedV2 = do
  alice <- randomUser
  bob <- randomUser
  connectUsers alice (list1 bob [])
  conv <-
    responseJsonError
      =<< postConvQualified
        alice
        Nothing
        defNewProteusConv
          { newConvUsers = [bob]
          }
        <!! const 201 === statusCode
  let qcnv = cnvQualifiedId conv
  conv' <-
    fmap (unVersioned @'V2) . responseJsonError
      =<< getConvQualifiedV2 alice qcnv
        <!! const 200 === statusCode
  liftIO $ conv @=? conv'

postProteusConvOk :: TestM ()
postProteusConvOk = do
  c <- view tsCannon
  (alice, qalice) <- randomUserTuple
  (bob, qbob) <- randomUserTuple
  (jane, qjane) <- randomUserTuple
  connectUsers alice (list1 bob [jane])
  let nameMaxSize = T.replicate 256 "a"
  WS.bracketR3 c alice bob jane $ \(wsA, wsB, wsJ) -> do
    rsp <-
      postConv alice [bob, jane] (Just nameMaxSize) [] Nothing Nothing
        <!! const 201 === statusCode
    qcid <- assertConv rsp RegularConv (Just alice) qalice [qbob, qjane] (Just nameMaxSize) Nothing
    let cid = qUnqualified qcid
    cvs <- mapM (convView cid) [alice, bob, jane]
    liftIO $ mapM_ WS.assertSuccess =<< Async.mapConcurrently (checkWs qalice) (zip cvs [wsA, wsB, wsJ])
  where
    convView cnv usr = do
      r <- getConv usr cnv <!! const 200 === statusCode
      unVersioned @'V2 <$> responseJsonError r
    checkWs qalice (cnv, ws) = WS.awaitMatch (5 # Second) ws $ \n -> do
      ntfTransient n @?= False
      let e = List1.head (WS.unpackPayload n)
      evtConv e @?= cnvQualifiedId cnv
      evtType e @?= ConvCreate
      evtFrom e @?= qalice
      case evtData e of
        EdConversation c' -> assertConvEquals cnv c'
        _ -> assertFailure "Unexpected event data"

postConvWithUnreachableRemoteUsers :: Set (Remote Backend) -> TestM ()
postConvWithUnreachableRemoteUsers rbs = do
  c <- view tsCannon
  (alice, _qAlice) <- randomUserTuple
  (alex, qAlex) <- randomUserTuple
  connectUsers alice (singleton alex)
  (allRemotes, participatingRemotes) <- do
    v <- forM (toList rbs) $ \rb -> do
      users <- connectBackend alice rb
      pure (users, participating rb users)
    pure $ foldr (\(a, p) acc -> bimap ((<>) a) ((<>) p) acc) ([], []) v
  liftIO $
    assertBool "No unreachable backend in the test" (allRemotes /= participatingRemotes)

  let convName = "some chat"
      otherLocals = [qAlex]
      joiners = allRemotes <> otherLocals
      unreachableBackends =
        Set.fromList $
          foldMap
            ( \rb ->
                guard (rbReachable rb == BackendUnreachable)
                  $> tDomain rb
            )
            rbs
  WS.bracketR2 c alice alex $ \(wsAlice, wsAlex) -> do
    void
      $ withTempMockFederator'
        ( asum
            [ "get-not-fully-connected-backends" ~> NonConnectedBackends mempty,
              mockUnreachableFor unreachableBackends,
              "on-conversation-created" ~> EmptyResponse,
              "on-conversation-updated" ~> EmptyResponse
            ]
        )
      $ postConvQualified
        alice
        Nothing
        defNewProteusConv
          { newConvName = checked convName,
            newConvQualifiedUsers = joiners
          }
        <!! const 533 === statusCode
    groupConvs <- filter ((== RegularConv) . cnvmType . cnvMetadata) <$> getAllConvs alice
    liftIO $
      assertEqual
        "Alice does have a group conversation, while she should not!"
        []
        groupConvs
    WS.assertNoEvent (3 # Second) [wsAlice, wsAlex]

postConvWithRemoteUsersOk :: Set (Remote Backend) -> TestM ()
postConvWithRemoteUsersOk rbs = do
  c <- view tsCannon
  (alice, qAlice) <- randomUserTuple
  (alex, qAlex) <- randomUserTuple
  (amy, qAmy) <- randomUserTuple
  connectUsers alice (list1 alex [amy])
  (allRemotes, participatingRemotes) <- do
    v <- forM (toList rbs) $ \rb -> do
      users <- connectBackend alice rb
      pure (users, participating rb users)
    pure $ foldr (\(a, p) acc -> bimap ((<>) a) ((<>) p) acc) ([], []) v
  liftIO $
    assertBool "Not every backend is reachable in the test" (allRemotes == participatingRemotes)

  let convName = "some chat"
      otherLocals = [qAlex, qAmy]
  WS.bracketR3 c alice alex amy $ \(wsAlice, wsAlex, wsAmy) -> do
    let joiners = allRemotes <> otherLocals
        unreachableBackends =
          Set.fromList $
            foldMap
              ( \rb ->
                  guard (rbReachable rb == BackendUnreachable)
                    $> tDomain rb
              )
              rbs
    (rsp, federatedRequests) <-
      withTempMockFederator'
        ( asum
            [ getNotFullyConnectedBackendsMock,
              mockUnreachableFor unreachableBackends,
              "on-conversation-created" ~> EmptyResponse,
              "on-conversation-updated" ~> EmptyResponse
            ]
        )
        $ postConvQualified
          alice
          Nothing
          defNewProteusConv
            { newConvName = checked convName,
              newConvQualifiedUsers = joiners
            }
          <!! const 201 === statusCode
    let minimalShouldBePresent = otherLocals
        minimalShouldBePresentSet = Set.fromList (toOtherMember <$> minimalShouldBePresent)
    qcid <-
      assertConv
        rsp
        RegularConv
        (Just alice)
        qAlice
        (otherLocals <> participatingRemotes)
        (Just convName)
        Nothing
    let cid = qUnqualified qcid
    cvs <- mapM (convView qcid) [alice, alex, amy]
    liftIO $
      mapM_ WS.assertSuccess
        =<< Async.mapConcurrently (checkWs qAlice) (zip cvs [wsAlice, wsAlex, wsAmy])

    liftIO $ do
      let expectedReqs =
            Set.fromList $
              [ "on-conversation-created",
                "on-conversation-updated"
              ]
       in assertBool "Some federated calls are missing" $
            expectedReqs `Set.isSubsetOf` Set.fromList (frRPC <$> federatedRequests)

    -- assertions on the conversation.create event triggering federation request
    let fedReqsCreated = filter (\r -> frRPC r == "on-conversation-created") federatedRequests
    fedReqCreatedBodies <- for fedReqsCreated $ assertRight . parseFedRequest
    forM_ fedReqCreatedBodies $ \(fedReqCreatedBody :: ConversationCreated ConvId) -> liftIO $ do
      fedReqCreatedBody.origUserId @?= alice
      fedReqCreatedBody.cnvId @?= cid
      fedReqCreatedBody.cnvType @?= RegularConv
      fedReqCreatedBody.cnvAccess @?= [InviteAccess]
      fedReqCreatedBody.cnvAccessRoles
        @?= Set.fromList [TeamMemberAccessRole, NonTeamMemberAccessRole, ServiceAccessRole]
      fedReqCreatedBody.cnvName @?= Just convName
      assertBool "Notifying an incorrect set of conversation members" $
        minimalShouldBePresentSet `Set.isSubsetOf` fedReqCreatedBody.nonCreatorMembers
      fedReqCreatedBody.messageTimer @?= Nothing
      fedReqCreatedBody.receiptMode @?= Nothing

    -- assertions on the conversation.member-join event triggering federation request
    let fedReqsAdd = filter (\r -> frRPC r == "on-conversation-updated") federatedRequests
    fedReqAddBodies <- for fedReqsAdd $ assertRight . parseFedRequest
    forM_ fedReqAddBodies $ \(fedReqAddBody :: ConversationUpdate) -> liftIO $ do
      fedReqAddBody.cuOrigUserId @?= qAlice
      fedReqAddBody.cuConvId @?= cid
      -- This remote backend must already have their users in the conversation,
      -- otherwise they should not be receiving the conversation update message
      assertBool "The list of already present users should be non-empty"
        . not
        . null
        $ fedReqAddBody.cuAlreadyPresentUsers
      case fedReqAddBody.cuAction of
        SomeConversationAction SConversationJoinTag _action -> pure ()
        _ -> assertFailure @() "Unexpected update action"
  where
    toOtherMember qid = OtherMember qid Nothing roleNameWireAdmin
    convView cnv usr =
      responseJsonError =<< getConvQualified usr cnv <!! const 200 === statusCode
    checkWs qalice (cnv, ws) = WS.awaitMatch (5 # Second) ws $ \n -> do
      ntfTransient n @?= False
      let e = List1.head (WS.unpackPayload n)
      evtConv e @?= cnvQualifiedId cnv
      evtType e @?= ConvCreate
      evtFrom e @?= qalice
      case evtData e of
        EdConversation c' -> assertConvEquals cnv c'
        _ -> assertFailure "Unexpected event data"

-- @SF.Separation @TSFI.RESTfulAPI @S2
-- This test verifies whether a message actually gets sent all the way to
-- cannon.
postCryptoMessageVerifyMsgSentAndRejectIfMissingClient :: TestM ()
postCryptoMessageVerifyMsgSentAndRejectIfMissingClient = do
  localDomain <- viewFederationDomain
  c <- view tsCannon
  (alice, ac) <- randomUserWithClient (head someLastPrekeys)
  (bob, bc) <- randomUserWithClient (someLastPrekeys !! 1)
  (eve, ec) <- randomUserWithClient (someLastPrekeys !! 2)
  connectUsers alice (list1 bob [eve])
  conv <- decodeConvId <$> postConv alice [bob, eve] (Just "gossip") [] Nothing Nothing
  let qalice = Qualified alice localDomain
      qconv = Qualified conv localDomain
  -- WS receive timeout
  let t = 5 # Second
  -- Missing eve
  let m1 = [(bob, bc, "ciphertext1")]
  postOtrMessage I.id alice ac conv m1 !!! do
    const 412 === statusCode
    assertMismatch [(eve, Set.singleton ec)] [] []
  -- Complete
  WS.bracketR2 c bob eve $ \(wsB, wsE) -> do
    let m2 = [(bob, bc, toBase64Text "ciphertext2"), (eve, ec, toBase64Text "ciphertext2")]
    postOtrMessage I.id alice ac conv m2 !!! do
      const 201 === statusCode
      assertMismatch [] [] []
    void . liftIO $ WS.assertMatch t wsB (wsAssertOtr qconv qalice ac bc (toBase64Text "ciphertext2"))
    void . liftIO $ WS.assertMatch t wsE (wsAssertOtr qconv qalice ac ec (toBase64Text "ciphertext2"))
  -- Redundant self
  WS.bracketR3 c alice bob eve $ \(wsA, wsB, wsE) -> do
    let m3 = [(alice, ac, toBase64Text "ciphertext3"), (bob, bc, toBase64Text "ciphertext3"), (eve, ec, toBase64Text "ciphertext3")]
    postOtrMessage I.id alice ac conv m3 !!! do
      const 201 === statusCode
      assertMismatch [] [(alice, Set.singleton ac)] []
    void . liftIO $ WS.assertMatch t wsB (wsAssertOtr qconv qalice ac bc (toBase64Text "ciphertext3"))
    void . liftIO $ WS.assertMatch t wsE (wsAssertOtr qconv qalice ac ec (toBase64Text "ciphertext3"))
    -- Alice should not get it
    assertNoMsg wsA (wsAssertOtr qconv qalice ac ac (toBase64Text "ciphertext3"))
  -- Deleted eve
  WS.bracketR2 c bob eve $ \(wsB, wsE) -> do
    deleteClient eve ec (Just defPassword) !!! const 200 === statusCode
    liftIO $
      WS.assertMatch_ (5 # WS.Second) wsE $
        wsAssertClientRemoved ec
    let m4 = [(bob, bc, toBase64Text "ciphertext4"), (eve, ec, toBase64Text "ciphertext4")]
    postOtrMessage I.id alice ac conv m4 !!! do
      const 201 === statusCode
      assertMismatch [] [] [(eve, Set.singleton ec)]
    void . liftIO $ WS.assertMatch t wsB (wsAssertOtr qconv qalice ac bc (toBase64Text "ciphertext4"))
    -- Eve should not get it
    assertNoMsg wsE (wsAssertOtr qconv qalice ac ec (toBase64Text "ciphertext4"))
  -- Deleted eve & redundant self
  WS.bracketR3 c alice bob eve $ \(wsA, wsB, wsE) -> do
    let m5 = [(bob, bc, toBase64Text "ciphertext5"), (eve, ec, toBase64Text "ciphertext5"), (alice, ac, toBase64Text "ciphertext5")]
    postOtrMessage I.id alice ac conv m5 !!! do
      const 201 === statusCode
      assertMismatch [] [(alice, Set.singleton ac)] [(eve, Set.singleton ec)]
    void . liftIO $ WS.assertMatch t wsB (wsAssertOtr qconv qalice ac bc (toBase64Text "ciphertext5"))
    -- Neither Alice nor Eve should get it
    assertNoMsg wsA (wsAssertOtr qconv qalice ac ac (toBase64Text "ciphertext5"))
    assertNoMsg wsE (wsAssertOtr qconv qalice ac ec (toBase64Text "ciphertext5"))
  -- Missing Bob, deleted eve & redundant self
  let m6 = [(eve, ec, toBase64Text "ciphertext6"), (alice, ac, toBase64Text "ciphertext6")]
  postOtrMessage I.id alice ac conv m6 !!! do
    const 412 === statusCode
    assertMismatch
      [(bob, Set.singleton bc)]
      [(alice, Set.singleton ac)]
      [(eve, Set.singleton ec)]
  -- A second client for Bob
  bc2 <- randomClient bob (someLastPrekeys !! 3)
  -- The first client listens for all messages of Bob
  WS.bracketR c bob $ \wsB -> do
    let cipher = toBase64Text "ciphertext7"
    -- The second client listens only for his own messages
    WS.bracketR (c . queryItem "client" (toByteString' bc2)) bob $ \wsB2 -> do
      let m7 = [(bob, bc, cipher), (bob, bc2, cipher)]
      postOtrMessage I.id alice ac conv m7 !!! do
        const 201 === statusCode
        assertMismatch [] [] []
      -- Bob's first client gets both messages
      void . liftIO $ WS.assertMatch t wsB (wsAssertOtr qconv qalice ac bc cipher)
      void . liftIO $ WS.assertMatch t wsB (wsAssertOtr qconv qalice ac bc2 cipher)
      -- Bob's second client gets only the message destined for him
      void . liftIO $ WS.assertMatch t wsB2 (wsAssertOtr qconv qalice ac bc2 cipher)
      liftIO $ assertBool "unexpected equal clients" (bc /= bc2)
      assertNoMsg wsB2 (wsAssertOtr qconv qalice ac bc cipher)

-- @END

-- @SF.Separation @TSFI.RESTfulAPI @S2
-- This test verifies basic mismatch behavior of the the JSON endpoint.
postCryptoMessageVerifyRejectMissingClientAndRepondMissingPrekeysJson :: TestM ()
postCryptoMessageVerifyRejectMissingClientAndRepondMissingPrekeysJson = do
  (alice, ac) <- randomUserWithClient (head someLastPrekeys)
  (bob, bc) <- randomUserWithClient (someLastPrekeys !! 1)
  (eve, ec) <- randomUserWithClient (someLastPrekeys !! 2)
  connectUsers alice (list1 bob [eve])
  conv <- decodeConvId <$> postConv alice [bob, eve] (Just "gossip") [] Nothing Nothing
  -- Missing eve
  let m = [(bob, bc, toBase64Text "hello bob")]
  r1 <-
    postOtrMessage I.id alice ac conv m <!! do
      const 412 === statusCode
      assertMismatchWithMessage (Just "client mismatch") [(eve, Set.singleton ec)] [] []
  let x = responseJsonUnsafeWithMsg "ClientMismatch" r1
  -- Fetch all missing clients prekeys
  b <- view tsUnversionedBrig
  r2 <-
    post (b . zUser alice . path "v1/users/prekeys" . json (missingClients x))
      <!! const 200 === statusCode
  let p = responseJsonUnsafeWithMsg "prekeys" r2 :: UserClientPrekeyMap
  liftIO $ do
    Map.keys (userClientMap (getUserClientPrekeyMap p)) @=? [eve]
    Map.keys <$> Map.lookup eve (userClientMap (getUserClientPrekeyMap p)) @=? Just [ec]

-- @END

-- @SF.Separation @TSFI.RESTfulAPI @S2
-- This test verifies basic mismatch behaviour of the protobuf endpoint.
postCryptoMessageVerifyRejectMissingClientAndRepondMissingPrekeysProto :: TestM ()
postCryptoMessageVerifyRejectMissingClientAndRepondMissingPrekeysProto = do
  (alice, ac) <- randomUserWithClient (head someLastPrekeys)
  (bob, bc) <- randomUserWithClient (someLastPrekeys !! 1)
  (eve, ec) <- randomUserWithClient (someLastPrekeys !! 2)
  connectUsers alice (list1 bob [eve])
  conv <- decodeConvId <$> postConv alice [bob, eve] (Just "gossip") [] Nothing Nothing
  -- Missing eve
  let ciphertext = toBase64Text "hello bob"
  let m = otrRecipients [(bob, bc, ciphertext)]
  r1 <-
    postProtoOtrMessage alice ac conv m
      <!! const 412 === statusCode
  let x = responseJsonUnsafeWithMsg "ClientMismatch" r1
  pure r1
    !!! assertMismatchWithMessage (Just "client mismatch") [(eve, Set.singleton ec)] [] []
  -- Fetch all missing clients prekeys
  b <- view tsUnversionedBrig
  r2 <-
    post (b . zUser alice . path "v1/users/prekeys" . json (missingClients x))
      <!! const 200 === statusCode
  let p = responseJsonUnsafeWithMsg "prekeys" r2 :: UserClientPrekeyMap
  liftIO $ do
    Map.keys (userClientMap (getUserClientPrekeyMap p)) @=? [eve]
    Map.keys <$> Map.lookup eve (userClientMap (getUserClientPrekeyMap p)) @=? Just [ec]

-- @END

-- | This test verifies behaviour when an unknown client posts the message. Only
-- tests the Protobuf endpoint.
postCryptoMessageNotAuthorizeUnknownClient :: TestM ()
postCryptoMessageNotAuthorizeUnknownClient = do
  alice <- randomUser
  bob <- randomUser
  bc <- randomClient bob (head someLastPrekeys)
  connectUsers alice (list1 bob [])
  conv <- decodeConvId <$> postConv alice [bob] (Just "gossip") [] Nothing Nothing
  -- Unknown client ID => 403
  let ciphertext = toBase64Text "hello bob"
  let m = otrRecipients [(bob, bc, ciphertext)]
  postProtoOtrMessage alice (ClientId "172618352518396") conv m
    !!! const 403 === statusCode

-- @SF.Separation @TSFI.RESTfulAPI @S2
-- This test verifies the following scenario.
-- A client sends a message to all clients of a group and one more who is not part of the group.
-- The server must not send this message to client ids not part of the group.
postMessageClientNotInGroupDoesNotReceiveMsg :: TestM ()
postMessageClientNotInGroupDoesNotReceiveMsg = do
  localDomain <- viewFederationDomain
  cannon <- view tsCannon
  (alice, ac) <- randomUserWithClient (head someLastPrekeys)
  (bob, bc) <- randomUserWithClient (someLastPrekeys !! 1)
  (eve, ec) <- randomUserWithClient (someLastPrekeys !! 2)
  (chad, cc) <- randomUserWithClient (someLastPrekeys !! 3)
  connectUsers alice (list1 bob [eve, chad])
  conversationWithAllButChad <- decodeConvId <$> postConv alice [bob, eve] (Just "gossip") [] Nothing Nothing
  let qalice = Qualified alice localDomain
      qconv = Qualified conversationWithAllButChad localDomain
  WS.bracketR3 cannon bob eve chad $ \(wsBob, wsEve, wsChad) -> do
    let msgToAllIncludingChad = [(bob, bc, toBase64Text "ciphertext2"), (eve, ec, toBase64Text "ciphertext2"), (chad, cc, toBase64Text "ciphertext2")]
    postOtrMessage I.id alice ac conversationWithAllButChad msgToAllIncludingChad !!! const 201 === statusCode
    let checkBobGetsMsg = void . liftIO $ WS.assertMatch (5 # Second) wsBob (wsAssertOtr qconv qalice ac bc (toBase64Text "ciphertext2"))
    let checkEveGetsMsg = void . liftIO $ WS.assertMatch (5 # Second) wsEve (wsAssertOtr qconv qalice ac ec (toBase64Text "ciphertext2"))
    let checkChadDoesNotGetMsg = assertNoMsg wsChad (wsAssertOtr qconv qalice ac ac (toBase64Text "ciphertext2"))
    checkBobGetsMsg
    checkEveGetsMsg
    checkChadDoesNotGetMsg

-- @END

-- @SF.Separation @TSFI.RESTfulAPI @S2
-- This test verifies that when a client sends a message not to all clients of a group then the server should reject the message and sent a notification to the sender (412 Missing clients).
-- The test is somewhat redundant because this is already tested as part of other tests already. This is a stand alone test that solely tests the behavior described above.
postMessageRejectIfMissingClients :: TestM ()
postMessageRejectIfMissingClients = do
  (sender, senderClient) : allReceivers <- randomUserWithClient `traverse` someLastPrekeys
  let (receiver1, receiverClient1) : otherReceivers = allReceivers
  connectUsers sender (list1 receiver1 (fst <$> otherReceivers))
  conv <- decodeConvId <$> postConv sender (receiver1 : (fst <$> otherReceivers)) (Just "gossip") [] Nothing Nothing
  let msgToAllClients = mkMsg "hello!" <$> allReceivers
  let msgMissingClients = mkMsg "hello!" <$> drop 1 allReceivers

  let checkSendToAllClientShouldBeSuccessful =
        postOtrMessage I.id sender senderClient conv msgToAllClients !!! do
          const 201 === statusCode
          assertMismatch [] [] []

  let checkSendWitMissingClientsShouldFail =
        postOtrMessage I.id sender senderClient conv msgMissingClients !!! do
          const 412 === statusCode
          assertMismatch [(receiver1, Set.singleton receiverClient1)] [] []

  checkSendToAllClientShouldBeSuccessful
  checkSendWitMissingClientsShouldFail
  where
    mkMsg :: ByteString -> (UserId, ClientId) -> (UserId, ClientId, Text)
    mkMsg text (userId, clientId) = (userId, clientId, toBase64Text text)

-- @END

-- @SF.Separation @TSFI.RESTfulAPI @S2
-- This test verifies behaviour under various values of ignore_missing and
-- report_missing. Only tests the JSON endpoint.
postCryptoMessageVerifyCorrectResponseIfIgnoreAndReportMissingQueryParam :: TestM ()
postCryptoMessageVerifyCorrectResponseIfIgnoreAndReportMissingQueryParam = do
  (alice, ac) <- randomUserWithClient (head someLastPrekeys)
  (bob, bc) <- randomUserWithClient (someLastPrekeys !! 1)
  (chad, cc) <- randomUserWithClient (someLastPrekeys !! 2)
  (eve, ec) <- randomUserWithClient (someLastPrekeys !! 3)
  connectUsers alice (list1 bob [chad, eve])
  conv <- decodeConvId <$> postConv alice [bob, chad, eve] (Just "gossip") [] Nothing Nothing
  -- Missing eve
  let msgMissingChadAndEve = [(bob, bc, toBase64Text "hello bob")]
  let m' = otrRecipients [(bob, bc, toBase64Text "hello bob")]
  -- These three are equivalent (i.e. report all missing clients)
  postOtrMessage I.id alice ac conv msgMissingChadAndEve
    !!! const 412 === statusCode
  postOtrMessage (queryItem "ignore_missing" "false") alice ac conv msgMissingChadAndEve
    !!! const 412 === statusCode
  postOtrMessage (queryItem "report_missing" "true") alice ac conv msgMissingChadAndEve
    !!! const 412 === statusCode
  -- These two are equivalent (i.e. ignore all missing clients)
  postOtrMessage (queryItem "ignore_missing" "true") alice ac conv msgMissingChadAndEve
    !!! const 201 === statusCode
  postOtrMessage (queryItem "report_missing" "false") alice ac conv msgMissingChadAndEve
    !!! const 201 === statusCode
  -- Report missing clients of a specific user only
  postOtrMessage (queryItem "report_missing" (toByteString' bob)) alice ac conv msgMissingChadAndEve
    !!! const 201 === statusCode
  -- Let's make sure that the same logic using protobuf in the body works too
  postProtoOtrMessage' Nothing (queryItem "report_missing" (toByteString' bob)) alice ac conv m'
    !!! const 201 === statusCode
  -- Body takes precedence
  postOtrMessage' (Just [bob]) (queryItem "report_missing" (listToByteString [eve, chad])) alice ac conv msgMissingChadAndEve
    !!! const 201 === statusCode
  -- Set it only in the body of the message
  postOtrMessage' (Just [bob]) I.id alice ac conv msgMissingChadAndEve
    !!! const 201 === statusCode
  -- Let's make sure that protobuf works too, when specified in the body only
  postProtoOtrMessage' (Just [bob]) I.id alice ac conv m'
    !!! const 201 === statusCode
  reportEveAndChad <-
    -- send message with no clients
    postOtrMessage (queryItem "report_missing" (listToByteString [eve, chad])) alice ac conv []
      <!! const 412 === statusCode
  pure reportEveAndChad
    !!! assertMismatchWithMessage (Just "client mismatch") [(eve, Set.singleton ec), (chad, Set.singleton cc)] [] []
  -- Ignore missing clients of a specific user only
  postOtrMessage (queryItem "ignore_missing" (listToByteString [chad, eve])) alice ac conv msgMissingChadAndEve
    !!! const 201 === statusCode
  ignoreEveAndChadButNotBob <-
    postOtrMessage (queryItem "ignore_missing" (listToByteString [chad, eve])) alice ac conv []
      <!! const 412 === statusCode
  pure ignoreEveAndChadButNotBob
    !!! assertMismatchWithMessage (Just "client mismatch") [(bob, Set.singleton bc)] [] []
  where
    listToByteString = BS.intercalate "," . map toByteString'

-- @END

-- @SF.Separation @TSFI.RESTfulAPI @S2
-- Sets up a conversation on Backend A known as "owning backend". One of the
-- users from Backend A will send the message but have a missing client. It is
-- expected that the message will not be sent.
postMessageQualifiedLocalOwningBackendMissingClients :: TestM ()
postMessageQualifiedLocalOwningBackendMissingClients = do
  -- Cannon for local users
  cannon <- view tsCannon
  -- Domain which owns the converstaion
  owningDomain <- viewFederationDomain

  (aliceOwningDomain, aliceClient) <- randomUserWithClientQualified (head someLastPrekeys)
  (bobOwningDomain, bobClient) <- randomUserWithClientQualified (someLastPrekeys !! 1)
  (chadOwningDomain, chadClient) <- randomUserWithClientQualified (someLastPrekeys !! 3)
  chadClient2 <- randomClient (qUnqualified chadOwningDomain) (someLastPrekeys !! 2)
  deeId <- randomId
  deeClient <- liftIO $ generate arbitrary

  let remoteDomain = Domain "far-away.example.com"
      deeRemote = Qualified deeId remoteDomain

  let aliceUnqualified = qUnqualified aliceOwningDomain
      bobUnqualified = qUnqualified bobOwningDomain
      chadUnqualified = qUnqualified chadOwningDomain

  connectLocalQualifiedUsers aliceUnqualified (list1 bobOwningDomain [chadOwningDomain])
  connectWithRemoteUser aliceUnqualified deeRemote

  -- FUTUREWORK: Do this test with more than one remote domains
  resp <-
    postConvWithRemoteUsers
      aliceUnqualified
      Nothing
      defNewProteusConv {newConvQualifiedUsers = [bobOwningDomain, chadOwningDomain, deeRemote]}
  let convId = (`Qualified` owningDomain) . decodeConvId $ resp

  -- Missing Bob, chadClient2 and Dee
  let message = [(chadOwningDomain, chadClient, "text-for-chad")]
  -- FUTUREWORK: Mock federator and ensure that message is not propagated to remotes
  WS.bracketR2 cannon bobUnqualified chadUnqualified $ \(wsBob, wsChad) -> do
    let mock = "get-user-clients" ~> UserMap (Map.singleton (qUnqualified deeRemote) (Set.singleton (PubClient deeClient Nothing)))
    (resp2, _requests) <- postProteusMessageQualifiedWithMockFederator aliceUnqualified aliceClient convId message "data" Message.MismatchReportAll mock

    pure resp2 !!! do
      const 412 === statusCode
      let expectedMissing =
            QualifiedUserClients $
              Map.fromList
                [ ( owningDomain,
                    Map.fromList
                      [ (bobUnqualified, Set.singleton bobClient),
                        (chadUnqualified, Set.singleton chadClient2)
                      ]
                  ),
                  ( remoteDomain,
                    Map.singleton (qUnqualified deeRemote) (Set.singleton deeClient)
                  )
                ]
      assertMismatchQualified mempty expectedMissing mempty mempty mempty
    WS.assertNoEvent (1 # Second) [wsBob, wsChad]

-- @END

-- | Sets up a conversation on Backend A known as "owning backend". One of the
-- users from Backend A will send the message, it is expected that message will
-- be sent successfully.
postMessageQualifiedLocalOwningBackendRedundantAndDeletedClients :: TestM ()
postMessageQualifiedLocalOwningBackendRedundantAndDeletedClients = do
  -- WS receive timeout
  let t = 5 # Second
  -- Cannon for local users
  cannon <- view tsCannon
  -- Domain which owns the converstaion
  owningDomain <- viewFederationDomain
  let remoteDomain = Domain "far-away.example.com"

  (aliceOwningDomain, aliceClient) <- randomUserWithClientQualified (head someLastPrekeys)
  (bobOwningDomain, bobClient) <- randomUserWithClientQualified (someLastPrekeys !! 1)
  (chadOwningDomain, chadClient) <- randomUserWithClientQualified (someLastPrekeys !! 2)
  chadClientNonExistent <- liftIO $ generate arbitrary
  deeRemote <- (`Qualified` remoteDomain) <$> randomId
  deeClient <- liftIO $ generate arbitrary
  (nonMemberOwningDomain, nonMemberOwningDomainClient) <- randomUserWithClientQualified (someLastPrekeys !! 3)
  nonMemberRemote <- (`Qualified` remoteDomain) <$> randomId
  nonMemberRemoteClient <- liftIO $ generate arbitrary
  let aliceUnqualified = qUnqualified aliceOwningDomain
      bobUnqualified = qUnqualified bobOwningDomain
      chadUnqualified = qUnqualified chadOwningDomain
      deeRemoteUnqualified = qUnqualified deeRemote
      nonMemberUnqualified = qUnqualified nonMemberOwningDomain
      nonMemberRemoteUnqualified = qUnqualified nonMemberRemote

  connectLocalQualifiedUsers aliceUnqualified (list1 bobOwningDomain [chadOwningDomain])
  connectWithRemoteUser aliceUnqualified deeRemote

  -- FUTUREWORK: Do this test with more than one remote domains
  resp <-
    postConvWithRemoteUsers
      aliceUnqualified
      Nothing
      defNewProteusConv {newConvQualifiedUsers = [bobOwningDomain, chadOwningDomain, deeRemote]}
  let convId = (`Qualified` owningDomain) . decodeConvId $ resp

  WS.bracketR3 cannon bobUnqualified chadUnqualified nonMemberUnqualified $ \(wsBob, wsChad, wsNonMember) -> do
    let message =
          [ (bobOwningDomain, bobClient, "text-for-bob"),
            (chadOwningDomain, chadClient, "text-for-chad"),
            (chadOwningDomain, chadClientNonExistent, "text-for-chad-non-existent"),
            (deeRemote, deeClient, "text-for-dee"),
            (nonMemberOwningDomain, nonMemberOwningDomainClient, "text-for-non-member-owning-domain"),
            (nonMemberRemote, nonMemberRemoteClient, "text-for-non-member-remote")
          ]

    -- FUTUREWORK: Mock federator and ensure that a message to Dee is sent
    let brigMock = do
          guardRPC "get-user-clients"
          getUserClients <- getRequestBody @GetUserClients
          let lookupClients uid
                | uid == deeRemoteUnqualified = Just (uid, Set.fromList [PubClient deeClient Nothing])
                | uid == nonMemberRemoteUnqualified = Just (uid, Set.fromList [PubClient nonMemberRemoteClient Nothing])
                | otherwise = Nothing
          mockReply $ UserMap . Map.fromList $ mapMaybe lookupClients getUserClients.users
        galleyMock = "on-message-sent" ~> EmptyResponse

    (resp2, _requests) <- postProteusMessageQualifiedWithMockFederator aliceUnqualified aliceClient convId message "data" Message.MismatchReportAll (brigMock <|> galleyMock)
    pure resp2 !!! do
      const 201 === statusCode
      let expectedRedundant =
            QualifiedUserClients . Map.fromList $
              [ ( owningDomain,
                  Map.fromList
                    [ (nonMemberUnqualified, Set.singleton nonMemberOwningDomainClient)
                    ]
                ),
                ( remoteDomain,
                  Map.fromList
                    [ (nonMemberRemoteUnqualified, Set.singleton nonMemberRemoteClient)
                    ]
                )
              ]
          expectedDeleted =
            QualifiedUserClients . Map.singleton owningDomain . Map.fromList $
              [(chadUnqualified, Set.singleton chadClientNonExistent)]
      assertMismatchQualified mempty mempty expectedRedundant expectedDeleted mempty
    liftIO $ do
      let encodedTextForBob = toBase64Text "text-for-bob"
          encodedTextForChad = toBase64Text "text-for-chad"
          encodedData = toBase64Text "data"
      WS.assertMatch_ t wsBob (wsAssertOtr' encodedData convId aliceOwningDomain aliceClient bobClient encodedTextForBob)
      WS.assertMatch_ t wsChad (wsAssertOtr' encodedData convId aliceOwningDomain aliceClient chadClient encodedTextForChad)
      -- Wait less for no message
      WS.assertNoEvent (1 # Second) [wsNonMember]

-- @SF.Separation @TSFI.RESTfulAPI @S2
-- Sets up a conversation on Backend A known as "owning backend". One of the
-- users from Backend A will send the message but have a missing client. It is
-- expected that the message will be sent except when it is specifically
-- requested to report on missing clients of a user.
postMessageQualifiedLocalOwningBackendIgnoreMissingClients :: TestM ()
postMessageQualifiedLocalOwningBackendIgnoreMissingClients = do
  -- WS receive timeout
  let t = 5 # Second
  -- Cannon for local users
  cannon <- view tsCannon
  -- Domain which owns the converstaion
  owningDomain <- viewFederationDomain

  (aliceOwningDomain, aliceClient) <- randomUserWithClientQualified (head someLastPrekeys)
  (bobOwningDomain, _bobClient) <- randomUserWithClientQualified (someLastPrekeys !! 1)
  (chadOwningDomain, chadClient) <- randomUserWithClientQualified (someLastPrekeys !! 3)
  chadClient2 <- randomClient (qUnqualified chadOwningDomain) (someLastPrekeys !! 2)
  deeId <- randomId
  deeClient <- liftIO $ generate arbitrary

  let remoteDomain = Domain "far-away.example.com"
      deeRemote = Qualified deeId remoteDomain

  let aliceUnqualified = qUnqualified aliceOwningDomain
      bobUnqualified = qUnqualified bobOwningDomain
      chadUnqualified = qUnqualified chadOwningDomain

  connectLocalQualifiedUsers aliceUnqualified (list1 bobOwningDomain [chadOwningDomain])
  connectWithRemoteUser aliceUnqualified deeRemote

  -- FUTUREWORK: Do this test with more than one remote domains
  resp <-
    postConvWithRemoteUsers
      aliceUnqualified
      Nothing
      defNewProteusConv {newConvQualifiedUsers = [bobOwningDomain, chadOwningDomain, deeRemote]}
  let convId = (`Qualified` owningDomain) . decodeConvId $ resp

  let mock =
        "get-user-clients" ~>
          UserMap (Map.singleton (qUnqualified deeRemote) (Set.singleton (PubClient deeClient Nothing)))

  -- Missing Bob, chadClient2 and Dee
  let message = [(chadOwningDomain, chadClient, "text-for-chad")]
  -- FUTUREWORK: Mock federator and ensure that clients of Dee are checked. Also
  -- ensure that message is not propagated to remotes
  WS.bracketR2 cannon bobUnqualified chadUnqualified $ \(wsBob, wsChad) -> do
    (resp2, _requests) <- postProteusMessageQualifiedWithMockFederator aliceUnqualified aliceClient convId message "data" Message.MismatchIgnoreAll mock
    pure resp2 !!! do
      const 201 === statusCode
      assertMismatchQualified mempty mempty mempty mempty mempty
    let encodedTextForChad = toBase64Text "text-for-chad"
        encodedData = toBase64Text "data"
    WS.assertMatch_ t wsChad (wsAssertOtr' encodedData convId aliceOwningDomain aliceClient chadClient encodedTextForChad)
    WS.assertNoEvent (1 # Second) [wsBob]

  -- Another way to ignore all is to report nobody
  WS.bracketR2 cannon bobUnqualified chadUnqualified $ \(wsBob, wsChad) -> do
    (resp2, _requests) <- postProteusMessageQualifiedWithMockFederator aliceUnqualified aliceClient convId message "data" (Message.MismatchReportOnly mempty) mock
    pure resp2 !!! do
      const 201 === statusCode
      assertMismatchQualified mempty mempty mempty mempty mempty
    let encodedTextForChad = toBase64Text "text-for-chad"
        encodedData = toBase64Text "data"
    WS.assertMatch_ t wsChad (wsAssertOtr' encodedData convId aliceOwningDomain aliceClient chadClient encodedTextForChad)
    WS.assertNoEvent (1 # Second) [wsBob]

  -- Yet another way to ignore all is to ignore specific users
  WS.bracketR2 cannon bobUnqualified chadUnqualified $ \(wsBob, wsChad) -> do
    (resp2, _requests) <-
      postProteusMessageQualifiedWithMockFederator
        aliceUnqualified
        aliceClient
        convId
        message
        "data"
        (Message.MismatchIgnoreOnly (Set.fromList [bobOwningDomain, chadOwningDomain, deeRemote]))
        mock
    pure resp2 !!! do
      const 201 === statusCode
      assertMismatchQualified mempty mempty mempty mempty mempty
    let encodedTextForChad = toBase64Text "text-for-chad"
        encodedData = toBase64Text "data"
    WS.assertMatch_ t wsChad (wsAssertOtr' encodedData convId aliceOwningDomain aliceClient chadClient encodedTextForChad)
    WS.assertNoEvent (1 # Second) [wsBob]

  -- When we ask only chad be reported, but one of their clients is missing, the
  -- message shouldn't be sent!
  WS.bracketR2 cannon bobUnqualified chadUnqualified $ \(wsBob, wsChad) -> do
    (resp2, _requests) <-
      postProteusMessageQualifiedWithMockFederator
        aliceUnqualified
        aliceClient
        convId
        message
        "data"
        (Message.MismatchReportOnly (Set.fromList [chadOwningDomain]))
        mock
    pure resp2 !!! do
      const 412 === statusCode
      let expectedMissing =
            QualifiedUserClients . Map.singleton owningDomain . Map.fromList $
              [(chadUnqualified, Set.singleton chadClient2)]
      assertMismatchQualified mempty expectedMissing mempty mempty mempty

    WS.assertNoEvent (1 # Second) [wsBob, wsChad]

  -- Same as above, but with a remote user's client
  WS.bracketR2 cannon bobUnqualified chadUnqualified $ \(wsBob, wsChad) -> do
    (resp2, _requests) <-
      postProteusMessageQualifiedWithMockFederator
        aliceUnqualified
        aliceClient
        convId
        message
        "data"
        (Message.MismatchReportOnly (Set.fromList [deeRemote]))
        mock
    pure resp2 !!! do
      const 412 === statusCode
      let expectedMissing =
            QualifiedUserClients . Map.singleton remoteDomain . Map.fromList $
              [(qUnqualified deeRemote, Set.singleton deeClient)]
      assertMismatchQualified mempty expectedMissing mempty mempty mempty
    WS.assertNoEvent (1 # Second) [wsBob, wsChad]

-- @END

postMessageQualifiedLocalOwningBackendFailedToSendClients :: TestM ()
postMessageQualifiedLocalOwningBackendFailedToSendClients = do
  -- WS receive timeout
  let t = 5 # Second
  -- Cannon for local users
  cannon <- view tsCannon
  -- Domain which owns the converstaion
  owningDomain <- viewFederationDomain

  (aliceOwningDomain, aliceClient) <- randomUserWithClientQualified (head someLastPrekeys)
  (bobOwningDomain, bobClient) <- randomUserWithClientQualified (someLastPrekeys !! 1)
  bobClient2 <- randomClient (qUnqualified bobOwningDomain) (someLastPrekeys !! 2)
  (chadOwningDomain, chadClient) <- randomUserWithClientQualified (someLastPrekeys !! 3)
  deeId <- randomId
  deeClient <- liftIO $ generate arbitrary
  let remoteDomain = Domain "far-away.example.com"
      deeRemote = Qualified deeId remoteDomain

  let aliceUnqualified = qUnqualified aliceOwningDomain
      bobUnqualified = qUnqualified bobOwningDomain
      chadUnqualified = qUnqualified chadOwningDomain

  connectLocalQualifiedUsers aliceUnqualified (list1 bobOwningDomain [chadOwningDomain])
  connectWithRemoteUser aliceUnqualified deeRemote

  -- FUTUREWORK: Do this test with more than one remote domains
  resp <-
    postConvWithRemoteUsers
      aliceUnqualified
      Nothing
      defNewProteusConv {newConvQualifiedUsers = [bobOwningDomain, chadOwningDomain, deeRemote]}
  let convId = (`Qualified` owningDomain) . decodeConvId $ resp

  WS.bracketR2 cannon bobUnqualified chadUnqualified $ \(wsBob, wsChad) -> do
    let message =
          [ (bobOwningDomain, bobClient, "text-for-bob"),
            (bobOwningDomain, bobClient2, "text-for-bob2"),
            (chadOwningDomain, chadClient, "text-for-chad"),
            (deeRemote, deeClient, "text-for-dee")
          ]

    let mock =
          ( "get-user-clients" ~>
              UserMap (Map.singleton (qUnqualified deeRemote) (Set.singleton (PubClient deeClient Nothing)))
          )
            <|> ( guardRPC "on-message-sent"
                    *> throw (MockErrorResponse HTTP.status503 "Down for maintenance.")
                )

    (resp2, _requests) <- postProteusMessageQualifiedWithMockFederator aliceUnqualified aliceClient convId message "data" Message.MismatchReportAll mock

    pure resp2 !!! do
      const 201 === statusCode

    liftIO $ do
      let encodedTextForBob = toBase64Text "text-for-bob"
          encodedTextForChad = toBase64Text "text-for-chad"
          encodedData = toBase64Text "data"
      WS.assertMatch_ t wsBob (wsAssertOtr' encodedData convId aliceOwningDomain aliceClient bobClient encodedTextForBob)
      WS.assertMatch_ t wsChad (wsAssertOtr' encodedData convId aliceOwningDomain aliceClient chadClient encodedTextForChad)

postMessageQualifiedFailedToSendFetchingClients :: TestM ()
postMessageQualifiedFailedToSendFetchingClients = do
  (aliceQualified, aliceClient) <- randomUserWithClientQualified (head someLastPrekeys)
  bobId <- randomId
  bobClient <- liftIO $ generate arbitrary
  deeId <- randomId
  let remoteDomain = Domain "offline-unfortunately.example.com"
      bobRemote = Qualified bobId remoteDomain
      deeRemote = Qualified deeId remoteDomain
      aliceUnqualified = qUnqualified aliceQualified
  connectWithRemoteUser aliceUnqualified bobRemote
  connectWithRemoteUser aliceUnqualified deeRemote

  resp <-
    postConvWithRemoteUsers
      aliceUnqualified
      Nothing
      defNewProteusConv {newConvQualifiedUsers = [bobRemote, deeRemote]}

  owningDomain <- viewFederationDomain
  let convId = (`Qualified` owningDomain) . decodeConvId $ resp
  -- dee is part of the conversation but missing from the recipient list of the request,
  -- and we cannot fetch or verify their clients because the remote backend is unreachable.
  -- Therefore we expect dee to be part of the `failed_to_send` list in the `resp2` below,
  -- where a message is sent.
  let message = [(bobRemote, bobClient, "text-for-bob")]
  let mock =
        (guardRPC "get-user-clients" *> throw (MockErrorResponse HTTP.status503 "Down for maintenance."))
          <|> ("on-message-sent" ~> EmptyResponse)

  (resp2, _requests) <- postProteusMessageQualifiedWithMockFederator aliceUnqualified aliceClient convId message "data" Message.MismatchReportAll mock

  let failedToSend = QualifiedUserClients $ Map.fromList [(qDomain deeRemote, Map.fromList [(qUnqualified deeRemote, mempty)])]
      failedToConfirm =
        QualifiedUserClients $
          Map.fromList
            [ (qDomain bobRemote, Map.fromList [(qUnqualified bobRemote, Set.fromList [bobClient]), (qUnqualified deeRemote, mempty)])
            ]

  pure resp2 !!! do
    const 201 === statusCode
    assertMismatchQualified failedToSend mempty mempty mempty failedToConfirm

postMessageQualifiedRemoteOwningBackendFailure :: TestM ()
postMessageQualifiedRemoteOwningBackendFailure = do
  (aliceLocal, aliceClient) <- randomUserWithClientQualified (head someLastPrekeys)
  let aliceUnqualified = qUnqualified aliceLocal
  convIdUnqualified <- randomId
  let remoteDomain = Domain "far-away.example.com"
      convId = Qualified convIdUnqualified remoteDomain

  let mock =
        guardRPC "send-message"
          *> throw (MockErrorResponse HTTP.status503 "Down for maintenance.")

  (resp2, _requests) <-
    postProteusMessageQualifiedWithMockFederator aliceUnqualified aliceClient convId [] "data" Message.MismatchReportAll mock

  pure resp2 !!! do
    const 503 === statusCode

postMessageQualifiedRemoteOwningBackendSuccess :: TestM ()
postMessageQualifiedRemoteOwningBackendSuccess = do
  (aliceLocal, aliceClient) <- randomUserWithClientQualified (head someLastPrekeys)
  (bobOwningDomain, bobClient) <- randomUserWithClientQualified (someLastPrekeys !! 1)
  deeId <- randomId
  deeClient <- liftIO $ generate arbitrary

  let aliceUnqualified = qUnqualified aliceLocal
  convIdUnqualified <- randomId
  let remoteDomain = Domain "far-away.example.com"
      convId = Qualified convIdUnqualified remoteDomain
      deeRemote = Qualified deeId remoteDomain

  now <- toUTCTimeMillis <$> liftIO getCurrentTime
  let redundant =
        QualifiedUserClients
          . Map.singleton remoteDomain
          . Map.singleton deeId
          . Set.singleton
          $ deeClient
      mss =
        Message.MessageSendingStatus
          { Message.mssTime = now,
            Message.mssMissingClients = mempty,
            Message.mssRedundantClients = redundant,
            Message.mssDeletedClients = mempty,
            Message.mssFailedToSend = mempty,
            Message.mssFailedToConfirmClients = mempty
          }
      message = [(bobOwningDomain, bobClient, "text-for-bob"), (deeRemote, deeClient, "text-for-dee")]
      mock = "send-message" ~> MessageSendResponse (Right mss)
  (resp2, _requests) <-
    postProteusMessageQualifiedWithMockFederator aliceUnqualified aliceClient convId message "data" Message.MismatchReportAll mock

  pure resp2 !!! do
    const 201 === statusCode
    assertMismatchQualified mempty mempty redundant mempty mempty

postJoinConvOk :: TestM ()
postJoinConvOk = do
  c <- view tsCannon
  alice <- randomUser
  qbob <- randomQualifiedUser
  let bob = qUnqualified qbob
  conv <- decodeConvId <$> postConv alice [] (Just "gossip") [InviteAccess, LinkAccess] Nothing Nothing
  let qconv = Qualified conv (qDomain qbob)
  WS.bracketR2 c alice bob $ \(wsA, wsB) -> do
    postJoinConv bob conv !!! const 200 === statusCode
    postJoinConv bob conv !!! const 204 === statusCode
    void . liftIO $
      WS.assertMatchN (5 # Second) [wsA, wsB] $
        wsAssertMemberJoinWithRole qconv qbob [qbob] roleNameWireMember

testJoinCodeConv :: TestM ()
testJoinCodeConv = do
  let convName = "gossip"
  Right noGuestsAccess <- liftIO $ genAccessRolesV2 [NonTeamMemberAccessRole] [GuestAccessRole]
  alice <- randomUser
  convId <- decodeConvId <$> postConv alice [] (Just convName) [CodeAccess] (Just noGuestsAccess) Nothing
  cCode <- (.code) . decodeConvCodeEvent <$> postConvCode alice convId

  qbob <- randomQualifiedUser
  let bob = qUnqualified qbob
  getJoinCodeConv bob (conversationKey cCode) (conversationCode cCode) !!! do
    const (Right (ConversationCoverView convId (Just convName) False)) === responseJsonEither

  -- A user that would not be able to join conversation cannot view it either.
  eve <- ephemeralUser
  getJoinCodeConv eve (conversationKey cCode) (conversationCode cCode) !!! do
    const 403 === statusCode

testGetCodeRejectedIfGuestLinksDisabled :: TestM ()
testGetCodeRejectedIfGuestLinksDisabled = do
  galley <- viewGalley
  (owner, teamId, []) <- Util.createBindingTeamWithNMembers 0
  Right accessRoles <- liftIO $ genAccessRolesV2 [TeamMemberAccessRole, GuestAccessRole] []
  let createConvWithGuestLink = do
        convId <- decodeConvId <$> postTeamConv teamId owner [] (Just "testConversation") [CodeAccess] (Just accessRoles) Nothing
        void $ decodeConvCodeEvent <$> postConvCode owner convId
        pure convId
  convId <- createConvWithGuestLink
  let checkGetCode expectedStatus = getConvCode owner convId !!! const expectedStatus === statusCode
  let setStatus tfStatus =
        TeamFeatures.putTeamFeatureFlagWithGalley @Public.GuestLinksConfig galley owner teamId (Public.WithStatusNoLock tfStatus Public.GuestLinksConfig Public.FeatureTTLUnlimited) !!! do
          const 200 === statusCode

  checkGetCode 200
  setStatus Public.FeatureStatusDisabled
  checkGetCode 409
  setStatus Public.FeatureStatusEnabled
  checkGetCode 200

testPostCodeRejectedIfGuestLinksDisabled :: TestM ()
testPostCodeRejectedIfGuestLinksDisabled = do
  galley <- viewGalley
  (owner, teamId, []) <- Util.createBindingTeamWithNMembers 0
  Right noGuestsAccess <- liftIO $ genAccessRolesV2 [NonTeamMemberAccessRole] [GuestAccessRole]
  convId <- decodeConvId <$> postTeamConv teamId owner [] (Just "testConversation") [CodeAccess] (Just noGuestsAccess) Nothing
  let checkPostCode expectedStatus = postConvCode owner convId !!! statusCode === const expectedStatus
  let setStatus tfStatus =
        TeamFeatures.putTeamFeatureFlagWithGalley @Public.GuestLinksConfig galley owner teamId (Public.WithStatusNoLock tfStatus Public.GuestLinksConfig Public.FeatureTTLUnlimited) !!! do
          const 200 === statusCode

  checkPostCode 201
  setStatus Public.FeatureStatusDisabled
  checkPostCode 409
  setStatus Public.FeatureStatusEnabled
  checkPostCode 200

-- @SF.Separation @TSFI.RESTfulAPI @S2
-- Check if guests cannot join anymore if guest invite feature was disabled on team level
testJoinTeamConvGuestLinksDisabled :: TestM ()
testJoinTeamConvGuestLinksDisabled = do
  galley <- viewGalley
  let convName = "testConversation"
  (owner, teamId, [alice]) <- Util.createBindingTeamWithNMembers 1
  eve <- ephemeralUser
  bob <- randomUser
  Right accessRoles <- liftIO $ genAccessRolesV2 [TeamMemberAccessRole, NonTeamMemberAccessRole, GuestAccessRole] []
  convId <- decodeConvId <$> postTeamConv teamId owner [] (Just convName) [CodeAccess, LinkAccess] (Just accessRoles) Nothing
  cCode <- (.code) . decodeConvCodeEvent <$> postConvCode owner convId

  let checkFeatureStatus fstatus =
        Util.getTeamFeatureFlagWithGalley @Public.GuestLinksConfig galley owner teamId !!! do
          const 200 === statusCode
          const (Right (Public.withStatus fstatus Public.LockStatusUnlocked Public.GuestLinksConfig Public.FeatureTTLUnlimited)) === responseJsonEither

  -- guest can join if guest link feature is enabled
  checkFeatureStatus Public.FeatureStatusEnabled
  getJoinCodeConv eve (conversationKey cCode) (conversationCode cCode) !!! do
    const (Right (ConversationCoverView convId (Just convName) False)) === responseJsonEither
    const 200 === statusCode
  postConvCodeCheck cCode !!! const 200 === statusCode
  postJoinCodeConv eve cCode !!! const 200 === statusCode
  -- non-team-members can join as well
  postJoinCodeConv bob cCode !!! const 200 === statusCode

  -- disabled guest links feature
  let disabled = Public.WithStatusNoLock Public.FeatureStatusDisabled Public.GuestLinksConfig Public.FeatureTTLUnlimited
  TeamFeatures.putTeamFeatureFlagWithGalley @Public.GuestLinksConfig galley owner teamId disabled !!! do
    const 200 === statusCode

  -- guest can't join if guest link feature is disabled
  eve' <- ephemeralUser
  bob' <- randomUser
  getJoinCodeConv eve' (conversationKey cCode) (conversationCode cCode) !!! do
    const 409 === statusCode
  postConvCodeCheck cCode !!! const 404 === statusCode
  postJoinCodeConv eve' cCode !!! const 409 === statusCode
  -- non-team-members can't join either
  postJoinCodeConv bob' cCode !!! const 409 === statusCode
  -- team members can't join either
  postJoinCodeConv alice cCode !!! const 409 === statusCode
  -- check feature status is still disabled
  checkFeatureStatus Public.FeatureStatusDisabled

  -- after re-enabling, the old link is still valid
  let enabled = Public.WithStatusNoLock Public.FeatureStatusEnabled Public.GuestLinksConfig Public.FeatureTTLUnlimited
  TeamFeatures.putTeamFeatureFlagWithGalley @Public.GuestLinksConfig galley owner teamId enabled !!! do
    const 200 === statusCode
  getJoinCodeConv eve' (conversationKey cCode) (conversationCode cCode) !!! do
    const (Right (ConversationCoverView convId (Just convName) False)) === responseJsonEither
    const 200 === statusCode
  postConvCodeCheck cCode !!! const 200 === statusCode
  postJoinCodeConv eve' cCode !!! const 200 === statusCode
  postJoinCodeConv bob' cCode !!! const 200 === statusCode
  checkFeatureStatus Public.FeatureStatusEnabled

-- @END

testJoinNonTeamConvGuestLinksDisabled :: TestM ()
testJoinNonTeamConvGuestLinksDisabled = do
  galley <- viewGalley
  let convName = "testConversation"
  (owner, teamId, []) <- Util.createBindingTeamWithNMembers 0
  userNotInTeam <- randomUser
  Right accessRoles <- liftIO $ genAccessRolesV2 [NonTeamMemberAccessRole] [GuestAccessRole]
  convId <- decodeConvId <$> postConv owner [] (Just convName) [CodeAccess] (Just accessRoles) Nothing
  cCode <- (.code) . decodeConvCodeEvent <$> postConvCode owner convId

  -- works by default
  getJoinCodeConv userNotInTeam (conversationKey cCode) (conversationCode cCode) !!! do
    const (Right (ConversationCoverView convId (Just convName) False)) === responseJsonEither
    const 200 === statusCode

  -- for non-team conversations it still works if status is disabled for the team but not server wide
  let tfStatus = Public.WithStatusNoLock Public.FeatureStatusDisabled Public.GuestLinksConfig Public.FeatureTTLUnlimited
  TeamFeatures.putTeamFeatureFlagWithGalley @Public.GuestLinksConfig galley owner teamId tfStatus !!! do
    const 200 === statusCode

  getJoinCodeConv userNotInTeam (conversationKey cCode) (conversationCode cCode) !!! do
    const (Right (ConversationCoverView convId (Just convName) False)) === responseJsonEither
    const 200 === statusCode

-- @SF.Separation @TSFI.RESTfulAPI @S2
-- This test case covers a negative check that if access code of a guest link is revoked no further
-- people can join the group conversation. Additionally it covers:
-- Random users can use invite link
-- Reusing previously used link yields same conv (idempotency)
-- Guest can use invite link
-- Guest cannot create invite link
-- Non-admin cannot create invite link
postJoinCodeConvOk :: TestM ()
postJoinCodeConvOk = do
  c <- view tsCannon
  alice <- randomUser
  qbob <- randomQualifiedUser
  let bob = qUnqualified qbob
  eve <- ephemeralUser
  dave <- ephemeralUser
  Right accessRoles <- liftIO $ genAccessRolesV2 [TeamMemberAccessRole, NonTeamMemberAccessRole] [GuestAccessRole]
  conv <- decodeConvId <$> postConv alice [] (Just "gossip") [CodeAccess] (Just accessRoles) Nothing
  let qconv = Qualified conv (qDomain qbob)
  info <- decodeConvCodeEvent <$> postConvCode alice conv
  let cCode = info.code
  liftIO $ info.hasPassword @?= False
  -- currently ConversationCode is used both as return type for POST ../code and as body for ../join
  -- POST /code gives code,key,uri
  -- POST /join expects code,key
  -- TODO: Should there be two different types?
  let payload = cCode {conversationUri = Nothing} -- unnecessary step, cCode can be posted as-is also.
      incorrectCode = cCode {conversationCode = Code.Value (unsafeRange (Ascii.encodeBase64Url "incorrect-code"))}
  -- with ActivatedAccess, bob can join, but not eve
  WS.bracketR2 c alice bob $ \(wsA, wsB) -> do
    -- incorrect code/key does not work
    postJoinCodeConv bob incorrectCode !!! const 404 === statusCode
    -- correct code works
    postJoinCodeConv bob payload !!! const 200 === statusCode
    -- non-admin cannot create invite link
    postConvCode bob conv !!! const 403 === statusCode
    -- test no-op
    postJoinCodeConv bob payload !!! const 204 === statusCode
    -- eve cannot join
    postJoinCodeConv eve payload !!! const 403 === statusCode
    void . liftIO $
      WS.assertMatchN (5 # Second) [wsA, wsB] $
        wsAssertMemberJoinWithRole qconv qbob [qbob] roleNameWireMember
    -- changing access to non-activated should give eve access
    Right accessRolesWithGuests <- liftIO $ genAccessRolesV2 [TeamMemberAccessRole, NonTeamMemberAccessRole, GuestAccessRole] []
    let nonActivatedAccess = ConversationAccessData (Set.singleton CodeAccess) accessRolesWithGuests
    putQualifiedAccessUpdate alice qconv nonActivatedAccess !!! const 200 === statusCode
    postJoinCodeConv eve payload !!! const 200 === statusCode
    -- guest cannot create invite link
    postConvCode eve conv !!! const 403 === statusCode
    -- after removing CodeAccess, no further people can join
    let noCodeAccess = ConversationAccessData (Set.singleton InviteAccess) accessRoles
    putQualifiedAccessUpdate alice qconv noCodeAccess !!! const 200 === statusCode
    postJoinCodeConv dave payload !!! const 404 === statusCode

-- @END

postJoinCodeConvWithPassword :: TestM ()
postJoinCodeConvWithPassword = do
  alice <- randomUser
  qbob <- randomQualifiedUser
  let bob = qUnqualified qbob
  Right accessRoles <- liftIO $ genAccessRolesV2 [TeamMemberAccessRole, NonTeamMemberAccessRole] [GuestAccessRole]
  conv <- decodeConvId <$> postConv alice [] (Just "gossip") [CodeAccess] (Just accessRoles) Nothing
  let pw = plainTextPassword8Unsafe "password"
  info <- decodeConvCodeEvent <$> postConvCode' (Just pw) alice conv
  liftIO $ info.hasPassword @?= True
  let cCode = info.code
  getJoinCodeConv bob (conversationKey cCode) (conversationCode cCode) !!! do
    const (Right (ConversationCoverView conv (Just "gossip") True)) === responseJsonEither
    const 200 === statusCode
  -- join without password should fail
  postJoinCodeConv' Nothing bob cCode !!! const 403 === statusCode
  -- join with wrong password should fail
  postJoinCodeConv' (Just (plainTextPassword8Unsafe "wrong-password")) bob cCode !!! const 403 === statusCode
  -- join with correct password should succeed
  postJoinCodeConv' (Just pw) bob cCode !!! const 200 === statusCode

postCodeWithoutPasswordExistsWithoutPasswordRequested :: TestM ()
postCodeWithoutPasswordExistsWithoutPasswordRequested = do
  alice <- randomUser
  conv <- decodeConvId <$> postConv alice [] (Just "gossip") [CodeAccess] (Just (Set.fromList [TeamMemberAccessRole, NonTeamMemberAccessRole, GuestAccessRole])) Nothing
  info1 <- decodeConvCodeEvent <$> (postConvCode alice conv <!! const 201 === statusCode)
  info2 <- decodeConvCode <$> (postConvCode alice conv <!! const 200 === statusCode)
  liftIO $ info1 @?= info2

postCodeWithPasswordExistsWithoutPasswordRequested :: TestM ()
postCodeWithPasswordExistsWithoutPasswordRequested = do
  alice <- randomUser
  conv <- decodeConvId <$> postConv alice [] (Just "gossip") [CodeAccess] (Just (Set.fromList [TeamMemberAccessRole, NonTeamMemberAccessRole, GuestAccessRole])) Nothing
  postConvCode' (Just (plainTextPassword8Unsafe "password")) alice conv !!! const 201 === statusCode
  postConvCode alice conv !!! const 409 === statusCode

postCodeWithoutPasswordExistsWithPasswordRequested :: TestM ()
postCodeWithoutPasswordExistsWithPasswordRequested = do
  alice <- randomUser
  conv <- decodeConvId <$> postConv alice [] (Just "gossip") [CodeAccess] (Just (Set.fromList [TeamMemberAccessRole, NonTeamMemberAccessRole, GuestAccessRole])) Nothing
  postConvCode alice conv !!! const 201 === statusCode
  postConvCode' (Just (plainTextPassword8Unsafe "password")) alice conv !!! const 409 === statusCode

postCodeWithPasswordExistsWithPasswordRequested :: TestM ()
postCodeWithPasswordExistsWithPasswordRequested = do
  alice <- randomUser
  conv <- decodeConvId <$> postConv alice [] (Just "gossip") [CodeAccess] (Just (Set.fromList [TeamMemberAccessRole, NonTeamMemberAccessRole, GuestAccessRole])) Nothing
  postConvCode' (Just (plainTextPassword8Unsafe "password")) alice conv !!! const 201 === statusCode
  postConvCode' (Just (plainTextPassword8Unsafe "some-other-password")) alice conv !!! const 409 === statusCode
  postConvCode' (Just (plainTextPassword8Unsafe "password")) alice conv !!! const 409 === statusCode

postConvertCodeConv :: TestM ()
postConvertCodeConv = do
  c <- view tsCannon
  qalice <- randomQualifiedUser
  let alice = qUnqualified qalice
  conv <- decodeConvId <$> postConv alice [] (Just "gossip") [InviteAccess] Nothing Nothing
  let qconv = Qualified conv (qDomain qalice)
  -- Cannot do code operations if conversation not in code access
  postConvCode alice conv !!! const 403 === statusCode
  deleteConvCode alice conv !!! const 403 === statusCode
  getConvCode alice conv !!! const 403 === statusCode
  -- cannot change to (Set.fromList [TeamMemberAccessRole]) as not a team conversation
  let teamAccess = ConversationAccessData (Set.singleton InviteAccess) (Set.fromList [TeamMemberAccessRole])
  putQualifiedAccessUpdate alice qconv teamAccess !!! const 403 === statusCode
  -- change access
  WS.bracketR c alice $ \wsA -> do
    let nonActivatedAccess =
          ConversationAccessData
            (Set.fromList [InviteAccess, CodeAccess])
            (Set.fromList [TeamMemberAccessRole, NonTeamMemberAccessRole, GuestAccessRole, ServiceAccessRole])
    putQualifiedAccessUpdate alice qconv nonActivatedAccess !!! const 200 === statusCode
    -- test no-op
    putQualifiedAccessUpdate alice qconv nonActivatedAccess !!! const 204 === statusCode
    void . liftIO $
      WS.assertMatchN (5 # Second) [wsA] $
        wsAssertConvAccessUpdate qconv qalice nonActivatedAccess
  -- Create/get/update/delete codes
  getConvCode alice conv !!! const 404 === statusCode
  c1 <- (.code) . decodeConvCodeEvent <$> (postConvCode alice conv <!! const 201 === statusCode)
  postConvCodeCheck c1 !!! const 200 === statusCode
  c1' <- (.code) . decodeConvCode <$> (getConvCode alice conv <!! const 200 === statusCode)
  liftIO $ assertEqual "c1 c1' codes should match" c1 c1'
  postConvCode alice conv !!! const 200 === statusCode
  c2 <- (.code) . decodeConvCode <$> (postConvCode alice conv <!! const 200 === statusCode)
  liftIO $ assertEqual "c1 c2 codes should match" c1 c2
  deleteConvCode alice conv !!! const 200 === statusCode
  getConvCode alice conv !!! const 404 === statusCode
  -- create a new code; then revoking CodeAccess should make existing codes invalid
  void $ postConvCode alice conv
  let noCodeAccess =
        ConversationAccessData
          (Set.singleton InviteAccess)
          (Set.fromList [TeamMemberAccessRole, NonTeamMemberAccessRole, GuestAccessRole, ServiceAccessRole])
  putQualifiedAccessUpdate alice qconv noCodeAccess !!! const 200 === statusCode
  getConvCode alice conv !!! const 403 === statusCode

postConvertTeamConv :: TestM ()
postConvertTeamConv = do
  localDomain <- viewFederationDomain
  c <- view tsCannon
  -- Create a team conversation with team-alice, team-bob, activated-eve
  -- Non-activated mallory can join
  (alice, tid) <- createBindingTeam
  let qalice = Qualified alice localDomain
  bob <- view Teams.userId <$> addUserToTeam alice tid
  assertTeamUpdate "team member (bob) join" tid 2 [alice]
  refreshIndex
  dave <- view Teams.userId <$> addUserToTeam alice tid
  assertTeamUpdate "team member (dave) join" tid 3 [alice]
  refreshIndex
  (eve, qeve) <- randomUserTuple
  connectUsers alice (singleton eve)
  let acc = Just $ Set.fromList [InviteAccess, CodeAccess]
  -- creating a team-only conversation containing eve should fail
  createTeamConvAccessRaw alice tid [bob, eve] (Just "blaa") acc (Just (Set.fromList [TeamMemberAccessRole])) Nothing Nothing
    !!! const 403 === statusCode
  Right accessRoles <- liftIO $ genAccessRolesV2 [TeamMemberAccessRole, NonTeamMemberAccessRole, GuestAccessRole] []
  -- create conversation allowing any type of guest
  conv <- createTeamConvAccess alice tid [bob, eve] (Just "blaa") acc (Just accessRoles) Nothing Nothing
  -- mallory joins by herself
  mallory <- ephemeralUser
  let qmallory = Qualified mallory localDomain
      qconv = Qualified conv localDomain
  j <- (.code) . decodeConvCodeEvent <$> postConvCode alice conv
  WS.bracketR3 c alice bob eve $ \(wsA, wsB, wsE) -> do
    postJoinCodeConv mallory j !!! const 200 === statusCode
    void . liftIO $
      WS.assertMatchN (5 # Second) [wsA, wsB, wsE] $
        wsAssertMemberJoinWithRole qconv qmallory [qmallory] roleNameWireMember
  WS.bracketRN c [alice, bob, eve, mallory] $ \[wsA, wsB, wsE, wsM] -> do
    let teamAccess =
          ConversationAccessData
            (Set.fromList [InviteAccess, CodeAccess])
            (Set.fromList [TeamMemberAccessRole])
    putQualifiedAccessUpdate alice qconv teamAccess !!! const 200 === statusCode
    void . liftIO $
      WS.assertMatchN (5 # Second) [wsA, wsB, wsE, wsM] $
        wsAssertConvAccessUpdate qconv qalice teamAccess
    -- non-team members get kicked out
    liftIO $ do
      WS.assertMatchN_ (5 # Second) [wsA, wsB, wsE, wsM] $
        wsAssertMemberLeave qconv qalice (pure qeve)
      WS.assertMatchN_ (5 # Second) [wsA, wsB, wsE, wsM] $
        wsAssertMemberLeave qconv qalice (pure qmallory)
    -- joining (for mallory) is no longer possible
    postJoinCodeConv mallory j !!! const 403 === statusCode
    -- team members (dave) can still join
    postJoinCodeConv dave j !!! const 200 === statusCode

-- @SF.Federation @SF.Separation @TSFI.RESTfulAPI @S2
--
-- The test asserts that, among others, remote users are removed from a
-- conversation when an access update occurs that disallows guests from
-- accessing.
testAccessUpdateGuestRemoved :: TestM ()
testAccessUpdateGuestRemoved = do
  -- alice, bob are in a team
  (tid, alice, [bob]) <- createBindingTeamWithQualifiedMembers 2

  -- charlie is a local guest
  charlie <- randomQualifiedUser
  connectUsers (qUnqualified alice) (pure (qUnqualified charlie))

  -- dee is a remote guest
  let remoteDomain = Domain "far-away.example.com"
  dee <- Qualified <$> randomId <*> pure remoteDomain

  connectWithRemoteUser (qUnqualified alice) dee

  -- they are all in a local conversation
  conv <-
    responseJsonError
      =<< postConvWithRemoteUsers
        (qUnqualified alice)
        Nothing
        defNewProteusConv
          { newConvQualifiedUsers = [bob, charlie, dee],
            newConvTeam = Just (ConvTeamInfo tid)
          }
        <!! const 201 === statusCode

  c <- view tsCannon
  WS.bracketRN c (map qUnqualified [alice, bob, charlie]) $ \[wsA, wsB, wsC] -> do
    -- conversation access role changes to team only
    (_, reqs) <- withTempMockFederator' (mockReply EmptyResponse) $ do
      putQualifiedAccessUpdate
        (qUnqualified alice)
        (cnvQualifiedId conv)
        (ConversationAccessData mempty (Set.fromList [TeamMemberAccessRole]))
        !!! const 200 === statusCode

      -- charlie and dee are kicked out
      --
      -- note that removing users happens asynchronously, so this check should
      -- happen while the mock federator is still available
      WS.assertMatchN_ (5 # Second) [wsA, wsB, wsC] $
        wsAssertMembersLeave (cnvQualifiedId conv) alice [charlie]
      WS.assertMatchN_ (5 # Second) [wsA, wsB, wsC] $
        wsAssertMembersLeave (cnvQualifiedId conv) alice [dee]

    -- dee's remote receives a notification
    let compareLists [] ys = [] @?= ys
        compareLists (x : xs) ys = case break (== x) ys of
          (ys1, _ : ys2) -> compareLists xs (ys1 <> ys2)
          _ -> assertFailure $ "Could not find " <> show x <> " in " <> show ys
    liftIO $
      compareLists
        ( map
            ( \fr -> do
                cu <- eitherDecode @ConversationUpdate (frBody fr)
                pure (cu.cuOrigUserId, cu.cuAction)
            )
            ( filter
                ( \fr ->
                    frComponent fr == Galley
                      && frRPC fr == "on-conversation-updated"
                )
                reqs
            )
        )
        [ Right (alice, SomeConversationAction (sing @'ConversationRemoveMembersTag) (pure charlie)),
          Right (alice, SomeConversationAction (sing @'ConversationRemoveMembersTag) (pure dee)),
          Right
            ( alice,
              SomeConversationAction
                (sing @'ConversationAccessDataTag)
                ConversationAccessData
                  { cupAccess = mempty,
                    cupAccessRoles = Set.fromList [TeamMemberAccessRole]
                  }
            )
        ]

  -- only alice and bob remain
  conv2 <-
    responseJsonError
      =<< getConvQualified (qUnqualified alice) (cnvQualifiedId conv)
        <!! const 200 === statusCode
  liftIO $ map omQualifiedId (cmOthers (cnvMembers conv2)) @?= [bob]

-- @END

testAccessUpdateGuestRemovedRemotesUnavailable :: TestM ()
testAccessUpdateGuestRemovedRemotesUnavailable = do
  -- alice, bob are in a team
  (tid, alice, [bob]) <- createBindingTeamWithQualifiedMembers 2

  -- charlie is a local guest
  charlie <- randomQualifiedUser
  connectUsers (qUnqualified alice) (pure (qUnqualified charlie))

  -- dee is a remote guest
  let remoteDomain = Domain "far-away.example.com"
  dee <- Qualified <$> randomId <*> pure remoteDomain

  connectWithRemoteUser (qUnqualified alice) dee

  -- they are all in a local conversation
  conv <-
    responseJsonError
      =<< postConvWithRemoteUsers
        (qUnqualified alice)
        Nothing
        defNewProteusConv
          { newConvQualifiedUsers = [bob, charlie, dee],
            newConvTeam = Just (ConvTeamInfo tid)
          }
        <!! const 201 === statusCode

  c <- view tsCannon
  WS.bracketRN c (map qUnqualified [alice, bob, charlie]) $ \[wsA, wsB, wsC] -> do
    -- conversation access role changes to team only
    (_, reqs) <- withTempMockFederator' (throw $ MockErrorResponse HTTP.status503 "Down for maintenance") $ do
      -- This request should still succeed even with an unresponsive federation member.
      putQualifiedAccessUpdate
        (qUnqualified alice)
        (cnvQualifiedId conv)
        (ConversationAccessData mempty (Set.fromList [TeamMemberAccessRole]))
        !!! const 200 === statusCode
      -- charlie and dee are kicked out
      --
      -- note that removing users happens asynchronously, so this check should
      -- happen while the mock federator is still available
      WS.assertMatchN_ (5 # Second) [wsA, wsB, wsC] $
        wsAssertMembersLeave (cnvQualifiedId conv) alice [charlie]
      WS.assertMatchN_ (5 # Second) [wsA, wsB, wsC] $
        wsAssertMembersLeave (cnvQualifiedId conv) alice [dee]

    let compareLists [] ys = [] @?= ys
        compareLists (x : xs) ys = case break (== x) ys of
          (ys1, _ : ys2) -> compareLists xs (ys1 <> ys2)
          _ -> assertFailure $ "Could not find " <> show x <> " in " <> show ys
    liftIO $
      compareLists
        ( map
            ( \fr -> do
                cu <- eitherDecode @ConversationUpdate (frBody fr)
                pure (cu.cuOrigUserId, cu.cuAction)
            )
            ( filter
                ( \fr ->
                    frComponent fr == Galley
                      && frRPC fr == "on-conversation-updated"
                )
                reqs
            )
        )
        [ Right (alice, SomeConversationAction (sing @'ConversationRemoveMembersTag) (pure charlie)),
          Right (alice, SomeConversationAction (sing @'ConversationRemoveMembersTag) (pure dee)),
          Right
            ( alice,
              SomeConversationAction
                (sing @'ConversationAccessDataTag)
                ConversationAccessData
                  { cupAccess = mempty,
                    cupAccessRoles = Set.fromList [TeamMemberAccessRole]
                  }
            )
        ]
  -- only alice and bob remain
  conv2 <-
    responseJsonError
      =<< getConvQualified (qUnqualified alice) (cnvQualifiedId conv)
        <!! const 200 === statusCode
  liftIO $ map omQualifiedId (cmOthers (cnvMembers conv2)) @?= [bob]

testTeamMemberCantJoinViaGuestLinkIfAccessRoleRemoved :: TestM ()
testTeamMemberCantJoinViaGuestLinkIfAccessRoleRemoved = do
  -- given alice, bob, charlie and dee are in a team
  (alice, tid, [bob, charlie, dee]) <- createBindingTeamWithNMembers 3

  -- and given alice and bob are in a team conversation and alice created a guest link
  let accessRoles = Set.fromList [TeamMemberAccessRole, GuestAccessRole, ServiceAccessRole]
  qconvId <- decodeQualifiedConvId <$> postTeamConv tid alice [bob] (Just "chit chat") [CodeAccess] (Just accessRoles) Nothing
  cCode <- (.code) . decodeConvCodeEvent <$> postConvCode alice (qUnqualified qconvId)

  -- then charlie can join via the guest link
  postJoinCodeConv charlie cCode !!! const 200 === statusCode

  -- when the guests are disabled for the conversation
  let accessData = ConversationAccessData (Set.singleton InviteAccess) (Set.fromList [TeamMemberAccessRole, ServiceAccessRole])
  putQualifiedAccessUpdate alice qconvId accessData !!! const 200 === statusCode

  -- then dee cannot join via guest link
  postJoinCodeConv dee cCode !!! const 404 === statusCode

getGuestLinksStatusFromForeignTeamConv :: TestM ()
getGuestLinksStatusFromForeignTeamConv = do
  localDomain <- viewFederationDomain
  galley <- viewGalley
  let setTeamStatus u tid tfStatus =
        TeamFeatures.putTeamFeatureFlagWithGalley @Public.GuestLinksConfig galley u tid (Public.WithStatusNoLock tfStatus Public.GuestLinksConfig Public.FeatureTTLUnlimited) !!! do
          const 200 === statusCode
  let checkGuestLinksStatus u c s =
        getGuestLinkStatus galley u c !!! do
          const 200 === statusCode
          const s === (Public.wsStatus . (responseJsonUnsafe @(Public.WithStatus Public.GuestLinksConfig)))
  let checkGetGuestLinksStatus s u c =
        getGuestLinkStatus galley u c !!! do
          const s === statusCode

  -- given alice is in team A with guest links allowed
  (alice, teamA, [alex]) <- createBindingTeamWithNMembers 1
  let qalice = Qualified alice localDomain
  setTeamStatus alice teamA Public.FeatureStatusEnabled

  -- and given bob is in team B with guest links disallowed
  (bob, teamB, [bert]) <- createBindingTeamWithNMembers 1
  let qbert = Qualified bert localDomain
  setTeamStatus bob teamB Public.FeatureStatusDisabled

  -- and given alice and bob are connected
  connectUsers alice (singleton bob)

  -- and given bob creates a conversation, invites alice, and makes her group admin
  let accessRoles = Set.fromList [TeamMemberAccessRole, NonTeamMemberAccessRole]
  conv <- decodeConvId <$> postTeamConv teamB bob [] (Just "teams b's conversation") [InviteAccess] (Just accessRoles) Nothing
  let qconv = Qualified conv localDomain
  postMembersWithRole bob (pure qalice) qconv roleNameWireAdmin !!! const 200 === statusCode

  -- when alice gets the guest link status for the conversation
  -- then the status should be disabled
  checkGuestLinksStatus alice conv Public.FeatureStatusDisabled

  -- when bob gets the guest link status for the conversation
  -- then the status should be disabled
  checkGuestLinksStatus bob conv Public.FeatureStatusDisabled

  -- when bob enables guest links for his team and gets the guest link status for the conversation
  setTeamStatus bob teamB Public.FeatureStatusEnabled

  -- then the status should be enabled
  checkGuestLinksStatus bob conv Public.FeatureStatusEnabled

  -- when alice gets the guest link status for the conversation
  -- then the status should be enabled
  checkGuestLinksStatus alice conv Public.FeatureStatusEnabled

  -- when alice disables guest links for her team and gets the guest link status for the conversation
  setTeamStatus alice teamA Public.FeatureStatusDisabled

  -- then the guest link status for the conversation should still be enabled (note that in the UI she can't create guest links because her own team settings do not allow this)
  checkGuestLinksStatus alice conv Public.FeatureStatusEnabled

  -- when bob gets the guest link status for the conversation
  -- then the status should be enabled
  checkGuestLinksStatus bob conv Public.FeatureStatusEnabled

  -- when a user that is not in the conversation tries to get the guest link status
  -- then the result should be not found
  checkGetGuestLinksStatus 404 alex conv
  checkGetGuestLinksStatus 404 bert conv

  -- when a conversation member that is not an admin tries to get the guest link status
  -- then the result should be forbidden
  postMembersWithRole bob (pure qbert) qconv roleNameWireMember !!! const 200 === statusCode
  checkGetGuestLinksStatus 403 bert conv

postJoinConvFail :: TestM ()
postJoinConvFail = do
  alice <- randomUser
  bob <- randomUser
  conv <- decodeConvId <$> postConv alice [] (Just "gossip") [] Nothing Nothing
  void $ postJoinConv bob conv !!! const 403 === statusCode

getConvsOk :: TestM ()
getConvsOk = do
  usr <- randomUser
  convs <- getAllConvs usr
  liftIO $
    [selfConv usr, mlsSelfConvId usr]
      @?= map (qUnqualified . cnvQualifiedId) convs

getConvsOk2 :: TestM ()
getConvsOk2 = do
  [alice, bob] <- randomUsers 2
  connectUsers alice (singleton bob)
  -- create & get one2one conv
  cnv1 <- responseJsonError =<< postO2OConv alice bob (Just "gossip1") <!! const 200 === statusCode
  do
    r <-
      responseJsonError
        =<< getConvs alice [cnvQualifiedId cnv1] <!! do
          const 200 === statusCode
    liftIO $
      [cnvQualifiedId cnv1] @=? map cnvQualifiedId (crFound r)
  -- create & get group conv
  carl <- randomUser
  connectUsers alice (singleton carl)
  cnv2 <-
    responseJsonError
      =<< postConv alice [bob, carl] (Just "gossip2") [] Nothing Nothing
        <!! const 201 === statusCode
  do
    r <-
      responseJsonError
        =<< getConvs alice [cnvQualifiedId cnv2] <!! do
          const 200 === statusCode
    liftIO $
      [cnvQualifiedId cnv2] @=? map cnvQualifiedId (crFound r)
  -- get both
  convs <- getAllConvs alice
  let c1 = find ((== cnvQualifiedId cnv1) . cnvQualifiedId) convs
  let c2 = find ((== cnvQualifiedId cnv2) . cnvQualifiedId) convs
  liftIO . forM_ [(cnv1, c1), (cnv2, c2)] $ \(expected, actual) -> do
    assertEqual
      "name mismatch"
      (Just $ C.cnvName expected)
      (C.cnvName <$> actual)
    assertEqual
      "self member mismatch"
      (Just . cmSelf $ cnvMembers expected)
      (cmSelf . cnvMembers <$> actual)
    assertEqual
      "other members mismatch"
      (Just [])
      ((\c -> cmOthers (cnvMembers c) \\ cmOthers (cnvMembers expected)) <$> actual)

getConvsFailMaxSizeV2 :: TestM ()
getConvsFailMaxSizeV2 = do
  usr <- randomUser
  g <- view tsUnversionedGalley
  get
    ( g
        . path "/v2/conversations"
        . zUser usr
        . zConn "conn"
        . queryItem "size" (toByteString' (501 :: Int32))
    )
    !!! const 400 === statusCode

testGetConvIdsV2 :: TestM ()
testGetConvIdsV2 = do
  [alice, bob] <- randomUsers 2
  connectUsers alice (singleton bob)
  void $ postO2OConv alice bob (Just "gossip")
  getConvIdsV2 alice Nothing Nothing !!! do
    const 200 === statusCode
    const 2 === length . decodeConvIdList
  getConvIdsV2 bob Nothing Nothing !!! do
    const 200 === statusCode
    const 2 === length . decodeConvIdList

paginateConvIds :: TestM ()
paginateConvIds = do
  [alice, bob, eve] <- randomUsers 3
  connectUsers alice (singleton bob)
  connectUsers alice (singleton eve)
  replicateM_ 253 $
    postConv alice [bob, eve] (Just "gossip") [] Nothing Nothing
      !!! const 201 === statusCode
  -- 1 self conv, 2 convs with bob and eve, 253 gossips = 256 convs
  foldM_ (getChunk 16 alice) Nothing [15, 14 .. 0 :: Int]
  where
    getChunk size alice start n = do
      resp <- getConvIdsV2 alice start (Just size) <!! const 200 === statusCode
      let c = fromMaybe (ConversationList [] False) (responseJsonUnsafe resp)
      liftIO $ do
        -- This is because of the way this test is setup, we always get 16
        -- convs, even on the last one
        assertEqual
          ("Number of convs should match the requested size, " <> show n <> " more gets to go")
          (fromIntegral size)
          (length (convList c))

        if n > 0
          then assertEqual "hasMore should be True" True (convHasMore c)
          else assertEqual ("hasMore should be False, " <> show n <> " more chunks to go") False (convHasMore c)

      pure (Just (Right (last (convList c))))

getConvIdsFailMaxSizeV2 :: TestM ()
getConvIdsFailMaxSizeV2 = do
  usr <- randomUser
  getConvIdsV2 usr Nothing (Just 1001)
    !!! const 400 === statusCode

getConvIdsFailMaxSize :: TestM ()
getConvIdsFailMaxSize = do
  usr <- randomUser
  getConvPage usr Nothing (Just 1001)
    !!! const 400 === statusCode

testListConvIds :: TestM ()
testListConvIds = do
  [alice, bob] <- randomUsers 2
  connectUsers alice (singleton bob)
  void $ postO2OConv alice bob (Just "gossip")
  -- Each user has a Proteus self-conversation and the one-to-one coversation.
  for_ [alice, bob] $ \u -> do
    r :: ConversationList ConvId <-
      responseJsonError
        =<< getConvIdsV2 u Nothing (Just 5)
          <!! const 200 === statusCode
    liftIO $ do
      length (convList r) @?= 2
      convHasMore r @?= False

paginateConvListIds :: TestM ()
paginateConvListIds = do
  [alice, bob, eve] <- randomUsers 3
  connectUsers alice (list1 bob [eve])
  localDomain <- viewFederationDomain
  let qAlice = Qualified alice localDomain
  now <- liftIO getCurrentTime
  fedGalleyClient <- view tsFedGalleyClient

  replicateM_ 196 $
    postConv alice [bob, eve] (Just "gossip") [] Nothing Nothing
      !!! const 201 === statusCode

  remoteChad <- randomId
  let chadDomain = Domain "chad.example.com"
      qChad = Qualified remoteChad chadDomain
  connectWithRemoteUser alice qChad
  replicateM_ 25 $ do
    conv <- randomId
    let cu =
          ConversationUpdate
            { cuTime = now,
              cuOrigUserId = qChad,
              cuConvId = conv,
              cuAlreadyPresentUsers = [],
              cuAction = SomeConversationAction (sing @'ConversationJoinTag) (ConversationJoin (pure qAlice) roleNameWireMember)
            }
    void $ runFedClient @"on-conversation-updated" fedGalleyClient chadDomain cu

  remoteDee <- randomId
  let deeDomain = Domain "dee.example.com"
      qDee = Qualified remoteDee deeDomain
  connectWithRemoteUser alice qDee
  replicateM_ 31 $ do
    conv <- randomId
    let cu =
          ConversationUpdate
            { cuTime = now,
              cuOrigUserId = qDee,
              cuConvId = conv,
              cuAlreadyPresentUsers = [],
              cuAction = SomeConversationAction (sing @'ConversationJoinTag) (ConversationJoin (pure qAlice) roleNameWireMember)
            }
    void $ runFedClient @"on-conversation-updated" fedGalleyClient deeDomain cu

  -- 1 Proteus self conv + 1 MLS self conv + 2 convs with bob and eve + 196
  -- local convs + 25 convs on chad.example.com + 31 on dee.example = 256 convs.
  -- Getting them 16 at a time should get all them in 16 times.
  foldM_ (getChunkedConvs 16 0 alice) Nothing [16, 15 .. 0 :: Int]

-- This test ensures to setup conversations so that a page would end exactly
-- when local convs are exhausted and then exactly when another remote domain's
-- convs are exhausted. As the local convs and remote convs are stored in two
-- different tables, this is an important edge case to test.
paginateConvListIdsPageEndingAtLocalsAndDomain :: TestM ()
paginateConvListIdsPageEndingAtLocalsAndDomain = do
  [alice, bob, eve] <- randomUsers 3
  connectUsers alice (list1 bob [eve])
  localDomain <- viewFederationDomain
  let qAlice = Qualified alice localDomain
  now <- liftIO getCurrentTime
  fedGalleyClient <- view tsFedGalleyClient

  -- With page size 16, 28 group convs + 2 one-to-one convs + 1 Proteus self
  -- conv + 1 MLS self conv, we get 32 convs. The 2nd page should end here.
  replicateM_ 28 $
    postConv alice [bob, eve] (Just "gossip") [] Nothing Nothing
      !!! const 201 === statusCode

  -- We should be able to page through current state in 2 pages exactly
  foldM_ (getChunkedConvs 16 0 alice) Nothing [2, 1, 0 :: Int]

  remoteChad <- randomId
  let chadDomain = Domain "chad.example.com"
      qChad = Qualified remoteChad chadDomain
  connectWithRemoteUser alice qChad

  -- The 3rd page will end with this domain
  replicateM_ 16 $ do
    conv <- randomId
    let cu =
          ConversationUpdate
            { cuTime = now,
              cuOrigUserId = qChad,
              cuConvId = conv,
              cuAlreadyPresentUsers = [],
              cuAction = SomeConversationAction (sing @'ConversationJoinTag) (ConversationJoin (pure qAlice) roleNameWireMember)
            }
    void $ runFedClient @"on-conversation-updated" fedGalleyClient chadDomain cu

  remoteDee <- randomId
  let deeDomain = Domain "dee.example.com"
      qDee = Qualified remoteDee deeDomain
  connectWithRemoteUser alice qDee

  -- The 4th and last page will end with this domain
  replicateM_ 16 $ do
    conv <- randomId
    let cu =
          ConversationUpdate
            { cuTime = now,
              cuOrigUserId = qDee,
              cuConvId = conv,
              cuAlreadyPresentUsers = [],
              cuAction = SomeConversationAction (sing @'ConversationJoinTag) (ConversationJoin (pure qAlice) roleNameWireMember)
            }
    void $ runFedClient @"on-conversation-updated" fedGalleyClient deeDomain cu

  foldM_ (getChunkedConvs 16 0 alice) Nothing [4, 3, 2, 1, 0 :: Int]

-- | Gets chunked conversation ids given size of each chunk, size of the last
-- chunk, requesting user and @n@ which represents how many chunks are remaining
-- to go, when this is 0, it is assumed that this chunk is last and the response
-- must set @has_more@ to 'False' and the number of conv ids returned should
-- match @lastSize@.
getChunkedConvs :: HasCallStack => Int32 -> Int -> UserId -> Maybe ConversationPagingState -> Int -> TestM (Maybe ConversationPagingState)
getChunkedConvs size lastSize alice pagingState n = do
  resp <- getConvPage alice pagingState (Just size) <!! const 200 === statusCode
  let c = responseJsonUnsafeWithMsg @ConvIdsPage "failed to parse ConvIdsPage" resp
  liftIO $ do
    if n > 0
      then assertEqual ("Number of convs should match the requested size, " <> show n <> " more chunks to go") (fromIntegral size) (length (mtpResults c))
      else assertEqual "Number of convs should match the last size, no more chunks to go" lastSize (length (mtpResults c))

    if n > 0
      then assertEqual ("hasMore should be True, " <> show n <> " more chunk(s) to go") True (mtpHasMore c)
      else assertEqual "hasMore should be False, no more chunks to go" False (mtpHasMore c)

  pure . Just $ mtpPagingState c

getConvsPagingOk :: TestM ()
getConvsPagingOk = do
  [ally, bill, carl] <- randomUsers 3
  connectUsers ally (list1 bill [carl])
  replicateM_ 10 $ postConv ally [bill, carl] (Just "gossip") [] Nothing Nothing

  walk ally [3, 3, 3, 3, 2] -- 10 (group) + 2 (1:1) + 2 (self)
  walk bill [3, 3, 3, 3, 1] -- 10 (group) + 1 (1:1) + 2 (self)
  walk carl [3, 3, 3, 3, 1] -- 10 (group) + 1 (1:1) + 2 (self)
  where
    walk :: Foldable t => UserId -> t Int -> TestM ()
    walk u = foldM_ (next u 3) Nothing

    next ::
      UserId ->
      Int32 ->
      Maybe ConversationPagingState ->
      Int ->
      TestM (Maybe ConversationPagingState)
    next u step state n = do
      (ids1, state') <- do
        r :: ConvIdsPage <-
          responseJsonError
            =<< getConvPage u state (Just step)
              <!! const 200 === statusCode
        pure (mtpResults r, mtpPagingState r)
      liftIO $ assertEqual "unexpected length (getConvIds)" n (length ids1)

      ids2 <- do
        r <-
          responseJsonError
            =<< getConvs u ids1 <!! const 200 === statusCode
        pure $ map cnvQualifiedId (crFound r)
      liftIO $ assertEqual "unexpected length (getConvs)" n (length ids2)
      liftIO $ assertBool "getConvIds /= getConvs" (ids1 == ids2)

      pure (Just state')

postConvFailNotConnected :: TestM ()
postConvFailNotConnected = do
  alice <- randomUser
  bob <- randomUser
  jane <- randomUser
  postConv alice [bob, jane] Nothing [] Nothing Nothing !!! do
    const 403 === statusCode
    const (Just "not-connected") === fmap label . responseJsonUnsafe

postConvQualifiedFailNotConnected :: TestM ()
postConvQualifiedFailNotConnected = do
  alice <- randomUser
  bob <- randomQualifiedUser
  jane <- randomQualifiedUser
  postConvQualified alice Nothing defNewProteusConv {newConvQualifiedUsers = [bob, jane]} !!! do
    const 403 === statusCode
    const (Just "not-connected") === fmap label . responseJsonUnsafe

postConvLimitOk :: TestM ()
postConvLimitOk = do
  n <- fromIntegral . pred <$> view tsMaxConvSize
  alice <- randomUser
  bob : others <- replicateM n randomUser
  connectUsers alice (list1 bob others)
  postConv alice (bob : others) Nothing [] Nothing Nothing !!! do
    const 201 === statusCode

postConvFailNumMembers :: TestM ()
postConvFailNumMembers = do
  n <- fromIntegral <$> view tsMaxConvSize
  alice <- randomUser
  bob : others <- replicateM n randomUser
  connectUsers alice (list1 bob others)
  postConv alice (bob : others) Nothing [] Nothing Nothing !!! do
    const 400 === statusCode
    const (Just "client-error") === fmap label . responseJsonUnsafe

postConvQualifiedFailNumMembers :: TestM ()
postConvQualifiedFailNumMembers = do
  n <- fromIntegral <$> view tsMaxConvSize
  alice <- randomUser
  bob : others <- replicateM n randomQualifiedUser
  connectLocalQualifiedUsers alice (list1 bob others)
  postConvQualified alice Nothing defNewProteusConv {newConvQualifiedUsers = bob : others} !!! do
    const 400 === statusCode
    const (Just "client-error") === fmap label . responseJsonUnsafe

-- | If somebody has blocked a user, that user shouldn't be able to create a
-- group conversation which includes them.
postConvFailBlocked :: TestM ()
postConvFailBlocked = do
  alice <- randomUser
  bob <- randomUser
  jane <- randomUser
  connectUsers alice (list1 bob [jane])
  putConnection jane alice Blocked
    !!! const 200 === statusCode
  postConv alice [bob, jane] Nothing [] Nothing Nothing !!! do
    const 403 === statusCode
    const (Just "not-connected") === fmap label . responseJsonUnsafe

--- | If somebody has blocked a user, that user shouldn't be able to create a
-- group conversation which includes them.
postConvQualifiedFailBlocked :: TestM ()
postConvQualifiedFailBlocked = do
  alice <- randomUser
  bob <- randomQualifiedUser
  jane <- randomQualifiedUser
  connectLocalQualifiedUsers alice (list1 bob [jane])
  putConnectionQualified jane alice Blocked
    !!! const 200 === statusCode
  postConvQualified alice Nothing defNewProteusConv {newConvQualifiedUsers = [bob, jane]} !!! do
    const 403 === statusCode
    const (Just "not-connected") === fmap label . responseJsonUnsafe

postConvQualifiedNoConnection :: TestM ()
postConvQualifiedNoConnection = do
  alice <- randomUser
  bob <- flip Qualified (Domain "far-away.example.com") <$> randomId
  void $ withTempMockFederator' getNotFullyConnectedBackendsMock $ do
    postConvQualified alice Nothing defNewProteusConv {newConvQualifiedUsers = [bob]}
      !!! const 403 === statusCode

postTeamConvQualifiedNoConnection :: TestM ()
postTeamConvQualifiedNoConnection = do
  (tid, alice, _) <- createBindingTeamWithQualifiedMembers 1
  bob <- randomQualifiedId (Domain "bob.example.com")
  charlie <- randomQualifiedUser
  void $ withTempMockFederator' getNotFullyConnectedBackendsMock $ do
    postConvQualified
      (qUnqualified alice)
      Nothing
      defNewProteusConv
        { newConvQualifiedUsers = [bob],
          newConvTeam = Just (ConvTeamInfo tid)
        }
      !!! const 403 === statusCode
    postConvQualified
      (qUnqualified alice)
      Nothing
      defNewProteusConv
        { newConvQualifiedUsers = [charlie],
          newConvTeam = Just (ConvTeamInfo tid)
        }
      !!! const 403 === statusCode

postConvQualifiedNonExistentDomain :: TestM ()
postConvQualifiedNonExistentDomain = do
  let remoteDomain = Domain "non-existent.example.com"
  alice <- randomUser
  uBob <- randomId
  let bob = Qualified uBob remoteDomain
  connectWithRemoteUser alice bob
  let mock = "get-not-fully-connected-backends" ~> NonConnectedBackends mempty
  void $
    withTempMockFederator'
      mock
      ( do
          postConvQualified
            alice
            Nothing
            defNewProteusConv {newConvQualifiedUsers = [bob]}
            !!! do const 533 === statusCode
      )

postConvQualifiedFederationNotEnabled :: TestM ()
postConvQualifiedFederationNotEnabled = do
  alice <- randomUser
  let domain = Domain "some-remote-backend.example.com"
  bob <- flip Qualified domain <$> randomId
  connectWithRemoteUser alice bob
  let federatorNotConfigured o =
        o
          & federator .~ Nothing
          & rabbitmq .~ Nothing
  withSettingsOverrides federatorNotConfigured $ do
    g <- viewGalley
    unreachable :: UnreachableBackends <-
      responseJsonError
        =<< postConvHelper g alice [bob] <!! do
          const 533 === statusCode
    liftIO $ unreachable.backends @?= [domain]

-- like postConvQualified
-- FUTUREWORK: figure out how to use functions in the TestM monad inside withSettingsOverrides and remove this duplication
postConvHelper :: MonadHttp m => (Request -> Request) -> UserId -> [Qualified UserId] -> m ResponseLBS
postConvHelper g zusr newUsers = do
  let conv = NewConv [] newUsers (checked "gossip") (Set.fromList []) Nothing Nothing Nothing Nothing roleNameWireAdmin BaseProtocolProteusTag
  post $ g . path "/conversations" . zUser zusr . zConn "conn" . zType "access" . json conv

postSelfConvOk :: TestM ()
postSelfConvOk = do
  qalice <- randomQualifiedUser
  let alice = qUnqualified qalice
  m <- postSelfConv alice <!! const 200 === statusCode
  n <- postSelfConv alice <!! const 200 === statusCode
  mId <- assertConv m SelfConv (Just alice) qalice [] Nothing Nothing
  nId <- assertConv n SelfConv (Just alice) qalice [] Nothing Nothing
  liftIO $ mId @=? nId

postO2OConvOk :: TestM ()
postO2OConvOk = do
  (alice, qalice) <- randomUserTuple
  (bob, qbob) <- randomUserTuple
  connectUsers alice (singleton bob)
  a <- postO2OConv alice bob Nothing <!! const 200 === statusCode
  c <- postO2OConv alice bob Nothing <!! const 200 === statusCode
  aId <- assertConv a One2OneConv (Just alice) qalice [qbob] Nothing Nothing
  cId <- assertConv c One2OneConv (Just alice) qalice [qbob] Nothing Nothing
  liftIO $ aId @=? cId

postConvO2OFailWithSelf :: TestM ()
postConvO2OFailWithSelf = do
  g <- viewGalley
  alice <- randomUser
  let inv = NewConv [alice] [] Nothing mempty Nothing Nothing Nothing Nothing roleNameWireAdmin BaseProtocolProteusTag
  post (g . path "/conversations/one2one" . zUser alice . zConn "conn" . zType "access" . json inv) !!! do
    const 403 === statusCode
    const (Just "invalid-op") === fmap label . responseJsonUnsafe

postConnectConvOk :: TestM ()
postConnectConvOk = do
  qalice <- randomQualifiedUser
  let alice = qUnqualified qalice
  bob <- randomUser
  m <-
    postConnectConv alice bob "Alice" "connect with me!" Nothing
      <!! const 201 === statusCode
  n <-
    postConnectConv alice bob "Alice" "connect with me!" Nothing
      <!! const 200 === statusCode
  mId <- assertConv m ConnectConv (Just alice) qalice [] (Just "Alice") Nothing
  nId <- assertConv n ConnectConv (Just alice) qalice [] (Just "Alice") Nothing
  liftIO $ mId @=? nId

postConnectConvOk2 :: TestM ()
postConnectConvOk2 = do
  alice <- randomUser
  bob <- randomUser
  m <- decodeConvId <$> req alice bob
  n <- decodeConvId <$> req alice bob
  liftIO $ m @=? n
  where
    req alice bob =
      postConnectConv alice bob "Alice" "connect with me!" (Just "me@me.com")

putConvAcceptOk :: TestM ()
putConvAcceptOk = do
  alice <- randomUser
  bob <- randomUser
  qcnv <- decodeQualifiedConvId <$> postConnectConv alice bob "Alice" "come to zeta!" Nothing
  putConvAccept bob (qUnqualified qcnv) !!! const 200 === statusCode
  getConvQualified alice qcnv !!! do
    const 200 === statusCode
    const (Just One2OneConv) === fmap C.cnvType . responseJsonUnsafe
  getConvQualified bob qcnv !!! do
    const 200 === statusCode
    const (Just One2OneConv) === fmap C.cnvType . responseJsonUnsafe

putConvAcceptRetry :: TestM ()
putConvAcceptRetry = do
  alice <- randomUser
  bob <- randomUser
  connectUsers alice (singleton bob)
  cnv <- decodeConvId <$> postO2OConv alice bob (Just "chat")
  -- If the conversation type is already One2One, everything is 200 OK
  putConvAccept bob cnv !!! const 200 === statusCode

postMutualConnectConvOk :: TestM ()
postMutualConnectConvOk = do
  qalice <- randomQualifiedUser
  let alice = qUnqualified qalice
  qbob <- randomQualifiedUser
  let bob = qUnqualified qbob
  ac <-
    postConnectConv alice bob "A" "a" Nothing
      <!! const 201 === statusCode
  acId <- assertConv ac ConnectConv (Just alice) qalice [] (Just "A") Nothing
  bc <-
    postConnectConv bob alice "B" "b" Nothing
      <!! const 200 === statusCode
  -- The connect conversation was simply accepted, thus the
  -- conversation name and message sent in Bob's request ignored.
  bcId <- assertConv bc One2OneConv (Just alice) qbob [qalice] (Just "A") Nothing
  liftIO $ acId @=? bcId

postRepeatConnectConvCancel :: TestM ()
postRepeatConnectConvCancel = do
  alice <- randomUser
  bob <- randomUser
  -- Alice wants to connect
  rsp1 <- postConnectConv alice bob "A" "a" Nothing <!! const 201 === statusCode
  let cnv = responseJsonUnsafeWithMsg "conversation" rsp1
  liftIO $ do
    ConnectConv @=? C.cnvType cnv
    Just "A" @=? C.cnvName cnv
    [] @=? cmOthers (C.cnvMembers cnv)
    privateAccess @=? C.cnvAccess cnv
  -- Alice blocks / cancels
  cancel alice cnv
  -- Alice makes another connect attempt
  rsp2 <- postConnectConv alice bob "A2" "a2" Nothing <!! const 200 === statusCode
  let cnv2 = responseJsonUnsafeWithMsg "conversation" rsp2
  liftIO $ do
    ConnectConv @=? C.cnvType cnv2
    Just "A2" @=? C.cnvName cnv2
    [] @=? cmOthers (C.cnvMembers cnv2)
    privateAccess @=? C.cnvAccess cnv2
  -- Alice blocks / cancels again
  cancel alice cnv
  -- Now Bob attempts to connect
  rsp3 <- postConnectConv bob alice "B" "b" Nothing <!! const 200 === statusCode
  let cnv3 = responseJsonUnsafeWithMsg "conversation" rsp3
  liftIO $ do
    ConnectConv @=? C.cnvType cnv3
    Just "B" @=? C.cnvName cnv3
    privateAccess @=? C.cnvAccess cnv3
  -- Bob accepting is a no-op, since he is already a member
  let qconvId = C.cnvQualifiedId cnv
  let convId = qUnqualified qconvId
  putConvAccept bob convId !!! const 200 === statusCode
  cnvX <- responseJsonUnsafeWithMsg "conversation" <$> getConvQualified bob qconvId
  liftIO $ do
    ConnectConv @=? C.cnvType cnvX
    Just "B" @=? C.cnvName cnvX
    privateAccess @=? C.cnvAccess cnvX
  -- Alice accepts, finally turning it into a 1-1
  putConvAccept alice convId !!! const 200 === statusCode
  cnv4 <- responseJsonUnsafeWithMsg "conversation" <$> getConvQualified alice qconvId
  liftIO $ do
    One2OneConv @=? C.cnvType cnv4
    Just "B" @=? C.cnvName cnv4
    privateAccess @=? C.cnvAccess cnv4
  where
    cancel u c = do
      g <- viewGalley
      let cnvId = qUnqualified . cnvQualifiedId
      put (g . paths ["/i/conversations", toByteString' (cnvId c), "block"] . zUser u)
        !!! const 200 === statusCode
      getConv u (cnvId c) !!! const 403 === statusCode

putBlockConvOk :: TestM ()
putBlockConvOk = do
  g <- viewGalley
  alice <- randomUser
  bob <- randomUser
  conv <- responseJsonUnsafeWithMsg "conversation" <$> postConnectConv alice bob "Alice" "connect with me!" (Just "me@me.com")
  let qconvId = cnvQualifiedId conv
  let convId = qUnqualified qconvId
  getConvQualified alice qconvId !!! const 200 === statusCode
  getConvQualified bob qconvId !!! const 403 === statusCode
  put (g . paths ["/i/conversations", toByteString' convId, "block"] . zUser bob)
    !!! const 200 === statusCode
  -- A is still the only member of the 1-1
  getConvQualified alice qconvId !!! do
    const 200 === statusCode
    const (cnvMembers conv) === cnvMembers . responseJsonUnsafeWithMsg "conversation"
  -- B accepts the conversation by unblocking
  put (g . paths ["/i/conversations", toByteString' convId, "unblock"] . zUser bob)
    !!! const 200 === statusCode
  getConvQualified bob qconvId !!! const 200 === statusCode
  -- B blocks A in the 1-1
  put (g . paths ["/i/conversations", toByteString' convId, "block"] . zUser bob)
    !!! const 200 === statusCode
  -- B no longer sees the 1-1
  getConvQualified bob qconvId !!! const 403 === statusCode
  -- B unblocks A in the 1-1
  put (g . paths ["/i/conversations", toByteString' convId, "unblock"] . zUser bob)
    !!! const 200 === statusCode
  -- B sees the blocked 1-1 again
  getConvQualified bob qconvId !!! do
    const 200 === statusCode

getConvOk :: TestM ()
getConvOk = do
  alice <- randomUser
  bob <- randomUser
  chuck <- randomUser
  connectUsers alice (list1 bob [chuck])
  conv <- decodeConvId <$> postConv alice [bob, chuck] (Just "gossip") [] Nothing Nothing
  getConv alice conv !!! const 200 === statusCode
  getConv bob conv !!! const 200 === statusCode
  getConv chuck conv !!! const 200 === statusCode

getConvQualifiedOk :: TestM ()
getConvQualifiedOk = do
  alice <- randomUser
  bob <- randomQualifiedUser
  chuck <- randomQualifiedUser
  connectLocalQualifiedUsers alice (list1 bob [chuck])
  conv <-
    decodeConvId
      <$> postConvQualified
        alice
        Nothing
        defNewProteusConv
          { newConvQualifiedUsers = [bob, chuck],
            newConvName = checked "gossip"
          }
  getConv alice conv !!! const 200 === statusCode
  getConv (qUnqualified bob) conv !!! const 200 === statusCode
  getConv (qUnqualified chuck) conv !!! const 200 === statusCode

accessConvMeta :: TestM ()
accessConvMeta = do
  g <- viewGalley
  alice <- randomUser
  bob <- randomUser
  chuck <- randomUser
  connectUsers alice (list1 bob [chuck])
  conv <- decodeConvId <$> postConv alice [bob, chuck] (Just "gossip") [] Nothing Nothing
  let meta =
        ConversationMetadata
          RegularConv
          (Just alice)
          [InviteAccess]
          (Set.fromList [TeamMemberAccessRole, NonTeamMemberAccessRole, ServiceAccessRole])
          (Just "gossip")
          Nothing
          Nothing
          Nothing
  get (g . paths ["i/conversations", toByteString' conv, "meta"] . zUser alice) !!! do
    const 200 === statusCode
    const (Just meta) === (decode <=< responseBody)

leaveConnectConversation :: TestM ()
leaveConnectConversation = do
  (alice, qalice) <- randomUserTuple
  bob <- randomUser
  bdy <- postConnectConv alice bob "alice" "ni" Nothing <!! const 201 === statusCode
  let c = maybe (error "invalid connect conversation") (qUnqualified . cnvQualifiedId) (responseJsonUnsafe bdy)
  qc <- Qualified c <$> viewFederationDomain
  deleteMemberQualified alice qalice qc !!! const 403 === statusCode

testAddRemoteMember :: TestM ()
testAddRemoteMember = do
  qalice <- randomQualifiedUser
  let alice = qUnqualified qalice
  let localDomain = qDomain qalice
  bobId <- randomId
  let remoteDomain = Domain "far-away.example.com"
      remoteBob = Qualified bobId remoteDomain
  convId <- decodeConvId <$> postConv alice [] (Just "remote gossip") [] Nothing Nothing
  let qconvId = Qualified convId localDomain

  postQualifiedMembers alice (remoteBob :| []) qconvId !!! do
    const 403 === statusCode
    const (Right (Just "not-connected")) === fmap (view (at "label")) . responseJsonEither @Object

  connectWithRemoteUser alice remoteBob

  (resp, reqs) <-
    withTempMockFederator' (respond remoteBob) $
      postQualifiedMembers alice (remoteBob :| []) qconvId
        <!! const 200 === statusCode
  liftIO $ do
    map frTargetDomain reqs @?= [remoteDomain, remoteDomain]
    map frRPC reqs @?= ["get-not-fully-connected-backends", "on-conversation-updated"]

  let e = responseJsonUnsafe resp
  let bobMember = SimpleMember remoteBob roleNameWireAdmin
  liftIO $ do
    evtConv e @?= qconvId
    evtType e @?= MemberJoin
    evtData e @?= EdMembersJoin (SimpleMembers [bobMember])
    evtFrom e @?= qalice
  conv <- responseJsonUnsafeWithMsg "conversation" <$> getConvQualified alice qconvId
  liftIO $ do
    let actual = cmOthers $ cnvMembers conv
    let expected = [OtherMember remoteBob Nothing roleNameWireAdmin]
    assertEqual "other members should include remoteBob" expected actual
  where
    respond :: Qualified UserId -> Mock LByteString
    respond bob =
      asum
        [ getNotFullyConnectedBackendsMock,
          guardComponent Brig *> mockReply [mkProfile bob (Name "bob")],
          "on-conversation-updated" ~> ()
        ]

testDeleteTeamConversationWithRemoteMembers :: TestM ()
testDeleteTeamConversationWithRemoteMembers = do
  (alice, tid) <- createBindingTeam
  localDomain <- viewFederationDomain
  let qalice = Qualified alice localDomain

  bobId <- randomId
  let remoteDomain = Domain "far-away.example.com"
      remoteBob = Qualified bobId remoteDomain

  convId <- decodeConvId <$> postTeamConv tid alice [] (Just "remote gossip") [] Nothing Nothing
  let qconvId = Qualified convId localDomain

  connectWithRemoteUser alice remoteBob

  let mock = getNotFullyConnectedBackendsMock <|> "api-version" ~> EmptyResponse
  (_, received) <- withTempMockFederator' mock $ do
    postQualifiedMembers alice (remoteBob :| []) qconvId
      !!! const 200 === statusCode

    deleteTeamConv tid convId alice
      !!! const 200 === statusCode

  liftIO $ do
    let convUpdates = mapMaybe (eitherToMaybe . parseFedRequest) received
    convUpdate <- case filter ((== SomeConversationAction (sing @'ConversationDeleteTag) ()) . cuAction) convUpdates of
      [] -> assertFailure "No ConversationUpdate requests received"
      [convDelete] -> pure convDelete
      _ -> assertFailure "Multiple ConversationUpdate requests received"
    cuAlreadyPresentUsers convUpdate @?= [bobId]
    cuOrigUserId convUpdate @?= qalice

testDeleteTeamConversationWithUnavailableRemoteMembers :: TestM ()
testDeleteTeamConversationWithUnavailableRemoteMembers = do
  (alice, tid) <- createBindingTeam
  localDomain <- viewFederationDomain
  let qalice = Qualified alice localDomain

  bobId <- randomId
  let remoteDomain = Domain "far-away.example.com"
      remoteBob = Qualified bobId remoteDomain

  convId <- decodeConvId <$> postTeamConv tid alice [] (Just "remote gossip") [] Nothing Nothing
  let qconvId = Qualified convId localDomain

  connectWithRemoteUser alice remoteBob

  let mock =
        getNotFullyConnectedBackendsMock
          <|>
          -- Mock an unavailable federation server for the deletion call
          (guardRPC "on-conversation-updated" *> throw (MockErrorResponse HTTP.status503 "Down for maintenance."))
          <|> (guardRPC "delete-team-conversation" *> throw (MockErrorResponse HTTP.status503 "Down for maintenance."))
  (_, received) <- withTempMockFederator' mock $ do
    postQualifiedMembers alice (remoteBob :| []) qconvId
      !!! const 200 === statusCode

    deleteTeamConv tid convId alice
      !!! const 200 === statusCode
  liftIO $ do
    let convUpdates = mapMaybe (eitherToMaybe . parseFedRequest) received
    convUpdate <- case filter ((== SomeConversationAction (sing @'ConversationDeleteTag) ()) . cuAction) convUpdates of
      [] -> assertFailure "No ConversationUpdate requests received"
      [convDelete] -> pure convDelete
      _ -> assertFailure "Multiple ConversationUpdate requests received"
    cuAlreadyPresentUsers convUpdate @?= [bobId]
    cuOrigUserId convUpdate @?= qalice

testGetQualifiedLocalConv :: TestM ()
testGetQualifiedLocalConv = do
  alice <- randomUser
  convId <- decodeQualifiedConvId <$> postConv alice [] (Just "gossip") [] Nothing Nothing
  conv :: Conversation <- fmap responseJsonUnsafe $ getConvQualified alice convId <!! const 200 === statusCode
  liftIO $ do
    assertEqual "conversation id" convId (C.cnvQualifiedId conv)
    assertEqual "conversation name" (Just "gossip") (C.cnvName conv)

testGetQualifiedLocalConvNotFound :: TestM ()
testGetQualifiedLocalConvNotFound = do
  alice <- randomUser
  localDomain <- viewFederationDomain
  convId <- (`Qualified` localDomain) <$> randomId
  getConvQualified alice convId !!! do
    const 404 === statusCode
    const (Right (Just "no-conversation")) === fmap (view (at "label")) . responseJsonEither @Object

testGetQualifiedLocalConvNotParticipating :: TestM ()
testGetQualifiedLocalConvNotParticipating = do
  alice <- randomUser
  bob <- randomUser
  convId <- decodeQualifiedConvId <$> postConv bob [] (Just "gossip about alice") [] Nothing Nothing
  getConvQualified alice convId !!! do
    const 403 === statusCode
    const (Just "access-denied") === view (at "label") . responseJsonUnsafe @Object

testGetQualifiedRemoteConv :: TestM ()
testGetQualifiedRemoteConv = do
  aliceQ <- randomQualifiedUser
  let aliceId = qUnqualified aliceQ
  loc <- flip toLocalUnsafe () <$> viewFederationDomain
  bobId <- randomId
  convId <- randomId
  let remoteDomain = Domain "far-away.example.com"
      bobQ = Qualified bobId remoteDomain
      remoteConvId = Qualified convId remoteDomain
      bobAsOtherMember = OtherMember bobQ Nothing roleNameWireAdmin
      aliceAsLocal =
        LocalMember aliceId defMemberStatus Nothing roleNameWireAdmin
      aliceAsOtherMember = localMemberToOther (qDomain aliceQ) aliceAsLocal
      aliceAsSelfMember = localMemberToSelf loc aliceAsLocal

  connectWithRemoteUser aliceId bobQ
  registerRemoteConv remoteConvId bobId Nothing (Set.fromList [aliceAsOtherMember])

  let mockConversation = mkProteusConv convId bobId roleNameWireAdmin [bobAsOtherMember]
      remoteConversationResponse = GetConversationsResponse [mockConversation]
      expected =
        Conversation
          remoteConvId
          mockConversation.metadata
          (ConvMembers aliceAsSelfMember mockConversation.members.others)
          ProtocolProteus

  (respAll, _) <-
    withTempMockFederator'
      (mockReply remoteConversationResponse)
      (getConvQualified aliceId remoteConvId)

  conv <- responseJsonUnsafe <$> (pure respAll <!! const 200 === statusCode)
  liftIO $ do assertEqual "conversation metadata" expected conv

testGetQualifiedRemoteConvNotFound :: TestM ()
testGetQualifiedRemoteConvNotFound = do
  aliceId <- randomUser
  let remoteDomain = Domain "far-away.example.com"
  remoteConvId <- (`Qualified` remoteDomain) <$> randomId
  -- No need to mock federator as we don't expect a call to be made
  getConvQualified aliceId remoteConvId !!! do
    const 404 === statusCode
    const (Just "no-conversation") === view (at "label") . responseJsonUnsafe @Object

testGetQualifiedRemoteConvNotFoundOnRemote :: TestM ()
testGetQualifiedRemoteConvNotFoundOnRemote = do
  aliceQ <- randomQualifiedUser
  let aliceId = qUnqualified aliceQ
  bobId <- randomId
  convId <- randomId
  let remoteDomain = Domain "far-away.example.com"
      remoteConvId = Qualified convId remoteDomain
      aliceAsOtherMember = OtherMember aliceQ Nothing roleNameWireAdmin

  registerRemoteConv remoteConvId bobId Nothing (Set.fromList [aliceAsOtherMember])

  void . withTempMockFederator' (mockReply (GetConversationsResponse [])) $ do
    getConvQualified aliceId remoteConvId !!! do
      const 404 === statusCode
      const (Just "no-conversation") === view (at "label") . responseJsonUnsafe @Object

-- | Tests getting many converations given their ids.
--
-- In this test, Alice is a local user, who will be asking for metadata of these
-- conversations:
--
-- - A local conversation which she is part of
--
-- - A remote conv on a.far-away.example.com (with Bob)
--
-- - A remote conv on b.far-away.example.com (with Carl)
--
-- - A remote conv on a.far-away.example.com, which is not found in the local DB
--
-- - A remote conv on b.far-away.example.com, it is found in the local DB but
--   the remote does not return it
--
-- - A remote conv on c.far-away.example.com (with Dee), for which the federated call fails
--
-- - A local conversation which doesn't exist
--
-- - A local conversation which they're not part of
testBulkGetQualifiedConvs :: TestM ()
testBulkGetQualifiedConvs = do
  localDomain <- viewFederationDomain
  aliceQ <- randomQualifiedUser
  let alice = qUnqualified aliceQ
      lAlice = toLocalUnsafe localDomain alice
  bobId <- randomId
  carlId <- randomId
  deeId <- randomId
  let remoteDomainA = Domain "a.far-away.example.com"
      remoteDomainB = Domain "b.far-away.example.com"
      remoteDomainC = Domain "c.far-away.example.com"
      bobQ = Qualified bobId remoteDomainA
      carlQ = Qualified carlId remoteDomainB
      deeQ = Qualified deeId remoteDomainC

  connectWithRemoteUser alice bobQ
  connectWithRemoteUser alice carlQ
  connectWithRemoteUser alice deeQ

  localConv <- responseJsonUnsafe <$> postConv alice [] (Just "gossip") [] Nothing Nothing
  let localConvId = cnvQualifiedId localConv

  remoteConvIdA <- randomQualifiedId remoteDomainA
  remoteConvIdB <- randomQualifiedId remoteDomainB
  remoteConvIdALocallyNotFound <- randomQualifiedId remoteDomainA
  remoteConvIdBNotFoundOnRemote <- randomQualifiedId remoteDomainB
  localConvIdNotFound <- randomQualifiedId localDomain
  remoteConvIdCFailure <- randomQualifiedId remoteDomainC

  eve <- randomQualifiedUser
  localConvIdNotParticipating <- decodeQualifiedConvId <$> postConv (qUnqualified eve) [] (Just "gossip about alice!") [] Nothing Nothing

  let aliceAsOtherMember = OtherMember aliceQ Nothing roleNameWireAdmin
  registerRemoteConv remoteConvIdA bobId Nothing (Set.fromList [aliceAsOtherMember])
  registerRemoteConv remoteConvIdB carlId Nothing (Set.fromList [aliceAsOtherMember])
  registerRemoteConv remoteConvIdBNotFoundOnRemote carlId Nothing (Set.fromList [aliceAsOtherMember])
  registerRemoteConv remoteConvIdCFailure deeId Nothing (Set.fromList [aliceAsOtherMember])

  let bobAsOtherMember = OtherMember bobQ Nothing roleNameWireAdmin
      carlAsOtherMember = OtherMember carlQ Nothing roleNameWireAdmin
      mockConversationA = mkProteusConv (qUnqualified remoteConvIdA) bobId roleNameWireAdmin [bobAsOtherMember]
      mockConversationB = mkProteusConv (qUnqualified remoteConvIdB) carlId roleNameWireAdmin [carlAsOtherMember]
      req =
        ListConversations . unsafeRange $
          [ localConvId,
            remoteConvIdA,
            remoteConvIdB,
            remoteConvIdALocallyNotFound,
            localConvIdNotFound,
            localConvIdNotParticipating,
            remoteConvIdBNotFoundOnRemote,
            remoteConvIdCFailure
          ]
  (respAll, receivedRequests) <- do
    let mock = do
          d <- frTargetDomain <$> getRequest
          asum
            [ guard (d == remoteDomainA) *> mockReply (GetConversationsResponse [mockConversationA]),
              guard (d == remoteDomainB) *> mockReply (GetConversationsResponse [mockConversationB]),
              guard (d == remoteDomainC) *> liftIO (throw (DiscoveryFailureSrvNotAvailable "domainC")),
              do
                r <- getRequest
                liftIO . assertFailure $ "Unrecognized domain: " <> show r
            ]
    withTempMockFederator' mock (listConvs alice req)
  convs <- responseJsonUnsafe <$> (pure respAll <!! const 200 === statusCode)

  liftIO $ do
    let expectedFound =
          sortOn
            cnvQualifiedId
            $ pure (remoteConversationView lAlice defMemberStatus (toRemoteUnsafe remoteDomainA mockConversationA))
              <> pure (remoteConversationView lAlice defMemberStatus (toRemoteUnsafe remoteDomainB mockConversationB))
              <> [localConv]
        actualFound = sortOn cnvQualifiedId $ crFound convs
    assertEqual "found conversations" expectedFound actualFound

    -- Assumes only one request is made
    let requestedConvIdsA =
          fmap (.convIds)
            . (decode @GetConversationsRequest . frBody =<<)
            $ find ((== remoteDomainA) . frTargetDomain) receivedRequests
    assertEqual "only locally found conversations should be queried" (Just [qUnqualified remoteConvIdA]) requestedConvIdsA

    let expectedNotFound = sort [localConvIdNotFound, localConvIdNotParticipating, remoteConvIdALocallyNotFound, remoteConvIdBNotFoundOnRemote]
        actualNotFound = sort $ crNotFound convs
    assertEqual "not founds" expectedNotFound actualNotFound
    assertEqual "failures" [remoteConvIdCFailure] (crFailed convs)

testAddRemoteMemberInvalidDomain :: TestM ()
testAddRemoteMemberInvalidDomain = do
  alice <- randomUser
  bobId <- randomId
  let domain = Domain "invalid.example.com"
  let remoteBob = Qualified bobId domain
  convId <- decodeConvId <$> postConv alice [] (Just "remote gossip") [] Nothing Nothing
  localDomain <- viewFederationDomain
  let qconvId = Qualified convId localDomain

  connectWithRemoteUser alice remoteBob

  e :: UnreachableBackends <-
    responseJsonError
      =<< postQualifiedMembers alice (remoteBob :| []) qconvId
        <!! do
          const 533 === statusCode
  liftIO $ e.backends @?= [domain]

-- This test is a safeguard to ensure adding remote members will fail
-- on environments where federation isn't configured (such as our production as of May 2021)
testAddRemoteMemberFederationDisabled :: TestM ()
testAddRemoteMemberFederationDisabled = do
  alice <- randomUser
  remoteBob <- flip Qualified (Domain "some-remote-backend.example.com") <$> randomId
  qconvId <- decodeQualifiedConvId <$> postConv alice [] (Just "remote gossip") [] Nothing Nothing
  connectWithRemoteUser alice remoteBob

  -- federator endpoint not configured is equivalent to federation being disabled
  -- This is the case on staging/production in May 2021.
  let federatorNotConfigured o =
        o
          & federator .~ Nothing
          & rabbitmq .~ Nothing
  withSettingsOverrides federatorNotConfigured $
    postQualifiedMembers alice (remoteBob :| []) qconvId !!! do
      const 400 === statusCode
      const (Right "federation-not-enabled") === fmap label . responseJsonEither

  -- the member is not actually added to the conversation
  conv <- responseJsonError =<< getConvQualified alice qconvId <!! const 200 === statusCode
  liftIO $ map omQualifiedId (cmOthers (cnvMembers conv)) @?= []

<<<<<<< HEAD
=======
testAddRemoteMemberFederationUnavailable :: TestM ()
testAddRemoteMemberFederationUnavailable = do
  alice <- randomUser
  let domain = Domain "some-remote-backend.example.com"
  remoteBob <- flip Qualified domain <$> randomId
  qconvId <- decodeQualifiedConvId <$> postConv alice [] (Just "remote gossip") [] Nothing Nothing
  connectWithRemoteUser alice remoteBob

  -- federator endpoint being configured in brig and/or galley, but not being
  -- available (i.e. no service listing on that IP/port) can happen due to a
  -- misconfiguration of federator. That should give an unreachable_backends error.
  -- Port 1 should always be wrong hopefully.
  let federatorUnavailable = federator ?~ Endpoint "127.0.0.1" 1
  withSettingsOverrides federatorUnavailable $ do
    e :: UnreachableBackends <-
      responseJsonError
        =<< postQualifiedMembers alice (remoteBob :| []) qconvId <!! do
          const 533 === statusCode
    liftIO $ e.backends @?= [domain]

  -- since on member add the check of connection between remote backends will fail, the member is not actually added to the conversation
  conv <- responseJsonError =<< getConvQualified alice qconvId <!! const 200 === statusCode
  liftIO $ map omQualifiedId (cmOthers (cnvMembers conv)) @?= []

>>>>>>> 1892827b
postMembersOk :: TestM ()
postMembersOk = do
  qalice <- randomQualifiedUser
  let alice = qUnqualified qalice
  bob <- randomUser
  chuck <- randomUser
  qeve <- randomQualifiedUser
  let eve = qUnqualified qeve
  connectUsers alice (list1 bob [chuck, eve])
  connectUsers eve (singleton bob)
  conv <- decodeConvId <$> postConv alice [bob, chuck] (Just "gossip") [] Nothing Nothing
  let qconv = Qualified conv (qDomain qalice)
  e <- responseJsonError =<< postMembers alice (pure qeve) qconv <!! const 200 === statusCode
  liftIO $ do
    evtConv e @?= qconv
    evtType e @?= MemberJoin
    evtData e @?= EdMembersJoin (SimpleMembers [SimpleMember qeve roleNameWireAdmin])
    evtFrom e @?= qalice
  -- Check that last_event markers are set for all members
  forM_ [alice, bob, chuck, eve] $ \u -> do
    _ <- getSelfMember u conv <!! const 200 === statusCode
    pure ()

postMembersOk2 :: TestM ()
postMembersOk2 = do
  alice <- randomUser
  bob <- randomUser
  chuck <- randomQualifiedUser
  connectUsers alice (list1 bob [qUnqualified chuck])
  connectUsers bob (singleton . qUnqualified $ chuck)
  conv <- decodeConvId <$> postConv alice [bob, qUnqualified chuck] Nothing [] Nothing Nothing
  qconv <- Qualified conv <$> viewFederationDomain
  postMembers bob (pure chuck) qconv !!! do
    const 204 === statusCode
    const Nothing === responseBody
  chuck' <- responseJsonUnsafe <$> (getSelfMember (qUnqualified chuck) conv <!! const 200 === statusCode)
  liftIO $
    assertEqual "wrong self member" (Just chuck) (memId <$> chuck')

postMembersOk3 :: TestM ()
postMembersOk3 = do
  alice <- randomUser
  (bob, qbob) <- randomUserTuple
  eve <- randomUser
  connectUsers alice (list1 bob [eve])
  conv <- decodeConvId <$> postConv alice [bob, eve] (Just "gossip") [] Nothing Nothing
  qconv <- Qualified conv <$> viewFederationDomain
  -- Bob leaves
  deleteMemberQualified bob qbob qconv !!! const 200 === statusCode
  -- Fetch bob
  getSelfMember bob conv !!! const 200 === statusCode
  -- Alice re-adds Bob to the conversation
  postMembers alice (pure qbob) qconv !!! const 200 === statusCode
  -- Fetch bob again
  getSelfMember bob conv !!! const 200 === statusCode

postMembersFailNoGuestAccess :: TestM ()
postMembersFailNoGuestAccess = do
  alice <- randomUser
  bob <- randomUser
  peter <- randomUser
  eve <- ephemeralUser
  qeve <- Qualified eve <$> viewFederationDomain
  connectUsers alice (list1 bob [peter])
  Right noGuestsAccess <- liftIO $ genAccessRolesV2 [TeamMemberAccessRole, NonTeamMemberAccessRole] [GuestAccessRole]
  conv <- decodeConvId <$> postConv alice [bob, peter] (Just "gossip") [] (Just noGuestsAccess) Nothing
  qconv <- Qualified conv <$> viewFederationDomain
  postMembers alice (pure qeve) qconv !!! const 403 === statusCode

generateGuestLinkFailIfNoNonTeamMemberOrNoGuestAccess :: TestM ()
generateGuestLinkFailIfNoNonTeamMemberOrNoGuestAccess = do
  alice <- randomUser
  bob <- randomUser
  connectUsers alice (singleton bob)
  Right noGuestsAccess <- liftIO $ genAccessRolesV2 [TeamMemberAccessRole] [GuestAccessRole, NonTeamMemberAccessRole]
  convId <- decodeConvId <$> postConv alice [bob] (Just "gossip") [CodeAccess] (Just noGuestsAccess) Nothing
  postConvCode alice convId !!! const 403 === statusCode

postMembersFail :: TestM ()
postMembersFail = do
  alice <- randomUser
  (bob, qbob) <- randomUserTuple
  chuck <- randomUser
  (dave, qdave) <- randomUserTuple
  (eve, qeve) <- randomUserTuple
  connectUsers alice (list1 bob [chuck, eve])
  connectUsers eve (singleton bob)
  conv <- decodeConvId <$> postConv alice [bob, chuck] (Just "gossip") [] Nothing Nothing
  qconv <- Qualified conv <$> viewFederationDomain
  postMembers eve (pure qbob) qconv !!! const 404 === statusCode
  postMembers alice (pure qeve) qconv !!! const 200 === statusCode
  -- Not connected but already there
  postMembers chuck (pure qeve) qconv !!! const 204 === statusCode
  postMembers chuck (pure qdave) qconv !!! do
    const 403 === statusCode
    const (Just "not-connected") === fmap label . responseJsonUnsafe
  void $ connectUsers chuck (singleton dave)
  postMembers chuck (pure qdave) qconv !!! const 200 === statusCode
  postMembers chuck (pure qdave) qconv !!! const 204 === statusCode

postTooManyMembersFail :: TestM ()
postTooManyMembersFail = do
  n <- fromIntegral <$> view tsMaxConvSize
  alice <- randomUser
  bob <- randomUser
  chuck <- randomUser
  connectUsers alice (list1 bob [chuck])
  conv <- decodeConvId <$> postConv alice [bob, chuck] (Just "gossip") [] Nothing Nothing
  qconv <- Qualified conv <$> viewFederationDomain
  x : xs <- replicateM (n - 2) randomQualifiedUser
  postMembers chuck (x :| xs) qconv !!! do
    const 403 === statusCode
    const (Just "too-many-members") === fmap label . responseJsonUnsafe

-- Creates a conversation with three users from the same domain. Then it uses a
-- qualified endpoint for deleting a conversation member:
--
-- DELETE /conversations/:domain/:cnv/members/:domain/:usr
deleteMembersConvLocalQualifiedOk :: TestM ()
deleteMembersConvLocalQualifiedOk = do
  localDomain <- viewFederationDomain
  [alice, bob, eve] <- randomUsers 3
  let [qAlice, qBob, qEve] = (`Qualified` localDomain) <$> [alice, bob, eve]
  connectUsers alice (list1 bob [eve])
  conv <-
    decodeConvId
      <$> postConvQualified
        alice
        Nothing
        defNewProteusConv
          { newConvQualifiedUsers = [qBob, qEve],
            newConvName = checked "federated gossip"
          }
  let qconv = Qualified conv localDomain
  deleteMemberQualified bob qBob qconv !!! const 200 === statusCode
  deleteMemberQualified bob qBob qconv !!! const 404 === statusCode
  -- if the conversation still exists, don't respond with 404, but with 403.
  getConv bob conv !!! const 403 === statusCode
  deleteMemberQualified alice qEve qconv !!! const 200 === statusCode
  deleteMemberQualified alice qEve qconv !!! const 204 === statusCode
  deleteMemberQualified alice qAlice qconv !!! const 200 === statusCode
  deleteMemberQualified alice qAlice qconv !!! const 404 === statusCode

-- Creates a conversation with three users. Alice and Bob are on the local
-- domain, while Eve is on a remote domain. It uses a qualified endpoint for
-- removing Bob from the conversation:
--
-- DELETE /conversations/:domain/:cnv/members/:domain/:usr
deleteLocalMemberConvLocalQualifiedOk :: TestM ()
deleteLocalMemberConvLocalQualifiedOk = do
  localDomain <- viewFederationDomain
  [alice, bob] <- randomUsers 2
  eve <- randomId
  let [qAlice, qBob] = (`Qualified` localDomain) <$> [alice, bob]
      remoteDomain = Domain "far-away.example.com"
      qEve = Qualified eve remoteDomain

  connectUsers alice (singleton bob)
  connectWithRemoteUser alice qEve
  convId <-
    decodeConvId
      <$> postConvWithRemoteUsers
        alice
        Nothing
        defNewProteusConv {newConvQualifiedUsers = [qBob, qEve]}
  let qconvId = Qualified convId localDomain

  let mockReturnEve =
        mockedFederatedBrigResponse [(qEve, "Eve")]
          <|> mockReply EmptyResponse
  (respDel, fedRequests) <-
    withTempMockFederator' mockReturnEve $
      deleteMemberQualified alice qBob qconvId
  let [galleyFederatedRequest] = fedRequestsForDomain remoteDomain Galley fedRequests
  assertRemoveUpdate galleyFederatedRequest qconvId qAlice [qUnqualified qEve] qBob

  liftIO $ do
    statusCode respDel @?= 200
    case responseJsonEither respDel of
      Left err -> assertFailure err
      Right e -> assertLeaveEvent qconvId qAlice [qBob] e

  -- Now that Bob is gone, try removing him once again
  deleteMemberQualified alice qBob qconvId !!! do
    const 204 === statusCode
    const Nothing === responseBody

-- Creates a conversation with five users. Alice and Bob are on the local
-- domain. Chad and Dee are on far-away-1.example.com. Eve is on
-- far-away-2.example.com. It uses a qualified endpoint to remove Chad from the
-- conversation:
--
-- DELETE /conversations/:domain/:cnv/members/:domain/:usr
deleteRemoteMemberConvLocalQualifiedOk :: TestM ()
deleteRemoteMemberConvLocalQualifiedOk = do
  localDomain <- viewFederationDomain
  [alice, bob] <- randomUsers 2
  let [qAlice, qBob] = (`Qualified` localDomain) <$> [alice, bob]
      remoteDomain1 = Domain "far-away-1.example.com"
      remoteDomain2 = Domain "far-away-2.example.com"
  qChad <- (`Qualified` remoteDomain1) <$> randomId
  qDee <- (`Qualified` remoteDomain1) <$> randomId
  qEve <- (`Qualified` remoteDomain2) <$> randomId
  connectUsers alice (singleton bob)
  mapM_ (connectWithRemoteUser alice) [qChad, qDee, qEve]

  let mockedResponse = do
        guardRPC "get-users-by-ids"
        d <- frTargetDomain <$> getRequest
        asum
          [ guard (d == remoteDomain1)
              *> mockReply [mkProfile qChad (Name "Chad"), mkProfile qDee (Name "Dee")],
            guard (d == remoteDomain2)
              *> mockReply [mkProfile qEve (Name "Eve")]
          ]
  (convId, _) <-
    withTempMockFederator' (getNotFullyConnectedBackendsMock <|> mockedResponse <|> mockReply EmptyResponse) $
      fmap decodeConvId $
        postConvQualified
          alice
          Nothing
          defNewProteusConv {newConvQualifiedUsers = [qBob, qChad, qDee, qEve]}
          <!! const 201 === statusCode
  let qconvId = Qualified convId localDomain

  (respDel, federatedRequests) <-
    withTempMockFederator' (getNotFullyConnectedBackendsMock <|> mockedResponse <|> mockReply EmptyResponse) $
      deleteMemberQualified alice qChad qconvId
  liftIO $ do
    statusCode respDel @?= 200
    case responseJsonEither respDel of
      Left err -> assertFailure err
      Right e -> assertLeaveEvent qconvId qAlice [qChad] e

  remote1GalleyFederatedRequest <-
    assertOne (filter ((== "on-conversation-updated") . frRPC) (fedRequestsForDomain remoteDomain1 Galley federatedRequests))
  remote2GalleyFederatedRequest <-
    assertOne (filter ((== "on-conversation-updated") . frRPC) (fedRequestsForDomain remoteDomain2 Galley federatedRequests))
  assertRemoveUpdate remote1GalleyFederatedRequest qconvId qAlice [qUnqualified qChad, qUnqualified qDee] qChad
  assertRemoveUpdate remote2GalleyFederatedRequest qconvId qAlice [qUnqualified qEve] qChad

  -- Now that Chad is gone, try removing him once again
  deleteMemberQualified alice qChad qconvId !!! do
    const 204 === statusCode
    const Nothing === responseBody

-- Creates a conversation with five users. Alice and Bob are on the local
-- domain. Chad and Dee are on far-away-1.example.com. Eve is on
-- far-away-2.example.com. It uses a qualified endpoint to remove Chad from the
-- conversation. The federator for far-away-2.example.com isn't availabe:
--
-- DELETE /conversations/:domain/:cnv/members/:domain/:usr
deleteUnavailableRemoteMemberConvLocalQualifiedOk :: TestM ()
deleteUnavailableRemoteMemberConvLocalQualifiedOk = do
  localDomain <- viewFederationDomain
  [alice, bob] <- randomUsers 2
  let [qAlice, qBob] = (`Qualified` localDomain) <$> [alice, bob]
      remoteDomain1 = Domain "far-away-1.example.com"
      remoteDomain2 = Domain "far-away-2.example.com"
  qChad <- (`Qualified` remoteDomain1) <$> randomId
  qDee <- (`Qualified` remoteDomain1) <$> randomId
  qEve <- (`Qualified` remoteDomain2) <$> randomId
  connectUsers alice (singleton bob)
  mapM_ (connectWithRemoteUser alice) [qChad, qDee, qEve]

  let mockedGetUsers remote2Response = do
        guardRPC "get-users-by-ids"
        d <- frTargetDomain <$> getRequest
        asum
          [ guard (d == remoteDomain1)
              *> mockReply [mkProfile qChad (Name "Chad"), mkProfile qDee (Name "Dee")],
            guard (d == remoteDomain2)
              *> remote2Response
          ]
      mockedCreateConvGetUsers =
        mockedGetUsers (mockReply [mkProfile qEve (Name "Eve")])
      mockedRemMemGetUsers =
        mockedGetUsers (throw (MockErrorResponse HTTP.status503 "Down for maintenance."))
      mockedOther = do
        d <- frTargetDomain <$> getRequest
        asum
          [ guard (d == remoteDomain1)
              *> mockReply EmptyResponse,
            guard (d == remoteDomain2)
              *> asum
                [ guardRPC "on-conversation-created" *> mockReply EmptyResponse,
                  guardRPC "on-conversation-updated" *> mockReply EmptyResponse,
                  throw $ MockErrorResponse HTTP.status503 "Down for maintenance."
                ]
          ]
  convId <-
    fmap decodeConvId $
      postConvWithRemoteUsersGeneric
        (mockedCreateConvGetUsers <|> mockedOther)
        alice
        Nothing
        defNewProteusConv {newConvQualifiedUsers = [qBob, qChad, qDee, qEve]}
        <!! const 201 === statusCode
  let qconvId = Qualified convId localDomain

  (respDel, federatedRequests) <-
    withTempMockFederator' (mockedRemMemGetUsers <|> mockedOther) $
      deleteMemberQualified alice qChad qconvId
  liftIO $ do
    statusCode respDel @?= 200
    case responseJsonEither respDel of
      Left err -> assertFailure err
      Right e -> assertLeaveEvent qconvId qAlice [qChad] e

  let [remote1GalleyFederatedRequest] = fedRequestsForDomain remoteDomain1 Galley federatedRequests
      [remote2GalleyFederatedRequest] = fedRequestsForDomain remoteDomain2 Galley federatedRequests
  assertRemoveUpdate remote1GalleyFederatedRequest qconvId qAlice [qUnqualified qChad, qUnqualified qDee] qChad
  assertRemoveUpdate remote2GalleyFederatedRequest qconvId qAlice [qUnqualified qEve] qChad

  -- Now that Chad is gone, try removing him once again
  deleteMemberQualified alice qChad qconvId !!! do
    const 204 === statusCode
    const Nothing === responseBody

-- Alice, a local user, leaves a remote conversation. Bob's domain is the same
-- as that of the conversation. The test uses the following endpoint:
--
-- DELETE /conversations/:domain/:cnv/members/:domain/:usr
leaveRemoteConvQualifiedOk :: TestM ()
leaveRemoteConvQualifiedOk = do
  localDomain <- viewFederationDomain
  alice <- randomUser
  let qAlice = Qualified alice localDomain
  conv <- randomId
  bob <- randomId
  let remoteDomain = Domain "faraway.example.com"
      qconv = Qualified conv remoteDomain
      qBob = Qualified bob remoteDomain
  let mockedFederatedGalleyResponse = do
        guardComponent Galley
        mockReply (LeaveConversationResponse (Right mempty))
      mockResponses =
        mockedFederatedBrigResponse [(qBob, "Bob")]
          <|> mockedFederatedGalleyResponse

  (resp, fedRequests) <-
    withTempMockFederator' mockResponses $
      deleteMemberQualified alice qAlice qconv
  let leaveRequest :: LeaveConversationRequest =
        fromJust . decode . frBody . Imports.head $
          fedRequests
  liftIO $ do
    statusCode resp @?= 200
    case responseJsonEither resp of
      Left err -> assertFailure err
      Right e -> assertLeaveEvent qconv qAlice [qAlice] e
    leaveRequest.convId @?= conv
    leaveRequest.leaver @?= alice

-- Alice tries to leave a non-existent remote conversation
leaveNonExistentRemoteConv :: TestM ()
leaveNonExistentRemoteConv = do
  alice <- randomQualifiedUser
  let remoteDomain = Domain "faraway.example.com"
  conv <- randomQualifiedId remoteDomain

  let mockResponses = do
        guardComponent Galley
        mockReply $
          LeaveConversationResponse (Left RemoveFromConversationErrorNotFound)

  (resp, fedRequests) <-
    withTempMockFederator' mockResponses $
      responseJsonError
        =<< deleteMemberQualified (qUnqualified alice) alice conv
          <!! const 404 === statusCode
  let leaveRequest :: LeaveConversationRequest =
        fromJust . decode . frBody . Imports.head $
          fedRequests
  liftIO $ do
    fmap label resp @?= Just "no-conversation"
    leaveRequest.convId @?= qUnqualified conv
    leaveRequest.leaver @?= qUnqualified alice

-- Alice tries to leave a conversation of the wrong type
leaveRemoteConvDenied :: TestM ()
leaveRemoteConvDenied = do
  alice <- randomQualifiedUser
  let remoteDomain = Domain "faraway.example.com"
  conv <- randomQualifiedId remoteDomain

  let mockResponses = do
        guardComponent Galley
        mockReply $
          LeaveConversationResponse
            ( Left RemoveFromConversationErrorRemovalNotAllowed
            )

  (resp, fedRequests) <-
    withTempMockFederator' mockResponses $
      responseJsonError
        =<< deleteMemberQualified (qUnqualified alice) alice conv
          <!! const 403 === statusCode
  let leaveRequest :: LeaveConversationRequest =
        fromJust . decode . frBody . Imports.head $
          fedRequests
  liftIO $ do
    fmap label resp @?= Just "action-denied"
    leaveRequest.convId @?= qUnqualified conv
    leaveRequest.leaver @?= qUnqualified alice

-- Alice, a user remote to the conversation, tries to remove someone on her own
-- backend other than herself via:
--
-- DELETE /conversations/:domain/:cnv/members/:domain/:usr
removeLocalMemberConvQualifiedFail :: TestM ()
removeLocalMemberConvQualifiedFail = do
  alice <- randomUser
  conv <- randomId
  qBob <- randomQualifiedUser
  let remoteDomain = Domain "faraway.example.com"
      qconv = Qualified conv remoteDomain

  deleteMemberQualified alice qBob qconv !!! do
    const 403 === statusCode
    const (Just "action-denied") === fmap label . responseJsonUnsafe

-- Alice, a user remote to the conversation, tries to remove someone on a remote
-- backend via:
--
-- DELETE /conversations/:domain/:cnv/members/:domain/:usr
removeRemoteMemberConvQualifiedFail :: TestM ()
removeRemoteMemberConvQualifiedFail = do
  alice <- randomUser
  conv <- randomId
  bob <- randomId
  let remoteDomain = Domain "faraway.example.com"
      qconv = Qualified conv remoteDomain
      qBob = Qualified bob remoteDomain

  deleteMemberQualified alice qBob qconv !!! do
    const 403 === statusCode
    const (Just "action-denied") === fmap label . responseJsonUnsafe

deleteMembersQualifiedFailSelf :: TestM ()
deleteMembersQualifiedFailSelf = do
  (alice, qalice) <- randomUserTuple
  self <- decodeConvId <$> postSelfConv alice
  qself <- Qualified self <$> viewFederationDomain
  deleteMemberQualified alice qalice qself !!! const 403 === statusCode

deleteMembersQualifiedFailO2O :: TestM ()
deleteMembersQualifiedFailO2O = do
  alice <- randomUser
  (bob, qbob) <- randomUserTuple
  connectUsers alice (singleton bob)
  o2o <- decodeConvId <$> postO2OConv alice bob (Just "foo")
  qo2o <- Qualified o2o <$> viewFederationDomain
  deleteMemberQualified alice qbob qo2o !!! const 403 === statusCode

putQualifiedConvRenameFailure :: TestM ()
putQualifiedConvRenameFailure = do
  conv <- randomId
  qbob <- randomQualifiedUser
  let qconv = Qualified conv (qDomain qbob)
  putQualifiedConversationName (qUnqualified qbob) qconv "gossip"
    !!! do
      const 404 === statusCode
      const (Just "no-conversation") === fmap label . responseJsonUnsafe

putQualifiedConvRenameOk :: TestM ()
putQualifiedConvRenameOk = do
  c <- view tsCannon
  alice <- randomUser
  qbob <- randomQualifiedUser
  let bob = qUnqualified qbob
  connectUsers alice (singleton bob)
  conv <- decodeConvId <$> postO2OConv alice bob (Just "gossip")
  let qconv = Qualified conv (qDomain qbob)
  WS.bracketR2 c alice bob $ \(wsA, wsB) -> do
    void $ putQualifiedConversationName bob qconv "gossip++" !!! const 200 === statusCode
    void . liftIO . WS.assertMatchN (5 # Second) [wsA, wsB] $ \n -> do
      let e = List1.head (WS.unpackPayload n)
      ntfTransient n @?= False
      evtConv e @?= qconv
      evtType e @?= ConvRename
      evtFrom e @?= qbob
      evtData e @?= EdConvRename (ConversationRename "gossip++")

putQualifiedConvRenameWithRemotesOk :: TestM ()
putQualifiedConvRenameWithRemotesOk = do
  c <- view tsCannon
  let remoteDomain = Domain "alice.example.com"
  qalice <- Qualified <$> randomId <*> pure remoteDomain
  qbob <- randomQualifiedUser
  let bob = qUnqualified qbob

  connectWithRemoteUser bob qalice

  resp <-
    postConvWithRemoteUsers
      bob
      Nothing
      defNewProteusConv {newConvQualifiedUsers = [qalice]}
      <!! const 201 === statusCode
  let qconv = decodeQualifiedConvId resp

  WS.bracketR c bob $ \wsB -> do
    (_, requests) <-
      withTempMockFederator' (mockReply EmptyResponse) $
        putQualifiedConversationName bob qconv "gossip++" !!! const 200 === statusCode

    req <- assertOne requests
    liftIO $ do
      frTargetDomain req @?= remoteDomain
      frComponent req @?= Galley
      frRPC req @?= "on-conversation-updated"
      Right cu <- pure . eitherDecode @ConversationUpdate . frBody $ req
      cu.cuConvId @?= qUnqualified qconv
      cu.cuAction @?= SomeConversationAction (sing @'ConversationRenameTag) (ConversationRename "gossip++")

    void . liftIO . WS.assertMatch (5 # Second) wsB $ \n -> do
      let e = List1.head (WS.unpackPayload n)
      ntfTransient n @?= False
      evtConv e @?= qconv
      evtType e @?= ConvRename
      evtFrom e @?= qbob
      evtData e @?= EdConvRename (ConversationRename "gossip++")

putQualifiedConvRenameWithRemotesUnavailable :: TestM ()
putQualifiedConvRenameWithRemotesUnavailable = do
  c <- view tsCannon
  let remoteDomain = Domain "alice.example.com"
  qalice <- Qualified <$> randomId <*> pure remoteDomain
  qbob <- randomQualifiedUser
  let bob = qUnqualified qbob

  connectWithRemoteUser bob qalice

  resp <-
    postConvWithRemoteUsers
      bob
      Nothing
      defNewProteusConv {newConvQualifiedUsers = [qalice]}
      <!! const 201 === statusCode
  let qconv = decodeQualifiedConvId resp

  WS.bracketR c bob $ \wsB -> do
    (_, requests) <-
      withTempMockFederator' (throw $ MockErrorResponse HTTP.status503 "Down for maintenance") $
        putQualifiedConversationName bob qconv "gossip++" !!! const 200 === statusCode

    req <- assertOne requests
    liftIO $ do
      frTargetDomain req @?= remoteDomain
      frComponent req @?= Galley
      frRPC req @?= "on-conversation-updated"
      Right cu <- pure . eitherDecode @ConversationUpdate . frBody $ req
      cu.cuConvId @?= qUnqualified qconv
      cu.cuAction @?= SomeConversationAction (sing @'ConversationRenameTag) (ConversationRename "gossip++")

    void . liftIO . WS.assertMatch (5 # Second) wsB $ \n -> do
      let e = List1.head (WS.unpackPayload n)
      ntfTransient n @?= False
      evtConv e @?= qconv
      evtType e @?= ConvRename
      evtFrom e @?= qbob
      evtData e @?= EdConvRename (ConversationRename "gossip++")

putConvDeprecatedRenameOk :: TestM ()
putConvDeprecatedRenameOk = do
  c <- view tsCannon
  g <- viewGalley
  alice <- randomUser
  qbob <- randomQualifiedUser
  let bob = qUnqualified qbob
  connectUsers alice (singleton bob)
  conv <- decodeConvId <$> postO2OConv alice bob (Just "gossip")
  let qconv = Qualified conv (qDomain qbob)
  WS.bracketR2 c alice bob $ \(wsA, wsB) -> do
    -- This endpoint is deprecated but clients still use it
    put
      ( g
          . paths ["conversations", toByteString' conv]
          . zUser bob
          . zConn "conn"
          . zType "access"
          . json (ConversationRename "gossip++")
      )
      !!! const 200
        === statusCode
    void . liftIO . WS.assertMatchN (5 # Second) [wsA, wsB] $ \n -> do
      let e = List1.head (WS.unpackPayload n)
      ntfTransient n @?= False
      evtConv e @?= qconv
      evtType e @?= ConvRename
      evtFrom e @?= qbob
      evtData e @?= EdConvRename (ConversationRename "gossip++")

putConvRenameOk :: TestM ()
putConvRenameOk = do
  c <- view tsCannon
  alice <- randomUser
  qbob <- randomQualifiedUser
  let bob = qUnqualified qbob
  connectUsers alice (singleton bob)
  conv <- decodeConvId <$> postO2OConv alice bob (Just "gossip")
  let qconv = Qualified conv (qDomain qbob)
  WS.bracketR2 c alice bob $ \(wsA, wsB) -> do
    void $ putConversationName bob conv "gossip++" !!! const 200 === statusCode
    void . liftIO . WS.assertMatchN (5 # Second) [wsA, wsB] $ \n -> do
      let e = List1.head (WS.unpackPayload n)
      ntfTransient n @?= False
      evtConv e @?= qconv
      evtType e @?= ConvRename
      evtFrom e @?= qbob
      evtData e @?= EdConvRename (ConversationRename "gossip++")

putQualifiedOtherMemberOk :: TestM ()
putQualifiedOtherMemberOk = do
  c <- view tsCannon
  qalice <- randomQualifiedUser
  qbob <- randomQualifiedUser
  let bob = qUnqualified qbob
      alice = qUnqualified qalice
  connectUsers alice (singleton bob)
  conv <- decodeConvId <$> postConv alice [bob] (Just "gossip") [] Nothing Nothing
  let qconv = Qualified conv (qDomain qbob)
      expectedMemberUpdateData =
        MemberUpdateData
          { misTarget = qalice,
            misOtrMutedStatus = Nothing,
            misOtrMutedRef = Nothing,
            misOtrArchived = Nothing,
            misOtrArchivedRef = Nothing,
            misHidden = Nothing,
            misHiddenRef = Nothing,
            misConvRoleName = Just roleNameWireMember
          }

  WS.bracketR2 c alice bob $ \(wsA, wsB) -> do
    -- demote qalice
    putOtherMemberQualified bob qalice (OtherMemberUpdate (Just roleNameWireMember)) qconv
      !!! const 200 === statusCode
    void . liftIO . WS.assertMatchN (5 # Second) [wsA, wsB] $ \n -> do
      let e = List1.head (WS.unpackPayload n)
      ntfTransient n @?= False
      evtConv e @?= qconv
      evtType e @?= MemberStateUpdate
      evtFrom e @?= qbob
      evtData e @?= EdMemberUpdate expectedMemberUpdateData

putOtherMemberOk :: TestM ()
putOtherMemberOk = do
  c <- view tsCannon
  qalice <- randomQualifiedUser
  qbob <- randomQualifiedUser
  let alice = qUnqualified qalice
      bob = qUnqualified qbob
  connectUsers alice (singleton bob)
  conv <- decodeConvId <$> postConv alice [bob] (Just "gossip") [] Nothing Nothing
  let qconv = Qualified conv (qDomain qbob)
      expectedMemberUpdateData =
        MemberUpdateData
          { misTarget = qalice,
            misOtrMutedStatus = Nothing,
            misOtrMutedRef = Nothing,
            misOtrArchived = Nothing,
            misOtrArchivedRef = Nothing,
            misHidden = Nothing,
            misHiddenRef = Nothing,
            misConvRoleName = Just roleNameWireMember
          }

  WS.bracketR2 c alice bob $ \(wsA, wsB) -> do
    -- demote alice
    putOtherMember bob alice (OtherMemberUpdate (Just roleNameWireMember)) conv
      !!! const 200 === statusCode
    void . liftIO . WS.assertMatchN (5 # Second) [wsA, wsB] $ \n -> do
      let e = List1.head (WS.unpackPayload n)
      ntfTransient n @?= False
      evtConv e @?= qconv
      evtType e @?= MemberStateUpdate
      evtFrom e @?= qbob
      evtData e @?= EdMemberUpdate expectedMemberUpdateData

putMemberOtrMuteOk :: TestM ()
putMemberOtrMuteOk = do
  putMemberOk (memberUpdate {mupOtrMuteStatus = Just 1, mupOtrMuteRef = Just "ref"})
  putMemberOk (memberUpdate {mupOtrMuteStatus = Just 0})

putMemberOtrArchiveOk :: TestM ()
putMemberOtrArchiveOk = do
  putMemberOk (memberUpdate {mupOtrArchive = Just True, mupOtrArchiveRef = Just "ref"})
  putMemberOk (memberUpdate {mupOtrArchive = Just False})

putMemberHiddenOk :: TestM ()
putMemberHiddenOk = do
  putMemberOk (memberUpdate {mupHidden = Just True, mupHiddenRef = Just "ref"})
  putMemberOk (memberUpdate {mupHidden = Just False})

putMemberAllOk :: TestM ()
putMemberAllOk =
  putMemberOk
    ( memberUpdate
        { mupOtrMuteStatus = Just 0,
          mupOtrMuteRef = Just "mref",
          mupOtrArchive = Just True,
          mupOtrArchiveRef = Just "aref",
          mupHidden = Just True,
          mupHiddenRef = Just "href"
        }
    )

putRemoteConvMemberOtrMuteOk :: TestM ()
putRemoteConvMemberOtrMuteOk = do
  putRemoteConvMemberOk (memberUpdate {mupOtrMuteStatus = Just 1, mupOtrMuteRef = Just "ref"})
  putRemoteConvMemberOk (memberUpdate {mupOtrMuteStatus = Just 0})

putRemoteConvMemberOtrArchiveOk :: TestM ()
putRemoteConvMemberOtrArchiveOk = do
  putRemoteConvMemberOk (memberUpdate {mupOtrArchive = Just True, mupOtrArchiveRef = Just "ref"})
  putRemoteConvMemberOk (memberUpdate {mupOtrArchive = Just False})

putRemoteConvMemberHiddenOk :: TestM ()
putRemoteConvMemberHiddenOk = do
  putRemoteConvMemberOk (memberUpdate {mupHidden = Just True, mupHiddenRef = Just "ref"})
  putRemoteConvMemberOk (memberUpdate {mupHidden = Just False})

putRemoteConvMemberAllOk :: TestM ()
putRemoteConvMemberAllOk =
  putRemoteConvMemberOk
    ( memberUpdate
        { mupOtrMuteStatus = Just 0,
          mupOtrMuteRef = Just "mref",
          mupOtrArchive = Just True,
          mupOtrArchiveRef = Just "aref",
          mupHidden = Just True,
          mupHiddenRef = Just "href"
        }
    )

putMemberOk :: MemberUpdate -> TestM ()
putMemberOk update = do
  c <- view tsCannon
  alice <- randomUser
  qbob <- randomQualifiedUser
  let bob = qUnqualified qbob
  connectUsers alice (singleton bob)
  conv <- decodeConvId <$> postO2OConv alice bob (Just "gossip")
  let qconv = Qualified conv (qDomain qbob)
  getConv alice conv !!! const 200 === statusCode
  -- Expected member state
  let memberBob =
        Member
          { memId = qbob,
            memService = Nothing,
            memOtrMutedStatus = mupOtrMuteStatus update,
            memOtrMutedRef = mupOtrMuteRef update,
            memOtrArchived = Just True == mupOtrArchive update,
            memOtrArchivedRef = mupOtrArchiveRef update,
            memHidden = Just True == mupHidden update,
            memHiddenRef = mupHiddenRef update,
            memConvRoleName = roleNameWireAdmin
          }
  -- Update member state & verify push notification
  WS.bracketR c bob $ \ws -> do
    putMember bob update qconv !!! const 200 === statusCode
    void . liftIO . WS.assertMatch (5 # Second) ws $ \n -> do
      let e = List1.head (WS.unpackPayload n)
      ntfTransient n @?= False
      evtConv e @?= qconv
      evtType e @?= MemberStateUpdate
      evtFrom e @?= qbob
      case evtData e of
        EdMemberUpdate mis -> do
          assertEqual "otr_muted_status" (mupOtrMuteStatus update) (misOtrMutedStatus mis)
          assertEqual "otr_muted_ref" (mupOtrMuteRef update) (misOtrMutedRef mis)
          assertEqual "otr_archived" (mupOtrArchive update) (misOtrArchived mis)
          assertEqual "otr_archived_ref" (mupOtrArchiveRef update) (misOtrArchivedRef mis)
          assertEqual "hidden" (mupHidden update) (misHidden mis)
          assertEqual "hidden_ref" (mupHiddenRef update) (misHiddenRef mis)
        x -> assertFailure $ "Unexpected event data: " ++ show x
  -- Verify new member state
  rs <- getConvQualified bob qconv <!! const 200 === statusCode
  let bob' = cmSelf . cnvMembers <$> responseJsonUnsafe rs
  liftIO $ do
    assertBool "user" (isJust bob')
    let newBob = fromJust bob'
    assertEqual "id" (memId memberBob) (memId newBob)
    assertEqual "otr_muted_status" (memOtrMutedStatus memberBob) (memOtrMutedStatus newBob)
    assertEqual "otr_muted_ref" (memOtrMutedRef memberBob) (memOtrMutedRef newBob)
    assertEqual "otr_archived" (memOtrArchived memberBob) (memOtrArchived newBob)
    assertEqual "otr_archived_ref" (memOtrArchivedRef memberBob) (memOtrArchivedRef newBob)
    assertEqual "hidden" (memHidden memberBob) (memHidden newBob)
    assertEqual "hidden_ref" (memHiddenRef memberBob) (memHiddenRef newBob)

putRemoteConvMemberOk :: MemberUpdate -> TestM ()
putRemoteConvMemberOk update = do
  c <- view tsCannon
  qalice <- randomQualifiedUser
  let alice = qUnqualified qalice

  -- create a remote conversation with alice
  let remoteDomain = Domain "bobland.example.com"
  qbob <- Qualified <$> randomId <*> pure remoteDomain
  qconv <- Qualified <$> randomId <*> pure remoteDomain
  connectWithRemoteUser alice qbob

  fedGalleyClient <- view tsFedGalleyClient
  now <- liftIO getCurrentTime
  let cu =
        ConversationUpdate
          { cuTime = now,
            cuOrigUserId = qbob,
            cuConvId = qUnqualified qconv,
            cuAlreadyPresentUsers = [],
            cuAction =
              SomeConversationAction (sing @'ConversationJoinTag) (ConversationJoin (pure qalice) roleNameWireMember)
          }
  void $ runFedClient @"on-conversation-updated" fedGalleyClient remoteDomain cu

  -- Expected member state
  let memberAlice =
        Member
          { memId = qalice,
            memService = Nothing,
            memOtrMutedStatus = mupOtrMuteStatus update,
            memOtrMutedRef = mupOtrMuteRef update,
            memOtrArchived = Just True == mupOtrArchive update,
            memOtrArchivedRef = mupOtrArchiveRef update,
            memHidden = Just True == mupHidden update,
            memHiddenRef = mupHiddenRef update,
            memConvRoleName = roleNameWireMember
          }
  -- Update member state & verify push notification
  WS.bracketR c alice $ \ws -> do
    putMember alice update qconv !!! const 200 === statusCode
    void . liftIO . WS.assertMatch (5 # Second) ws $ \n -> do
      let e = List1.head (WS.unpackPayload n)
      ntfTransient n @?= False
      evtConv e @?= qconv
      evtType e @?= MemberStateUpdate
      evtFrom e @?= qalice
      case evtData e of
        EdMemberUpdate mis -> do
          assertEqual "otr_muted_status" (mupOtrMuteStatus update) (misOtrMutedStatus mis)
          assertEqual "otr_muted_ref" (mupOtrMuteRef update) (misOtrMutedRef mis)
          assertEqual "otr_archived" (mupOtrArchive update) (misOtrArchived mis)
          assertEqual "otr_archived_ref" (mupOtrArchiveRef update) (misOtrArchivedRef mis)
          assertEqual "hidden" (mupHidden update) (misHidden mis)
          assertEqual "hidden_ref" (mupHiddenRef update) (misHiddenRef mis)
        x -> assertFailure $ "Unexpected event data: " ++ show x

  -- Fetch remote conversation
  let bobAsLocal =
        LocalMember
          (qUnqualified qbob)
          defMemberStatus
          Nothing
          roleNameWireAdmin
  let mockConversation =
        mkProteusConv
          (qUnqualified qconv)
          (qUnqualified qbob)
          roleNameWireMember
          [localMemberToOther remoteDomain bobAsLocal]
      remoteConversationResponse = GetConversationsResponse [mockConversation]
  (rs, _) <-
    withTempMockFederator'
      (mockReply remoteConversationResponse)
      $ getConvQualified alice qconv
        <!! const 200 === statusCode

  -- Verify new member state
  let alice' = cmSelf . cnvMembers <$> responseJsonUnsafe rs
  liftIO $ do
    assertBool "user" (isJust alice')
    let newAlice = fromJust alice'
    assertEqual "id" (memId memberAlice) (memId newAlice)
    assertEqual "otr_muted_status" (memOtrMutedStatus memberAlice) (memOtrMutedStatus newAlice)
    assertEqual "otr_muted_ref" (memOtrMutedRef memberAlice) (memOtrMutedRef newAlice)
    assertEqual "otr_archived" (memOtrArchived memberAlice) (memOtrArchived newAlice)
    assertEqual "otr_archived_ref" (memOtrArchivedRef memberAlice) (memOtrArchivedRef newAlice)
    assertEqual "hidden" (memHidden memberAlice) (memHidden newAlice)
    assertEqual "hidden_ref" (memHiddenRef memberAlice) (memHiddenRef newAlice)

putReceiptModeOk :: TestM ()
putReceiptModeOk = do
  c <- view tsCannon
  qalice <- randomQualifiedUser
  let alice = qUnqualified qalice
  bob <- randomUser
  jane <- randomUser
  connectUsers alice (list1 bob [jane])
  cnv <- decodeConvId <$> postConv alice [bob, jane] (Just "gossip") [] Nothing Nothing
  let qcnv = Qualified cnv (qDomain qalice)
  WS.bracketR3 c alice bob jane $ \(_wsA, wsB, _wsJ) -> do
    -- By default, nothing is set
    getConvQualified alice qcnv !!! do
      const 200 === statusCode
      const (Just Nothing) === fmap cnvReceiptMode . responseJsonUnsafe
    -- Set receipt mode
    putReceiptMode alice cnv (ReceiptMode 0) !!! const 200 === statusCode
    -- Ensure the field is properly set
    getConvQualified alice qcnv !!! do
      const 200 === statusCode
      const (Just $ Just (ReceiptMode 0)) === fmap cnvReceiptMode . responseJsonUnsafe
    void . liftIO $ checkWs qalice (qcnv, wsB)
    -- No changes
    putReceiptMode alice cnv (ReceiptMode 0) !!! const 204 === statusCode
    -- No event should have been generated
    WS.assertNoEvent (1 # Second) [wsB]
    -- Ensure that the new field remains unchanged
    getConvQualified alice qcnv !!! do
      const 200 === statusCode
      const (Just $ Just (ReceiptMode 0)) === fmap cnvReceiptMode . responseJsonUnsafe
  qcnv' <- decodeQualifiedConvId <$> postConvWithReceipt alice [bob, jane] (Just "gossip") [] Nothing Nothing (ReceiptMode 0)
  getConvQualified alice qcnv' !!! do
    const 200 === statusCode
    const (Just (Just (ReceiptMode 0))) === fmap cnvReceiptMode . responseJsonUnsafe
  where
    checkWs qalice (qcnv, ws) = WS.awaitMatch (5 # Second) ws $ \n -> do
      ntfTransient n @?= False
      let e = List1.head (WS.unpackPayload n)
      evtConv e @?= qcnv
      evtType e @?= ConvReceiptModeUpdate
      evtFrom e @?= qalice
      case evtData e of
        EdConvReceiptModeUpdate (ConversationReceiptModeUpdate (ReceiptMode mode)) ->
          assertEqual "modes should match" mode 0
        _ -> assertFailure "Unexpected event data"

-- | Test setup
-- A (local)  - alice: admin on remote conversation, adam: regular member of remote conversation
-- B (mocked) - owns the conversation
--
-- The federator on A is also mocked.
--
-- alice changes receipt remote via client api
-- assertion: A's federator is called correctly
-- assertion: backend A generates events for adam
-- and federator's response
putRemoteReceiptModeOk :: TestM ()
putRemoteReceiptModeOk = do
  c <- view tsCannon
  qalice <- randomQualifiedUser
  let alice = qUnqualified qalice

  -- create a remote conversation at bob with alice as admin
  let remoteDomain = Domain "bobland.example.com"
  qbob <- Qualified <$> randomId <*> pure remoteDomain
  qconv <- Qualified <$> randomId <*> pure remoteDomain
  connectWithRemoteUser alice qbob
  fedGalleyClient <- view tsFedGalleyClient
  now <- liftIO getCurrentTime
  let cuAddAlice =
        ConversationUpdate
          { cuTime = now,
            cuOrigUserId = qbob,
            cuConvId = qUnqualified qconv,
            cuAlreadyPresentUsers = [],
            cuAction =
              SomeConversationAction (sing @'ConversationJoinTag) (ConversationJoin (pure qalice) roleNameWireAdmin)
          }
  void $ runFedClient @"on-conversation-updated" fedGalleyClient remoteDomain cuAddAlice

  -- add another user adam as member
  qadam <- randomQualifiedUser
  let adam = qUnqualified qadam
  connectWithRemoteUser adam qbob
  let cuAddAdam =
        ConversationUpdate
          { cuTime = now,
            cuOrigUserId = qbob,
            cuConvId = qUnqualified qconv,
            cuAlreadyPresentUsers = [],
            cuAction =
              SomeConversationAction (sing @'ConversationJoinTag) (ConversationJoin (pure qadam) roleNameWireMember)
          }
  void $ runFedClient @"on-conversation-updated" fedGalleyClient remoteDomain cuAddAdam

  let newReceiptMode = ReceiptMode 42
  let action = ConversationReceiptModeUpdate newReceiptMode
  let responseConvUpdate =
        ConversationUpdate
          { cuTime = now,
            cuOrigUserId = qalice,
            cuConvId = qUnqualified qconv,
            cuAlreadyPresentUsers = [adam],
            cuAction =
              SomeConversationAction (sing @'ConversationReceiptModeUpdateTag) action
          }
  let mockResponse = mockReply (ConversationUpdateResponseUpdate responseConvUpdate)

  WS.bracketR c adam $ \wsAdam -> do
    (res, federatedRequests) <- withTempMockFederator' mockResponse $ do
      putQualifiedReceiptMode alice qconv newReceiptMode
        <!! const 200 === statusCode

    let event :: Event = responseJsonUnsafe res
    let (EdConvReceiptModeUpdate (ConversationReceiptModeUpdate receiptModeEvent)) = evtData event

    liftIO $ assertEqual "Unexcepected receipt mode in event" newReceiptMode receiptModeEvent

    cFedReq <- assertOne $ filter (\r -> frTargetDomain r == remoteDomain && frRPC r == "update-conversation") federatedRequests
    cFedReqBody :: ConversationUpdateRequest <- assertRight $ parseFedRequest cFedReq
    liftIO $ do
      cFedReqBody.user @?= alice
      cFedReqBody.convId @?= qUnqualified qconv
      cFedReqBody.action @?= SomeConversationAction (sing @'ConversationReceiptModeUpdateTag) action

    WS.assertMatch_ (5 # Second) wsAdam $ \n -> do
      liftIO $ wsAssertConvReceiptModeUpdate qconv qalice newReceiptMode n

putReceiptModeWithRemotesOk :: TestM ()
putReceiptModeWithRemotesOk = do
  c <- view tsCannon
  let remoteDomain = Domain "alice.example.com"
  qalice <- Qualified <$> randomId <*> pure remoteDomain
  qbob <- randomQualifiedUser
  let bob = qUnqualified qbob

  connectWithRemoteUser bob qalice

  resp <-
    postConvWithRemoteUsers
      bob
      Nothing
      defNewProteusConv {newConvQualifiedUsers = [qalice]}
  let qconv = decodeQualifiedConvId resp

  WS.bracketR c bob $ \wsB -> do
    (_, requests) <-
      withTempMockFederator' (mockReply EmptyResponse) $
        putQualifiedReceiptMode bob qconv (ReceiptMode 43) !!! const 200 === statusCode

    req <- assertOne requests
    liftIO $ do
      frTargetDomain req @?= remoteDomain
      frComponent req @?= Galley
      frRPC req @?= "on-conversation-updated"
      Right cu <- pure . eitherDecode @ConversationUpdate . frBody $ req
      cu.cuConvId @?= qUnqualified qconv
      cu.cuAction
        @?= SomeConversationAction (sing @'ConversationReceiptModeUpdateTag) (ConversationReceiptModeUpdate (ReceiptMode 43))

    void . liftIO . WS.assertMatch (5 # Second) wsB $ \n -> do
      let e = List1.head (WS.unpackPayload n)
      ntfTransient n @?= False
      evtConv e @?= qconv
      evtType e @?= ConvReceiptModeUpdate
      evtFrom e @?= qbob
      evtData e
        @?= EdConvReceiptModeUpdate
          (ConversationReceiptModeUpdate (ReceiptMode 43))

putReceiptModeWithRemotesUnavailable :: TestM ()
putReceiptModeWithRemotesUnavailable = do
  c <- view tsCannon
  let remoteDomain = Domain "alice.example.com"
  qalice <- Qualified <$> randomId <*> pure remoteDomain
  qbob <- randomQualifiedUser
  let bob = qUnqualified qbob

  connectWithRemoteUser bob qalice

  resp <-
    postConvWithRemoteUsers
      bob
      Nothing
      defNewProteusConv {newConvQualifiedUsers = [qalice]}
  let qconv = decodeQualifiedConvId resp

  WS.bracketR c bob $ \wsB -> do
    (_, requests) <-
      withTempMockFederator' (throw $ MockErrorResponse HTTP.status503 "Down for maintenance") $
        putQualifiedReceiptMode bob qconv (ReceiptMode 43) !!! const 200 === statusCode

    req <- assertOne requests
    liftIO $ do
      frTargetDomain req @?= remoteDomain
      frComponent req @?= Galley
      frRPC req @?= "on-conversation-updated"
      Right cu <- pure . eitherDecode @ConversationUpdate . frBody $ req
      cu.cuConvId @?= qUnqualified qconv
      cu.cuAction
        @?= SomeConversationAction (sing @'ConversationReceiptModeUpdateTag) (ConversationReceiptModeUpdate (ReceiptMode 43))

    void . liftIO . WS.assertMatch (5 # Second) wsB $ \n -> do
      let e = List1.head (WS.unpackPayload n)
      ntfTransient n @?= False
      evtConv e @?= qconv
      evtType e @?= ConvReceiptModeUpdate
      evtFrom e @?= qbob
      evtData e
        @?= EdConvReceiptModeUpdate
          (ConversationReceiptModeUpdate (ReceiptMode 43))

postTypingIndicatorsV2 :: TestM ()
postTypingIndicatorsV2 = do
  c <- view tsCannon
  g <- view tsUnversionedGalley

  alice <- randomUser
  bob <- randomUser

  aliceL <- qualifyLocal alice
  bobL <- qualifyLocal bob

  connectUsers alice (singleton bob)

  conv <- decodeConvId <$> postO2OConv alice bob Nothing
  lcnv <- qualifyLocal conv

  WS.bracketR2 c alice bob $ \(wsAlice, wsBob) -> do
    post
      ( g
          . paths ["v2", "conversations", toByteString' conv, "typing"]
          . zUser alice
          . zConn "conn"
          . zType "access"
          . json StartedTyping
      )
      !!! const 200 === statusCode

    void . liftIO $
      WS.assertMatchN (5 # Second) [wsAlice, wsBob] $ \n ->
        wsAssertTyping (tUntagged lcnv) (tUntagged aliceL) StartedTyping n

    post
      ( g
          . paths ["v2", "conversations", toByteString' conv, "typing"]
          . zUser bob
          . zConn "conn"
          . zType "access"
          . json StoppedTyping
      )
      !!! const 200 === statusCode

    void . liftIO $
      WS.assertMatchN (5 # Second) [wsAlice, wsBob] $ \n ->
        wsAssertTyping (tUntagged lcnv) (tUntagged bobL) StoppedTyping n

postTypingIndicators :: TestM ()
postTypingIndicators = do
  domain <- viewFederationDomain
  c <- view tsCannon
  g <- viewGalley

  alice <- randomUser
  bob <- randomUser

  aliceL <- qualifyLocal alice
  bobL <- qualifyLocal bob

  connectUsers alice (singleton bob)

  conv <- decodeConvId <$> postO2OConv alice bob Nothing
  lcnv <- qualifyLocal conv

  WS.bracketR2 c alice bob $ \(wsAlice, wsBob) -> do
    -- to alice from bob
    post
      ( g
          . paths ["conversations", toByteString' domain, toByteString' conv, "typing"]
          . zUser bob
          . zConn "conn"
          . zType "access"
          . json StoppedTyping
      )
      !!! const 200 === statusCode

    void . liftIO $
      WS.assertMatchN (5 # Second) [wsAlice, wsBob] $ \n ->
        wsAssertTyping (tUntagged lcnv) (tUntagged bobL) StoppedTyping n

    -- to bob from alice
    post
      ( g
          . paths ["conversations", toByteString' domain, toByteString' conv, "typing"]
          . zUser alice
          . zConn "conn"
          . zType "access"
          . json StartedTyping
      )
      !!! const 200 === statusCode

    void . liftIO $
      WS.assertMatchN (5 # Second) [wsAlice, wsBob] $ \n ->
        wsAssertTyping (tUntagged lcnv) (tUntagged aliceL) StartedTyping n

postTypingIndicatorsHandlesNonsense :: TestM ()
postTypingIndicatorsHandlesNonsense = do
  domain <- viewFederationDomain
  g <- viewGalley

  alice <- randomUser
  bob <- randomUser

  connectUsers alice (singleton bob)
  conv <- decodeConvId <$> postO2OConv alice bob Nothing

  post
    ( g
        . paths ["conversations", toByteString' domain, toByteString' conv, "typing"]
        . zUser bob
        . zConn "conn"
        . zType "access"
        . json (object ["status" .= ("dummy" :: T.Text)])
    )
    !!! const 400 === statusCode

removeUserNoFederation :: TestM ()
removeUserNoFederation = do
  c <- view tsCannon
  [alice, bob, carl] <- replicateM 3 randomQualifiedUser
  let [alice', bob', carl'] = qUnqualified <$> [alice, bob, carl]

  connectUsers alice' (list1 bob' [carl'])

  qconv1 <- decodeQualifiedConvId <$> postConv alice' [bob'] (Just "gossip") [] Nothing Nothing
  qconv2 <- decodeQualifiedConvId <$> postConv alice' [bob', carl'] (Just "gossip2") [] Nothing Nothing
  qconv3 <- decodeQualifiedConvId <$> postConv alice' [carl'] (Just "gossip3") [] Nothing Nothing

  WS.bracketR3 c alice' bob' carl' $ \(wsA, wsB, wsC) -> do
    deleteUser bob' !!! const 200 === statusCode

    void . liftIO $
      WS.assertMatchN (5 # Second) [wsA, wsB] $
        wsAssertMembersLeave qconv1 bob [bob]
    void . liftIO $
      WS.assertMatchN (5 # Second) [wsA, wsB, wsC] $
        wsAssertMembersLeave qconv2 bob [bob]
  -- Check memberships
  mems1 <- fmap cnvMembers . responseJsonUnsafe <$> getConvQualified alice' qconv1
  mems2 <- fmap cnvMembers . responseJsonUnsafe <$> getConvQualified alice' qconv2
  mems3 <- fmap cnvMembers . responseJsonUnsafe <$> getConvQualified alice' qconv3
  let other u = find ((== u) . omQualifiedId) . cmOthers
  liftIO $ do
    (mems1 >>= other bob) @?= Nothing
    (mems2 >>= other bob) @?= Nothing
    (mems2 >>= other carl) @?= Just (OtherMember carl Nothing roleNameWireAdmin)
    (mems3 >>= other bob) @?= Nothing
    (mems3 >>= other carl) @?= Just (OtherMember carl Nothing roleNameWireAdmin)

removeUser :: TestM ()
removeUser = do
  c <- view tsCannon
  [alice, alexDel, amy] <- replicateM 3 randomQualifiedUser
  let [alice', alexDel', amy'] = qUnqualified <$> [alice, alexDel, amy]

  let bDomain = Domain "b.example.com"
  bart <- randomQualifiedId bDomain
  berta <- randomQualifiedId bDomain

  let cDomain = Domain "c.example.com"
  carl <- randomQualifiedId cDomain

  let dDomain = Domain "d.example.com"
  dwight <- randomQualifiedId dDomain
  dory <- randomQualifiedId dDomain

  connectUsers alice' (list1 alexDel' [amy'])
  connectWithRemoteUser alice' bart
  connectWithRemoteUser alice' berta
  connectWithRemoteUser alexDel' bart
  connectWithRemoteUser alice' carl
  connectWithRemoteUser alexDel' carl
  connectWithRemoteUser alice' dwight
  connectWithRemoteUser alexDel' dory

  qconvA1 <- decodeQualifiedConvId <$> postConv alice' [alexDel'] (Just "gossip") [] Nothing Nothing
  qconvA2 <- decodeQualifiedConvId <$> postConvWithRemoteUsers alice' Nothing defNewProteusConv {newConvQualifiedUsers = [alexDel, amy, berta, dwight]}
  qconvA3 <- decodeQualifiedConvId <$> postConv alice' [amy'] (Just "gossip3") [] Nothing Nothing
  qconvA4 <- decodeQualifiedConvId <$> postConvWithRemoteUsers alice' Nothing defNewProteusConv {newConvQualifiedUsers = [alexDel, bart, carl]}
  convB1 <- randomId -- a remote conversation at 'bDomain' that Alice, AlexDel and Bart will be in
  convB2 <- randomId -- a remote conversation at 'bDomain' that AlexDel and Bart will be in
  convC1 <- randomId -- a remote conversation at 'cDomain' that AlexDel and Carl will be in
  convD1 <- randomId -- a remote conversation at 'cDomain' that AlexDel and Dory will be in
  now <- liftIO getCurrentTime
  fedGalleyClient <- view tsFedGalleyClient
  let nc cid creator quids =
        ConversationCreated
          { time = now,
            origUserId = qUnqualified creator,
            cnvId = cid,
            cnvType = RegularConv,
            cnvAccess = [],
            cnvAccessRoles = Set.fromList [],
            cnvName = Just "gossip4",
            nonCreatorMembers = Set.fromList $ createOtherMember <$> quids,
            messageTimer = Nothing,
            receiptMode = Nothing,
            protocol = ProtocolProteus
          }
  void $ runFedClient @"on-conversation-created" fedGalleyClient bDomain $ nc convB1 bart [alice, alexDel]
  void $ runFedClient @"on-conversation-created" fedGalleyClient bDomain $ nc convB2 bart [alexDel]
  void $ runFedClient @"on-conversation-created" fedGalleyClient cDomain $ nc convC1 carl [alexDel]
  void $ runFedClient @"on-conversation-created" fedGalleyClient dDomain $ nc convD1 dory [alexDel]

  WS.bracketR3 c alice' alexDel' amy' $ \(wsAlice, wsAlexDel, wsAmy) -> do
    let handler = do
          d <- frTargetDomain <$> getRequest
          asum
            [ do
                guard (d == dDomain)
                throw (DiscoveryFailureSrvNotAvailable "dDomain"),
              do
                guard (d `elem` [bDomain, cDomain])
                "leave-conversation" ~> LeaveConversationResponse (Right mempty)
            ]
    (_, fedRequests) <-
      withTempMockFederator' handler $
        deleteUser alexDel' !!! const 200 === statusCode

    liftIO $ do
      assertEqual ("expect exactly 4 federated requests in : " <> show fedRequests) 4 (length fedRequests)

    liftIO $ do
      WS.assertMatchN_ (5 # Second) [wsAlice, wsAlexDel] $
        wsAssertMembersLeave qconvA1 alexDel [alexDel]
      WS.assertMatchN_ (5 # Second) [wsAlice, wsAlexDel, wsAmy] $
        wsAssertMembersLeave qconvA2 alexDel [alexDel]

    liftIO $ do
      let bConvUpdateRPCs = filter (matchFedRequest bDomain "on-conversation-updated") fedRequests
      bConvUpdates <- mapM (assertRight . eitherDecode . frBody) bConvUpdateRPCs

      bConvUpdatesA2 <- assertOne $ filter (\cu -> cuConvId cu == qUnqualified qconvA2) bConvUpdates
      cuOrigUserId bConvUpdatesA2 @?= alexDel
      cuAction bConvUpdatesA2 @?= SomeConversationAction (sing @'ConversationLeaveTag) ()
      cuAlreadyPresentUsers bConvUpdatesA2 @?= [qUnqualified berta]

      bConvUpdatesA4 <- assertOne $ filter (\cu -> cuConvId cu == qUnqualified qconvA4) bConvUpdates
      cuOrigUserId bConvUpdatesA4 @?= alexDel
      cuAction bConvUpdatesA4 @?= SomeConversationAction (sing @'ConversationLeaveTag) ()
      cuAlreadyPresentUsers bConvUpdatesA4 @?= [qUnqualified bart]

    liftIO $ do
      cConvUpdateRPC <- assertOne $ filter (matchFedRequest cDomain "on-conversation-updated") fedRequests
      Right convUpdate <- pure . eitherDecode . frBody $ cConvUpdateRPC
      cuConvId convUpdate @?= qUnqualified qconvA4
      cuOrigUserId convUpdate @?= alexDel
      cuAction convUpdate @?= SomeConversationAction (sing @'ConversationLeaveTag) ()
      cuAlreadyPresentUsers convUpdate @?= [qUnqualified carl]

    liftIO $ do
      dConvUpdateRPC <- assertOne $ filter (matchFedRequest dDomain "on-conversation-updated") fedRequests
      Right convUpdate <- pure . eitherDecode . frBody $ dConvUpdateRPC
      cuConvId convUpdate @?= qUnqualified qconvA2
      cuOrigUserId convUpdate @?= alexDel
      cuAction convUpdate @?= SomeConversationAction (sing @'ConversationLeaveTag) ()
      cuAlreadyPresentUsers convUpdate @?= [qUnqualified dwight]

  -- Check memberships
  mems1 <- fmap cnvMembers . responseJsonError =<< getConvQualified alice' qconvA1
  mems2 <- fmap cnvMembers . responseJsonError =<< getConvQualified alice' qconvA2
  mems3 <- fmap cnvMembers . responseJsonError =<< getConvQualified alice' qconvA3
  mems4 <- fmap cnvMembers . responseJsonError =<< getConvQualified alice' qconvA4
  let findOther u = find ((== u) . omQualifiedId) . cmOthers
  liftIO $ do
    findOther alexDel mems1 @?= Nothing
    findOther alexDel mems2 @?= Nothing
    findOther amy mems2 @?= Just (OtherMember amy Nothing roleNameWireAdmin)
    findOther alexDel mems3 @?= Nothing
    findOther amy mems3 @?= Just (OtherMember amy Nothing roleNameWireAdmin)
    findOther alexDel mems4 @?= Nothing
  where
    createOtherMember :: Qualified UserId -> OtherMember
    createOtherMember quid =
      OtherMember
        { omQualifiedId = quid,
          omService = Nothing,
          omConvRoleName = roleNameWireAdmin
        }

testAllOne2OneConversationRequests :: TestM ()
testAllOne2OneConversationRequests = do
  for_ [LocalActor, RemoteActor] $ \actor ->
    for_ [Included, Excluded] $ \desired ->
      for_ [True, False] $ \shouldBeLocal ->
        testOne2OneConversationRequest shouldBeLocal actor desired

testOne2OneConversationRequest :: Bool -> Actor -> DesiredMembership -> TestM ()
testOne2OneConversationRequest shouldBeLocal actor desired = do
  alice <- qTagUnsafe <$> randomQualifiedUser
  (bob, expectedConvId) <- generateRemoteAndConvId shouldBeLocal alice

  convId <- do
    let req = UpsertOne2OneConversationRequest alice bob actor desired Nothing
    res <-
      iUpsertOne2OneConversation req
        <!! statusCode === const 200
    uuorConvId <$> responseJsonError res

  liftIO $ convId @?= expectedConvId

  if shouldBeLocal
    then
      ( do
          members <- case actor of
            LocalActor -> runMaybeT $ do
              resp <- lift $ getConvQualified (tUnqualified alice) convId
              guard $ statusCode resp == 200
              conv <- lift $ responseJsonError resp
              pure . map omQualifiedId . cmOthers . cnvMembers $ conv
            RemoteActor -> do
              fedGalleyClient <- view tsFedGalleyClient
              GetConversationsResponse convs <-
                runFedClient @"get-conversations" fedGalleyClient (tDomain bob) $
                  GetConversationsRequest
                    { userId = tUnqualified bob,
                      convIds = [qUnqualified convId]
                    }
              pure
                . fmap (map omQualifiedId . (.members.others))
                . listToMaybe
                $ convs
          liftIO $ case desired of
            Included -> members @?= Just []
            Excluded -> members @?= Nothing
      )
    else
      ( do
          found <- do
            let rconv = mkProteusConv (qUnqualified convId) (tUnqualified bob) roleNameWireAdmin []
            (resp, _) <-
              withTempMockFederator' (mockReply (GetConversationsResponse [rconv])) $
                getConvQualified (tUnqualified alice) convId
            pure $ statusCode resp == 200
          liftIO $ found @?= ((actor, desired) == (LocalActor, Included))
      )

-- Testing defederation notifications. The important thing to note for all
-- of this is that when defederating from a remote domain only _2_ notifications
-- are sent, and both are identical. One notification is at the start of
-- defederation, and one is sent at the end of defederation. No other
-- notifications about users being removed from conversations, or conversations
-- being deleted are sent. We are do not want to DOS either our local clients,
-- nor our own services.
testDefederationNotifications :: TestM ()
testDefederationNotifications = do
  -- alice, bob are in a team
  (tid, alice, [bob]) <- createBindingTeamWithQualifiedMembers 2

  -- charlie is a local guest
  charlie <- randomQualifiedUser
  connectUsers (qUnqualified alice) (pure (qUnqualified charlie))

  let remoteDomain = Domain "far-away.example.com"
      -- This variable should be commented out if the below
      -- section is used to insert users to the database.
      users = []
  -- This section of code is useful to massively increase
  -- the amount of users in the testing database. This is
  -- useful for checking that notifications are being fanned
  -- out correctly, and that all users are sent a
  -- notification. If the database already has a large
  -- amount of users then this can be left out and will also
  -- allow this test to run faster.
  --     count = 10000
  -- users <- replicateM count randomQualifiedUser
  -- replicateM_ count $ do
  --   connectWithRemoteUser (qUnqualified alice) =<<
  --     Qualified <$> randomId <*> pure remoteDomain

  -- dee is a remote guest
  dee <- Qualified <$> randomId <*> pure remoteDomain

  connectWithRemoteUser (qUnqualified alice) dee

  -- they are all in a local conversation
  conv <-
    responseJsonError
      =<< postConvWithRemoteUsers
        (qUnqualified alice)
        Nothing
        defNewProteusConv
          { newConvQualifiedUsers = [bob, charlie, dee],
            newConvTeam = Just (ConvTeamInfo tid)
          }
        <!! const 201 === statusCode

  c <- view tsCannon
  WS.bracketRN c (map qUnqualified $ [alice, bob, charlie, dee] <> users) $ \(wsA : wsB : wsC : wsD : wsUsers) -> do
    -- conversation access role changes to team only
    (_, reqs) <- withTempMockFederator' (mockReply ()) $ do
      -- Delete the domain that Dee lives on
      deleteFederation remoteDomain !!! const 200 === statusCode
      -- First notification to local clients
      WS.assertMatchN_ (5 # Second) ([wsA, wsB, wsC] <> wsUsers) $
        wsAssertFederationDeleted remoteDomain
      -- Second notification to local clients
      WS.assertMatchN_ (5 # Second) ([wsA, wsB, wsC] <> wsUsers) $
        wsAssertFederationDeleted remoteDomain
      -- dee's remote doesn't receive a notification
      WS.assertNoEvent (5 # Second) [wsD]
    -- There should be not requests out to the federtaion domain
    liftIO $ reqs @?= []

  -- only alice, bob, and charlie remain
  conv2 <-
    responseJsonError
      =<< getConvQualified (qUnqualified alice) (cnvQualifiedId conv)
        <!! const 200 === statusCode
  liftIO $ sort (omQualifiedId <$> cmOthers (cnvMembers conv2)) @?= sort [bob, charlie]

-- Testing defederation notifications. The important thing to note for all
-- of this is that when defederating from a remote domain only _2_ notifications
-- are sent, and both are identical. One notification is at the start of
-- defederation, and one is sent at the end of defederation. No other
-- notifications about users being removed from conversations, or conversations
-- being deleted are sent. We are do not want to DOS either our local clients,
-- nor our own services.
-- There are four tests here.

-- * A normal run where we have users from both remote domains in a conversation. Both remote users should be removed.

-- * A no-op run where we have no remote users in the conversation. The conversation remains unchanged.

-- * A domain A biased run where we have a conversation with a remote member from domain A, but none from domain B. The conversation remains unchanged.

-- * A domain B biased run where we have a conversation with a remote member from domain B, but none from domain A. The conversation remains unchanged.

testConnectionRemovedNotifications :: TestM ()
testConnectionRemovedNotifications = do
  -- alice, bob are in a team
  (tid, alice, [bob]) <- createBindingTeamWithQualifiedMembers 2

  -- charlie is a local guest
  charlie <- randomQualifiedUser
  connectUsers (qUnqualified alice) (pure (qUnqualified charlie))

  let remoteDomain1 = Domain "far-away.example.com"
      remoteDomain2 = Domain "far-away-2.example.com"
      remoteDomain3 = Domain "far-away-3.example.com"
  -- dee and erin are remote guests
  dee <- Qualified <$> randomId <*> pure remoteDomain1
  erin <- Qualified <$> randomId <*> pure remoteDomain2
  -- frank is a remote we are going to keep around.
  frank <- Qualified <$> randomId <*> pure remoteDomain3

  -- Set up the federation
  addFederation remoteDomain1 !!! const 200 === statusCode
  addFederation remoteDomain2 !!! const 200 === statusCode
  addFederation remoteDomain3 !!! const 200 === statusCode

  connectWithRemoteUser (qUnqualified alice) dee
  connectWithRemoteUser (qUnqualified alice) erin
  connectWithRemoteUser (qUnqualified alice) frank

  -- they are all in a local conversation
  conv <-
    responseJsonError
      =<< postConvWithRemoteUsers
        (qUnqualified alice)
        Nothing
        defNewProteusConv
          { newConvQualifiedUsers = [bob, charlie, dee, erin, frank],
            newConvTeam = Just (ConvTeamInfo tid)
          }
        <!! const 201 === statusCode

  c <- view tsCannon
  WS.bracketRN c (map qUnqualified $ [alice, bob, charlie, dee, erin, frank]) $ \[wsA, wsB, wsC, wsD, wsE, wsF] -> do
    -- conversation access role changes to team only
    (_, reqs) <- withTempMockFederator' (mockReply ()) $ do
      -- Remove the connection
      connectionRemovedFederation remoteDomain1 remoteDomain2 !!! const 200 === statusCode
      -- First notification to local clients
      WS.assertMatchN_ (5 # Second) ([wsA, wsB, wsC]) $
        wsAssertFederationConnectionRemoved remoteDomain1 remoteDomain2
      -- Second notification to local clients
      WS.assertMatchN_ (5 # Second) ([wsA, wsB, wsC]) $
        wsAssertFederationConnectionRemoved remoteDomain1 remoteDomain2
      -- dee, erin, and frank's remotes don't receive a notification
      WS.assertNoEvent (5 # Second) [wsD, wsE, wsF]
    -- There should be not requests out to the federtaion domain
    liftIO $ reqs @?= []

  -- only alice, bob, charlie, and frank remain
  conv2 <-
    responseJsonError
      =<< getConvQualified (qUnqualified alice) (cnvQualifiedId conv)
        <!! const 200 === statusCode
  liftIO $ sort (omQualifiedId <$> cmOthers (cnvMembers conv2)) @?= sort [bob, charlie, frank]

testConnectionRemovedNotificationsNoop :: TestM ()
testConnectionRemovedNotificationsNoop = do
  -- alice, bob are in a team
  (tid, alice, [bob]) <- createBindingTeamWithQualifiedMembers 2

  -- charlie is a local guest
  charlie <- randomQualifiedUser
  connectUsers (qUnqualified alice) (pure (qUnqualified charlie))

  let remoteDomain1 = Domain "far-away.example.com"
      remoteDomain2 = Domain "far-away-2.example.com"

  -- Setup federation
  addFederation remoteDomain1 !!! const 200 === statusCode
  addFederation remoteDomain2 !!! const 200 === statusCode

  -- they are all in a local conversation
  conv <-
    responseJsonError
      =<< postConvWithRemoteUsers
        (qUnqualified alice)
        Nothing
        defNewProteusConv
          { newConvQualifiedUsers = [bob, charlie],
            newConvTeam = Just (ConvTeamInfo tid)
          }
        <!! const 201 === statusCode

  c <- view tsCannon
  WS.bracketRN c (map qUnqualified $ [alice, bob, charlie]) $ \[wsA, wsB, wsC] -> do
    -- conversation access role changes to team only
    (_, reqs) <- withTempMockFederator' (mockReply ()) $ do
      -- Remove the connection
      connectionRemovedFederation remoteDomain1 remoteDomain2 !!! const 200 === statusCode
      -- First notification to local clients
      WS.assertMatchN_ (5 # Second) ([wsA, wsB, wsC]) $
        wsAssertFederationConnectionRemoved remoteDomain1 remoteDomain2
      -- Second notification to local clients
      WS.assertMatchN_ (5 # Second) ([wsA, wsB, wsC]) $
        wsAssertFederationConnectionRemoved remoteDomain1 remoteDomain2
    -- There should be not requests out to the federtaion domain
    liftIO $ reqs @?= []

  -- only alice, bob, and charlie remain
  conv2 <-
    responseJsonError
      =<< getConvQualified (qUnqualified alice) (cnvQualifiedId conv)
        <!! const 200 === statusCode
  liftIO $ sort (omQualifiedId <$> cmOthers (cnvMembers conv2)) @?= sort [bob, charlie]

testConnectionRemovedNotificationsNoopDomainA :: TestM ()
testConnectionRemovedNotificationsNoopDomainA = do
  -- alice, bob are in a team
  (tid, alice, [bob]) <- createBindingTeamWithQualifiedMembers 2

  -- charlie is a local guest
  charlie <- randomQualifiedUser
  connectUsers (qUnqualified alice) (pure (qUnqualified charlie))

  let remoteDomain1 = Domain "far-away.example.com"
      remoteDomain2 = Domain "far-away-2.example.com"

  -- Setup federation
  addFederation remoteDomain1 !!! const 200 === statusCode
  addFederation remoteDomain2 !!! const 200 === statusCode

  -- dee is a remote guest
  dee <- Qualified <$> randomId <*> pure remoteDomain1

  connectWithRemoteUser (qUnqualified alice) dee

  -- they are all in a local conversation
  conv <-
    responseJsonError
      =<< postConvWithRemoteUsers
        (qUnqualified alice)
        Nothing
        defNewProteusConv
          { newConvQualifiedUsers = [bob, charlie, dee],
            newConvTeam = Just (ConvTeamInfo tid)
          }
        <!! const 201 === statusCode

  c <- view tsCannon
  WS.bracketRN c (map qUnqualified $ [alice, bob, charlie, dee]) $ \[wsA, wsB, wsC, wsD] -> do
    -- conversation access role changes to team only
    (_, reqs) <- withTempMockFederator' (mockReply ()) $ do
      -- Remove the connection
      connectionRemovedFederation remoteDomain1 remoteDomain2 !!! const 200 === statusCode
      -- First notification to local clients
      WS.assertMatchN_ (5 # Second) ([wsA, wsB, wsC]) $
        wsAssertFederationConnectionRemoved remoteDomain1 remoteDomain2
      -- Second notification to local clients
      WS.assertMatchN_ (5 # Second) ([wsA, wsB, wsC]) $
        wsAssertFederationConnectionRemoved remoteDomain1 remoteDomain2
      -- dee and remote doesn't receive a notification
      WS.assertNoEvent (5 # Second) [wsD]
    -- There should be not requests out to the federtaion domain
    liftIO $ reqs @?= []

  -- alice, bob, charlie, and dee remain
  conv2 <-
    responseJsonError
      =<< getConvQualified (qUnqualified alice) (cnvQualifiedId conv)
        <!! const 200 === statusCode
  liftIO $ sort (omQualifiedId <$> cmOthers (cnvMembers conv2)) @?= sort [bob, charlie, dee]

testConnectionRemovedNotificationsNoopDomainB :: TestM ()
testConnectionRemovedNotificationsNoopDomainB = do
  -- alice, bob are in a team
  (tid, alice, [bob]) <- createBindingTeamWithQualifiedMembers 2

  -- charlie is a local guest
  charlie <- randomQualifiedUser
  connectUsers (qUnqualified alice) (pure (qUnqualified charlie))

  let remoteDomain1 = Domain "far-away.example.com"
      remoteDomain2 = Domain "far-away-2.example.com"

  -- Setup federation
  addFederation remoteDomain1 !!! const 200 === statusCode
  addFederation remoteDomain2 !!! const 200 === statusCode

  -- erin is a remote guest
  erin <- Qualified <$> randomId <*> pure remoteDomain2

  connectWithRemoteUser (qUnqualified alice) erin

  -- they are all in a local conversation
  conv <-
    responseJsonError
      =<< postConvWithRemoteUsers
        (qUnqualified alice)
        Nothing
        defNewProteusConv
          { newConvQualifiedUsers = [bob, charlie, erin],
            newConvTeam = Just (ConvTeamInfo tid)
          }
        <!! const 201 === statusCode

  c <- view tsCannon
  WS.bracketRN c (map qUnqualified $ [alice, bob, charlie, erin]) $ \[wsA, wsB, wsC, wsE] -> do
    -- conversation access role changes to team only
    (_, reqs) <- withTempMockFederator' (mockReply ()) $ do
      -- Remove the connection
      connectionRemovedFederation remoteDomain1 remoteDomain2 !!! const 200 === statusCode
      -- First notification to local clients
      WS.assertMatchN_ (5 # Second) ([wsA, wsB, wsC]) $
        wsAssertFederationConnectionRemoved remoteDomain1 remoteDomain2
      -- Second notification to local clients
      WS.assertMatchN_ (5 # Second) ([wsA, wsB, wsC]) $
        wsAssertFederationConnectionRemoved remoteDomain1 remoteDomain2
      -- erin's remote doesn't receive a notification
      WS.assertNoEvent (5 # Second) [wsE]
    -- There should be not requests out to the federtaion domain
    liftIO $ reqs @?= []

  -- alice, bob, charlie, and erin remain
  conv2 <-
    responseJsonError
      =<< getConvQualified (qUnqualified alice) (cnvQualifiedId conv)
        <!! const 200 === statusCode
  liftIO $ sort (omQualifiedId <$> cmOthers (cnvMembers conv2)) @?= sort [bob, charlie, erin]

-- @END<|MERGE_RESOLUTION|>--- conflicted
+++ resolved
@@ -2971,33 +2971,6 @@
   conv <- responseJsonError =<< getConvQualified alice qconvId <!! const 200 === statusCode
   liftIO $ map omQualifiedId (cmOthers (cnvMembers conv)) @?= []
 
-<<<<<<< HEAD
-=======
-testAddRemoteMemberFederationUnavailable :: TestM ()
-testAddRemoteMemberFederationUnavailable = do
-  alice <- randomUser
-  let domain = Domain "some-remote-backend.example.com"
-  remoteBob <- flip Qualified domain <$> randomId
-  qconvId <- decodeQualifiedConvId <$> postConv alice [] (Just "remote gossip") [] Nothing Nothing
-  connectWithRemoteUser alice remoteBob
-
-  -- federator endpoint being configured in brig and/or galley, but not being
-  -- available (i.e. no service listing on that IP/port) can happen due to a
-  -- misconfiguration of federator. That should give an unreachable_backends error.
-  -- Port 1 should always be wrong hopefully.
-  let federatorUnavailable = federator ?~ Endpoint "127.0.0.1" 1
-  withSettingsOverrides federatorUnavailable $ do
-    e :: UnreachableBackends <-
-      responseJsonError
-        =<< postQualifiedMembers alice (remoteBob :| []) qconvId <!! do
-          const 533 === statusCode
-    liftIO $ e.backends @?= [domain]
-
-  -- since on member add the check of connection between remote backends will fail, the member is not actually added to the conversation
-  conv <- responseJsonError =<< getConvQualified alice qconvId <!! const 200 === statusCode
-  liftIO $ map omQualifiedId (cmOthers (cnvMembers conv)) @?= []
-
->>>>>>> 1892827b
 postMembersOk :: TestM ()
 postMembersOk = do
   qalice <- randomQualifiedUser

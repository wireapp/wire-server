{-# OPTIONS_GHC -Wno-incomplete-uni-patterns #-}

-- This file is part of the Wire Server implementation.
--
-- Copyright (C) 2020 Wire Swiss GmbH <opensource@wire.com>
--
-- This program is free software: you can redistribute it and/or modify it under
-- the terms of the GNU Affero General Public License as published by the Free
-- Software Foundation, either version 3 of the License, or (at your option) any
-- later version.
--
-- This program is distributed in the hope that it will be useful, but WITHOUT
-- ANY WARRANTY; without even the implied warranty of MERCHANTABILITY or FITNESS
-- FOR A PARTICULAR PURPOSE. See the GNU Affero General Public License for more
-- details.
--
-- You should have received a copy of the GNU Affero General Public License along
-- with this program. If not, see <https://www.gnu.org/licenses/>.

module API
  ( tests,
  )
where

import qualified API.CustomBackend as CustomBackend
import qualified API.Federation as Federation
import qualified API.MessageTimer as MessageTimer
import qualified API.Roles as Roles
import API.SQS
import qualified API.Teams as Teams
import qualified API.Teams.Feature as TeamFeature
import qualified API.Teams.LegalHold as Teams.LegalHold
import API.Util
import Bilge hiding (timeout)
import Bilge.Assert
import Brig.Types
import qualified Control.Concurrent.Async as Async
<<<<<<< HEAD
import Control.Lens (at, view, (.~), (^.))
=======
import Control.Lens (at, view, (.~), (?~), (^.))
>>>>>>> 88451020
import Data.Aeson hiding (json)
import Data.ByteString.Conversion
import qualified Data.Code as Code
import Data.Domain (Domain (Domain))
import Data.Id
import Data.List.NonEmpty (NonEmpty (..))
import Data.List1
import qualified Data.List1 as List1
import qualified Data.Map.Strict as Map
import Data.Qualified
import Data.Range
import qualified Data.Set as Set
import qualified Data.Text as T
import qualified Data.Text.Ascii as Ascii
import Galley.Options (Opts, optFederator)
import Galley.Types hiding (InternalMember (..))
import Galley.Types.Conversations.Roles
import qualified Galley.Types.Teams as Teams
import Gundeck.Types.Notification
import Imports
import Network.Wai.Utilities.Error
import Test.Tasty
import Test.Tasty.Cannon (TimeoutUnit (..), (#))
import qualified Test.Tasty.Cannon as WS
import Test.Tasty.HUnit
import TestHelpers
import TestSetup
import Util.Options (Endpoint (Endpoint))
import Wire.API.Conversation.Member (Member (..))
import Wire.API.User.Client (UserClientPrekeyMap, getUserClientPrekeyMap)

tests :: IO TestSetup -> TestTree
tests s =
  testGroup
    "Galley integration tests"
    [ Teams.LegalHold.tests s,
      mainTests,
      Teams.tests s,
      MessageTimer.tests s,
      Roles.tests s,
      CustomBackend.tests s,
      TeamFeature.tests s,
      Federation.tests s
    ]
  where
    mainTests =
      testGroup
        "Main API"
        [ test s "status" status,
          test s "metrics" metrics,
          test s "create conversation" postConvOk,
          test s "get empty conversations" getConvsOk,
          test s "get conversations by ids" getConvsOk2,
          test s "fail to get >100 conversations" getConvsFailMaxSize,
          test s "get conversation ids" getConvIdsOk,
          test s "paginate through conversation ids" paginateConvIds,
          test s "fail to get >1000 conversation ids" getConvIdsFailMaxSize,
          test s "page through conversations" getConvsPagingOk,
          test s "fail to create conversation when not connected" postConvFailNotConnected,
          test s "fail to create conversation with qualified users when not connected" postConvQualifiedFailNotConnected,
          test s "M:N conversation creation must have <N members" postConvFailNumMembers,
          test s "M:N conversation creation must have <N qualified members" postConvQualifiedFailNumMembers,
          test s "fail to create conversation when blocked" postConvFailBlocked,
          test s "fail to create conversation when blocked by qualified member" postConvQualifiedFailBlocked,
          test s "fail to create conversation with remote users when remote user's domain doesn't exist" postConvQualifiedNonExistentDomain,
          test s "fail to create conversation with remote users when remote user doesn't exist" postConvQualifiedNonExistentUser,
          test s "fail to create conversation with remote users when federation not configured" postConvQualifiedFederationNotEnabled,
          test s "create self conversation" postSelfConvOk,
          test s "create 1:1 conversation" postO2OConvOk,
          test s "fail to create 1:1 conversation with yourself" postConvO2OFailWithSelf,
          test s "create connect conversation" postConnectConvOk,
          test s "create connect conversation with email" postConnectConvOk2,
          test s "upgrade connect/invite conversation" putConvAcceptOk,
          test s "upgrade conversation retries" putConvAcceptRetry,
          test s "create mutual connect conversation" postMutualConnectConvOk,
          test s "repeat / cancel connect requests" postRepeatConnectConvCancel,
          test s "block/unblock a connect/1-1 conversation" putBlockConvOk,
          test s "get conversation" getConvOk,
          test s "get qualified conversation" getConvQualifiedOk,
          test s "conversation meta access" accessConvMeta,
          test s "add members" postMembersOk,
          test s "add existing members" postMembersOk2,
          test s "add past members" postMembersOk3,
          test s "fail to add members when not connected" postMembersFail,
          test s "fail to add too many members" postTooManyMembersFail,
          test s "add remote members" testAddRemoteMember,
          test s "add non-existing remote members" testAddRemoteMemberFailure,
          test s "add deleted remote members" testAddDeletedRemoteUser,
          test s "add remote members on invalid domain" testAddRemoteMemberInvalidDomain,
          test s "add remote members when federation isn't enabled" testAddRemoteMemberFederationDisabled,
          test s "remove members" deleteMembersOk,
          test s "fail to remove members from self conv." deleteMembersFailSelf,
          test s "fail to remove members from 1:1 conv." deleteMembersFailO2O,
          test s "rename conversation" putConvRenameOk,
          test s "member update (otr mute)" putMemberOtrMuteOk,
          test s "member update (otr archive)" putMemberOtrArchiveOk,
          test s "member update (hidden)" putMemberHiddenOk,
          test s "member update (everything b)" putMemberAllOk,
          test s "conversation receipt mode update" putReceiptModeOk,
          test s "send typing indicators" postTypingIndicators,
          test s "leave connect conversation" leaveConnectConversation,
          test s "post cryptomessage 1" postCryptoMessage1,
          test s "post cryptomessage 2" postCryptoMessage2,
          test s "post cryptomessage 3" postCryptoMessage3,
          test s "post cryptomessage 4" postCryptoMessage4,
          test s "post cryptomessage 5" postCryptoMessage5,
          test s "join conversation" postJoinConvOk,
          test s "join code-access conversation" postJoinCodeConvOk,
          test s "convert invite to code-access conversation" postConvertCodeConv,
          test s "convert code to team-access conversation" postConvertTeamConv,
          test s "cannot join private conversation" postJoinConvFail,
          test s "remove user" removeUser
        ]

-------------------------------------------------------------------------------
-- API Tests

status :: TestM ()
status = do
  g <- view tsGalley
  get (g . path "/i/status")
    !!! const 200 === statusCode
  Bilge.head (g . path "/i/status")
    !!! const 200 === statusCode

metrics :: TestM ()
metrics = do
  g <- view tsGalley
  get (g . path "/i/metrics") !!! do
    const 200 === statusCode
    -- Should contain the request duration metric in its output
    const (Just "TYPE http_request_duration_seconds histogram") =~= responseBody

postConvOk :: TestM ()
postConvOk = do
  c <- view tsCannon
  alice <- randomUser
  bob <- randomUser
  jane <- randomUser
  connectUsers alice (list1 bob [jane])
  -- Ensure name is within range, max size is 256
  postConv alice [bob, jane] (Just (T.replicate 257 "a")) [] Nothing Nothing
    !!! const 400 === statusCode
  let nameMaxSize = T.replicate 256 "a"
  WS.bracketR3 c alice bob jane $ \(wsA, wsB, wsJ) -> do
    rsp <-
      postConv alice [bob, jane] (Just nameMaxSize) [] Nothing Nothing
        <!! const 201 === statusCode
    print rsp
    cid <- assertConv rsp RegularConv alice alice [bob, jane] (Just nameMaxSize) Nothing
    cvs <- mapM (convView cid) [alice, bob, jane]
    liftIO $ mapM_ WS.assertSuccess =<< Async.mapConcurrently (checkWs alice) (zip cvs [wsA, wsB, wsJ])
  where
    convView cnv usr = responseJsonUnsafeWithMsg "conversation" <$> getConv usr cnv
    checkWs alice (cnv, ws) = WS.awaitMatch (5 # Second) ws $ \n -> do
      ntfTransient n @?= False
      let e = List1.head (WS.unpackPayload n)
      evtConv e @?= cnvId cnv
      evtType e @?= ConvCreate
      evtFrom e @?= alice
      case evtData e of
        EdConversation c' -> assertConvEquals cnv c'
        _ -> assertFailure "Unexpected event data"

postCryptoMessage1 :: TestM ()
postCryptoMessage1 = do
  c <- view tsCannon
  (alice, ac) <- randomUserWithClient (someLastPrekeys !! 0)
  (bob, bc) <- randomUserWithClient (someLastPrekeys !! 1)
  (eve, ec) <- randomUserWithClient (someLastPrekeys !! 2)
  connectUsers alice (list1 bob [eve])
  conv <- decodeConvId <$> postConv alice [bob, eve] (Just "gossip") [] Nothing Nothing
  -- WS receive timeout
  let t = 5 # Second
  -- Missing eve
  let m1 = [(bob, bc, "ciphertext1")]
  postOtrMessage id alice ac conv m1 !!! do
    const 412 === statusCode
    assertTrue_ (eqMismatch [(eve, Set.singleton ec)] [] [] . responseJsonUnsafe)
  -- Complete
  WS.bracketR2 c bob eve $ \(wsB, wsE) -> do
    let m2 = [(bob, bc, "ciphertext2"), (eve, ec, "ciphertext2")]
    postOtrMessage id alice ac conv m2 !!! do
      const 201 === statusCode
      assertTrue_ (eqMismatch [] [] [] . responseJsonUnsafe)
    void . liftIO $ WS.assertMatch t wsB (wsAssertOtr conv alice ac bc "ciphertext2")
    void . liftIO $ WS.assertMatch t wsE (wsAssertOtr conv alice ac ec "ciphertext2")
  -- Redundant self
  WS.bracketR3 c alice bob eve $ \(wsA, wsB, wsE) -> do
    let m3 = [(alice, ac, "ciphertext3"), (bob, bc, "ciphertext3"), (eve, ec, "ciphertext3")]
    postOtrMessage id alice ac conv m3 !!! do
      const 201 === statusCode
      assertTrue_ (eqMismatch [] [(alice, Set.singleton ac)] [] . responseJsonUnsafe)
    void . liftIO $ WS.assertMatch t wsB (wsAssertOtr conv alice ac bc "ciphertext3")
    void . liftIO $ WS.assertMatch t wsE (wsAssertOtr conv alice ac ec "ciphertext3")
    -- Alice should not get it
    assertNoMsg wsA (wsAssertOtr conv alice ac ac "ciphertext3")
  -- Deleted eve
  WS.bracketR2 c bob eve $ \(wsB, wsE) -> do
    deleteClient eve ec (Just defPassword) !!! const 200 === statusCode
    let m4 = [(bob, bc, "ciphertext4"), (eve, ec, "ciphertext4")]
    postOtrMessage id alice ac conv m4 !!! do
      const 201 === statusCode
      assertTrue_ (eqMismatch [] [] [(eve, Set.singleton ec)] . responseJsonUnsafe)
    void . liftIO $ WS.assertMatch t wsB (wsAssertOtr conv alice ac bc "ciphertext4")
    -- Eve should not get it
    assertNoMsg wsE (wsAssertOtr conv alice ac ec "ciphertext4")
  -- Deleted eve & redundant self
  WS.bracketR3 c alice bob eve $ \(wsA, wsB, wsE) -> do
    let m5 = [(bob, bc, "ciphertext5"), (eve, ec, "ciphertext5"), (alice, ac, "ciphertext5")]
    postOtrMessage id alice ac conv m5 !!! do
      const 201 === statusCode
      assertTrue_ (eqMismatch [] [(alice, Set.singleton ac)] [(eve, Set.singleton ec)] . responseJsonUnsafe)
    void . liftIO $ WS.assertMatch t wsB (wsAssertOtr conv alice ac bc "ciphertext5")
    -- Neither Alice nor Eve should get it
    assertNoMsg wsA (wsAssertOtr conv alice ac ac "ciphertext5")
    assertNoMsg wsE (wsAssertOtr conv alice ac ec "ciphertext5")
  -- Missing Bob, deleted eve & redundant self
  let m6 = [(eve, ec, "ciphertext6"), (alice, ac, "ciphertext6")]
  postOtrMessage id alice ac conv m6 !!! do
    const 412 === statusCode
    assertTrue_
      ( eqMismatch
          [(bob, Set.singleton bc)]
          [(alice, Set.singleton ac)]
          [(eve, Set.singleton ec)]
          . responseJsonUnsafe
      )
  -- A second client for Bob
  bc2 <- randomClient bob (someLastPrekeys !! 3)
  -- The first client listens for all messages of Bob
  WS.bracketR c bob $ \wsB -> do
    let cipher = "ciphertext7"
    -- The second client listens only for his own messages
    WS.bracketR (c . queryItem "client" (toByteString' bc2)) bob $ \wsB2 -> do
      let m7 = [(bob, bc, cipher), (bob, bc2, cipher)]
      postOtrMessage id alice ac conv m7 !!! do
        const 201 === statusCode
        assertTrue_ (eqMismatch [] [] [] . responseJsonUnsafe)
      -- Bob's first client gets both messages
      void . liftIO $ WS.assertMatch t wsB (wsAssertOtr conv alice ac bc cipher)
      void . liftIO $ WS.assertMatch t wsB (wsAssertOtr conv alice ac bc2 cipher)
      -- Bob's second client gets only the message destined for him
      void . liftIO $ WS.assertMatch t wsB2 (wsAssertOtr conv alice ac bc2 cipher)
      liftIO $ assertBool "unexpected equal clients" (bc /= bc2)
      assertNoMsg wsB2 (wsAssertOtr conv alice ac bc cipher)

postCryptoMessage2 :: TestM ()
postCryptoMessage2 = do
  b <- view tsBrig
  (alice, ac) <- randomUserWithClient (someLastPrekeys !! 0)
  (bob, bc) <- randomUserWithClient (someLastPrekeys !! 1)
  (eve, ec) <- randomUserWithClient (someLastPrekeys !! 2)
  connectUsers alice (list1 bob [eve])
  conv <- decodeConvId <$> postConv alice [bob, eve] (Just "gossip") [] Nothing Nothing
  -- Missing eve
  let m = [(bob, bc, "hello bob")]
  r1 <-
    postOtrMessage id alice ac conv m
      <!! const 412 === statusCode
  let x = responseJsonUnsafeWithMsg "ClientMismatch" r1
  liftIO $ assertBool "client mismatch" (eqMismatch [(eve, Set.singleton ec)] [] [] (Just x))
  -- Fetch all missing clients prekeys
  r2 <-
    post (b . zUser alice . path "/users/prekeys" . json (missingClients x))
      <!! const 200 === statusCode
  let p = responseJsonUnsafeWithMsg "prekeys" r2 :: UserClientPrekeyMap
  liftIO $ do
    Map.keys (userClientMap (getUserClientPrekeyMap p)) @=? [eve]
    Map.keys <$> Map.lookup eve (userClientMap (getUserClientPrekeyMap p)) @=? Just [ec]

postCryptoMessage3 :: TestM ()
postCryptoMessage3 = do
  b <- view tsBrig
  (alice, ac) <- randomUserWithClient (someLastPrekeys !! 0)
  (bob, bc) <- randomUserWithClient (someLastPrekeys !! 1)
  (eve, ec) <- randomUserWithClient (someLastPrekeys !! 2)
  connectUsers alice (list1 bob [eve])
  conv <- decodeConvId <$> postConv alice [bob, eve] (Just "gossip") [] Nothing Nothing
  -- Missing eve
  let ciphertext = encodeCiphertext "hello bob"
  let m = otrRecipients [(bob, [(bc, ciphertext)])]
  r1 <-
    postProtoOtrMessage alice ac conv m
      <!! const 412 === statusCode
  let x = responseJsonUnsafeWithMsg "ClientMismatch" r1
  liftIO $ assertBool "client mismatch" (eqMismatch [(eve, Set.singleton ec)] [] [] (Just x))
  -- Fetch all missing clients prekeys
  r2 <-
    post (b . zUser alice . path "/users/prekeys" . json (missingClients x))
      <!! const 200 === statusCode
  let p = responseJsonUnsafeWithMsg "prekeys" r2 :: UserClientPrekeyMap
  liftIO $ do
    Map.keys (userClientMap (getUserClientPrekeyMap p)) @=? [eve]
    Map.keys <$> Map.lookup eve (userClientMap (getUserClientPrekeyMap p)) @=? Just [ec]

postCryptoMessage4 :: TestM ()
postCryptoMessage4 = do
  alice <- randomUser
  bob <- randomUser
  bc <- randomClient bob (someLastPrekeys !! 0)
  connectUsers alice (list1 bob [])
  conv <- decodeConvId <$> postConv alice [bob] (Just "gossip") [] Nothing Nothing
  -- Unknown client ID => 403
  let ciphertext = encodeCiphertext "hello bob"
  let m = otrRecipients [(bob, [(bc, ciphertext)])]
  postProtoOtrMessage alice (ClientId "172618352518396") conv m
    !!! const 403 === statusCode

postCryptoMessage5 :: TestM ()
postCryptoMessage5 = do
  (alice, ac) <- randomUserWithClient (someLastPrekeys !! 0)
  (bob, bc) <- randomUserWithClient (someLastPrekeys !! 1)
  (eve, ec) <- randomUserWithClient (someLastPrekeys !! 2)
  connectUsers alice (list1 bob [eve])
  conv <- decodeConvId <$> postConv alice [bob, eve] (Just "gossip") [] Nothing Nothing
  -- Missing eve
  let m = [(bob, bc, "hello bob")]
  let m' = otrRecipients [(bob, [(bc, encodeCiphertext "hello bob")])]
  -- These three are equivalent (i.e. report all missing clients)
  postOtrMessage id alice ac conv m
    !!! const 412 === statusCode
  postOtrMessage (queryItem "ignore_missing" "false") alice ac conv m
    !!! const 412 === statusCode
  postOtrMessage (queryItem "report_missing" "true") alice ac conv m
    !!! const 412 === statusCode
  -- These two are equivalent (i.e. ignore all missing clients)
  postOtrMessage (queryItem "ignore_missing" "true") alice ac conv m
    !!! const 201 === statusCode
  postOtrMessage (queryItem "report_missing" "false") alice ac conv m
    !!! const 201 === statusCode
  -- Report missing clients of a specific user only
  postOtrMessage (queryItem "report_missing" (toByteString' bob)) alice ac conv m
    !!! const 201 === statusCode
  -- Let's make sure that the same logic using protobuf in the body works too
  postProtoOtrMessage' Nothing (queryItem "report_missing" (toByteString' bob)) alice ac conv m'
    !!! const 201 === statusCode
  -- Body takes precedence
  postOtrMessage' (Just [bob]) (queryItem "report_missing" (toByteString' eve)) alice ac conv m
    !!! const 201 === statusCode
  -- Set it only in the body of the message
  postOtrMessage' (Just [bob]) id alice ac conv m
    !!! const 201 === statusCode
  -- Let's make sure that protobuf works too, when specified in the body only
  postProtoOtrMessage' (Just [bob]) id alice ac conv m'
    !!! const 201 === statusCode
  _rs <-
    postOtrMessage (queryItem "report_missing" (toByteString' eve)) alice ac conv []
      <!! const 412 === statusCode
  let _mm = responseJsonUnsafeWithMsg "ClientMismatch" _rs
  liftIO $ assertBool "client mismatch" (eqMismatch [(eve, Set.singleton ec)] [] [] (Just _mm))
  -- Ignore missing clients of a specific user only
  postOtrMessage (queryItem "ignore_missing" (toByteString' eve)) alice ac conv m
    !!! const 201 === statusCode
  _rs <-
    postOtrMessage (queryItem "ignore_missing" (toByteString' eve)) alice ac conv []
      <!! const 412 === statusCode
  let _mm = responseJsonUnsafeWithMsg "ClientMismatch" _rs
  liftIO $ assertBool "client mismatch" (eqMismatch [(bob, Set.singleton bc)] [] [] (Just _mm))

postJoinConvOk :: TestM ()
postJoinConvOk = do
  c <- view tsCannon
  alice <- randomUser
  bob <- randomUser
  conv <- decodeConvId <$> postConv alice [] (Just "gossip") [InviteAccess, LinkAccess] Nothing Nothing
  WS.bracketR2 c alice bob $ \(wsA, wsB) -> do
    postJoinConv bob conv !!! const 200 === statusCode
    postJoinConv bob conv !!! const 204 === statusCode
    void . liftIO $
      WS.assertMatchN (5 # Second) [wsA, wsB] $
        wsAssertMemberJoinWithRole conv bob [bob] roleNameWireMember

postJoinCodeConvOk :: TestM ()
postJoinCodeConvOk = do
  c <- view tsCannon
  alice <- randomUser
  bob <- randomUser
  eve <- ephemeralUser
  dave <- ephemeralUser
  conv <- decodeConvId <$> postConv alice [] (Just "gossip") [CodeAccess] (Just ActivatedAccessRole) Nothing
  cCode <- decodeConvCodeEvent <$> postConvCode alice conv
  -- currently ConversationCode is used both as return type for POST ../code and as body for ../join
  -- POST /code gives code,key,uri
  -- POST /join expects code,key
  -- TODO: Should there be two different types?
  let payload = cCode {conversationUri = Nothing} -- unnecessary step, cCode can be posted as-is also.
      incorrectCode = cCode {conversationCode = Code.Value (unsafeRange (Ascii.encodeBase64Url "incorrect-code"))}
  -- with ActivatedAccess, bob can join, but not eve
  WS.bracketR2 c alice bob $ \(wsA, wsB) -> do
    -- incorrect code/key does not work
    postJoinCodeConv bob incorrectCode !!! const 404 === statusCode
    -- correct code works
    postJoinCodeConv bob payload !!! const 200 === statusCode
    -- test no-op
    postJoinCodeConv bob payload !!! const 204 === statusCode
    -- eve cannot join
    postJoinCodeConv eve payload !!! const 403 === statusCode
    void . liftIO $
      WS.assertMatchN (5 # Second) [wsA, wsB] $
        wsAssertMemberJoinWithRole conv bob [bob] roleNameWireMember
    -- changing access to non-activated should give eve access
    let nonActivatedAccess = ConversationAccessUpdate [CodeAccess] NonActivatedAccessRole
    putAccessUpdate alice conv nonActivatedAccess !!! const 200 === statusCode
    postJoinCodeConv eve payload !!! const 200 === statusCode
    -- after removing CodeAccess, no further people can join
    let noCodeAccess = ConversationAccessUpdate [InviteAccess] NonActivatedAccessRole
    putAccessUpdate alice conv noCodeAccess !!! const 200 === statusCode
    postJoinCodeConv dave payload !!! const 404 === statusCode

postConvertCodeConv :: TestM ()
postConvertCodeConv = do
  c <- view tsCannon
  alice <- randomUser
  conv <- decodeConvId <$> postConv alice [] (Just "gossip") [InviteAccess] Nothing Nothing
  -- Cannot do code operations if conversation not in code access
  postConvCode alice conv !!! const 403 === statusCode
  deleteConvCode alice conv !!! const 403 === statusCode
  getConvCode alice conv !!! const 403 === statusCode
  -- cannot change to TeamAccessRole as not a team conversation
  let teamAccess = ConversationAccessUpdate [InviteAccess] TeamAccessRole
  putAccessUpdate alice conv teamAccess !!! const 403 === statusCode
  -- change access
  WS.bracketR c alice $ \wsA -> do
    let nonActivatedAccess = ConversationAccessUpdate [InviteAccess, CodeAccess] NonActivatedAccessRole
    putAccessUpdate alice conv nonActivatedAccess !!! const 200 === statusCode
    -- test no-op
    putAccessUpdate alice conv nonActivatedAccess !!! const 204 === statusCode
    void . liftIO $
      WS.assertMatchN (5 # Second) [wsA] $
        wsAssertConvAccessUpdate conv alice nonActivatedAccess
  -- Create/get/update/delete codes
  getConvCode alice conv !!! const 404 === statusCode
  c1 <- decodeConvCodeEvent <$> (postConvCode alice conv <!! const 201 === statusCode)
  postConvCodeCheck c1 !!! const 200 === statusCode
  c1' <- decodeConvCode <$> (getConvCode alice conv <!! const 200 === statusCode)
  liftIO $ assertEqual "c1 c1' codes should match" c1 c1'
  postConvCode alice conv !!! const 200 === statusCode
  c2 <- decodeConvCode <$> (postConvCode alice conv <!! const 200 === statusCode)
  liftIO $ assertEqual "c1 c2 codes should match" c1 c2
  deleteConvCode alice conv !!! const 200 === statusCode
  getConvCode alice conv !!! const 404 === statusCode
  -- create a new code; then revoking CodeAccess should make existing codes invalid
  void $ postConvCode alice conv
  let noCodeAccess = ConversationAccessUpdate [InviteAccess] NonActivatedAccessRole
  putAccessUpdate alice conv noCodeAccess !!! const 200 === statusCode
  getConvCode alice conv !!! const 403 === statusCode

postConvertTeamConv :: TestM ()
postConvertTeamConv = do
  c <- view tsCannon
  -- Create a team conversation with team-alice, team-bob, activated-eve
  -- Non-activated mallory can join
  (alice, tid) <- createBindingTeam
  bob <- view Teams.userId <$> addUserToTeam alice tid
  assertQueue "team member (bob) join" $ tUpdate 2 [alice]
  refreshIndex
  dave <- view Teams.userId <$> addUserToTeam alice tid
  assertQueue "team member (dave) join" $ tUpdate 3 [alice]
  refreshIndex
  eve <- randomUser
  connectUsers alice (singleton eve)
  let acc = Just $ Set.fromList [InviteAccess, CodeAccess]
  -- creating a team-only conversation containing eve should fail
  createTeamConvAccessRaw alice tid [bob, eve] (Just "blaa") acc (Just TeamAccessRole) Nothing Nothing
    !!! const 403 === statusCode
  -- create conversation allowing any type of guest
  conv <- createTeamConvAccess alice tid [bob, eve] (Just "blaa") acc (Just NonActivatedAccessRole) Nothing Nothing
  -- mallory joins by herself
  mallory <- ephemeralUser
  j <- decodeConvCodeEvent <$> postConvCode alice conv
  WS.bracketR3 c alice bob eve $ \(wsA, wsB, wsE) -> do
    postJoinCodeConv mallory j !!! const 200 === statusCode
    void . liftIO $
      WS.assertMatchN (5 # Second) [wsA, wsB, wsE] $
        wsAssertMemberJoinWithRole conv mallory [mallory] roleNameWireMember
  WS.bracketRN c [alice, bob, eve, mallory] $ \[wsA, wsB, wsE, wsM] -> do
    let teamAccess = ConversationAccessUpdate [InviteAccess, CodeAccess] TeamAccessRole
    putAccessUpdate alice conv teamAccess !!! const 200 === statusCode
    void . liftIO $
      WS.assertMatchN (5 # Second) [wsA, wsB, wsE, wsM] $
        wsAssertConvAccessUpdate conv alice teamAccess
    -- non-team members get kicked out
    void . liftIO $
      WS.assertMatchN (5 # Second) [wsA, wsB, wsE, wsM] $
        wsAssertMemberLeave conv alice [eve, mallory]
    -- joining (for mallory) is no longer possible
    postJoinCodeConv mallory j !!! const 403 === statusCode
    -- team members (dave) can still join
    postJoinCodeConv dave j !!! const 200 === statusCode

postJoinConvFail :: TestM ()
postJoinConvFail = do
  alice <- randomUser
  bob <- randomUser
  conv <- decodeConvId <$> postConv alice [] (Just "gossip") [] Nothing Nothing
  void $ postJoinConv bob conv !!! const 403 === statusCode

getConvsOk :: TestM ()
getConvsOk = do
  usr <- randomUser
  getConvs usr Nothing Nothing !!! do
    const 200 === statusCode
    const [toUUID usr] === map (toUUID . cnvId) . decodeConvList

getConvsOk2 :: TestM ()
getConvsOk2 = do
  [alice, bob] <- randomUsers 2
  connectUsers alice (singleton bob)
  -- create & get one2one conv
  cnv1 <- responseJsonUnsafeWithMsg "conversation" <$> postO2OConv alice bob (Just "gossip1")
  getConvs alice (Just $ Left [cnvId cnv1]) Nothing !!! do
    const 200 === statusCode
    const (Just [cnvId cnv1]) === fmap (map cnvId . convList) . responseJsonUnsafe
  -- create & get group conv
  carl <- randomUser
  connectUsers alice (singleton carl)
  cnv2 <- responseJsonUnsafeWithMsg "conversation" <$> postConv alice [bob, carl] (Just "gossip2") [] Nothing Nothing
  getConvs alice (Just $ Left [cnvId cnv2]) Nothing !!! do
    const 200 === statusCode
    const (Just [cnvId cnv2]) === fmap (map cnvId . convList) . responseJsonUnsafe
  -- get both
  rs <- getConvs alice Nothing Nothing <!! const 200 === statusCode
  let cs = convList <$> responseJsonUnsafe rs
  let c1 = cs >>= find ((== cnvId cnv1) . cnvId)
  let c2 = cs >>= find ((== cnvId cnv2) . cnvId)
  liftIO . forM_ [(cnv1, c1), (cnv2, c2)] $ \(expected, actual) -> do
    assertEqual
      "name mismatch"
      (Just $ cnvName expected)
      (cnvName <$> actual)
    assertEqual
      "self member mismatch"
      (Just . cmSelf $ cnvMembers expected)
      (cmSelf . cnvMembers <$> actual)
    assertEqual
      "other members mismatch"
      (Just [])
      ((\c -> cmOthers (cnvMembers c) \\ cmOthers (cnvMembers expected)) <$> actual)

getConvsFailMaxSize :: TestM ()
getConvsFailMaxSize = do
  usr <- randomUser
  getConvs usr Nothing (Just 501)
    !!! const 400 === statusCode

getConvIdsOk :: TestM ()
getConvIdsOk = do
  [alice, bob] <- randomUsers 2
  connectUsers alice (singleton bob)
  void $ postO2OConv alice bob (Just "gossip")
  getConvIds alice Nothing Nothing !!! do
    const 200 === statusCode
    const 2 === length . decodeConvIdList
  getConvIds bob Nothing Nothing !!! do
    const 200 === statusCode
    const 2 === length . decodeConvIdList

paginateConvIds :: TestM ()
paginateConvIds = do
  [alice, bob, eve] <- randomUsers 3
  connectUsers alice (singleton bob)
  connectUsers alice (singleton eve)
  replicateM_ 256 $
    postConv alice [bob, eve] (Just "gossip") [] Nothing Nothing
      !!! const 201 === statusCode
  foldM_ (getChunk 16 alice) Nothing [15 .. 0 :: Int]
  where
    getChunk size alice start n = do
      resp <- getConvIds alice start (Just size) <!! const 200 === statusCode
      let c = fromMaybe (ConversationList [] False) (responseJsonUnsafe resp)
      liftIO $ do
        length (convList c) @?= fromIntegral size
        convHasMore c @?= n > 0
      return (Just (Right (last (convList c))))

getConvIdsFailMaxSize :: TestM ()
getConvIdsFailMaxSize = do
  usr <- randomUser
  getConvIds usr Nothing (Just 1001)
    !!! const 400 === statusCode

getConvsPagingOk :: TestM ()
getConvsPagingOk = do
  [ally, bill, carl] <- randomUsers 3
  connectUsers ally (list1 bill [carl])
  replicateM_ 11 $ postConv ally [bill, carl] (Just "gossip") [] Nothing Nothing
  walk ally [3, 3, 3, 3, 2] -- 11 (group) + 2 (1:1) + 1 (self)
  walk bill [3, 3, 3, 3, 1] -- 11 (group) + 1 (1:1) + 1 (self)
  walk carl [3, 3, 3, 3, 1] -- 11 (group) + 1 (1:1) + 1 (self)
  where
    walk u = foldM_ (next u 3) Nothing
    next u step start n = do
      r1 <- getConvIds u (Right <$> start) (Just step) <!! const 200 === statusCode
      let ids1 = convList <$> responseJsonUnsafe r1
      liftIO $ assertEqual "unexpected length (getConvIds)" (Just n) (length <$> ids1)
      r2 <- getConvs u (Right <$> start) (Just step) <!! const 200 === statusCode
      let ids3 = map cnvId . convList <$> responseJsonUnsafe r2
      liftIO $ assertEqual "unexpected length (getConvs)" (Just n) (length <$> ids3)
      liftIO $ assertBool "getConvIds /= getConvs" (ids1 == ids3)
      return $ ids1 >>= listToMaybe . reverse

postConvFailNotConnected :: TestM ()
postConvFailNotConnected = do
  alice <- randomUser
  bob <- randomUser
  jane <- randomUser
  postConv alice [bob, jane] Nothing [] Nothing Nothing !!! do
    const 403 === statusCode
    const (Just "not-connected") === fmap label . responseJsonUnsafe

postConvQualifiedFailNotConnected :: TestM ()
postConvQualifiedFailNotConnected = do
  alice <- randomUser
  bob <- randomQualifiedUser
  jane <- randomQualifiedUser
  postConvQualified alice [bob, jane] Nothing [] Nothing Nothing !!! do
    const 403 === statusCode
    const (Just "not-connected") === fmap label . responseJsonUnsafe

postConvFailNumMembers :: TestM ()
postConvFailNumMembers = do
  n <- fromIntegral <$> view tsMaxConvSize
  alice <- randomUser
  bob : others <- replicateM n (randomUser)
  connectUsers alice (list1 bob others)
  postConv alice (bob : others) Nothing [] Nothing Nothing !!! do
    const 400 === statusCode
    const (Just "client-error") === fmap label . responseJsonUnsafe

postConvQualifiedFailNumMembers :: TestM ()
postConvQualifiedFailNumMembers = do
  n <- fromIntegral <$> view tsMaxConvSize
  alice <- randomUser
  bob : others <- replicateM n randomQualifiedUser
  connectLocalQualifiedUsers alice (list1 bob others)
  postConvQualified alice (bob : others) Nothing [] Nothing Nothing !!! do
    const 400 === statusCode
    const (Just "client-error") === fmap label . responseJsonUnsafe

-- | If somebody has blocked a user, that user shouldn't be able to create a
-- group conversation which includes them.
postConvFailBlocked :: TestM ()
postConvFailBlocked = do
  alice <- randomUser
  bob <- randomUser
  jane <- randomUser
  connectUsers alice (list1 bob [jane])
  putConnection jane alice Blocked
    !!! const 200 === statusCode
  postConv alice [bob, jane] Nothing [] Nothing Nothing !!! do
    const 403 === statusCode
    const (Just "not-connected") === fmap label . responseJsonUnsafe

--- | If somebody has blocked a user, that user shouldn't be able to create a
-- group conversation which includes them.
postConvQualifiedFailBlocked :: TestM ()
postConvQualifiedFailBlocked = do
  alice <- randomUser
  bob <- randomQualifiedUser
  jane <- randomQualifiedUser
  connectLocalQualifiedUsers alice (list1 bob [jane])
  putConnectionQualified jane alice Blocked
    !!! const 200 === statusCode
  postConvQualified alice [bob, jane] Nothing [] Nothing Nothing !!! do
    const 403 === statusCode
    const (Just "not-connected") === fmap label . responseJsonUnsafe

postConvQualifiedNonExistentDomain :: TestM ()
postConvQualifiedNonExistentDomain = do
  alice <- randomUser
  bob <- flip Qualified (Domain "non-existent.example.com") <$> randomId
  postConvQualified alice [bob] Nothing [] Nothing Nothing !!! do
    const 422 === statusCode

postConvQualifiedNonExistentUser :: TestM ()
postConvQualifiedNonExistentUser = do
  alice <- randomUser
  bobId <- randomId
  charlieId <- randomId
  let remoteDomain = Domain "far-away.example.com"
      bob = Qualified bobId remoteDomain
      charlie = Qualified charlieId remoteDomain
  opts <- view tsGConf
  _g <- view tsGalley
  (resp, _) <-
    withTempMockFederator
      opts
      remoteDomain
      [mkProfile charlie (Name "charlie")]
      (postConvQualified alice [bob, charlie] (Just "remote gossip") [] Nothing Nothing)
  liftIO $ do
    statusCode resp @?= 400
    let err = responseJsonUnsafe resp :: Object
    (err ^. at "label") @?= Just "unknown-remote-user"

postConvQualifiedFederationNotEnabled :: TestM ()
postConvQualifiedFederationNotEnabled = do
  g <- view tsGalley
  alice <- randomUser
  bob <- flip Qualified (Domain "some-remote-backend.example.com") <$> randomId
  opts <- view tsGConf
  let federatorNotConfigured :: Opts = opts & optFederator .~ Nothing
  withSettingsOverrides federatorNotConfigured $
    postConvHelper g alice [bob] !!! do
      const 400 === statusCode
      const (Just "federation-not-enabled") === fmap label . responseJsonUnsafe

-- like postConvQualified
-- FUTUREWORK: figure out how to use functions in the TestM monad inside withSettingsOverrides and remove this duplication
postConvHelper :: (MonadIO m, MonadHttp m) => (Request -> Request) -> UserId -> [Qualified UserId] -> m ResponseLBS
postConvHelper g zusr newUsers = do
  let conv = NewConvUnmanaged $ NewConv [] newUsers (Just "gossip") (Set.fromList []) Nothing Nothing Nothing Nothing roleNameWireAdmin
  post $ g . path "/conversations" . zUser zusr . zConn "conn" . zType "access" . json conv

postSelfConvOk :: TestM ()
postSelfConvOk = do
  alice <- randomUser
  m <- postSelfConv alice <!! const 200 === statusCode
  n <- postSelfConv alice <!! const 200 === statusCode
  mId <- assertConv m SelfConv alice alice [] Nothing Nothing
  nId <- assertConv n SelfConv alice alice [] Nothing Nothing
  liftIO $ mId @=? nId

postO2OConvOk :: TestM ()
postO2OConvOk = do
  alice <- randomUser
  bob <- randomUser
  connectUsers alice (singleton bob)
  a <- postO2OConv alice bob (Just "chat") <!! const 200 === statusCode
  c <- postO2OConv alice bob (Just "chat") <!! const 200 === statusCode
  aId <- assertConv a One2OneConv alice alice [bob] (Just "chat") Nothing
  cId <- assertConv c One2OneConv alice alice [bob] (Just "chat") Nothing
  liftIO $ aId @=? cId

postConvO2OFailWithSelf :: TestM ()
postConvO2OFailWithSelf = do
  g <- view tsGalley
  alice <- randomUser
  let inv = NewConvUnmanaged (NewConv [alice] [] Nothing mempty Nothing Nothing Nothing Nothing roleNameWireAdmin)
  post (g . path "/conversations/one2one" . zUser alice . zConn "conn" . zType "access" . json inv) !!! do
    const 403 === statusCode
    const (Just "invalid-op") === fmap label . responseJsonUnsafe

postConnectConvOk :: TestM ()
postConnectConvOk = do
  alice <- randomUser
  bob <- randomUser
  m <-
    postConnectConv alice bob "Alice" "connect with me!" Nothing
      <!! const 201 === statusCode
  n <-
    postConnectConv alice bob "Alice" "connect with me!" Nothing
      <!! const 200 === statusCode
  mId <- assertConv m ConnectConv alice alice [] (Just "Alice") Nothing
  nId <- assertConv n ConnectConv alice alice [] (Just "Alice") Nothing
  liftIO $ mId @=? nId

postConnectConvOk2 :: TestM ()
postConnectConvOk2 = do
  alice <- randomUser
  bob <- randomUser
  m <- decodeConvId <$> request alice bob
  n <- decodeConvId <$> request alice bob
  liftIO $ m @=? n
  where
    request alice bob =
      postConnectConv alice bob "Alice" "connect with me!" (Just "me@me.com")

putConvAcceptOk :: TestM ()
putConvAcceptOk = do
  alice <- randomUser
  bob <- randomUser
  cnv <- decodeConvId <$> postConnectConv alice bob "Alice" "come to zeta!" Nothing
  putConvAccept bob cnv !!! const 200 === statusCode
  getConv alice cnv !!! do
    const 200 === statusCode
    const (Just One2OneConv) === fmap cnvType . responseJsonUnsafe
  getConv bob cnv !!! do
    const 200 === statusCode
    const (Just One2OneConv) === fmap cnvType . responseJsonUnsafe

putConvAcceptRetry :: TestM ()
putConvAcceptRetry = do
  alice <- randomUser
  bob <- randomUser
  connectUsers alice (singleton bob)
  cnv <- decodeConvId <$> postO2OConv alice bob (Just "chat")
  -- If the conversation type is already One2One, everything is 200 OK
  putConvAccept bob cnv !!! const 200 === statusCode

postMutualConnectConvOk :: TestM ()
postMutualConnectConvOk = do
  alice <- randomUser
  bob <- randomUser
  ac <-
    postConnectConv alice bob "A" "a" Nothing
      <!! const 201 === statusCode
  acId <- assertConv ac ConnectConv alice alice [] (Just "A") Nothing
  bc <-
    postConnectConv bob alice "B" "b" Nothing
      <!! const 200 === statusCode
  -- The connect conversation was simply accepted, thus the
  -- conversation name and message sent in Bob's request ignored.
  bcId <- assertConv bc One2OneConv alice bob [alice] (Just "A") Nothing
  liftIO $ acId @=? bcId

postRepeatConnectConvCancel :: TestM ()
postRepeatConnectConvCancel = do
  alice <- randomUser
  bob <- randomUser
  -- Alice wants to connect
  rsp1 <- postConnectConv alice bob "A" "a" Nothing <!! const 201 === statusCode
  let cnv = responseJsonUnsafeWithMsg "conversation" rsp1
  liftIO $ do
    ConnectConv @=? cnvType cnv
    (Just "A") @=? cnvName cnv
    [] @=? cmOthers (cnvMembers cnv)
    privateAccess @=? cnvAccess cnv
  -- Alice blocks / cancels
  cancel alice cnv
  -- Alice makes another connect attempt
  rsp2 <- postConnectConv alice bob "A2" "a2" Nothing <!! const 200 === statusCode
  let cnv2 = responseJsonUnsafeWithMsg "conversation" rsp2
  liftIO $ do
    ConnectConv @=? cnvType cnv2
    (Just "A2") @=? cnvName cnv2
    [] @=? cmOthers (cnvMembers cnv2)
    privateAccess @=? cnvAccess cnv2
  -- Alice blocks / cancels again
  cancel alice cnv
  -- Now Bob attempts to connect
  rsp3 <- postConnectConv bob alice "B" "b" Nothing <!! const 200 === statusCode
  let cnv3 = responseJsonUnsafeWithMsg "conversation" rsp3
  liftIO $ do
    ConnectConv @=? cnvType cnv3
    (Just "B") @=? cnvName cnv3
    privateAccess @=? cnvAccess cnv3
  -- Bob accepting is a no-op, since he is already a member
  putConvAccept bob (cnvId cnv) !!! const 200 === statusCode
  cnvX <- responseJsonUnsafeWithMsg "conversation" <$> getConv bob (cnvId cnv)
  liftIO $ do
    ConnectConv @=? cnvType cnvX
    (Just "B") @=? cnvName cnvX
    privateAccess @=? cnvAccess cnvX
  -- Alice accepts, finally turning it into a 1-1
  putConvAccept alice (cnvId cnv) !!! const 200 === statusCode
  cnv4 <- responseJsonUnsafeWithMsg "conversation" <$> getConv alice (cnvId cnv)
  liftIO $ do
    One2OneConv @=? cnvType cnv4
    (Just "B") @=? cnvName cnv4
    privateAccess @=? cnvAccess cnv4
  where
    cancel u c = do
      g <- view tsGalley
      put (g . paths ["/i/conversations", toByteString' (cnvId c), "block"] . zUser u)
        !!! const 200 === statusCode
      getConv u (cnvId c) !!! const 403 === statusCode

putBlockConvOk :: TestM ()
putBlockConvOk = do
  g <- view tsGalley
  alice <- randomUser
  bob <- randomUser
  conv <- responseJsonUnsafeWithMsg "conversation" <$> postConnectConv alice bob "Alice" "connect with me!" (Just "me@me.com")
  getConv alice (cnvId conv) !!! const 200 === statusCode
  getConv bob (cnvId conv) !!! const 403 === statusCode
  put (g . paths ["/i/conversations", toByteString' (cnvId conv), "block"] . zUser bob)
    !!! const 200 === statusCode
  -- A is still the only member of the 1-1
  getConv alice (cnvId conv) !!! do
    const 200 === statusCode
    const (cnvMembers conv) === cnvMembers . responseJsonUnsafeWithMsg "conversation"
  -- B accepts the conversation by unblocking
  put (g . paths ["/i/conversations", toByteString' (cnvId conv), "unblock"] . zUser bob)
    !!! const 200 === statusCode
  getConv bob (cnvId conv) !!! const 200 === statusCode
  -- B blocks A in the 1-1
  put (g . paths ["/i/conversations", toByteString' (cnvId conv), "block"] . zUser bob)
    !!! const 200 === statusCode
  -- B no longer sees the 1-1
  getConv bob (cnvId conv) !!! const 403 === statusCode
  -- B unblocks A in the 1-1
  put (g . paths ["/i/conversations", toByteString' (cnvId conv), "unblock"] . zUser bob)
    !!! const 200 === statusCode
  -- B sees the blocked 1-1 again
  getConv bob (cnvId conv) !!! do
    const 200 === statusCode

getConvOk :: TestM ()
getConvOk = do
  alice <- randomUser
  bob <- randomUser
  chuck <- randomUser
  connectUsers alice (list1 bob [chuck])
  conv <- decodeConvId <$> postConv alice [bob, chuck] (Just "gossip") [] Nothing Nothing
  getConv alice conv !!! const 200 === statusCode
  getConv bob conv !!! const 200 === statusCode
  getConv chuck conv !!! const 200 === statusCode

getConvQualifiedOk :: TestM ()
getConvQualifiedOk = do
  alice <- randomUser
  bob <- randomQualifiedUser
  chuck <- randomQualifiedUser
  connectLocalQualifiedUsers alice (list1 bob [chuck])
  conv <- decodeConvId <$> postConvQualified alice [bob, chuck] (Just "gossip") [] Nothing Nothing
  getConv alice conv !!! const 200 === statusCode
  getConv (qUnqualified bob) conv !!! const 200 === statusCode
  getConv (qUnqualified chuck) conv !!! const 200 === statusCode

accessConvMeta :: TestM ()
accessConvMeta = do
  g <- view tsGalley
  alice <- randomUser
  bob <- randomUser
  chuck <- randomUser
  connectUsers alice (list1 bob [chuck])
  conv <- decodeConvId <$> postConv alice [bob, chuck] (Just "gossip") [] Nothing Nothing
  let meta = ConversationMeta conv RegularConv alice [InviteAccess] ActivatedAccessRole (Just "gossip") Nothing Nothing Nothing
  get (g . paths ["i/conversations", toByteString' conv, "meta"] . zUser alice) !!! do
    const 200 === statusCode
    const (Just meta) === (decode <=< responseBody)

leaveConnectConversation :: TestM ()
leaveConnectConversation = do
  alice <- randomUser
  bob <- randomUser
  bdy <- postConnectConv alice bob "alice" "ni" Nothing <!! const 201 === statusCode
  let c = fromMaybe (error "invalid connect conversation") (cnvId <$> responseJsonUnsafe bdy)
  deleteMember alice alice c !!! const 403 === statusCode

-- FUTUREWORK: Add more tests for scenarios of federation.
-- See also the comment in Galley.API.Update.addMembers for some other checks that are necessary.
testAddRemoteMember :: TestM ()
testAddRemoteMember = do
  alice <- randomUser
  bobId <- randomId
  let remoteDomain = Domain "far-away.example.com"
      remoteBob = Qualified bobId remoteDomain
  convId <- decodeConvId <$> postConv alice [] (Just "remote gossip") [] Nothing Nothing
  opts <- view tsGConf
  g <- view tsGalley
  (resp, _) <-
    withTempMockFederator
      opts
      remoteDomain
      [mkProfile remoteBob (Name "bob")]
      (postQualifiedMembers' g alice (remoteBob :| []) convId)
  e <- responseJsonUnsafe <$> (pure resp <!! const 200 === statusCode)
  liftIO $ do
    evtConv e @?= convId
    evtType e @?= MemberJoin
    -- FUTUREWORK: implement returning remote users in the event.
    -- evtData e @?= Just (EdMembersJoin (SimpleMembers [remoteBob]))
    evtFrom e @?= alice
  conv <- responseJsonUnsafeWithMsg "conversation" <$> getConv alice convId
  liftIO $ do
    let actual = cmOthers $ cnvMembers conv
    let expected = [OtherMember remoteBob Nothing roleNameWireAdmin]
    assertEqual "other members should include remoteBob" expected actual

testAddRemoteMemberFailure :: TestM ()
testAddRemoteMemberFailure = do
  alice <- randomUser
  bobId <- randomId
  charlieId <- randomId
  let remoteDomain = Domain "far-away.example.com"
      remoteBob = Qualified bobId remoteDomain
      remoteCharlie = Qualified charlieId remoteDomain
  convId <- decodeConvId <$> postConv alice [] (Just "remote gossip") [] Nothing Nothing
  opts <- view tsGConf
  g <- view tsGalley
  (resp, _) <-
    withTempMockFederator
      opts
      remoteDomain
      [mkProfile remoteCharlie (Name "charlie")]
      (postQualifiedMembers' g alice (remoteBob :| [remoteCharlie]) convId)
  liftIO $ statusCode resp @?= 400
  let err = responseJsonUnsafe resp :: Object
  liftIO $ (err ^. at "label") @?= Just "unknown-remote-user"

testAddDeletedRemoteUser :: TestM ()
testAddDeletedRemoteUser = do
  alice <- randomUser
  bobId <- randomId
  let remoteDomain = Domain "far-away.example.com"
      remoteBob = Qualified bobId remoteDomain
  convId <- decodeConvId <$> postConv alice [] (Just "remote gossip") [] Nothing Nothing
  opts <- view tsGConf
  g <- view tsGalley
  (resp, _) <-
    withTempMockFederator
      opts
      remoteDomain
      [(mkProfile remoteBob (Name "bob")) {profileDeleted = True}]
      (postQualifiedMembers' g alice (remoteBob :| []) convId)
  liftIO $ statusCode resp @?= 400
  let err = responseJsonUnsafe resp :: Object
  liftIO $ (err ^. at "label") @?= Just "unknown-remote-user"

testAddRemoteMemberInvalidDomain :: TestM ()
testAddRemoteMemberInvalidDomain = do
  alice <- randomUser
  bobId <- randomId
  let remoteBob = Qualified bobId (Domain "invalid.example.com")
  convId <- decodeConvId <$> postConv alice [] (Just "remote gossip") [] Nothing Nothing
  postQualifiedMembers alice (remoteBob :| []) convId
    !!! const 422 === statusCode

-- This test is a safeguard to ensure adding remote members will fail
-- on environments where federation isn't configured (such as our production as of May 2021)
testAddRemoteMemberFederationDisabled :: TestM ()
testAddRemoteMemberFederationDisabled = do
  g <- view tsGalley
  alice <- randomUser
  remoteBob <- flip Qualified (Domain "some-remote-backend.example.com") <$> randomId
  convId <- decodeConvId <$> postConv alice [] (Just "remote gossip") [] Nothing Nothing
  opts <- view tsGConf
  -- federator endpoint not configured is equivalent to federation being disabled
  -- This is the case on staging/production in May 2021.
  let federatorNotConfigured :: Opts = opts & optFederator .~ Nothing
  withSettingsOverrides federatorNotConfigured $ do
    postQualifiedMembers' g alice (remoteBob :| []) convId !!! do
      const 400 === statusCode
      const (Just "federation-not-enabled") === fmap label . responseJsonUnsafe
  -- federator endpoint being configured in brig and/or galley, but not being
  -- available (i.e. no service listing on that IP/port) can happen due to a
  -- misconfiguration of federator. That should give a 500.
  -- Port 1 should always be wrong hopefully.
  let federatorUnavailable :: Opts = opts & optFederator ?~ Endpoint "127.0.0.1" 1
  withSettingsOverrides federatorUnavailable $ do
    postQualifiedMembers' g alice (remoteBob :| []) convId !!! do
      const 500 === statusCode
      -- FUTUREWORK: this should be a federation-not-available
      -- but the error is hidden inside a server-error, confusingly.
      -- separate task see cryptpad
      --
      -- Error {code = Status {statusCode = 500, statusMessage = "Internal
      -- Server Error"}, label = "server-error", message =
      -- "{\"code\":500,\"message\":\"Local federator not available:
      -- Network.Socket.connect: <socket: 146>: does not exist (Connection
      -- refused)Host: \\\"127.0.0.1\\\" Port:
      -- 1\",\"label\":\"federation-not-available\"}"}
      const (Just "server-error") === fmap label . responseJsonUnsafe

postMembersOk :: TestM ()
postMembersOk = do
  alice <- randomUser
  bob <- randomUser
  chuck <- randomUser
  eve <- randomUser
  connectUsers alice (list1 bob [chuck, eve])
  connectUsers eve (singleton bob)
  conv <- decodeConvId <$> postConv alice [bob, chuck] (Just "gossip") [] Nothing Nothing
  e <- responseJsonUnsafe <$> (postMembers alice (singleton eve) conv <!! const 200 === statusCode)
  liftIO $ do
    evtConv e @?= conv
    evtType e @?= MemberJoin
    evtData e @?= EdMembersJoin (SimpleMembers [SimpleMember eve roleNameWireAdmin])
    evtFrom e @?= alice
  -- Check that last_event markers are set for all members
  forM_ [alice, bob, chuck, eve] $ \u -> do
    _ <- getSelfMember u conv <!! const 200 === statusCode
    return ()

postMembersOk2 :: TestM ()
postMembersOk2 = do
  alice <- randomUser
  bob <- randomUser
  chuck <- randomUser
  connectUsers alice (list1 bob [chuck])
  connectUsers bob (singleton chuck)
  conv <- decodeConvId <$> postConv alice [bob, chuck] Nothing [] Nothing Nothing
  postMembers bob (singleton chuck) conv !!! const 204 === statusCode
  chuck' <- responseJsonUnsafe <$> (getSelfMember chuck conv <!! const 200 === statusCode)
  liftIO $
    assertEqual "wrong self member" (Just chuck) (memId <$> chuck')

postMembersOk3 :: TestM ()
postMembersOk3 = do
  alice <- randomUser
  bob <- randomUser
  eve <- randomUser
  connectUsers alice (list1 bob [eve])
  conv <- decodeConvId <$> postConv alice [bob, eve] (Just "gossip") [] Nothing Nothing
  -- Bob leaves
  deleteMember bob bob conv !!! const 200 === statusCode
  -- Fetch bob
  getSelfMember bob conv !!! const 200 === statusCode
  -- Alice re-adds Bob to the conversation
  postMembers alice (singleton bob) conv !!! const 200 === statusCode
  -- Fetch bob again
  getSelfMember bob conv !!! const 200 === statusCode

postMembersFail :: TestM ()
postMembersFail = do
  alice <- randomUser
  bob <- randomUser
  chuck <- randomUser
  dave <- randomUser
  eve <- randomUser
  connectUsers alice (list1 bob [chuck, eve])
  connectUsers eve (singleton bob)
  conv <- decodeConvId <$> postConv alice [bob, chuck] (Just "gossip") [] Nothing Nothing
  postMembers eve (singleton bob) conv !!! const 404 === statusCode
  postMembers alice (singleton eve) conv !!! const 200 === statusCode
  -- Not connected but already there
  postMembers chuck (singleton eve) conv !!! const 204 === statusCode
  postMembers chuck (singleton dave) conv !!! do
    const 403 === statusCode
    const (Just "not-connected") === fmap label . responseJsonUnsafe
  void $ connectUsers chuck (singleton dave)
  postMembers chuck (singleton dave) conv !!! const 200 === statusCode
  postMembers chuck (singleton dave) conv !!! const 204 === statusCode

postTooManyMembersFail :: TestM ()
postTooManyMembersFail = do
  n <- fromIntegral <$> view tsMaxConvSize
  alice <- randomUser
  bob <- randomUser
  chuck <- randomUser
  connectUsers alice (list1 bob [chuck])
  conv <- decodeConvId <$> postConv alice [bob, chuck] (Just "gossip") [] Nothing Nothing
  x : xs <- randomUsers (n - 2)
  postMembers chuck (list1 x xs) conv !!! do
    const 403 === statusCode
    const (Just "too-many-members") === fmap label . responseJsonUnsafe

deleteMembersOk :: TestM ()
deleteMembersOk = do
  alice <- randomUser
  bob <- randomUser
  eve <- randomUser
  connectUsers alice (list1 bob [eve])
  conv <- decodeConvId <$> postConv alice [bob, eve] (Just "gossip") [] Nothing Nothing
  deleteMember bob bob conv !!! const 200 === statusCode
  deleteMember bob bob conv !!! const 404 === statusCode
  -- if conversation still exists, don't respond with 404, but with 403.
  getConv bob conv !!! const 403 === statusCode
  deleteMember alice eve conv !!! const 200 === statusCode
  deleteMember alice eve conv !!! const 204 === statusCode
  deleteMember alice alice conv !!! const 200 === statusCode
  deleteMember alice alice conv !!! const 404 === statusCode

deleteMembersFailSelf :: TestM ()
deleteMembersFailSelf = do
  alice <- randomUser
  self <- decodeConvId <$> postSelfConv alice
  deleteMember alice alice self !!! const 403 === statusCode

deleteMembersFailO2O :: TestM ()
deleteMembersFailO2O = do
  alice <- randomUser
  bob <- randomUser
  connectUsers alice (singleton bob)
  o2o <- decodeConvId <$> postO2OConv alice bob (Just "foo")
  deleteMember alice bob o2o !!! const 403 === statusCode

putConvRenameOk :: TestM ()
putConvRenameOk = do
  c <- view tsCannon
  alice <- randomUser
  bob <- randomUser
  connectUsers alice (singleton bob)
  conv <- decodeConvId <$> postO2OConv alice bob (Just "gossip")
  -- This endpoint should be deprecated but clients still use it
  WS.bracketR2 c alice bob $ \(wsA, wsB) -> do
    void $ putConversationName bob conv "gossip++" !!! const 200 === statusCode
    void . liftIO . WS.assertMatchN (5 # Second) [wsA, wsB] $ \n -> do
      let e = List1.head (WS.unpackPayload n)
      ntfTransient n @?= False
      evtConv e @?= conv
      evtType e @?= ConvRename
      evtFrom e @?= bob
      evtData e @?= EdConvRename (ConversationRename "gossip++")

putMemberOtrMuteOk :: TestM ()
putMemberOtrMuteOk = do
  putMemberOk (memberUpdate {mupOtrMute = Just True, mupOtrMuteStatus = Just 0, mupOtrMuteRef = Just "ref"})
  putMemberOk (memberUpdate {mupOtrMute = Just False})

putMemberOtrArchiveOk :: TestM ()
putMemberOtrArchiveOk = do
  putMemberOk (memberUpdate {mupOtrArchive = Just True, mupOtrArchiveRef = Just "ref"})
  putMemberOk (memberUpdate {mupOtrArchive = Just False})

putMemberHiddenOk :: TestM ()
putMemberHiddenOk = do
  putMemberOk (memberUpdate {mupHidden = Just True, mupHiddenRef = Just "ref"})
  putMemberOk (memberUpdate {mupHidden = Just False})

putMemberAllOk :: TestM ()
putMemberAllOk =
  putMemberOk
    ( memberUpdate
        { mupOtrMute = Just True,
          mupOtrMuteStatus = Just 0,
          mupOtrMuteRef = Just "mref",
          mupOtrArchive = Just True,
          mupOtrArchiveRef = Just "aref",
          mupHidden = Just True,
          mupHiddenRef = Just "href"
        }
    )

putMemberOk :: MemberUpdate -> TestM ()
putMemberOk update = do
  c <- view tsCannon
  alice <- randomUser
  bob <- randomUser
  connectUsers alice (singleton bob)
  conv <- decodeConvId <$> postO2OConv alice bob (Just "gossip")
  getConv alice conv !!! const 200 === statusCode
  -- Expected member state
  let memberBob =
        Member
          { memId = bob,
            memService = Nothing,
            memOtrMuted = fromMaybe False (mupOtrMute update),
            memOtrMutedStatus = mupOtrMuteStatus update,
            memOtrMutedRef = mupOtrMuteRef update,
            memOtrArchived = fromMaybe False (mupOtrArchive update),
            memOtrArchivedRef = mupOtrArchiveRef update,
            memHidden = fromMaybe False (mupHidden update),
            memHiddenRef = mupHiddenRef update,
            memConvRoleName = fromMaybe roleNameWireAdmin (mupConvRoleName update)
          }
  -- Update member state & verify push notification
  WS.bracketR c bob $ \ws -> do
    putMember bob update conv !!! const 200 === statusCode
    void . liftIO . WS.assertMatch (5 # Second) ws $ \n -> do
      let e = List1.head (WS.unpackPayload n)
      ntfTransient n @?= False
      evtConv e @?= conv
      evtType e @?= MemberStateUpdate
      evtFrom e @?= bob
      case evtData e of
        EdMemberUpdate mis -> do
          assertEqual "otr_muted" (mupOtrMute update) (misOtrMuted mis)
          assertEqual "otr_muted_ref" (mupOtrMuteRef update) (misOtrMutedRef mis)
          assertEqual "otr_archived" (mupOtrArchive update) (misOtrArchived mis)
          assertEqual "otr_archived_ref" (mupOtrArchiveRef update) (misOtrArchivedRef mis)
          assertEqual "hidden" (mupHidden update) (misHidden mis)
          assertEqual "hidden_ref" (mupHiddenRef update) (misHiddenRef mis)
        x -> assertFailure $ "Unexpected event data: " ++ show x
  -- Verify new member state
  rs <- getConv bob conv <!! const 200 === statusCode
  let bob' = cmSelf . cnvMembers <$> responseJsonUnsafe rs
  liftIO $ do
    assertBool "user" (isJust bob')
    let newBob = fromJust bob'
    assertEqual "id" (memId memberBob) (memId newBob)
    assertEqual "otr_muted" (memOtrMuted memberBob) (memOtrMuted newBob)
    assertEqual "otr_muted_ref" (memOtrMutedRef memberBob) (memOtrMutedRef newBob)
    assertEqual "otr_archived" (memOtrArchived memberBob) (memOtrArchived newBob)
    assertEqual "otr_archived_ref" (memOtrArchivedRef memberBob) (memOtrArchivedRef newBob)
    assertEqual "hidden" (memHidden memberBob) (memHidden newBob)
    assertEqual "hidden__ref" (memHiddenRef memberBob) (memHiddenRef newBob)

putReceiptModeOk :: TestM ()
putReceiptModeOk = do
  c <- view tsCannon
  alice <- randomUser
  bob <- randomUser
  jane <- randomUser
  connectUsers alice (list1 bob [jane])
  cnv <- decodeConvId <$> postConv alice [bob, jane] (Just "gossip") [] Nothing Nothing
  WS.bracketR3 c alice bob jane $ \(_wsA, wsB, _wsJ) -> do
    -- By default, nothing is set
    getConv alice cnv !!! do
      const 200 === statusCode
      const (Just Nothing) === fmap cnvReceiptMode . responseJsonUnsafe
    -- Set receipt mode
    putReceiptMode alice cnv (ReceiptMode 0) !!! const 200 === statusCode
    -- Ensure the field is properly set
    getConv alice cnv !!! do
      const 200 === statusCode
      const (Just $ Just (ReceiptMode 0)) === fmap cnvReceiptMode . responseJsonUnsafe
    void . liftIO $ checkWs alice (cnv, wsB)
    -- No changes
    putReceiptMode alice cnv (ReceiptMode 0) !!! const 204 === statusCode
    -- No event should have been generated
    WS.assertNoEvent (1 # Second) [wsB]
    -- Ensure that the new field remains unchanged
    getConv alice cnv !!! do
      const 200 === statusCode
      const (Just $ Just (ReceiptMode 0)) === fmap cnvReceiptMode . responseJsonUnsafe
  cnv' <- decodeConvId <$> postConvWithReceipt alice [bob, jane] (Just "gossip") [] Nothing Nothing (ReceiptMode 0)
  getConv alice cnv' !!! do
    const 200 === statusCode
    const (Just (Just (ReceiptMode 0))) === fmap cnvReceiptMode . responseJsonUnsafe
  where
    checkWs alice (cnv, ws) = WS.awaitMatch (5 # Second) ws $ \n -> do
      ntfTransient n @?= False
      let e = List1.head (WS.unpackPayload n)
      evtConv e @?= cnv
      evtType e @?= ConvReceiptModeUpdate
      evtFrom e @?= alice
      case evtData e of
        EdConvReceiptModeUpdate (ConversationReceiptModeUpdate (ReceiptMode mode)) ->
          assertEqual "modes should match" mode 0
        _ -> assertFailure "Unexpected event data"

postTypingIndicators :: TestM ()
postTypingIndicators = do
  g <- view tsGalley
  alice <- randomUser
  bob <- randomUser
  connectUsers alice (singleton bob)
  conv <- decodeConvId <$> postO2OConv alice bob Nothing
  post
    ( g
        . paths ["conversations", toByteString' conv, "typing"]
        . zUser bob
        . zConn "conn"
        . zType "access"
        . json (TypingData StartedTyping)
    )
    !!! const 200 === statusCode
  post
    ( g
        . paths ["conversations", toByteString' conv, "typing"]
        . zUser bob
        . zConn "conn"
        . zType "access"
        . json (object ["status" .= ("dummy" :: T.Text)])
    )
    !!! const 400 === statusCode

removeUser :: TestM ()
removeUser = do
  c <- view tsCannon
  alice <- randomUser
  bob <- randomQualifiedUser
  carl <- randomQualifiedUser
  let carl' = qUnqualified carl
  let bob' = qUnqualified bob
  connectUsers alice (list1 bob' [carl'])
  conv1 <- decodeConvId <$> postConv alice [bob'] (Just "gossip") [] Nothing Nothing
  conv2 <- decodeConvId <$> postConv alice [bob', carl'] (Just "gossip2") [] Nothing Nothing
  conv3 <- decodeConvId <$> postConv alice [carl'] (Just "gossip3") [] Nothing Nothing
  WS.bracketR3 c alice bob' carl' $ \(wsA, wsB, wsC) -> do
    deleteUser bob'
    void . liftIO $
      WS.assertMatchN (5 # Second) [wsA, wsB] $
        matchMemberLeave conv1 bob'
    void . liftIO $
      WS.assertMatchN (5 # Second) [wsA, wsB, wsC] $
        matchMemberLeave conv2 bob'
  -- Check memberships
  mems1 <- fmap cnvMembers . responseJsonUnsafe <$> getConv alice conv1
  mems2 <- fmap cnvMembers . responseJsonUnsafe <$> getConv alice conv2
  mems3 <- fmap cnvMembers . responseJsonUnsafe <$> getConv alice conv3
  let other u = find ((== u) . omQualifiedId) . cmOthers
  liftIO $ do
    (mems1 >>= other bob) @?= Nothing
    (mems2 >>= other bob) @?= Nothing
    (mems2 >>= other carl) @?= Just (OtherMember carl Nothing roleNameWireAdmin)
    (mems3 >>= other bob) @?= Nothing
    (mems3 >>= other carl) @?= Just (OtherMember carl Nothing roleNameWireAdmin)
  where
    matchMemberLeave conv u n = do
      let e = List1.head (WS.unpackPayload n)
      ntfTransient n @?= False
      evtConv e @?= conv
      evtType e @?= MemberLeave
      evtFrom e @?= u
      evtData e @?= EdMembersLeave (UserIdList [u])<|MERGE_RESOLUTION|>--- conflicted
+++ resolved
@@ -35,11 +35,7 @@
 import Bilge.Assert
 import Brig.Types
 import qualified Control.Concurrent.Async as Async
-<<<<<<< HEAD
-import Control.Lens (at, view, (.~), (^.))
-=======
 import Control.Lens (at, view, (.~), (?~), (^.))
->>>>>>> 88451020
 import Data.Aeson hiding (json)
 import Data.ByteString.Conversion
 import qualified Data.Code as Code

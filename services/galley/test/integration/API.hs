--- conflicted
+++ resolved
@@ -467,15 +467,6 @@
         SomeConversationAction SConversationJoinTag _action -> pure ()
         _ -> assertFailure @() "Unexpected update action"
   where
-<<<<<<< HEAD
-    mockUnreachable :: Set Domain -> Mock LByteString
-    mockUnreachable unreachable = do
-      r <- getRequest
-      if Set.member (frTargetDomain r) unreachable
-        then throw (MockErrorResponse HTTP.status503 "Down for maintenance.")
-        else mockReply EmptyResponse
-=======
->>>>>>> 48da185b
     connectBackend :: UserId -> Remote Backend -> TestM [Qualified UserId]
     connectBackend usr (tDomain &&& bUsers . tUnqualified -> (d, c)) = do
       users <- replicateM (fromIntegral c) (randomQualifiedId d)
@@ -3314,11 +3305,7 @@
               *> mockReply [mkProfile qEve (Name "Eve")]
           ]
   (convId, _) <-
-<<<<<<< HEAD
-    withTempMockFederator' (mockedResponse <|> mockReply EmptyResponse) $
-=======
     withTempMockFederator' ("get-not-fully-connected-backends" ~> NonConnectedBackends mempty <|> mockedResponse <|> mockReply ()) $
->>>>>>> 48da185b
       fmap decodeConvId $
         postConvQualified
           alice
@@ -3328,11 +3315,7 @@
   let qconvId = Qualified convId localDomain
 
   (respDel, federatedRequests) <-
-<<<<<<< HEAD
-    withTempMockFederator' (mockedResponse <|> mockReply EmptyResponse) $
-=======
     withTempMockFederator' ("get-not-fully-connected-backends" ~> NonConnectedBackends mempty <|> mockedResponse <|> mockReply ()) $
->>>>>>> 48da185b
       deleteMemberQualified alice qChad qconvId
   liftIO $ do
     statusCode respDel @?= 200

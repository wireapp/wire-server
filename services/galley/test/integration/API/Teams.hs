-- This file is part of the Wire Server implementation.
--
-- Copyright (C) 2020 Wire Swiss GmbH <opensource@wire.com>
--
-- This program is free software: you can redistribute it and/or modify it under
-- the terms of the GNU Affero General Public License as published by the Free
-- Software Foundation, either version 3 of the License, or (at your option) any
-- later version.
--
-- This program is distributed in the hope that it will be useful, but WITHOUT
-- ANY WARRANTY; without even the implied warranty of MERCHANTABILITY or FITNESS
-- FOR A PARTICULAR PURPOSE. See the GNU Affero General Public License for more
-- details.
--
-- You should have received a copy of the GNU Affero General Public License along
-- with this program. If not, see <https://www.gnu.org/licenses/>.

module API.Teams
  ( tests,
  )
where

import API.SQS
import API.Util
import qualified API.Util as Util
import Bilge hiding (timeout)
import Bilge.Assert
import Brig.Types.Common (UserSSOId (UserSSOId))
import Brig.Types.Team.LegalHold (LegalHoldStatus (..), LegalHoldTeamConfig (..))
import Control.Lens hiding ((#), (.=))
import Data.Aeson hiding (json)
import Data.Aeson.Lens
import Data.ByteString.Conversion
import qualified Data.Currency as Currency
import Data.Id
import Data.List1
import qualified Data.List1 as List1
import Data.Misc (PlainTextPassword (..))
import Data.Range
import qualified Data.Set as Set
import qualified Data.Text as T
import qualified Data.UUID as UUID
import Galley.Options (optSettings, setFeatureFlags)
import Galley.Types hiding (EventData (..), EventType (..), MemberUpdate (..))
import qualified Galley.Types as Conv
import Galley.Types.Conversations.Roles
import Galley.Types.Teams
import Galley.Types.Teams.Intra
import Galley.Types.Teams.SSO
import Gundeck.Types.Notification
import Imports
import Network.HTTP.Types.Status (status403)
import qualified Network.Wai.Utilities.Error as Error
import qualified Network.Wai.Utilities.Error as Wai
import Test.Tasty
import Test.Tasty.Cannon ((#), TimeoutUnit (..))
import qualified Test.Tasty.Cannon as WS
import Test.Tasty.HUnit
import TestHelpers (test)
import TestSetup (TestM, TestSetup, tsCannon, tsGConf, tsGalley)
import UnliftIO (mapConcurrently, mapConcurrently_)

tests :: IO TestSetup -> TestTree
tests s =
  testGroup "Teams API" $
    [ test s "create team" testCreateTeam,
      test s "create multiple binding teams fail" testCreateMulitpleBindingTeams,
      test s "create binding team with currency" testCreateBindingTeamWithCurrency,
      test s "create team with members" testCreateTeamWithMembers,
      testGroup "List Team Members" $
        [ test s "a member should be able to list their team" testListTeamMembersDefaultLimit,
          test s "the list should be limited to the number requested (hard truncation is not tested here)" testListTeamMembersTruncated
        ],
      testGroup "List Team members unchecked" $
        [test s "the list should be truncated" testUncheckedListTeamMembers],
      test s "enable/disable SSO" testEnableSSOPerTeam,
      test s "create 1-1 conversation between non-binding team members (fail)" testCreateOne2OneFailNonBindingTeamMembers,
      test s "create 1-1 conversation between binding team members" (testCreateOne2OneWithMembers RoleMember),
      test s "create 1-1 conversation between binding team members as partner" (testCreateOne2OneWithMembers RoleExternalPartner),
      test s "add new team member" testAddTeamMember,
      test s "add new team member binding teams" testAddTeamMemberCheckBound,
      test s "add new team member internal" testAddTeamMemberInternal,
      test s "remove aka delete team member" testRemoveNonBindingTeamMember,
      test s "remove aka delete team member (binding, owner has passwd)" (testRemoveBindingTeamMember True),
      test s "remove aka delete team member (binding, owner has no passwd)" (testRemoveBindingTeamMember False),
      test s "remove aka delete team owner (binding)" testRemoveBindingTeamOwner,
      test s "add team conversation (no role as argument)" testAddTeamConvLegacy,
      test s "add team conversation with role" testAddTeamConvWithRole,
      test s "add team conversation as partner (fail)" testAddTeamConvAsExternalPartner,
      test s "add managed conversation through public endpoint (fail)" testAddManagedConv,
      test s "add managed team conversation ignores given users" testAddTeamConvWithUsers,
      -- Queue is emptied here to ensure that lingering events do not affect other tests
      test s "add team member to conversation without connection" (testAddTeamMemberToConv >> ensureQueueEmpty),
      test s "update conversation as member" (testUpdateTeamConv RoleMember roleNameWireAdmin),
      test s "update conversation as partner" (testUpdateTeamConv RoleExternalPartner roleNameWireMember),
      test s "delete non-binding team" testDeleteTeam,
      test s "delete binding team (owner has passwd)" (testDeleteBindingTeam True),
      test s "delete binding team (owner has no passwd)" (testDeleteBindingTeam False),
      test s "delete team conversation" testDeleteTeamConv,
      test s "update team data" testUpdateTeam,
      test s "update team member" testUpdateTeamMember,
      test s "update team status" testUpdateTeamStatus,
      test s "post crypto broadcast message json" postCryptoBroadcastMessageJson,
      test s "post crypto broadcast message protobuf" postCryptoBroadcastMessageProto,
      test s "post crypto broadcast message redundant/missing" postCryptoBroadcastMessageJson2,
      test s "post crypto broadcast message no-team" postCryptoBroadcastMessageNoTeam,
      test s "post crypto broadcast message 100 (or max conns)" postCryptoBroadcastMessage100OrMaxConns,
      test s "feature flags" testFeatureFlags
    ]

timeout :: WS.Timeout
timeout = 3 # Second

testCreateTeam :: TestM ()
testCreateTeam = do
  c <- view tsCannon
  owner <- Util.randomUser
  WS.bracketR c owner $ \wsOwner -> do
    tid <- Util.createNonBindingTeam "foo" owner []
    team <- Util.getTeam owner tid
    assertQueueEmpty
    liftIO $ do
      assertEqual "owner" owner (team ^. teamCreator)
      eventChecks <- WS.awaitMatch timeout wsOwner $ \notif -> do
        ntfTransient notif @?= False
        let e = List1.head (WS.unpackPayload notif)
        e ^. eventType @?= TeamCreate
        e ^. eventTeam @?= tid
        e ^. eventData @?= Just (EdTeamCreate team)
      void $ WS.assertSuccess eventChecks

testCreateMulitpleBindingTeams :: TestM ()
testCreateMulitpleBindingTeams = do
  g <- view tsGalley
  owner <- Util.randomUser
  _ <- Util.createBindingTeamInternal "foo" owner
  assertQueue "create team" tActivate
  -- Cannot create more teams if bound (used internal API)
  let nt = NonBindingNewTeam $ newNewTeam (unsafeRange "owner") (unsafeRange "icon")
  post (g . path "/teams" . zUser owner . zConn "conn" . json nt)
    !!! const 403 === statusCode
  -- If never used the internal API, can create multiple teams
  owner' <- Util.randomUser
  void $ Util.createNonBindingTeam "foo" owner' []
  void $ Util.createNonBindingTeam "foo" owner' []

testCreateBindingTeamWithCurrency :: TestM ()
testCreateBindingTeamWithCurrency = do
  _owner <- Util.randomUser
  _ <- Util.createBindingTeamInternal "foo" _owner
  -- Backwards compatible
  assertQueue "create team" (tActivateWithCurrency Nothing)
  -- Ensure currency is properly journaled
  _owner <- Util.randomUser
  _ <- Util.createBindingTeamInternalWithCurrency "foo" _owner Currency.USD
  assertQueue "create team" (tActivateWithCurrency $ Just Currency.USD)

testCreateTeamWithMembers :: TestM ()
testCreateTeamWithMembers = do
  c <- view tsCannon
  owner <- Util.randomUser
  user1 <- Util.randomUser
  user2 <- Util.randomUser
  let pp = Util.symmPermissions [CreateConversation, DoNotUseDeprecatedAddRemoveConvMember]
  let m1 = newTeamMember' pp user1
  let m2 = newTeamMember' pp user2
  Util.connectUsers owner (list1 user1 [user2])
  WS.bracketR3 c owner user1 user2 $ \(wsOwner, wsUser1, wsUser2) -> do
    tid <- Util.createNonBindingTeam "foo" owner [m1, m2]
    team <- Util.getTeam owner tid
    mem <- Util.getTeamMembers owner tid
    liftIO $ do
      assertEqual
        "members"
        (Set.fromList [newTeamMember' fullPermissions owner, m1, m2])
        (Set.fromList (mem ^. teamMembers))
      void $ mapConcurrently (checkCreateEvent team) [wsOwner, wsUser1, wsUser2]
  where
    checkCreateEvent team w = WS.assertMatch_ timeout w $ \notif -> do
      ntfTransient notif @?= False
      let e = List1.head (WS.unpackPayload notif)
      e ^. eventType @?= TeamCreate
      e ^. eventTeam @?= (team ^. teamId)
      e ^. eventData @?= Just (EdTeamCreate team)

testListTeamMembersDefaultLimit :: TestM ()
testListTeamMembersDefaultLimit = do
  (owner, tid, [member1, member2]) <- Util.createBindingTeamWithNMembers 2
  listFromServer <- Util.getTeamMembers owner tid
  liftIO $
    assertEqual
      "list members"
      (Set.fromList [owner, member1, member2])
      (Set.fromList (map (^. userId) $ listFromServer ^. teamMembers))
  liftIO $
    assertBool
      "member list indicates that there are no more members"
      (not $ listFromServer ^. teamMemberListHasMore)

testListTeamMembersTruncated :: TestM ()
testListTeamMembersTruncated = do
  (owner, tid, _) <- Util.createBindingTeamWithNMembers 4
  listFromServer <- Util.getTeamMembersTruncated owner tid 2
  liftIO $
    assertEqual
      "member list is not limited to the requested number"
      2
      (length $ listFromServer ^. teamMembers)
  liftIO $
    assertBool
      "member list does not indicate that there are more members"
      (listFromServer ^. teamMemberListHasMore)

testUncheckedListTeamMembers :: TestM ()
testUncheckedListTeamMembers = do
  (_, tid, _) <- Util.createBindingTeamWithNMembers 4
  listFromServer <- Util.getTeamMembersInternalTruncated tid 2
  liftIO $
    assertEqual
      "member list is not limited to the requested number"
      2
      (length $ listFromServer ^. teamMembers)
  liftIO $
    assertBool
      "member list does not indicate that there are more members"
      (listFromServer ^. teamMemberListHasMore)

testEnableSSOPerTeam :: TestM ()
testEnableSSOPerTeam = do
  owner <- Util.randomUser
  tid <- Util.createBindingTeamInternal "foo" owner
  assertQueue "create team" tActivate
  let check :: HasCallStack => String -> SSOStatus -> TestM ()
      check msg enabledness = do
        SSOTeamConfig status <- responseJsonUnsafe <$> (getSSOEnabledInternal tid <!! testResponse 200 Nothing)
        liftIO $ assertEqual msg enabledness status
  let putSSOEnabledInternalCheckNotImplemented :: HasCallStack => TestM ()
      putSSOEnabledInternalCheckNotImplemented = do
        g <- view tsGalley
        Wai.Error status label _ <-
          responseJsonUnsafe
            <$> put
              ( g
                  . paths ["i", "teams", toByteString' tid, "features", "sso"]
                  . json (SSOTeamConfig SSODisabled)
              )
        liftIO $ do
          assertEqual "bad status" status403 status
          assertEqual "bad label" "not-implemented" label
  featureSSO <- view (tsGConf . optSettings . setFeatureFlags . flagSSO)
  case featureSSO of
    FeatureSSOEnabledByDefault -> check "Teams should start with SSO enabled" SSOEnabled
    FeatureSSODisabledByDefault -> check "Teams should start with SSO disabled" SSODisabled
  putSSOEnabledInternal tid SSOEnabled
  check "Calling 'putEnabled True' should enable SSO" SSOEnabled
  putSSOEnabledInternalCheckNotImplemented

testCreateOne2OneFailNonBindingTeamMembers :: TestM ()
testCreateOne2OneFailNonBindingTeamMembers = do
  owner <- Util.randomUser
  let p1 = Util.symmPermissions [CreateConversation, DoNotUseDeprecatedAddRemoveConvMember]
  let p2 = Util.symmPermissions [CreateConversation, DoNotUseDeprecatedAddRemoveConvMember, AddTeamMember]
  mem1 <- newTeamMember' p1 <$> Util.randomUser
  mem2 <- newTeamMember' p2 <$> Util.randomUser
  Util.connectUsers owner (list1 (mem1 ^. userId) [mem2 ^. userId])
  tid <- Util.createNonBindingTeam "foo" owner [mem1, mem2]
  -- Cannot create a 1-1 conversation, not connected and in the same team but not binding
  Util.createOne2OneTeamConv (mem1 ^. userId) (mem2 ^. userId) Nothing tid !!! do
    const 404 === statusCode
    const "non-binding-team" === (Error.label . responseJsonUnsafeWithMsg "error label")
  -- Both have a binding team but not the same team
  owner1 <- Util.randomUser
  tid1 <- Util.createBindingTeamInternal "foo" owner1
  assertQueue "create team" tActivate
  owner2 <- Util.randomUser
  void $ Util.createBindingTeamInternal "foo" owner2
  assertQueue "create another team" tActivate
  Util.createOne2OneTeamConv owner1 owner2 Nothing tid1 !!! do
    const 403 === statusCode
    const "non-binding-team-members" === (Error.label . responseJsonUnsafeWithMsg "error label")

testCreateOne2OneWithMembers ::
  HasCallStack =>
  -- | Role of the user who creates the conversation
  Role ->
  TestM ()
testCreateOne2OneWithMembers (rolePermissions -> perms) = do
  c <- view tsCannon
<<<<<<< HEAD
  (owner, tid) <- Util.createBindingTeam
=======
  owner <- Util.randomUser
  tid <- Util.createBindingTeamInternal "foo" owner
  assertQueue "create team" tActivate
>>>>>>> 2ac9b8e9
  mem1 <- newTeamMember' perms <$> Util.randomUser
  WS.bracketR c (mem1 ^. userId) $ \wsMem1 -> do
    Util.addTeamMemberInternal tid mem1
    checkTeamMemberJoin tid (mem1 ^. userId) wsMem1
    assertQueue "team member join" $ tUpdate 2 [owner]
  void $ retryWhileN 10 repeatIf (Util.createOne2OneTeamConv owner (mem1 ^. userId) Nothing tid)
  -- Recreating a One2One is a no-op, returns a 200
  Util.createOne2OneTeamConv owner (mem1 ^. userId) Nothing tid !!! const 200 === statusCode
  where
    repeatIf :: ResponseLBS -> Bool
    repeatIf r = statusCode r /= 201

testAddTeamMember :: TestM ()
testAddTeamMember = do
  c <- view tsCannon
  g <- view tsGalley
  owner <- Util.randomUser
  let p1 = Util.symmPermissions [CreateConversation, DoNotUseDeprecatedAddRemoveConvMember]
  let p2 = Util.symmPermissions [CreateConversation, DoNotUseDeprecatedAddRemoveConvMember, AddTeamMember]
  mem1 <- newTeamMember' p1 <$> Util.randomUser
  mem2 <- newTeamMember' p2 <$> Util.randomUser
  Util.connectUsers owner (list1 (mem1 ^. userId) [mem2 ^. userId])
  Util.connectUsers (mem1 ^. userId) (list1 (mem2 ^. userId) [])
  tid <- Util.createNonBindingTeam "foo" owner [mem1, mem2]
  mem3 <- newTeamMember' p1 <$> Util.randomUser
  let payload = json (newNewTeamMember mem3)
  Util.connectUsers (mem1 ^. userId) (list1 (mem3 ^. userId) [])
  Util.connectUsers (mem2 ^. userId) (list1 (mem3 ^. userId) [])
  -- `mem1` lacks permission to add new team members
  post (g . paths ["teams", toByteString' tid, "members"] . zUser (mem1 ^. userId) . payload)
    !!! const 403 === statusCode
  WS.bracketRN c [owner, (mem1 ^. userId), (mem2 ^. userId), (mem3 ^. userId)] $ \[wsOwner, wsMem1, wsMem2, wsMem3] -> do
    -- `mem2` has `AddTeamMember` permission
    Util.addTeamMember (mem2 ^. userId) tid mem3
    mapConcurrently_ (checkTeamMemberJoin tid (mem3 ^. userId)) [wsOwner, wsMem1, wsMem2, wsMem3]

testAddTeamMemberCheckBound :: TestM ()
testAddTeamMemberCheckBound = do
  g <- view tsGalley
  ownerBound <- Util.randomUser
  tidBound <- Util.createBindingTeamInternal "foo" ownerBound
  assertQueue "create team" tActivate
  rndMem <- newTeamMember' (Util.symmPermissions []) <$> Util.randomUser
  -- Cannot add any users to bound teams
  post (g . paths ["teams", toByteString' tidBound, "members"] . zUser ownerBound . zConn "conn" . json (newNewTeamMember rndMem))
    !!! const 403 === statusCode
  owner <- Util.randomUser
  tid <- Util.createNonBindingTeam "foo" owner []
  -- Cannot add bound users to any teams
  let boundMem = newTeamMember' (Util.symmPermissions []) ownerBound
  post (g . paths ["teams", toByteString' tid, "members"] . zUser owner . zConn "conn" . json (newNewTeamMember boundMem))
    !!! const 403 === statusCode

testAddTeamMemberInternal :: TestM ()
testAddTeamMemberInternal = do
  c <- view tsCannon
  (owner, tid) <- createBindingTeam
  let p1 = Util.symmPermissions [GetBilling] -- permissions are irrelevant on internal endpoint
  mem1 <- newTeamMember' p1 <$> Util.randomUser
  WS.bracketRN c [owner, mem1 ^. userId] $ \[wsOwner, wsMem1] -> do
    Util.addTeamMemberInternal tid mem1
    liftIO . void $ mapConcurrently (checkJoinEvent tid (mem1 ^. userId)) [wsOwner, wsMem1]
    assertQueue "team member join" $ tUpdate 2 [owner]
  void $ Util.getTeamMemberInternal tid (mem1 ^. userId)
  where
    checkJoinEvent tid usr w = WS.assertMatch_ timeout w $ \notif -> do
      ntfTransient notif @?= False
      let e = List1.head (WS.unpackPayload notif)
      e ^. eventType @?= MemberJoin
      e ^. eventTeam @?= tid
      e ^. eventData @?= Just (EdMemberJoin usr)

testRemoveNonBindingTeamMember :: TestM ()
testRemoveNonBindingTeamMember = do
  c <- view tsCannon
  g <- view tsGalley
  owner <- Util.randomUser
  mem1 <- newTeamMember' (rolePermissions RoleMember) <$> Util.randomUser
  mem2 <- newTeamMember' (rolePermissions RoleAdmin) <$> Util.randomUser
  mext1 <- Util.randomUser
  mext2 <- Util.randomUser
  mext3 <- Util.randomUser
  Util.connectUsers owner (list1 (mem1 ^. userId) [mem2 ^. userId, mext1, mext2, mext3])
  tid <- Util.createNonBindingTeam "foo" owner [mem1, mem2]
  -- Managed conversation:
  void $ Util.createManagedConv owner tid [] (Just "gossip") Nothing Nothing
  -- Regular conversation:
  cid2 <- Util.createTeamConv owner tid [mem1 ^. userId, mem2 ^. userId, mext1] (Just "blaa") Nothing Nothing
  -- Member external 2 is a guest and not a part of any conversation that mem1 is a part of
  void $ Util.createTeamConv owner tid [mem2 ^. userId, mext2] (Just "blaa") Nothing Nothing
  -- Member external 3 is a guest and part of a conversation that mem1 is a part of
  cid3 <- Util.createTeamConv owner tid [mem1 ^. userId, mext3] (Just "blaa") Nothing Nothing
  WS.bracketRN c [owner, mem1 ^. userId, mem2 ^. userId, mext1, mext2, mext3] $ \ws@[wsOwner, wsMem1, wsMem2, wsMext1, _wsMext2, wsMext3] -> do
    -- `mem1` lacks permission to remove team members
    delete
      ( g
          . paths ["teams", toByteString' tid, "members", toByteString' (mem2 ^. userId)]
          . zUser (mem1 ^. userId)
          . zConn "conn"
      )
      !!! const 403
      === statusCode
    -- `mem2` has `RemoveTeamMember` permission
    delete
      ( g
          . paths ["teams", toByteString' tid, "members", toByteString' (mem1 ^. userId)]
          . zUser (mem2 ^. userId)
          . zConn "conn"
      )
      !!! const 200
      === statusCode
    -- Ensure that `mem1` is still a user (tid is not a binding team)
    Util.ensureDeletedState False owner (mem1 ^. userId)
    mapConcurrently_ (checkTeamMemberLeave tid (mem1 ^. userId)) [wsOwner, wsMem1, wsMem2]
    checkConvMemberLeaveEvent cid2 (mem1 ^. userId) wsMext1
    checkConvMemberLeaveEvent cid3 (mem1 ^. userId) wsMext3
    WS.assertNoEvent timeout ws

testRemoveBindingTeamMember :: Bool -> TestM ()
testRemoveBindingTeamMember ownerHasPassword = do
  g <- view tsGalley
  c <- view tsCannon
<<<<<<< HEAD
  -- Owner who creates the team must have an email, This is why we run all tests with a second
  -- owner
  (ownerWithPassword, tid) <- Util.createBindingTeam
  ownerMem <-
    if ownerHasPassword
      then Util.addUserToTeam ownerWithPassword tid
      else Util.addUserToTeamWithSSO tid
  Util.makeOwner ownerWithPassword ownerMem tid
  let owner = view userId ownerMem
  ensureQueueEmpty
  refreshIndex
  mext <- Util.randomUser
  mem1 <- Util.addUserToTeam owner tid
  assertQueue "team member join" $ tUpdate 3 [ownerWithPassword, owner]
  refreshIndex
  Util.connectUsers owner (singleton mext)
  cid1 <- Util.createTeamConv owner tid [(mem1 ^. userId), mext] (Just "blaa") Nothing Nothing
=======
  owner <- Util.randomUser' ownerHasPassword True Nothing
  tid <- Util.createBindingTeamInternal "foo" owner
  assertQueue "create team" tActivate
  (uid1, mem1) <- do
    uid <- Util.randomUser
    mem <- newTeamMember' (rolePermissions RoleMember) <$> Util.randomUser
    Util.addTeamMemberInternal tid mem
    assertQueue "team member join" $ tUpdate 2 [owner]
    pure (uid, mem)
  Util.connectUsers owner (singleton uid1)
  cid1 <- Util.createTeamConv owner tid [(mem1 ^. userId), uid1] (Just "blaa") Nothing Nothing
>>>>>>> 2ac9b8e9
  when ownerHasPassword $ do
    -- Deleting from a binding team with empty body is invalid
    delete
      ( g
          . paths ["teams", toByteString' tid, "members", toByteString' (mem1 ^. userId)]
          . zUser owner
          . zConn "conn"
      )
      !!! const 400
      === statusCode
    -- Deleting from a binding team without a password is forbidden
    delete
      ( g
          . paths ["teams", toByteString' tid, "members", toByteString' (mem1 ^. userId)]
          . zUser owner
          . zConn "conn"
          . json (newTeamMemberDeleteData Nothing)
      )
      !!! do
        const 403 === statusCode
        const "access-denied" === (Error.label . responseJsonUnsafeWithMsg "error label")
  -- Deleting from a binding team with wrong password
  delete
    ( g
        . paths ["teams", toByteString' tid, "members", toByteString' (mem1 ^. userId)]
        . zUser owner
        . zConn "conn"
        . json (newTeamMemberDeleteData (Just $ PlainTextPassword "wrong passwd"))
    )
    !!! do
      const 403 === statusCode
      const "access-denied" === (Error.label . responseJsonUnsafeWithMsg "error label")
  -- Mem1 is still part of Wire
  Util.ensureDeletedState False owner (mem1 ^. userId)
  WS.bracketR2 c owner uid1 $ \(wsOwner, wsMext) -> do
    if ownerHasPassword
      then do
        delete
          ( g
              . paths ["teams", toByteString' tid, "members", toByteString' (mem1 ^. userId)]
              . zUser owner
              . zConn "conn"
              . json (newTeamMemberDeleteData (Just $ Util.defPassword))
          )
          !!! const 202
          === statusCode
      else do
        -- Deleting from a binding team without a password is fine if the owner is
        -- authenticated, but has none.
        delete
          ( g
              . paths ["teams", toByteString' tid, "members", toByteString' (mem1 ^. userId)]
              . zUser owner
              . zConn "conn"
              . json (newTeamMemberDeleteData Nothing)
          )
          !!! const 202
          === statusCode
    checkTeamMemberLeave tid (mem1 ^. userId) wsOwner
    checkConvMemberLeaveEvent cid1 (mem1 ^. userId) wsMext
    assertQueue "team member leave" $ tUpdate 2 [ownerWithPassword, owner]
    WS.assertNoEvent timeout [wsMext]
    -- Mem1 is now gone from Wire
    Util.ensureDeletedState True owner (mem1 ^. userId)

testRemoveBindingTeamOwner :: TestM ()
testRemoveBindingTeamOwner = do
  ownerA <- Util.randomUser
  tid <- Util.createBindingTeamInternal "foo" ownerA
  ownerB <- do
    u <- Util.randomUser
    Util.addTeamMemberInternal tid $ newTeamMember u (rolePermissions RoleOwner) Nothing
    pure u
  ownerWithoutEmail <- do
    -- users must have a 'UserIdentity', or @get /i/users@ won't find it, so we use
    -- 'UserSSOId'.
    Util.randomUser' True False (Just (ownerA, tid, RoleOwner, UserSSOId "t" "s"))
  admin <- do
    u <- Util.randomUser
    Util.addTeamMemberInternal tid $ newTeamMember u (rolePermissions RoleAdmin) Nothing
    pure u
  -- non-owner can NOT delete owner
  check tid admin ownerWithoutEmail False
  -- owners can NOT delete themselves
  check tid ownerA ownerA False
  check tid ownerWithoutEmail ownerWithoutEmail False
  -- owners can delete other owners (no matter who has emails)
  check tid ownerWithoutEmail ownerA True
  check tid ownerB ownerWithoutEmail True
  --
  ensureQueueEmpty
  where
    check :: HasCallStack => TeamId -> UserId -> UserId -> Bool -> TestM ()
    check tid deleter deletee works = do
      g <- view tsGalley
      delete
        ( g
            . paths ["teams", toByteString' tid, "members", toByteString' deletee]
            . zUser deleter
            . zConn "conn"
            . json (newTeamMemberDeleteData (Just $ Util.defPassword))
        )
        !!! const (if works then 202 else 403) === statusCode

testAddTeamConvLegacy :: TestM ()
testAddTeamConvLegacy = do
  c <- view tsCannon
  owner <- Util.randomUser
  extern <- Util.randomUser
  let p = Util.symmPermissions [CreateConversation, DoNotUseDeprecatedAddRemoveConvMember]
  mem1 <- newTeamMember' p <$> Util.randomUser
  mem2 <- newTeamMember' p <$> Util.randomUser
  Util.connectUsers owner (list1 (mem1 ^. userId) [extern, mem2 ^. userId])
  tid <- Util.createNonBindingTeam "foo" owner [mem2]
  let allUserIds = [owner, extern, mem1 ^. userId, mem2 ^. userId]
  WS.bracketRN c allUserIds $ \wss -> do
    cid <- Util.createTeamConvLegacy owner tid allUserIds (Just "blaa")
    mapM_ (checkConvCreateEvent cid) wss
    -- All members become admin by default
    mapM_ (assertConvMemberWithRole roleNameWireAdmin cid) allUserIds
  ensureQueueEmpty

testAddTeamConvWithRole :: TestM ()
testAddTeamConvWithRole = do
  c <- view tsCannon
  owner <- Util.randomUser
  extern <- Util.randomUser
  let p = Util.symmPermissions [CreateConversation, DoNotUseDeprecatedAddRemoveConvMember]
  mem1 <- newTeamMember' p <$> Util.randomUser
  mem2 <- newTeamMember' p <$> Util.randomUser
  Util.connectUsers owner (list1 (mem1 ^. userId) [extern, mem2 ^. userId])
  tid <- Util.createNonBindingTeam "foo" owner [mem2]
  WS.bracketRN c [owner, extern, mem1 ^. userId, mem2 ^. userId] $ \ws@[wsOwner, wsExtern, wsMem1, wsMem2] -> do
    -- Managed conversation:
    cid1 <- Util.createManagedConv owner tid [] (Just "gossip") Nothing Nothing
    checkConvCreateEvent cid1 wsOwner
    checkConvCreateEvent cid1 wsMem2
    -- Regular conversation:
    cid2 <- Util.createTeamConvWithRole owner tid [extern] (Just "blaa") Nothing Nothing roleNameWireAdmin
    checkConvCreateEvent cid2 wsOwner
    checkConvCreateEvent cid2 wsExtern
    mapM_ (assertConvMemberWithRole roleNameWireAdmin cid2) [owner, extern]
    -- Regular conversation (using member role for participants):
    cid3 <- Util.createTeamConvWithRole owner tid [extern] (Just "blaa") Nothing Nothing roleNameWireMember
    checkConvCreateEvent cid3 wsOwner
    checkConvCreateEvent cid3 wsExtern
    assertConvMemberWithRole roleNameWireAdmin cid3 owner
    assertConvMemberWithRole roleNameWireMember cid3 extern
    -- mem2 is not a conversation member and no longer receives
    -- an event that a new team conversation has been created

    Util.addTeamMember owner tid mem1
    checkTeamMemberJoin tid (mem1 ^. userId) wsOwner
    checkTeamMemberJoin tid (mem1 ^. userId) wsMem1
    checkTeamMemberJoin tid (mem1 ^. userId) wsMem2
    -- New team members are added automatically to managed conversations ...
    Util.assertConvMember (mem1 ^. userId) cid1
    -- ... but not to regular ones.
    Util.assertNotConvMember (mem1 ^. userId) cid2
    -- Managed team conversations get all team members added implicitly.
    cid4 <- Util.createManagedConv owner tid [] (Just "blup") Nothing Nothing
    for_ [owner, mem1 ^. userId, mem2 ^. userId] $ \u ->
      Util.assertConvMember u cid4
    checkConvCreateEvent cid4 wsOwner
    checkConvCreateEvent cid4 wsMem1
    checkConvCreateEvent cid4 wsMem2
    -- Non team members are never added implicitly.
    for_ [cid1, cid4] $
      Util.assertNotConvMember extern
    WS.assertNoEvent timeout ws

testAddTeamConvAsExternalPartner :: TestM ()
testAddTeamConvAsExternalPartner = do
<<<<<<< HEAD
  (owner, tid) <- Util.createBindingTeam
  memMember1 <- Util.addUserToTeamWithRole (Just RoleMember) owner tid
  assertQueue ("team member join 2") $ tUpdate 2 [owner]
  refreshIndex
  memMember2 <- Util.addUserToTeamWithRole (Just RoleMember) owner tid
  assertQueue ("team member join 3") $ tUpdate 3 [owner]
  refreshIndex
  memExternalPartner <- Util.addUserToTeamWithRole (Just RoleExternalPartner) owner tid
  assertQueue ("team member join 4") $ tUpdate 4 [owner]
  refreshIndex
=======
  owner <- Util.randomUser
  memMember1 <- newTeamMember' (rolePermissions RoleMember) <$> Util.randomUser
  memMember2 <- newTeamMember' (rolePermissions RoleMember) <$> Util.randomUser
  memExternalPartner <- newTeamMember' (rolePermissions RoleExternalPartner) <$> Util.randomUser
  Util.connectUsers
    owner
    (list1 (memMember1 ^. userId) [memExternalPartner ^. userId, memMember2 ^. userId])
  tid <- Util.createBindingTeamInternal "foo" owner
  assertQueue "create team" tActivate
  forM_ [(2, memMember1), (3, memMember2), (4, memExternalPartner)] $ \(i, mem) -> do
    Util.addTeamMemberInternal tid mem
    assertQueue ("team member join #" ++ show i) $ tUpdate i [owner]
>>>>>>> 2ac9b8e9
  let acc = Just $ Set.fromList [InviteAccess, CodeAccess]
  Util.createTeamConvAccessRaw
    (memExternalPartner ^. userId)
    tid
    [memMember1 ^. userId, memMember2 ^. userId]
    (Just "blaa")
    acc
    (Just TeamAccessRole)
    Nothing
    Nothing
    !!! do
      const 403 === statusCode
      const "operation-denied" === (Error.label . responseJsonUnsafeWithMsg "error label")

testAddManagedConv :: TestM ()
testAddManagedConv = do
  g <- view tsGalley
  owner <- Util.randomUser
  tid <- Util.createNonBindingTeam "foo" owner []
  let tinfo = ConvTeamInfo tid True
  let conv =
        NewConvManaged $
          NewConv [makeIdOpaque owner] (Just "blah") (Set.fromList []) Nothing (Just tinfo) Nothing Nothing roleNameWireAdmin
  post
    ( g
        . path "/conversations"
        . zUser owner
        . zConn "conn"
        . zType "access"
        . json conv
    )
    !!! const 400 === statusCode

testAddTeamConvWithUsers :: TestM ()
testAddTeamConvWithUsers = do
  owner <- Util.randomUser
  extern <- Util.randomUser
  Util.connectUsers owner (list1 extern [])
  tid <- Util.createNonBindingTeam "foo" owner []
  -- Create managed team conversation and erroneously specify external users.
  cid <- Util.createManagedConv owner tid [extern] (Just "gossip") Nothing Nothing
  -- External users have been ignored.
  Util.assertNotConvMember extern cid
  -- Team members are present.
  Util.assertConvMember owner cid

testAddTeamMemberToConv :: TestM ()
testAddTeamMemberToConv = do
  personalUser <- Util.randomUser
  ownerT1 <- Util.randomUser
  let p = Util.symmPermissions [DoNotUseDeprecatedAddRemoveConvMember]
  mem1T1 <- newTeamMember' p <$> Util.randomUser
  mem2T1 <- newTeamMember' p <$> Util.randomUser
  mem3T1 <- newTeamMember' (Util.symmPermissions []) <$> Util.randomUser
  mem4T1 <- newTeamMember' (Util.symmPermissions []) <$> Util.randomUser
  ownerT2 <- Util.randomUser
  mem1T2 <- newTeamMember' p <$> Util.randomUser
  Util.connectUsers ownerT1 (list1 (mem1T1 ^. userId) [mem2T1 ^. userId, mem3T1 ^. userId, ownerT2, personalUser])
  tidT1 <- Util.createNonBindingTeam "foo" ownerT1 [mem1T1, mem2T1, mem3T1]
  tidT2 <- Util.createBindingTeamInternal "foo" ownerT2
  _ <- Util.addTeamMemberInternal tidT2 mem1T2
  -- Team owners create new regular team conversation:
  cidT1 <- Util.createTeamConv ownerT1 tidT1 [] (Just "blaa") Nothing Nothing
  cidT2 <- Util.createTeamConv ownerT2 tidT2 [] (Just "blaa") Nothing Nothing
  cidPersonal <- decodeConvId <$> Util.postConv personalUser [] (Just "blaa") [] Nothing Nothing
  -- NOTE: This functionality was _changed_ as there was no need for it...
  -- mem1T1 (who is *not* a member of the new conversation) can *not* add other team members
  -- despite being a team member and having the permission `DoNotUseDeprecatedAddRemoveConvMember`.
  Util.assertNotConvMember (mem1T1 ^. userId) cidT1
  Util.postMembers (mem1T1 ^. userId) (list1 (mem2T1 ^. userId) []) cidT1 !!! const 404 === statusCode
  Util.assertNotConvMember (mem2T1 ^. userId) cidT1
  -- OTOH, mem3T1 _can_ add another team member despite lacking the required team permission
  -- since conversation roles trump any team roles. Note that all users are admins by default
  Util.assertConvMember ownerT1 cidT1
  Util.postMembers ownerT1 (list1 (mem2T1 ^. userId) []) cidT1 !!! const 200 === statusCode
  Util.assertConvMember (mem2T1 ^. userId) cidT1
  -- The following tests check the logic: users can add other users to a conversation
  -- iff:
  --    - *the adding user is connected to the users being added*
  --    OR
  --    - *the adding user is part of the team of the users being added*

  -- Now we add someone from T2 that we are connected to
  Util.postMembers ownerT1 (list1 ownerT2 []) cidT1 !!! const 200 === statusCode
  Util.assertConvMember ownerT2 cidT1
  -- And they can add their own team members
  Util.postMembers ownerT2 (list1 (mem1T2 ^. userId) []) cidT1 !!! const 200 === statusCode
  Util.assertConvMember (mem1T2 ^. userId) cidT1
  -- Still, they cannot add random members without a connection from T1, despite the conversation being "hosted" there
  Util.postMembers ownerT2 (list1 (mem4T1 ^. userId) []) cidT1 !!! const 403 === statusCode
  Util.assertNotConvMember (mem4T1 ^. userId) cidT1
  -- Now let's look at convs hosted on team2
  -- ownerT2 *is* connected to ownerT1
  Util.postMembers ownerT2 (list1 ownerT1 []) cidT2 !!! const 200 === statusCode
  Util.assertConvMember ownerT1 cidT2
  -- and mem1T2 is on the same team, but mem1T1 is *not*
  Util.postMembers ownerT2 (list1 (mem1T2 ^. userId) [mem1T1 ^. userId]) cidT2 !!! const 403 === statusCode
  Util.assertNotConvMember (mem1T1 ^. userId) cidT2
  Util.assertNotConvMember (mem1T2 ^. userId) cidT2
  -- mem1T2 is on the same team, so that is fine too
  Util.postMembers ownerT2 (list1 (mem1T2 ^. userId) []) cidT2 !!! const 200 === statusCode
  Util.assertConvMember (mem1T2 ^. userId) cidT2
  -- ownerT2 is *NOT* connected to mem3T1 and not on the same team, so should not be allowed to add
  Util.postMembers ownerT2 (list1 (mem3T1 ^. userId) []) cidT2 !!! const 403 === statusCode
  Util.assertNotConvMember (mem3T1 ^. userId) cidT2
  -- For personal conversations, same logic applies

  -- Can add connected users
  Util.postMembers personalUser (list1 ownerT1 []) cidPersonal !!! const 200 === statusCode
  Util.assertConvMember ownerT1 cidPersonal
  -- Can *not* add users that are *not* connected
  Util.postMembers personalUser (list1 ownerT2 []) cidPersonal !!! const 403 === statusCode
  Util.assertNotConvMember ownerT2 cidPersonal
  -- Users of the same team can add one another
  Util.postMembers ownerT1 (list1 (mem1T1 ^. userId) []) cidPersonal !!! const 200 === statusCode
  Util.assertConvMember (mem1T1 ^. userId) cidPersonal
  -- Users can not add across teams if *not* connected
  Util.postMembers (mem1T1 ^. userId) (list1 ownerT2 []) cidPersonal !!! const 403 === statusCode
  Util.assertNotConvMember ownerT2 cidPersonal
  -- Users *can* add across teams if *connected*
  Util.postMembers ownerT1 (list1 ownerT2 []) cidPersonal !!! const 200 === statusCode
  Util.assertConvMember ownerT2 cidPersonal

testUpdateTeamConv ::
  -- | Team role of the user who creates the conversation
  Role ->
  -- | Conversation role of the user who creates the conversation
  RoleName ->
  TestM ()
testUpdateTeamConv (rolePermissions -> perms) convRole = do
  owner <- Util.randomUser
  member <- Util.randomUser
  Util.connectUsers owner (list1 member [])
  tid <- Util.createNonBindingTeam "foo" owner [newTeamMember member perms Nothing]
  cid <- Util.createTeamConvWithRole owner tid [member] (Just "gossip") Nothing Nothing convRole
  resp <- updateTeamConv member cid (ConversationRename "not gossip")
  -- FUTUREWORK: Ensure that the team role _really_ does not matter
  liftIO $ assertEqual "status conv" convRoleCheck (statusCode resp)
  where
    convRoleCheck = if isActionAllowed ModifyConversationName convRole == Just True then 200 else 403

testDeleteTeam :: TestM ()
testDeleteTeam = do
  g <- view tsGalley
  c <- view tsCannon
  owner <- Util.randomUser
  let p = Util.symmPermissions [DoNotUseDeprecatedAddRemoveConvMember]
  member <- newTeamMember' p <$> Util.randomUser
  extern <- Util.randomUser
  Util.connectUsers owner (list1 (member ^. userId) [extern])
  tid <- Util.createNonBindingTeam "foo" owner [member]
  cid1 <- Util.createTeamConv owner tid [] (Just "blaa") Nothing Nothing
  cid2 <- Util.createManagedConv owner tid [] (Just "blup") Nothing Nothing
  Util.assertConvMember owner cid2
  Util.assertConvMember (member ^. userId) cid2
  Util.assertNotConvMember extern cid2
  Util.postMembers owner (list1 extern []) cid1 !!! const 200 === statusCode
  Util.assertConvMember owner cid1
  Util.assertConvMember extern cid1
  Util.assertNotConvMember (member ^. userId) cid1
  void $ WS.bracketR3 c owner extern (member ^. userId) $ \(wsOwner, wsExtern, wsMember) -> do
    delete (g . paths ["teams", toByteString' tid] . zUser owner . zConn "conn")
      !!! const 202 === statusCode
    checkTeamDeleteEvent tid wsOwner
    checkTeamDeleteEvent tid wsMember
    -- team members should not receive conversation delete events
    checkConvDeleteEvent cid1 wsExtern
    WS.assertNoEvent timeout [wsOwner, wsExtern, wsMember]
  get (g . paths ["teams", toByteString' tid] . zUser owner)
    !!! const 404 === statusCode
  get (g . paths ["teams", toByteString' tid, "members"] . zUser owner)
    !!! const 403 === statusCode
  get (g . paths ["teams", toByteString' tid, "conversations"] . zUser owner)
    !!! const 403 === statusCode
  for_ [owner, extern, member ^. userId] $ \u -> do
    -- Ensure no user got deleted
    Util.ensureDeletedState False owner u
    for_ [cid1, cid2] $ \x -> do
      Util.getConv u x !!! const 404 === statusCode
      Util.getSelfMember u x !!! do
        const 200 === statusCode
        const (Just Null) === responseJsonMaybe
  assertQueueEmpty

testDeleteBindingTeam :: Bool -> TestM ()
testDeleteBindingTeam ownerHasPassword = do
  g <- view tsGalley
  c <- view tsCannon
<<<<<<< HEAD
  (ownerWithPassword, tid) <- Util.createBindingTeam
  ownerMem <-
    if ownerHasPassword
      then Util.addUserToTeam ownerWithPassword tid
      else Util.addUserToTeamWithSSO tid
  Util.makeOwner ownerWithPassword ownerMem tid
  let owner = view userId ownerMem
  ensureQueueEmpty
  refreshIndex
  mem1 <- Util.addUserToTeam owner tid
  assertQueue "team member join 3" $ tUpdate 3 [ownerWithPassword, owner]
  refreshIndex
  mem2 <- Util.addUserToTeam owner tid
  assertQueue "team member join 4" $ tUpdate 4 [ownerWithPassword, owner]
  refreshIndex
  mem3 <- Util.addUserToTeam owner tid
  assertQueue "team member join 5" $ tUpdate 5 [ownerWithPassword, owner]
  refreshIndex
=======
  owner <- Util.randomUser' ownerHasPassword True Nothing
  tid <- Util.createBindingTeamInternal "foo" owner
  assertQueue "create team" tActivate
  mem1 <- newTeamMember' (rolePermissions RoleMember) <$> Util.randomUser
  mem2 <- newTeamMember' (rolePermissions RoleMember) <$> Util.randomUser
  mem3 <- newTeamMember' (rolePermissions RoleMember) <$> Util.randomUser
  Util.addTeamMemberInternal tid mem1
  assertQueue "team member join 2" $ tUpdate 2 [owner]
  Util.addTeamMemberInternal tid mem2
  assertQueue "team member join 3" $ tUpdate 3 [owner]
  Util.addTeamMemberInternal tid mem3
  assertQueue "team member join 4" $ tUpdate 4 [owner]
>>>>>>> 2ac9b8e9
  extern <- Util.randomUser
  delete
    ( g
        . paths ["teams", toByteString' tid]
        . zUser owner
        . zConn "conn"
        . json (newTeamDeleteData (Just $ PlainTextPassword "wrong passwd"))
    )
    !!! do
      const 403 === statusCode
      const "access-denied" === (Error.label . responseJsonUnsafeWithMsg "error label")
  delete
    ( g
        . paths ["teams", toByteString' tid, "members", toByteString' (mem3 ^. userId)]
        . zUser owner
        . zConn "conn"
        . json
          ( newTeamMemberDeleteData
              ( if ownerHasPassword
                  then Just Util.defPassword
                  else Nothing
              )
          )
    )
    !!! const 202
    === statusCode
  assertQueue "team member leave 1" $ tUpdate 4 [ownerWithPassword, owner]
  void $ WS.bracketRN c [owner, (mem1 ^. userId), (mem2 ^. userId), extern] $ \[wsOwner, wsMember1, wsMember2, wsExtern] -> do
    delete
      ( g
          . paths ["teams", toByteString' tid]
          . zUser owner
          . zConn "conn"
          . json
            ( newTeamDeleteData
                ( if ownerHasPassword
                    then Just Util.defPassword
                    else Nothing
                )
            )
      )
      !!! const 202
      === statusCode
    checkUserDeleteEvent owner wsOwner
    checkUserDeleteEvent (mem1 ^. userId) wsMember1
    checkUserDeleteEvent (mem2 ^. userId) wsMember2
    checkTeamDeleteEvent tid wsOwner
    checkTeamDeleteEvent tid wsMember1
    checkTeamDeleteEvent tid wsMember2
    WS.assertNoEvent (1 # Second) [wsExtern]
    -- Note that given the async nature of team deletion, we may
    -- have other events in the queue (such as TEAM_UPDATE)
    tryAssertQueue 10 "team delete, should be there" tDelete
  forM_ [owner, (mem1 ^. userId), (mem2 ^. userId)] $
    -- Ensure users are marked as deleted; since we already
    -- received the event, should _really_ be deleted
    Util.ensureDeletedState True extern
  -- Let's clean it up, just in case
  ensureQueueEmpty

testDeleteTeamConv :: TestM ()
testDeleteTeamConv = do
  g <- view tsGalley
  c <- view tsCannon
  owner <- Util.randomUser
  let p = Util.symmPermissions [DoNotUseDeprecatedDeleteConversation]
  member <- newTeamMember' p <$> Util.randomUser
  extern <- Util.randomUser
  Util.connectUsers owner (list1 (member ^. userId) [extern])
  tid <- Util.createNonBindingTeam "foo" owner [member]
  cid1 <- Util.createTeamConv owner tid [] (Just "blaa") Nothing Nothing
  let access = ConversationAccessUpdate [InviteAccess, CodeAccess] ActivatedAccessRole
  putAccessUpdate owner cid1 access !!! const 200 === statusCode
  code <- decodeConvCodeEvent <$> (postConvCode owner cid1 <!! const 201 === statusCode)
  cid2 <- Util.createManagedConv owner tid [] (Just "blup") Nothing Nothing
  Util.postMembers owner (list1 extern [member ^. userId]) cid1 !!! const 200 === statusCode
  for_ [owner, member ^. userId, extern] $ \u -> Util.assertConvMember u cid1
  for_ [owner, member ^. userId] $ \u -> Util.assertConvMember u cid2
  WS.bracketR3 c owner extern (member ^. userId) $ \(wsOwner, wsExtern, wsMember) -> do
    delete
      ( g
          . paths ["teams", toByteString' tid, "conversations", toByteString' cid2]
          . zUser (member ^. userId)
          . zConn "conn"
      )
      !!! const 200
      === statusCode
    -- We no longer send duplicate conv deletion events
    -- i.e., as both a regular "conversation.delete" to all
    -- conversation members and as "team.conversation-delete"
    -- to all team members not part of the conversation
    checkConvDeleteEvent cid2 wsOwner
    checkConvDeleteEvent cid2 wsMember
    WS.assertNoEvent timeout [wsOwner, wsMember]
    delete
      ( g
          . paths ["teams", toByteString' tid, "conversations", toByteString' cid1]
          . zUser (member ^. userId)
          . zConn "conn"
      )
      !!! const 200
      === statusCode
    -- We no longer send duplicate conv deletion events
    -- i.e., as both a regular "conversation.delete" to all
    -- conversation members and as "team.conversation-delete"
    -- to all team members not part of the conversation
    checkConvDeleteEvent cid1 wsOwner
    checkConvDeleteEvent cid1 wsMember
    checkConvDeleteEvent cid1 wsExtern
    WS.assertNoEvent timeout [wsOwner, wsMember, wsExtern]
  for_ [cid1, cid2] $ \x ->
    for_ [owner, member ^. userId, extern] $ \u -> do
      Util.getConv u x !!! const 404 === statusCode
      Util.assertNotConvMember u x
  postConvCodeCheck code !!! const 404 === statusCode

testUpdateTeam :: TestM ()
testUpdateTeam = do
  g <- view tsGalley
  c <- view tsCannon
  owner <- Util.randomUser
  let p = Util.symmPermissions [DoNotUseDeprecatedDeleteConversation]
  member <- newTeamMember' p <$> Util.randomUser
  Util.connectUsers owner (list1 (member ^. userId) [])
  tid <- Util.createNonBindingTeam "foo" owner [member]
  let bad = object ["name" .= T.replicate 100 "too large"]
  put
    ( g
        . paths ["teams", toByteString' tid]
        . zUser owner
        . zConn "conn"
        . json bad
    )
    !!! const 400
    === statusCode
  let u =
        newTeamUpdateData
          & nameUpdate .~ (Just $ unsafeRange "bar")
          & iconUpdate .~ (Just $ unsafeRange "xxx")
          & iconKeyUpdate .~ (Just $ unsafeRange "yyy")
  WS.bracketR2 c owner (member ^. userId) $ \(wsOwner, wsMember) -> do
    put
      ( g
          . paths ["teams", toByteString' tid]
          . zUser owner
          . zConn "conn"
          . json u
      )
      !!! const 200
      === statusCode
    checkTeamUpdateEvent tid u wsOwner
    checkTeamUpdateEvent tid u wsMember
    WS.assertNoEvent timeout [wsOwner, wsMember]
  where
    checkTeamUpdateEvent tid upd w = WS.assertMatch_ timeout w $ \notif -> do
      ntfTransient notif @?= False
      let e = List1.head (WS.unpackPayload notif)
      e ^. eventType @?= TeamUpdate
      e ^. eventTeam @?= tid
      e ^. eventData @?= Just (EdTeamUpdate upd)

testUpdateTeamMember :: TestM ()
testUpdateTeamMember = do
  g <- view tsGalley
  c <- view tsCannon
  owner <- Util.randomUser
  member <- newTeamMember' (rolePermissions RoleAdmin) <$> Util.randomUser
  Util.connectUsers owner (list1 (member ^. userId) [])
  tid <- Util.createNonBindingTeam "foo" owner [member]
  -- non-owner can **NOT** demote owner
  let demoteOwner = newNewTeamMember (newTeamMember' (rolePermissions RoleAdmin) owner)
  updateTeamMember g tid (member ^. userId) demoteOwner !!! do
    const 403 === statusCode
    const "access-denied" === (Error.label . responseJsonUnsafeWithMsg "error label")
  -- owner can demote non-owner
  let demoteMember = newNewTeamMember (member & permissions .~ noPermissions)
  WS.bracketR2 c owner (member ^. userId) $ \(wsOwner, wsMember) -> do
    updateTeamMember g tid owner demoteMember !!! do
      const 200 === statusCode
    member' <- Util.getTeamMember owner tid (member ^. userId)
    liftIO $ assertEqual "permissions" (member' ^. permissions) (demoteMember ^. ntmNewTeamMember . permissions)
    checkTeamMemberUpdateEvent tid (member ^. userId) wsOwner (pure noPermissions)
    checkTeamMemberUpdateEvent tid (member ^. userId) wsMember (pure noPermissions)
    WS.assertNoEvent timeout [wsOwner, wsMember]
  -- owner can promote non-owner
  let promoteMember = newNewTeamMember (member & permissions .~ fullPermissions)
  WS.bracketR2 c owner (member ^. userId) $ \(wsOwner, wsMember) -> do
    updateTeamMember g tid owner promoteMember !!! do
      const 200 === statusCode
    member' <- Util.getTeamMember owner tid (member ^. userId)
    liftIO $ assertEqual "permissions" (member' ^. permissions) (promoteMember ^. ntmNewTeamMember . permissions)
    checkTeamMemberUpdateEvent tid (member ^. userId) wsOwner (pure fullPermissions)
    checkTeamMemberUpdateEvent tid (member ^. userId) wsMember (pure fullPermissions)
    WS.assertNoEvent timeout [wsOwner, wsMember]
  -- owner can **NOT** demote herself, even when another owner exists
  updateTeamMember g tid owner demoteOwner !!! do
    const 403 === statusCode
  -- Now that the other member has full permissions, she can demote the owner
  WS.bracketR2 c (member ^. userId) owner $ \(wsMember, wsOwner) -> do
    updateTeamMember g tid (member ^. userId) demoteOwner !!! do
      const 200 === statusCode
    owner' <- Util.getTeamMember (member ^. userId) tid owner
    liftIO $ assertEqual "permissions" (owner' ^. permissions) (demoteOwner ^. ntmNewTeamMember . permissions)
    -- owner no longer has GetPermissions, but she can still see the update because it's about her!
    checkTeamMemberUpdateEvent tid owner wsOwner (pure (rolePermissions RoleAdmin))
    checkTeamMemberUpdateEvent tid owner wsMember (pure (rolePermissions RoleAdmin))
    WS.assertNoEvent timeout [wsOwner, wsMember]
  assertQueueEmpty
  where
    updateTeamMember g tid zusr change =
      put
        ( g
            . paths ["teams", toByteString' tid, "members"]
            . zUser zusr
            . zConn "conn"
            . json change
        )
    checkTeamMemberUpdateEvent tid uid w mPerm = WS.assertMatch_ timeout w $ \notif -> do
      ntfTransient notif @?= False
      let e = List1.head (WS.unpackPayload notif)
      e ^. eventType @?= MemberUpdate
      e ^. eventTeam @?= tid
      e ^. eventData @?= Just (EdMemberUpdate uid mPerm)

testUpdateTeamStatus :: TestM ()
testUpdateTeamStatus = do
  g <- view tsGalley
<<<<<<< HEAD
  (_, tid) <- Util.createBindingTeam
=======
  owner <- Util.randomUser
  tid <- Util.createBindingTeamInternal "foo" owner
  assertQueue "create team" tActivate
>>>>>>> 2ac9b8e9
  -- Check for idempotency
  Util.changeTeamStatus tid Active
  assertQueueEmpty
  Util.changeTeamStatus tid Suspended
  assertQueue "suspend first time" tSuspend
  Util.changeTeamStatus tid Suspended
  assertQueueEmpty
  Util.changeTeamStatus tid Suspended
  assertQueueEmpty
  Util.changeTeamStatus tid Active
  assertQueue "activate again" tActivate
  void $
    put
      ( g
          . paths ["i", "teams", toByteString' tid, "status"]
          . json (TeamStatusUpdate Deleted Nothing)
      )
      !!! do
        const 403 === statusCode
        const "invalid-team-status-update" === (Error.label . responseJsonUnsafeWithMsg "error label")

checkUserDeleteEvent :: HasCallStack => UserId -> WS.WebSocket -> TestM ()
checkUserDeleteEvent uid w = WS.assertMatch_ timeout w $ \notif -> do
  let j = Object $ List1.head (ntfPayload notif)
  let etype = j ^? key "type" . _String
  let euser = j ^? key "id" . _String
  etype @?= Just "user.delete"
  euser @?= Just (UUID.toText (toUUID uid))

checkTeamMemberJoin :: HasCallStack => TeamId -> UserId -> WS.WebSocket -> TestM ()
checkTeamMemberJoin tid uid w = WS.awaitMatch_ timeout w $ \notif -> do
  ntfTransient notif @?= False
  let e = List1.head (WS.unpackPayload notif)
  e ^. eventType @?= MemberJoin
  e ^. eventTeam @?= tid
  e ^. eventData @?= Just (EdMemberJoin uid)

checkTeamMemberLeave :: HasCallStack => TeamId -> UserId -> WS.WebSocket -> TestM ()
checkTeamMemberLeave tid usr w = WS.assertMatch_ timeout w $ \notif -> do
  ntfTransient notif @?= False
  let e = List1.head (WS.unpackPayload notif)
  e ^. eventType @?= MemberLeave
  e ^. eventTeam @?= tid
  e ^. eventData @?= Just (EdMemberLeave usr)

checkConvCreateEvent :: HasCallStack => ConvId -> WS.WebSocket -> TestM ()
checkConvCreateEvent cid w = WS.assertMatch_ timeout w $ \notif -> do
  ntfTransient notif @?= False
  let e = List1.head (WS.unpackPayload notif)
  evtType e @?= Conv.ConvCreate
  case evtData e of
    Just (Conv.EdConversation x) -> cnvId x @?= cid
    other -> assertFailure $ "Unexpected event data: " <> show other

checkTeamDeleteEvent :: HasCallStack => TeamId -> WS.WebSocket -> TestM ()
checkTeamDeleteEvent tid w = WS.assertMatch_ timeout w $ \notif -> do
  ntfTransient notif @?= False
  let e = List1.head (WS.unpackPayload notif)
  e ^. eventType @?= TeamDelete
  e ^. eventTeam @?= tid
  e ^. eventData @?= Nothing

checkConvDeleteEvent :: HasCallStack => ConvId -> WS.WebSocket -> TestM ()
checkConvDeleteEvent cid w = WS.assertMatch_ timeout w $ \notif -> do
  ntfTransient notif @?= False
  let e = List1.head (WS.unpackPayload notif)
  evtType e @?= Conv.ConvDelete
  evtConv e @?= cid
  evtData e @?= Nothing

checkConvMemberLeaveEvent :: HasCallStack => ConvId -> UserId -> WS.WebSocket -> TestM ()
checkConvMemberLeaveEvent cid usr w = WS.assertMatch_ timeout w $ \notif -> do
  ntfTransient notif @?= False
  let e = List1.head (WS.unpackPayload notif)
  evtConv e @?= cid
  evtType e @?= Conv.MemberLeave
  case evtData e of
    Just (Conv.EdMembersLeave mm) -> mm @?= Conv.UserIdList [usr]
    other -> assertFailure $ "Unexpected event data: " <> show other

postCryptoBroadcastMessageJson :: TestM ()
postCryptoBroadcastMessageJson = do
  c <- view tsCannon
  -- Team1: Alice, Bob. Team2: Charlie. Regular user: Dan. Connect Alice,Charlie,Dan
  (alice, tid) <- Util.createBindingTeam
  bob <- view userId <$> Util.addUserToTeam alice tid
  assertQueue "add bob" $ tUpdate 2 [alice]
  refreshIndex
  (charlie, _) <- Util.createBindingTeam
  refreshIndex
  ac <- Util.randomClient alice (someLastPrekeys !! 0)
  bc <- Util.randomClient bob (someLastPrekeys !! 1)
  cc <- Util.randomClient charlie (someLastPrekeys !! 2)
  (dan, dc) <- randomUserWithClient (someLastPrekeys !! 3)
  connectUsers alice (list1 charlie [dan])
<<<<<<< HEAD
=======
  tid1 <- createBindingTeamInternal "foo" alice
  assertQueue "" tActivate
  addTeamMemberInternal tid1 $ newTeamMember' (symmPermissions []) bob
  assertQueue "" $ tUpdate 2 [alice]
  _ <- createBindingTeamInternal "foo" charlie
  assertQueue "" tActivate
>>>>>>> 2ac9b8e9
  -- A second client for Alice
  ac2 <- randomClient alice (someLastPrekeys !! 4)
  -- Complete: Alice broadcasts a message to Bob,Charlie,Dan and herself
  let t = 1 # Second -- WS receive timeout
  let msg = [(alice, ac2, "ciphertext0"), (bob, bc, "ciphertext1"), (charlie, cc, "ciphertext2"), (dan, dc, "ciphertext3")]
  WS.bracketRN c [bob, charlie, dan] $ \[wsB, wsC, wsD] ->
    -- Alice's clients 1 and 2 listen to their own messages only
    WS.bracketR (c . queryItem "client" (toByteString' ac2)) alice $ \wsA2 ->
      WS.bracketR (c . queryItem "client" (toByteString' ac)) alice $ \wsA1 -> do
        Util.postOtrBroadcastMessage id alice ac msg !!! do
          const 201 === statusCode
          assertTrue_ (eqMismatch [] [] [] . responseJsonUnsafe)
        -- Bob should get the broadcast (team member of alice)
        void . liftIO $ WS.assertMatch t wsB (wsAssertOtr (selfConv bob) alice ac bc "ciphertext1")
        -- Charlie should get the broadcast (contact of alice and user of teams feature)
        void . liftIO $ WS.assertMatch t wsC (wsAssertOtr (selfConv charlie) alice ac cc "ciphertext2")
        -- Dan should get the broadcast (contact of alice and not user of teams feature)
        void . liftIO $ WS.assertMatch t wsD (wsAssertOtr (selfConv dan) alice ac dc "ciphertext3")
        -- Alice's first client should not get the broadcast
        assertNoMsg wsA1 (wsAssertOtr (selfConv alice) alice ac ac "ciphertext0")
        -- Alice's second client should get the broadcast
        void . liftIO $ WS.assertMatch t wsA2 (wsAssertOtr (selfConv alice) alice ac ac2 "ciphertext0")

postCryptoBroadcastMessageJson2 :: TestM ()
postCryptoBroadcastMessageJson2 = do
  c <- view tsCannon
  -- Team1: Alice, Bob. Team2: Charlie. Connect Alice,Charlie
  (alice, tid) <- Util.createBindingTeam
  bob <- view userId <$> Util.addUserToTeam alice tid
  assertQueue "add bob" $ tUpdate 2 [alice]
  refreshIndex
  (charlie, _) <- Util.createBindingTeam
  refreshIndex
  ac <- Util.randomClient alice (someLastPrekeys !! 0)
  bc <- Util.randomClient bob (someLastPrekeys !! 1)
  cc <- Util.randomClient charlie (someLastPrekeys !! 2)
  connectUsers alice (list1 charlie [])
<<<<<<< HEAD
=======
  tid1 <- createBindingTeamInternal "foo" alice
  assertQueue "" tActivate
  addTeamMemberInternal tid1 $ newTeamMember' (symmPermissions []) bob
  assertQueue "" $ tUpdate 2 [alice]
>>>>>>> 2ac9b8e9
  let t = 3 # Second -- WS receive timeout
      -- Missing charlie
  let m1 = [(bob, bc, "ciphertext1")]
  Util.postOtrBroadcastMessage id alice ac m1 !!! do
    const 412 === statusCode
    assertTrue "1: Only Charlie and his device" (eqMismatch [(charlie, Set.singleton cc)] [] [] . responseJsonUnsafe)
  -- Complete
  WS.bracketR2 c bob charlie $ \(wsB, wsE) -> do
    let m2 = [(bob, bc, "ciphertext2"), (charlie, cc, "ciphertext2")]
    Util.postOtrBroadcastMessage id alice ac m2 !!! do
      const 201 === statusCode
      assertTrue "No devices expected" (eqMismatch [] [] [] . responseJsonUnsafe)
    void . liftIO $ WS.assertMatch t wsB (wsAssertOtr (selfConv bob) alice ac bc "ciphertext2")
    void . liftIO $ WS.assertMatch t wsE (wsAssertOtr (selfConv charlie) alice ac cc "ciphertext2")
  -- Redundant self
  WS.bracketR3 c alice bob charlie $ \(wsA, wsB, wsE) -> do
    let m3 = [(alice, ac, "ciphertext3"), (bob, bc, "ciphertext3"), (charlie, cc, "ciphertext3")]
    Util.postOtrBroadcastMessage id alice ac m3 !!! do
      const 201 === statusCode
      assertTrue "2: Only Alice and her device" (eqMismatch [] [(alice, Set.singleton ac)] [] . responseJsonUnsafe)
    void . liftIO $ WS.assertMatch t wsB (wsAssertOtr (selfConv bob) alice ac bc "ciphertext3")
    void . liftIO $ WS.assertMatch t wsE (wsAssertOtr (selfConv charlie) alice ac cc "ciphertext3")
    -- Alice should not get it
    assertNoMsg wsA (wsAssertOtr (selfConv alice) alice ac ac "ciphertext3")
  -- Deleted charlie
  WS.bracketR2 c bob charlie $ \(wsB, wsE) -> do
    deleteClient charlie cc (Just defPassword) !!! const 200 === statusCode
    let m4 = [(bob, bc, "ciphertext4"), (charlie, cc, "ciphertext4")]
    Util.postOtrBroadcastMessage id alice ac m4 !!! do
      const 201 === statusCode
      assertTrue "3: Only Charlie and his device" (eqMismatch [] [] [(charlie, Set.singleton cc)] . responseJsonUnsafe)
    void . liftIO $ WS.assertMatch t wsB (wsAssertOtr (selfConv bob) alice ac bc "ciphertext4")
    -- charlie should not get it
    assertNoMsg wsE (wsAssertOtr (selfConv charlie) alice ac cc "ciphertext4")

postCryptoBroadcastMessageProto :: TestM ()
postCryptoBroadcastMessageProto = do
  -- similar to postCryptoBroadcastMessageJson except uses protobuf

  c <- view tsCannon
  -- Team1: Alice, Bob. Team2: Charlie. Regular user: Dan. Connect Alice,Charlie,Dan
  (alice, tid) <- Util.createBindingTeam
  bob <- view userId <$> Util.addUserToTeam alice tid
  assertQueue "add bob" $ tUpdate 2 [alice]
  refreshIndex
  (charlie, _) <- Util.createBindingTeam
  refreshIndex
  ac <- Util.randomClient alice (someLastPrekeys !! 0)
  bc <- Util.randomClient bob (someLastPrekeys !! 1)
  cc <- Util.randomClient charlie (someLastPrekeys !! 2)
  (dan, dc) <- randomUserWithClient (someLastPrekeys !! 3)
  connectUsers alice (list1 charlie [dan])
<<<<<<< HEAD
=======
  tid1 <- createBindingTeamInternal "foo" alice
  assertQueue "" tActivate
  addTeamMemberInternal tid1 $ newTeamMember' (symmPermissions []) bob
  assertQueue "" $ tUpdate 2 [alice]
  _ <- createBindingTeamInternal "foo" charlie
  assertQueue "" tActivate
>>>>>>> 2ac9b8e9
  -- Complete: Alice broadcasts a message to Bob,Charlie,Dan
  let t = 1 # Second -- WS receive timeout
  let ciphertext = encodeCiphertext "hello bob"
  WS.bracketRN c [alice, bob, charlie, dan] $ \ws@[_, wsB, wsC, wsD] -> do
    let msg = otrRecipients [(bob, [(bc, ciphertext)]), (charlie, [(cc, ciphertext)]), (dan, [(dc, ciphertext)])]
    Util.postProtoOtrBroadcast alice ac msg !!! do
      const 201 === statusCode
      assertTrue_ (eqMismatch [] [] [] . responseJsonUnsafe)
    -- Bob should get the broadcast (team member of alice)
    void . liftIO $ WS.assertMatch t wsB (wsAssertOtr' (encodeCiphertext "data") (selfConv bob) alice ac bc ciphertext)
    -- Charlie should get the broadcast (contact of alice and user of teams feature)
    void . liftIO $ WS.assertMatch t wsC (wsAssertOtr' (encodeCiphertext "data") (selfConv charlie) alice ac cc ciphertext)
    -- Dan should get the broadcast (contact of alice and not user of teams feature)
    void . liftIO $ WS.assertMatch t wsD (wsAssertOtr' (encodeCiphertext "data") (selfConv dan) alice ac dc ciphertext)
    -- Alice should not get her own broadcast
    WS.assertNoEvent timeout ws

postCryptoBroadcastMessageNoTeam :: TestM ()
postCryptoBroadcastMessageNoTeam = do
  (alice, ac) <- randomUserWithClient (someLastPrekeys !! 0)
  (bob, bc) <- randomUserWithClient (someLastPrekeys !! 1)
  connectUsers alice (list1 bob [])
  let msg = [(bob, bc, "ciphertext1")]
  Util.postOtrBroadcastMessage id alice ac msg !!! const 404 === statusCode

postCryptoBroadcastMessage100OrMaxConns :: TestM ()
postCryptoBroadcastMessage100OrMaxConns = do
  c <- view tsCannon
  (alice, ac) <- randomUserWithClient (someLastPrekeys !! 0)
  _ <- createBindingTeamInternal "foo" alice
  assertQueue "" tActivate
  ((bob, bc), others) <- createAndConnectUserWhileLimitNotReached alice (100 :: Int) [] (someLastPrekeys !! 1)
  connectUsers alice (list1 bob (fst <$> others))
  let t = 3 # Second -- WS receive timeout
  WS.bracketRN c (bob : (fst <$> others)) $ \ws -> do
    let f (u, clt) = (u, clt, "ciphertext")
    let msg = (bob, bc, "ciphertext") : (f <$> others)
    Util.postOtrBroadcastMessage id alice ac msg !!! do
      const 201 === statusCode
      assertTrue_ (eqMismatch [] [] [] . responseJsonUnsafe)
    void . liftIO $ WS.assertMatch t (Imports.head ws) (wsAssertOtr (selfConv bob) alice ac bc "ciphertext")
    for_ (zip (tail ws) others) $ \(wsU, (u, clt)) ->
      liftIO $ WS.assertMatch t wsU (wsAssertOtr (selfConv u) alice ac clt "ciphertext")
  where
    createAndConnectUserWhileLimitNotReached alice remaining acc pk = do
      (uid, cid) <- randomUserWithClient pk
      (r1, r2) <- List1.head <$> connectUsersUnchecked alice (singleton uid)
      case (statusCode r1, statusCode r2, remaining, acc) of
        (201, 200, 0, []) -> error "Need to connect with at least 1 user"
        (201, 200, 0, (x : xs)) -> return (x, xs)
        (201, 200, _, _) -> createAndConnectUserWhileLimitNotReached alice (remaining -1) ((uid, cid) : acc) pk
        (403, 403, _, []) -> error "Need to connect with at least 1 user"
        (403, 403, _, (x : xs)) -> return (x, xs)
        (xxx, yyy, _, _) -> error ("Unexpected while connecting users: " ++ show xxx ++ " and " ++ show yyy)

newTeamMember' :: Permissions -> UserId -> TeamMember
newTeamMember' perms uid = newTeamMember uid perms Nothing

getSSOEnabled :: HasCallStack => UserId -> TeamId -> TestM ResponseLBS
getSSOEnabled uid tid = do
  g <- view tsGalley
  get $
    g
      . paths ["teams", toByteString' tid, "features", "sso"]
      . zUser uid

getSSOEnabledInternal :: HasCallStack => TeamId -> TestM ResponseLBS
getSSOEnabledInternal tid = do
  g <- view tsGalley
  get $
    g
      . paths ["i", "teams", toByteString' tid, "features", "sso"]

putSSOEnabledInternal :: HasCallStack => TeamId -> SSOStatus -> TestM ()
putSSOEnabledInternal tid enabled = do
  g <- view tsGalley
  void . put $
    g
      . paths ["i", "teams", toByteString' tid, "features", "sso"]
      . json (SSOTeamConfig enabled)
      . expect2xx

getLegalHoldEnabled :: HasCallStack => UserId -> TeamId -> TestM ResponseLBS
getLegalHoldEnabled uid tid = do
  g <- view tsGalley
  get $
    g
      . paths ["teams", toByteString' tid, "features", "legalhold"]
      . zUser uid

getLegalHoldEnabledInternal :: HasCallStack => TeamId -> TestM ResponseLBS
getLegalHoldEnabledInternal tid = do
  g <- view tsGalley
  get $
    g
      . paths ["i", "teams", toByteString' tid, "features", "legalhold"]

putLegalHoldEnabledInternal :: HasCallStack => TeamId -> LegalHoldStatus -> TestM ()
putLegalHoldEnabledInternal = putLegalHoldEnabledInternal' expect2xx

putLegalHoldEnabledInternal' :: HasCallStack => (Request -> Request) -> TeamId -> LegalHoldStatus -> TestM ()
putLegalHoldEnabledInternal' reqmod tid enabled = do
  g <- view tsGalley
  void . put $
    g
      . paths ["i", "teams", toByteString' tid, "features", "legalhold"]
      . json (LegalHoldTeamConfig enabled)
      . reqmod

testFeatureFlags :: TestM ()
testFeatureFlags = do
  owner <- Util.randomUser
  tid <- Util.createNonBindingTeam "foo" owner []
  -- sso

  let getSSO :: HasCallStack => SSOStatus -> TestM ()
      getSSO expected = getSSOEnabled owner tid !!! do
        statusCode === const 200
        responseJsonEither === const (Right (SSOTeamConfig expected))
      getSSOInternal :: HasCallStack => SSOStatus -> TestM ()
      getSSOInternal expected = getSSOEnabledInternal tid !!! do
        statusCode === const 200
        responseJsonEither === const (Right (SSOTeamConfig expected))
      setSSOInternal :: HasCallStack => SSOStatus -> TestM ()
      setSSOInternal = putSSOEnabledInternal tid
  featureSSO <- view (tsGConf . optSettings . setFeatureFlags . flagSSO)
  case featureSSO of
    FeatureSSODisabledByDefault -> do
      getSSO SSODisabled
      getSSOInternal SSODisabled
      setSSOInternal SSOEnabled
      getSSO SSOEnabled
      getSSOInternal SSOEnabled
    FeatureSSOEnabledByDefault -> do
      -- since we don't allow to disable (see 'disableSsoNotImplemented'), we can't test
      -- much here.  (disable failure is covered in "enable/disable SSO" above.)
      getSSO SSOEnabled
      getSSOInternal SSOEnabled
  -- legalhold

  let getLegalHold :: HasCallStack => LegalHoldStatus -> TestM ()
      getLegalHold expected = getLegalHoldEnabled owner tid !!! do
        statusCode === const 200
        responseJsonEither === const (Right (LegalHoldTeamConfig expected))
      getLegalHoldInternal :: HasCallStack => LegalHoldStatus -> TestM ()
      getLegalHoldInternal expected = getLegalHoldEnabledInternal tid !!! do
        statusCode === const 200
        responseJsonEither === const (Right (LegalHoldTeamConfig expected))
      setLegalHoldInternal :: HasCallStack => LegalHoldStatus -> TestM ()
      setLegalHoldInternal = putLegalHoldEnabledInternal tid
  getLegalHold LegalHoldDisabled
  getLegalHoldInternal LegalHoldDisabled
  featureLegalHold <- view (tsGConf . optSettings . setFeatureFlags . flagLegalHold)
  case featureLegalHold of
    FeatureLegalHoldDisabledByDefault -> do
      setLegalHoldInternal LegalHoldEnabled
      getLegalHold LegalHoldEnabled
      getLegalHoldInternal LegalHoldEnabled
    FeatureLegalHoldDisabledPermanently -> do
      putLegalHoldEnabledInternal' expect4xx tid LegalHoldEnabled<|MERGE_RESOLUTION|>--- conflicted
+++ resolved
@@ -286,13 +286,7 @@
   TestM ()
 testCreateOne2OneWithMembers (rolePermissions -> perms) = do
   c <- view tsCannon
-<<<<<<< HEAD
   (owner, tid) <- Util.createBindingTeam
-=======
-  owner <- Util.randomUser
-  tid <- Util.createBindingTeamInternal "foo" owner
-  assertQueue "create team" tActivate
->>>>>>> 2ac9b8e9
   mem1 <- newTeamMember' perms <$> Util.randomUser
   WS.bracketR c (mem1 ^. userId) $ \wsMem1 -> do
     Util.addTeamMemberInternal tid mem1
@@ -415,7 +409,6 @@
 testRemoveBindingTeamMember ownerHasPassword = do
   g <- view tsGalley
   c <- view tsCannon
-<<<<<<< HEAD
   -- Owner who creates the team must have an email, This is why we run all tests with a second
   -- owner
   (ownerWithPassword, tid) <- Util.createBindingTeam
@@ -433,19 +426,6 @@
   refreshIndex
   Util.connectUsers owner (singleton mext)
   cid1 <- Util.createTeamConv owner tid [(mem1 ^. userId), mext] (Just "blaa") Nothing Nothing
-=======
-  owner <- Util.randomUser' ownerHasPassword True Nothing
-  tid <- Util.createBindingTeamInternal "foo" owner
-  assertQueue "create team" tActivate
-  (uid1, mem1) <- do
-    uid <- Util.randomUser
-    mem <- newTeamMember' (rolePermissions RoleMember) <$> Util.randomUser
-    Util.addTeamMemberInternal tid mem
-    assertQueue "team member join" $ tUpdate 2 [owner]
-    pure (uid, mem)
-  Util.connectUsers owner (singleton uid1)
-  cid1 <- Util.createTeamConv owner tid [(mem1 ^. userId), uid1] (Just "blaa") Nothing Nothing
->>>>>>> 2ac9b8e9
   when ownerHasPassword $ do
     -- Deleting from a binding team with empty body is invalid
     delete
@@ -480,7 +460,7 @@
       const "access-denied" === (Error.label . responseJsonUnsafeWithMsg "error label")
   -- Mem1 is still part of Wire
   Util.ensureDeletedState False owner (mem1 ^. userId)
-  WS.bracketR2 c owner uid1 $ \(wsOwner, wsMext) -> do
+  WS.bracketR2 c owner mext $ \(wsOwner, wsMext) -> do
     if ownerHasPassword
       then do
         delete
@@ -619,7 +599,6 @@
 
 testAddTeamConvAsExternalPartner :: TestM ()
 testAddTeamConvAsExternalPartner = do
-<<<<<<< HEAD
   (owner, tid) <- Util.createBindingTeam
   memMember1 <- Util.addUserToTeamWithRole (Just RoleMember) owner tid
   assertQueue ("team member join 2") $ tUpdate 2 [owner]
@@ -630,20 +609,6 @@
   memExternalPartner <- Util.addUserToTeamWithRole (Just RoleExternalPartner) owner tid
   assertQueue ("team member join 4") $ tUpdate 4 [owner]
   refreshIndex
-=======
-  owner <- Util.randomUser
-  memMember1 <- newTeamMember' (rolePermissions RoleMember) <$> Util.randomUser
-  memMember2 <- newTeamMember' (rolePermissions RoleMember) <$> Util.randomUser
-  memExternalPartner <- newTeamMember' (rolePermissions RoleExternalPartner) <$> Util.randomUser
-  Util.connectUsers
-    owner
-    (list1 (memMember1 ^. userId) [memExternalPartner ^. userId, memMember2 ^. userId])
-  tid <- Util.createBindingTeamInternal "foo" owner
-  assertQueue "create team" tActivate
-  forM_ [(2, memMember1), (3, memMember2), (4, memExternalPartner)] $ \(i, mem) -> do
-    Util.addTeamMemberInternal tid mem
-    assertQueue ("team member join #" ++ show i) $ tUpdate i [owner]
->>>>>>> 2ac9b8e9
   let acc = Just $ Set.fromList [InviteAccess, CodeAccess]
   Util.createTeamConvAccessRaw
     (memExternalPartner ^. userId)
@@ -832,7 +797,6 @@
 testDeleteBindingTeam ownerHasPassword = do
   g <- view tsGalley
   c <- view tsCannon
-<<<<<<< HEAD
   (ownerWithPassword, tid) <- Util.createBindingTeam
   ownerMem <-
     if ownerHasPassword
@@ -851,20 +815,6 @@
   mem3 <- Util.addUserToTeam owner tid
   assertQueue "team member join 5" $ tUpdate 5 [ownerWithPassword, owner]
   refreshIndex
-=======
-  owner <- Util.randomUser' ownerHasPassword True Nothing
-  tid <- Util.createBindingTeamInternal "foo" owner
-  assertQueue "create team" tActivate
-  mem1 <- newTeamMember' (rolePermissions RoleMember) <$> Util.randomUser
-  mem2 <- newTeamMember' (rolePermissions RoleMember) <$> Util.randomUser
-  mem3 <- newTeamMember' (rolePermissions RoleMember) <$> Util.randomUser
-  Util.addTeamMemberInternal tid mem1
-  assertQueue "team member join 2" $ tUpdate 2 [owner]
-  Util.addTeamMemberInternal tid mem2
-  assertQueue "team member join 3" $ tUpdate 3 [owner]
-  Util.addTeamMemberInternal tid mem3
-  assertQueue "team member join 4" $ tUpdate 4 [owner]
->>>>>>> 2ac9b8e9
   extern <- Util.randomUser
   delete
     ( g
@@ -1092,13 +1042,7 @@
 testUpdateTeamStatus :: TestM ()
 testUpdateTeamStatus = do
   g <- view tsGalley
-<<<<<<< HEAD
   (_, tid) <- Util.createBindingTeam
-=======
-  owner <- Util.randomUser
-  tid <- Util.createBindingTeamInternal "foo" owner
-  assertQueue "create team" tActivate
->>>>>>> 2ac9b8e9
   -- Check for idempotency
   Util.changeTeamStatus tid Active
   assertQueueEmpty
@@ -1194,15 +1138,6 @@
   cc <- Util.randomClient charlie (someLastPrekeys !! 2)
   (dan, dc) <- randomUserWithClient (someLastPrekeys !! 3)
   connectUsers alice (list1 charlie [dan])
-<<<<<<< HEAD
-=======
-  tid1 <- createBindingTeamInternal "foo" alice
-  assertQueue "" tActivate
-  addTeamMemberInternal tid1 $ newTeamMember' (symmPermissions []) bob
-  assertQueue "" $ tUpdate 2 [alice]
-  _ <- createBindingTeamInternal "foo" charlie
-  assertQueue "" tActivate
->>>>>>> 2ac9b8e9
   -- A second client for Alice
   ac2 <- randomClient alice (someLastPrekeys !! 4)
   -- Complete: Alice broadcasts a message to Bob,Charlie,Dan and herself
@@ -1240,13 +1175,6 @@
   bc <- Util.randomClient bob (someLastPrekeys !! 1)
   cc <- Util.randomClient charlie (someLastPrekeys !! 2)
   connectUsers alice (list1 charlie [])
-<<<<<<< HEAD
-=======
-  tid1 <- createBindingTeamInternal "foo" alice
-  assertQueue "" tActivate
-  addTeamMemberInternal tid1 $ newTeamMember' (symmPermissions []) bob
-  assertQueue "" $ tUpdate 2 [alice]
->>>>>>> 2ac9b8e9
   let t = 3 # Second -- WS receive timeout
       -- Missing charlie
   let m1 = [(bob, bc, "ciphertext1")]
@@ -1299,15 +1227,6 @@
   cc <- Util.randomClient charlie (someLastPrekeys !! 2)
   (dan, dc) <- randomUserWithClient (someLastPrekeys !! 3)
   connectUsers alice (list1 charlie [dan])
-<<<<<<< HEAD
-=======
-  tid1 <- createBindingTeamInternal "foo" alice
-  assertQueue "" tActivate
-  addTeamMemberInternal tid1 $ newTeamMember' (symmPermissions []) bob
-  assertQueue "" $ tUpdate 2 [alice]
-  _ <- createBindingTeamInternal "foo" charlie
-  assertQueue "" tActivate
->>>>>>> 2ac9b8e9
   -- Complete: Alice broadcasts a message to Bob,Charlie,Dan
   let t = 1 # Second -- WS receive timeout
   let ciphertext = encodeCiphertext "hello bob"

--- conflicted
+++ resolved
@@ -459,18 +459,12 @@
         mlsNewMembers = mempty
       }
 
-<<<<<<< HEAD
-createSubConv :: Qualified ConvId -> ClientIdentity -> SubConvId -> MLSTest ()
-createSubConv qcnv creator subId = do
-=======
 createSubConv ::
   Qualified ConvId ->
   ClientIdentity ->
-  Text ->
+  SubConvId ->
   MLSTest PublicSubConversation
-createSubConv qcnv creator name = do
-  let subId = SubConvId name
->>>>>>> 46fcd120
+createSubConv qcnv creator subId = do
   sub <-
     liftTest $
       responseJsonError

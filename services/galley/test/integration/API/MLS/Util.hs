--- conflicted
+++ resolved
@@ -33,18 +33,12 @@
 import Control.Monad.State qualified as State
 import Control.Monad.Trans.Maybe
 import Data.Aeson.Lens
-<<<<<<< HEAD
 import Data.Bifunctor
 import Data.Binary.Builder (toLazyByteString)
 import Data.Binary.Get
-import qualified Data.ByteArray as BA
-import qualified Data.ByteString as BS
-import qualified Data.ByteString.Base64.URL as B64U
-=======
 import Data.ByteArray qualified as BA
 import Data.ByteString qualified as BS
 import Data.ByteString.Base64.URL qualified as B64U
->>>>>>> e3dbd56f
 import Data.ByteString.Conversion
 import Data.ByteString.Lazy qualified as LBS
 import Data.Domain
@@ -52,21 +46,13 @@
 import Data.Json.Util hiding ((#))
 import Data.Map qualified as Map
 import Data.Qualified
-<<<<<<< HEAD
-import qualified Data.Set as Set
-import qualified Data.Text as T
-import qualified Data.Text.Encoding as T
-import Data.Time
-import qualified Data.Tuple.Extra as Tuple
-import qualified Data.UUID as UUID
-import qualified Data.UUID.V4 as UUIDV4
-=======
 import Data.Set qualified as Set
 import Data.Text qualified as T
 import Data.Text.Encoding qualified as T
-import Data.Time.Clock (getCurrentTime)
+import Data.Time
 import Data.Tuple.Extra qualified as Tuple
->>>>>>> e3dbd56f
+import Data.UUID qualified as UUID
+import Data.UUID.V4 qualified as UUIDV4
 import Galley.Keys
 import Galley.Options
 import Galley.Options qualified as Opts
@@ -184,6 +170,9 @@
         assertFailure $
           "proposal failure while receiving commit bundle: " <> displayException e
       e@(MLSMessageResponseUnreachableBackends _) ->
+        assertFailure $
+          "error while receiving commit bundle: " <> show e
+      e@(MLSMessageResponseNonFederatingBackends _) ->
         assertFailure $
           "error while receiving commit bundle: " <> show e
       MLSMessageResponseUpdates _ _ -> pure []

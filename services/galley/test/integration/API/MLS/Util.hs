--- conflicted
+++ resolved
@@ -48,14 +48,10 @@
 import qualified Data.Set as Set
 import qualified Data.Text as T
 import qualified Data.Text.Encoding as T
-<<<<<<< HEAD
 import Data.Time
 import qualified Data.UUID as UUID
 import qualified Data.UUID.V4 as UUIDV4
-=======
-import Data.Time.Clock (getCurrentTime)
 import qualified Data.Tuple.Extra as Tuple
->>>>>>> 64f52126
 import Galley.Keys
 import Galley.Options
 import qualified Galley.Options as Opts
@@ -185,7 +181,7 @@
       MLSMessageResponseProposalFailure e ->
         assertFailure $
           "proposal failure while receiving commit bundle: " <> displayException e
-      MLSMessageResponseUpdates _ -> pure []
+      MLSMessageResponseUpdates _ _ -> pure []
 
 postCommitBundle ::
   HasCallStack =>

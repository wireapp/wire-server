{-# LANGUAGE GeneralizedNewtypeDeriving #-}
-- Disabling to stop warnings on HasCallStack
{-# OPTIONS_GHC -Wno-redundant-constraints #-}

-- This file is part of the Wire Server implementation.
--
-- Copyright (C) 2022 Wire Swiss GmbH <opensource@wire.com>
--
-- This program is free software: you can redistribute it and/or modify it under
-- the terms of the GNU Affero General Public License as published by the Free
-- Software Foundation, either version 3 of the License, or (at your option) any
-- later version.
--
-- This program is distributed in the hope that it will be useful, but WITHOUT
-- ANY WARRANTY; without even the implied warranty of MERCHANTABILITY or FITNESS
-- FOR A PARTICULAR PURPOSE. See the GNU Affero General Public License for more
-- details.
--
-- You should have received a copy of the GNU Affero General Public License along
-- with this program. If not, see <https://www.gnu.org/licenses/>.

module API.MLS.Util where

import API.Util
import Bilge
import Bilge.Assert
import Control.Arrow ((&&&))
import Control.Error.Util
import Control.Lens (preview, to, view, (.~), (^..), (^?))
import Control.Monad.Catch
import Control.Monad.Cont
import Control.Monad.State (StateT, evalStateT)
import Control.Monad.State qualified as State
import Control.Monad.Trans.Maybe
import Data.Aeson.Lens
import Data.Bifunctor
import Data.Binary.Builder (toLazyByteString)
import Data.Binary.Get
import Data.ByteArray qualified as BA
import Data.ByteString qualified as BS
import Data.ByteString.Base64.URL qualified as B64U
import Data.ByteString.Conversion
import Data.ByteString.Lazy qualified as LBS
import Data.Domain
import Data.Id
import Data.Json.Util hiding ((#))
import Data.Map qualified as Map
import Data.Qualified
import Data.Set qualified as Set
import Data.Text qualified as T
import Data.Text.Encoding qualified as T
import Data.Time
import Data.Tuple.Extra qualified as Tuple
import Data.UUID qualified as UUID
import Data.UUID.V4 qualified as UUIDV4
import Galley.Keys
import Galley.Options
import Galley.Options qualified as Opts
import Imports hiding (getSymbolicLinkTarget)
import System.FilePath
import System.IO.Temp
import System.Posix hiding (createDirectory)
import System.Process
import Test.QuickCheck (arbitrary, generate)
import Test.Tasty.Cannon qualified as WS
import Test.Tasty.HUnit
import TestHelpers
import TestSetup
import Web.HttpApiData
import Wire.API.Conversation
import Wire.API.Conversation.Action
import Wire.API.Conversation.Protocol
import Wire.API.Conversation.Role (roleNameWireMember)
import Wire.API.Event.Conversation
import Wire.API.Federation.API.Galley
import Wire.API.MLS.CipherSuite (SignatureSchemeTag (Ed25519))
import Wire.API.MLS.CommitBundle
import Wire.API.MLS.Credential
import Wire.API.MLS.Group.Serialisation
import Wire.API.MLS.KeyPackage
import Wire.API.MLS.Keys
import Wire.API.MLS.LeafNode
import Wire.API.MLS.Message
import Wire.API.MLS.Serialisation
import Wire.API.MLS.SubConversation
import Wire.API.Unreachable
import Wire.API.User.Client
import Wire.API.User.Client.Prekey

cid2Str :: ClientIdentity -> String
cid2Str cid =
  show cid.ciUser
    <> ":"
    <> T.unpack cid.ciClient.client
    <> "@"
    <> T.unpack (domainText (ciDomain cid))

<<<<<<< HEAD
=======
mapRemoteKeyPackageRef ::
  (MonadIO m, MonadHttp m, MonadCatch m) =>
  (Request -> Request) ->
  KeyPackageBundle ->
  m ()
mapRemoteKeyPackageRef brigCall bundle =
  void $
    put
      ( brigCall
          . paths ["i", "mls", "key-package-refs"]
          . json bundle
      )
      !!! const 204 === statusCode

>>>>>>> 119fe8ab
postMessage ::
  ( HasCallStack,
    MonadIO m,
    MonadHttp m,
    HasGalley m
  ) =>
  ClientIdentity ->
  ByteString ->
  m ResponseLBS
postMessage sender msg = do
  galleyCall <- viewGalley
  post
    ( galleyCall
        . paths ["mls", "messages"]
        . zUser (ciUser sender)
        . zClient (ciClient sender)
        . zConn "conn"
        . Bilge.content "message/mls"
        . bytes msg
    )

localPostCommitBundle ::
  ( HasCallStack,
    MonadIO m,
    MonadHttp m,
    HasGalley m
  ) =>
  ClientIdentity ->
  ByteString ->
  m ResponseLBS
<<<<<<< HEAD
localPostCommitBundle sender bundle = do
  galley <- viewGalley
=======
postCommitBundle sender bundle = do
  galleyCall <- viewGalley
>>>>>>> 119fe8ab
  post
    ( galleyCall
        . paths ["mls", "commit-bundles"]
        . zUser (ciUser sender)
        . zClient (ciClient sender)
        . zConn "conn"
        . Bilge.content "message/mls"
        . bytes bundle
    )

remotePostCommitBundle ::
  ( MonadIO m,
    MonadReader TestSetup m
  ) =>
  Remote ClientIdentity ->
  Qualified ConvOrSubConvId ->
  ByteString ->
<<<<<<< HEAD
  m [Event]
remotePostCommitBundle rsender qcs bundle = do
  client <- view tsFedGalleyClient
  let msr =
        MLSMessageSendRequest
          { mmsrConvOrSubId = qUnqualified qcs,
            mmsrSender = ciUser (tUnqualified rsender),
            mmsrSenderClient = ciClient (tUnqualified rsender),
            mmsrRawMessage = Base64ByteString bundle
          }
  runFedClient
    @"send-mls-commit-bundle"
    client
    (tDomain rsender)
    msr
    >>= liftIO . \case
      MLSMessageResponseError e ->
        assertFailure $
          "error while receiving commit bundle: " <> show e
      MLSMessageResponseProtocolError e ->
        assertFailure $
          "protocol error while receiving commit bundle: " <> T.unpack e
      MLSMessageResponseProposalFailure e ->
        assertFailure $
          "proposal failure while receiving commit bundle: " <> displayException e
      e@(MLSMessageResponseUnreachableBackends _) ->
        assertFailure $
          "error while receiving commit bundle: " <> show e
      e@(MLSMessageResponseNonFederatingBackends _) ->
        assertFailure $
          "error while receiving commit bundle: " <> show e
      MLSMessageResponseUpdates _ _ -> pure []
=======
  m ResponseLBS
postWelcome uid welcome = do
  galleyCall <- view tsUnversionedGalley
  post
    ( galleyCall
        . paths ["v2", "mls", "welcome"]
        . zUser uid
        . zConn "conn"
        . content "message/mls"
        . bytes welcome
    )
>>>>>>> 119fe8ab

postCommitBundle ::
  HasCallStack =>
  ClientIdentity ->
  Qualified ConvOrSubConvId ->
  ByteString ->
  TestM [Event]
postCommitBundle sender qcs bundle = do
  loc <- qualifyLocal ()
  foldQualified
    loc
    ( \_ ->
        fmap mmssEvents . responseJsonError
          =<< localPostCommitBundle sender bundle
            <!! const 201 === statusCode
    )
    (\rsender -> remotePostCommitBundle rsender qcs bundle)
    (cidQualifiedUser sender $> sender)

saveRemovalKey :: FilePath -> TestM ()
saveRemovalKey fp = do
  keys <- fromJust <$> view (tsGConf . settings . mlsPrivateKeyPaths)
  keysByPurpose <- liftIO $ loadAllMLSKeys keys
  let (_, pub) = fromJust (mlsKeyPair_ed25519 (keysByPurpose RemovalPurpose))
  liftIO $ BS.writeFile fp (BA.convert pub)

data MLSState = MLSState
  { mlsBaseDir :: FilePath,
    -- | for creating clients
    mlsUnusedPrekeys :: [LastPrekey],
    mlsMembers :: Set ClientIdentity,
    -- | users expected to receive a welcome message after the next commit
    mlsNewMembers :: Set ClientIdentity,
    mlsClientGroupState :: Map ClientIdentity ByteString,
    mlsGroupId :: Maybe GroupId,
    mlsConvId :: Maybe (Qualified ConvOrSubConvId),
    mlsEpoch :: Word64
  }
  deriving (Show)

newtype MLSTest a = MLSTest {unMLSTest :: StateT MLSState TestM a}
  deriving newtype
    ( Functor,
      Applicative,
      Monad,
      MonadThrow,
      MonadHttp,
      MonadIO,
      MonadCatch,
      MonadFail,
      MonadMask,
      State.MonadState MLSState,
      MonadReader TestSetup
    )

instance HasGalley MLSTest where
  viewGalley = MLSTest $ lift viewGalley
  viewGalleyOpts = MLSTest $ lift viewGalleyOpts

instance HasBrig MLSTest where
  viewBrig = MLSTest $ lift viewBrig

instance HasSettingsOverrides MLSTest where
  withSettingsOverrides f (MLSTest action) = MLSTest $
    State.StateT $ \s ->
      withSettingsOverrides f (State.runStateT action s)

liftTest :: TestM a -> MLSTest a
liftTest = MLSTest . lift

runMLSTest :: MLSTest a -> TestM a
runMLSTest (MLSTest m) =
  withSystemTempDirectory "mls" $ \tmp -> do
    saveRemovalKey (tmp </> "removal.key")
    evalStateT
      m
      MLSState
        { mlsBaseDir = tmp,
          mlsUnusedPrekeys = someLastPrekeys,
          mlsMembers = mempty,
          mlsNewMembers = mempty,
          mlsClientGroupState = mempty,
          mlsGroupId = Nothing,
          mlsConvId = Nothing,
          mlsEpoch = 0
        }

data MessagePackage = MessagePackage
  { mpSender :: ClientIdentity,
    mpMessage :: ByteString,
    mpWelcome :: Maybe ByteString,
    mpGroupInfo :: Maybe ByteString
  }
  deriving (Show)

takeLastPrekeyNG :: HasCallStack => MLSTest LastPrekey
takeLastPrekeyNG = do
  s <- State.get
  case mlsUnusedPrekeys s of
    (pk : pks) -> do
      State.modify (\s' -> s' {mlsUnusedPrekeys = pks})
      pure pk
    [] -> error "no prekeys left"

toRandomFile :: ByteString -> MLSTest FilePath
toRandomFile bs = do
  p <- randomFileName
  liftIO $ BS.writeFile p bs
  pure p

randomFileName :: MLSTest FilePath
randomFileName = do
  bd <- State.gets mlsBaseDir
  (bd </>) . UUID.toString <$> liftIO UUIDV4.nextRandom

mlscli :: HasCallStack => ClientIdentity -> [String] -> Maybe ByteString -> MLSTest ByteString
mlscli qcid args mbstdin = do
  bd <- State.gets mlsBaseDir
  let cdir = bd </> cid2Str qcid

  groupOut <- randomFileName
  let substOut = argSubst "<group-out>" groupOut

  hasState <- hasClientGroupState qcid
  substIn <-
    if hasState
      then do
        gs <- getClientGroupState qcid
        fn <- toRandomFile gs
        pure (argSubst "<group-in>" fn)
      else pure id

  out <-
    liftIO $
      spawn
        ( proc
            "mls-test-cli"
            ( ["--store", cdir </> "store"]
                <> map (substIn . substOut) args
            )
        )
        mbstdin

  groupOutWritten <- liftIO $ doesFileExist groupOut
  when groupOutWritten $ do
    gs <- liftIO (BS.readFile groupOut)
    setClientGroupState qcid gs
  pure out

argSubst :: String -> String -> String -> String
argSubst from to_ s =
  if s == from then to_ else s

createWireClient :: HasCallStack => Qualified UserId -> MLSTest ClientIdentity
createWireClient qusr = do
  lpk <- takeLastPrekeyNG
  clientId <- liftTest $ randomClient (qUnqualified qusr) lpk
  pure $ mkClientIdentity qusr clientId

initMLSClient :: HasCallStack => ClientIdentity -> MLSTest ()
initMLSClient cid = do
  bd <- State.gets mlsBaseDir
  createDirectory $ bd </> cid2Str cid
  void $ mlscli cid ["init", cid2Str cid] Nothing

createLocalMLSClient :: Local UserId -> MLSTest ClientIdentity
createLocalMLSClient (tUntagged -> qusr) = do
  qcid <- createWireClient qusr
  initMLSClient qcid

  -- set public key
  pkey <- mlscli qcid ["public-key"] Nothing
  brigCall <- viewBrig
  let update = defUpdateClient {updateClientMLSPublicKeys = Map.singleton Ed25519 pkey}
  put
    ( brigCall
        . paths ["clients", toByteString' . ciClient $ qcid]
        . zUser (ciUser qcid)
        . json update
    )
    !!! const 200 === statusCode
  pure qcid

-- | Create new mls client and register with backend. If the user is remote,
-- this only creates a fake client (see 'createFakeMLSClient').
createMLSClient :: HasCallStack => Qualified UserId -> MLSTest ClientIdentity
createMLSClient qusr = do
  loc <- liftTest $ qualifyLocal ()
  foldQualified loc createLocalMLSClient (createFakeMLSClient . tUntagged) qusr

-- | Like 'createMLSClient', but do not actually register client with backend.
createFakeMLSClient :: HasCallStack => Qualified UserId -> MLSTest ClientIdentity
createFakeMLSClient qusr = do
  c <- liftIO $ generate arbitrary
  let cid = mkClientIdentity qusr c
  initMLSClient cid
  pure cid

-- | create and upload to backend
uploadNewKeyPackage :: HasCallStack => ClientIdentity -> MLSTest (RawMLS KeyPackage)
uploadNewKeyPackage qcid = do
  (kp, _) <- generateKeyPackage qcid

  -- upload key package
  brigCall <- viewBrig
  post
    ( brigCall
        . paths ["mls", "key-packages", "self", toByteString' . ciClient $ qcid]
        . zUser (ciUser qcid)
        . json (KeyPackageUpload [kp])
    )
    !!! const 201 === statusCode
  pure kp

generateKeyPackage :: HasCallStack => ClientIdentity -> MLSTest (RawMLS KeyPackage, KeyPackageRef)
generateKeyPackage qcid = do
  kpData <- mlscli qcid ["key-package", "create"] Nothing
  kp <- liftIO $ decodeMLSError kpData
  let ref = fromJust (kpRef' kp)
  pure (kp, ref)

setClientGroupState :: HasCallStack => ClientIdentity -> ByteString -> MLSTest ()
setClientGroupState cid g =
  State.modify $ \s ->
    s {mlsClientGroupState = Map.insert cid g (mlsClientGroupState s)}

getClientGroupState :: HasCallStack => ClientIdentity -> MLSTest ByteString
getClientGroupState cid = do
  mgs <- State.gets (Map.lookup cid . mlsClientGroupState)
  case mgs of
    Nothing -> liftIO $ assertFailure ("Attempted to get non-existing group state for client " <> show cid)
    Just g -> pure g

hasClientGroupState :: HasCallStack => ClientIdentity -> MLSTest Bool
hasClientGroupState cid =
  State.gets (isJust . Map.lookup cid . mlsClientGroupState)

-- | Create a conversation from a provided action and then create a
-- corresponding group.
setupMLSGroupWithConv ::
  HasCallStack =>
  MLSTest Conversation ->
  ClientIdentity ->
  MLSTest (GroupId, Qualified ConvId)
setupMLSGroupWithConv convAction creator = do
  ownDomain <- liftTest viewFederationDomain
  liftIO $ assertEqual "creator is not local" (ciDomain creator) ownDomain
  conv <- convAction
  let groupId =
        fromJust
          ( asum
              [ preview (to cnvProtocol . _ProtocolMLS . to cnvmlsGroupId) conv,
                preview (to cnvProtocol . _ProtocolMixed . to cnvmlsGroupId) conv
              ]
          )
  let qcnv = cnvQualifiedId conv
  createGroup creator (fmap Conv qcnv) groupId
  pure (groupId, qcnv)

-- | Create conversation and corresponding group.
setupMLSGroup :: HasCallStack => ClientIdentity -> MLSTest (GroupId, Qualified ConvId)
setupMLSGroup creator = setupMLSGroupWithConv action creator
  where
    action =
      responseJsonError
        =<< liftTest
          ( postConvQualified
              (ciUser creator)
              (Just (ciClient creator))
              defNewMLSConv
          )
          <!! const 201 === statusCode

-- | Create self-conversation and corresponding group.
setupMLSSelfGroup :: HasCallStack => ClientIdentity -> MLSTest (GroupId, Qualified ConvId)
setupMLSSelfGroup creator = setupMLSGroupWithConv action creator
  where
    action =
      responseJsonError
        =<< liftTest
          (getSelfConv (ciUser creator))
          <!! const 200 === statusCode

createGroup :: ClientIdentity -> Qualified ConvOrSubConvId -> GroupId -> MLSTest ()
createGroup cid qcs gid = do
  State.gets mlsGroupId >>= \case
    Just _ -> liftIO $ assertFailure "only one group can be created"
    Nothing -> pure ()
  resetGroup cid qcs gid

resetGroup :: ClientIdentity -> Qualified ConvOrSubConvId -> GroupId -> MLSTest ()
resetGroup cid qcs gid = do
  State.modify $ \s ->
    s
      { mlsGroupId = Just gid,
        mlsConvId = Just qcs,
        mlsMembers = Set.singleton cid,
        mlsEpoch = 0,
        mlsNewMembers = mempty
      }
  resetClientGroup cid gid

resetClientGroup :: ClientIdentity -> GroupId -> MLSTest ()
resetClientGroup cid gid = do
  bd <- State.gets mlsBaseDir
  groupJSON <-
    mlscli
      cid
      [ "group",
        "create",
        "--removal-key",
        bd </> "removal.key",
        T.unpack (toBase64Text (unGroupId gid))
      ]
      Nothing
  setClientGroupState cid groupJSON

getConvId :: MLSTest (Qualified ConvOrSubConvId)
getConvId =
  State.gets mlsConvId
    >>= maybe (liftIO (assertFailure "Uninitialised test conversation")) pure

createSubConv ::
  HasCallStack =>
  Qualified ConvId ->
  ClientIdentity ->
  SubConvId ->
  MLSTest (Qualified ConvOrSubConvId)
createSubConv qcnv creator subId = do
  sub <-
    liftTest $
      responseJsonError
        =<< getSubConv (ciUser creator) qcnv subId
          <!! const 200 === statusCode
  let qcs = fmap (flip SubConv subId) qcnv
  resetGroup creator qcs (pscGroupId sub)
  void $ createPendingProposalCommit creator >>= sendAndConsumeCommitBundle
  pure qcs

-- | Create a local group only without a conversation. This simulates creating
-- an MLS conversation on a remote backend.
setupFakeMLSGroup ::
  HasCallStack =>
  ClientIdentity ->
  Maybe SubConvId ->
  MLSTest (GroupId, Qualified ConvId)
setupFakeMLSGroup creator mSubId = do
  qcnv <- randomQualifiedId (ciDomain creator)
  let groupId = convToGroupId . groupIdParts RegularConv $ maybe (Conv <$> qcnv) ((<$> qcnv) . flip SubConv) mSubId
  createGroup creator (fmap Conv qcnv) groupId
  pure (groupId, qcnv)

claimLocalKeyPackages :: HasCallStack => ClientIdentity -> Local UserId -> MLSTest KeyPackageBundle
claimLocalKeyPackages qcid lusr = do
  brigCall <- viewBrig
  responseJsonError
    =<< post
      ( brigCall
          . paths ["mls", "key-packages", "claim", toByteString' (tDomain lusr), toByteString' (tUnqualified lusr)]
          . zUser (ciUser qcid)
      )
      <!! const 200 === statusCode

-- | Get all test clients of a user by listing the temporary MLS directory.
getUserClients :: HasCallStack => Qualified UserId -> MLSTest [ClientIdentity]
getUserClients qusr = do
  bd <- State.gets mlsBaseDir
  files <- getDirectoryContents bd
  let toClient f = do
        cid <- hush . decodeMLS' . T.encodeUtf8 . T.pack $ f
        guard (cidQualifiedUser cid == qusr)
        pure cid
  pure . mapMaybe toClient $ files

-- | Generate one key package for each client of a remote user
claimRemoteKeyPackages :: HasCallStack => Remote UserId -> MLSTest KeyPackageBundle
claimRemoteKeyPackages (tUntagged -> qusr) = do
<<<<<<< HEAD
=======
  brigCall <- viewBrig
>>>>>>> 119fe8ab
  clients <- getUserClients qusr
  fmap (KeyPackageBundle . Set.fromList) $
    for clients $ \cid -> do
      (kp, ref) <- generateKeyPackage cid
      pure $
        KeyPackageBundleEntry
          { user = qusr,
            client = ciClient cid,
            ref = ref,
            keyPackage = KeyPackageData (raw kp)
          }
<<<<<<< HEAD
=======
  mapRemoteKeyPackageRef brigCall bundle
  pure bundle
>>>>>>> 119fe8ab

-- | Claim key package for a local user, or generate and map key packages for remote ones.
claimKeyPackages ::
  HasCallStack =>
  ClientIdentity ->
  Qualified UserId ->
  MLSTest KeyPackageBundle
claimKeyPackages cid qusr = do
  loc <- liftTest $ qualifyLocal ()
  foldQualified loc (claimLocalKeyPackages cid) claimRemoteKeyPackages qusr

bundleKeyPackages :: KeyPackageBundle -> [(ClientIdentity, ByteString)]
bundleKeyPackages bundle =
  let getEntry be =
        ( mkClientIdentity be.user be.client,
          kpData be.keyPackage
        )
   in map getEntry (toList bundle.entries)

-- | Claim keypackages and create a commit/welcome pair on a given client.
-- Note that this alters the state of the group immediately. If we want to test
-- a scenario where the commit is rejected by the backend, we can restore the
-- group to the previous state by using an older version of the group file.
createAddCommit :: HasCallStack => ClientIdentity -> [Qualified UserId] -> MLSTest MessagePackage
createAddCommit cid users = do
  kps <- fmap (concatMap bundleKeyPackages) . traverse (claimKeyPackages cid) $ users
  liftIO $ assertBool "no key packages could be claimed" (not (null kps))
  createAddCommitWithKeyPackages cid kps

createExternalCommit ::
  HasCallStack =>
  ClientIdentity ->
  Maybe ByteString ->
  Qualified ConvOrSubConvId ->
  MLSTest MessagePackage
createExternalCommit qcid mpgs qcs = do
  bd <- State.gets mlsBaseDir
  pgsFile <- liftIO $ emptyTempFile bd "pgs"
  pgs <- case mpgs of
    Nothing -> liftTest $ getGroupInfo (cidQualifiedUser qcid) qcs
    Just v -> pure v
  commit <-
    mlscli
      qcid
      [ "external-commit",
        "--group-info-in",
        "-",
        "--group-info-out",
        pgsFile,
        "--group-out",
        "<group-out>"
      ]
      (Just pgs)

  State.modify $ \mls ->
    mls
      { mlsNewMembers = Set.singleton qcid
      -- This might be a different client than those that have been in the
      -- group from before.
      }

  newPgs <- liftIO $ BS.readFile pgsFile
  pure $
    MessagePackage
      { mpSender = qcid,
        mpMessage = commit,
        mpWelcome = Nothing,
        mpGroupInfo = Just newPgs
      }

createAddProposals :: HasCallStack => ClientIdentity -> [Qualified UserId] -> MLSTest [MessagePackage]
createAddProposals cid users = do
  kps <- fmap (concatMap bundleKeyPackages) . traverse (claimKeyPackages cid) $ users
  traverse (createAddProposalWithKeyPackage cid) kps

-- | Create an application message.
createApplicationMessage ::
  HasCallStack =>
  ClientIdentity ->
  String ->
  MLSTest MessagePackage
createApplicationMessage cid messageContent = do
  message <-
    mlscli
      cid
      ["message", "--group", "<group-in>", messageContent]
      Nothing

  pure $
    MessagePackage
      { mpSender = cid,
        mpMessage = message,
        mpWelcome = Nothing,
        mpGroupInfo = Nothing
      }

createAddCommitWithKeyPackages ::
  ClientIdentity ->
  [(ClientIdentity, ByteString)] ->
  MLSTest MessagePackage
createAddCommitWithKeyPackages qcid clientsAndKeyPackages = do
  bd <- State.gets mlsBaseDir
  welcomeFile <- liftIO $ emptyTempFile bd "welcome"
  giFile <- liftIO $ emptyTempFile bd "gi"

  commit <- runContT (traverse (withTempKeyPackageFile . snd) clientsAndKeyPackages) $ \kpFiles ->
    mlscli
      qcid
      ( [ "member",
          "add",
          "--group",
          "<group-in>",
          "--welcome-out",
          welcomeFile,
          "--group-info-out",
          giFile,
          "--group-out",
          "<group-out>"
        ]
          <> kpFiles
      )
      Nothing

  State.modify $ \mls ->
    mls
      { mlsNewMembers = Set.fromList (map fst clientsAndKeyPackages)
      }

  welcome <- liftIO $ BS.readFile welcomeFile
  gi <- liftIO $ BS.readFile giFile
  pure $
    MessagePackage
      { mpSender = qcid,
        mpMessage = commit,
        mpWelcome = Just welcome,
        mpGroupInfo = Just gi
      }

createAddProposalWithKeyPackage ::
  ClientIdentity ->
  (ClientIdentity, ByteString) ->
  MLSTest MessagePackage
createAddProposalWithKeyPackage cid (_, kp) = do
  prop <- runContT (withTempKeyPackageFile kp) $ \kpFile ->
    mlscli
      cid
      ["proposal", "--group-in", "<group-in>", "--group-out", "<group-out>", "add", kpFile]
      Nothing
  pure
    MessagePackage
      { mpSender = cid,
        mpMessage = prop,
        mpWelcome = Nothing,
        mpGroupInfo = Nothing
      }

createPendingProposalCommit :: HasCallStack => ClientIdentity -> MLSTest MessagePackage
createPendingProposalCommit qcid = do
  bd <- State.gets mlsBaseDir
  welcomeFile <- liftIO $ emptyTempFile bd "welcome"
  pgsFile <- liftIO $ emptyTempFile bd "pgs"
  commit <-
    mlscli
      qcid
      [ "commit",
        "--group",
        "<group-in>",
        "--group-out",
        "<group-out>",
        "--welcome-out",
        welcomeFile,
        "--group-info-out",
        pgsFile
      ]
      Nothing

  welcome <- liftIO $ readWelcome welcomeFile
  pgs <- liftIO $ BS.readFile pgsFile
  pure
    MessagePackage
      { mpSender = qcid,
        mpMessage = commit,
        mpWelcome = welcome,
        mpGroupInfo = Just pgs
      }

readWelcome :: FilePath -> IO (Maybe ByteString)
readWelcome fp = runMaybeT $ do
  liftIO (doesFileExist fp) >>= guard
  stat <- liftIO $ getFileStatus fp
  guard $ fileSize stat > 0
  liftIO $ BS.readFile fp

createRemoveCommit :: HasCallStack => ClientIdentity -> [ClientIdentity] -> MLSTest MessagePackage
createRemoveCommit cid targets = do
  bd <- State.gets mlsBaseDir
  welcomeFile <- liftIO $ emptyTempFile bd "welcome"
  pgsFile <- liftIO $ emptyTempFile bd "pgs"

  g <- getClientGroupState cid

  let groupStateMap = Map.fromList (readGroupState g)
  let indices = map (fromMaybe (error "could not find target") . flip Map.lookup groupStateMap) targets
  commit <-
    mlscli
      cid
      ( [ "member",
          "remove",
          "--group",
          "<group-in>",
          "--group-out",
          "<group-out>",
          "--welcome-out",
          welcomeFile,
          "--group-info-out",
          pgsFile
        ]
          <> map show indices
      )
      Nothing
  welcome <- liftIO $ readWelcome welcomeFile
  pgs <- liftIO $ BS.readFile pgsFile
  pure
    MessagePackage
      { mpSender = cid,
        mpMessage = commit,
        mpWelcome = welcome,
        mpGroupInfo = Just pgs
      }

createExternalAddProposal :: HasCallStack => ClientIdentity -> MLSTest MessagePackage
createExternalAddProposal joiner = do
  groupId <-
    State.gets mlsGroupId >>= \case
      Nothing -> liftIO $ assertFailure "Creating add proposal for non-existing group"
      Just g -> pure g
  epoch <- State.gets mlsEpoch
  proposal <-
    mlscli
      joiner
      [ "external-proposal",
        "--group-id",
        T.unpack (toBase64Text (unGroupId groupId)),
        "--epoch",
        show epoch,
        "add"
      ]
      Nothing

  State.modify $ \mls ->
    mls
      { mlsNewMembers = mlsNewMembers mls <> Set.singleton joiner
      }
  pure
    MessagePackage
      { mpSender = joiner,
        mpMessage = proposal,
        mpWelcome = Nothing,
        mpGroupInfo = Nothing
      }

consumeWelcome :: HasCallStack => ByteString -> MLSTest ()
consumeWelcome welcome = do
  qcids <- State.gets mlsNewMembers
  for_ qcids $ \qcid -> do
    hasState <- hasClientGroupState qcid
    liftIO $ assertBool "Existing clients in a conversation should not consume welcomes" (not hasState)
    void $
      mlscli
        qcid
        [ "group",
          "from-welcome",
          "--group-out",
          "<group-out>",
          "-"
        ]
        (Just welcome)

-- | Make all member clients consume a given message.
consumeMessage :: HasCallStack => MessagePackage -> MLSTest ()
consumeMessage msg = do
  mems <- State.gets mlsMembers
  for_ (Set.delete (mpSender msg) mems) $ \cid ->
    consumeMessage1 cid (mpMessage msg)

consumeMessage1 :: HasCallStack => ClientIdentity -> ByteString -> MLSTest ()
consumeMessage1 cid msg =
  void $
    mlscli
      cid
      [ "consume",
        "--group",
        "<group-in>",
        "--group-out",
        "<group-out>",
        "-"
      ]
      (Just msg)

-- | Send an MLS message and simulate clients receiving it. If the message is a
-- commit, the 'sendAndConsumeCommitBundle' function should be used instead.
sendAndConsumeMessage :: HasCallStack => MessagePackage -> MLSTest ([Event], Maybe UnreachableUsers)
sendAndConsumeMessage mp = do
  for_ mp.mpWelcome $ \_ -> liftIO $ assertFailure "use sendAndConsumeCommitBundle"
  res <-
    fmap (mmssEvents Tuple.&&& mmssFailedToSendTo) $
      responseJsonError
        =<< postMessage (mpSender mp) (mpMessage mp)
          <!! const 201 === statusCode
  consumeMessage mp
  pure res

mkBundle :: MessagePackage -> Either Text CommitBundle
mkBundle mp = do
  commitB <- first ("Commit: " <>) $ decodeMLS' (mpMessage mp)
  welcomeB <- first ("Welcome: " <>) $ for (mpWelcome mp) $ \m -> do
    w <- decodeMLS' @Message m
    case w.content of
      MessageWelcome welcomeB -> pure welcomeB
      _ -> Left "expected welcome"
  ginfo <- note "group info unavailable" (mpGroupInfo mp)
  ginfoB <- first ("GroupInfo: " <>) $ decodeMLS' ginfo
  pure $ CommitBundle commitB welcomeB ginfoB

createBundle :: (HasCallStack, MonadIO m) => MessagePackage -> m ByteString
createBundle mp = do
  bundle <-
    either (liftIO . assertFailure . T.unpack) pure $
      mkBundle mp
  pure (encodeMLS' bundle)

sendAndConsumeCommitBundle :: HasCallStack => MessagePackage -> MLSTest [Event]
sendAndConsumeCommitBundle mp = do
  qcs <- getConvId
  bundle <- createBundle mp
  resp <- liftTest $ postCommitBundle (mpSender mp) qcs bundle
  consumeMessage mp
  traverse_ consumeWelcome (mpWelcome mp)

  -- increment epoch and add new clients
  State.modify $ \mls ->
    mls
      { mlsEpoch = mlsEpoch mls + 1,
        mlsMembers = mlsMembers mls <> mlsNewMembers mls,
        mlsNewMembers = mempty
      }

  pure resp

mlsBracket ::
  HasCallStack =>
  [ClientIdentity] ->
  ([WS.WebSocket] -> MLSTest a) ->
  MLSTest a
mlsBracket clients k = do
  c <- view tsCannon
  WS.bracketAsClientRN c (map (ciUser &&& ciClient) clients) k

readGroupState :: ByteString -> [(ClientIdentity, LeafIndex)]
readGroupState j = do
  (node, n) <- zip (j ^.. key "group" . key "public_group" . key "treesync" . key "tree" . key "leaf_nodes" . _Array . traverse) [0 ..]
  case node ^? key "node" of
    Just leafNode -> do
      identityBytes <- leafNode ^.. key "payload" . key "credential" . key "credential" . key "Basic" . key "identity" . key "vec"
      let identity = BS.pack (identityBytes ^.. _Array . traverse . _Integer . to fromIntegral)
      cid <- case decodeMLS' identity of
        Left _ -> []
        Right x -> pure x
      pure (cid, n)
    Nothing -> []

getClientsFromGroupState ::
  ClientIdentity ->
  Qualified UserId ->
  MLSTest [(ClientIdentity, LeafIndex)]
getClientsFromGroupState cid u = do
  groupState <- readGroupState <$> getClientGroupState cid
  pure $ filter (\(cid', _) -> cidQualifiedUser cid' == u) groupState

clientKeyPair :: ClientIdentity -> MLSTest (ByteString, ByteString)
clientKeyPair cid = do
  bd <- State.gets mlsBaseDir
  credential <-
    liftIO . BS.readFile $
      bd </> cid2Str cid </> "store" </> T.unpack (T.decodeUtf8 (B64U.encode "self"))
  case runGetOrFail
    ((,) <$> parseMLSBytes @VarInt <*> parseMLSBytes @VarInt)
    (LBS.fromStrict credential) of
    Left (_, _, msg) -> liftIO $ assertFailure msg
    Right (_, _, keys) -> pure keys

receiveOnConvUpdated ::
  (MonadReader TestSetup m, MonadIO m) =>
  Qualified ConvId ->
  Qualified UserId ->
  Qualified UserId ->
  m ()
receiveOnConvUpdated conv origUser joiner = do
  client <- view tsFedGalleyClient
  now <- liftIO getCurrentTime
  let cu =
        ConversationUpdate
          { cuTime = now,
            cuOrigUserId = origUser,
            cuConvId = qUnqualified conv,
            cuAlreadyPresentUsers = [qUnqualified joiner],
            cuAction =
              SomeConversationAction
                SConversationJoinTag
                ConversationJoin
                  { cjUsers = pure joiner,
                    cjRole = roleNameWireMember
                  }
          }
  void $
    runFedClient
      @"on-conversation-updated"
      client
      (qDomain conv)
      cu

getGroupInfo :: HasCallStack => Qualified UserId -> Qualified ConvOrSubConvId -> TestM ByteString
getGroupInfo qusr qcs = do
  loc <- qualifyLocal ()
  foldQualified
    loc
    ( \lusr ->
        fmap (LBS.toStrict . fromJust . responseBody) $
          localGetGroupInfo
            (tUnqualified lusr)
            qcs
            <!! const 200 === statusCode
    )
    (\rusr -> remoteGetGroupInfo rusr qcs)
    qusr

localGetGroupInfo ::
  ( HasCallStack,
    MonadIO m,
    MonadHttp m,
    HasGalley m
  ) =>
  UserId ->
  Qualified ConvOrSubConvId ->
  m ResponseLBS
<<<<<<< HEAD
localGetGroupInfo sender qcs = do
  galley <- viewGalley
  case qUnqualified qcs of
    Conv cnv ->
      get
        ( galley
            . paths
              [ "conversations",
                toByteString' (qDomain qcs),
                toByteString' cnv,
                "groupinfo"
              ]
            . zUser sender
            . zConn "conn"
        )
    SubConv cnv sub ->
      get
        ( galley
            . paths
              [ "conversations",
                toByteString' (qDomain qcs),
                toByteString' cnv,
                "subconversations",
                toByteString' sub,
                "groupinfo"
              ]
            . zUser sender
            . zConn "conn"
        )

remoteGetGroupInfo ::
  Remote UserId ->
  Qualified ConvOrSubConvId ->
  TestM ByteString
remoteGetGroupInfo rusr qcs = do
  client <- view tsFedGalleyClient
  GetGroupInfoResponseState (Base64ByteString pgs) <-
    runFedClient
      @"query-group-info"
      client
      (tDomain rusr)
      GetGroupInfoRequest
        { ggireqConv = qUnqualified qcs,
          ggireqSender = tUnqualified rusr
        }
  pure pgs
=======
getGroupInfo sender qcnv = do
  galleyCall <- viewGalley
  get
    ( galleyCall
        . paths
          [ "conversations",
            toByteString' (qDomain qcnv),
            toByteString' (qUnqualified qcnv),
            "groupinfo"
          ]
        . zUser sender
        . zConn "conn"
    )
>>>>>>> 119fe8ab

getSelfConv ::
  UserId ->
  TestM ResponseLBS
getSelfConv u = do
  g <- viewGalley
  get $
    g
      . paths ["/conversations", "mls-self"]
      . zUser u
      . zConn "conn"
      . zType "access"

withMLSDisabled :: HasSettingsOverrides m => m a -> m a
withMLSDisabled = withSettingsOverrides noMLS
  where
<<<<<<< HEAD
    noMLS = Opts.optSettings . Opts.setMlsPrivateKeyPaths .~ Nothing

getSubConv ::
  UserId ->
  Qualified ConvId ->
  SubConvId ->
  TestM ResponseLBS
getSubConv u qcnv sconv = do
  g <- viewGalley
  get $
    g
      . paths
        [ "conversations",
          toByteString' (qDomain qcnv),
          toByteString' (qUnqualified qcnv),
          "subconversations",
          LBS.toStrict (toLazyByteString (toEncodedUrlPiece sconv))
        ]
      . zUser u

deleteSubConv ::
  UserId ->
  Qualified ConvId ->
  SubConvId ->
  DeleteSubConversationRequest ->
  TestM ResponseLBS
deleteSubConv u qcnv sconv dsc = do
  g <- viewGalley
  delete $
    g
      . paths
        [ "conversations",
          toByteString' (qDomain qcnv),
          toByteString' (qUnqualified qcnv),
          "subconversations",
          LBS.toStrict (toLazyByteString (toEncodedUrlPiece sconv))
        ]
      . zUser u
      . contentJson
      . json dsc

leaveSubConv ::
  UserId ->
  ClientId ->
  Qualified ConvId ->
  SubConvId ->
  TestM ResponseLBS
leaveSubConv u c qcnv subId = do
  g <- viewGalley
  delete $
    g
      . paths
        [ "conversations",
          toByteString' (qDomain qcnv),
          toByteString' (qUnqualified qcnv),
          "subconversations",
          toHeader subId,
          "self"
        ]
      . zUser u
      . zClient c

remoteLeaveCurrentConv ::
  Remote ClientIdentity ->
  Qualified ConvId ->
  SubConvId ->
  TestM ()
remoteLeaveCurrentConv rcid qcnv subId = do
  client <- view tsFedGalleyClient
  let lscr =
        LeaveSubConversationRequest
          { lscrUser = ciUser $ tUnqualified rcid,
            lscrClient = ciClient $ tUnqualified rcid,
            lscrConv = qUnqualified qcnv,
            lscrSubConv = subId
          }
  runFedClient
    @"leave-sub-conversation"
    client
    (tDomain rcid)
    lscr
    >>= liftIO . \case
      LeaveSubConversationResponseError e ->
        assertFailure $
          "error while leaving remote conversation: " <> show e
      LeaveSubConversationResponseProtocolError e ->
        assertFailure $
          "protocol error while leaving remote conversation: " <> T.unpack e
      LeaveSubConversationResponseOk -> pure ()

leaveCurrentConv ::
  HasCallStack =>
  ClientIdentity ->
  Qualified ConvOrSubConvId ->
  MLSTest ()
leaveCurrentConv cid qsub = case qUnqualified qsub of
  -- TODO: implement leaving main conversation as well
  Conv _ -> liftIO $ assertFailure "Leaving conversations is not supported"
  SubConv cnv subId -> do
    liftTest $ do
      loc <- qualifyLocal ()
      foldQualified
        loc
        ( \_ ->
            leaveSubConv (ciUser cid) (ciClient cid) (qsub $> cnv) subId
              !!! const 200 === statusCode
        )
        ( \rcid -> remoteLeaveCurrentConv rcid (qsub $> cnv) subId
        )
        (cidQualifiedUser cid $> cid)
    State.modify $ \mls ->
      mls
        { mlsMembers = Set.difference (mlsMembers mls) (Set.singleton cid)
        }

getCurrentGroupId :: MLSTest GroupId
getCurrentGroupId = do
  State.gets mlsGroupId >>= \case
    Nothing -> liftIO $ assertFailure "Creating add proposal for non-existing group"
    Just g -> pure g

withTempKeyPackageFile :: ByteString -> ContT a MLSTest FilePath
withTempKeyPackageFile bs = do
  bd <- State.gets mlsBaseDir
  ContT $ \k ->
    bracket
      (liftIO (openBinaryTempFile bd "kp"))
      (\(fp, _) -> liftIO (removeFile fp))
      $ \(fp, h) -> do
        liftIO $ BS.hPut h bs `finally` hClose h
        k fp
=======
    noMLS = Opts.settings . Opts.mlsPrivateKeyPaths .~ Nothing
>>>>>>> 119fe8ab
<|MERGE_RESOLUTION|>--- conflicted
+++ resolved
@@ -95,23 +95,6 @@
     <> "@"
     <> T.unpack (domainText (ciDomain cid))
 
-<<<<<<< HEAD
-=======
-mapRemoteKeyPackageRef ::
-  (MonadIO m, MonadHttp m, MonadCatch m) =>
-  (Request -> Request) ->
-  KeyPackageBundle ->
-  m ()
-mapRemoteKeyPackageRef brigCall bundle =
-  void $
-    put
-      ( brigCall
-          . paths ["i", "mls", "key-package-refs"]
-          . json bundle
-      )
-      !!! const 204 === statusCode
-
->>>>>>> 119fe8ab
 postMessage ::
   ( HasCallStack,
     MonadIO m,
@@ -142,13 +125,8 @@
   ClientIdentity ->
   ByteString ->
   m ResponseLBS
-<<<<<<< HEAD
 localPostCommitBundle sender bundle = do
-  galley <- viewGalley
-=======
-postCommitBundle sender bundle = do
   galleyCall <- viewGalley
->>>>>>> 119fe8ab
   post
     ( galleyCall
         . paths ["mls", "commit-bundles"]
@@ -166,16 +144,15 @@
   Remote ClientIdentity ->
   Qualified ConvOrSubConvId ->
   ByteString ->
-<<<<<<< HEAD
   m [Event]
 remotePostCommitBundle rsender qcs bundle = do
   client <- view tsFedGalleyClient
   let msr =
         MLSMessageSendRequest
-          { mmsrConvOrSubId = qUnqualified qcs,
-            mmsrSender = ciUser (tUnqualified rsender),
-            mmsrSenderClient = ciClient (tUnqualified rsender),
-            mmsrRawMessage = Base64ByteString bundle
+          { convOrSubId = qUnqualified qcs,
+            sender = ciUser (tUnqualified rsender),
+            senderClient = ciClient (tUnqualified rsender),
+            rawMessage = Base64ByteString bundle
           }
   runFedClient
     @"send-mls-commit-bundle"
@@ -199,19 +176,6 @@
         assertFailure $
           "error while receiving commit bundle: " <> show e
       MLSMessageResponseUpdates _ _ -> pure []
-=======
-  m ResponseLBS
-postWelcome uid welcome = do
-  galleyCall <- view tsUnversionedGalley
-  post
-    ( galleyCall
-        . paths ["v2", "mls", "welcome"]
-        . zUser uid
-        . zConn "conn"
-        . content "message/mls"
-        . bytes welcome
-    )
->>>>>>> 119fe8ab
 
 postCommitBundle ::
   HasCallStack =>
@@ -342,7 +306,7 @@
         gs <- getClientGroupState qcid
         fn <- toRandomFile gs
         pure (argSubst "<group-in>" fn)
-      else pure id
+      else pure Imports.id
 
   out <-
     liftIO $
@@ -589,10 +553,6 @@
 -- | Generate one key package for each client of a remote user
 claimRemoteKeyPackages :: HasCallStack => Remote UserId -> MLSTest KeyPackageBundle
 claimRemoteKeyPackages (tUntagged -> qusr) = do
-<<<<<<< HEAD
-=======
-  brigCall <- viewBrig
->>>>>>> 119fe8ab
   clients <- getUserClients qusr
   fmap (KeyPackageBundle . Set.fromList) $
     for clients $ \cid -> do
@@ -604,11 +564,6 @@
             ref = ref,
             keyPackage = KeyPackageData (raw kp)
           }
-<<<<<<< HEAD
-=======
-  mapRemoteKeyPackageRef brigCall bundle
-  pure bundle
->>>>>>> 119fe8ab
 
 -- | Claim key package for a local user, or generate and map key packages for remote ones.
 claimKeyPackages ::
@@ -1054,13 +1009,12 @@
   UserId ->
   Qualified ConvOrSubConvId ->
   m ResponseLBS
-<<<<<<< HEAD
 localGetGroupInfo sender qcs = do
-  galley <- viewGalley
+  galleyCall <- viewGalley
   case qUnqualified qcs of
     Conv cnv ->
       get
-        ( galley
+        ( galleyCall
             . paths
               [ "conversations",
                 toByteString' (qDomain qcs),
@@ -1072,7 +1026,7 @@
         )
     SubConv cnv sub ->
       get
-        ( galley
+        ( galleyCall
             . paths
               [ "conversations",
                 toByteString' (qDomain qcs),
@@ -1097,25 +1051,10 @@
       client
       (tDomain rusr)
       GetGroupInfoRequest
-        { ggireqConv = qUnqualified qcs,
-          ggireqSender = tUnqualified rusr
+        { conv = qUnqualified qcs,
+          sender = tUnqualified rusr
         }
   pure pgs
-=======
-getGroupInfo sender qcnv = do
-  galleyCall <- viewGalley
-  get
-    ( galleyCall
-        . paths
-          [ "conversations",
-            toByteString' (qDomain qcnv),
-            toByteString' (qUnqualified qcnv),
-            "groupinfo"
-          ]
-        . zUser sender
-        . zConn "conn"
-    )
->>>>>>> 119fe8ab
 
 getSelfConv ::
   UserId ->
@@ -1132,8 +1071,7 @@
 withMLSDisabled :: HasSettingsOverrides m => m a -> m a
 withMLSDisabled = withSettingsOverrides noMLS
   where
-<<<<<<< HEAD
-    noMLS = Opts.optSettings . Opts.setMlsPrivateKeyPaths .~ Nothing
+    noMLS = Opts.settings . Opts.mlsPrivateKeyPaths .~ Nothing
 
 getSubConv ::
   UserId ->
@@ -1263,7 +1201,4 @@
       (\(fp, _) -> liftIO (removeFile fp))
       $ \(fp, h) -> do
         liftIO $ BS.hPut h bs `finally` hClose h
-        k fp
-=======
-    noMLS = Opts.settings . Opts.mlsPrivateKeyPaths .~ Nothing
->>>>>>> 119fe8ab
+        k fp
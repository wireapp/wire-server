--- conflicted
+++ resolved
@@ -148,7 +148,6 @@
         . bytes bundle
     )
 
-<<<<<<< HEAD
 remotePostCommitBundle ::
   ( MonadIO m,
     MonadReader TestSetup m
@@ -201,8 +200,6 @@
     (\rsender -> remotePostCommitBundle rsender qcs bundle)
     (cidQualifiedUser sender $> sender)
 
-postWelcome :: (MonadIO m, MonadHttp m, HasGalley m, HasCallStack) => UserId -> ByteString -> m ResponseLBS
-=======
 -- FUTUREWORK: remove this and start using commit bundles everywhere in tests
 postWelcome ::
   ( MonadIO m,
@@ -213,7 +210,6 @@
   UserId ->
   ByteString ->
   m ResponseLBS
->>>>>>> 0c8353ef
 postWelcome uid welcome = do
   galley <- view tsUnversionedGalley
   post

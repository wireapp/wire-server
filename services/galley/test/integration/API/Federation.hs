--- conflicted
+++ resolved
@@ -810,195 +810,6 @@
           <!! const 200 === statusCode
   liftIO $ resp @?= Left FedGalley.RemoveFromConversationErrorRemovalNotAllowed
 
-<<<<<<< HEAD
-onMessageSent :: TestM ()
-onMessageSent = do
-  localDomain <- viewFederationDomain
-  c <- view tsCannon
-  alice <- randomUser
-  eve <- randomUser
-  bob <- randomId
-  conv <- randomId
-  let fromc = newClientId 0
-      aliceC1 = newClientId 0
-      aliceC2 = newClientId 1
-      eveC = newClientId 0
-      bdom = Domain "bob.example.com"
-      qconv = Qualified conv bdom
-      qbob = Qualified bob bdom
-      qalice = Qualified alice localDomain
-  now <- liftIO getCurrentTime
-  fedGalleyClient <- view tsFedGalleyClient
-
-  -- only add alice to the remote conversation
-  connectWithRemoteUser alice qbob
-  let cu =
-        FedGalley.ConversationUpdate
-          { FedGalley.cuTime = now,
-            FedGalley.cuOrigUserId = qbob,
-            FedGalley.cuConvId = conv,
-            FedGalley.cuAlreadyPresentUsers = [],
-            FedGalley.cuAction =
-              SomeConversationAction (sing @'ConversationJoinTag) (ConversationJoin (pure qalice) roleNameWireMember)
-          }
-  void $ runFedClient @"on-conversation-updated" fedGalleyClient bdom cu
-
-  let txt = "Hello from another backend"
-      msg client = Map.fromList [(client, txt)]
-      rcpts =
-        UserClientMap $
-          Map.fromListWith (<>) [(alice, msg aliceC1), (alice, msg aliceC2), (eve, msg eveC)]
-      rm =
-        FedGalley.RemoteMessage
-          { FedGalley.rmTime = now,
-            FedGalley.rmData = Nothing,
-            FedGalley.rmSender = qbob,
-            FedGalley.rmSenderClient = fromc,
-            FedGalley.rmConversation = conv,
-            FedGalley.rmPriority = Nothing,
-            FedGalley.rmTransient = False,
-            FedGalley.rmPush = False,
-            FedGalley.rmRecipients = rcpts
-          }
-
-  -- send message to alice and check reception
-  WS.bracketAsClientRN c [(alice, aliceC1), (alice, aliceC2), (eve, eveC)] $ \[wsA1, wsA2, wsE] -> do
-    void $ runFedClient @"on-message-sent" fedGalleyClient bdom rm
-    liftIO $ do
-      -- alice should receive the message on her first client
-      WS.assertMatch_ (5 # Second) wsA1 $ \n -> do
-        let e = List1.head (WS.unpackPayload n)
-        ntfTransient n @?= False
-        evtConv e @?= qconv
-        evtType e @?= OtrMessageAdd
-        evtFrom e @?= qbob
-        evtData e @?= EdOtrMessage (OtrMessage fromc aliceC1 txt Nothing)
-
-      -- alice should receive the message on her second client
-      WS.assertMatch_ (5 # Second) wsA2 $ \n -> do
-        let e = List1.head (WS.unpackPayload n)
-        ntfTransient n @?= False
-        evtConv e @?= qconv
-        evtType e @?= OtrMessageAdd
-        evtFrom e @?= qbob
-        evtData e @?= EdOtrMessage (OtrMessage fromc aliceC2 txt Nothing)
-
-      -- These should be the only events for each device of alice. This verifies
-      -- that targetted delivery to the clients was used so that client 2 does
-      -- not receive the message encrypted for client 1 and vice versa.
-      WS.assertNoEvent (1 # Second) [wsA1]
-      WS.assertNoEvent (1 # Second) [wsA2]
-
-      -- eve should not receive the message
-      WS.assertNoEvent (1 # Second) [wsE]
-
--- alice local, bob and chad remote in a local conversation
--- bob sends a message (using the RPC), we test that alice receives it and that
--- a call is made to the onMessageSent RPC to inform chad
-sendMessage :: TestM ()
-sendMessage = do
-  cannon <- view tsCannon
-  let remoteDomain = Domain "far-away.example.com"
-  localDomain <- viewFederationDomain
-
-  -- users and clients
-  (alice, aliceClient) <- randomUserWithClientQualified (head someLastPrekeys)
-  let aliceId = qUnqualified alice
-  bobId <- randomId
-  bobClient <- liftIO $ generate arbitrary
-  let bob = Qualified bobId remoteDomain
-      bobProfile = mkProfile bob (Name "Bob")
-  chadId <- randomId
-  chadClient <- liftIO $ generate arbitrary
-  let chad = Qualified chadId remoteDomain
-      chadProfile = mkProfile chad (Name "Chad")
-
-  connectWithRemoteUser aliceId bob
-  connectWithRemoteUser aliceId chad
-  -- conversation
-  let responses1 = guardComponent Brig *> mockReply [bobProfile, chadProfile]
-  (convId, requests1) <-
-    withTempMockFederator' (responses1 <|> mockReply EmptyResponse) $
-      fmap decodeConvId $
-        postConvQualified
-          aliceId
-          Nothing
-          defNewProteusConv
-            { newConvQualifiedUsers = [bob, chad]
-            }
-          <!! const 201 === statusCode
-
-  liftIO $ do
-    [galleyReq] <- case requests1 of
-      xs@[_] -> pure xs
-      _ -> assertFailure "unexpected number of requests"
-    frComponent galleyReq @?= Galley
-    frRPC galleyReq @?= "on-conversation-created"
-  let conv = Qualified convId localDomain
-
-  -- we use bilge instead of the federation client to make a federated request
-  -- here, because we need to make use of the mock federator, which at the moment
-  -- supports only bilge requests
-  let rcpts =
-        [ (alice, aliceClient, "hi alice"),
-          (chad, chadClient, "hi chad")
-        ]
-      msg = mkQualifiedOtrPayload bobClient rcpts "" MismatchReportAll
-      msr =
-        FedGalley.ProteusMessageSendRequest
-          { FedGalley.pmsrConvId = convId,
-            FedGalley.pmsrSender = bobId,
-            FedGalley.pmsrRawMessage = Base64ByteString (Protolens.encodeMessage msg)
-          }
-  let mock = do
-        guardComponent Brig
-        mockReply $
-          Map.fromList
-            [ (chadId, Set.singleton (PubClient chadClient Nothing)),
-              (bobId, Set.singleton (PubClient bobClient Nothing))
-            ]
-  (_, requests2) <- withTempMockFederator' (mock <|> mockReply EmptyResponse) $ do
-    WS.bracketR cannon aliceId $ \ws -> do
-      g <- viewGalley
-      msresp <-
-        post
-          ( g
-              . paths ["federation", "send-message"]
-              . content "application/json"
-              . header "Wire-Origin-Domain" (toByteString' remoteDomain)
-              . json msr
-          )
-          <!! do
-            const 200 === statusCode
-      (FedGalley.MessageSendResponse eithStatus) <- responseJsonError msresp
-      liftIO $ case eithStatus of
-        Left err -> assertFailure $ "Expected Right, got Left: " <> show err
-        Right mss -> do
-          assertEqual "missing clients should be empty" mempty (mssMissingClients mss)
-          assertEqual "redundant clients should be empty" mempty (mssRedundantClients mss)
-          assertEqual "deleted clients should be empty" mempty (mssDeletedClients mss)
-          assertEqual "failed to send should be empty" mempty (mssFailedToSend mss)
-
-      -- check that alice received the message
-      WS.assertMatch_ (5 # Second) ws $
-        wsAssertOtr' "" conv bob bobClient aliceClient (toBase64Text "hi alice")
-
-  -- check that a request to propagate message to chad has been made
-  liftIO $ do
-    [_clientReq, receiveReq] <- case requests2 of
-      xs@[_, _] -> pure xs
-      _ -> assertFailure "unexpected number of requests"
-    frComponent receiveReq @?= Galley
-    frRPC receiveReq @?= "on-message-sent"
-    rm <- case A.decode (frBody receiveReq) of
-      Nothing -> assertFailure "invalid federated request body"
-      Just x -> pure (x :: FedGalley.RemoteMessage ConvId)
-    FedGalley.rmSender rm @?= bob
-    Map.keysSet (userClientMap (FedGalley.rmRecipients rm))
-      @?= Set.singleton chadId
-
-=======
->>>>>>> 9ea64f9e
 -- | There are 3 backends in action here:
 --
 -- - Backend A (local) has Alice and Alex

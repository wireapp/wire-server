-- This file is part of the Wire Server implementation.
--
-- Copyright (C) 2022 Wire Swiss GmbH <opensource@wire.com>
--
-- This program is free software: you can redistribute it and/or modify it under
-- the terms of the GNU Affero General Public License as published by the Free
-- Software Foundation, either version 3 of the License, or (at your option) any
-- later version.
--
-- This program is distributed in the hope that it will be useful, but WITHOUT
-- ANY WARRANTY; without even the implied warranty of MERCHANTABILITY or FITNESS
-- FOR A PARTICULAR PURPOSE. See the GNU Affero General Public License for more
-- details.
--
-- You should have received a copy of the GNU Affero General Public License along
-- with this program. If not, see <https://www.gnu.org/licenses/>.
{-# OPTIONS_GHC -Wno-incomplete-uni-patterns #-}

module API.Federation where

import API.Util
import Bilge hiding (head)
import Bilge.Assert
import Control.Exception
import Control.Lens hiding ((#))
import Data.ByteString.Conversion (toByteString')
import Data.Domain
import Data.Id
import Data.Json.Util hiding ((#))
import Data.List.NonEmpty (NonEmpty (..))
import Data.List1 hiding (head)
import Data.List1 qualified as List1
import Data.Map qualified as Map
import Data.ProtoLens qualified as Protolens
import Data.Qualified
import Data.Set qualified as Set
import Data.Singletons
import Data.Time.Clock
import Data.Timeout (TimeoutUnit (..), (#))
import Data.UUID.V4 (nextRandom)
import Federator.MockServer
import Imports
import Network.HTTP.Types qualified as Http
import Test.QuickCheck (arbitrary, generate)
import Test.Tasty
import Test.Tasty.Cannon qualified as WS
import Test.Tasty.HUnit
import TestHelpers
import TestSetup
import Wire.API.Conversation
import Wire.API.Conversation qualified as Conv
import Wire.API.Conversation.Action
import Wire.API.Conversation.Role
import Wire.API.Event.Conversation
import Wire.API.Federation.API.Brig
import Wire.API.Federation.API.Common
import Wire.API.Federation.API.Galley
import Wire.API.Federation.API.Galley qualified as FedGalley
import Wire.API.Federation.Component
import Wire.API.Internal.Notification
import Wire.API.Message
import Wire.API.Routes.Internal.Galley.ConversationsIntra
import Wire.API.User.Client (PubClient (..))
import Wire.API.User.Profile

tests :: IO TestSetup -> TestTree
tests s =
  testGroup
    "federation"
    [ test s "POST /federation/get-conversations : All Found" getConversationsAllFound,
      test s "POST /federation/get-conversations : Conversations user is not a part of are excluded from result" getConversationsNotPartOf,
      test s "POST /federation/on-conversation-created : Add local user to remote conversation" onConvCreated,
      test s "POST /federation/on-conversation-updated : Add local user to remote conversation" addLocalUser,
      test s "POST /federation/on-conversation-updated : Add only unconnected local users to remote conversation" addUnconnectedUsersOnly,
      test s "POST /federation/on-conversation-updated : Notify local user about other members joining" addRemoteUser,
      test s "POST /federation/on-conversation-updated : Remove a local user from a remote conversation" removeLocalUser,
      test s "POST /federation/on-conversation-updated : Remove a remote user from a remote conversation" removeRemoteUser,
      test s "POST /federation/on-conversation-updated : Notify local user about conversation rename" notifyConvRename,
      test s "POST /federation/on-conversation-updated : Notify local user about message timer update" notifyMessageTimer,
      test s "POST /federation/on-conversation-updated : Notify local user about member update" notifyMemberUpdate,
      test s "POST /federation/on-conversation-updated : Notify local user about receipt mode update" notifyReceiptMode,
      test s "POST /federation/on-conversation-updated : Notify local user about access update" notifyAccess,
      test s "POST /federation/on-conversation-updated : Notify local users about a deleted conversation" notifyDeletedConversation,
      test s "POST /federation/leave-conversation : Non-existent" leaveConversationNonExistent,
      test s "POST /federation/leave-conversation : Invalid type" leaveConversationInvalidType,
      test s "POST /federation/on-message-sent : Receive a message from another backend" onMessageSent,
      test s "POST /federation/send-message : Post a message sent from another backend" sendMessage,
      test s "POST /federation/on-conversation-updated : Notify local user about conversation rename with an unavailable federator" notifyConvRenameUnavailable,
      test s "POST /federation/on-conversation-updated : Notify local user about message timer update with an unavailable federator" notifyMessageTimerUnavailable,
      test s "POST /federation/on-conversation-updated : Notify local user about receipt mode update with an unavailable federator" notifyReceiptModeUnavailable,
      test s "POST /federation/on-conversation-updated : Notify local user about access update with an unavailable federator" notifyAccessUnavailable
    ]

getConversationsAllFound :: TestM ()
getConversationsAllFound = do
  bobQ <- randomQualifiedUser
  let bob = qUnqualified bobQ
      lBob = toLocalUnsafe (qDomain bobQ) (qUnqualified bobQ)
  (rAlice, cnv1Id) <- generateRemoteAndConvId True lBob
  let aliceQ = tUntagged rAlice
  carlQ <- randomQualifiedUser

  connectUsers bob (singleton (qUnqualified carlQ))
  connectWithRemoteUser bob aliceQ

  -- create & get group conv
  cnv2 <-
    responseJsonError
      =<< postConvWithRemoteUsers
        bob
        Nothing
        defNewProteusConv {newConvQualifiedUsers = [aliceQ, carlQ]}

  -- create a one-to-one conversation between bob and alice
  do
    let createO2O =
          UpsertOne2OneConversationRequest
            { uooLocalUser = lBob,
              uooRemoteUser = rAlice,
              uooActor = LocalActor,
              uooActorDesiredMembership = Included,
              uooConvId = Just cnv1Id
            }
    UpsertOne2OneConversationResponse cnv1IdReturned <-
      responseJsonError
        =<< iUpsertOne2OneConversation createO2O
    liftIO $ assertEqual "Mismatch in the generated conversation ID" cnv1IdReturned cnv1Id

  do
    convs <-
      responseJsonError
        =<< getConvs bob [cnv1Id, cnvQualifiedId cnv2] <!! do
          const 200 === statusCode
    liftIO $
      sort (map cnvQualifiedId (crFound convs))
        @?= sort [cnv1Id, cnvQualifiedId cnv2]

  -- get conversations

  fedGalleyClient <- view tsFedGalleyClient

  GetConversationsResponse convs <-
    runFedClient @"get-conversations" fedGalleyClient (qDomain aliceQ) $
      GetConversationsRequest
        (qUnqualified aliceQ)
        (map qUnqualified [cnv1Id, cnvQualifiedId cnv2])

  let c2 = find ((== qUnqualified (cnvQualifiedId cnv2)) . (.id)) convs

  liftIO $ do
    assertEqual
      "name mismatch"
      (Just $ Conv.cnvName cnv2)
      ((.metadata.cnvmName) <$> c2)
    assertEqual
      "self member role mismatch"
      (Just . memConvRoleName . cmSelf $ cnvMembers cnv2)
      ((.members.selfRole) <$> c2)
    assertEqual
      "other members mismatch"
      (Just (sort [bob, qUnqualified carlQ]))
      (fmap (sort . map (qUnqualified . omQualifiedId) . (.members.others)) c2)

-- @SF.Federation @TSFI.RESTfulAPI @S2
--
-- The test asserts that via a federation client a user cannot fetch
-- conversation details of a conversation they are not part of: they get an
-- empty list of details instead.
getConversationsNotPartOf :: TestM ()
getConversationsNotPartOf = do
  -- FUTUREWORK: make alice / bob remote users
  [alice, bob] <- randomUsers 2
  connectUsers alice (singleton bob)
  localDomain <- viewFederationDomain
  -- create & get one2one conv
  cnv1 <- responseJsonUnsafeWithMsg "conversation" <$> postO2OConv alice bob (Just "gossip1")
  do
    convs <-
      responseJsonError
        =<< getConvs alice [cnvQualifiedId cnv1] <!! do
          const 200 === statusCode
    liftIO $
      map cnvQualifiedId (crFound convs)
        @?= [cnvQualifiedId cnv1]

  fedGalleyClient <- view tsFedGalleyClient
  rando <- Id <$> liftIO nextRandom
  GetConversationsResponse convs <-
    runFedClient @"get-conversations" fedGalleyClient localDomain $
      GetConversationsRequest rando [qUnqualified . cnvQualifiedId $ cnv1]
  liftIO $ assertEqual "conversation list not empty" [] convs

-- @END

onConvCreated :: TestM ()
onConvCreated = do
  c <- view tsCannon
  (alice, qAlice) <- randomUserTuple
  let remoteDomain = Domain "bobland.example.com"
  qBob <- Qualified <$> randomId <*> pure remoteDomain
  qDee <- Qualified <$> randomId <*> pure remoteDomain

  (charlie, qCharlie) <- randomUserTuple
  conv <- randomId
  let qconv = Qualified conv remoteDomain

  connectWithRemoteUser alice qBob
  -- Remote Bob creates a conversation with local Alice and Charlie;
  -- however Bob is not connected to Charlie but only to Alice.
  let requestMembers = Set.fromList (map asOtherMember [qAlice, qCharlie, qDee])

  WS.bracketR2 c alice charlie $ \(wsA, wsC) -> do
    registerRemoteConv qconv (qUnqualified qBob) (Just "gossip") requestMembers
    liftIO $ do
      let expectedSelf = qAlice
          expectedOthers = [(qBob, roleNameWireAdmin), (qDee, roleNameWireMember)]
          expectedFrom = qBob
      -- since Charlie is not connected to Bob; expect a conversation with Alice&Bob only
      WS.assertMatch_ (5 # Second) wsA $
        wsAssertConvCreateWithRole qconv expectedFrom expectedSelf expectedOthers
      WS.assertNoEvent (1 # Second) [wsC]
  convs <- listRemoteConvs remoteDomain alice
  liftIO $ convs @?= [Qualified conv remoteDomain]

addLocalUser :: TestM ()
addLocalUser = do
  localDomain <- viewFederationDomain
  c <- view tsCannon
  alice <- randomUser
  let qalice = Qualified alice localDomain
  let remoteDomain = Domain "bobland.example.com"
  bob <- randomId
  let qbob = Qualified bob remoteDomain
  charlie <- randomUser
  dee <- randomUser
  let qdee = Qualified dee localDomain
  conv <- randomId
  let qconv = Qualified conv remoteDomain

  connectWithRemoteUser alice qbob

  fedGalleyClient <- view tsFedGalleyClient
  now <- liftIO getCurrentTime
  let cu =
        FedGalley.ConversationUpdate
          { FedGalley.cuTime = now,
            FedGalley.cuOrigUserId = qbob,
            FedGalley.cuConvId = conv,
            FedGalley.cuAlreadyPresentUsers = [charlie],
            FedGalley.cuAction =
              SomeConversationAction (sing @'ConversationJoinTag) (ConversationJoin (qalice :| [qdee]) roleNameWireMember)
          }
  WS.bracketRN c [alice, charlie, dee] $ \[wsA, wsC, wsD] -> do
    void $ runFedClient @"on-conversation-updated" fedGalleyClient remoteDomain cu
    liftIO $ do
      WS.assertMatch_ (5 # Second) wsA $
        wsAssertMemberJoinWithRole qconv qbob [qalice] roleNameWireMember
      -- Since charlie is not really present in the conv, they don't get any
      -- notifications
      WS.assertNoEvent (1 # Second) [wsC]
      -- Since dee is not connected to bob, they don't get any notifications
      WS.assertNoEvent (1 # Second) [wsD]
  aliceConvs <- listRemoteConvs remoteDomain alice
  liftIO $ aliceConvs @?= [Qualified conv remoteDomain]
  deeConvs <- listRemoteConvs remoteDomain dee
  liftIO $ deeConvs @?= []

addUnconnectedUsersOnly :: TestM ()
addUnconnectedUsersOnly = do
  c <- view tsCannon
  (alice, qAlice) <- randomUserTuple
  (_charlie, qCharlie) <- randomUserTuple

  let remoteDomain = Domain "bobland.example.com"
  qBob <- Qualified <$> randomId <*> pure remoteDomain
  conv <- randomId
  let qconv = Qualified conv remoteDomain

  -- Bob is connected to Alice
  -- Bob is not connected to Charlie
  connectWithRemoteUser alice qBob
  let requestMembers = Set.fromList (map asOtherMember [qAlice])

  now <- liftIO getCurrentTime
  fedGalleyClient <- view tsFedGalleyClient

  WS.bracketR c alice $ \wsA -> do
    -- Remote Bob creates a conversation with local Alice
    registerRemoteConv qconv (qUnqualified qBob) (Just "gossip") requestMembers
    liftIO $ do
      let expectedSelf = qAlice
          expectedOthers = [(qBob, roleNameWireAdmin)]
          expectedFrom = qBob
      WS.assertMatch_ (5 # Second) wsA $
        wsAssertConvCreateWithRole qconv expectedFrom expectedSelf expectedOthers

    -- Bob attempts to add unconnected Charlie (possible abuse)
    let cu =
          FedGalley.ConversationUpdate
            { FedGalley.cuTime = now,
              FedGalley.cuOrigUserId = qBob,
              FedGalley.cuConvId = conv,
              FedGalley.cuAlreadyPresentUsers = [alice],
              FedGalley.cuAction =
                SomeConversationAction (sing @'ConversationJoinTag) (ConversationJoin (qCharlie :| []) roleNameWireMember)
            }
    -- Alice receives no notifications from this
    void $ runFedClient @"on-conversation-updated" fedGalleyClient remoteDomain cu
    WS.assertNoEvent (5 # Second) [wsA]

-- | This test invokes the federation endpoint:
--
--   'POST /federation/on-conversation-updated'
--
-- two times in a row: first adding a remote user to a local conversation, and
-- then removing them. The test asserts the expected list of conversations in
-- between the calls and after everything, and that a local conversation member
-- got notified of the removal.
removeLocalUser :: TestM ()
removeLocalUser = do
  localDomain <- viewFederationDomain
  c <- view tsCannon
  alice <- randomUser
  bob <- randomId
  let qAlice = Qualified alice localDomain
  let remoteDomain = Domain "bobland.example.com"
  let qBob = bob `Qualified` remoteDomain
  conv <- randomId
  let qconv = Qualified conv remoteDomain
  fedGalleyClient <- view tsFedGalleyClient
  now <- liftIO getCurrentTime
  let cuAdd =
        FedGalley.ConversationUpdate
          { FedGalley.cuTime = now,
            FedGalley.cuOrigUserId = qBob,
            FedGalley.cuConvId = conv,
            FedGalley.cuAlreadyPresentUsers = [],
            FedGalley.cuAction =
              SomeConversationAction (sing @'ConversationJoinTag) (ConversationJoin (pure qAlice) roleNameWireMember)
          }
      cuRemove =
        FedGalley.ConversationUpdate
          { FedGalley.cuTime = addUTCTime (secondsToNominalDiffTime 5) now,
            FedGalley.cuOrigUserId = qAlice,
            FedGalley.cuConvId = conv,
            FedGalley.cuAlreadyPresentUsers = [alice],
            FedGalley.cuAction =
              SomeConversationAction (sing @'ConversationLeaveTag) ()
          }

  connectWithRemoteUser alice qBob
  WS.bracketR c alice $ \ws -> do
    void $ runFedClient @"on-conversation-updated" fedGalleyClient remoteDomain cuAdd
    afterAddition <- listRemoteConvs remoteDomain alice
    void $ runFedClient @"on-conversation-updated" fedGalleyClient remoteDomain cuRemove
    liftIO $ do
      void . WS.assertMatch (3 # Second) ws $
        wsAssertMemberJoinWithRole qconv qBob [qAlice] roleNameWireMember
      void . WS.assertMatch (3 # Second) ws $
        wsAssertMembersLeave qconv qAlice [qAlice]
    afterRemoval <- listRemoteConvs remoteDomain alice
    liftIO $ do
      afterAddition @?= [qconv]
      afterRemoval @?= []

-- characters:
--
-- alice: present local user
--
-- bob: present remote user
--
-- charlie: not present local user
--
-- dee: local user being removed
--
-- eve: remote user being removed
--
-- flo: not present local user being removed
removeRemoteUser :: TestM ()
removeRemoteUser = do
  localDomain <- viewFederationDomain
  c <- view tsCannon
  alice <- randomUser
  [bob, eve] <- replicateM 2 randomId
  charlie <- randomUser
  qDee <- randomQualifiedUser
  qFlo <- randomQualifiedUser
  let qAlice = Qualified alice localDomain
      remoteDomain = Domain "bobland.example.com"
      qBob = Qualified bob remoteDomain
      dee = qUnqualified qDee
      qEve = Qualified eve remoteDomain
      flo = qUnqualified qFlo
      aliceAsOtherMember = OtherMember qAlice Nothing roleNameWireMember
      deeAsOtherMember = OtherMember qDee Nothing roleNameWireMember
      eveAsOtherMember = OtherMember qEve Nothing roleNameWireMember
  conv <- randomId
  let qconv = Qualified conv remoteDomain
  fedGalleyClient <- view tsFedGalleyClient
  now <- liftIO getCurrentTime

  mapM_ (`connectWithRemoteUser` qBob) [alice, dee]
  registerRemoteConv qconv (qUnqualified qBob) (Just "gossip") (Set.fromList [aliceAsOtherMember, deeAsOtherMember, eveAsOtherMember])

  let cuRemove user =
        FedGalley.ConversationUpdate
          { FedGalley.cuTime = addUTCTime (secondsToNominalDiffTime 5) now,
            FedGalley.cuOrigUserId = qBob,
            FedGalley.cuConvId = conv,
            FedGalley.cuAlreadyPresentUsers = [alice, charlie, dee],
            FedGalley.cuAction =
              SomeConversationAction (sing @'ConversationRemoveMembersTag) (pure user)
          }

  WS.bracketRN c [alice, charlie, dee, flo] $ \[wsA, wsC, wsD, wsF] -> do
    void $ runFedClient @"on-conversation-updated" fedGalleyClient remoteDomain (cuRemove qEve)
    liftIO $ do
      WS.assertMatchN_ (3 # Second) [wsA, wsD] $
        wsAssertMembersLeave qconv qBob [qEve]
      WS.assertNoEvent (1 # Second) [wsC, wsF]

  WS.bracketRN c [alice, charlie, dee, flo] $ \[wsA, wsC, wsD, wsF] -> do
    void $ runFedClient @"on-conversation-updated" fedGalleyClient remoteDomain (cuRemove qDee)
    liftIO $ do
      WS.assertMatchN_ (3 # Second) [wsA, wsD] $
        wsAssertMembersLeave qconv qBob [qDee]
      WS.assertNoEvent (1 # Second) [wsC, wsF]

  WS.bracketRN c [alice, charlie, dee, flo] $ \[wsA, wsC, wsD, wsF] -> do
    void $ runFedClient @"on-conversation-updated" fedGalleyClient remoteDomain (cuRemove qFlo)
    liftIO $ do
      WS.assertMatchN_ (3 # Second) [wsA] $
        wsAssertMembersLeave qconv qBob [qFlo]
      WS.assertNoEvent (1 # Second) [wsC, wsF, wsD]

notifyUpdate :: [Qualified UserId] -> SomeConversationAction -> EventType -> EventData -> TestM ()
notifyUpdate extras action etype edata = do
  c <- view tsCannon
  qalice <- randomQualifiedUser
  let alice = qUnqualified qalice
  bob <- randomId
  charlie <- randomUser
  conv <- randomId
  let bdom = Domain "bob.example.com"
      qbob = Qualified bob bdom
      qconv = Qualified conv bdom
      mkMember quid = OtherMember quid Nothing roleNameWireMember
  fedGalleyClient <- view tsFedGalleyClient

  mapM_ (`connectWithRemoteUser` qbob) [alice]
  registerRemoteConv
    qconv
    bob
    (Just "gossip")
    (Set.fromList (map mkMember (qalice : extras)))

  now <- liftIO getCurrentTime
  let cu =
        FedGalley.ConversationUpdate
          { FedGalley.cuTime = now,
            FedGalley.cuOrigUserId = qbob,
            FedGalley.cuConvId = conv,
            FedGalley.cuAlreadyPresentUsers = [alice, charlie],
            FedGalley.cuAction = action
          }
  WS.bracketR2 c alice charlie $ \(wsA, wsC) -> do
    void $ runFedClient @"on-conversation-updated" fedGalleyClient bdom cu
    liftIO $ do
      WS.assertMatch_ (5 # Second) wsA $ \n -> do
        let e = List1.head (WS.unpackPayload n)
        ntfTransient n @?= False
        evtConv e @?= qconv
        evtType e @?= etype
        evtFrom e @?= qbob
        evtData e @?= edata
      WS.assertNoEvent (1 # Second) [wsC]

notifyUpdateUnavailable :: [Qualified UserId] -> SomeConversationAction -> EventType -> EventData -> TestM ()
notifyUpdateUnavailable extras action etype edata = do
  c <- view tsCannon
  qalice <- randomQualifiedUser
  let alice = qUnqualified qalice
  bob <- randomId
  charlie <- randomUser
  conv <- randomId
  let bdom = Domain "bob.example.com"
      qbob = Qualified bob bdom
      qconv = Qualified conv bdom
      mkMember quid = OtherMember quid Nothing roleNameWireMember
  fedGalleyClient <- view tsFedGalleyClient

  connectWithRemoteUser alice qbob
  registerRemoteConv
    qconv
    bob
    (Just "gossip")
    (Set.fromList (map mkMember (qalice : extras)))

  now <- liftIO getCurrentTime
  let cu =
        FedGalley.ConversationUpdate
          { FedGalley.cuTime = now,
            FedGalley.cuOrigUserId = qbob,
            FedGalley.cuConvId = conv,
            FedGalley.cuAlreadyPresentUsers = [alice, charlie],
            FedGalley.cuAction = action
          }
  WS.bracketR2 c alice charlie $ \(wsA, wsC) -> do
    ((), _fedRequests) <-
      withTempMockFederator' (throw $ MockErrorResponse Http.status500 "Down for maintenance") $
        void $
          runFedClient @"on-conversation-updated" fedGalleyClient bdom cu
    liftIO $ do
      WS.assertMatch_ (5 # Second) wsA $ \n -> do
        let e = List1.head (WS.unpackPayload n)
        ntfTransient n @?= False
        evtConv e @?= qconv
        evtType e @?= etype
        evtFrom e @?= qbob
        evtData e @?= edata
      WS.assertNoEvent (1 # Second) [wsC]

notifyConvRename :: TestM ()
notifyConvRename = do
  let d = ConversationRename "gossip++"
  notifyUpdate [] (SomeConversationAction (sing @'ConversationRenameTag) d) ConvRename (EdConvRename d)

notifyMessageTimer :: TestM ()
notifyMessageTimer = do
  let d = ConversationMessageTimerUpdate (Just 5000)
  notifyUpdate
    []
    (SomeConversationAction (sing @'ConversationMessageTimerUpdateTag) d)
    ConvMessageTimerUpdate
    (EdConvMessageTimerUpdate d)

notifyReceiptMode :: TestM ()
notifyReceiptMode = do
  let d = ConversationReceiptModeUpdate (ReceiptMode 42)
  notifyUpdate
    []
    (SomeConversationAction (sing @'ConversationReceiptModeUpdateTag) d)
    ConvReceiptModeUpdate
    (EdConvReceiptModeUpdate d)

notifyAccess :: TestM ()
notifyAccess = do
  let d = ConversationAccessData (Set.fromList [InviteAccess, LinkAccess]) (Set.fromList [TeamMemberAccessRole])
  notifyUpdate
    []
    (SomeConversationAction (sing @'ConversationAccessDataTag) d)
    ConvAccessUpdate
    (EdConvAccessUpdate d)

notifyConvRenameUnavailable :: TestM ()
notifyConvRenameUnavailable = do
  let d = ConversationRename "gossip++"
  notifyUpdateUnavailable [] (SomeConversationAction (sing @'ConversationRenameTag) d) ConvRename (EdConvRename d)

notifyMessageTimerUnavailable :: TestM ()
notifyMessageTimerUnavailable = do
  let d = ConversationMessageTimerUpdate (Just 5000)
  notifyUpdateUnavailable
    []
    (SomeConversationAction (sing @'ConversationMessageTimerUpdateTag) d)
    ConvMessageTimerUpdate
    (EdConvMessageTimerUpdate d)

notifyReceiptModeUnavailable :: TestM ()
notifyReceiptModeUnavailable = do
  let d = ConversationReceiptModeUpdate (ReceiptMode 42)
  notifyUpdateUnavailable
    []
    (SomeConversationAction (sing @'ConversationReceiptModeUpdateTag) d)
    ConvReceiptModeUpdate
    (EdConvReceiptModeUpdate d)

notifyAccessUnavailable :: TestM ()
notifyAccessUnavailable = do
  let d = ConversationAccessData (Set.fromList [InviteAccess, LinkAccess]) (Set.fromList [TeamMemberAccessRole])
  notifyUpdateUnavailable
    []
    (SomeConversationAction (sing @'ConversationAccessDataTag) d)
    ConvAccessUpdate
    (EdConvAccessUpdate d)

notifyMemberUpdate :: TestM ()
notifyMemberUpdate = do
  qdee <- randomQualifiedUser
  let d =
        MemberUpdateData
          { misTarget = qdee,
            misOtrMutedStatus = Nothing,
            misOtrMutedRef = Nothing,
            misOtrArchived = Nothing,
            misOtrArchivedRef = Nothing,
            misHidden = Nothing,
            misHiddenRef = Nothing,
            misConvRoleName = Just roleNameWireAdmin
          }
  notifyUpdate
    [qdee]
    (SomeConversationAction (sing @'ConversationMemberUpdateTag) (ConversationMemberUpdate qdee (OtherMemberUpdate (Just roleNameWireAdmin))))
    MemberStateUpdate
    (EdMemberUpdate d)

notifyDeletedConversation :: TestM ()
notifyDeletedConversation = do
  c <- view tsCannon

  qalice <- randomQualifiedUser
  let alice = qUnqualified qalice

  bob <- randomId
  conv <- randomId
  let bobDomain = Domain "bob.example.com"
      qbob = Qualified bob bobDomain
      qconv = Qualified conv bobDomain
      mkMember quid = OtherMember quid Nothing roleNameWireMember

  mapM_ (`connectWithRemoteUser` qbob) [alice]
  registerRemoteConv
    qconv
    bob
    (Just "gossip")
    (Set.fromList (map mkMember [qalice]))

  fedGalleyClient <- view tsFedGalleyClient

  do
    aliceConvs <- listRemoteConvs bobDomain alice
    liftIO $ aliceConvs @?= [qconv]

  WS.bracketR c alice $ \wsAlice -> do
    now <- liftIO getCurrentTime
    let cu =
          FedGalley.ConversationUpdate
            { FedGalley.cuTime = now,
              FedGalley.cuOrigUserId = qbob,
              FedGalley.cuConvId = qUnqualified qconv,
              FedGalley.cuAlreadyPresentUsers = [alice],
              FedGalley.cuAction = SomeConversationAction (sing @'ConversationDeleteTag) ()
            }
    void $ runFedClient @"on-conversation-updated" fedGalleyClient bobDomain cu

    liftIO $ do
      WS.assertMatch_ (5 # Second) wsAlice $ \n -> do
        let e = List1.head (WS.unpackPayload n)
        ConvDelete @=? evtType e

  do
    aliceConvs <- listRemoteConvs bobDomain alice
    liftIO $ aliceConvs @?= []

-- TODO: test adding non-existing users
-- TODO: test adding resulting in an empty notification

-- characters:
--
-- alice: present local user
--
-- bob: present remote user
--
-- charlie: not present local user
--
-- dee: present local user being added
--
-- eve: remote user being added
--
-- flo: not present local user being added
addRemoteUser :: TestM ()
addRemoteUser = do
  c <- view tsCannon
  let bdom = Domain "bob.example.com"
      edom = Domain "eve.example.com"
  qalice <- randomQualifiedUser
  qbob <- randomQualifiedId bdom
  qcharlie <- randomQualifiedUser
  qdee <- randomQualifiedUser
  qeve <- randomQualifiedId edom
  qflo <- randomQualifiedUser

  qconv <- randomQualifiedId bdom
  fedGalleyClient <- view tsFedGalleyClient
  now <- liftIO getCurrentTime

  mapM_ (flip connectWithRemoteUser qbob . qUnqualified) [qalice, qdee]

  registerRemoteConv qconv (qUnqualified qbob) (Just "gossip") (Set.fromList (map asOtherMember [qalice, qdee, qeve]))

  -- The conversation owning
  let cu =
        FedGalley.ConversationUpdate
          { FedGalley.cuTime = now,
            FedGalley.cuOrigUserId = qbob,
            FedGalley.cuConvId = qUnqualified qconv,
            FedGalley.cuAlreadyPresentUsers = map qUnqualified [qalice, qcharlie],
            FedGalley.cuAction =
              SomeConversationAction (sing @'ConversationJoinTag) (ConversationJoin (qdee :| [qeve, qflo]) roleNameWireMember)
          }
  WS.bracketRN c (map qUnqualified [qalice, qcharlie, qdee, qflo]) $ \[wsA, wsC, wsD, wsF] -> do
    void $ runFedClient @"on-conversation-updated" fedGalleyClient bdom cu
    void . liftIO $ do
      WS.assertMatchN_ (5 # Second) [wsA, wsD] $
        wsAssertMemberJoinWithRole qconv qbob [qeve, qdee] roleNameWireMember
      WS.assertNoEvent (1 # Second) [wsC]
      WS.assertNoEvent (1 # Second) [wsF]

leaveConversationNonExistent :: TestM ()
leaveConversationNonExistent = do
  let remoteDomain = Domain "far-away.example.com"
  alice <- randomQualifiedId remoteDomain
  conv <- randomId

  g <- viewGalley
  let leaveRequest = FedGalley.LeaveConversationRequest conv (qUnqualified alice)
  resp <-
    fmap (.response) $
      responseJsonError @_ @LeaveConversationResponse
        =<< post
          ( g
              . paths ["federation", "leave-conversation"]
              . content "application/json"
              . header "Wire-Origin-Domain" (toByteString' remoteDomain)
              . json leaveRequest
          )
          <!! const 200 === statusCode
  liftIO $ resp @?= Left FedGalley.RemoveFromConversationErrorNotFound

leaveConversationInvalidType :: TestM ()
leaveConversationInvalidType = do
  let remoteDomain = Domain "far-away.example.com"
  alice <- qTagUnsafe <$> randomQualifiedUser

  (bob, conv) <- generateRemoteAndConvIdWithDomain remoteDomain True alice
  connectWithRemoteUser (tUnqualified alice) (tUntagged bob)
  createOne2OneConvWithRemote alice bob

  g <- viewGalley
  let leaveRequest = FedGalley.LeaveConversationRequest (qUnqualified conv) (tUnqualified bob)
  resp <-
    fmap (.response) $
      responseJsonError @_ @LeaveConversationResponse
        =<< post
          ( g
              . paths ["federation", "leave-conversation"]
              . content "application/json"
              . header "Wire-Origin-Domain" (toByteString' remoteDomain)
              . json leaveRequest
          )
          <!! const 200 === statusCode
  liftIO $ resp @?= Left FedGalley.RemoveFromConversationErrorRemovalNotAllowed

onMessageSent :: TestM ()
onMessageSent = do
  localDomain <- viewFederationDomain
  c <- view tsCannon
  alice <- randomUser
  eve <- randomUser
  bob <- randomId
  conv <- randomId
  let fromc = newClientId 0
      aliceC1 = newClientId 0
      aliceC2 = newClientId 1
      eveC = newClientId 0
      bdom = Domain "bob.example.com"
      qconv = Qualified conv bdom
      qbob = Qualified bob bdom
      qalice = Qualified alice localDomain
  now <- liftIO getCurrentTime
  fedGalleyClient <- view tsFedGalleyClient

  -- only add alice to the remote conversation
  connectWithRemoteUser alice qbob
  let cu =
        FedGalley.ConversationUpdate
          { FedGalley.cuTime = now,
            FedGalley.cuOrigUserId = qbob,
            FedGalley.cuConvId = conv,
            FedGalley.cuAlreadyPresentUsers = [],
            FedGalley.cuAction =
              SomeConversationAction (sing @'ConversationJoinTag) (ConversationJoin (pure qalice) roleNameWireMember)
          }
  void $ runFedClient @"on-conversation-updated" fedGalleyClient bdom cu

  let txt = "Hello from another backend"
      msg client = Map.fromList [(client, txt)]
      rcpts =
        UserClientMap $
          Map.fromListWith (<>) [(alice, msg aliceC1), (alice, msg aliceC2), (eve, msg eveC)]
      rm =
        FedGalley.RemoteMessage
          { FedGalley.time = now,
            FedGalley._data = Nothing,
            FedGalley.sender = qbob,
            FedGalley.senderClient = fromc,
            FedGalley.conversation = conv,
            FedGalley.priority = Nothing,
            FedGalley.transient = False,
            FedGalley.push = False,
            FedGalley.recipients = rcpts
          }

  -- send message to alice and check reception
  WS.bracketAsClientRN c [(alice, aliceC1), (alice, aliceC2), (eve, eveC)] $ \[wsA1, wsA2, wsE] -> do
    void $ runFedClient @"on-message-sent" fedGalleyClient bdom rm
    liftIO $ do
      -- alice should receive the message on her first client
      WS.assertMatch_ (5 # Second) wsA1 $ \n -> do
        let e = List1.head (WS.unpackPayload n)
        ntfTransient n @?= False
        evtConv e @?= qconv
        evtType e @?= OtrMessageAdd
        evtFrom e @?= qbob
        evtData e @?= EdOtrMessage (OtrMessage fromc aliceC1 txt Nothing)

      -- alice should receive the message on her second client
      WS.assertMatch_ (5 # Second) wsA2 $ \n -> do
        let e = List1.head (WS.unpackPayload n)
        ntfTransient n @?= False
        evtConv e @?= qconv
        evtType e @?= OtrMessageAdd
        evtFrom e @?= qbob
        evtData e @?= EdOtrMessage (OtrMessage fromc aliceC2 txt Nothing)

      -- These should be the only events for each device of alice. This verifies
      -- that targetted delivery to the clients was used so that client 2 does
      -- not receive the message encrypted for client 1 and vice versa.
      WS.assertNoEvent (1 # Second) [wsA1]
      WS.assertNoEvent (1 # Second) [wsA2]

      -- eve should not receive the message
      WS.assertNoEvent (1 # Second) [wsE]

sendMessage :: TestM ()
sendMessage = do
  cannon <- view tsCannon
  let remoteDomain = Domain "far-away.example.com"
  localDomain <- viewFederationDomain

  -- users and clients
  (alice, aliceClient) <- randomUserWithClientQualified (head someLastPrekeys)
  let aliceId = qUnqualified alice
  bobId <- randomId
  bobClient <- liftIO $ generate arbitrary
  let bob = Qualified bobId remoteDomain
      bobProfile = mkProfile bob (Name "Bob")
  chadId <- randomId
  chadClient <- liftIO $ generate arbitrary
  let chad = Qualified chadId remoteDomain
      chadProfile = mkProfile chad (Name "Chad")

  connectWithRemoteUser aliceId bob
  connectWithRemoteUser aliceId chad
  -- conversation
  let responses1 = guardComponent Brig *> mockReply [bobProfile, chadProfile]
  (convId, requests1) <-
    withTempMockFederator' ("get-not-fully-connected-backends" ~> NonConnectedBackends mempty <|> responses1 <|> mockReply EmptyResponse) $
      fmap decodeConvId $
        postConvQualified
          aliceId
          Nothing
          defNewProteusConv
            { newConvQualifiedUsers = [bob, chad]
            }
          <!! const 201 === statusCode

  liftIO $ do
    galleyReq <- case requests1 of
      [_, r] -> pure r -- (the first request is to `"get-not-fully-connected-backends"`.)
      _ -> assertFailure "unexpected number of requests"
    frComponent galleyReq @?= Galley
    frRPC galleyReq @?= "on-conversation-created"
  let conv = Qualified convId localDomain

  -- we use bilge instead of the federation client to make a federated request
  -- here, because we need to make use of the mock federator, which at the moment
  -- supports only bilge requests
  let rcpts =
        [ (alice, aliceClient, "hi alice"),
          (chad, chadClient, "hi chad")
        ]
      msg = mkQualifiedOtrPayload bobClient rcpts "" MismatchReportAll
      msr =
        FedGalley.ProteusMessageSendRequest
          { FedGalley.convId = convId,
            FedGalley.sender = bobId,
            FedGalley.rawMessage = Base64ByteString (Protolens.encodeMessage msg)
          }
  let mock = do
        guardComponent Brig
        mockReply $
          Map.fromList
            [ (chadId, Set.singleton (PubClient chadClient Nothing)),
              (bobId, Set.singleton (PubClient bobClient Nothing))
            ]
  void $ withTempMockFederator' (mock <|> mockReply EmptyResponse) $ do
    WS.bracketR cannon aliceId $ \ws -> do
      g <- viewGalley
      msresp <-
        post
          ( g
              . paths ["federation", "send-message"]
              . content "application/json"
              . header "Wire-Origin-Domain" (toByteString' remoteDomain)
              . json msr
          )
          <!! do
            const 200 === statusCode
      (FedGalley.MessageSendResponse eithStatus) <- responseJsonError msresp
      liftIO $ case eithStatus of
        Left err -> assertFailure $ "Expected Right, got Left: " <> show err
        Right mss -> do
          assertEqual "missing clients should be empty" mempty (mssMissingClients mss)
          assertEqual "redundant clients should be empty" mempty (mssRedundantClients mss)
          assertEqual "deleted clients should be empty" mempty (mssDeletedClients mss)
          assertEqual "failed to send should be empty" mempty (mssFailedToSend mss)

      -- check that alice received the message
      WS.assertMatch_ (5 # Second) ws $
        wsAssertOtr' "" conv bob bobClient aliceClient (toBase64Text "hi alice")

<<<<<<< HEAD
-- | There are 3 backends in action here:
--
-- - Backend A (local) has Alice and Alex
-- - Backend B has Bob and Bart
-- - Backend C has Carl
--
-- Bob is in these convs:
-- - One2One Conv with Alice (ooConvId)
-- - Group conv with all users (groupConvId)
--
-- When bob gets deleted, backend A gets an RPC from bDomain stating that bob is
-- deleted and they would like bob to leave these converstaions:
-- - ooConvId -> Causes Alice to be notified
-- - groupConvId -> Causes Alice and Alex to be notified
-- - extraConvId -> Ignored
-- - noBobConvId -> Ignored
onUserDeleted :: TestM ()
onUserDeleted = do
  cannon <- view tsCannon
  let bDomain = Domain "b.far-away.example.com"
      cDomain = Domain "c.far-away.example.com"

  alice <- qTagUnsafe <$> randomQualifiedUser
  alex <- randomQualifiedUser
  (bob, ooConvId) <- generateRemoteAndConvIdWithDomain bDomain True alice
  bart <- randomQualifiedId bDomain
  carl <- randomQualifiedId cDomain

  connectWithRemoteUser (tUnqualified alice) (tUntagged bob)
  connectUsers (tUnqualified alice) (pure (qUnqualified alex))
  connectWithRemoteUser (tUnqualified alice) bart
  connectWithRemoteUser (tUnqualified alice) carl

  -- create 1-1 conversation between alice and bob
  createOne2OneConvWithRemote alice bob

  -- create group conversation with everybody
  groupConvId <- WS.bracketR cannon (tUnqualified alice) $ \wsAlice -> do
    convId <-
      decodeQualifiedConvId
        <$> ( postConvWithRemoteUsers
                (tUnqualified alice)
                Nothing
                defNewProteusConv {newConvQualifiedUsers = [tUntagged bob, alex, bart, carl]}
                <!! const 201 === statusCode
            )
    WS.assertMatch_ (5 # Second) wsAlice $
      wsAssertConvCreate convId (tUntagged alice)
    pure convId

  -- extraneous conversation
  extraConvId <- randomId

  -- conversation without bob
  noBobConvId <-
    WS.bracketR cannon (tUnqualified alice) $ \wsAlice -> do
      convId <-
        fmap decodeQualifiedConvId $
          postConvQualified
            (tUnqualified alice)
            Nothing
            defNewProteusConv {newConvQualifiedUsers = [alex]}
            <!! const 201 === statusCode
      WS.assertMatch_ (5 # Second) wsAlice $
        wsAssertConvCreate convId (tUntagged alice)
      pure convId

  WS.bracketR2 cannon (tUnqualified alice) (qUnqualified alex) $ \(wsAlice, wsAlex) -> do
    (resp, rpcCalls) <- withTempMockFederator' (mockReply EmptyResponse) $ do
      let udcn =
            FedGalley.UserDeletedConversationsNotification
              { FedGalley.user = tUnqualified bob,
                FedGalley.conversations =
                  unsafeRange
                    [ qUnqualified ooConvId,
                      qUnqualified groupConvId,
                      extraConvId,
                      qUnqualified noBobConvId
                    ]
              }
      g <- viewGalley
      responseJsonError
        =<< post
          ( g
              . paths ["federation", "on-user-deleted-conversations"]
              . content "application/json"
              . header "Wire-Origin-Domain" (toByteString' (tDomain bob))
              . json udcn
          )
          <!! const 200 === statusCode

    ooConvAfterDel <- responseJsonError =<< getConvQualified (tUnqualified alice) ooConvId <!! const 200 === statusCode
    groupConvAfterDel <- responseJsonError =<< getConvQualified (tUnqualified alice) groupConvId <!! const 200 === statusCode

    liftIO $ do
      resp @?= EmptyResponse

      -- Assert that bob gets removed from the conversation
      cmOthers (cnvMembers ooConvAfterDel) @?= []
      sort (map omQualifiedId (cmOthers (cnvMembers groupConvAfterDel))) @?= sort [alex, bart, carl]

      -- Assert that local user's get notifications only for the conversation
      -- bob was part of and it wasn't a One2OneConv
      void . WS.assertMatch (3 # Second) wsAlice $
        wsAssertMembersLeave groupConvId (tUntagged bob) [tUntagged bob]
      void . WS.assertMatch (3 # Second) wsAlex $
        wsAssertMembersLeave groupConvId (tUntagged bob) [tUntagged bob]
      -- Alice shouldn't get any other notifications because we don't notify
      -- on One2One convs.
      --
      -- Alex shouldn't get any other notifications because alex was
      -- not part of any other conversations with bob.
      WS.assertNoEvent (1 # Second) [wsAlice, wsAlex]

      -- There should be only 1 RPC call made to eve's domain for groupConvId.
      -- Bob's domain does not get a notification, because it's the one making
      -- the request.
      assertEqual ("Expected 1 RPC calls, got: " <> show rpcCalls) 1 (length rpcCalls)

      -- Assertions about RPC to 'cDomain'
      cDomainRPC <- assertOne $ filter (\c -> frTargetDomain c == cDomain) rpcCalls
      cDomainRPCReq <- assertRight $ parseFedRequest cDomainRPC
      FedGalley.cuOrigUserId cDomainRPCReq @?= tUntagged bob
      FedGalley.cuConvId cDomainRPCReq @?= qUnqualified groupConvId
      FedGalley.cuAlreadyPresentUsers cDomainRPCReq @?= [qUnqualified carl]
      FedGalley.cuAction cDomainRPCReq @?= SomeConversationAction (sing @'ConversationLeaveTag) ()

-- | We test only ReceiptMode update here
--
-- A : local domain, owns the conversation
-- B : bob is an admin of the converation
-- C : charlie is a regular member of the conversation
updateConversationByRemoteAdmin :: TestM ()
updateConversationByRemoteAdmin = do
  c <- view tsCannon
  (alice, qalice) <- randomUserTuple

  let bdomain = Domain "b.example.com"
      cdomain = Domain "c.example.com"
  qbob <- randomQualifiedId bdomain
  qcharlie <- randomQualifiedId cdomain
  mapM_ (connectWithRemoteUser alice) [qbob, qcharlie]

  let convName = "Test Conv"
  WS.bracketR c alice $ \wsAlice -> do
    (rsp, _federatedRequests) <- do
      let mock = ("get-not-fully-connected-backends" ~> NonConnectedBackends mempty) <|> mockReply EmptyResponse
      withTempMockFederator' mock $ do
        postConvQualified alice Nothing defNewProteusConv {newConvName = checked convName, newConvQualifiedUsers = [qbob, qcharlie]}
          <!! const 201 === statusCode

    cnv <- assertConv rsp RegularConv (Just alice) qalice [qbob, qcharlie] (Just convName) Nothing

    let newReceiptMode = ReceiptMode 41
    let action = SomeConversationAction (sing @'ConversationReceiptModeUpdateTag) (ConversationReceiptModeUpdate newReceiptMode)

    (_, federatedRequests) <-
      withTempMockFederator' (mockReply EmptyResponse) $ do
        -- promote chad to admin
        putOtherMemberQualified alice qbob (OtherMemberUpdate (Just roleNameWireAdmin)) cnv
          !!! const 200 === statusCode

        -- bob updates the conversation
        let cnvUpdateRequest =
              ConversationUpdateRequest
                { user = qUnqualified qbob,
                  convId = qUnqualified cnv,
                  action = action
                }
        resp <- do
          fedGalleyClient <- view tsFedGalleyClient
          runFedClient @"update-conversation" fedGalleyClient bdomain cnvUpdateRequest

        cnvUpdate' <- liftIO $ case resp of
          ConversationUpdateResponseError err -> assertFailure ("Expected ConversationUpdateResponseUpdate but got " <> show err)
          ConversationUpdateResponseNoChanges -> assertFailure "Expected ConversationUpdateResponseUpdate but got ConversationUpdateResponseNoChanges"
          ConversationUpdateResponseUpdate up -> pure up
          ConversationUpdateResponseNonFederatingBackends _ -> assertFailure "Expected ConversationUpdateResponseUpdate but got ConversationUpdateResponseNonFederatingBackends"
          ConversationUpdateResponseUnreachableBackends _ -> assertFailure "Expected ConversationUpdateResponseUpdate but got ConversationUpdateResponseUnreachableBackends"

        liftIO $ do
          cuOrigUserId cnvUpdate' @?= qbob
          cuAlreadyPresentUsers cnvUpdate' @?= [qUnqualified qbob]
          cuAction cnvUpdate' @?= action

    -- backend A generates a notification for alice
    void $
      WS.awaitMatch (5 # Second) wsAlice $ \n -> do
        liftIO $ wsAssertConvReceiptModeUpdate cnv qalice newReceiptMode n

    -- backend B does *not* get notified of the conversation update ony of bob's promotion
    liftIO $ do
      [(_fr, cUpdate)] <- mapM parseConvUpdate $ filter (\r -> frTargetDomain r == bdomain) federatedRequests
      assertBool "Action is not a ConversationMemberUpdate" (isJust (getConvAction (sing @'ConversationMemberUpdateTag) (cuAction cUpdate)))

    -- conversation has been modified by action
    updatedConv :: Conversation <- fmap responseJsonUnsafe $ getConvQualified alice cnv <!! const 200 === statusCode
    liftIO $
      (cnvmReceiptMode . cnvMetadata) updatedConv @?= Just newReceiptMode

    -- backend C gets notified of the conversation update and bob's promotion
    liftIO $ do
      dUpdates <- mapM parseConvUpdate $ filter (\r -> frTargetDomain r == cdomain) federatedRequests

      (_fr1, _cu1, _up1) <- assertOne $ mapMaybe (\(fr, up) -> getConvAction (sing @'ConversationMemberUpdateTag) (cuAction up) <&> (fr,up,)) dUpdates

      (_fr2, convUpdate, receiptModeUpdate) <- assertOne $ mapMaybe (\(fr, up) -> getConvAction (sing @'ConversationReceiptModeUpdateTag) (cuAction up) <&> (fr,up,)) dUpdates

      cruReceiptMode receiptModeUpdate @?= newReceiptMode
      cuOrigUserId convUpdate @?= qbob
      cuConvId convUpdate @?= qUnqualified cnv
      cuAlreadyPresentUsers convUpdate @?= [qUnqualified qcharlie]

    WS.assertMatch_ (5 # Second) wsAlice $ \n -> do
      wsAssertConvReceiptModeUpdate cnv qbob newReceiptMode n
  where
    _toOtherMember qid = OtherMember qid Nothing roleNameWireAdmin
    _convView cnv usr = responseJsonUnsafeWithMsg "conversation" <$> getConv usr cnv

    parseConvUpdate :: FederatedRequest -> IO (FederatedRequest, ConversationUpdate)
    parseConvUpdate rpc = do
      frComponent rpc @?= Galley
      frRPC rpc @?= "on-conversation-updated"
      let convUpdate :: ConversationUpdate = fromRight (error $ "Could not parse ConversationUpdate from " <> show (frBody rpc)) $ A.eitherDecode (frBody rpc)
      pure (rpc, convUpdate)

=======
>>>>>>> 2e3a6ec3
getConvAction :: Sing tag -> SomeConversationAction -> Maybe (ConversationAction tag)
getConvAction tquery (SomeConversationAction tag action) =
  case (tag, tquery) of
    (SConversationJoinTag, SConversationJoinTag) -> Just action
    (SConversationJoinTag, _) -> Nothing
    (SConversationLeaveTag, SConversationLeaveTag) -> Just action
    (SConversationLeaveTag, _) -> Nothing
    (SConversationMemberUpdateTag, SConversationMemberUpdateTag) -> Just action
    (SConversationMemberUpdateTag, _) -> Nothing
    (SConversationDeleteTag, SConversationDeleteTag) -> Just action
    (SConversationDeleteTag, _) -> Nothing
    (SConversationRenameTag, SConversationRenameTag) -> Just action
    (SConversationRenameTag, _) -> Nothing
    (SConversationMessageTimerUpdateTag, SConversationMessageTimerUpdateTag) -> Just action
    (SConversationMessageTimerUpdateTag, _) -> Nothing
    (SConversationReceiptModeUpdateTag, SConversationReceiptModeUpdateTag) -> Just action
    (SConversationReceiptModeUpdateTag, _) -> Nothing
    (SConversationAccessDataTag, SConversationAccessDataTag) -> Just action
    (SConversationAccessDataTag, _) -> Nothing
    (SConversationRemoveMembersTag, SConversationRemoveMembersTag) -> Just action
    (SConversationRemoveMembersTag, _) -> Nothing
    (SConversationUpdateProtocolTag, SConversationUpdateProtocolTag) -> Just action
    (SConversationUpdateProtocolTag, _) -> Nothing<|MERGE_RESOLUTION|>--- conflicted
+++ resolved
@@ -920,235 +920,6 @@
       WS.assertMatch_ (5 # Second) ws $
         wsAssertOtr' "" conv bob bobClient aliceClient (toBase64Text "hi alice")
 
-<<<<<<< HEAD
--- | There are 3 backends in action here:
---
--- - Backend A (local) has Alice and Alex
--- - Backend B has Bob and Bart
--- - Backend C has Carl
---
--- Bob is in these convs:
--- - One2One Conv with Alice (ooConvId)
--- - Group conv with all users (groupConvId)
---
--- When bob gets deleted, backend A gets an RPC from bDomain stating that bob is
--- deleted and they would like bob to leave these converstaions:
--- - ooConvId -> Causes Alice to be notified
--- - groupConvId -> Causes Alice and Alex to be notified
--- - extraConvId -> Ignored
--- - noBobConvId -> Ignored
-onUserDeleted :: TestM ()
-onUserDeleted = do
-  cannon <- view tsCannon
-  let bDomain = Domain "b.far-away.example.com"
-      cDomain = Domain "c.far-away.example.com"
-
-  alice <- qTagUnsafe <$> randomQualifiedUser
-  alex <- randomQualifiedUser
-  (bob, ooConvId) <- generateRemoteAndConvIdWithDomain bDomain True alice
-  bart <- randomQualifiedId bDomain
-  carl <- randomQualifiedId cDomain
-
-  connectWithRemoteUser (tUnqualified alice) (tUntagged bob)
-  connectUsers (tUnqualified alice) (pure (qUnqualified alex))
-  connectWithRemoteUser (tUnqualified alice) bart
-  connectWithRemoteUser (tUnqualified alice) carl
-
-  -- create 1-1 conversation between alice and bob
-  createOne2OneConvWithRemote alice bob
-
-  -- create group conversation with everybody
-  groupConvId <- WS.bracketR cannon (tUnqualified alice) $ \wsAlice -> do
-    convId <-
-      decodeQualifiedConvId
-        <$> ( postConvWithRemoteUsers
-                (tUnqualified alice)
-                Nothing
-                defNewProteusConv {newConvQualifiedUsers = [tUntagged bob, alex, bart, carl]}
-                <!! const 201 === statusCode
-            )
-    WS.assertMatch_ (5 # Second) wsAlice $
-      wsAssertConvCreate convId (tUntagged alice)
-    pure convId
-
-  -- extraneous conversation
-  extraConvId <- randomId
-
-  -- conversation without bob
-  noBobConvId <-
-    WS.bracketR cannon (tUnqualified alice) $ \wsAlice -> do
-      convId <-
-        fmap decodeQualifiedConvId $
-          postConvQualified
-            (tUnqualified alice)
-            Nothing
-            defNewProteusConv {newConvQualifiedUsers = [alex]}
-            <!! const 201 === statusCode
-      WS.assertMatch_ (5 # Second) wsAlice $
-        wsAssertConvCreate convId (tUntagged alice)
-      pure convId
-
-  WS.bracketR2 cannon (tUnqualified alice) (qUnqualified alex) $ \(wsAlice, wsAlex) -> do
-    (resp, rpcCalls) <- withTempMockFederator' (mockReply EmptyResponse) $ do
-      let udcn =
-            FedGalley.UserDeletedConversationsNotification
-              { FedGalley.user = tUnqualified bob,
-                FedGalley.conversations =
-                  unsafeRange
-                    [ qUnqualified ooConvId,
-                      qUnqualified groupConvId,
-                      extraConvId,
-                      qUnqualified noBobConvId
-                    ]
-              }
-      g <- viewGalley
-      responseJsonError
-        =<< post
-          ( g
-              . paths ["federation", "on-user-deleted-conversations"]
-              . content "application/json"
-              . header "Wire-Origin-Domain" (toByteString' (tDomain bob))
-              . json udcn
-          )
-          <!! const 200 === statusCode
-
-    ooConvAfterDel <- responseJsonError =<< getConvQualified (tUnqualified alice) ooConvId <!! const 200 === statusCode
-    groupConvAfterDel <- responseJsonError =<< getConvQualified (tUnqualified alice) groupConvId <!! const 200 === statusCode
-
-    liftIO $ do
-      resp @?= EmptyResponse
-
-      -- Assert that bob gets removed from the conversation
-      cmOthers (cnvMembers ooConvAfterDel) @?= []
-      sort (map omQualifiedId (cmOthers (cnvMembers groupConvAfterDel))) @?= sort [alex, bart, carl]
-
-      -- Assert that local user's get notifications only for the conversation
-      -- bob was part of and it wasn't a One2OneConv
-      void . WS.assertMatch (3 # Second) wsAlice $
-        wsAssertMembersLeave groupConvId (tUntagged bob) [tUntagged bob]
-      void . WS.assertMatch (3 # Second) wsAlex $
-        wsAssertMembersLeave groupConvId (tUntagged bob) [tUntagged bob]
-      -- Alice shouldn't get any other notifications because we don't notify
-      -- on One2One convs.
-      --
-      -- Alex shouldn't get any other notifications because alex was
-      -- not part of any other conversations with bob.
-      WS.assertNoEvent (1 # Second) [wsAlice, wsAlex]
-
-      -- There should be only 1 RPC call made to eve's domain for groupConvId.
-      -- Bob's domain does not get a notification, because it's the one making
-      -- the request.
-      assertEqual ("Expected 1 RPC calls, got: " <> show rpcCalls) 1 (length rpcCalls)
-
-      -- Assertions about RPC to 'cDomain'
-      cDomainRPC <- assertOne $ filter (\c -> frTargetDomain c == cDomain) rpcCalls
-      cDomainRPCReq <- assertRight $ parseFedRequest cDomainRPC
-      FedGalley.cuOrigUserId cDomainRPCReq @?= tUntagged bob
-      FedGalley.cuConvId cDomainRPCReq @?= qUnqualified groupConvId
-      FedGalley.cuAlreadyPresentUsers cDomainRPCReq @?= [qUnqualified carl]
-      FedGalley.cuAction cDomainRPCReq @?= SomeConversationAction (sing @'ConversationLeaveTag) ()
-
--- | We test only ReceiptMode update here
---
--- A : local domain, owns the conversation
--- B : bob is an admin of the converation
--- C : charlie is a regular member of the conversation
-updateConversationByRemoteAdmin :: TestM ()
-updateConversationByRemoteAdmin = do
-  c <- view tsCannon
-  (alice, qalice) <- randomUserTuple
-
-  let bdomain = Domain "b.example.com"
-      cdomain = Domain "c.example.com"
-  qbob <- randomQualifiedId bdomain
-  qcharlie <- randomQualifiedId cdomain
-  mapM_ (connectWithRemoteUser alice) [qbob, qcharlie]
-
-  let convName = "Test Conv"
-  WS.bracketR c alice $ \wsAlice -> do
-    (rsp, _federatedRequests) <- do
-      let mock = ("get-not-fully-connected-backends" ~> NonConnectedBackends mempty) <|> mockReply EmptyResponse
-      withTempMockFederator' mock $ do
-        postConvQualified alice Nothing defNewProteusConv {newConvName = checked convName, newConvQualifiedUsers = [qbob, qcharlie]}
-          <!! const 201 === statusCode
-
-    cnv <- assertConv rsp RegularConv (Just alice) qalice [qbob, qcharlie] (Just convName) Nothing
-
-    let newReceiptMode = ReceiptMode 41
-    let action = SomeConversationAction (sing @'ConversationReceiptModeUpdateTag) (ConversationReceiptModeUpdate newReceiptMode)
-
-    (_, federatedRequests) <-
-      withTempMockFederator' (mockReply EmptyResponse) $ do
-        -- promote chad to admin
-        putOtherMemberQualified alice qbob (OtherMemberUpdate (Just roleNameWireAdmin)) cnv
-          !!! const 200 === statusCode
-
-        -- bob updates the conversation
-        let cnvUpdateRequest =
-              ConversationUpdateRequest
-                { user = qUnqualified qbob,
-                  convId = qUnqualified cnv,
-                  action = action
-                }
-        resp <- do
-          fedGalleyClient <- view tsFedGalleyClient
-          runFedClient @"update-conversation" fedGalleyClient bdomain cnvUpdateRequest
-
-        cnvUpdate' <- liftIO $ case resp of
-          ConversationUpdateResponseError err -> assertFailure ("Expected ConversationUpdateResponseUpdate but got " <> show err)
-          ConversationUpdateResponseNoChanges -> assertFailure "Expected ConversationUpdateResponseUpdate but got ConversationUpdateResponseNoChanges"
-          ConversationUpdateResponseUpdate up -> pure up
-          ConversationUpdateResponseNonFederatingBackends _ -> assertFailure "Expected ConversationUpdateResponseUpdate but got ConversationUpdateResponseNonFederatingBackends"
-          ConversationUpdateResponseUnreachableBackends _ -> assertFailure "Expected ConversationUpdateResponseUpdate but got ConversationUpdateResponseUnreachableBackends"
-
-        liftIO $ do
-          cuOrigUserId cnvUpdate' @?= qbob
-          cuAlreadyPresentUsers cnvUpdate' @?= [qUnqualified qbob]
-          cuAction cnvUpdate' @?= action
-
-    -- backend A generates a notification for alice
-    void $
-      WS.awaitMatch (5 # Second) wsAlice $ \n -> do
-        liftIO $ wsAssertConvReceiptModeUpdate cnv qalice newReceiptMode n
-
-    -- backend B does *not* get notified of the conversation update ony of bob's promotion
-    liftIO $ do
-      [(_fr, cUpdate)] <- mapM parseConvUpdate $ filter (\r -> frTargetDomain r == bdomain) federatedRequests
-      assertBool "Action is not a ConversationMemberUpdate" (isJust (getConvAction (sing @'ConversationMemberUpdateTag) (cuAction cUpdate)))
-
-    -- conversation has been modified by action
-    updatedConv :: Conversation <- fmap responseJsonUnsafe $ getConvQualified alice cnv <!! const 200 === statusCode
-    liftIO $
-      (cnvmReceiptMode . cnvMetadata) updatedConv @?= Just newReceiptMode
-
-    -- backend C gets notified of the conversation update and bob's promotion
-    liftIO $ do
-      dUpdates <- mapM parseConvUpdate $ filter (\r -> frTargetDomain r == cdomain) federatedRequests
-
-      (_fr1, _cu1, _up1) <- assertOne $ mapMaybe (\(fr, up) -> getConvAction (sing @'ConversationMemberUpdateTag) (cuAction up) <&> (fr,up,)) dUpdates
-
-      (_fr2, convUpdate, receiptModeUpdate) <- assertOne $ mapMaybe (\(fr, up) -> getConvAction (sing @'ConversationReceiptModeUpdateTag) (cuAction up) <&> (fr,up,)) dUpdates
-
-      cruReceiptMode receiptModeUpdate @?= newReceiptMode
-      cuOrigUserId convUpdate @?= qbob
-      cuConvId convUpdate @?= qUnqualified cnv
-      cuAlreadyPresentUsers convUpdate @?= [qUnqualified qcharlie]
-
-    WS.assertMatch_ (5 # Second) wsAlice $ \n -> do
-      wsAssertConvReceiptModeUpdate cnv qbob newReceiptMode n
-  where
-    _toOtherMember qid = OtherMember qid Nothing roleNameWireAdmin
-    _convView cnv usr = responseJsonUnsafeWithMsg "conversation" <$> getConv usr cnv
-
-    parseConvUpdate :: FederatedRequest -> IO (FederatedRequest, ConversationUpdate)
-    parseConvUpdate rpc = do
-      frComponent rpc @?= Galley
-      frRPC rpc @?= "on-conversation-updated"
-      let convUpdate :: ConversationUpdate = fromRight (error $ "Could not parse ConversationUpdate from " <> show (frBody rpc)) $ A.eitherDecode (frBody rpc)
-      pure (rpc, convUpdate)
-
-=======
->>>>>>> 2e3a6ec3
 getConvAction :: Sing tag -> SomeConversationAction -> Maybe (ConversationAction tag)
 getConvAction tquery (SomeConversationAction tag action) =
   case (tag, tquery) of

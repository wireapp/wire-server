{-# OPTIONS_GHC -Wno-incomplete-uni-patterns #-}

-- This file is part of the Wire Server implementation.
--
-- Copyright (C) 2022 Wire Swiss GmbH <opensource@wire.com>
--
-- This program is free software: you can redistribute it and/or modify it under
-- the terms of the GNU Affero General Public License as published by the Free
-- Software Foundation, either version 3 of the License, or (at your option) any
-- later version.
--
-- This program is distributed in the hope that it will be useful, but WITHOUT
-- ANY WARRANTY; without even the implied warranty of MERCHANTABILITY or FITNESS
-- FOR A PARTICULAR PURPOSE. See the GNU Affero General Public License for more
-- details.
--
-- You should have received a copy of the GNU Affero General Public License along
-- with this program. If not, see <https://www.gnu.org/licenses/>.

module API.MLS (tests) where

import API.MLS.Mocks
import API.MLS.Util
import API.Util
import Bilge hiding (empty, head)
import Bilge.Assert
import Cassandra hiding (Set)
import Control.Lens (view)
import Control.Lens.Extras
import qualified Control.Monad.State as State
import Crypto.Error
import qualified Crypto.PubKey.Ed25519 as Ed25519
import qualified Data.Aeson as Aeson
import Data.Binary.Put
import qualified Data.ByteString.Lazy as LBS
import Data.Domain
import Data.Id
import Data.Json.Util hiding ((#))
import Data.List1 hiding (head)
import qualified Data.Map as Map
import Data.Qualified
import Data.Range
import qualified Data.Set as Set
import Data.Singletons
import Data.String.Conversions
import qualified Data.Text as T
import Data.Time
import Federator.MockServer hiding (withTempMockFederator)
import Imports
import qualified Network.Wai.Utilities.Error as Wai
import Test.Tasty
import Test.Tasty.Cannon (TimeoutUnit (Second), (#))
import qualified Test.Tasty.Cannon as WS
import Test.Tasty.HUnit
import TestHelpers
import TestSetup
import Wire.API.Conversation
import Wire.API.Conversation.Action
import Wire.API.Conversation.Protocol
import Wire.API.Conversation.Role
import Wire.API.Error.Galley
import Wire.API.Event.Conversation
import Wire.API.Federation.API.Common
import Wire.API.Federation.API.Galley
import Wire.API.MLS.CipherSuite
import Wire.API.MLS.Credential
import Wire.API.MLS.Keys
import Wire.API.MLS.Serialisation
import Wire.API.MLS.SubConversation
import Wire.API.MLS.Welcome
import Wire.API.Message
import Wire.API.Routes.MultiTablePaging
import Wire.API.Routes.Version
<<<<<<< HEAD
import Wire.API.User.Client
=======
import Wire.API.Unreachable
>>>>>>> 2c4a3ce5

tests :: IO TestSetup -> TestTree
tests s =
  testGroup
    "MLS"
    [ testGroup
        "Message"
        [ test s "sender must be part of conversation" testSenderNotInConversation,
          test s "send other user's commit" testSendAnotherUsersCommit
        ],
      testGroup
        "Welcome"
        [ test s "local welcome" testLocalWelcome,
          test s "local welcome (client with no public key)" testWelcomeNoKey,
          test s "remote welcome" testRemoteWelcome,
          test s "post a remote MLS welcome message" sendRemoteMLSWelcome,
          test s "post a remote MLS welcome message (key package ref not found)" sendRemoteMLSWelcomeKPNotFound
        ],
      testGroup
        "Creation"
        [ test s "fail to create MLS conversation" postMLSConvFail,
          test s "create MLS conversation" postMLSConvOk
        ],
      testGroup
        "Deletion"
        [ test s "delete a MLS conversation" testDeleteMLSConv
        ],
      testGroup
        "Commit"
        [ test s "add user to a conversation" testAddUser,
          test s "add user with an incomplete welcome" testAddUserWithBundleIncompleteWelcome,
          test s "add user (not connected)" testAddUserNotConnected,
          test s "add user (partial client list)" testAddUserPartial,
          test s "add client of existing user" testAddClientPartial,
          test s "add user with some non-MLS clients" testAddUserWithProteusClients,
          test s "send a stale commit" testStaleCommit,
          test s "add remote user to a conversation" testAddRemoteUser,
          test s "return error when commit is locked" testCommitLock,
          test s "add user to a conversation with proposal + commit" testAddUserBareProposalCommit,
          test s "post commit that references an unknown proposal" testUnknownProposalRefCommit,
          test s "post commit that is not referencing all proposals" testCommitNotReferencingAllProposals,
          test s "admin removes user from a conversation" testAdminRemovesUserFromConv,
          test s "admin removes user from a conversation but doesn't list all clients" testRemoveClientsIncomplete
        ],
      testGroup
        "External commit"
        [ test s "non-member attempts to join a conversation" testExternalCommitNotMember,
          test s "join a conversation with the same client" testExternalCommitSameClient,
          test s "join a conversation with a new client" testExternalCommitNewClient,
          test s "join a conversation with a new client and resend backend proposals" testExternalCommitNewClientResendBackendProposal
        ],
      testGroup
        "Application Message"
        [ testGroup
            "Local Sender/Local Conversation"
            [ test s "send application message" testAppMessage,
              test s "send remote application message" testRemoteAppMessage,
              test s "another participant sends an application message" testAppMessage2,
              test s "send message, some remotes are reachable" testAppMessageSomeReachable,
              test s "send message, remote users are unreachable" testAppMessageUnreachable
            ],
          testGroup
            "Local Sender/Remote Conversation"
            [ test s "send application message" testLocalToRemote,
              test s "non-member sends application message" testLocalToRemoteNonMember
            ],
          testGroup
            "Remote Sender/Local Conversation"
            [ test s "POST /federation/send-mls-message" testRemoteToLocal,
              test s "POST /federation/send-mls-message, remote user is not a conversation member" testRemoteNonMemberToLocal,
              test s "POST /federation/send-mls-message, remote user sends to wrong conversation" testRemoteToLocalWrongConversation
            ],
          testGroup
            "Remote Sender/Remote Conversation"
            [ test s "POST /federation/on-mls-message-sent" testRemoteToRemote
            ] -- all is mocked
        ],
      testGroup
        "Proposal"
        [ test s "add a new client to a non-existing conversation" propNonExistingConv,
          test s "add a new client to an existing conversation" propExistingConv,
          test s "add a new client in an invalid epoch" propInvalidEpoch,
          test s "forward an unsupported proposal" propUnsupported
        ],
      testGroup
        "External Add Proposal"
        [ test s "member adds new client" testExternalAddProposal,
          test s "non-admin commits external add proposal" testExternalAddProposalNonAdminCommit,
          test s "non-member adds new client" testExternalAddProposalWrongUser,
          test s "member adds unknown new client" testExternalAddProposalWrongClient
        ],
      testGroup
        "Backend-side External Remove Proposals"
        [ test s "local conversation, local user deleted" testBackendRemoveProposalLocalConvLocalUser,
          test s "local conversation, recreate client" testBackendRemoveProposalRecreateClient,
          test s "local conversation, remote user deleted" testBackendRemoveProposalLocalConvRemoteUser,
          test s "local conversation, creator leaving" testBackendRemoveProposalLocalConvLocalLeaverCreator,
          test s "local conversation, local committer leaving" testBackendRemoveProposalLocalConvLocalLeaverCommitter,
          test s "local conversation, remote user leaving" testBackendRemoveProposalLocalConvRemoteLeaver,
          test s "local conversation, local client deleted" testBackendRemoveProposalLocalConvLocalClient,
          test s "local conversation, remote client deleted" testBackendRemoveProposalLocalConvRemoteClient
        ],
      testGroup
        "Protocol mismatch"
        [ test s "send a commit to a proteus conversation" testAddUsersToProteus,
          test s "add users bypassing MLS" testAddUsersDirectly,
          test s "remove users bypassing MLS" testRemoveUsersDirectly,
          test s "send proteus message to an MLS conversation" testProteusMessage
        ],
      test s "public keys" testPublicKeys,
      testGroup
        "GroupInfo"
        [ test s "get group info for a local conversation" testGetGroupInfoOfLocalConv,
          test s "get group info for a remote conversation" testGetGroupInfoOfRemoteConv,
          test s "get group info for a remote user" testFederatedGetGroupInfo
        ],
      testGroup
        "CommitBundle"
        [ test s "add user with a commit bundle" testAddUserWithBundle,
          test s "add user with a commit bundle to a remote conversation" testAddUserToRemoteConvWithBundle,
          test s "remote user posts commit bundle" testRemoteUserPostsCommitBundle
        ],
      testGroup
        "Self conversation"
        [ test s "create a self conversation" testSelfConversation,
          test s "do not list a self conversation below v3" $ testSelfConversationList True,
          test s "list a self conversation automatically from v3" $ testSelfConversationList False,
          test s "listing conversations without MLS configured" testSelfConversationMLSNotConfigured,
          test s "attempt to add another user to a conversation fails" testSelfConversationOtherUser,
          test s "attempt to leave fails" testSelfConversationLeave
        ],
      testGroup
        "MLS disabled"
        [ test s "cannot create MLS conversations" postMLSConvDisabled,
          test s "cannot send an MLS message" postMLSMessageDisabled,
          test s "cannot send a commit bundle" postMLSBundleDisabled,
          test s "cannot get group info" getGroupInfoDisabled,
          test s "cannot delete a subconversation" deleteSubConversationDisabled
        ],
      testGroup
        "SubConversation"
        [ testGroup
            "Local Sender/Local Subconversation"
            [ test s "get subconversation of MLS conv - 200" (testCreateSubConv True),
              test s "get subconversation of Proteus conv - 404" (testCreateSubConv False),
              test s "join subconversation with an external commit bundle" testJoinSubConv,
              test s "rejoin a subconversation with the same client" testExternalCommitSameClientSubConv,
              test s "join subconversation with a client that is not in the parent conv" testJoinSubNonMemberClient,
              test s "fail to add another client to a subconversation via internal commit" testAddClientSubConvFailure,
              test s "remove another client from a subconversation" testRemoveClientSubConv,
              test s "send an application message in a subconversation" testSendMessageSubConv,
              test s "reset a subconversation as a creator" (testDeleteSubConv SubConvMember),
              test s "reset a subconversation as a conversation member" (testDeleteSubConv ConvMember),
              test s "reset a subconversation as a random user" (testDeleteSubConv RandomUser),
              test s "reset a subconversation and assert no leftover proposals" testJoinDeletedSubConvWithRemoval,
              test s "fail to reset a subconversation with wrong epoch" testDeleteSubConvStale,
              test s "leave a subconversation as a creator" (testLeaveSubConv True),
              test s "leave a subconversation as a non-creator" (testLeaveSubConv False),
              test s "last to leave a subconversation" testLastLeaverSubConv,
              test s "leave a subconversation as a non-member" testLeaveSubConvNonMember,
              test s "remove user from parent conversation" testRemoveUserParent,
              test s "remove creator from parent conversation" testRemoveCreatorParent,
              test s "creator removes user from parent conversation" testCreatorRemovesUserFromParent,
              test s "delete parent conversation of a subconversation" testDeleteParentOfSubConv
            ],
          testGroup
            "Local Sender/Remote Subconversation"
            [ test s "get subconversation of remote conversation - member" (testGetRemoteSubConv True),
              test s "get subconversation of remote conversation - not member" (testGetRemoteSubConv False),
              test s "join remote subconversation" testJoinRemoteSubConv,
              test s "backends are notified about subconvs when a user joins" testRemoteSubConvNotificationWhenUserJoins,
              test s "reset a subconversation - member" (testDeleteRemoteSubConv True),
              test s "reset a subconversation - not member" (testDeleteRemoteSubConv False),
              test s "leave a remote subconversation" testLeaveRemoteSubConv
            ],
          testGroup
            "Remote Sender/Local SubConversation"
            [ test s "get subconversation as a remote member" (testRemoteMemberGetSubConv True),
              test s "get subconversation as a remote non-member" (testRemoteMemberGetSubConv False),
              test s "client of a remote user joins subconversation" testRemoteUserJoinSubConv,
              test s "delete subconversation as a remote member" (testRemoteMemberDeleteSubConv True),
              test s "delete subconversation as a remote non-member" (testRemoteMemberDeleteSubConv False),
              test s "delete parent conversation of a remote subconveration" testDeleteRemoteParentOfSubConv
            ],
          testGroup
            "Remote Sender/Remote SubConversation"
            [ test s "on-mls-message-sent in subconversation" testRemoteToRemoteInSub
            ]
        ],
      testGroup
        "MixedProtocol"
        [ test s "Add clients to a mixed conversation and send proteus message" testMixedAddClients
        ]
    ]

postMLSConvFail :: TestM ()
postMLSConvFail = do
  qalice <- randomQualifiedUser
  let alice = qUnqualified qalice
  let aliceClient = newClientId 0
  bob <- randomUser
  connectUsers alice (list1 bob [])
  postConvQualified
    alice
    (Just aliceClient)
    defNewMLSConv
      { newConvQualifiedUsers = [Qualified bob (qDomain qalice)]
      }
    !!! do
      const 400 === statusCode
      const (Just "non-empty-member-list") === fmap Wai.label . responseJsonError

postMLSConvOk :: TestM ()
postMLSConvOk = do
  c <- view tsCannon
  qalice <- randomQualifiedUser
  let alice = qUnqualified qalice
  let aliceClient = newClientId 0
  let nameMaxSize = T.replicate 256 "a"
  WS.bracketR c alice $ \wsA -> do
    rsp <-
      postConvQualified
        alice
        (Just aliceClient)
        defNewMLSConv {newConvName = checked nameMaxSize}
    pure rsp !!! do
      const 201 === statusCode
      const Nothing === fmap Wai.label . responseJsonError
    qcid <- assertConv rsp RegularConv alice qalice [] (Just nameMaxSize) Nothing
    checkConvCreateEvent (qUnqualified qcid) wsA

testSenderNotInConversation :: TestM ()
testSenderNotInConversation = do
  -- create users
  [alice, bob] <- createAndConnectUsers (replicate 2 Nothing)

  runMLSTest $ do
    [alice1, bob1] <- traverse createMLSClient [alice, bob]

    -- upload key packages
    void $ uploadNewKeyPackage bob1

    -- create group with alice1 and bob1, but do not commit adding Bob
    void $ setupMLSGroup alice1
    mp <- createAddCommit alice1 [bob]

    traverse_ consumeWelcome (mpWelcome mp)

    message <- createApplicationMessage bob1 "some text"

    -- send the message as bob, who is not in the conversation
    err <-
      responseJsonError
        =<< postMessage bob1 (mpMessage message)
          <!! const 404 === statusCode

    liftIO $ Wai.label err @?= "no-conversation"

testLocalWelcome :: TestM ()
testLocalWelcome = do
  users@[alice, bob] <- createAndConnectUsers [Nothing, Nothing]
  runMLSTest $ do
    [alice1, bob1] <- traverse createMLSClient users
    void $ uploadNewKeyPackage bob1
    (_, qcnv) <- setupMLSGroup alice1
    commit <- createAddCommit alice1 [bob]
    welcome <- liftIO $ case mpWelcome commit of
      Nothing -> assertFailure "Expected welcome message"
      Just w -> pure w
    events <- mlsBracket [bob1] $ \wss -> do
      es <- sendAndConsumeCommit commit

      WS.assertMatchN_ (5 # Second) wss $
        wsAssertMLSWelcome (cidQualifiedUser bob1) welcome

      pure es

    event <- assertOne events
    liftIO $ assertJoinEvent qcnv alice [bob] roleNameWireMember event

testWelcomeNoKey :: TestM ()
testWelcomeNoKey = do
  users <- createAndConnectUsers [Nothing, Nothing]
  runMLSTest $ do
    [alice1, bob1] <- traverse createMLSClient users
    void $ setupMLSGroup alice1

    -- add bob using an "out-of-band" key package
    (_, ref) <- generateKeyPackage bob1
    kp <- keyPackageFile bob1 ref
    commit <- createAddCommitWithKeyPackages alice1 [(bob1, kp)]
    welcome <- liftIO $ case mpWelcome commit of
      Nothing -> assertFailure "Expected welcome message"
      Just w -> pure w

    err <-
      responseJsonError
        =<< postWelcome (ciUser alice1) welcome
          <!! do
            const 404 === statusCode
    liftIO $ Wai.label err @?= "mls-key-package-ref-not-found"

testRemoteWelcome :: TestM ()
testRemoteWelcome = do
  [alice, bob] <- createAndConnectUsers [Nothing, Just "bob.example.com"]

  runMLSTest $ do
    alice1 <- createMLSClient alice
    _bob1 <- createFakeMLSClient bob

    void $ setupMLSGroup alice1
    commit <- createAddCommit alice1 [bob]
    welcome <- liftIO $ case mpWelcome commit of
      Nothing -> assertFailure "Expected welcome message"
      Just w -> pure w
    (_, reqs) <-
      withTempMockFederator' welcomeMock $
        postWelcome (ciUser (mpSender commit)) welcome
          !!! const 201 === statusCode
    consumeWelcome welcome
    fedWelcome <- assertOne (filter ((== "mls-welcome") . frRPC) reqs)
    let req :: Maybe MLSWelcomeRequest = Aeson.decode (frBody fedWelcome)
    liftIO $ req @?= (Just . MLSWelcomeRequest . Base64ByteString) welcome

testAddUserWithBundle :: TestM ()
testAddUserWithBundle = do
  [alice, bob] <- createAndConnectUsers [Nothing, Nothing]

  (qcnv, commit) <- runMLSTest $ do
    (alice1 : bobClients) <- traverse createMLSClient [alice, bob, bob]
    traverse_ uploadNewKeyPackage bobClients
    (_, qcnv) <- setupMLSGroup alice1
    commit <- createAddCommit alice1 [bob]
    welcome <- assertJust (mpWelcome commit)

    events <- mlsBracket bobClients $ \wss -> do
      events <- sendAndConsumeCommitBundle commit
      for_ (zip bobClients wss) $ \(c, ws) ->
        WS.assertMatch (5 # Second) ws $
          wsAssertMLSWelcome (cidQualifiedUser c) welcome
      pure events

    event <- assertOne events
    liftIO $ assertJoinEvent qcnv alice [bob] roleNameWireMember event
    pure (qcnv, commit)

  -- check that bob can now see the conversation
  convs <- getAllConvs (qUnqualified bob)
  liftIO $
    assertBool
      "Users added to an MLS group should find it when listing conversations"
      (qcnv `elem` map cnvQualifiedId convs)

  returnedGS <- getGroupInfo alice (fmap Conv qcnv)
  liftIO $ assertBool "Commit does not contain a public group State" (isJust (mpPublicGroupState commit))
  liftIO $ mpPublicGroupState commit @?= Just returnedGS

testAddUserWithBundleIncompleteWelcome :: TestM ()
testAddUserWithBundleIncompleteWelcome = do
  [alice, bob] <- createAndConnectUsers [Nothing, Nothing]

  runMLSTest $ do
    (alice1 : bobClients) <- traverse createMLSClient [alice, bob, bob]
    traverse_ uploadNewKeyPackage bobClients
    void $ setupMLSGroup alice1

    -- create commit, but remove first recipient from welcome message
    commit <- do
      commit <- createAddCommit alice1 [bob]
      liftIO $ do
        welcome <- assertJust (mpWelcome commit)
        w <- either (assertFailure . T.unpack) pure $ decodeMLS' welcome
        let w' = w {welSecrets = take 1 (welSecrets w)}
            welcome' = encodeMLS' w'
            commit' = commit {mpWelcome = Just welcome'}
        pure commit'

    bundle <- createBundle commit
    err <-
      responseJsonError
        =<< localPostCommitBundle (mpSender commit) bundle
          <!! const 400 === statusCode
    liftIO $ Wai.label err @?= "mls-welcome-mismatch"

testAddUser :: TestM ()
testAddUser = do
  [alice, bob] <- createAndConnectUsers [Nothing, Nothing]

  qcnv <- runMLSTest $ do
    [alice1, bob1, bob2] <- traverse createMLSClient [alice, bob, bob]
    traverse_ uploadNewKeyPackage [bob1, bob2]
    (_, qcnv) <- setupMLSGroup alice1
    events <- createAddCommit alice1 [bob] >>= sendAndConsumeCommit
    event <- assertOne events
    liftIO $ assertJoinEvent qcnv alice [bob] roleNameWireMember event
    pure qcnv

  -- check that bob can now see the conversation
  convs <- getAllConvs (qUnqualified bob)
  liftIO $
    assertBool
      "Users added to an MLS group should find it when listing conversations"
      (qcnv `elem` map cnvQualifiedId convs)

testAddUserNotConnected :: TestM ()
testAddUserNotConnected = do
  users@[alice, bob] <- replicateM 2 randomQualifiedUser

  runMLSTest $ do
    [alice1, bob1] <- traverse createMLSClient users
    void $ uploadNewKeyPackage bob1
    void $ setupMLSGroup alice1
    -- add unconnected user with a commit
    commit <- createAddCommit alice1 [bob]
    err <- mlsBracket [alice1, bob1] $ \wss -> do
      err <-
        responseJsonError
          =<< postMessage (mpSender commit) (mpMessage commit)
            <!! const 403 === statusCode
      void . liftIO $ WS.assertNoEvent (1 # WS.Second) wss
      pure err
    liftIO $ Wai.label err @?= "not-connected"

    -- now connect and retry
    liftTest $ connectUsers (qUnqualified alice) (pure (qUnqualified bob))
    void $ sendAndConsumeCommit commit

testAddUserWithProteusClients :: TestM ()
testAddUserWithProteusClients = do
  [alice, bob] <- createAndConnectUsers (replicate 2 Nothing)
  runMLSTest $ do
    alice1 <- createMLSClient alice
    -- bob has 2 MLS clients
    [bob1, bob2] <- replicateM 2 (createMLSClient bob)
    traverse_ uploadNewKeyPackage [bob1, bob2]
    -- and a non-MLS client
    _bob3 <- createWireClient bob

    void $ setupMLSGroup alice1
    void $ createAddCommit alice1 [bob] >>= sendAndConsumeCommit

testAddUserPartial :: TestM ()
testAddUserPartial = do
  [alice, bob, charlie] <- createAndConnectUsers (replicate 3 Nothing)

  runMLSTest $ do
    -- Bob has 3 clients, Charlie has 2
    alice1 <- createMLSClient alice
    bobClients@[_bob1, _bob2, bob3] <- replicateM 3 (createMLSClient bob)
    charlieClients <- replicateM 2 (createMLSClient charlie)

    -- Only the first 2 clients of Bob's have uploaded key packages
    traverse_ uploadNewKeyPackage (take 2 bobClients <> charlieClients)

    -- alice adds bob's first 2 clients
    void $ setupMLSGroup alice1
    commit <- createAddCommit alice1 [bob, charlie]

    -- before alice can commit, bob3 uploads a key package
    void $ uploadNewKeyPackage bob3

    -- alice sends a commit now, and should get a conflict error
    err <-
      responseJsonError
        =<< postMessage (mpSender commit) (mpMessage commit)
          <!! const 409 === statusCode
    liftIO $ Wai.label err @?= "mls-client-mismatch"

testAddClientPartial :: TestM ()
testAddClientPartial = do
  [alice, bob] <- createAndConnectUsers (replicate 2 Nothing)
  runMLSTest $ do
    alice1 <- createMLSClient alice
    -- bob only has 1 usable client
    [bob1, bob2, bob3] <- replicateM 3 (createMLSClient bob)
    void $ uploadNewKeyPackage bob1

    -- alice1 creates a group with bob1
    void $ setupMLSGroup alice1
    void $ createAddCommit alice1 [bob] >>= sendAndConsumeCommit

    -- now bob2 and bob3 upload key packages, and alice adds bob2 only
    kp <- uploadNewKeyPackage bob2 >>= keyPackageFile bob2
    void $ uploadNewKeyPackage bob3
    void $
      createAddCommitWithKeyPackages alice1 [(bob2, kp)]
        >>= sendAndConsumeCommit

testSendAnotherUsersCommit :: TestM ()
testSendAnotherUsersCommit = do
  -- create users
  [alice, bob] <- createAndConnectUsers (replicate 2 Nothing)

  runMLSTest $ do
    [alice1, bob1] <- traverse createMLSClient [alice, bob]

    -- upload key packages
    void $ uploadNewKeyPackage bob1

    -- create group with alice1 and bob1
    void $ setupMLSGroup alice1
    createAddCommit alice1 [bob] >>= void . sendAndConsumeCommit

    -- Alice creates a commit that adds bob2
    bob2 <- createMLSClient bob
    -- upload key packages
    void $ uploadNewKeyPackage bob2
    mp <- createAddCommit alice1 [bob]
    -- and the corresponding commit is sent from Bob instead of Alice
    err <-
      responseJsonError
        =<< postMessage bob1 (mpMessage mp)
          <!! const 400 === statusCode
    liftIO $ Wai.label err @?= "mls-client-sender-user-mismatch"

testAddUsersToProteus :: TestM ()
testAddUsersToProteus = do
  [alice, bob] <- createAndConnectUsers (replicate 2 Nothing)
  void $ postConvQualified (qUnqualified alice) Nothing defNewProteusConv
  runMLSTest $ do
    [alice1, bob1] <- traverse createMLSClient [alice, bob]
    void $ uploadNewKeyPackage bob1
    void $ setupFakeMLSGroup alice1
    mp <- createAddCommit alice1 [bob]
    err <-
      responseJsonError
        =<< postMessage alice1 (mpMessage mp) <!! const 404 === statusCode
    liftIO $ Wai.label err @?= "no-conversation"

testAddUsersDirectly :: TestM ()
testAddUsersDirectly = do
  [alice, bob] <- createAndConnectUsers (replicate 2 Nothing)
  charlie <- randomQualifiedUser
  runMLSTest $ do
    [alice1, bob1] <- traverse createMLSClient [alice, bob]
    void $ uploadNewKeyPackage bob1
    qcnv <- snd <$> setupMLSGroup alice1
    createAddCommit alice1 [bob] >>= void . sendAndConsumeCommit
    e <-
      responseJsonError
        =<< postMembers
          (qUnqualified alice)
          (pure charlie)
          qcnv
          <!! const 403 === statusCode
    liftIO $ Wai.label e @?= "invalid-op"

testRemoveUsersDirectly :: TestM ()
testRemoveUsersDirectly = do
  [alice, bob] <- createAndConnectUsers (replicate 2 Nothing)
  runMLSTest $ do
    [alice1, bob1] <- traverse createMLSClient [alice, bob]
    void $ uploadNewKeyPackage bob1
    qcnv <- snd <$> setupMLSGroup alice1
    createAddCommit alice1 [bob] >>= void . sendAndConsumeCommit
    e <-
      responseJsonError
        =<< deleteMemberQualified
          (qUnqualified alice)
          bob
          qcnv
          <!! const 403 === statusCode
    liftIO $ Wai.label e @?= "invalid-op"

testProteusMessage :: TestM ()
testProteusMessage = do
  [alice, bob] <- createAndConnectUsers (replicate 2 Nothing)
  runMLSTest $ do
    [alice1, bob1] <- traverse createMLSClient [alice, bob]
    void $ uploadNewKeyPackage bob1
    qcnv <- snd <$> setupMLSGroup alice1
    createAddCommit alice1 [bob] >>= void . sendAndConsumeCommit
    e <-
      responseJsonError
        =<< postProteusMessageQualified
          (qUnqualified alice)
          (ciClient bob1)
          qcnv
          []
          "data"
          MismatchReportAll
          <!! const 404 === statusCode
    liftIO $ Wai.label e @?= "no-conversation"

testStaleCommit :: TestM ()
testStaleCommit = do
  (alice : users) <- createAndConnectUsers (replicate 5 Nothing)
  let (users1, users2) = splitAt 2 users

  runMLSTest $ do
    (alice1 : clients) <- traverse createMLSClient (alice : users)
    traverse_ uploadNewKeyPackage clients
    void $ setupMLSGroup alice1

    gsBackup <- getClientGroupState alice1

    -- add the first batch of users to the conversation
    void $ createAddCommit alice1 users1 >>= sendAndConsumeCommit

    -- now roll back alice1 and try to add the second batch of users
    setClientGroupState alice1 gsBackup

    commit <- createAddCommit alice1 users2
    err <-
      responseJsonError
        =<< postMessage (mpSender commit) (mpMessage commit)
          <!! const 409 === statusCode
    liftIO $ Wai.label err @?= "mls-stale-message"

testAddRemoteUser :: TestM ()
testAddRemoteUser = do
  users@[alice, bob] <- createAndConnectUsers [Nothing, Just "bob.example.com"]
  (events, reqs, qcnv) <- runMLSTest $ do
    [alice1, bob1] <- traverse createMLSClient users
    (_, qcnv) <- setupMLSGroup alice1

    commit <- createAddCommit alice1 [bob]
    (events, reqs) <-
      withTempMockFederator' (receiveCommitMock [bob1] <|> welcomeMock) $
        sendAndConsumeCommit commit
    pure (events, reqs, qcnv)

  liftIO $ do
    req <- assertOne $ filter ((== "on-conversation-updated") . frRPC) reqs
    frTargetDomain req @?= qDomain bob
    bdy <- case Aeson.eitherDecode (frBody req) of
      Right b -> pure b
      Left e -> assertFailure $ "Could not parse on-conversation-updated request body: " <> e
    cuOrigUserId bdy @?= alice
    cuConvId bdy @?= qUnqualified qcnv
    cuAlreadyPresentUsers bdy @?= [qUnqualified bob]
    cuAction bdy
      @?= SomeConversationAction
        SConversationJoinTag
        ConversationJoin
          { cjUsers = pure bob,
            cjRole = roleNameWireMember
          }

  liftIO $ do
    event <- assertOne events
    assertJoinEvent qcnv alice [bob] roleNameWireMember event

testCommitLock :: TestM ()
testCommitLock = do
  users <- createAndConnectUsers (replicate 4 Nothing)

  runMLSTest $ do
    [alice1, bob1, charlie1, dee1] <- traverse createMLSClient users
    (groupId, _) <- setupMLSGroup alice1
    traverse_ uploadNewKeyPackage [bob1, charlie1, dee1]

    -- alice adds add bob
    void $ createAddCommit alice1 [cidQualifiedUser bob1] >>= sendAndConsumeCommit

    -- alice adds charlie
    void $ createAddCommit alice1 [cidQualifiedUser charlie1] >>= sendAndConsumeCommit

    -- simulate concurrent commit by blocking epoch
    casClient <- view tsCass
    runClient casClient $ insertLock groupId (Epoch 2)

    -- commit should fail due to competing lock
    do
      commit <- createAddCommit alice1 [cidQualifiedUser dee1]
      err <-
        responseJsonError
          =<< postMessage alice1 (mpMessage commit)
            <!! const 409 === statusCode
      liftIO $ Wai.label err @?= "mls-stale-message"
  where
    lock :: PrepQuery W (GroupId, Epoch) ()
    lock = "insert into mls_commit_locks (group_id, epoch) values (?, ?)"

    insertLock groupId epoch =
      retry x5 $
        write
          lock
          ( params
              LocalQuorum
              (groupId, epoch)
          )

testAddUserBareProposalCommit :: TestM ()
testAddUserBareProposalCommit = do
  users <- createAndConnectUsers (replicate 2 Nothing)
  runMLSTest $ do
    [alice1, bob1] <- traverse createMLSClient users
    (_, qcnv) <- setupMLSGroup alice1
    void $ uploadNewKeyPackage bob1

    createAddProposals alice1 [cidQualifiedUser bob1]
      >>= traverse_ sendAndConsumeMessage
    commit <- createPendingProposalCommit alice1
    void $ assertJust (mpWelcome commit)
    void $ sendAndConsumeCommit commit

    -- check that bob can now see the conversation
    liftTest $ do
      convs <- getAllConvs (ciUser bob1)
      liftIO $
        assertBool
          "Users added to an MLS group should find it when listing conversations"
          (qcnv `elem` map cnvQualifiedId convs)

testUnknownProposalRefCommit :: TestM ()
testUnknownProposalRefCommit = do
  [alice, bob] <- createAndConnectUsers (replicate 2 Nothing)
  runMLSTest $ do
    [alice1, bob1] <- traverse createMLSClient [alice, bob]
    void $ setupMLSGroup alice1
    void $ uploadNewKeyPackage bob1

    -- create proposal, but don't send it to group
    void $ createAddProposals alice1 [bob]
    commit <- createPendingProposalCommit alice1

    -- send commit before proposal
    err <-
      responseJsonError
        =<< postMessage alice1 (mpMessage commit)
          <!! const 404 === statusCode
    liftIO $ Wai.label err @?= "mls-proposal-not-found"

testCommitNotReferencingAllProposals :: TestM ()
testCommitNotReferencingAllProposals = do
  users@[_alice, bob, charlie] <- createAndConnectUsers (replicate 3 Nothing)

  runMLSTest $ do
    [alice1, bob1, charlie1] <- traverse createMLSClient users
    void $ setupMLSGroup alice1
    traverse_ uploadNewKeyPackage [bob1, charlie1]

    gsBackup <- getClientGroupState alice1

    -- create proposals for bob and charlie
    createAddProposals alice1 [bob, charlie]
      >>= traverse_ sendAndConsumeMessage

    -- now create a commit referencing only the first proposal
    setClientGroupState alice1 gsBackup
    commit <- createPendingProposalCommit alice1

    -- send commit and expect and error
    err <-
      responseJsonError
        =<< postMessage alice1 (mpMessage commit)
          <!! const 400 === statusCode
    liftIO $ Wai.label err @?= "mls-commit-missing-references"

testAdminRemovesUserFromConv :: TestM ()
testAdminRemovesUserFromConv = do
  [alice, bob] <- createAndConnectUsers [Nothing, Nothing]
  (qcnv, events) <- runMLSTest $ do
    [alice1, bob1, bob2] <- traverse createMLSClient [alice, bob, bob]
    void $ createWireClient bob -- also create one extra non-MLS client
    traverse_ uploadNewKeyPackage [bob1, bob2]
    (_, qcnv) <- setupMLSGroup alice1
    void $ createAddCommit alice1 [bob] >>= sendAndConsumeCommit
    events <- createRemoveCommit alice1 [bob1, bob2] >>= sendAndConsumeCommit
    pure (qcnv, events)

  liftIO $ assertOne events >>= assertLeaveEvent qcnv alice [bob]

  do
    convs <- getAllConvs (qUnqualified bob)
    clients <- getConvClients (qUnqualified alice) (qUnqualified qcnv)
    liftIO $ do
      assertEqual
        ("Expected only one client, got " <> show clients)
        (length . clClients $ clients)
        1
      assertBool
        "bob is not longer part of conversation after the commit"
        (qcnv `notElem` map cnvQualifiedId convs)

testRemoveClientsIncomplete :: TestM ()
testRemoveClientsIncomplete = do
  [alice, bob] <- createAndConnectUsers [Nothing, Nothing]
  runMLSTest $ do
    [alice1, bob1, bob2] <- traverse createMLSClient [alice, bob, bob]
    traverse_ uploadNewKeyPackage [bob1, bob2]
    void $ setupMLSGroup alice1
    void $ createAddCommit alice1 [bob] >>= sendAndConsumeCommit
    commit <- createRemoveCommit alice1 [bob1]

    err <-
      responseJsonError
        =<< postMessage alice1 (mpMessage commit)
          <!! statusCode === const 409
    liftIO $ Wai.label err @?= "mls-client-mismatch"

testRemoteAppMessage :: TestM ()
testRemoteAppMessage = do
  users@[alice, bob] <- createAndConnectUsers [Nothing, Just "bob.example.com"]

  runMLSTest $ do
    [alice1, bob1] <- traverse createMLSClient users

    (_, qcnv) <- setupMLSGroup alice1

    let mock = receiveCommitMock [bob1] <|> messageSentMock <|> welcomeMock

    ((message, events), reqs) <- withTempMockFederator' mock $ do
      void $ createAddCommit alice1 [bob] >>= sendAndConsumeCommit
      message <- createApplicationMessage alice1 "hello"
      (events, _) <- sendAndConsumeMessage message
      pure (message, events)

    liftIO $ do
      req <- assertOne $ filter ((== "on-mls-message-sent") . frRPC) reqs
      frTargetDomain req @?= qDomain bob
      bdy <- case Aeson.eitherDecode (frBody req) of
        Right b -> pure b
        Left e -> assertFailure $ "Could not parse on-mls-message-sent request body: " <> e
      rmmSender bdy @?= alice
      rmmConversation bdy @?= qUnqualified qcnv
      rmmRecipients bdy @?= [(ciUser bob1, ciClient bob1)]
      rmmMessage bdy @?= Base64ByteString (mpMessage message)

    liftIO $ assertBool "Unexpected events returned" (null events)

-- The following test happens within backend B
-- Alice@A is remote and Bob@B is local
-- Alice creates a remote conversation and invites Bob
-- Bob sends a message to the conversion
--
-- In reality, the following steps would happen:
--
-- 1) alice creates a new conversation @A -> convId, groupID
-- 2) alice creates an MLS group (locally) with bob in it -> commit, welcome
-- 3) alice sends commit
-- 4) A notifies B about the new conversation
-- 5) A notifies B about bob being in the conversation (Join event)
-- 6) B notifies bob about join event
-- 7) alice sends welcome @A
-- 8) A forwards welcome to B
-- 9) B forwards welcome to bob
-- 10) bob creates his view on the group (locally) using the welcome message
--
-- 11) bob crafts a message (locally)
-- 12) bob sends the message @B
-- 13) B forwards the message to A
-- 14) A forwards the message to alice
--
-- In the test:
--
-- setup: 2 5 10 11
-- skipped: 1 3 6 7 8 9 13
-- faked: 4
-- actual test step: 12 14
testLocalToRemote :: TestM ()
testLocalToRemote = do
  -- create users
  let aliceDomain = Domain "faraway.example.com"
  [alice, bob] <- createAndConnectUsers [Just (domainText aliceDomain), Nothing]

  runMLSTest $ do
    [alice1, bob1] <- traverse createMLSClient [alice, bob]

    -- upload key packages
    void $ uploadNewKeyPackage bob1

    -- step 2
    (groupId, qcnv) <- setupFakeMLSGroup alice1
    mp <- createAddCommit alice1 [bob]
    -- step 10
    traverse_ consumeWelcome (mpWelcome mp)
    -- step 11
    message <- createApplicationMessage bob1 "hi"

    -- register remote conversation: step 4
    receiveNewRemoteConv (fmap Conv qcnv) groupId
    -- A notifies B about bob being in the conversation (Join event): step 5
    receiveOnConvUpdated qcnv alice bob

    (_, reqs) <-
      withTempMockFederator' sendMessageMock $
        -- bob sends a message: step 12
        sendAndConsumeMessage message

    -- check requests to mock federator: step 14
    liftIO $ do
      req <- assertOne reqs
      frRPC req @?= "send-mls-message"
      frTargetDomain req @?= qDomain qcnv
      bdy <- case Aeson.eitherDecode (frBody req) of
        Right b -> pure b
        Left e -> assertFailure $ "Could not parse send-mls-message request body: " <> e
      mmsrConvOrSubId bdy @?= Conv (qUnqualified qcnv)
      mmsrSender bdy @?= qUnqualified bob
      mmsrRawMessage bdy @?= Base64ByteString (mpMessage message)

testLocalToRemoteNonMember :: TestM ()
testLocalToRemoteNonMember = do
  -- create users
  let domain = Domain "faraway.example.com"
  [alice, bob] <- createAndConnectUsers [Just (domainText domain), Nothing]

  runMLSTest $ do
    [alice1, bob1] <- traverse createMLSClient [alice, bob]

    void $ uploadNewKeyPackage bob1

    -- step 2
    (groupId, qcnv) <- setupFakeMLSGroup alice1

    mp <- createAddCommit alice1 [bob]
    -- step 10
    traverse_ consumeWelcome (mpWelcome mp)
    -- step 11
    message <- createApplicationMessage bob1 "hi"

    -- register remote conversation: step 4
    receiveNewRemoteConv (fmap Conv qcnv) groupId

    void $
      withTempMockFederator' sendMessageMock $ do
        galley <- viewGalley

        -- bob sends a message: step 12
        post
          ( galley
              . paths ["mls", "messages"]
              . zUser (qUnqualified bob)
              . zConn "conn"
              . content "message/mls"
              . bytes (mpMessage message)
          )
          !!! do
            const 404 === statusCode
            const (Just "no-conversation-member")
              === fmap Wai.label . responseJsonError

testExternalCommitNotMember :: TestM ()
testExternalCommitNotMember = do
  [alice, bob] <- createAndConnectUsers (replicate 2 Nothing)

  runMLSTest $ do
    [alice1, alice2, bob1] <- traverse createMLSClient [alice, alice, bob]
    traverse_ uploadNewKeyPackage [bob1, alice2]
    (_, qcnv) <- setupMLSGroup alice1

    -- so that we have the public group state
    void $ createAddCommit alice1 [alice] >>= sendAndConsumeCommitBundle

    pgs <- liftTest $ getGroupInfo (cidQualifiedUser alice1) (fmap Conv qcnv)
    mp <- createExternalCommit bob1 (Just pgs) (fmap Conv qcnv)
    bundle <- createBundle mp
    localPostCommitBundle (mpSender mp) bundle
      !!! const 404 === statusCode

testExternalCommitSameClient :: TestM ()
testExternalCommitSameClient = do
  [alice, bob] <- createAndConnectUsers (replicate 2 Nothing)

  runMLSTest $ do
    [alice1, bob1] <- traverse createMLSClient [alice, bob]
    void $ uploadNewKeyPackage bob1
    (_, qcnv) <- setupMLSGroup alice1
    void $ createAddCommit alice1 [bob] >>= sendAndConsumeCommitBundle

    let rejoiner = alice1
    ecEvents <-
      createExternalCommit rejoiner Nothing (fmap Conv qcnv)
        >>= sendAndConsumeCommitBundle
    liftIO $
      assertBool "No events after external commit expected" (null ecEvents)

    message <- createApplicationMessage bob1 "hello"
    void $ sendAndConsumeMessage message

testExternalCommitNewClient :: TestM ()
testExternalCommitNewClient = do
  [alice, bob] <- createAndConnectUsers (replicate 2 Nothing)

  runMLSTest $ do
    [alice1, bob1] <- traverse createMLSClient [alice, bob]
    void $ uploadNewKeyPackage bob1
    (_, qcnv) <- setupMLSGroup alice1
    void $ createAddCommit alice1 [bob] >>= sendAndConsumeCommitBundle

    nc <- createMLSClient bob
    ecEvents <-
      createExternalCommit nc Nothing (fmap Conv qcnv)
        >>= sendAndConsumeCommitBundle
    liftIO $
      assertBool "No events after external commit expected" (null ecEvents)

    message <- createApplicationMessage nc "hello"
    void $ sendAndConsumeMessage message

-- the list of members should be [alice1, bob1]

-- | Check that external backend proposals are replayed after external commits
-- AND that (external) client proposals are NOT replayed by the backend in the
-- same case (since this is up to the clients).
testExternalCommitNewClientResendBackendProposal :: TestM ()
testExternalCommitNewClientResendBackendProposal = do
  [alice, bob] <- createAndConnectUsers (replicate 2 Nothing)

  runMLSTest $ do
    [alice1, bob1, bob2] <- traverse createMLSClient [alice, bob, bob]
    forM_ [bob1, bob2] uploadNewKeyPackage
    (_, qcnv) <- setupMLSGroup alice1
    void $ createAddCommit alice1 [bob] >>= sendAndConsumeCommitBundle
    Just (_, kpBob2) <- find (\(ci, _) -> ci == bob2) <$> getClientsFromGroupState alice1 bob

    mlsBracket [alice1, bob1] $ \[wsA, wsB] -> do
      liftTest $
        deleteClient (qUnqualified bob) (ciClient bob2) (Just defPassword)
          !!! statusCode === const 200
      WS.assertMatchN_ (5 # WS.Second) [wsB] $
        wsAssertClientRemoved (ciClient bob2)

      State.modify $ \mls ->
        mls
          { mlsMembers = Set.difference (mlsMembers mls) (Set.fromList [bob2])
          }

      WS.assertMatchN_ (5 # WS.Second) [wsA, wsB] $
        wsAssertBackendRemoveProposalWithEpoch bob qcnv kpBob2 (Epoch 1)

      [bob3, bob4] <- for [bob, bob] $ \qusr' -> do
        ci <- createMLSClient qusr'
        WS.assertMatchN_ (5 # WS.Second) [wsB] $
          wsAssertClientAdded (ciClient ci)
        pure ci

      void $
        createExternalAddProposal bob3
          >>= sendAndConsumeMessage
      WS.assertMatchN_ (5 # WS.Second) [wsA, wsB] $
        void . wsAssertAddProposal bob qcnv

      mp <- createExternalCommit bob4 Nothing (fmap Conv qcnv)
      ecEvents <- sendAndConsumeCommitBundle mp
      liftIO $
        assertBool "No events after external commit expected" (null ecEvents)
      WS.assertMatchN_ (5 # WS.Second) [wsA, wsB] $
        wsAssertMLSMessage (fmap Conv qcnv) bob (mpMessage mp)

      -- The backend proposals for bob2 are replayed, but the external add
      -- proposal for bob3 has to replayed by the client and is thus not found
      -- here.
      WS.assertMatchN_ (5 # WS.Second) [wsA, wsB] $
        wsAssertBackendRemoveProposalWithEpoch bob qcnv kpBob2 (Epoch 2)
      WS.assertNoEvent (2 # WS.Second) [wsA, wsB]

testAppMessage :: TestM ()
testAppMessage = do
  users@(alice : _) <- createAndConnectUsers (replicate 4 Nothing)

  runMLSTest $ do
    clients@(alice1 : _) <- traverse createMLSClient users
    traverse_ uploadNewKeyPackage (tail clients)
    (_, qcnv) <- setupMLSGroup alice1
    void $ createAddCommit alice1 (tail users) >>= sendAndConsumeCommit
    message <- createApplicationMessage alice1 "some text"

    mlsBracket clients $ \wss -> do
      (events, _) <- sendAndConsumeMessage message
      liftIO $ events @?= []
      liftIO $
        WS.assertMatchN_ (5 # WS.Second) wss $
          wsAssertMLSMessage (fmap Conv qcnv) alice (mpMessage message)

testAppMessage2 :: TestM ()
testAppMessage2 = do
  -- create users
  [alice, bob, charlie] <- createAndConnectUsers (replicate 3 Nothing)

  runMLSTest $ do
    alice1 : clients@[bob1, _bob2, _charlie1] <-
      traverse createMLSClient [alice, bob, bob, charlie]

    -- upload key packages
    traverse_ uploadNewKeyPackage clients

    -- create group with alice1 and other clients
    conversation <- snd <$> setupMLSGroup alice1
    mp <- createAddCommit alice1 [bob, charlie]
    void $ sendAndConsumeCommit mp

    traverse_ consumeWelcome (mpWelcome mp)

    message <- createApplicationMessage bob1 "some text"

    mlsBracket (alice1 : clients) $ \wss -> do
      (events, _) <- sendAndConsumeMessage message
      liftIO $ events @?= []

      -- check that the corresponding event is received

      liftIO $
        WS.assertMatchN_ (5 # WS.Second) wss $
          wsAssertMLSMessage (fmap Conv conversation) bob (mpMessage message)

testAppMessageSomeReachable :: TestM ()
testAppMessageSomeReachable = do
  let bobDomain = Domain "bob.example.com"
      charlieDomain = Domain "charlie.example.com"
  users@[_alice, bob, charlie] <-
    createAndConnectUsers $
      domainText <$$> [Nothing, Just bobDomain, Just charlieDomain]

  void $ runMLSTest $ do
    [alice1, bob1, charlie1] <-
      traverse createMLSClient users

    void $ setupMLSGroup alice1
    commit <- createAddCommit alice1 [bob, charlie]

    let commitMocks =
          receiveCommitMockByDomain [bob1, charlie1]
            <|> welcomeMock
    (([event], ftpCommit), _) <-
      withTempMockFederator' commitMocks $ do
        sendAndConsumeCommitFederated commit
    liftIO $ ftpCommit @?= mempty

    let unreachables = Set.singleton (Domain "charlie.example.com")
    let sendMocks =
          messageSentMockByDomain [bobDomain]
            <|> mlsMockUnreachableFor unreachables

    withTempMockFederator' sendMocks $ do
      message <- createApplicationMessage alice1 "hi, bob!"
      (_, ftp) <- sendAndConsumeMessage message
      liftIO $ do
        assertBool "Event should be member join" $ is _EdMembersJoin (evtData event)
        ftp @?= unreachableFromList [charlie]

testAppMessageUnreachable :: TestM ()
testAppMessageUnreachable = do
  -- alice is local, bob is remote
  -- alice creates a local conversation and invites bob
  -- alice then sends a message to the conversation, but bob is not reachable anymore
  -- since we did not properly setup federation, we can't reach the remote server with bob's msg
  users@[_alice, bob] <- createAndConnectUsers [Nothing, Just "bob.example.com"]
  runMLSTest $ do
    [alice1, bob1] <- traverse createMLSClient users
    void $ setupMLSGroup alice1

    commit <- createAddCommit alice1 [bob]
    ([event], _) <-
      withTempMockFederator' (receiveCommitMock [bob1] <|> welcomeMock) $
        sendAndConsumeCommit commit

    message <- createApplicationMessage alice1 "hi, bob!"
    (_, ftp) <- sendAndConsumeMessage message
    liftIO $ do
      assertBool "Event should be member join" $ is _EdMembersJoin (evtData event)
      ftp @?= unreachableFromList [bob]

testRemoteToRemote :: TestM ()
testRemoteToRemote = do
  localDomain <- viewFederationDomain
  c <- view tsCannon
  alice <- randomUser
  eve <- randomUser
  bob <- randomId
  conv <- randomId
  let aliceC1 = newClientId 0
      aliceC2 = newClientId 1
      eveC = newClientId 0
      bdom = Domain "bob.example.com"
      qconv = Qualified conv bdom
      qbob = Qualified bob bdom
      qalice = Qualified alice localDomain
  now <- liftIO getCurrentTime
  fedGalleyClient <- view tsFedGalleyClient

  -- only add alice to the remote conversation
  connectWithRemoteUser alice qbob
  let cu =
        ConversationUpdate
          { cuTime = now,
            cuOrigUserId = qbob,
            cuConvId = conv,
            cuAlreadyPresentUsers = [],
            cuAction =
              SomeConversationAction (sing @'ConversationJoinTag) (ConversationJoin (pure qalice) roleNameWireMember)
          }
  runFedClient @"on-conversation-updated" fedGalleyClient bdom cu

  let txt = "Hello from another backend"
      rcpts = [(alice, aliceC1), (alice, aliceC2), (eve, eveC)]
      rm =
        RemoteMLSMessage
          { rmmTime = now,
            rmmMetadata = defMessageMetadata,
            rmmSender = qbob,
            rmmConversation = conv,
            rmmSubConversation = Nothing,
            rmmRecipients = rcpts,
            rmmMessage = Base64ByteString txt
          }

  -- send message to alice and check reception
  WS.bracketAsClientRN c [(alice, aliceC1), (alice, aliceC2), (eve, eveC)] $ \[wsA1, wsA2, wsE] -> do
    void $ runFedClient @"on-mls-message-sent" fedGalleyClient bdom rm
    liftIO $ do
      -- alice should receive the message on her first client
      WS.assertMatch_ (5 # Second) wsA1 $ \n -> wsAssertMLSMessage (fmap Conv qconv) qbob txt n
      WS.assertMatch_ (5 # Second) wsA2 $ \n -> wsAssertMLSMessage (fmap Conv qconv) qbob txt n

      -- eve should not receive the message
      WS.assertNoEvent (1 # Second) [wsE]

testRemoteToRemoteInSub :: TestM ()
testRemoteToRemoteInSub = do
  localDomain <- viewFederationDomain
  c <- view tsCannon
  alice <- randomUser
  eve <- randomUser
  bob <- randomId
  conv <- randomId
  let subConvId = SubConvId "conference"
      aliceC1 = newClientId 0
      aliceC2 = newClientId 1
      eveC = newClientId 0
      bdom = Domain "bob.example.com"
      qconv = Qualified conv bdom
      qbob = Qualified bob bdom
      qalice = Qualified alice localDomain
  now <- liftIO getCurrentTime
  fedGalleyClient <- view tsFedGalleyClient

  -- only add alice to the remote conversation
  connectWithRemoteUser alice qbob
  let cu =
        ConversationUpdate
          { cuTime = now,
            cuOrigUserId = qbob,
            cuConvId = conv,
            cuAlreadyPresentUsers = [],
            cuAction =
              SomeConversationAction (sing @'ConversationJoinTag) (ConversationJoin (pure qalice) roleNameWireMember)
          }
  runFedClient @"on-conversation-updated" fedGalleyClient bdom cu

  let txt = "Hello from another backend"
      rcpts = [(alice, aliceC1), (alice, aliceC2), (eve, eveC)]
      rm =
        RemoteMLSMessage
          { rmmTime = now,
            rmmMetadata = defMessageMetadata,
            rmmSender = qbob,
            rmmConversation = conv,
            rmmSubConversation = Just subConvId,
            rmmRecipients = rcpts,
            rmmMessage = Base64ByteString txt
          }

  -- send message to alice and check reception
  WS.bracketAsClientRN c [(alice, aliceC1), (alice, aliceC2), (eve, eveC)] $ \[wsA1, wsA2, wsE] -> do
    void $ runFedClient @"on-mls-message-sent" fedGalleyClient bdom rm
    liftIO $ do
      -- alice should receive the message on her first client
      WS.assertMatch_ (5 # Second) wsA1 $ \n -> wsAssertMLSMessage (fmap (flip SubConv subConvId) qconv) qbob txt n
      WS.assertMatch_ (5 # Second) wsA2 $ \n -> wsAssertMLSMessage (fmap (flip SubConv subConvId) qconv) qbob txt n

      -- eve should not receive the message
      WS.assertNoEvent (1 # Second) [wsE]

testRemoteToLocal :: TestM ()
testRemoteToLocal = do
  -- alice is local, bob is remote
  -- alice creates a local conversation and invites bob
  -- bob then sends a message to the conversation

  let bobDomain = Domain "faraway.example.com"
  -- create users
  [alice, bob] <-
    createAndConnectUsers
      [ Nothing,
        Just (domainText bobDomain)
      ]

  -- Simulate the whole MLS setup for both clients first. In reality,
  -- backend calls would need to happen in order for bob to get ahold of a
  -- welcome message, but that should not affect the correctness of the test.
  runMLSTest $ do
    [alice1, bob1] <- traverse createMLSClient [alice, bob]

    (_groupId, qcnv) <- setupMLSGroup alice1
    kpb <- claimKeyPackages alice1 bob
    mp <- createAddCommit alice1 [bob]

    let mock = receiveCommitMock [bob1] <|> welcomeMock <|> claimKeyPackagesMock kpb
    void . withTempMockFederator' mock $
      sendAndConsumeCommit mp

    traverse_ consumeWelcome (mpWelcome mp)
    message <- createApplicationMessage bob1 "hello from another backend"

    fedGalleyClient <- view tsFedGalleyClient
    cannon <- view tsCannon

    -- actual test
    let msr =
          MLSMessageSendRequest
            { mmsrConvOrSubId = Conv (qUnqualified qcnv),
              mmsrSender = qUnqualified bob,
              mmsrSenderClient = ciClient bob1,
              mmsrRawMessage = Base64ByteString (mpMessage message)
            }

    WS.bracketR cannon (qUnqualified alice) $ \ws -> do
      MLSMessageResponseUpdates updates _ <- runFedClient @"send-mls-message" fedGalleyClient bobDomain msr
      liftIO $ do
        updates @?= []
        WS.assertMatch_ (5 # Second) ws $
          wsAssertMLSMessage (fmap Conv qcnv) bob (mpMessage message)

testRemoteToLocalWrongConversation :: TestM ()
testRemoteToLocalWrongConversation = do
  -- alice is local, bob is remote
  -- alice creates a local conversation and invites bob
  -- bob then sends a message to the conversation

  let bobDomain = Domain "faraway.example.com"
  [alice, bob] <- createAndConnectUsers [Nothing, Just (domainText bobDomain)]

  -- Simulate the whole MLS setup for both clients first. In reality,
  -- backend calls would need to happen in order for bob to get ahold of a
  -- welcome message, but that should not affect the correctness of the test.

  runMLSTest $ do
    [alice1, bob1] <- traverse createMLSClient [alice, bob]

    void $ claimKeyPackages alice1 bob
    void $ setupMLSGroup alice1
    mp <- createAddCommit alice1 [bob]

    let mock = receiveCommitMock [bob1] <|> welcomeMock
    void . withTempMockFederator' mock $ sendAndConsumeCommit mp
    traverse_ consumeWelcome (mpWelcome mp)
    message <- createApplicationMessage bob1 "hello from another backend"

    fedGalleyClient <- view tsFedGalleyClient

    -- actual test
    randomConfId <- randomId
    let msr =
          MLSMessageSendRequest
            { mmsrConvOrSubId = Conv randomConfId,
              mmsrSender = qUnqualified bob,
              mmsrSenderClient = ciClient bob1,
              mmsrRawMessage = Base64ByteString (mpMessage message)
            }

    resp <- runFedClient @"send-mls-message" fedGalleyClient bobDomain msr
    liftIO $ resp @?= MLSMessageResponseError MLSGroupConversationMismatch

testRemoteNonMemberToLocal :: TestM ()
testRemoteNonMemberToLocal = do
  -- alice is local, bob is remote
  -- alice creates a local conversation and invites bob
  -- bob then sends a message to the conversation

  let bobDomain = Domain "faraway.example.com"
  [alice, bob] <- createAndConnectUsers [Nothing, Just (domainText bobDomain)]

  -- Simulate the whole MLS setup for both clients first. In reality,
  -- backend calls would need to happen in order for bob to get ahold of a
  -- welcome message, but that should not affect the correctness of the test.

  runMLSTest $ do
    [alice1, bob1] <- traverse createMLSClient [alice, bob]

    qcnv <- snd <$> setupMLSGroup alice1
    void $ claimKeyPackages alice1 bob
    mp <- createAddCommit alice1 [bob]
    traverse_ consumeWelcome (mpWelcome mp)

    message <- createApplicationMessage bob1 "hello from another backend"

    let msr =
          MLSMessageSendRequest
            { mmsrConvOrSubId = Conv (qUnqualified qcnv),
              mmsrSender = qUnqualified bob,
              mmsrSenderClient = ciClient bob1,
              mmsrRawMessage = Base64ByteString (mpMessage message)
            }

    fedGalleyClient <- view tsFedGalleyClient
    resp <- runFedClient @"send-mls-message" fedGalleyClient bobDomain msr
    liftIO $ do
      resp @?= MLSMessageResponseError ConvNotFound

-- | The group exists in mls-test-cli's store, but not in wire-server's database.
propNonExistingConv :: TestM ()
propNonExistingConv = do
  [alice, bob] <- createAndConnectUsers (replicate 2 Nothing)
  runMLSTest $ do
    [alice1, bob1] <- traverse createMLSClient [alice, bob]
    void $ uploadNewKeyPackage bob1
    void $ setupFakeMLSGroup alice1

    [prop] <- createAddProposals alice1 [bob]
    postMessage alice1 (mpMessage prop) !!! do
      const 404 === statusCode
      const (Just "no-conversation") === fmap Wai.label . responseJsonError

propExistingConv :: TestM ()
propExistingConv = do
  [alice, bob] <- createAndConnectUsers (replicate 2 Nothing)
  runMLSTest $ do
    [alice1, bob1] <- traverse createMLSClient [alice, bob]
    void $ uploadNewKeyPackage bob1
    void $ setupMLSGroup alice1
    res <- traverse sendAndConsumeMessage =<< createAddProposals alice1 [bob]

    liftIO $ (fst <$> res) @?= [[]]

propInvalidEpoch :: TestM ()
propInvalidEpoch = do
  users@[_alice, bob, charlie, dee] <- createAndConnectUsers (replicate 4 Nothing)
  runMLSTest $ do
    [alice1, bob1, charlie1, dee1] <- traverse createMLSClient users
    void $ setupMLSGroup alice1

    -- Add bob -> epoch 1
    void $ uploadNewKeyPackage bob1
    gsBackup <- getClientGroupState alice1
    void $ createAddCommit alice1 [bob] >>= sendAndConsumeCommit
    gsBackup2 <- getClientGroupState alice1

    -- try to send a proposal from an old epoch (0)
    do
      setClientGroupState alice1 gsBackup
      void $ uploadNewKeyPackage dee1
      [prop] <- createAddProposals alice1 [dee]
      err <-
        responseJsonError
          =<< postMessage alice1 (mpMessage prop)
            <!! const 409 === statusCode
      liftIO $ Wai.label err @?= "mls-stale-message"

    -- try to send a proposal from a newer epoch (2)
    do
      void $ uploadNewKeyPackage dee1
      void $ uploadNewKeyPackage charlie1
      setClientGroupState alice1 gsBackup
      void $ createAddCommit alice1 [charlie]
      [prop] <- createAddProposals alice1 [dee]
      err <-
        responseJsonError
          =<< postMessage alice1 (mpMessage prop)
            <!! const 404 === statusCode
      liftIO $ Wai.label err @?= "mls-key-package-ref-not-found"
      -- remove charlie from users expected to get a welcome message
      State.modify $ \mls -> mls {mlsNewMembers = mempty}

    -- alice send a well-formed proposal and commits it
    void $ uploadNewKeyPackage dee1
    setClientGroupState alice1 gsBackup2
    createAddProposals alice1 [dee] >>= traverse_ sendAndConsumeMessage
    void $ createPendingProposalCommit alice1 >>= sendAndConsumeCommit

-- scenario:
-- alice1 creates a group and adds bob1
-- bob2 joins with external proposal (alice1 commits it)
-- bob2 adds charlie1
-- alice1 sends a message
testExternalAddProposal :: TestM ()
testExternalAddProposal = do
  -- create users
  [alice, bob, charlie] <-
    createAndConnectUsers (replicate 3 Nothing)

  void . runMLSTest $ do
    -- create clients
    alice1 <- createMLSClient alice
    bob1 <- createMLSClient bob
    charlie1 <- createMLSClient charlie

    -- upload key packages
    void $ uploadNewKeyPackage bob1
    void $ uploadNewKeyPackage charlie1

    -- create group with alice1 and bob1
    (_, qcnv) <- setupMLSGroup alice1
    void $
      createAddCommit alice1 [bob]
        >>= sendAndConsumeCommit

    -- bob joins with an external proposal
    bob2 <- createMLSClient bob
    mlsBracket [alice1, bob1] $ \wss -> do
      void $
        createExternalAddProposal bob2
          >>= sendAndConsumeMessage
      liftTest $
        WS.assertMatchN_ (5 # Second) wss $
          void . wsAssertAddProposal bob qcnv

    void $
      createPendingProposalCommit alice1
        >>= sendAndConsumeCommit

    -- alice sends a message
    do
      msg <- createApplicationMessage alice1 "hi bob"
      mlsBracket [bob1, bob2] $ \wss -> do
        void $ sendAndConsumeMessage msg
        liftTest $
          WS.assertMatchN_ (5 # Second) wss $
            wsAssertMLSMessage (fmap Conv qcnv) alice (mpMessage msg)

    -- bob adds charlie
    putOtherMemberQualified
      (qUnqualified alice)
      bob
      (OtherMemberUpdate (Just roleNameWireAdmin))
      qcnv
      !!! const 200 === statusCode
    createAddCommit bob2 [charlie]
      >>= sendAndConsumeCommit

testExternalAddProposalNonAdminCommit :: TestM ()
testExternalAddProposalNonAdminCommit = do
  -- create users
  [alice, bob, charlie] <-
    createAndConnectUsers (replicate 3 Nothing)

  void . runMLSTest $ do
    -- create clients
    alice1 <- createMLSClient alice
    [bob1, bob2] <- replicateM 2 (createMLSClient bob)
    charlie1 <- createMLSClient charlie

    -- upload key packages
    void $ uploadNewKeyPackage bob1
    void $ uploadNewKeyPackage charlie1

    -- create group with alice1 and bob1
    (_, qcnv) <- setupMLSGroup alice1
    void $
      createAddCommit alice1 [bob]
        >>= sendAndConsumeCommit

    -- bob joins with an external proposal
    mlsBracket [alice1, bob1] $ \wss -> do
      void $
        createExternalAddProposal bob2
          >>= sendAndConsumeMessage
      liftTest $
        WS.assertMatchN_ (5 # Second) wss $
          void . wsAssertAddProposal bob qcnv

    -- bob1 commits
    void $
      createPendingProposalCommit bob1
        >>= sendAndConsumeCommit

-- scenario:
-- alice adds bob and charlie
-- charlie sends an external proposal for bob
testExternalAddProposalWrongClient :: TestM ()
testExternalAddProposalWrongClient = do
  [alice, bob, charlie] <-
    createAndConnectUsers (replicate 3 Nothing)

  runMLSTest $ do
    -- setup clients
    [alice1, bob1, bob2, charlie1] <-
      traverse
        createMLSClient
        [alice, bob, bob, charlie]
    void $ uploadNewKeyPackage bob1
    void $ uploadNewKeyPackage charlie1

    void $ setupMLSGroup alice1
    void $
      createAddCommit alice1 [bob, charlie]
        >>= sendAndConsumeCommit

    prop <- createExternalAddProposal bob2
    postMessage charlie1 (mpMessage prop)
      !!! do
        const 422 === statusCode
        const (Just "mls-unsupported-proposal") === fmap Wai.label . responseJsonError

-- scenario:
-- alice adds bob
-- charlie attempts to join with an external add proposal
testExternalAddProposalWrongUser :: TestM ()
testExternalAddProposalWrongUser = do
  users@[_, bob, _charlie] <- createAndConnectUsers (replicate 3 Nothing)

  runMLSTest $ do
    -- setup clients
    [alice1, bob1, charlie1] <- traverse createMLSClient users
    void $ uploadNewKeyPackage bob1

    void $ setupMLSGroup alice1
    void $
      createAddCommit alice1 [bob]
        >>= sendAndConsumeCommit

    prop <- createExternalAddProposal charlie1
    postMessage charlie1 (mpMessage prop)
      !!! do
        const 404 === statusCode
        const (Just "no-conversation") === fmap Wai.label . responseJsonError

-- FUTUREWORK: test processing a commit containing the external proposal
testPublicKeys :: TestM ()
testPublicKeys = do
  u <- randomId
  g <- viewGalley
  keys <-
    responseJsonError
      =<< get
        ( g
            . paths ["mls", "public-keys"]
            . zUser u
        )
        <!! const 200 === statusCode

  liftIO $
    Map.keys
      ( Map.findWithDefault
          mempty
          RemovalPurpose
          (unMLSPublicKeys keys)
      )
      @?= [Ed25519]

-- | The test manually reads from mls-test-cli's store and extracts a private
-- key. The key is needed for signing an AppAck proposal, which as of August 24,
-- 2022 only gets forwarded by the backend, i.e., there's no action taken by the
-- backend.
propUnsupported :: TestM ()
propUnsupported = do
  users@[_alice, bob] <- createAndConnectUsers (replicate 2 Nothing)
  runMLSTest $ do
    [alice1, bob1] <- traverse createMLSClient users
    void $ uploadNewKeyPackage bob1
    (gid, _) <- setupMLSGroup alice1
    void $ createAddCommit alice1 [bob] >>= sendAndConsumeCommit

    mems <- readGroupState <$> getClientGroupState alice1

    (_, ref) <- assertJust $ find ((== alice1) . fst) mems
    (priv, pub) <- clientKeyPair alice1
    msg <-
      assertJust $
        maybeCryptoError $
          mkAppAckProposalMessage
            gid
            (Epoch 1)
            ref
            []
            <$> Ed25519.secretKey priv
            <*> Ed25519.publicKey pub
    let msgData = LBS.toStrict (runPut (serialiseMLS msg))

    -- we cannot use sendAndConsumeMessage here, because openmls does not yet
    -- support AppAck proposals
    postMessage alice1 msgData !!! const 201 === statusCode

testBackendRemoveProposalRecreateClient :: TestM ()
testBackendRemoveProposalRecreateClient = do
  alice <- randomQualifiedUser
  runMLSTest $ do
    alice1 <- createMLSClient alice
    (_, qcnv) <- setupMLSSelfGroup alice1

    let cnv = Conv <$> qcnv

    void $ createPendingProposalCommit alice1 >>= sendAndConsumeCommitBundle

    (_, ref) <- assertOne =<< getClientsFromGroupState alice1 alice

    liftTest $
      deleteClient (qUnqualified alice) (ciClient alice1) (Just defPassword)
        !!! const 200 === statusCode
    State.modify $ \mls ->
      mls
        { mlsMembers = Set.difference (mlsMembers mls) (Set.singleton alice1)
        }

    alice2 <- createMLSClient alice
    proposal <- mlsBracket [alice2] $ \[wsA] -> do
      void $
        createExternalCommit alice2 Nothing cnv
          >>= sendAndConsumeCommitBundle
      WS.assertMatch (5 # WS.Second) wsA $
        wsAssertBackendRemoveProposal alice (Conv <$> qcnv) ref

    consumeMessage1 alice2 proposal
    void $ createPendingProposalCommit alice2 >>= sendAndConsumeCommitBundle

    void $ createApplicationMessage alice2 "hello" >>= sendAndConsumeMessage

testBackendRemoveProposalLocalConvLocalUser :: TestM ()
testBackendRemoveProposalLocalConvLocalUser = do
  [alice, bob] <- createAndConnectUsers (replicate 2 Nothing)
  runMLSTest $ do
    [alice1, bob1, bob2] <- traverse createMLSClient [alice, bob, bob]
    traverse_ uploadNewKeyPackage [bob1, bob2]
    (_, qcnv) <- setupMLSGroup alice1
    void $ createAddCommit alice1 [bob] >>= sendAndConsumeCommit

    bobClients <- getClientsFromGroupState alice1 bob
    mlsBracket [alice1] $ \wss -> void $ do
      liftTest $ deleteUser (qUnqualified bob) !!! const 200 === statusCode
      -- remove bob clients from the test state
      State.modify $ \mls ->
        mls
          { mlsMembers = Set.difference (mlsMembers mls) (Set.fromList [bob1, bob2])
          }

      for bobClients $ \(_, ref) -> do
        [msg] <- WS.assertMatchN (5 # Second) wss $ \n ->
          wsAssertBackendRemoveProposal bob (Conv <$> qcnv) ref n
        consumeMessage1 alice1 msg

    -- alice commits the external proposals
    events <- createPendingProposalCommit alice1 >>= sendAndConsumeCommit
    liftIO $ events @?= []

testBackendRemoveProposalLocalConvRemoteUser :: TestM ()
testBackendRemoveProposalLocalConvRemoteUser = do
  [alice, bob] <- createAndConnectUsers [Nothing, Just "bob.example.com"]
  runMLSTest $ do
    [alice1, bob1, bob2] <- traverse createMLSClient [alice, bob, bob]
    (_, qcnv) <- setupMLSGroup alice1
    commit <- createAddCommit alice1 [bob]

    let mock = receiveCommitMock [bob1, bob2] <|> welcomeMock <|> messageSentMock
    void . withTempMockFederator' mock $ do
      mlsBracket [alice1] $ \[wsA] -> do
        void $ sendAndConsumeCommit commit

        bobClients <- getClientsFromGroupState alice1 bob
        fedGalleyClient <- view tsFedGalleyClient
        void $
          runFedClient
            @"on-user-deleted-conversations"
            fedGalleyClient
            (qDomain bob)
            ( UserDeletedConversationsNotification
                { udcvUser = qUnqualified bob,
                  udcvConversations = unsafeRange [qUnqualified qcnv]
                }
            )

        for_ bobClients $ \(_, ref) ->
          WS.assertMatch (5 # WS.Second) wsA $
            wsAssertBackendRemoveProposal bob (Conv <$> qcnv) ref

sendRemoteMLSWelcome :: TestM ()
sendRemoteMLSWelcome = do
  -- Alice is from the originating domain and Bob is local, i.e., on the receiving domain
  [alice, bob] <- createAndConnectUsers [Just "alice.example.com", Nothing]
  commit <- runMLSTest $ do
    [alice1, bob1] <- traverse createMLSClient [alice, bob]
    void $ setupFakeMLSGroup alice1
    void $ uploadNewKeyPackage bob1
    createAddCommit alice1 [bob]

  welcome <- assertJust (mpWelcome commit)

  fedGalleyClient <- view tsFedGalleyClient
  cannon <- view tsCannon

  WS.bracketR cannon (qUnqualified bob) $ \wsB -> do
    -- send welcome message
    void $
      runFedClient @"mls-welcome" fedGalleyClient (qDomain alice) $
        MLSWelcomeRequest
          (Base64ByteString welcome)

    -- check that the corresponding event is received
    liftIO $ do
      WS.assertMatch_ (5 # WS.Second) wsB $
        wsAssertMLSWelcome bob welcome

sendRemoteMLSWelcomeKPNotFound :: TestM ()
sendRemoteMLSWelcomeKPNotFound = do
  [alice, bob] <- createAndConnectUsers [Just "alice.example.com", Nothing]
  commit <- runMLSTest $ do
    [alice1, bob1] <- traverse createMLSClient [alice, bob]
    void $ setupFakeMLSGroup alice1
    kp <- generateKeyPackage bob1 >>= keyPackageFile bob1 . snd
    createAddCommitWithKeyPackages alice1 [(bob1, kp)]
  welcome <- assertJust (mpWelcome commit)

  fedGalleyClient <- view tsFedGalleyClient
  cannon <- view tsCannon
  WS.bracketR cannon (qUnqualified bob) $ \wsB -> do
    -- send welcome message
    void $
      runFedClient @"mls-welcome" fedGalleyClient (qDomain alice) $
        MLSWelcomeRequest
          (Base64ByteString welcome)

    liftIO $ do
      -- check that no event is received
      WS.assertNoEvent (1 # Second) [wsB]

testBackendRemoveProposalLocalConvLocalLeaverCreator :: TestM ()
testBackendRemoveProposalLocalConvLocalLeaverCreator = do
  [alice, bob] <- createAndConnectUsers (replicate 2 Nothing)

  runMLSTest $ do
    [alice1, bob1, bob2] <- traverse createMLSClient [alice, bob, bob]
    traverse_ uploadNewKeyPackage [bob1, bob2]
    (_, qcnv) <- setupMLSGroup alice1
    void $ createAddCommit alice1 [bob] >>= sendAndConsumeCommit

    aliceClients <- getClientsFromGroupState alice1 alice
    mlsBracket [alice1, bob1, bob2] $ \wss -> void $ do
      liftTest $
        deleteMemberQualified (qUnqualified alice) alice qcnv
          !!! const 200 === statusCode
      -- remove alice's client from the test state
      State.modify $ \mls ->
        mls
          { mlsMembers = Set.difference (mlsMembers mls) (Set.fromList [alice1])
          }

      for_ aliceClients $ \(_, ref) -> do
        -- only bob's clients should receive the external proposals
        msgs <- WS.assertMatchN (5 # Second) (drop 1 wss) $ \n ->
          wsAssertBackendRemoveProposal alice (Conv <$> qcnv) ref n
        traverse_ (uncurry consumeMessage1) (zip [bob1, bob2] msgs)

      -- but everyone should receive leave events
      WS.assertMatchN_ (5 # WS.Second) wss $
        wsAssertMembersLeave qcnv alice [alice]

      -- check that no more events are sent, so in particular alice does not
      -- receive any MLS messages
      WS.assertNoEvent (1 # WS.Second) wss

    -- bob commits the external proposals
    events <- createPendingProposalCommit bob1 >>= sendAndConsumeCommit
    liftIO $ events @?= []

testBackendRemoveProposalLocalConvLocalLeaverCommitter :: TestM ()
testBackendRemoveProposalLocalConvLocalLeaverCommitter = do
  [alice, bob, charlie] <- createAndConnectUsers (replicate 3 Nothing)

  runMLSTest $ do
    [alice1, bob1, bob2, charlie1] <- traverse createMLSClient [alice, bob, bob, charlie]
    traverse_ uploadNewKeyPackage [bob1, bob2, charlie1]
    (_, qcnv) <- setupMLSGroup alice1
    void $ createAddCommit alice1 [bob] >>= sendAndConsumeCommit

    -- promote bob
    putOtherMemberQualified (ciUser alice1) bob (OtherMemberUpdate (Just roleNameWireAdmin)) qcnv
      !!! const 200 === statusCode

    void $ createAddCommit bob1 [charlie] >>= sendAndConsumeCommit

    bobClients <- getClientsFromGroupState alice1 bob
    mlsBracket [alice1, charlie1, bob1, bob2] $ \wss -> void $ do
      liftTest $
        deleteMemberQualified (qUnqualified bob) bob qcnv
          !!! const 200 === statusCode
      -- remove bob clients from the test state
      State.modify $ \mls ->
        mls
          { mlsMembers = Set.difference (mlsMembers mls) (Set.fromList [bob1, bob2])
          }

      for_ bobClients $ \(_, ref) -> do
        -- only alice and charlie should receive the external proposals
        msgs <- WS.assertMatchN (5 # Second) (take 2 wss) $ \n ->
          wsAssertBackendRemoveProposal bob (Conv <$> qcnv) ref n
        traverse_ (uncurry consumeMessage1) (zip [alice1, charlie1] msgs)

      -- but everyone should receive leave events
      WS.assertMatchN_ (5 # WS.Second) wss $
        wsAssertMembersLeave qcnv bob [bob]

      -- check that no more events are sent, so in particular bob does not
      -- receive any MLS messages
      WS.assertNoEvent (1 # WS.Second) wss

    -- alice commits the external proposals
    events <- createPendingProposalCommit alice1 >>= sendAndConsumeCommit
    liftIO $ events @?= []

testBackendRemoveProposalLocalConvRemoteLeaver :: TestM ()
testBackendRemoveProposalLocalConvRemoteLeaver = do
  [alice, bob] <- createAndConnectUsers [Nothing, Just "bob.example.com"]

  runMLSTest $ do
    [alice1, bob1, bob2] <- traverse createMLSClient [alice, bob, bob]
    (_, qcnv) <- setupMLSGroup alice1
    commit <- createAddCommit alice1 [bob]

    let mock = receiveCommitMock [bob1, bob2] <|> welcomeMock <|> messageSentMock
    bobClients <- getClientsFromGroupState alice1 bob
    void . withTempMockFederator' mock $ do
      mlsBracket [alice1] $ \[wsA] -> void $ do
        void $ sendAndConsumeCommit commit
        fedGalleyClient <- view tsFedGalleyClient
        void $
          runFedClient
            @"update-conversation"
            fedGalleyClient
            (qDomain bob)
            ConversationUpdateRequest
              { curUser = qUnqualified bob,
                curConvId = qUnqualified qcnv,
                curAction = SomeConversationAction SConversationLeaveTag ()
              }

        for_ bobClients $ \(_, ref) ->
          WS.assertMatch_ (5 # WS.Second) wsA $
            wsAssertBackendRemoveProposal bob (Conv <$> qcnv) ref

testBackendRemoveProposalLocalConvLocalClient :: TestM ()
testBackendRemoveProposalLocalConvLocalClient = do
  [alice, bob, charlie] <- createAndConnectUsers (replicate 3 Nothing)

  runMLSTest $ do
    [alice1, bob1, bob2, charlie1] <- traverse createMLSClient [alice, bob, bob, charlie]
    traverse_ uploadNewKeyPackage [bob1, bob2, charlie1]
    (_, qcnv) <- setupMLSGroup alice1
    void $ createAddCommit alice1 [bob, charlie] >>= sendAndConsumeCommit
    Just (_, kpBob1) <- find (\(ci, _) -> ci == bob1) <$> getClientsFromGroupState alice1 bob

    mlsBracket [alice1, bob1] $ \[wsA, wsB] -> do
      liftTest $
        deleteClient (ciUser bob1) (ciClient bob1) (Just defPassword)
          !!! statusCode === const 200

      State.modify $ \mls ->
        mls
          { mlsMembers = Set.difference (mlsMembers mls) (Set.fromList [bob1])
          }

      WS.assertMatch_ (5 # WS.Second) wsB $
        wsAssertClientRemoved (ciClient bob1)

      msg <- WS.assertMatch (5 # WS.Second) wsA $ \notification -> do
        wsAssertBackendRemoveProposal bob (Conv <$> qcnv) kpBob1 notification

      for_ [alice1, bob2, charlie1] $
        flip consumeMessage1 msg

      mp <- createPendingProposalCommit charlie1
      events <- sendAndConsumeCommit mp
      liftIO $ events @?= []
      WS.assertMatchN_ (5 # WS.Second) [wsA, wsB] $ \n -> do
        wsAssertMLSMessage (Conv <$> qcnv) charlie (mpMessage mp) n

testBackendRemoveProposalLocalConvRemoteClient :: TestM ()
testBackendRemoveProposalLocalConvRemoteClient = do
  [alice, bob] <- createAndConnectUsers [Nothing, Just "faraway.example.com"]

  runMLSTest $ do
    [alice1, bob1] <- traverse createMLSClient [alice, bob]
    (_, qcnv) <- setupMLSGroup alice1
    commit <- createAddCommit alice1 [bob]

    [(_, bob1KP)] <- getClientsFromGroupState alice1 bob
    let mock = receiveCommitMock [bob1] <|> welcomeMock <|> messageSentMock
    void . withTempMockFederator' mock $ do
      mlsBracket [alice1] $ \[wsA] -> void $ do
        void $ sendAndConsumeCommit commit

        fedGalleyClient <- view tsFedGalleyClient
        void $
          runFedClient
            @"on-client-removed"
            fedGalleyClient
            (ciDomain bob1)
            (ClientRemovedRequest (ciUser bob1) (ciClient bob1) [qUnqualified qcnv])

        WS.assertMatch_ (5 # WS.Second) wsA $
          \notification ->
            void $ wsAssertBackendRemoveProposal bob (Conv <$> qcnv) bob1KP notification

testGetGroupInfoOfLocalConv :: TestM ()
testGetGroupInfoOfLocalConv = do
  [alice, bob] <- createAndConnectUsers [Nothing, Nothing]

  runMLSTest $ do
    [alice1, bob1] <- traverse createMLSClient [alice, bob]
    traverse_ uploadNewKeyPackage [bob1]
    (_, qcnv) <- setupMLSGroup alice1
    commit <- createAddCommit alice1 [bob]

    void $ sendAndConsumeCommitBundle commit

    -- check the group info matches
    gs <- assertJust (mpPublicGroupState commit)
    returnedGS <- liftTest $ getGroupInfo alice (fmap Conv qcnv)
    liftIO $ gs @=? returnedGS

testGetGroupInfoOfRemoteConv :: TestM ()
testGetGroupInfoOfRemoteConv = do
  let aliceDomain = Domain "faraway.example.com"
  [alice, bob, charlie] <- createAndConnectUsers [Just (domainText aliceDomain), Nothing, Nothing]

  runMLSTest $ do
    [alice1, bob1] <- traverse createMLSClient [alice, bob]

    void $ uploadNewKeyPackage bob1
    (groupId, qcnv) <- setupFakeMLSGroup alice1
    mp <- createAddCommit alice1 [bob]
    traverse_ consumeWelcome (mpWelcome mp)

    receiveNewRemoteConv (fmap Conv qcnv) groupId
    receiveOnConvUpdated qcnv alice bob

    let fakeGroupState = "\xde\xad\xbe\xef"
        mock = queryGroupStateMock fakeGroupState bob
    (_, reqs) <- withTempMockFederator' mock $ do
      res <- liftTest $ getGroupInfo bob (fmap Conv qcnv)
      liftIO $ res @?= fakeGroupState

      localGetGroupInfo (qUnqualified charlie) (fmap Conv qcnv)
        !!! const 404 === statusCode

    -- check requests to mock federator: step 14
    liftIO $ do
      let (req, _req2) = assertTwo reqs
      frRPC req @?= "query-group-info"
      frTargetDomain req @?= qDomain qcnv

testFederatedGetGroupInfo :: TestM ()
testFederatedGetGroupInfo = do
  [alice, bob, charlie] <- createAndConnectUsers [Nothing, Just "faraway.example.com", Just "faraway.example.com"]

  runMLSTest $ do
    [alice1, bob1] <- traverse createMLSClient [alice, bob]
    (_, qcnv) <- setupMLSGroup alice1
    commit <- createAddCommit alice1 [bob]
    groupState <- assertJust (mpPublicGroupState commit)

    let mock = receiveCommitMock [bob1] <|> welcomeMock
    void . withTempMockFederator' mock $ do
      void $ sendAndConsumeCommitBundle commit

      fedGalleyClient <- view tsFedGalleyClient
      do
        resp <-
          runFedClient
            @"query-group-info"
            fedGalleyClient
            (ciDomain bob1)
            (GetGroupInfoRequest (Conv (qUnqualified qcnv)) (qUnqualified bob))

        liftIO $ case resp of
          GetGroupInfoResponseError err -> assertFailure ("Unexpected error: " <> show err)
          GetGroupInfoResponseState gs ->
            fromBase64ByteString gs @=? groupState

      do
        resp <-
          runFedClient
            @"query-group-info"
            fedGalleyClient
            (ciDomain bob1)
            (GetGroupInfoRequest (Conv (qUnqualified qcnv)) (qUnqualified charlie))

        liftIO $ case resp of
          GetGroupInfoResponseError err ->
            err @?= ConvNotFound
          GetGroupInfoResponseState _ ->
            assertFailure "Unexpected success"

testDeleteMLSConv :: TestM ()
testDeleteMLSConv = do
  localDomain <- viewFederationDomain
  -- c <- view tsCannon
  (tid, aliceUnq, [bobUnq]) <- API.Util.createBindingTeamWithMembers 2
  let alice = Qualified aliceUnq localDomain
      bob = Qualified bobUnq localDomain

  runMLSTest $ do
    [alice1, bob1] <- traverse createMLSClient [alice, bob]
    void $ uploadNewKeyPackage bob1

    (_, qcnv) <- setupMLSGroup alice1
    commit <- createAddCommit alice1 [bob]
    void $ sendAndConsumeCommitBundle commit

    deleteTeamConv tid (qUnqualified qcnv) aliceUnq
      !!! statusCode === const 200

testAddUserToRemoteConvWithBundle :: TestM ()
testAddUserToRemoteConvWithBundle = do
  let aliceDomain = Domain "faraway.example.com"
  [alice, bob, charlie] <- createAndConnectUsers [Just (domainText aliceDomain), Nothing, Nothing]

  runMLSTest $ do
    [alice1, bob1] <- traverse createMLSClient [alice, bob]

    void $ uploadNewKeyPackage bob1
    (groupId, qcnv) <- setupFakeMLSGroup alice1

    mp <- createAddCommit alice1 [bob]
    traverse_ consumeWelcome (mpWelcome mp)

    receiveNewRemoteConv (fmap Conv qcnv) groupId
    receiveOnConvUpdated qcnv alice bob

    -- NB. this commit would be rejected by the owning backend, but for the
    -- purpose of this test it's good enough.
    [charlie1] <- traverse createMLSClient [charlie]
    void $ uploadNewKeyPackage charlie1
    commit <- createAddCommit bob1 [charlie]
    commitBundle <- createBundle commit

    let mock = "send-mls-commit-bundle" ~> MLSMessageResponseUpdates [] mempty
    (_, reqs) <- withTempMockFederator' mock $ do
      void $ sendAndConsumeCommitBundle commit

    req <- liftIO $ assertOne reqs
    liftIO $ do
      frRPC req @?= "send-mls-commit-bundle"
      frTargetDomain req @?= qDomain qcnv

      msr <- case Aeson.eitherDecode (frBody req) of
        Right b -> pure b
        Left e -> assertFailure $ "Could not parse send-mls-commit-bundle request body: " <> e

      mmsrConvOrSubId msr @?= Conv (qUnqualified qcnv)
      mmsrSender msr @?= qUnqualified bob
      fromBase64ByteString (mmsrRawMessage msr) @?= commitBundle

testRemoteUserPostsCommitBundle :: TestM ()
testRemoteUserPostsCommitBundle = do
  let bobDomain = "bob.example.com"
  [alice, bob, charlie] <- createAndConnectUsers [Nothing, Just bobDomain, Just bobDomain]
  fedGalleyClient <- view tsFedGalleyClient

  runMLSTest $ do
    [alice1, bob1] <- traverse createMLSClient [alice, bob]
    (_, qcnv) <- setupMLSGroup alice1

    commit <- createAddCommit alice1 [bob]
    void $ do
      let mock = receiveCommitMock [bob1] <|> welcomeMock
      withTempMockFederator' mock $ do
        void $ sendAndConsumeCommit commit
        putOtherMemberQualified (qUnqualified alice) bob (OtherMemberUpdate (Just roleNameWireAdmin)) qcnv
          !!! const 200 === statusCode

        [_charlie1] <- traverse createMLSClient [charlie]
        commitAddCharlie <- createAddCommit bob1 [charlie]
        commitBundle <- createBundle commitAddCharlie

        let msr =
              MLSMessageSendRequest
                { mmsrConvOrSubId = Conv (qUnqualified qcnv),
                  mmsrSender = qUnqualified bob,
                  mmsrSenderClient = ciClient bob1,
                  mmsrRawMessage = Base64ByteString commitBundle
                }

        -- we can't fully test it, because remote admins are not implemeted, but
        -- at least this proves that proposal processing has started on the
        -- backend
        MLSMessageResponseError MLSUnsupportedProposal <- runFedClient @"send-mls-commit-bundle" fedGalleyClient (Domain bobDomain) msr

        pure ()

-- FUTUREWORK: New clients should be adding themselves via external commits, and
-- they shouldn't be added by another client. Change the test so external
-- commits are used.
testSelfConversation :: TestM ()
testSelfConversation = do
  alice <- randomQualifiedUser
  runMLSTest $ do
    creator : others <- traverse createMLSClient (replicate 3 alice)
    traverse_ uploadNewKeyPackage others
    void $ setupMLSSelfGroup creator
    commit <- createAddCommit creator [alice]
    welcome <- assertJust (mpWelcome commit)
    mlsBracket others $ \wss -> do
      void $ sendAndConsumeCommitBundle commit
      WS.assertMatchN_ (5 # Second) wss $
        wsAssertMLSWelcome alice welcome
      WS.assertNoEvent (1 # WS.Second) wss

-- | The MLS self-conversation should be available even without explicitly
-- creating it by calling `GET /conversations/mls-self` starting from version 3
-- of the client API and should not be listed in versions less than 3.
testSelfConversationList :: Bool -> TestM ()
testSelfConversationList isBelowV3 = do
  let (errMsg, justOrNothing, listCnvs) =
        if isBelowV3
          then ("The MLS self-conversation is listed", isNothing, getConvPageV2)
          else ("The MLS self-conversation is not listed", isJust, getConvPage)
  alice <- randomUser
  do
    mMLSSelf <- findSelfConv alice listCnvs
    liftIO $ assertBool errMsg (justOrNothing mMLSSelf)

  -- make sure that the self-conversation is not listed below V3 even once it
  -- has been created.
  unless isBelowV3 $ do
    mMLSSelf <- findSelfConv alice getConvPageV2
    liftIO $ assertBool errMsg (isNothing mMLSSelf)
  where
    isMLSSelf u conv = mlsSelfConvId u == qUnqualified conv

    findSelfConv u listEndpoint = do
      convIds :: ConvIdsPage <-
        responseJsonError
          =<< listEndpoint u Nothing (Just 100)
            <!! const 200 === statusCode
      pure $ foldr (<|>) Nothing $ guard . isMLSSelf u <$> mtpResults convIds

    getConvPageV2 u s c = do
      g <- view tsUnversionedGalley
      getConvPageWithGalley (addPrefixAtVersion V2 . g) u s c

testSelfConversationMLSNotConfigured :: TestM ()
testSelfConversationMLSNotConfigured = do
  alice <- randomUser
  withMLSDisabled $
    getConvPage alice Nothing (Just 100) !!! const 200 === statusCode

testSelfConversationOtherUser :: TestM ()
testSelfConversationOtherUser = do
  users@[_alice, bob] <- createAndConnectUsers [Nothing, Nothing]
  runMLSTest $ do
    [alice1, bob1] <- traverse createMLSClient users
    void $ uploadNewKeyPackage bob1
    void $ setupMLSSelfGroup alice1
    commit <- createAddCommit alice1 [bob]
    mlsBracket [alice1, bob1] $ \wss -> do
      postMessage (mpSender commit) (mpMessage commit)
        !!! do
          const 403 === statusCode
          const (Just "invalid-op") === fmap Wai.label . responseJsonError
      WS.assertNoEvent (1 # WS.Second) wss

testSelfConversationLeave :: TestM ()
testSelfConversationLeave = do
  alice <- randomQualifiedUser
  runMLSTest $ do
    clients@(creator : others) <- traverse createMLSClient (replicate 3 alice)
    traverse_ uploadNewKeyPackage others
    (_, qcnv) <- setupMLSSelfGroup creator
    void $ createAddCommit creator [alice] >>= sendAndConsumeCommit
    mlsBracket clients $ \wss -> do
      liftTest $
        deleteMemberQualified (qUnqualified alice) alice qcnv
          !!! do
            const 403 === statusCode
            const (Just "invalid-op") === fmap Wai.label . responseJsonError
      WS.assertNoEvent (1 # WS.Second) wss

assertMLSNotEnabled :: Assertions ()
assertMLSNotEnabled = do
  const 400 === statusCode
  const (Just "mls-not-enabled") === fmap Wai.label . responseJsonError

postMLSConvDisabled :: TestM ()
postMLSConvDisabled = do
  alice <- randomQualifiedUser
  withMLSDisabled $
    postConvQualified
      (qUnqualified alice)
      (Just (newClientId 0))
      defNewMLSConv
      !!! assertMLSNotEnabled

postMLSMessageDisabled :: TestM ()
postMLSMessageDisabled = do
  [alice, bob] <- createAndConnectUsers [Nothing, Nothing]
  runMLSTest $ do
    [alice1, bob1] <- traverse createMLSClient [alice, bob]
    void $ uploadNewKeyPackage bob1
    void $ setupMLSGroup alice1
    mp <- createAddCommit alice1 [bob]
    withMLSDisabled $
      postMessage (mpSender mp) (mpMessage mp)
        !!! assertMLSNotEnabled

postMLSBundleDisabled :: TestM ()
postMLSBundleDisabled = do
  [alice, bob] <- createAndConnectUsers [Nothing, Nothing]
  runMLSTest $ do
    [alice1, bob1] <- traverse createMLSClient [alice, bob]
    void $ uploadNewKeyPackage bob1
    void $ setupMLSGroup alice1
    mp <- createAddCommit alice1 [bob]
    withMLSDisabled $ do
      bundle <- createBundle mp
      localPostCommitBundle (mpSender mp) bundle
        !!! assertMLSNotEnabled

getGroupInfoDisabled :: TestM ()
getGroupInfoDisabled = do
  [alice, bob] <- createAndConnectUsers [Nothing, Nothing]
  runMLSTest $ do
    [alice1, bob1] <- traverse createMLSClient [alice, bob]
    void $ uploadNewKeyPackage bob1
    (_, qcnv) <- setupMLSGroup alice1
    void $ createAddCommit alice1 [bob] >>= sendAndConsumeCommit

    withMLSDisabled $
      localGetGroupInfo (qUnqualified alice) (fmap Conv qcnv)
        !!! assertMLSNotEnabled

deleteSubConversationDisabled :: TestM ()
deleteSubConversationDisabled = do
  alice <- randomUser
  cnvId <- Qualified <$> randomId <*> pure (Domain "www.example.com")
  let scnvId = SubConvId "conference"
      dsc =
        DeleteSubConversationRequest
          (GroupId "MLS")
          (Epoch 0)
  withMLSDisabled $
    deleteSubConv alice cnvId scnvId dsc !!! assertMLSNotEnabled

testCreateSubConv :: Bool -> TestM ()
testCreateSubConv parentIsMLSConv = do
  alice <- randomQualifiedUser
  runMLSTest $ do
    qcnv <-
      if parentIsMLSConv
        then do
          creator <- createMLSClient alice
          (_, qcnv) <- setupMLSGroup creator
          pure qcnv
        else
          cnvQualifiedId
            <$> liftTest
              ( postConvQualified (qUnqualified alice) Nothing defNewProteusConv
                  >>= responseJsonError
              )
    let sconv = SubConvId "conference"
    if parentIsMLSConv
      then do
        sub <-
          liftTest $
            responseJsonError
              =<< getSubConv (qUnqualified alice) qcnv sconv
                <!! const 200 === statusCode
        liftIO $
          assertEqual
            "The epoch timestamp is not null"
            Nothing
            (pscEpochTimestamp sub)
      else
        liftTest $
          getSubConv (qUnqualified alice) qcnv sconv
            !!! const 404 === statusCode

testJoinSubConv :: TestM ()
testJoinSubConv = do
  [alice, bob] <- createAndConnectUsers [Nothing, Nothing]

  runMLSTest $
    do
      [alice1, bob1, bob2] <- traverse createMLSClient [alice, bob, bob]
      traverse_ uploadNewKeyPackage [bob1, bob2]
      (_, qcnv) <- setupMLSGroup alice1
      void $ createAddCommit alice1 [bob] >>= sendAndConsumeCommit

      let subId = SubConvId "conference"
      sub <-
        liftTest $
          responseJsonError
            =<< getSubConv (qUnqualified bob) qcnv subId
              <!! const 200 === statusCode

      resetGroup bob1 (fmap (flip SubConv subId) qcnv) (pscGroupId sub)

      bobRefsBefore <- getClientsFromGroupState bob1 bob
      -- bob adds his first client to the subconversation
      void $
        createPendingProposalCommit bob1 >>= sendAndConsumeCommitBundle
      subAfter <-
        liftTest $
          responseJsonError
            =<< getSubConv (qUnqualified bob) qcnv subId
              <!! const 200 === statusCode
      bobRefsAfter <- getClientsFromGroupState bob1 bob
      liftIO $ do
        assertBool
          "Bob's key package has not been updated via the update path"
          (bobRefsBefore /= bobRefsAfter)
        assertBool
          "The epoch timestamp is null"
          (isJust (pscEpochTimestamp subAfter))

      -- now alice joins with her own client
      void $
        createExternalCommit alice1 Nothing (fmap (flip SubConv subId) qcnv)
          >>= sendAndConsumeCommitBundle

testExternalCommitSameClientSubConv :: TestM ()
testExternalCommitSameClientSubConv = do
  [alice, bob] <- createAndConnectUsers (replicate 2 Nothing)

  runMLSTest $ do
    [alice1, bob1] <- traverse createMLSClient [alice, bob]
    void $ uploadNewKeyPackage bob1
    (_, qcnv) <- setupMLSGroup alice1
    void $ createAddCommit alice1 [bob] >>= sendAndConsumeCommitBundle

    let subId = SubConvId "conference"

    -- alice1 and bob1 create and join a subconversation, respectively
    qsub <- createSubConv qcnv alice1 subId
    void $
      createExternalCommit bob1 Nothing qsub
        >>= sendAndConsumeCommitBundle

    Just (_, kpBob1) <- find (\(ci, _) -> ci == bob1) <$> getClientsFromGroupState alice1 bob

    -- bob1 leaves and immediately rejoins
    mlsBracket [alice1, bob1] $ \[wsA, wsB] -> do
      void $ leaveCurrentConv bob1 qsub
      WS.assertMatchN_ (5 # WS.Second) [wsA] $
        wsAssertBackendRemoveProposal bob qsub kpBob1
      void $
        createExternalCommit bob1 Nothing qsub
          >>= sendAndConsumeCommitBundle
      WS.assertNoEvent (2 # WS.Second) [wsB]

testJoinSubNonMemberClient :: TestM ()
testJoinSubNonMemberClient = do
  [alice, bob] <- createAndConnectUsers [Nothing, Nothing]

  runMLSTest $ do
    [alice1, alice2, bob1] <-
      traverse createMLSClient [alice, alice, bob]
    traverse_ uploadNewKeyPackage [bob1, alice2]
    (_, qcnv) <- setupMLSGroup alice1
    void $ createAddCommit alice1 [alice] >>= sendAndConsumeCommit

    qcs <- createSubConv qcnv alice1 (SubConvId "conference")

    -- now Bob attempts to get the group info so he can join via external commit
    -- with his own client, but he cannot because he is not a member of the
    -- parent conversation
    localGetGroupInfo (ciUser bob1) qcs
      !!! const 404 === statusCode

testAddClientSubConvFailure :: TestM ()
testAddClientSubConvFailure = do
  [alice, bob] <- createAndConnectUsers [Nothing, Nothing]
  runMLSTest $ do
    [alice1, bob1] <- traverse createMLSClient [alice, bob]
    void $ uploadNewKeyPackage bob1
    (_, qcnv) <- setupMLSGroup alice1
    void $ createAddCommit alice1 [bob] >>= sendAndConsumeCommit

    let subId = SubConvId "conference"
    void $ createSubConv qcnv alice1 subId

    void $ uploadNewKeyPackage bob1

    commit <- createAddCommit alice1 [bob]
    (createBundle commit >>= localPostCommitBundle (mpSender commit))
      !!! do
        const 400 === statusCode
        const (Just "Add proposals in subconversations are not supported")
          === fmap Wai.message . responseJsonError

    finalSub <-
      liftTest $
        responseJsonError
          =<< getSubConv (qUnqualified alice) qcnv subId
            <!! const 200 === statusCode
    liftIO $ do
      assertEqual
        "The subconversation has Bob in it, while it shouldn't"
        [alice1]
        (pscMembers finalSub)
      assertEqual
        "The subconversation epoch has moved beyond 1"
        (Epoch 1)
        (pscEpoch finalSub)

-- FUTUREWORK: implement the following test

testRemoveClientSubConv :: TestM ()
testRemoveClientSubConv = pure ()

testJoinRemoteSubConv :: TestM ()
testJoinRemoteSubConv = do
  [alice, bob] <- createAndConnectUsers [Just "alice.example.com", Nothing]

  runMLSTest $ do
    alice1 <- createFakeMLSClient alice
    bob1 <- createMLSClient bob
    void $ uploadNewKeyPackage bob1

    -- setup fake group for the subconversation
    let subId = SubConvId "conference"
    (subGroupId, qcnv) <- setupFakeMLSGroup alice1
    let qcs = fmap (flip SubConv subId) qcnv
    initialCommit <- createPendingProposalCommit alice1

    -- create a fake group ID for the main (we don't need the actual group)
    mainGroupId <- fakeGroupId

    -- inform backend about the main conversation
    receiveNewRemoteConv (fmap Conv qcnv) mainGroupId
    receiveOnConvUpdated qcnv alice bob

    -- inform backend about the subconversation
    receiveNewRemoteConv qcs subGroupId

    -- bob joins subconversation
    let pgs = mpPublicGroupState initialCommit
    let mock =
          ("send-mls-commit-bundle" ~> MLSMessageResponseUpdates [] (UnreachableUsers []))
            <|> queryGroupStateMock (fold pgs) bob
            <|> sendMessageMock
    (_, reqs) <- withTempMockFederator' mock $ do
      commit <- createExternalCommit bob1 Nothing qcs
      sendAndConsumeCommitBundle commit

    -- check that commit bundle is sent to remote backend
    fr <- assertOne (filter ((== "send-mls-commit-bundle") . frRPC) reqs)
    liftIO $ do
      mmsr <- assertJust (Aeson.decode (frBody fr))
      mmsrConvOrSubId mmsr @?= qUnqualified qcs
      mmsrSender mmsr @?= ciUser bob1
      mmsrSenderClient mmsr @?= ciClient bob1

testRemoteSubConvNotificationWhenUserJoins :: TestM ()
testRemoteSubConvNotificationWhenUserJoins = do
  [alice, bob] <- createAndConnectUsers [Nothing, Just "bob.example.com"]

  runMLSTest $ do
    alice1 <- createMLSClient alice
    bob1 <- createFakeMLSClient bob

    (_, qcnv) <- setupMLSGroup alice1
    gsBackup <- getClientGroupState alice1
    void $ createPendingProposalCommit alice1 >>= sendAndConsumeCommitBundle
    let subId = SubConvId "conference"
    s <- State.get
    void $ createSubConv qcnv alice1 subId

    -- revert first commit and subconv
    setClientGroupState alice1 gsBackup

    State.put s

    (_, reqs) <-
      withTempMockFederator' (receiveCommitMock [bob1] <|> welcomeMock) $
        createAddCommit alice1 [bob] >>= sendAndConsumeCommitBundle

    do
      req <- assertOne $ filter ((== "on-new-remote-conversation") . frRPC) reqs
      nrc <- assertOne (toList (Aeson.decode (frBody req)))
      liftIO $ nrcConvId nrc @?= qUnqualified qcnv
    do
      req <- assertOne $ filter ((== "on-new-remote-subconversation") . frRPC) reqs
      nrsc <- assertOne (toList (Aeson.decode (frBody req)))
      liftIO $ nrscConvId nrsc @?= qUnqualified qcnv
      liftIO $ nrscSubConvId nrsc @?= subId

testRemoteUserJoinSubConv :: TestM ()
testRemoteUserJoinSubConv = do
  [alice, bob] <- createAndConnectUsers [Nothing, Just "bob.example.com"]

  runMLSTest $ do
    alice1 <- createMLSClient alice
    (_, qcnv) <- setupMLSGroup alice1

    bob1 <- createFakeMLSClient bob
    void $ do
      commit <- createAddCommit alice1 [bob]
      withTempMockFederator' (receiveCommitMock [bob1] <|> welcomeMock) $
        sendAndConsumeCommit commit

    let mock =
          asum
            [ "on-new-remote-subconversation" ~> EmptyResponse,
              messageSentMock
            ]
    let subId = SubConvId "conference"
    (qcs, reqs) <- withTempMockFederator' mock $ createSubConv qcnv alice1 subId
    psc <-
      liftTest $
        responseJsonError
          =<< getSubConv (ciUser alice1) qcnv subId <!! const 200 === statusCode

    -- check that the remote backend is notified when a subconversation is
    -- created locally
    req <- assertOne $ filter ((== "on-new-remote-subconversation") . frRPC) reqs
    nrsc <- assertOne . toList $ Aeson.decode (frBody req)
    liftIO $ do
      nrscConvId nrsc @?= qUnqualified qcnv
      nrscSubConvId nrsc @?= subId
      let mls = nrscMlsData nrsc
      cnvmlsGroupId mls @?= pscGroupId psc
      cnvmlsEpoch mls @?= Epoch 0

    -- bob joins the subconversation
    void $ createExternalCommit bob1 Nothing qcs >>= sendAndConsumeCommitBundle

    -- check that bob is now part of the subconversation
    liftTest $ do
      psc' <-
        responseJsonError
          =<< getSubConv (qUnqualified alice) qcnv subId
            <!! const 200 === statusCode
      liftIO $ Set.fromList (pscMembers psc') @?= Set.fromList [alice1, bob1]

    -- check that on-new-remote-subconversation is not called on further commits
    (_, reqs') <-
      withTempMockFederator' mock $
        createPendingProposalCommit alice1 >>= sendAndConsumeCommitBundle

    liftIO $
      assertBool "Unexpected on-new-remote-subconversation" $
        all ((/= "on-new-remote-subconversation") . frRPC) reqs'

testSendMessageSubConv :: TestM ()
testSendMessageSubConv = do
  [alice, bob] <- createAndConnectUsers [Nothing, Nothing]

  runMLSTest $ do
    [alice1, bob1, bob2] <- traverse createMLSClient [alice, bob, bob]
    traverse_ uploadNewKeyPackage [bob1, bob2]
    (_, qcnv) <- setupMLSGroup alice1
    void $ createAddCommit alice1 [bob] >>= sendAndConsumeCommit

    qcs <- createSubConv qcnv bob1 (SubConvId "conference")

    void $ createExternalCommit alice1 Nothing qcs >>= sendAndConsumeCommitBundle
    void $ createExternalCommit bob2 Nothing qcs >>= sendAndConsumeCommitBundle

    message <- createApplicationMessage alice1 "some text"
    mlsBracket [bob1, bob2] $ \wss -> do
      (events, _) <- sendAndConsumeMessage message
      liftIO $ events @?= []
      liftIO $
        WS.assertMatchN_ (5 # WS.Second) wss $ \n -> do
          wsAssertMLSMessage qcs alice (mpMessage message) n

testGetRemoteSubConv :: Bool -> TestM ()
testGetRemoteSubConv isAMember = do
  alice <- randomQualifiedUser
  let remoteDomain = Domain "faraway.example.com"
  conv <- randomId
  let qconv = Qualified conv remoteDomain
      sconv = SubConvId "conference"
      fakeSubConv =
        PublicSubConversation
          { pscParentConvId = qconv,
            pscSubConvId = sconv,
            pscGroupId = GroupId "deadbeef",
            pscEpoch = Epoch 0,
            pscEpochTimestamp = Nothing,
            pscCipherSuite = MLS_128_DHKEMX25519_AES128GCM_SHA256_Ed25519,
            pscMembers = []
          }
  let mock = do
        guardRPC "get-sub-conversation"
        mockReply $
          if isAMember
            then GetSubConversationsResponseSuccess fakeSubConv
            else GetSubConversationsResponseError ConvNotFound
  (_, reqs) <-
    withTempMockFederator' mock $
      getSubConv (qUnqualified alice) qconv sconv
        <!! const (if isAMember then 200 else 404) === statusCode
  fedSubConv <- assertOne (filter ((== "get-sub-conversation") . frRPC) reqs)
  let req :: Maybe GetSubConversationsRequest = Aeson.decode (frBody fedSubConv)
  liftIO $
    req
      @?= Just (GetSubConversationsRequest (qUnqualified alice) conv sconv)

testRemoteMemberGetSubConv :: Bool -> TestM ()
testRemoteMemberGetSubConv isAMember = do
  -- alice is local, bob is remote
  -- alice creates a local conversation and invites bob
  -- bob gets a subconversation via federated enpdoint

  let bobDomain = Domain "faraway.example.com"
  [alice, bob] <- createAndConnectUsers [Nothing, Just (domainText bobDomain)]

  runMLSTest $ do
    [alice1, bob1] <- traverse createMLSClient [alice, bob]

    (_groupId, qcnv) <- setupMLSGroup alice1
    kpb <- claimKeyPackages alice1 bob
    mp <- createAddCommit alice1 [bob]

    let mock = receiveCommitMock [bob1] <|> welcomeMock <|> claimKeyPackagesMock kpb
    void . withTempMockFederator' mock $
      sendAndConsumeCommit mp

    let subconv = SubConvId "conference"

    randUser <- randomId
    let gscr =
          GetSubConversationsRequest
            { gsreqUser = if isAMember then qUnqualified bob else randUser,
              gsreqConv = qUnqualified qcnv,
              gsreqSubConv = subconv
            }

    fedGalleyClient <- view tsFedGalleyClient
    res <- runFedClient @"get-sub-conversation" fedGalleyClient bobDomain gscr

    liftTest $ do
      if isAMember
        then do
          sub <- expectSubConvSuccess res
          liftIO $ do
            pscParentConvId sub @?= qcnv
            pscSubConvId sub @?= subconv
        else do
          expectSubConvError ConvNotFound res
  where
    expectSubConvSuccess :: GetSubConversationsResponse -> TestM PublicSubConversation
    expectSubConvSuccess (GetSubConversationsResponseSuccess fakeSubConv) = pure fakeSubConv
    expectSubConvSuccess (GetSubConversationsResponseError err) = liftIO $ assertFailure ("Unexpected GetSubConversationsResponseError: " <> show err)

    expectSubConvError :: GalleyError -> GetSubConversationsResponse -> TestM ()
    expectSubConvError _errExpected (GetSubConversationsResponseSuccess _) = liftIO $ assertFailure "Unexpected GetSubConversationsResponseSuccess"
    expectSubConvError errExpected (GetSubConversationsResponseError err) = liftIO $ err @?= errExpected

testRemoteMemberDeleteSubConv :: HasCallStack => Bool -> TestM ()
testRemoteMemberDeleteSubConv isAMember = do
  -- alice is local, bob is remote
  -- alice creates a local conversation and invites bob
  -- bob deletes a subconversation via federated enpdoint

  let bobDomain = Domain "faraway.example.com"
      scnv = SubConvId "conference"
  [alice, bob] <- createAndConnectUsers [Nothing, Just (domainText bobDomain)]

  (cnv, groupId, epoch) <- runMLSTest $ do
    [alice1, bob1] <- traverse createMLSClient [alice, bob]
    (_cnvGroupId, qcnv) <- setupMLSGroup alice1
    mp <- createAddCommit alice1 [bob]

    let mock = receiveCommitMock [bob1] <|> welcomeMock
    void . withTempMockFederator' mock . sendAndConsumeCommit $ mp

    sub <-
      liftTest $
        responseJsonError
          =<< getSubConv (qUnqualified alice) qcnv scnv
    resetGroup alice1 (fmap (flip SubConv scnv) qcnv) (pscGroupId sub)

    pure (qUnqualified qcnv, pscGroupId sub, pscEpoch sub)

  randUser <- randomId
  let delReq =
        DeleteSubConversationFedRequest
          { dscreqUser = if isAMember then qUnqualified bob else randUser,
            dscreqConv = cnv,
            dscreqSubConv = scnv,
            dscreqGroupId = groupId,
            dscreqEpoch = epoch
          }

  -- Bob is a member of the parent conversation so he's allowed to delete the
  -- subconversation.
  (res, reqs) <-
    withTempMockFederator' deleteMLSConvMock $ do
      fedGalleyClient <- view tsFedGalleyClient
      runFedClient @"delete-sub-conversation" fedGalleyClient bobDomain delReq

  when isAMember $ do
    liftIO $ do
      req <- assertOne (filter ((== "on-new-remote-subconversation") . frRPC) reqs)
      nrsc <- assertOne (toList (Aeson.decode (frBody req)))
      nrscConvId nrsc @?= cnv
      nrscSubConvId nrsc @?= scnv

    liftIO $ do
      fr <- assertOne (filter ((== "on-delete-mls-conversation") . frRPC) reqs)
      frTargetDomain fr @?= bobDomain
      frRPC fr @?= "on-delete-mls-conversation"
      bdy <- case Aeson.eitherDecode (frBody fr) of
        Right b -> pure b
        Left e -> assertFailure $ "Could not parse delete-sub-conversation request body: " <> e
      odmcGroupIds bdy @?= [groupId]

  if isAMember then expectSuccess res else expectFailure ConvNotFound res
  where
    expectSuccess :: DeleteSubConversationResponse -> TestM ()
    expectSuccess DeleteSubConversationResponseSuccess = pure ()
    expectSuccess (DeleteSubConversationResponseError err) =
      liftIO . assertFailure $
        "Unexpected DeleteSubConversationResponseError: " <> show err

    expectFailure :: GalleyError -> DeleteSubConversationResponse -> TestM ()
    expectFailure _errExpected DeleteSubConversationResponseSuccess =
      liftIO . assertFailure $
        "Unexpected DeleteSubConversationResponseSuccess"
    expectFailure errExpected (DeleteSubConversationResponseError err) =
      liftIO $ err @?= errExpected

-- | A choice on who is deleting a subconversation
data SubConvDeleterType
  = ConvMember
  | SubConvMember
  | RandomUser
  deriving (Eq)

testDeleteSubConv :: SubConvDeleterType -> TestM ()
testDeleteSubConv deleterType = do
  [alice, bob] <- createAndConnectUsers [Nothing, Nothing]
  randUser <- randomId
  let sconv = SubConvId "conference"
  qcnv <- runMLSTest $ do
    [alice1, bob1] <- traverse createMLSClient [alice, bob]
    void $ uploadNewKeyPackage bob1
    (_, qcnv) <- setupMLSGroup alice1
    void $ createAddCommit alice1 [bob] >>= sendAndConsumeCommitBundle
    void $ createSubConv qcnv alice1 sconv
    pure qcnv

  sub <-
    responseJsonError
      =<< getSubConv (qUnqualified alice) qcnv sconv
        <!! const 200 === statusCode
  let dsc = DeleteSubConversationRequest (pscGroupId sub) (pscEpoch sub)
  let (deleter, expectedCode) = case deleterType of
        ConvMember -> (qUnqualified bob, 200)
        SubConvMember -> (qUnqualified alice, 200)
        RandomUser -> (randUser, 403)
  deleteSubConv deleter qcnv sconv dsc !!! const expectedCode === statusCode

  newSub <-
    responseJsonError
      =<< getSubConv (qUnqualified alice) qcnv sconv
        <!! do const 200 === statusCode

  liftIO $
    if deleterType == ConvMember || deleterType == SubConvMember
      then
        assertBool
          "Old and new subconversation are equal"
          (sub /= newSub)
      else
        assertBool
          "Old and new subconversation are not equal"
          (sub == newSub)

-- In this test case, Alice creates a subconversation, Bob joins and Alice
-- leaves. The leaving causes the backend to generate an external remove
-- proposal for the client by Alice. Next, Bob does not commit (simulating his
-- client crashing), and then deleting the subconversation after coming back up.
-- Then Bob creates a subconversation with the same subconversation ID and the
-- test asserts that both Alice and Bob get no events, which means the backend
-- does not resubmit the pending remove proposal for Alice's client.
testJoinDeletedSubConvWithRemoval :: TestM ()
testJoinDeletedSubConvWithRemoval = do
  [alice, bob] <- createAndConnectUsers [Nothing, Nothing]
  runMLSTest $ do
    [alice1, bob1] <- traverse createMLSClient [alice, bob]
    void $ uploadNewKeyPackage bob1
    (_, qcnv) <- setupMLSGroup alice1
    void $ createAddCommit alice1 [bob] >>= sendAndConsumeCommitBundle
    let subConvId = SubConvId "conference"
    qsconvId <- createSubConv qcnv alice1 subConvId
    void $
      createExternalCommit bob1 Nothing qsconvId
        >>= sendAndConsumeCommitBundle
    liftTest $
      leaveSubConv (ciUser alice1) (ciClient alice1) qcnv subConvId
        !!! const 200 === statusCode
    -- no committing by Bob of the backend-generated remove proposal for alice1
    -- (simulating his client crashing)

    do
      sub <-
        liftTest $
          responseJsonError
            =<< getSubConv (qUnqualified bob) qcnv subConvId
              <!! const 200 === statusCode
      let dsc = DeleteSubConversationRequest (pscGroupId sub) (pscEpoch sub)
      liftTest $
        deleteSubConv (qUnqualified bob) qcnv subConvId dsc
          !!! const 200 === statusCode

    mlsBracket [alice1, bob1] $ \wss -> do
      void $ createSubConv qcnv bob1 subConvId
      void . liftIO $ WS.assertNoEvent (3 # WS.Second) wss

testDeleteSubConvStale :: TestM ()
testDeleteSubConvStale = do
  alice <- randomQualifiedUser
  let sconv = SubConvId "conference"
  (qcnv, sub) <- runMLSTest $ do
    alice1 <- createMLSClient alice
    (_, qcnv) <- setupMLSGroup alice1
    sub <-
      liftTest $
        responseJsonError
          =<< getSubConv (qUnqualified alice) qcnv sconv
            <!! do const 200 === statusCode

    resetGroup alice1 (fmap (flip SubConv sconv) qcnv) (pscGroupId sub)

    void $
      createPendingProposalCommit alice1 >>= sendAndConsumeCommitBundle
    pure (qcnv, sub)

  -- the commit was made, yet the epoch for the request body is old
  let dsc = DeleteSubConversationRequest (pscGroupId sub) (pscEpoch sub)
  deleteSubConv (qUnqualified alice) qcnv sconv dsc
    !!! do const 409 === statusCode

testDeleteParentOfSubConv :: TestM ()
testDeleteParentOfSubConv = do
  (tid, aliceUnqualified, [arthurUnqualified]) <- API.Util.createBindingTeamWithMembers 2
  bob <- randomQualifiedId (Domain "bobl.example.com")

  localDomain <- viewFederationDomain
  let alice = Qualified aliceUnqualified localDomain
      arthur = Qualified arthurUnqualified localDomain

  connectWithRemoteUser aliceUnqualified bob

  let sconv = SubConvId "conference"
  (qcnv, parentGroupId, subGroupId) <- runMLSTest $ do
    [alice1, arthur1, bob1] <- traverse createMLSClient [alice, arthur, bob]
    traverse_ uploadNewKeyPackage [arthur1]
    (parentGroupId, qcnv) <- setupMLSGroup alice1

    (qcs, _) <- withTempMockFederator' (receiveCommitMock [bob1]) $ do
      void $ createAddCommit alice1 [arthur, bob] >>= sendAndConsumeCommit
      createSubConv qcnv alice1 sconv

    subGid <- getCurrentGroupId

    resetGroup arthur1 qcs subGid
    void $ createExternalCommit arthur1 Nothing qcs >>= sendAndConsumeCommitBundle

    resetGroup bob1 qcs subGid
    void $ createExternalCommit bob1 Nothing qcs >>= sendAndConsumeCommitBundle

    sub' <-
      responseJsonError
        =<< liftTest
          ( getSubConv (qUnqualified alice) qcnv sconv
              <!! do const 200 === statusCode
          )

    void $ assertOne (filter (== arthur1) (pscMembers sub'))
    void $ assertOne (filter (== bob1) (pscMembers sub'))

    pure (qcnv, parentGroupId, pscGroupId sub')

  (_, freqs) <- withTempMockFederator' deleteMLSConvMock $ do
    deleteTeamConv tid (qUnqualified qcnv) (qUnqualified alice)
      !!! const 200
        === statusCode

  req <- assertOne (filter ((== "on-delete-mls-conversation") . frRPC) freqs)
  let Just odmc = Aeson.decode (frBody req)
  liftIO $
    sort (odmcGroupIds odmc) @?= sort [parentGroupId, subGroupId]

  getSubConv (qUnqualified alice) qcnv sconv
    !!! do const 404 === statusCode

testDeleteRemoteParentOfSubConv :: TestM ()
testDeleteRemoteParentOfSubConv = do
  [alice, bob] <- createAndConnectUsers [Just "alice.example.com", Nothing]

  runMLSTest $ do
    alice1 <- createFakeMLSClient alice
    bob1 <- createMLSClient bob
    void $ uploadNewKeyPackage bob1

    -- setup fake group for the subconversation
    let subId = SubConvId "conference"
    (subGroupId, qcnv) <- setupFakeMLSGroup alice1
    let qcs = fmap (flip SubConv subId) qcnv
    initialCommit <- createPendingProposalCommit alice1

    -- create a fake group ID for the main (we don't need the actual group)
    mainGroupId <- fakeGroupId

    -- inform backend about the main conversation
    receiveNewRemoteConv (fmap Conv qcnv) mainGroupId
    receiveOnConvUpdated qcnv alice bob

    -- inform backend about the subconversation
    receiveNewRemoteConv qcs subGroupId

    let pgs = mpPublicGroupState initialCommit
    let mock =
          ("send-mls-commit-bundle" ~> MLSMessageResponseUpdates [] (UnreachableUsers []))
            <|> queryGroupStateMock (fold pgs) bob
            <|> sendMessageMock
    void $ withTempMockFederator' mock $ do
      -- bob joins subconversation
      commit <- createExternalCommit bob1 Nothing qcs
      void $ sendAndConsumeCommitBundle commit

      -- bob can send to remote conversation
      void $
        withTempMockFederator' sendMessageMock $ do
          message <- createApplicationMessage bob1 "hi"
          postMessage (mpSender message) (mpMessage message)
            !!! const 201 === statusCode

      -- remote notifies about deletion of group
      liftTest $ do
        client <- view tsFedGalleyClient
        let odm = OnDeleteMLSConversationRequest [mainGroupId, subGroupId]
        void $
          runFedClient
            @"on-delete-mls-conversation"
            client
            (qDomain alice)
            odm

      -- bob's backend has no longer a mapping of the group id
      void $
        withTempMockFederator' sendMessageMock $ do
          message <- createApplicationMessage bob1 "hi"
          postMessage (mpSender message) (mpMessage message)
            !!! const 404 === statusCode

testDeleteRemoteSubConv :: Bool -> TestM ()
testDeleteRemoteSubConv isAMember = do
  alice <- randomQualifiedUser
  let remoteDomain = Domain "faraway.example.com"
  conv <- randomId
  let qconv = Qualified conv remoteDomain
      sconv = SubConvId "conference"
      groupId = GroupId "deadbeef"
      epoch = Epoch 0
      expectedReq =
        DeleteSubConversationFedRequest
          { dscreqUser = qUnqualified alice,
            dscreqConv = conv,
            dscreqSubConv = sconv,
            dscreqGroupId = groupId,
            dscreqEpoch = epoch
          }

  let mock = do
        guardRPC "delete-sub-conversation"
        mockReply $
          if isAMember
            then DeleteSubConversationResponseSuccess
            else DeleteSubConversationResponseError ConvNotFound
      dsc = DeleteSubConversationRequest groupId epoch

  (_, reqs) <-
    withTempMockFederator' mock $
      deleteSubConv (qUnqualified alice) qconv sconv dsc
        <!! const (if isAMember then 200 else 404) === statusCode
  do
    actualReq <- assertOne (filter ((== "delete-sub-conversation") . frRPC) reqs)
    let req :: Maybe DeleteSubConversationFedRequest =
          Aeson.decode (frBody actualReq)
    liftIO $ req @?= Just expectedReq

testLastLeaverSubConv :: TestM ()
testLastLeaverSubConv = do
  alice <- randomQualifiedUser

  runMLSTest $ do
    [alice1, alice2] <- traverse createMLSClient [alice, alice]
    void $ uploadNewKeyPackage alice2
    (_, qcnv) <- setupMLSGroup alice1
    void $ createAddCommit alice1 [alice] >>= sendAndConsumeCommitBundle

    let subId = SubConvId "conference"
    qsub <- createSubConv qcnv alice1 subId
    prePsc <-
      liftTest $
        responseJsonError
          =<< getSubConv (qUnqualified alice) qcnv subId
            <!! do
              const 200 === statusCode
    void $ leaveCurrentConv alice1 qsub

    psc <-
      liftTest $
        responseJsonError
          =<< getSubConv (qUnqualified alice) qcnv subId
            <!! do
              const 200 === statusCode
    liftIO $ do
      pscEpoch psc @?= Epoch 0
      pscEpochTimestamp psc @?= Nothing
      assertBool "group ID unchanged" $ pscGroupId prePsc /= pscGroupId psc
      length (pscMembers psc) @?= 0

testLeaveSubConv :: Bool -> TestM ()
testLeaveSubConv isSubConvCreator = do
  [alice, bob, charlie] <- createAndConnectUsers [Nothing, Nothing, Just "charlie.example.com"]

  runMLSTest $ do
    charlie1 : allLocals@[alice1, bob1, bob2] <-
      traverse createMLSClient [charlie, alice, bob, bob]
    traverse_ uploadNewKeyPackage [bob1, bob2]
    (_, qcnv) <- setupMLSGroup alice1

    let subId = SubConvId "conference"
    (qsub, _) <- withTempMockFederator'
      ( receiveCommitMock [charlie1]
          <|> welcomeMock
          <|> ("on-mls-message-sent" ~> RemoteMLSMessageOk)
      )
      $ do
        void $ createAddCommit alice1 [bob, charlie] >>= sendAndConsumeCommit

        qsub <- createSubConv qcnv bob1 subId
        void $ createExternalCommit alice1 Nothing qsub >>= sendAndConsumeCommitBundle
        void $ createExternalCommit bob2 Nothing qsub >>= sendAndConsumeCommitBundle
        void $ createExternalCommit charlie1 Nothing qsub >>= sendAndConsumeCommitBundle
        pure qsub

    let firstLeaver = if isSubConvCreator then bob1 else alice1
    -- a member leaves the subconversation
    [firstLeaverKP] <-
      map snd . filter (\(cid, _) -> cid == firstLeaver)
        <$> getClientsFromGroupState
          alice1
          (cidQualifiedUser firstLeaver)
    let others = filter (/= firstLeaver) allLocals
    mlsBracket (firstLeaver : others) $ \(wsLeaver : wss) -> do
      (_, reqs) <-
        withTempMockFederator' messageSentMock $
          leaveCurrentConv firstLeaver qsub
      req <-
        assertOne
          ( toList . Aeson.decode . frBody
              =<< filter ((== "on-mls-message-sent") . frRPC) reqs
          )
      let msg = fromBase64ByteString $ rmmMessage req
      liftIO $
        rmmRecipients req @?= [(ciUser charlie1, ciClient charlie1)]
      consumeMessage1 charlie1 msg

      msgs <-
        WS.assertMatchN (5 # WS.Second) wss $
          wsAssertBackendRemoveProposal
            (cidQualifiedUser firstLeaver)
            (Conv <$> qcnv)
            firstLeaverKP
      traverse_ (uncurry consumeMessage1) (zip others msgs)
      -- assert the leaver gets no proposal or event
      void . liftIO $ WS.assertNoEvent (5 # WS.Second) [wsLeaver]

    -- a member commits the pending proposal
    do
      leaveCommit <- createPendingProposalCommit (head others)
      mlsBracket (firstLeaver : others) $ \(wsLeaver : wss) -> do
        events <- sendAndConsumeCommit leaveCommit
        liftIO $ events @?= []
        WS.assertMatchN_ (5 # WS.Second) wss $ \n -> do
          wsAssertMLSMessage qsub (cidQualifiedUser . head $ others) (mpMessage leaveCommit) n
        void $ WS.assertNoEvent (5 # WS.Second) [wsLeaver]

    -- send an application message
    do
      message <- createApplicationMessage (head others) "some text"
      mlsBracket (firstLeaver : others) $ \(wsLeaver : wss) -> do
        (events, _) <- sendAndConsumeMessage message
        liftIO $ events @?= []
        WS.assertMatchN_ (5 # WS.Second) wss $ \n -> do
          wsAssertMLSMessage qsub (cidQualifiedUser . head $ others) (mpMessage message) n
        void $ WS.assertNoEvent (5 # WS.Second) [wsLeaver]

    -- check that only 3 clients are left in the subconv
    do
      psc <-
        liftTest $
          responseJsonError
            =<< getSubConv (ciUser (head others)) qcnv subId
              <!! do
                const 200 === statusCode
      liftIO $ length (pscMembers psc) @?= 3

    -- charlie1 leaves
    [charlie1KP] <-
      map snd . filter (\(cid, _) -> cid == charlie1)
        <$> getClientsFromGroupState (head others) charlie
    mlsBracket others $ \wss -> do
      leaveCurrentConv charlie1 qsub

      msgs <-
        WS.assertMatchN (5 # WS.Second) wss $
          wsAssertBackendRemoveProposal charlie (Conv <$> qcnv) charlie1KP
      traverse_ (uncurry consumeMessage1) (zip others msgs)

    -- a member commits the pending proposal
    void $ createPendingProposalCommit (head others) >>= sendAndConsumeCommitBundle

    -- check that only 2 clients are left in the subconv
    do
      psc <-
        liftTest $
          responseJsonError
            =<< getSubConv (ciUser (head others)) qcnv subId
              <!! do
                const 200 === statusCode
      liftIO $ do
        length (pscMembers psc) @?= 2
        sort (pscMembers psc) @?= sort others

testLeaveSubConvNonMember :: TestM ()
testLeaveSubConvNonMember = do
  [alice, bob] <- createAndConnectUsers [Nothing, Nothing]

  runMLSTest $ do
    [alice1, bob1] <- traverse createMLSClient [alice, bob]
    void $ uploadNewKeyPackage bob1
    (_, qcnv) <- setupMLSGroup alice1
    void $ createAddCommit alice1 [bob] >>= sendAndConsumeCommit

    let subId = SubConvId "conference"
    _qsub <- createSubConv qcnv bob1 subId

    -- alice attempts to leave
    liftTest $ do
      e <-
        responseJsonError
          =<< leaveSubConv (ciUser alice1) (ciClient alice1) qcnv subId
            <!! const 400 === statusCode
      liftIO $ Wai.label e @?= "mls-protocol-error"

    -- alice attempts to leave a non-existing subconversation
    liftTest $ do
      e <-
        responseJsonError
          =<< leaveSubConv (ciUser alice1) (ciClient alice1) qcnv (SubConvId "foo")
            <!! const 404 === statusCode
      liftIO $ Wai.label e @?= "no-conversation"

testLeaveRemoteSubConv :: TestM ()
testLeaveRemoteSubConv = do
  -- setup fake remote conversation
  [alice, bob] <- createAndConnectUsers [Just "alice.example.com", Nothing]
  runMLSTest $ do
    [alice1, bob1] <- traverse createMLSClient [alice, bob]

    -- setup fake group for the subconversation
    let subId = SubConvId "conference"
    (subGroupId, qcnv) <- setupFakeMLSGroup alice1
    -- TODO: refactor setupFakeMLSGroup to make it consistent with createSubConv
    let qcs = fmap (flip SubConv subId) qcnv
    initialCommit <- createPendingProposalCommit alice1

    -- create a fake group ID for the main (we don't need the actual group)
    mainGroupId <- fakeGroupId

    -- inform backend about the main conversation
    receiveNewRemoteConv (fmap Conv qcnv) mainGroupId
    receiveOnConvUpdated qcnv alice bob

    -- inform backend about the subconversation
    receiveNewRemoteConv qcs subGroupId

    let pgs = mpPublicGroupState initialCommit
    let mock =
          ("send-mls-commit-bundle" ~> MLSMessageResponseUpdates [] (UnreachableUsers []))
            <|> queryGroupStateMock (fold pgs) bob
            <|> sendMessageMock
            <|> ("leave-sub-conversation" ~> LeaveSubConversationResponseOk)
    (_, reqs) <- withTempMockFederator' mock $ do
      -- bob joins subconversation
      void $ createExternalCommit bob1 Nothing qcs >>= sendAndConsumeCommitBundle

      -- bob leaves
      liftTest $
        leaveSubConv (ciUser bob1) (ciClient bob1) qcnv subId
          !!! const 200 === statusCode

    -- check that leave-sub-conversation is called
    void $ assertOne (filter ((== "leave-sub-conversation") . frRPC) reqs)

testRemoveUserParent :: TestM ()
testRemoveUserParent = do
  [alice, bob, charlie] <- createAndConnectUsers [Nothing, Nothing, Nothing]

  runMLSTest $
    do
      [alice1, bob1, bob2, charlie1, charlie2] <-
        traverse
          createMLSClient
          [alice, bob, bob, charlie, charlie]
      traverse_ uploadNewKeyPackage [bob1, bob2, charlie1, charlie2]
      (_, qcnv) <- setupMLSGroup alice1
      void $ createAddCommit alice1 [bob, charlie] >>= sendAndConsumeCommit

      let subname = SubConvId "conference"
      void $ createSubConv qcnv bob1 subname
      let qcs = fmap (flip SubConv subname) qcnv

      -- all clients join
      for_ [alice1, bob2, charlie1, charlie2] $ \c ->
        void $ createExternalCommit c Nothing qcs >>= sendAndConsumeCommitBundle

      [(_, kpref1), (_, kpref2)] <- getClientsFromGroupState alice1 charlie

      -- charlie leaves the main conversation
      mlsBracket [alice1, bob1, bob2] $ \wss -> do
        liftTest $ do
          deleteMemberQualified (qUnqualified charlie) charlie qcnv
            !!! const 200 === statusCode

        -- Remove charlie from our state as well
        State.modify $ \mls ->
          mls
            { mlsMembers = Set.difference (mlsMembers mls) (Set.fromList [charlie1, charlie2])
            }

        msg1 <- WS.assertMatchN (5 # Second) wss $ \n ->
          wsAssertBackendRemoveProposal charlie (Conv <$> qcnv) kpref1 n

        traverse_ (uncurry consumeMessage1) (zip [alice1, bob1, bob2] msg1)

        msg2 <- WS.assertMatchN (5 # Second) wss $ \n ->
          wsAssertBackendRemoveProposal charlie (Conv <$> qcnv) kpref2 n

        traverse_ (uncurry consumeMessage1) (zip [alice1, bob1, bob2] msg2)

        void $ createPendingProposalCommit alice1 >>= sendAndConsumeCommitBundle

        liftTest $ do
          getSubConv (qUnqualified charlie) qcnv (SubConvId "conference")
            !!! const 403 === statusCode

          sub :: PublicSubConversation <-
            responseJsonError
              =<< getSubConv (qUnqualified bob) qcnv (SubConvId "conference")
                <!! const 200 === statusCode
          liftIO $
            assertEqual
              "subconv membership mismatch after removal"
              (sort [bob1, bob2, alice1])
              (sort $ pscMembers sub)

testRemoveCreatorParent :: TestM ()
testRemoveCreatorParent = do
  [alice, bob, charlie] <- createAndConnectUsers [Nothing, Nothing, Nothing]

  runMLSTest $
    do
      [alice1, bob1, bob2, charlie1, charlie2] <-
        traverse
          createMLSClient
          [alice, bob, bob, charlie, charlie]
      traverse_ uploadNewKeyPackage [bob1, bob2, charlie1, charlie2]
      (_, qcnv) <- setupMLSGroup alice1
      void $ createAddCommit alice1 [bob, charlie] >>= sendAndConsumeCommit

      let subname = SubConvId "conference"
      void $ createSubConv qcnv alice1 subname
      let qcs = fmap (flip SubConv subname) qcnv

      -- all clients join
      for_ [bob1, bob2, charlie1, charlie2] $ \c ->
        void $ createExternalCommit c Nothing qcs >>= sendAndConsumeCommitBundle

      [(_, kpref1)] <- getClientsFromGroupState alice1 alice

      -- creator leaves the main conversation
      mlsBracket [bob1, bob2, charlie1, charlie2] $ \wss -> do
        liftTest $ do
          deleteMemberQualified (qUnqualified alice) alice qcnv
            !!! const 200 === statusCode

        -- Remove alice1 from our state as well
        State.modify $ \mls ->
          mls
            { mlsMembers = Set.difference (mlsMembers mls) (Set.fromList [alice1])
            }

        msg <- WS.assertMatchN (5 # Second) wss $ \n ->
          -- Checks proposal for subconv, parent doesn't get one
          -- since alice is not notified of her own removal
          wsAssertBackendRemoveProposal alice (Conv <$> qcnv) kpref1 n

        traverse_ (uncurry consumeMessage1) (zip [bob1, bob2, charlie1, charlie2] msg)

        void $ createPendingProposalCommit bob1 >>= sendAndConsumeCommitBundle

        liftTest $ do
          getSubConv (qUnqualified alice) qcnv subname
            !!! const 403 === statusCode

          -- charlie sees updated memberlist
          sub :: PublicSubConversation <-
            responseJsonError
              =<< getSubConv (qUnqualified charlie) qcnv subname
                <!! const 200 === statusCode
          liftIO $
            assertEqual
              "1. subconv membership mismatch after removal"
              (sort [charlie1, charlie2, bob1, bob2])
              (sort $ pscMembers sub)

          -- bob also sees updated memberlist
          sub1 :: PublicSubConversation <-
            responseJsonError
              =<< getSubConv (qUnqualified bob) qcnv subname
                <!! const 200 === statusCode
          liftIO $
            assertEqual
              "2. subconv membership mismatch after removal"
              (sort [charlie1, charlie2, bob1, bob2])
              (sort $ pscMembers sub1)

testCreatorRemovesUserFromParent :: TestM ()
testCreatorRemovesUserFromParent = do
  [alice, bob, charlie] <- createAndConnectUsers [Nothing, Nothing, Nothing]

  runMLSTest $
    do
      [alice1, bob1, bob2, charlie1, charlie2] <-
        traverse
          createMLSClient
          [alice, bob, bob, charlie, charlie]
      traverse_ uploadNewKeyPackage [bob1, bob2, charlie1, charlie2]
      (_, qcnv) <- setupMLSGroup alice1
      void $ createAddCommit alice1 [bob, charlie] >>= sendAndConsumeCommit

      stateParent <- State.get

      let subId = SubConvId "conference"
      qcs <- createSubConv qcnv alice1 subId
      liftTest $
        getSubConv (qUnqualified alice) qcnv subId
          !!! do const 200 === statusCode

      for_ [bob1, bob2, charlie1, charlie2] $ \c -> do
        void $ createExternalCommit c Nothing qcs >>= sendAndConsumeCommitBundle

      stateSub <- State.get
      State.put stateParent

      mlsBracket [alice1, charlie1, charlie2] $ \wss -> do
        events <- createRemoveCommit alice1 [bob1, bob2] >>= sendAndConsumeCommitBundle
        State.modify $ \s -> s {mlsMembers = Set.difference (mlsMembers s) (Set.fromList [bob1, bob2])}

        liftIO $ assertOne events >>= assertLeaveEvent qcnv alice [bob]

        WS.assertMatchN_ (5 # Second) wss $ \n -> do
          wsAssertMemberLeave qcnv alice [bob] n

        State.put stateSub
        -- Get client state for alice and fetch bob client identities
        [(_, kprefBob1), (_, kprefBob2)] <- getClientsFromGroupState alice1 bob

        -- handle bob1 removal
        msgs <- WS.assertMatchN (5 # Second) wss $ \n -> do
          -- it was an alice proposal for the parent,
          -- but it's a backend proposal for the sub
          wsAssertBackendRemoveProposal bob qcs kprefBob1 n

        traverse_ (uncurry consumeMessage1) (zip [alice1, charlie1, charlie2] msgs)

        -- handle bob2 removal
        msgs2 <- WS.assertMatchN (5 # Second) wss $ \n -> do
          -- it was an alice proposal for the parent,
          -- but it's a backend proposal for the sub
          wsAssertBackendRemoveProposal bob qcs kprefBob2 n

        traverse_ (uncurry consumeMessage1) (zip [alice1, charlie1, charlie2] msgs2)

        -- Remove bob from our state as well
        State.modify $ \mls ->
          mls
            { mlsMembers = Set.difference (mlsMembers mls) (Set.fromList [bob1, bob2])
            }
        -- alice commits the proposal and sends over for the backend to also process it
        void $
          createPendingProposalCommit alice1
            >>= sendAndConsumeCommitBundle

        liftTest $ do
          getSubConv (qUnqualified bob) qcnv (SubConvId "conference")
            !!! const 403 === statusCode

          -- charlie sees updated memberlist
          sub1 :: PublicSubConversation <-
            responseJsonError
              =<< getSubConv (qUnqualified charlie) qcnv (SubConvId "conference")
                <!! const 200 === statusCode
          liftIO $
            assertEqual
              ( "1. sub1conv membership mismatch after removal. Expected 3 clients, got "
                  <> (show . length . pscMembers $ sub1)
              )
              (sort [alice1, charlie1, charlie2])
              (sort $ pscMembers sub1)

          -- alice also sees updated memberlist
          sub2 :: PublicSubConversation <-
            responseJsonError
              =<< getSubConv (qUnqualified alice) qcnv (SubConvId "conference")
                <!! const 200 === statusCode
          liftIO $
            assertEqual
              ( "2. subconv membership mismatch after removal. Expected 3 clients, got "
                  <> (show . length . pscMembers $ sub2)
              )
              (sort [alice1, charlie1, charlie2])
              (sort $ pscMembers sub2)

testMixedAddClients :: TestM ()
testMixedAddClients = do
  [alice, bob, charlie] <- createAndConnectUsers (replicate 3 Nothing)

  runMLSTest $ do
    clients@[alice1, bob1, charlie1] <- traverse createMLSClient [alice, bob, charlie]
    traverse_ uploadNewKeyPackage clients

    -- alice creates conv
    qcnv <-
      cnvQualifiedId
        <$> liftTest
          ( postConvQualified (qUnqualified alice) Nothing defNewProteusConv {newConvQualifiedUsers = [bob, charlie]}
              >>= responseJsonError
          )

    -- bob upgrades to mixed
    putConversationProtocol (qUnqualified bob) (ciClient bob1) qcnv ProtocolMixedTag
      !!! const 200 === statusCode

    conv <-
      responseJsonError
        =<< getConvQualified (qUnqualified alice) qcnv
          <!! const 200 === statusCode
    void $ assertMixedProtocol conv

    -- bob adds all client of alice and charlie
    (_gid, _) <- setupMLSGroupWithConv (pure conv) bob1
    commit <- createAddCommit bob1 [alice, charlie]
    welcome <- assertJust (mpWelcome commit)
    mlsBracket [alice1, charlie1] $ \wss -> do
      void $ sendAndConsumeCommitBundle commit
      for_ (zip [alice1, charlie1] wss) $ \(c, ws) ->
        WS.assertMatch (5 # Second) ws $
          wsAssertMLSWelcome (cidQualifiedUser c) welcome

    -- charlie sends a Proteus message
    let msgs =
          [ (qUnqualified alice, ciClient alice1, toBase64Text "ciphertext-to-alice"),
            (qUnqualified bob, ciClient bob1, toBase64Text "ciphertext-to-bob")
          ]
    liftTest $
      postOtrMessage id (qUnqualified charlie) (ciClient charlie1) (qUnqualified qcnv) msgs !!! do
        const 201 === statusCode
        assertMismatch [] [] []<|MERGE_RESOLUTION|>--- conflicted
+++ resolved
@@ -71,11 +71,8 @@
 import Wire.API.Message
 import Wire.API.Routes.MultiTablePaging
 import Wire.API.Routes.Version
-<<<<<<< HEAD
+import Wire.API.Unreachable
 import Wire.API.User.Client
-=======
-import Wire.API.Unreachable
->>>>>>> 2c4a3ce5
 
 tests :: IO TestSetup -> TestTree
 tests s =
@@ -2594,7 +2591,7 @@
     -- bob joins subconversation
     let pgs = mpPublicGroupState initialCommit
     let mock =
-          ("send-mls-commit-bundle" ~> MLSMessageResponseUpdates [] (UnreachableUsers []))
+          ("send-mls-commit-bundle" ~> MLSMessageResponseUpdates [] Nothing)
             <|> queryGroupStateMock (fold pgs) bob
             <|> sendMessageMock
     (_, reqs) <- withTempMockFederator' mock $ do
@@ -3074,7 +3071,7 @@
 
     let pgs = mpPublicGroupState initialCommit
     let mock =
-          ("send-mls-commit-bundle" ~> MLSMessageResponseUpdates [] (UnreachableUsers []))
+          ("send-mls-commit-bundle" ~> MLSMessageResponseUpdates [] Nothing)
             <|> queryGroupStateMock (fold pgs) bob
             <|> sendMessageMock
     void $ withTempMockFederator' mock $ do
@@ -3344,7 +3341,7 @@
 
     let pgs = mpPublicGroupState initialCommit
     let mock =
-          ("send-mls-commit-bundle" ~> MLSMessageResponseUpdates [] (UnreachableUsers []))
+          ("send-mls-commit-bundle" ~> MLSMessageResponseUpdates [] Nothing)
             <|> queryGroupStateMock (fold pgs) bob
             <|> sendMessageMock
             <|> ("leave-sub-conversation" ~> LeaveSubConversationResponseOk)

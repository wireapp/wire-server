{-# OPTIONS_GHC -Wno-incomplete-uni-patterns #-}

-- This file is part of the Wire Server implementation.
--
-- Copyright (C) 2022 Wire Swiss GmbH <opensource@wire.com>
--
-- This program is free software: you can redistribute it and/or modify it under
-- the terms of the GNU Affero General Public License as published by the Free
-- Software Foundation, either version 3 of the License, or (at your option) any
-- later version.
--
-- This program is distributed in the hope that it will be useful, but WITHOUT
-- ANY WARRANTY; without even the implied warranty of MERCHANTABILITY or FITNESS
-- FOR A PARTICULAR PURPOSE. See the GNU Affero General Public License for more
-- details.
--
-- You should have received a copy of the GNU Affero General Public License along
-- with this program. If not, see <https://www.gnu.org/licenses/>.

module API.MLS (tests) where

import API.MLS.Util
import API.Util
import Bilge hiding (head)
import Bilge.Assert
import Cassandra
import Control.Lens (view)
import qualified Control.Monad.State as State
import Crypto.Error
import qualified Crypto.PubKey.Ed25519 as Ed25519
import qualified Data.Aeson as Aeson
import Data.Binary.Put
import qualified Data.ByteString as BS
import qualified Data.ByteString.Lazy as LBS
import Data.Domain
import Data.Id
import Data.Json.Util hiding ((#))
import Data.List1 hiding (head)
import qualified Data.Map as Map
import Data.Qualified
import Data.Range
import qualified Data.Set as Set
import Data.Singletons
import Data.String.Conversions
import qualified Data.Text as T
import Data.Time
import Federator.MockServer hiding (withTempMockFederator)
import Imports
import qualified Network.Wai.Utilities.Error as Wai
import Test.QuickCheck (Arbitrary (arbitrary), generate)
import Test.Tasty
import Test.Tasty.Cannon (TimeoutUnit (Second), (#))
import qualified Test.Tasty.Cannon as WS
import Test.Tasty.HUnit
import TestHelpers
import TestSetup
import Wire.API.Conversation
import Wire.API.Conversation.Action
import Wire.API.Conversation.Protocol
import Wire.API.Conversation.Role
import Wire.API.Error.Galley
import Wire.API.Federation.API.Common
import Wire.API.Federation.API.Galley
import Wire.API.MLS.CipherSuite
import Wire.API.MLS.Credential
import Wire.API.MLS.Keys
import Wire.API.MLS.Serialisation
import Wire.API.MLS.SubConversation
import Wire.API.MLS.Welcome
import Wire.API.Message
import Wire.API.Routes.MultiTablePaging
import Wire.API.Routes.Version
import Wire.API.User.Client

tests :: IO TestSetup -> TestTree
tests s =
  testGroup
    "MLS"
    [ testGroup
        "Message"
        [ test s "sender must be part of conversation" testSenderNotInConversation,
          test s "send other user's commit" testSendAnotherUsersCommit
        ],
      testGroup
        "Welcome"
        [ test s "local welcome" testLocalWelcome,
          test s "local welcome (client with no public key)" testWelcomeNoKey,
          test s "remote welcome" testRemoteWelcome,
          test s "post a remote MLS welcome message" sendRemoteMLSWelcome,
          test s "post a remote MLS welcome message (key package ref not found)" sendRemoteMLSWelcomeKPNotFound
        ],
      testGroup
        "Creation"
        [ test s "fail to create MLS conversation" postMLSConvFail,
          test s "create MLS conversation" postMLSConvOk
        ],
      testGroup
        "Deletion"
        [ test s "delete a MLS conversation" testDeleteMLSConv
        ],
      testGroup
        "Commit"
        [ test s "add user to a conversation" testAddUser,
          test s "add user with an incomplete welcome" testAddUserWithBundleIncompleteWelcome,
          test s "add user (not connected)" testAddUserNotConnected,
          test s "add user (partial client list)" testAddUserPartial,
          test s "add client of existing user" testAddClientPartial,
          test s "add user with some non-MLS clients" testAddUserWithProteusClients,
          test s "send a stale commit" testStaleCommit,
          test s "add remote user to a conversation" testAddRemoteUser,
          test s "return error when commit is locked" testCommitLock,
          test s "add user to a conversation with proposal + commit" testAddUserBareProposalCommit,
          test s "post commit that references an unknown proposal" testUnknownProposalRefCommit,
          test s "post commit that is not referencing all proposals" testCommitNotReferencingAllProposals,
          test s "admin removes user from a conversation" testAdminRemovesUserFromConv,
          test s "admin removes user from a conversation but doesn't list all clients" testRemoveClientsIncomplete
        ],
      testGroup
        "External commit"
        [ test s "non-member attempts to join a conversation" testExternalCommitNotMember,
          test s "join a conversation with the same client" testExternalCommitSameClient,
          test s "join a conversation with a new client" testExternalCommitNewClient,
          test s "join a conversation with a new client and resend backend proposals" testExternalCommitNewClientResendBackendProposal
        ],
      testGroup
        "Application Message"
        [ testGroup
            "Local Sender/Local Conversation"
            [ test s "send application message" testAppMessage,
              test s "send remote application message" testRemoteAppMessage,
              test s "another participant sends an application message" testAppMessage2
            ],
          testGroup
            "Local Sender/Remote Conversation"
            [ test s "send application message" testLocalToRemote,
              test s "non-member sends application message" testLocalToRemoteNonMember
            ],
          testGroup
            "Remote Sender/Local Conversation"
            [ test s "POST /federation/send-mls-message" testRemoteToLocal,
              test s "POST /federation/send-mls-message, remote user is not a conversation member" testRemoteNonMemberToLocal,
              test s "POST /federation/send-mls-message, remote user sends to wrong conversation" testRemoteToLocalWrongConversation
            ],
          testGroup
            "Remote Sender/Remote Conversation"
            [ test s "POST /federation/on-mls-message-sent" testRemoteToRemote
            ] -- all is mocked
        ],
      testGroup
        "Proposal"
        [ test s "add a new client to a non-existing conversation" propNonExistingConv,
          test s "add a new client to an existing conversation" propExistingConv,
          test s "add a new client in an invalid epoch" propInvalidEpoch,
          test s "forward an unsupported proposal" propUnsupported
        ],
      testGroup
        "External Add Proposal"
        [ test s "member adds new client" testExternalAddProposal,
          test s "non-admin commits external add proposal" testExternalAddProposalNonAdminCommit,
          test s "non-member adds new client" testExternalAddProposalWrongUser,
          test s "member adds unknown new client" testExternalAddProposalWrongClient
        ],
      testGroup
        "Backend-side External Remove Proposals"
        [ test s "local conversation, local user deleted" testBackendRemoveProposalLocalConvLocalUser,
          test s "local conversation, remote user deleted" testBackendRemoveProposalLocalConvRemoteUser,
          test s "local conversation, creator leaving" testBackendRemoveProposalLocalConvLocalLeaverCreator,
          test s "local conversation, local committer leaving" testBackendRemoveProposalLocalConvLocalLeaverCommitter,
          test s "local conversation, remote user leaving" testBackendRemoveProposalLocalConvRemoteLeaver,
          test s "local conversation, local client deleted" testBackendRemoveProposalLocalConvLocalClient,
          test s "local conversation, remote client deleted" testBackendRemoveProposalLocalConvRemoteClient
        ],
      testGroup
        "Protocol mismatch"
        [ test s "send a commit to a proteus conversation" testAddUsersToProteus,
          test s "add users bypassing MLS" testAddUsersDirectly,
          test s "remove users bypassing MLS" testRemoveUsersDirectly,
          test s "send proteus message to an MLS conversation" testProteusMessage
        ],
      test s "public keys" testPublicKeys,
      testGroup
        "GroupInfo"
        [ test s "get group info for a local conversation" testGetGroupInfoOfLocalConv,
          test s "get group info for a remote conversation" testGetGroupInfoOfRemoteConv,
          test s "get group info for a remote user" testFederatedGetGroupInfo
        ],
      testGroup
        "CommitBundle"
        [ test s "add user with a commit bundle" testAddUserWithBundle,
          test s "add user with a commit bundle to a remote conversation" testAddUserToRemoteConvWithBundle,
          test s "remote user posts commit bundle" testRemoteUserPostsCommitBundle
        ],
      testGroup
        "Self conversation"
        [ test s "create a self conversation" testSelfConversation,
          test s "do not list a self conversation below v3" $ testSelfConversationList True,
          test s "list a self conversation automatically from v3" $ testSelfConversationList False,
          test s "listing conversations without MLS configured" testSelfConversationMLSNotConfigured,
          test s "attempt to add another user to a conversation fails" testSelfConversationOtherUser,
          test s "attempt to leave fails" testSelfConversationLeave
        ],
      testGroup
        "MLS disabled"
        [ test s "cannot create MLS conversations" postMLSConvDisabled,
          test s "cannot send an MLS message" postMLSMessageDisabled,
          test s "cannot send a commit bundle" postMLSBundleDisabled,
          test s "cannot get group info" getGroupInfoDisabled,
          test s "cannot delete a subconversation" deleteSubConversationDisabled
        ],
      testGroup
        "SubConversation"
        [ testGroup
            "Local Sender/Local Subconversation"
            [ test s "get subconversation of MLS conv - 200" (testCreateSubConv True),
              test s "get subconversation of Proteus conv - 404" (testCreateSubConv False),
              test s "join subconversation with an external commit bundle" testJoinSubConv,
              test s "join subconversation with a client that is not in the parent conv" testJoinSubNonMemberClient,
              test s "add another client to a subconversation" testAddClientSubConv,
              test s "remove another client from a subconversation" testRemoveClientSubConv,
              test s "send an application message in a subconversation" testSendMessageSubConv,
              test s "reset a subconversation as a member" (testDeleteSubConv True),
              test s "reset a subconversation as a non-member" (testDeleteSubConv False),
              test s "fail to reset a subconversation with wrong epoch" testDeleteSubConvStale
            ],
          testGroup
            "Local Sender/Remote Subconversation"
            [ test s "get subconversation of remote conversation - member" (testGetRemoteSubConv True),
              test s "get subconversation of remote conversation - not member" (testGetRemoteSubConv False),
              test s "join remote subconversation" testJoinRemoteSubConv,
              test s "reset a subconversation - member" (testDeleteRemoteSubConv True),
              test s "reset a subconversation - not member" (testDeleteRemoteSubConv False)
            ],
          testGroup
            "Remote Sender/Local SubConversation"
            [ test s "get subconversation as a remote member" (testRemoteMemberGetSubConv True),
              test s "get subconversation as a remote non-member" (testRemoteMemberGetSubConv False),
              test s "client of a remote user joins subconversation" testRemoteUserJoinSubConv,
              test s "delete subconversation as a remote member" (testRemoteMemberDeleteSubConv True),
              test s "delete subconversation as a remote non-member" (testRemoteMemberDeleteSubConv False)
            ]
        ]
    ]

postMLSConvFail :: TestM ()
postMLSConvFail = do
  qalice <- randomQualifiedUser
  let alice = qUnqualified qalice
  let aliceClient = newClientId 0
  bob <- randomUser
  connectUsers alice (list1 bob [])
  postConvQualified
    alice
    (defNewMLSConv aliceClient)
      { newConvQualifiedUsers = [Qualified bob (qDomain qalice)]
      }
    !!! do
      const 400 === statusCode
      const (Just "non-empty-member-list") === fmap Wai.label . responseJsonError

postMLSConvOk :: TestM ()
postMLSConvOk = do
  c <- view tsCannon
  qalice <- randomQualifiedUser
  let alice = qUnqualified qalice
  let aliceClient = newClientId 0
  let nameMaxSize = T.replicate 256 "a"
  WS.bracketR c alice $ \wsA -> do
    rsp <- postConvQualified alice (defNewMLSConv aliceClient) {newConvName = checked nameMaxSize}
    pure rsp !!! do
      const 201 === statusCode
      const Nothing === fmap Wai.label . responseJsonError
    cid <- assertConv rsp RegularConv alice qalice [] (Just nameMaxSize) Nothing
    checkConvCreateEvent cid wsA

testSenderNotInConversation :: TestM ()
testSenderNotInConversation = do
  -- create users
  [alice, bob] <- createAndConnectUsers (replicate 2 Nothing)

  runMLSTest $ do
    [alice1, bob1] <- traverse createMLSClient [alice, bob]

    -- upload key packages
    void $ uploadNewKeyPackage bob1

    -- create group with alice1 and bob1, but do not commit adding Bob
    void $ setupMLSGroup alice1
    mp <- createAddCommit alice1 [bob]

    traverse_ consumeWelcome (mpWelcome mp)

    message <- createApplicationMessage bob1 "some text"

    -- send the message as bob, who is not in the conversation
    err <-
      responseJsonError
        =<< postMessage bob1 (mpMessage message)
          <!! const 404 === statusCode

    liftIO $ Wai.label err @?= "no-conversation"

testLocalWelcome :: TestM ()
testLocalWelcome = do
  users@[alice, bob] <- createAndConnectUsers [Nothing, Nothing]
  runMLSTest $ do
    [alice1, bob1] <- traverse createMLSClient users
    void $ uploadNewKeyPackage bob1
    (_, qcnv) <- setupMLSGroup alice1
    commit <- createAddCommit alice1 [bob]
    welcome <- liftIO $ case mpWelcome commit of
      Nothing -> assertFailure "Expected welcome message"
      Just w -> pure w
    events <- mlsBracket [bob1] $ \wss -> do
      es <- sendAndConsumeCommit commit

      WS.assertMatchN_ (5 # Second) wss $
        wsAssertMLSWelcome (cidQualifiedUser bob1) welcome

      pure es

    event <- assertOne events
    liftIO $ assertJoinEvent qcnv alice [bob] roleNameWireMember event

testWelcomeNoKey :: TestM ()
testWelcomeNoKey = do
  users <- createAndConnectUsers [Nothing, Nothing]
  runMLSTest $ do
    [alice1, bob1] <- traverse createMLSClient users
    void $ setupMLSGroup alice1

    -- add bob using an "out-of-band" key package
    (_, ref) <- generateKeyPackage bob1
    kp <- keyPackageFile bob1 ref
    commit <- createAddCommitWithKeyPackages alice1 [(bob1, kp)]
    welcome <- liftIO $ case mpWelcome commit of
      Nothing -> assertFailure "Expected welcome message"
      Just w -> pure w

    err <-
      responseJsonError
        =<< postWelcome (ciUser alice1) welcome
          <!! do
            const 404 === statusCode
    liftIO $ Wai.label err @?= "mls-key-package-ref-not-found"

testRemoteWelcome :: TestM ()
testRemoteWelcome = do
  [alice, bob] <- createAndConnectUsers [Nothing, Just "bob.example.com"]

  let mockedResponse fedReq =
        case frRPC fedReq of
          "mls-welcome" -> pure (Aeson.encode MLSWelcomeSent)
          ms -> assertFailure ("unmocked endpoint called: " <> cs ms)

  runMLSTest $ do
    alice1 <- createMLSClient alice
    _bob1 <- createFakeMLSClient bob

    void $ setupMLSGroup alice1
    commit <- createAddCommit alice1 [bob]
    welcome <- liftIO $ case mpWelcome commit of
      Nothing -> assertFailure "Expected welcome message"
      Just w -> pure w
    (_, reqs) <-
      withTempMockFederator' mockedResponse $
        postWelcome (ciUser (mpSender commit)) welcome
          !!! const 201 === statusCode
    consumeWelcome welcome
    fedWelcome <- assertOne (filter ((== "mls-welcome") . frRPC) reqs)
    let req :: Maybe MLSWelcomeRequest = Aeson.decode (frBody fedWelcome)
    liftIO $ req @?= (Just . MLSWelcomeRequest . Base64ByteString) welcome

testAddUserWithBundle :: TestM ()
testAddUserWithBundle = do
  [alice, bob] <- createAndConnectUsers [Nothing, Nothing]

  (qcnv, commit) <- runMLSTest $ do
    (alice1 : bobClients) <- traverse createMLSClient [alice, bob, bob]
    traverse_ uploadNewKeyPackage bobClients
    (_, qcnv) <- setupMLSGroup alice1
    commit <- createAddCommit alice1 [bob]
    welcome <- assertJust (mpWelcome commit)

    events <- mlsBracket bobClients $ \wss -> do
      events <- sendAndConsumeCommitBundle commit
      for_ (zip bobClients wss) $ \(c, ws) ->
        WS.assertMatch (5 # Second) ws $
          wsAssertMLSWelcome (cidQualifiedUser c) welcome
      pure events

    event <- assertOne events
    liftIO $ assertJoinEvent qcnv alice [bob] roleNameWireMember event
    pure (qcnv, commit)

  -- check that bob can now see the conversation
  convs <- getAllConvs (qUnqualified bob)
  liftIO $
    assertBool
      "Users added to an MLS group should find it when listing conversations"
      (qcnv `elem` map cnvQualifiedId convs)

  returnedGS <-
    fmap responseBody $
      getGroupInfo (qUnqualified alice) (fmap Conv qcnv)
        <!! const 200 === statusCode
  liftIO $ assertBool "Commit does not contain a public group State" (isJust (mpPublicGroupState commit))
  liftIO $ mpPublicGroupState commit @=? LBS.toStrict <$> returnedGS

testAddUserWithBundleIncompleteWelcome :: TestM ()
testAddUserWithBundleIncompleteWelcome = do
  [alice, bob] <- createAndConnectUsers [Nothing, Nothing]

  runMLSTest $ do
    (alice1 : bobClients) <- traverse createMLSClient [alice, bob, bob]
    traverse_ uploadNewKeyPackage bobClients
    void $ setupMLSGroup alice1

    -- create commit, but remove first recipient from welcome message
    commit <- do
      commit <- createAddCommit alice1 [bob]
      liftIO $ do
        welcome <- assertJust (mpWelcome commit)
        w <- either (assertFailure . T.unpack) pure $ decodeMLS' welcome
        let w' = w {welSecrets = take 1 (welSecrets w)}
            welcome' = encodeMLS' w'
            commit' = commit {mpWelcome = Just welcome'}
        pure commit'

    bundle <- createBundle commit
    err <-
      responseJsonError
        =<< postCommitBundle (mpSender commit) bundle
          <!! const 400 === statusCode
    liftIO $ Wai.label err @?= "mls-welcome-mismatch"

testAddUser :: TestM ()
testAddUser = do
  [alice, bob] <- createAndConnectUsers [Nothing, Nothing]

  qcnv <- runMLSTest $ do
    [alice1, bob1, bob2] <- traverse createMLSClient [alice, bob, bob]
    traverse_ uploadNewKeyPackage [bob1, bob2]
    (_, qcnv) <- setupMLSGroup alice1
    events <- createAddCommit alice1 [bob] >>= sendAndConsumeCommit
    event <- assertOne events
    liftIO $ assertJoinEvent qcnv alice [bob] roleNameWireMember event
    pure qcnv

  -- check that bob can now see the conversation
  convs <- getAllConvs (qUnqualified bob)
  liftIO $
    assertBool
      "Users added to an MLS group should find it when listing conversations"
      (qcnv `elem` map cnvQualifiedId convs)

testAddUserNotConnected :: TestM ()
testAddUserNotConnected = do
  users@[alice, bob] <- replicateM 2 randomQualifiedUser

  runMLSTest $ do
    [alice1, bob1] <- traverse createMLSClient users
    void $ uploadNewKeyPackage bob1
    void $ setupMLSGroup alice1
    -- add unconnected user with a commit
    commit <- createAddCommit alice1 [bob]
    err <- mlsBracket [alice1, bob1] $ \wss -> do
      err <-
        responseJsonError
          =<< postMessage (mpSender commit) (mpMessage commit)
            <!! const 403 === statusCode
      void . liftIO $ WS.assertNoEvent (1 # WS.Second) wss
      pure err
    liftIO $ Wai.label err @?= "not-connected"

    -- now connect and retry
    liftTest $ connectUsers (qUnqualified alice) (pure (qUnqualified bob))
    void $ sendAndConsumeCommit commit

testAddUserWithProteusClients :: TestM ()
testAddUserWithProteusClients = do
  [alice, bob] <- createAndConnectUsers (replicate 2 Nothing)
  runMLSTest $ do
    alice1 <- createMLSClient alice
    -- bob has 2 MLS clients
    [bob1, bob2] <- replicateM 2 (createMLSClient bob)
    traverse_ uploadNewKeyPackage [bob1, bob2]
    -- and a non-MLS client
    _bob3 <- createWireClient bob

    void $ setupMLSGroup alice1
    void $ createAddCommit alice1 [bob] >>= sendAndConsumeCommit

testAddUserPartial :: TestM ()
testAddUserPartial = do
  [alice, bob, charlie] <- createAndConnectUsers (replicate 3 Nothing)

  runMLSTest $ do
    -- Bob has 3 clients, Charlie has 2
    alice1 <- createMLSClient alice
    bobClients@[_bob1, _bob2, bob3] <- replicateM 3 (createMLSClient bob)
    charlieClients <- replicateM 2 (createMLSClient charlie)

    -- Only the first 2 clients of Bob's have uploaded key packages
    traverse_ uploadNewKeyPackage (take 2 bobClients <> charlieClients)

    -- alice adds bob's first 2 clients
    void $ setupMLSGroup alice1
    commit <- createAddCommit alice1 [bob, charlie]

    -- before alice can commit, bob3 uploads a key package
    void $ uploadNewKeyPackage bob3

    -- alice sends a commit now, and should get a conflict error
    err <-
      responseJsonError
        =<< postMessage (mpSender commit) (mpMessage commit)
          <!! const 409 === statusCode
    liftIO $ Wai.label err @?= "mls-client-mismatch"

testAddClientPartial :: TestM ()
testAddClientPartial = do
  [alice, bob] <- createAndConnectUsers (replicate 2 Nothing)
  runMLSTest $ do
    alice1 <- createMLSClient alice
    -- bob only has 1 usable client
    [bob1, bob2, bob3] <- replicateM 3 (createMLSClient bob)
    void $ uploadNewKeyPackage bob1

    -- alice1 creates a group with bob1
    void $ setupMLSGroup alice1
    void $ createAddCommit alice1 [bob] >>= sendAndConsumeCommit

    -- now bob2 and bob3 upload key packages, and alice adds bob2 only
    kp <- uploadNewKeyPackage bob2 >>= keyPackageFile bob2
    void $ uploadNewKeyPackage bob3
    void $
      createAddCommitWithKeyPackages alice1 [(bob2, kp)]
        >>= sendAndConsumeCommit

testSendAnotherUsersCommit :: TestM ()
testSendAnotherUsersCommit = do
  -- create users
  [alice, bob] <- createAndConnectUsers (replicate 2 Nothing)

  runMLSTest $ do
    [alice1, bob1] <- traverse createMLSClient [alice, bob]

    -- upload key packages
    void $ uploadNewKeyPackage bob1

    -- create group with alice1 and bob1
    void $ setupMLSGroup alice1
    createAddCommit alice1 [bob] >>= void . sendAndConsumeCommit

    -- Alice creates a commit that adds bob2
    bob2 <- createMLSClient bob
    -- upload key packages
    void $ uploadNewKeyPackage bob2
    mp <- createAddCommit alice1 [bob]
    -- and the corresponding commit is sent from Bob instead of Alice
    err <-
      responseJsonError
        =<< postMessage bob1 (mpMessage mp)
          <!! const 400 === statusCode
    liftIO $ Wai.label err @?= "mls-client-sender-user-mismatch"

testAddUsersToProteus :: TestM ()
testAddUsersToProteus = do
  [alice, bob] <- createAndConnectUsers (replicate 2 Nothing)
  void $ postConvQualified (qUnqualified alice) defNewProteusConv
  groupId <-
    liftIO $ fmap (GroupId . BS.pack) (replicateM 32 (generate arbitrary))
  runMLSTest $ do
    [alice1, bob1] <- traverse createMLSClient [alice, bob]
    void $ uploadNewKeyPackage bob1
    createGroup alice1 groupId
    mp <- createAddCommit alice1 [bob]
    err <-
      responseJsonError
        =<< postMessage alice1 (mpMessage mp) <!! const 404 === statusCode
    liftIO $ Wai.label err @?= "no-conversation"

testAddUsersDirectly :: TestM ()
testAddUsersDirectly = do
  [alice, bob] <- createAndConnectUsers (replicate 2 Nothing)
  charlie <- randomQualifiedUser
  runMLSTest $ do
    [alice1, bob1] <- traverse createMLSClient [alice, bob]
    void $ uploadNewKeyPackage bob1
    qcnv <- snd <$> setupMLSGroup alice1
    createAddCommit alice1 [bob] >>= void . sendAndConsumeCommit
    e <-
      responseJsonError
        =<< postMembers
          (qUnqualified alice)
          (pure charlie)
          qcnv
          <!! const 403 === statusCode
    liftIO $ Wai.label e @?= "invalid-op"

testRemoveUsersDirectly :: TestM ()
testRemoveUsersDirectly = do
  [alice, bob] <- createAndConnectUsers (replicate 2 Nothing)
  runMLSTest $ do
    [alice1, bob1] <- traverse createMLSClient [alice, bob]
    void $ uploadNewKeyPackage bob1
    qcnv <- snd <$> setupMLSGroup alice1
    createAddCommit alice1 [bob] >>= void . sendAndConsumeCommit
    e <-
      responseJsonError
        =<< deleteMemberQualified
          (qUnqualified alice)
          bob
          qcnv
          <!! const 403 === statusCode
    liftIO $ Wai.label e @?= "invalid-op"

testProteusMessage :: TestM ()
testProteusMessage = do
  [alice, bob] <- createAndConnectUsers (replicate 2 Nothing)
  runMLSTest $ do
    [alice1, bob1] <- traverse createMLSClient [alice, bob]
    void $ uploadNewKeyPackage bob1
    qcnv <- snd <$> setupMLSGroup alice1
    createAddCommit alice1 [bob] >>= void . sendAndConsumeCommit
    e <-
      responseJsonError
        =<< postProteusMessageQualified
          (qUnqualified alice)
          (ciClient bob1)
          qcnv
          []
          "data"
          MismatchReportAll
          <!! const 404 === statusCode
    liftIO $ Wai.label e @?= "no-conversation"

testStaleCommit :: TestM ()
testStaleCommit = do
  (alice : users) <- createAndConnectUsers (replicate 5 Nothing)
  let (users1, users2) = splitAt 2 users

  runMLSTest $ do
    (alice1 : clients) <- traverse createMLSClient (alice : users)
    traverse_ uploadNewKeyPackage clients
    void $ setupMLSGroup alice1

    -- add the first batch of users to the conversation
    void $ createAddCommit alice1 users1 >>= sendAndConsumeCommit

    -- now roll back alice1 and try to add the second batch of users
    void $ rollBackClient alice1
    commit <- createAddCommit alice1 users2
    err <-
      responseJsonError
        =<< postMessage (mpSender commit) (mpMessage commit)
          <!! const 409 === statusCode
    liftIO $ Wai.label err @?= "mls-stale-message"

testAddRemoteUser :: TestM ()
testAddRemoteUser = do
  users@[alice, bob] <- createAndConnectUsers [Nothing, Just "bob.example.com"]
  (events, reqs, qcnv) <- runMLSTest $ do
    [alice1, bob1] <- traverse createMLSClient users
    (_, qcnv) <- setupMLSGroup alice1

    let mock req = case frRPC req of
          "on-conversation-updated" -> pure (Aeson.encode ())
          "on-new-remote-conversation" -> pure (Aeson.encode EmptyResponse)
          "get-mls-clients" ->
            pure
              . Aeson.encode
              . Set.fromList
              . map (flip ClientInfo True . ciClient)
              $ [bob1]
          "mls-welcome" -> pure (Aeson.encode MLSWelcomeSent)
          ms -> assertFailure ("unmocked endpoint called: " <> cs ms)

    commit <- createAddCommit alice1 [bob]
    (events, reqs) <-
      withTempMockFederator' mock $
        sendAndConsumeCommit commit
    pure (events, reqs, qcnv)

  liftIO $ do
    req <- assertOne $ filter ((== "on-conversation-updated") . frRPC) reqs
    frTargetDomain req @?= qDomain bob
    bdy <- case Aeson.eitherDecode (frBody req) of
      Right b -> pure b
      Left e -> assertFailure $ "Could not parse on-conversation-updated request body: " <> e
    cuOrigUserId bdy @?= alice
    cuConvId bdy @?= qUnqualified qcnv
    cuAlreadyPresentUsers bdy @?= [qUnqualified bob]
    cuAction bdy
      @?= SomeConversationAction
        SConversationJoinTag
        ConversationJoin
          { cjUsers = pure bob,
            cjRole = roleNameWireMember
          }

  liftIO $ do
    event <- assertOne events
    assertJoinEvent qcnv alice [bob] roleNameWireMember event

testCommitLock :: TestM ()
testCommitLock = do
  users <- createAndConnectUsers (replicate 4 Nothing)

  runMLSTest $ do
    [alice1, bob1, charlie1, dee1] <- traverse createMLSClient users
    (groupId, _) <- setupMLSGroup alice1
    traverse_ uploadNewKeyPackage [bob1, charlie1, dee1]

    -- alice adds add bob
    void $ createAddCommit alice1 [cidQualifiedUser bob1] >>= sendAndConsumeCommit

    -- alice adds charlie
    void $ createAddCommit alice1 [cidQualifiedUser charlie1] >>= sendAndConsumeCommit

    -- simulate concurrent commit by blocking epoch
    casClient <- view tsCass
    runClient casClient $ insertLock groupId (Epoch 2)

    -- commit should fail due to competing lock
    do
      commit <- createAddCommit alice1 [cidQualifiedUser dee1]
      err <-
        responseJsonError
          =<< postMessage alice1 (mpMessage commit)
            <!! const 409 === statusCode
      liftIO $ Wai.label err @?= "mls-stale-message"
  where
    lock :: PrepQuery W (GroupId, Epoch) ()
    lock = "insert into mls_commit_locks (group_id, epoch) values (?, ?)"

    insertLock groupId epoch =
      retry x5 $
        write
          lock
          ( params
              LocalQuorum
              (groupId, epoch)
          )

testAddUserBareProposalCommit :: TestM ()
testAddUserBareProposalCommit = do
  users <- createAndConnectUsers (replicate 2 Nothing)
  runMLSTest $ do
    [alice1, bob1] <- traverse createMLSClient users
    (_, qcnv) <- setupMLSGroup alice1
    void $ uploadNewKeyPackage bob1

    createAddProposals alice1 [cidQualifiedUser bob1]
      >>= traverse_ sendAndConsumeMessage
    commit <- createPendingProposalCommit alice1
    void $ assertJust (mpWelcome commit)
    void $ sendAndConsumeCommit commit

    -- check that bob can now see the conversation
    liftTest $ do
      convs <- getAllConvs (ciUser bob1)
      liftIO $
        assertBool
          "Users added to an MLS group should find it when listing conversations"
          (qcnv `elem` map cnvQualifiedId convs)

testUnknownProposalRefCommit :: TestM ()
testUnknownProposalRefCommit = do
  [alice, bob] <- createAndConnectUsers (replicate 2 Nothing)
  runMLSTest $ do
    [alice1, bob1] <- traverse createMLSClient [alice, bob]
    void $ setupMLSGroup alice1
    void $ uploadNewKeyPackage bob1

    -- create proposal, but don't send it to group
    void $ createAddProposals alice1 [bob]
    commit <- createPendingProposalCommit alice1

    -- send commit before proposal
    err <-
      responseJsonError
        =<< postMessage alice1 (mpMessage commit)
          <!! const 404 === statusCode
    liftIO $ Wai.label err @?= "mls-proposal-not-found"

testCommitNotReferencingAllProposals :: TestM ()
testCommitNotReferencingAllProposals = do
  users@[_alice, bob, charlie] <- createAndConnectUsers (replicate 3 Nothing)

  runMLSTest $ do
    [alice1, bob1, charlie1] <- traverse createMLSClient users
    void $ setupMLSGroup alice1
    traverse_ uploadNewKeyPackage [bob1, charlie1]

    -- create proposals for bob and charlie
    createAddProposals alice1 [bob, charlie]
      >>= traverse_ sendAndConsumeMessage

    -- now create a commit referencing only the first proposal
    void $ rollBackClient alice1
    commit <- createPendingProposalCommit alice1

    -- send commit and expect and error
    err <-
      responseJsonError
        =<< postMessage alice1 (mpMessage commit)
          <!! const 400 === statusCode
    liftIO $ Wai.label err @?= "mls-commit-missing-references"

testAdminRemovesUserFromConv :: TestM ()
testAdminRemovesUserFromConv = do
  [alice, bob] <- createAndConnectUsers [Nothing, Nothing]
  (qcnv, events) <- runMLSTest $ do
    [alice1, bob1, bob2] <- traverse createMLSClient [alice, bob, bob]
    void $ createWireClient bob -- also create one extra non-MLS client
    traverse_ uploadNewKeyPackage [bob1, bob2]
    (_, qcnv) <- setupMLSGroup alice1
    void $ createAddCommit alice1 [bob] >>= sendAndConsumeCommit
    events <- createRemoveCommit alice1 [bob1, bob2] >>= sendAndConsumeCommit
    pure (qcnv, events)

  liftIO $ assertOne events >>= assertLeaveEvent qcnv alice [bob]

  do
    convs <- getAllConvs (qUnqualified bob)
    liftIO $
      assertBool
        "bob is not longer part of conversation after the commit"
        (qcnv `notElem` map cnvQualifiedId convs)

testRemoveClientsIncomplete :: TestM ()
testRemoveClientsIncomplete = do
  [alice, bob] <- createAndConnectUsers [Nothing, Nothing]
  runMLSTest $ do
    [alice1, bob1, bob2] <- traverse createMLSClient [alice, bob, bob]
    traverse_ uploadNewKeyPackage [bob1, bob2]
    void $ setupMLSGroup alice1
    void $ createAddCommit alice1 [bob] >>= sendAndConsumeCommit
    commit <- createRemoveCommit alice1 [bob1]

    err <-
      responseJsonError
        =<< postMessage alice1 (mpMessage commit)
          <!! statusCode === const 409
    liftIO $ Wai.label err @?= "mls-client-mismatch"

testRemoteAppMessage :: TestM ()
testRemoteAppMessage = do
  users@[alice, bob] <- createAndConnectUsers [Nothing, Just "bob.example.com"]

  runMLSTest $ do
    [alice1, bob1] <- traverse createMLSClient users

    (_, qcnv) <- setupMLSGroup alice1

    let mock req = case frRPC req of
          "on-conversation-updated" -> pure (Aeson.encode ())
          "on-new-remote-conversation" -> pure (Aeson.encode EmptyResponse)
          "on-mls-message-sent" -> pure (Aeson.encode RemoteMLSMessageOk)
          "mls-welcome" -> pure (Aeson.encode MLSWelcomeSent)
          "get-mls-clients" ->
            pure
              . Aeson.encode
              . Set.singleton
              $ ClientInfo (ciClient bob1) True
          ms -> assertFailure ("unmocked endpoint called: " <> cs ms)

    ((message, events), reqs) <- withTempMockFederator' mock $ do
      void $ createAddCommit alice1 [bob] >>= sendAndConsumeCommit
      message <- createApplicationMessage alice1 "hello"
      events <- sendAndConsumeMessage message
      pure (message, events)

    liftIO $ do
      req <- assertOne $ filter ((== "on-mls-message-sent") . frRPC) reqs
      frTargetDomain req @?= qDomain bob
      bdy <- case Aeson.eitherDecode (frBody req) of
        Right b -> pure b
        Left e -> assertFailure $ "Could not parse on-mls-message-sent request body: " <> e
      rmmSender bdy @?= alice
      rmmConversation bdy @?= qUnqualified qcnv
      rmmRecipients bdy @?= [(ciUser bob1, ciClient bob1)]
      rmmMessage bdy @?= Base64ByteString (mpMessage message)

    liftIO $ assertBool "Unexpected events returned" (null events)

-- The following test happens within backend B
-- Alice@A is remote and Bob@B is local
-- Alice creates a remote conversation and invites Bob
-- Bob sends a message to the conversion
--
-- In reality, the following steps would happen:
--
-- 1) alice creates a new conversation @A -> convId, groupID
-- 2) alice creates an MLS group (locally) with bob in it -> commit, welcome
-- 3) alice sends commit
-- 4) A notifies B about the new conversation
-- 5) A notifies B about bob being in the conversation (Join event)
-- 6) B notifies bob about join event
-- 7) alice sends welcome @A
-- 8) A forwards welcome to B
-- 9) B forwards welcome to bob
-- 10) bob creates his view on the group (locally) using the welcome message
--
-- 11) bob crafts a message (locally)
-- 12) bob sends the message @B
-- 13) B forwards the message to A
-- 14) A forwards the message to alice
--
-- In the test:
--
-- setup: 2 5 10 11
-- skipped: 1 3 6 7 8 9 13
-- faked: 4
-- actual test step: 12 14
testLocalToRemote :: TestM ()
testLocalToRemote = do
  -- create users
  let aliceDomain = Domain "faraway.example.com"
  [alice, bob] <- createAndConnectUsers [Just (domainText aliceDomain), Nothing]

  runMLSTest $ do
    [alice1, bob1] <- traverse createMLSClient [alice, bob]

    -- upload key packages
    void $ uploadNewKeyPackage bob1

    -- step 2
    (groupId, qcnv) <- setupFakeMLSGroup alice1
    mp <- createAddCommit alice1 [bob]
    -- step 10
    traverse_ consumeWelcome (mpWelcome mp)
    -- step 11
    message <- createApplicationMessage bob1 "hi"

    -- register remote conversation: step 4
    receiveNewRemoteConv qcnv groupId
    -- A notifies B about bob being in the conversation (Join event): step 5
    receiveOnConvUpdated qcnv alice bob

    let mock req = case frRPC req of
          "send-mls-message" -> pure (Aeson.encode (MLSMessageResponseUpdates []))
          rpc -> assertFailure $ "unmocked RPC called: " <> T.unpack rpc

    (_, reqs) <-
      withTempMockFederator' mock $
        -- bob sends a message: step 12
        sendAndConsumeMessage message

    -- check requests to mock federator: step 14
    liftIO $ do
      req <- assertOne reqs
      frRPC req @?= "send-mls-message"
      frTargetDomain req @?= qDomain qcnv
      bdy <- case Aeson.eitherDecode (frBody req) of
        Right b -> pure b
        Left e -> assertFailure $ "Could not parse send-mls-message request body: " <> e
      mmsrConvOrSubId bdy @?= Conv (qUnqualified qcnv)
      mmsrSender bdy @?= qUnqualified bob
      mmsrRawMessage bdy @?= Base64ByteString (mpMessage message)

testLocalToRemoteNonMember :: TestM ()
testLocalToRemoteNonMember = do
  -- create users
  let domain = Domain "faraway.example.com"
  [alice, bob] <- createAndConnectUsers [Just (domainText domain), Nothing]

  runMLSTest $ do
    [alice1, bob1] <- traverse createMLSClient [alice, bob]

    void $ uploadNewKeyPackage bob1

    -- step 2
    (groupId, qcnv) <- setupFakeMLSGroup alice1

    mp <- createAddCommit alice1 [bob]
    -- step 10
    traverse_ consumeWelcome (mpWelcome mp)
    -- step 11
    message <- createApplicationMessage bob1 "hi"

    -- register remote conversation: step 4
    receiveNewRemoteConv qcnv groupId

    let mock req = case frRPC req of
          "send-mls-message" -> pure (Aeson.encode (MLSMessageResponseUpdates []))
          rpc -> assertFailure $ "unmocked RPC called: " <> T.unpack rpc

    void $
      withTempMockFederator' mock $ do
        galley <- viewGalley

        -- bob sends a message: step 12
        post
          ( galley
              . paths ["mls", "messages"]
              . zUser (qUnqualified bob)
              . zConn "conn"
              . content "message/mls"
              . bytes (mpMessage message)
          )
          !!! do
            const 404 === statusCode
            const (Just "no-conversation-member")
              === fmap Wai.label . responseJsonError

testExternalCommitNotMember :: TestM ()
testExternalCommitNotMember = do
  [alice, bob] <- createAndConnectUsers (replicate 2 Nothing)

  runMLSTest $ do
    [alice1, alice2, bob1] <- traverse createMLSClient [alice, alice, bob]
    traverse_ uploadNewKeyPackage [bob1, alice2]
    (_, qcnv) <- setupMLSGroup alice1

    -- so that we have the public group state
    void $ createAddCommit alice1 [alice] >>= sendAndConsumeCommitBundle

    pgs <-
      LBS.toStrict . fromJust . responseBody
        <$> getGroupInfo (ciUser alice1) (fmap Conv qcnv)
    mp <- createExternalCommit bob1 (Just pgs) (fmap Conv qcnv)
    bundle <- createBundle mp
    postCommitBundle (mpSender mp) bundle
      !!! const 404 === statusCode

testExternalCommitSameClient :: TestM ()
testExternalCommitSameClient = do
  [alice, bob] <- createAndConnectUsers (replicate 2 Nothing)

  runMLSTest $ do
    [alice1, bob1] <- traverse createMLSClient [alice, bob]
    void $ uploadNewKeyPackage bob1
    (_, qcnv) <- setupMLSGroup alice1
    void $ createAddCommit alice1 [bob] >>= sendAndConsumeCommitBundle

    let rejoiner = alice1
    ecEvents <-
      createExternalCommit rejoiner Nothing (fmap Conv qcnv)
        >>= sendAndConsumeCommitBundle
    liftIO $
      assertBool "No events after external commit expected" (null ecEvents)

    message <- createApplicationMessage bob1 "hello"
    void $ sendAndConsumeMessage message

testExternalCommitNewClient :: TestM ()
testExternalCommitNewClient = do
  [alice, bob] <- createAndConnectUsers (replicate 2 Nothing)

  runMLSTest $ do
    [alice1, bob1] <- traverse createMLSClient [alice, bob]
    void $ uploadNewKeyPackage bob1
    (_, qcnv) <- setupMLSGroup alice1
    void $ createAddCommit alice1 [bob] >>= sendAndConsumeCommitBundle

    nc <- createMLSClient bob
    ecEvents <-
      createExternalCommit nc Nothing (fmap Conv qcnv)
        >>= sendAndConsumeCommitBundle
    liftIO $
      assertBool "No events after external commit expected" (null ecEvents)

    message <- createApplicationMessage nc "hello"
    void $ sendAndConsumeMessage message

-- the list of members should be [alice1, bob1]

-- | Check that external backend proposals are replayed after external commits
-- AND that (external) client proposals are NOT replayed by the backend in the
-- same case (since this is up to the clients).
testExternalCommitNewClientResendBackendProposal :: TestM ()
testExternalCommitNewClientResendBackendProposal = do
  [alice, bob] <- createAndConnectUsers (replicate 2 Nothing)

  runMLSTest $ do
    [alice1, bob1, bob2] <- traverse createMLSClient [alice, bob, bob]
    forM_ [bob1, bob2] uploadNewKeyPackage
    (_, qcnv) <- setupMLSGroup alice1
    void $ createAddCommit alice1 [bob] >>= sendAndConsumeCommitBundle
    Just (_, kpBob2) <- find (\(ci, _) -> ci == bob2) <$> getClientsFromGroupState alice1 bob

    mlsBracket [alice1, bob1] $ \[wsA, wsB] -> do
      liftTest $
        deleteClient (qUnqualified bob) (ciClient bob2) (Just defPassword)
          !!! statusCode === const 200
      WS.assertMatchN_ (5 # WS.Second) [wsB] $
        wsAssertClientRemoved (ciClient bob2)

      State.modify $ \mls ->
        mls
          { mlsMembers = Set.difference (mlsMembers mls) (Set.fromList [bob2])
          }

      WS.assertMatchN_ (5 # WS.Second) [wsA, wsB] $
        wsAssertBackendRemoveProposalWithEpoch bob qcnv kpBob2 (Epoch 1)

      [bob3, bob4] <- for [bob, bob] $ \qusr' -> do
        ci <- createMLSClient qusr'
        WS.assertMatchN_ (5 # WS.Second) [wsB] $
          wsAssertClientAdded (ciClient ci)
        pure ci

      void $
        createExternalAddProposal bob3
          >>= sendAndConsumeMessage
      WS.assertMatchN_ (5 # WS.Second) [wsA, wsB] $
        void . wsAssertAddProposal bob qcnv

      mp <- createExternalCommit bob4 Nothing (fmap Conv qcnv)
      ecEvents <- sendAndConsumeCommitBundle mp
      liftIO $
        assertBool "No events after external commit expected" (null ecEvents)
      WS.assertMatchN_ (5 # WS.Second) [wsA, wsB] $
        wsAssertMLSMessage (convsub qcnv Nothing) bob (mpMessage mp)

      -- The backend proposals for bob2 are replayed, but the external add
      -- proposal for bob3 has to replayed by the client and is thus not found
      -- here.
      WS.assertMatchN_ (5 # WS.Second) [wsA, wsB] $
        wsAssertBackendRemoveProposalWithEpoch bob qcnv kpBob2 (Epoch 2)
      WS.assertNoEvent (2 # WS.Second) [wsA, wsB]

testAppMessage :: TestM ()
testAppMessage = do
  users@(alice : _) <- createAndConnectUsers (replicate 4 Nothing)

  runMLSTest $ do
    clients@(alice1 : _) <- traverse createMLSClient users
    traverse_ uploadNewKeyPackage (tail clients)
    (_, qcnv) <- setupMLSGroup alice1
    void $ createAddCommit alice1 (tail users) >>= sendAndConsumeCommit
    message <- createApplicationMessage alice1 "some text"

    mlsBracket clients $ \wss -> do
      events <- sendAndConsumeMessage message
      liftIO $ events @?= []
      liftIO $
        WS.assertMatchN_ (5 # WS.Second) wss $
          wsAssertMLSMessage (convsub qcnv Nothing) alice (mpMessage message)

testAppMessage2 :: TestM ()
testAppMessage2 = do
  -- create users
  [alice, bob, charlie] <- createAndConnectUsers (replicate 3 Nothing)

  runMLSTest $ do
    alice1 : clients@[bob1, _bob2, _charlie1] <-
      traverse createMLSClient [alice, bob, bob, charlie]

    -- upload key packages
    traverse_ uploadNewKeyPackage clients

    -- create group with alice1 and other clients
    conversation <- snd <$> setupMLSGroup alice1
    mp <- createAddCommit alice1 [bob, charlie]
    void $ sendAndConsumeCommit mp

    traverse_ consumeWelcome (mpWelcome mp)

    message <- createApplicationMessage bob1 "some text"

    mlsBracket (alice1 : clients) $ \wss -> do
      events <- sendAndConsumeMessage message
      liftIO $ events @?= []

      -- check that the corresponding event is received

      liftIO $
        WS.assertMatchN_ (5 # WS.Second) wss $
          wsAssertMLSMessage (convsub conversation Nothing) bob (mpMessage message)

testRemoteToRemote :: TestM ()
testRemoteToRemote = do
  localDomain <- viewFederationDomain
  c <- view tsCannon
  alice <- randomUser
  eve <- randomUser
  bob <- randomId
  conv <- randomId
  let aliceC1 = newClientId 0
      aliceC2 = newClientId 1
      eveC = newClientId 0
      bdom = Domain "bob.example.com"
      qconv = Qualified conv bdom
      qbob = Qualified bob bdom
      qalice = Qualified alice localDomain
  now <- liftIO getCurrentTime
  fedGalleyClient <- view tsFedGalleyClient

  -- only add alice to the remote conversation
  connectWithRemoteUser alice qbob
  let cu =
        ConversationUpdate
          { cuTime = now,
            cuOrigUserId = qbob,
            cuConvId = conv,
            cuAlreadyPresentUsers = [],
            cuAction =
              SomeConversationAction (sing @'ConversationJoinTag) (ConversationJoin (pure qalice) roleNameWireMember)
          }
  runFedClient @"on-conversation-updated" fedGalleyClient bdom cu

  let txt = "Hello from another backend"
      rcpts = [(alice, aliceC1), (alice, aliceC2), (eve, eveC)]
      rm =
        RemoteMLSMessage
          { rmmTime = now,
            rmmMetadata = defMessageMetadata,
            rmmSender = qbob,
            rmmConversation = conv,
            rmmRecipients = rcpts,
            rmmMessage = Base64ByteString txt
          }

  -- send message to alice and check reception
  WS.bracketAsClientRN c [(alice, aliceC1), (alice, aliceC2), (eve, eveC)] $ \[wsA1, wsA2, wsE] -> do
    void $ runFedClient @"on-mls-message-sent" fedGalleyClient bdom rm
    liftIO $ do
      -- alice should receive the message on her first client
      WS.assertMatch_ (5 # Second) wsA1 $ \n -> wsAssertMLSMessage (convsub qconv Nothing) qbob txt n
      WS.assertMatch_ (5 # Second) wsA2 $ \n -> wsAssertMLSMessage (convsub qconv Nothing) qbob txt n

      -- eve should not receive the message
      WS.assertNoEvent (1 # Second) [wsE]

testRemoteToLocal :: TestM ()
testRemoteToLocal = do
  -- alice is local, bob is remote
  -- alice creates a local conversation and invites bob
  -- bob then sends a message to the conversation

  let bobDomain = Domain "faraway.example.com"
  -- create users
  [alice, bob] <- createAndConnectUsers [Nothing, Just (domainText bobDomain)]

  -- Simulate the whole MLS setup for both clients first. In reality,
  -- backend calls would need to happen in order for bob to get ahold of a
  -- welcome message, but that should not affect the correctness of the test.

  runMLSTest $ do
    [alice1, bob1] <- traverse createMLSClient [alice, bob]

    (_groupId, qcnv) <- setupMLSGroup alice1
    kpb <- claimKeyPackages alice1 bob
    mp <- createAddCommit alice1 [bob]

    let mockedResponse fedReq =
          case frRPC fedReq of
            "mls-welcome" -> pure (Aeson.encode MLSWelcomeSent)
            "on-new-remote-conversation" -> pure (Aeson.encode EmptyResponse)
            "on-conversation-updated" -> pure (Aeson.encode ())
            "get-mls-clients" ->
              pure
                . Aeson.encode
                . Set.singleton
                $ ClientInfo (ciClient bob1) True
            "claim-key-packages" -> pure . Aeson.encode $ kpb
            ms -> assertFailure ("unmocked endpoint called: " <> cs ms)

    void . withTempMockFederator' mockedResponse $
      sendAndConsumeCommit mp

    traverse_ consumeWelcome (mpWelcome mp)
    message <- createApplicationMessage bob1 "hello from another backend"

    fedGalleyClient <- view tsFedGalleyClient
    cannon <- view tsCannon

    -- actual test

    let msr =
          MLSMessageSendRequest
            { mmsrConvOrSubId = Conv (qUnqualified qcnv),
              mmsrSender = qUnqualified bob,
              mmsrRawMessage = Base64ByteString (mpMessage message)
            }

    WS.bracketR cannon (qUnqualified alice) $ \ws -> do
      resp <- runFedClient @"send-mls-message" fedGalleyClient bobDomain msr
      liftIO $ do
        resp @?= MLSMessageResponseUpdates []
        WS.assertMatch_ (5 # Second) ws $
          wsAssertMLSMessage (convsub qcnv Nothing) bob (mpMessage message)

testRemoteToLocalWrongConversation :: TestM ()
testRemoteToLocalWrongConversation = do
  -- alice is local, bob is remote
  -- alice creates a local conversation and invites bob
  -- bob then sends a message to the conversation

  let bobDomain = Domain "faraway.example.com"
  [alice, bob] <- createAndConnectUsers [Nothing, Just (domainText bobDomain)]

  -- Simulate the whole MLS setup for both clients first. In reality,
  -- backend calls would need to happen in order for bob to get ahold of a
  -- welcome message, but that should not affect the correctness of the test.

  runMLSTest $ do
    [alice1, bob1] <- traverse createMLSClient [alice, bob]

    void $ claimKeyPackages alice1 bob
    void $ setupMLSGroup alice1
    mp <- createAddCommit alice1 [bob]

    let mockedResponse fedReq =
          case frRPC fedReq of
            "mls-welcome" -> pure (Aeson.encode MLSWelcomeSent)
            "on-new-remote-conversation" -> pure (Aeson.encode EmptyResponse)
            "on-conversation-updated" -> pure (Aeson.encode ())
            "get-mls-clients" ->
              pure
                . Aeson.encode
                . Set.singleton
                $ ClientInfo (ciClient bob1) True
            ms -> assertFailure ("unmocked endpoint called: " <> cs ms)

    void . withTempMockFederator' mockedResponse $ sendAndConsumeCommit mp
    traverse_ consumeWelcome (mpWelcome mp)
    message <- createApplicationMessage bob1 "hello from another backend"

    fedGalleyClient <- view tsFedGalleyClient

    -- actual test
    randomConfId <- randomId
    let msr =
          MLSMessageSendRequest
            { mmsrConvOrSubId = Conv randomConfId,
              mmsrSender = qUnqualified bob,
              mmsrRawMessage = Base64ByteString (mpMessage message)
            }

    resp <- runFedClient @"send-mls-message" fedGalleyClient bobDomain msr
    liftIO $ resp @?= MLSMessageResponseError MLSGroupConversationMismatch

testRemoteNonMemberToLocal :: TestM ()
testRemoteNonMemberToLocal = do
  -- alice is local, bob is remote
  -- alice creates a local conversation and invites bob
  -- bob then sends a message to the conversation

  let bobDomain = Domain "faraway.example.com"
  [alice, bob] <- createAndConnectUsers [Nothing, Just (domainText bobDomain)]

  -- Simulate the whole MLS setup for both clients first. In reality,
  -- backend calls would need to happen in order for bob to get ahold of a
  -- welcome message, but that should not affect the correctness of the test.

  runMLSTest $ do
    [alice1, bob1] <- traverse createMLSClient [alice, bob]

    qcnv <- snd <$> setupMLSGroup alice1
    void $ claimKeyPackages alice1 bob
    mp <- createAddCommit alice1 [bob]
    traverse_ consumeWelcome (mpWelcome mp)

    message <- createApplicationMessage bob1 "hello from another backend"

    let msr =
          MLSMessageSendRequest
            { mmsrConvOrSubId = Conv (qUnqualified qcnv),
              mmsrSender = qUnqualified bob,
              mmsrRawMessage = Base64ByteString (mpMessage message)
            }

    fedGalleyClient <- view tsFedGalleyClient
    resp <- runFedClient @"send-mls-message" fedGalleyClient bobDomain msr
    liftIO $ do
      resp @?= MLSMessageResponseError ConvNotFound

-- | The group exists in mls-test-cli's store, but not in wire-server's database.
propNonExistingConv :: TestM ()
propNonExistingConv = do
  [alice, bob] <- createAndConnectUsers (replicate 2 Nothing)
  runMLSTest $ do
    [alice1, bob1] <- traverse createMLSClient [alice, bob]
    void $ uploadNewKeyPackage bob1
    createGroup alice1 "test_group"

    [prop] <- createAddProposals alice1 [bob]
    postMessage alice1 (mpMessage prop) !!! do
      const 404 === statusCode
      const (Just "no-conversation") === fmap Wai.label . responseJsonError

propExistingConv :: TestM ()
propExistingConv = do
  [alice, bob] <- createAndConnectUsers (replicate 2 Nothing)
  runMLSTest $ do
    [alice1, bob1] <- traverse createMLSClient [alice, bob]
    void $ uploadNewKeyPackage bob1
    void $ setupMLSGroup alice1
    events <- createAddProposals alice1 [bob] >>= traverse sendAndConsumeMessage

    liftIO $ events @?= [[]]

propInvalidEpoch :: TestM ()
propInvalidEpoch = do
  users@[_alice, bob, charlie, dee] <- createAndConnectUsers (replicate 4 Nothing)
  runMLSTest $ do
    [alice1, bob1, charlie1, dee1] <- traverse createMLSClient users
    void $ setupMLSGroup alice1

    -- Add bob -> epoch 1
    void $ uploadNewKeyPackage bob1
    void $ createAddCommit alice1 [bob] >>= sendAndConsumeCommit

    -- try to send a proposal from an old epoch (0)
    do
      groupState <- rollBackClient alice1
      void $ uploadNewKeyPackage dee1
      [prop] <- createAddProposals alice1 [dee]
      err <-
        responseJsonError
          =<< postMessage alice1 (mpMessage prop)
            <!! const 409 === statusCode
      liftIO $ Wai.label err @?= "mls-stale-message"
      setGroupState alice1 groupState

    -- try to send a proposal from a newer epoch (2)
    do
      void $ uploadNewKeyPackage dee1
      void $ uploadNewKeyPackage charlie1
      void $ createAddCommit alice1 [charlie]
      [prop] <- createAddProposals alice1 [dee]
      err <-
        responseJsonError
          =<< postMessage alice1 (mpMessage prop)
            <!! const 404 === statusCode
      liftIO $ Wai.label err @?= "mls-key-package-ref-not-found"
      replicateM_ 2 (rollBackClient alice1)
      -- remove charlie from users expected to get a welcome message
      State.modify $ \mls -> mls {mlsNewMembers = mempty}

    -- alice send a well-formed proposal and commits it
    void $ uploadNewKeyPackage dee1
    createAddProposals alice1 [dee] >>= traverse_ sendAndConsumeMessage
    void $ createPendingProposalCommit alice1 >>= sendAndConsumeCommit

-- scenario:
-- alice1 creates a group and adds bob1
-- bob2 joins with external proposal (alice1 commits it)
-- bob2 adds charlie1
-- alice1 sends a message
testExternalAddProposal :: TestM ()
testExternalAddProposal = do
  -- create users
  [alice, bob, charlie] <-
    createAndConnectUsers (replicate 3 Nothing)

  void . runMLSTest $ do
    -- create clients
    alice1 <- createMLSClient alice
    bob1 <- createMLSClient bob
    charlie1 <- createMLSClient charlie

    -- upload key packages
    void $ uploadNewKeyPackage bob1
    void $ uploadNewKeyPackage charlie1

    -- create group with alice1 and bob1
    (_, qcnv) <- setupMLSGroup alice1
    void $
      createAddCommit alice1 [bob]
        >>= sendAndConsumeCommit

    -- bob joins with an external proposal
    bob2 <- createMLSClient bob
    mlsBracket [alice1, bob1] $ \wss -> do
      void $
        createExternalAddProposal bob2
          >>= sendAndConsumeMessage
      liftTest $
        WS.assertMatchN_ (5 # Second) wss $
          void . wsAssertAddProposal bob qcnv

    void $
      createPendingProposalCommit alice1
        >>= sendAndConsumeCommit

    -- alice sends a message
    do
      msg <- createApplicationMessage alice1 "hi bob"
      mlsBracket [bob1, bob2] $ \wss -> do
        void $ sendAndConsumeMessage msg
        liftTest $
          WS.assertMatchN_ (5 # Second) wss $
            wsAssertMLSMessage (convsub qcnv Nothing) alice (mpMessage msg)

    -- bob adds charlie
    putOtherMemberQualified
      (qUnqualified alice)
      bob
      (OtherMemberUpdate (Just roleNameWireAdmin))
      qcnv
      !!! const 200 === statusCode
    createAddCommit bob2 [charlie]
      >>= sendAndConsumeCommit

testExternalAddProposalNonAdminCommit :: TestM ()
testExternalAddProposalNonAdminCommit = do
  -- create users
  [alice, bob, charlie] <-
    createAndConnectUsers (replicate 3 Nothing)

  void . runMLSTest $ do
    -- create clients
    alice1 <- createMLSClient alice
    [bob1, bob2] <- replicateM 2 (createMLSClient bob)
    charlie1 <- createMLSClient charlie

    -- upload key packages
    void $ uploadNewKeyPackage bob1
    void $ uploadNewKeyPackage charlie1

    -- create group with alice1 and bob1
    (_, qcnv) <- setupMLSGroup alice1
    void $
      createAddCommit alice1 [bob]
        >>= sendAndConsumeCommit

    -- bob joins with an external proposal
    mlsBracket [alice1, bob1] $ \wss -> do
      void $
        createExternalAddProposal bob2
          >>= sendAndConsumeMessage
      liftTest $
        WS.assertMatchN_ (5 # Second) wss $
          void . wsAssertAddProposal bob qcnv

    -- bob1 commits
    void $
      createPendingProposalCommit bob1
        >>= sendAndConsumeCommit

-- scenario:
-- alice adds bob and charlie
-- charlie sends an external proposal for bob
testExternalAddProposalWrongClient :: TestM ()
testExternalAddProposalWrongClient = do
  [alice, bob, charlie] <-
    createAndConnectUsers (replicate 3 Nothing)

  runMLSTest $ do
    -- setup clients
    [alice1, bob1, bob2, charlie1] <-
      traverse
        createMLSClient
        [alice, bob, bob, charlie]
    void $ uploadNewKeyPackage bob1
    void $ uploadNewKeyPackage charlie1

    void $ setupMLSGroup alice1
    void $
      createAddCommit alice1 [bob, charlie]
        >>= sendAndConsumeCommit

    prop <- createExternalAddProposal bob2
    postMessage charlie1 (mpMessage prop)
      !!! do
        const 422 === statusCode
        const (Just "mls-unsupported-proposal") === fmap Wai.label . responseJsonError

-- scenario:
-- alice adds bob
-- charlie attempts to join with an external add proposal
testExternalAddProposalWrongUser :: TestM ()
testExternalAddProposalWrongUser = do
  users@[_, bob, _charlie] <- createAndConnectUsers (replicate 3 Nothing)

  runMLSTest $ do
    -- setup clients
    [alice1, bob1, charlie1] <- traverse createMLSClient users
    void $ uploadNewKeyPackage bob1

    void $ setupMLSGroup alice1
    void $
      createAddCommit alice1 [bob]
        >>= sendAndConsumeCommit

    prop <- createExternalAddProposal charlie1
    postMessage charlie1 (mpMessage prop)
      !!! do
        const 404 === statusCode
        const (Just "no-conversation") === fmap Wai.label . responseJsonError

-- FUTUREWORK: test processing a commit containing the external proposal
testPublicKeys :: TestM ()
testPublicKeys = do
  u <- randomId
  g <- viewGalley
  keys <-
    responseJsonError
      =<< get
        ( g
            . paths ["mls", "public-keys"]
            . zUser u
        )
        <!! const 200 === statusCode

  liftIO $
    Map.keys
      ( Map.findWithDefault
          mempty
          RemovalPurpose
          (unMLSPublicKeys keys)
      )
      @?= [Ed25519]

-- | The test manually reads from mls-test-cli's store and extracts a private
-- key. The key is needed for signing an AppAck proposal, which as of August 24,
-- 2022 only gets forwarded by the backend, i.e., there's no action taken by the
-- backend.
propUnsupported :: TestM ()
propUnsupported = do
  users@[_alice, bob] <- createAndConnectUsers (replicate 2 Nothing)
  runMLSTest $ do
    [alice1, bob1] <- traverse createMLSClient users
    void $ uploadNewKeyPackage bob1
    (gid, _) <- setupMLSGroup alice1
    void $ createAddCommit alice1 [bob] >>= sendAndConsumeCommit

    mems <- currentGroupFile alice1 >>= liftIO . readGroupState
    (_, ref) <- assertJust $ find ((== alice1) . fst) mems
    (priv, pub) <- clientKeyPair alice1
    msg <-
      assertJust $
        maybeCryptoError $
          mkAppAckProposalMessage
            gid
            (Epoch 1)
            ref
            []
            <$> Ed25519.secretKey priv
            <*> Ed25519.publicKey pub
    let msgData = LBS.toStrict (runPut (serialiseMLS msg))

    -- we cannot use sendAndConsumeMessage here, because openmls does not yet
    -- support AppAck proposals
    postMessage alice1 msgData !!! const 201 === statusCode

testBackendRemoveProposalLocalConvLocalUser :: TestM ()
testBackendRemoveProposalLocalConvLocalUser = do
  [alice, bob] <- createAndConnectUsers (replicate 2 Nothing)
  runMLSTest $ do
    [alice1, bob1, bob2] <- traverse createMLSClient [alice, bob, bob]
    traverse_ uploadNewKeyPackage [bob1, bob2]
    (_, qcnv) <- setupMLSGroup alice1
    void $ createAddCommit alice1 [bob] >>= sendAndConsumeCommit

    bobClients <- getClientsFromGroupState alice1 bob
    mlsBracket [alice1] $ \wss -> void $ do
      liftTest $ deleteUser (qUnqualified bob) !!! const 200 === statusCode
      -- remove bob clients from the test state
      State.modify $ \mls ->
        mls
          { mlsMembers = Set.difference (mlsMembers mls) (Set.fromList [bob1, bob2])
          }

      for bobClients $ \(_, ref) -> do
        [msg] <- WS.assertMatchN (5 # Second) wss $ \n ->
          wsAssertBackendRemoveProposal bob qcnv ref n
        consumeMessage1 alice1 msg

    -- alice commits the external proposals
    events <- createPendingProposalCommit alice1 >>= sendAndConsumeCommit
    liftIO $ events @?= []

testBackendRemoveProposalLocalConvRemoteUser :: TestM ()
testBackendRemoveProposalLocalConvRemoteUser = do
  [alice, bob] <- createAndConnectUsers [Nothing, Just "bob.example.com"]
  runMLSTest $ do
    [alice1, bob1, bob2] <- traverse createMLSClient [alice, bob, bob]
    (_, qcnv) <- setupMLSGroup alice1
    commit <- createAddCommit alice1 [bob]

    let mock req = case frRPC req of
          "on-conversation-updated" -> pure (Aeson.encode ())
          "on-new-remote-conversation" -> pure (Aeson.encode EmptyResponse)
          "on-mls-message-sent" -> pure (Aeson.encode RemoteMLSMessageOk)
          "mls-welcome" -> pure (Aeson.encode MLSWelcomeSent)
          "get-mls-clients" ->
            pure
              . Aeson.encode
              . Set.fromList
              . map (flip ClientInfo True . ciClient)
              $ [bob1, bob2]
          ms -> assertFailure ("unmocked endpoint called: " <> cs ms)

    void . withTempMockFederator' mock $ do
      mlsBracket [alice1] $ \[wsA] -> do
        void $ sendAndConsumeCommit commit

        bobClients <- getClientsFromGroupState alice1 bob
        fedGalleyClient <- view tsFedGalleyClient
        void $
          runFedClient
            @"on-user-deleted-conversations"
            fedGalleyClient
            (qDomain bob)
            ( UserDeletedConversationsNotification
                { udcvUser = qUnqualified bob,
                  udcvConversations = unsafeRange [qUnqualified qcnv]
                }
            )

        for_ bobClients $ \(_, ref) ->
          WS.assertMatch (5 # WS.Second) wsA $
            wsAssertBackendRemoveProposal bob qcnv ref

sendRemoteMLSWelcome :: TestM ()
sendRemoteMLSWelcome = do
  -- Alice is from the originating domain and Bob is local, i.e., on the receiving domain
  [alice, bob] <- createAndConnectUsers [Just "alice.example.com", Nothing]
  commit <- runMLSTest $ do
    [alice1, bob1] <- traverse createMLSClient [alice, bob]
    void $ setupFakeMLSGroup alice1
    void $ uploadNewKeyPackage bob1
    createAddCommit alice1 [bob]

  welcome <- assertJust (mpWelcome commit)

  fedGalleyClient <- view tsFedGalleyClient
  cannon <- view tsCannon

  WS.bracketR cannon (qUnqualified bob) $ \wsB -> do
    -- send welcome message
    void $
      runFedClient @"mls-welcome" fedGalleyClient (qDomain alice) $
        MLSWelcomeRequest
          (Base64ByteString welcome)

    -- check that the corresponding event is received
    liftIO $ do
      WS.assertMatch_ (5 # WS.Second) wsB $
        wsAssertMLSWelcome bob welcome

sendRemoteMLSWelcomeKPNotFound :: TestM ()
sendRemoteMLSWelcomeKPNotFound = do
  [alice, bob] <- createAndConnectUsers [Just "alice.example.com", Nothing]
  commit <- runMLSTest $ do
    [alice1, bob1] <- traverse createMLSClient [alice, bob]
    void $ setupFakeMLSGroup alice1
    kp <- generateKeyPackage bob1 >>= keyPackageFile bob1 . snd
    createAddCommitWithKeyPackages alice1 [(bob1, kp)]
  welcome <- assertJust (mpWelcome commit)

  fedGalleyClient <- view tsFedGalleyClient
  cannon <- view tsCannon
  WS.bracketR cannon (qUnqualified bob) $ \wsB -> do
    -- send welcome message
    void $
      runFedClient @"mls-welcome" fedGalleyClient (qDomain alice) $
        MLSWelcomeRequest
          (Base64ByteString welcome)

    liftIO $ do
      -- check that no event is received
      WS.assertNoEvent (1 # Second) [wsB]

testBackendRemoveProposalLocalConvLocalLeaverCreator :: TestM ()
testBackendRemoveProposalLocalConvLocalLeaverCreator = do
  [alice, bob] <- createAndConnectUsers (replicate 2 Nothing)

  runMLSTest $ do
    [alice1, bob1, bob2] <- traverse createMLSClient [alice, bob, bob]
    traverse_ uploadNewKeyPackage [bob1, bob2]
    (_, qcnv) <- setupMLSGroup alice1
    void $ createAddCommit alice1 [bob] >>= sendAndConsumeCommit

    aliceClients <- getClientsFromGroupState alice1 alice
    mlsBracket [alice1, bob1, bob2] $ \wss -> void $ do
      liftTest $
        deleteMemberQualified (qUnqualified alice) alice qcnv
          !!! const 200 === statusCode
      -- remove alice's client from the test state
      State.modify $ \mls ->
        mls
          { mlsMembers = Set.difference (mlsMembers mls) (Set.fromList [alice1])
          }

      for_ aliceClients $ \(_, ref) -> do
        -- only bob's clients should receive the external proposals
        msgs <- WS.assertMatchN (5 # Second) (drop 1 wss) $ \n ->
          wsAssertBackendRemoveProposal alice qcnv ref n
        traverse_ (uncurry consumeMessage1) (zip [bob1, bob2] msgs)

      -- but everyone should receive leave events
      WS.assertMatchN_ (5 # WS.Second) wss $
        wsAssertMembersLeave qcnv alice [alice]

      -- check that no more events are sent, so in particular alice does not
      -- receive any MLS messages
      WS.assertNoEvent (1 # WS.Second) wss

    -- bob commits the external proposals
    events <- createPendingProposalCommit bob1 >>= sendAndConsumeCommit
    liftIO $ events @?= []

testBackendRemoveProposalLocalConvLocalLeaverCommitter :: TestM ()
testBackendRemoveProposalLocalConvLocalLeaverCommitter = do
  [alice, bob, charlie] <- createAndConnectUsers (replicate 3 Nothing)

  runMLSTest $ do
    [alice1, bob1, bob2, charlie1] <- traverse createMLSClient [alice, bob, bob, charlie]
    traverse_ uploadNewKeyPackage [bob1, bob2, charlie1]
    (_, qcnv) <- setupMLSGroup alice1
    void $ createAddCommit alice1 [bob] >>= sendAndConsumeCommit

    -- promote bob
    putOtherMemberQualified (ciUser alice1) bob (OtherMemberUpdate (Just roleNameWireAdmin)) qcnv
      !!! const 200 === statusCode

    void $ createAddCommit bob1 [charlie] >>= sendAndConsumeCommit

    bobClients <- getClientsFromGroupState alice1 bob
    mlsBracket [alice1, charlie1, bob1, bob2] $ \wss -> void $ do
      liftTest $
        deleteMemberQualified (qUnqualified bob) bob qcnv
          !!! const 200 === statusCode
      -- remove bob clients from the test state
      State.modify $ \mls ->
        mls
          { mlsMembers = Set.difference (mlsMembers mls) (Set.fromList [bob1, bob2])
          }

      for_ bobClients $ \(_, ref) -> do
        -- only alice and charlie should receive the external proposals
        msgs <- WS.assertMatchN (5 # Second) (take 2 wss) $ \n ->
          wsAssertBackendRemoveProposal bob qcnv ref n
        traverse_ (uncurry consumeMessage1) (zip [alice1, charlie1] msgs)

      -- but everyone should receive leave events
      WS.assertMatchN_ (5 # WS.Second) wss $
        wsAssertMembersLeave qcnv bob [bob]

      -- check that no more events are sent, so in particular bob does not
      -- receive any MLS messages
      WS.assertNoEvent (1 # WS.Second) wss

    -- alice commits the external proposals
    events <- createPendingProposalCommit alice1 >>= sendAndConsumeCommit
    liftIO $ events @?= []

testBackendRemoveProposalLocalConvRemoteLeaver :: TestM ()
testBackendRemoveProposalLocalConvRemoteLeaver = do
  [alice, bob] <- createAndConnectUsers [Nothing, Just "bob.example.com"]

  runMLSTest $ do
    [alice1, bob1, bob2] <- traverse createMLSClient [alice, bob, bob]
    (_, qcnv) <- setupMLSGroup alice1
    commit <- createAddCommit alice1 [bob]

    let mock req = case frRPC req of
          "on-conversation-updated" -> pure (Aeson.encode ())
          "on-new-remote-conversation" -> pure (Aeson.encode EmptyResponse)
          "on-mls-message-sent" -> pure (Aeson.encode RemoteMLSMessageOk)
          "mls-welcome" -> pure (Aeson.encode MLSWelcomeSent)
          "get-mls-clients" ->
            pure
              . Aeson.encode
              . Set.fromList
              . map (flip ClientInfo True . ciClient)
              $ [bob1, bob2]
          ms -> assertFailure ("unmocked endpoint called: " <> cs ms)

    bobClients <- getClientsFromGroupState alice1 bob
    void . withTempMockFederator' mock $ do
      mlsBracket [alice1] $ \[wsA] -> void $ do
        void $ sendAndConsumeCommit commit
        fedGalleyClient <- view tsFedGalleyClient
        void $
          runFedClient
            @"update-conversation"
            fedGalleyClient
            (qDomain bob)
            ConversationUpdateRequest
              { curUser = qUnqualified bob,
                curConvId = qUnqualified qcnv,
                curAction = SomeConversationAction SConversationLeaveTag ()
              }

        for_ bobClients $ \(_, ref) ->
          WS.assertMatch_ (5 # WS.Second) wsA $
            wsAssertBackendRemoveProposal bob qcnv ref

testBackendRemoveProposalLocalConvLocalClient :: TestM ()
testBackendRemoveProposalLocalConvLocalClient = do
  [alice, bob, charlie] <- createAndConnectUsers (replicate 3 Nothing)

  runMLSTest $ do
    [alice1, bob1, bob2, charlie1] <- traverse createMLSClient [alice, bob, bob, charlie]
    traverse_ uploadNewKeyPackage [bob1, bob2, charlie1]
    (_, qcnv) <- setupMLSGroup alice1
    void $ createAddCommit alice1 [bob, charlie] >>= sendAndConsumeCommit
    Just (_, kpBob1) <- find (\(ci, _) -> ci == bob1) <$> getClientsFromGroupState alice1 bob

    mlsBracket [alice1, bob1] $ \[wsA, wsB] -> do
      liftTest $
        deleteClient (ciUser bob1) (ciClient bob1) (Just defPassword)
          !!! statusCode === const 200

      State.modify $ \mls ->
        mls
          { mlsMembers = Set.difference (mlsMembers mls) (Set.fromList [bob1])
          }

      WS.assertMatch_ (5 # WS.Second) wsB $
        wsAssertClientRemoved (ciClient bob1)

      msg <- WS.assertMatch (5 # WS.Second) wsA $ \notification -> do
        wsAssertBackendRemoveProposal bob qcnv kpBob1 notification

      for_ [alice1, bob2, charlie1] $
        flip consumeMessage1 msg

      mp <- createPendingProposalCommit charlie1
      events <- sendAndConsumeCommit mp
      liftIO $ events @?= []

testBackendRemoveProposalLocalConvRemoteClient :: TestM ()
testBackendRemoveProposalLocalConvRemoteClient = do
  [alice, bob] <- createAndConnectUsers [Nothing, Just "faraway.example.com"]

  runMLSTest $ do
    [alice1, bob1] <- traverse createMLSClient [alice, bob]
    (_, qcnv) <- setupMLSGroup alice1
    commit <- createAddCommit alice1 [bob]

    let mock req = case frRPC req of
          "on-conversation-updated" -> pure (Aeson.encode ())
          "on-new-remote-conversation" -> pure (Aeson.encode EmptyResponse)
          "mls-welcome" -> pure (Aeson.encode MLSWelcomeSent)
          "on-mls-message-sent" -> pure (Aeson.encode RemoteMLSMessageOk)
          "get-mls-clients" ->
            pure
              . Aeson.encode
              . Set.fromList
              . map (flip ClientInfo True)
              $ [ciClient bob1]
          ms -> assertFailure ("unmocked endpoint called: " <> cs ms)

    [(_, bob1KP)] <- getClientsFromGroupState alice1 bob

    void . withTempMockFederator' mock $ do
      mlsBracket [alice1] $ \[wsA] -> void $ do
        void $ sendAndConsumeCommit commit

        fedGalleyClient <- view tsFedGalleyClient
        void $
          runFedClient
            @"on-client-removed"
            fedGalleyClient
            (ciDomain bob1)
            (ClientRemovedRequest (ciUser bob1) (ciClient bob1) [qUnqualified qcnv])

        WS.assertMatch_ (5 # WS.Second) wsA $
          \notification ->
            void $ wsAssertBackendRemoveProposal bob qcnv bob1KP notification

testGetGroupInfoOfLocalConv :: TestM ()
testGetGroupInfoOfLocalConv = do
  [alice, bob] <- createAndConnectUsers [Nothing, Nothing]

  runMLSTest $ do
    [alice1, bob1] <- traverse createMLSClient [alice, bob]
    traverse_ uploadNewKeyPackage [bob1]
    (_, qcnv) <- setupMLSGroup alice1
    commit <- createAddCommit alice1 [bob]

    void $ sendAndConsumeCommitBundle commit

    -- check the group info matches
    gs <- assertJust (mpPublicGroupState commit)
    returnedGS <-
      fmap responseBody $
        getGroupInfo (qUnqualified alice) (fmap Conv qcnv)
          <!! const 200 === statusCode
    liftIO $ Just gs @=? LBS.toStrict <$> returnedGS

testGetGroupInfoOfRemoteConv :: TestM ()
testGetGroupInfoOfRemoteConv = do
  let aliceDomain = Domain "faraway.example.com"
  [alice, bob, charlie] <- createAndConnectUsers [Just (domainText aliceDomain), Nothing, Nothing]

  runMLSTest $ do
    [alice1, bob1] <- traverse createMLSClient [alice, bob]

    void $ uploadNewKeyPackage bob1
    (groupId, qcnv) <- setupFakeMLSGroup alice1
    mp <- createAddCommit alice1 [bob]
    traverse_ consumeWelcome (mpWelcome mp)

    receiveNewRemoteConv qcnv groupId
    receiveOnConvUpdated qcnv alice bob

    let fakeGroupState = "\xde\xad\xbe\xef"
    let mock req = case frRPC req of
          "query-group-info" -> do
            request <- either (assertFailure . ("Parse failure in query-group-info " <>)) pure (Aeson.eitherDecode (frBody req))
            let uid = ggireqSender request
            pure . Aeson.encode $
              if uid == qUnqualified bob
                then GetGroupInfoResponseState (Base64ByteString fakeGroupState)
                else GetGroupInfoResponseError ConvNotFound
          s -> error ("unmocked: " <> T.unpack s)

    (_, reqs) <- withTempMockFederator' mock $ do
      res <-
        fmap responseBody $
          getGroupInfo (qUnqualified bob) (fmap Conv qcnv)
            <!! const 200 === statusCode

      getGroupInfo (qUnqualified charlie) (fmap Conv qcnv)
        !!! const 404 === statusCode

      liftIO $ res @?= Just (LBS.fromStrict fakeGroupState)

    -- check requests to mock federator: step 14
    liftIO $ do
      let (req, _req2) = assertTwo reqs
      frRPC req @?= "query-group-info"
      frTargetDomain req @?= qDomain qcnv

testFederatedGetGroupInfo :: TestM ()
testFederatedGetGroupInfo = do
  [alice, bob, charlie] <- createAndConnectUsers [Nothing, Just "faraway.example.com", Just "faraway.example.com"]

  runMLSTest $ do
    [alice1, bob1] <- traverse createMLSClient [alice, bob]
    (_, qcnv) <- setupMLSGroup alice1
    commit <- createAddCommit alice1 [bob]
    groupState <- assertJust (mpPublicGroupState commit)

    let mock req = case frRPC req of
          "on-new-remote-conversation" -> pure (Aeson.encode EmptyResponse)
          "on-conversation-updated" -> pure (Aeson.encode ())
          "mls-welcome" -> pure (Aeson.encode MLSWelcomeSent)
          "get-mls-clients" ->
            pure
              . Aeson.encode
              . Set.fromList
              . map (flip ClientInfo True)
              $ [ciClient bob1]
          ms -> assertFailure ("unmocked endpoint called: " <> cs ms)

    void . withTempMockFederator' mock $ do
      void $ sendAndConsumeCommitBundle commit

      fedGalleyClient <- view tsFedGalleyClient
      do
        resp <-
          runFedClient
            @"query-group-info"
            fedGalleyClient
            (ciDomain bob1)
            (GetGroupInfoRequest (Conv (qUnqualified qcnv)) (qUnqualified bob))

        liftIO $ case resp of
          GetGroupInfoResponseError err -> assertFailure ("Unexpected error: " <> show err)
          GetGroupInfoResponseState gs ->
            fromBase64ByteString gs @=? groupState

      do
        resp <-
          runFedClient
            @"query-group-info"
            fedGalleyClient
            (ciDomain bob1)
            (GetGroupInfoRequest (Conv (qUnqualified qcnv)) (qUnqualified charlie))

        liftIO $ case resp of
          GetGroupInfoResponseError err ->
            err @?= ConvNotFound
          GetGroupInfoResponseState _ ->
            assertFailure "Unexpected success"

testDeleteMLSConv :: TestM ()
testDeleteMLSConv = do
  localDomain <- viewFederationDomain
  -- c <- view tsCannon
  (tid, aliceUnq, [bobUnq]) <- API.Util.createBindingTeamWithMembers 2
  let alice = Qualified aliceUnq localDomain
      bob = Qualified bobUnq localDomain

  runMLSTest $ do
    [alice1, bob1] <- traverse createMLSClient [alice, bob]
    void $ uploadNewKeyPackage bob1

    (_, qcnv) <- setupMLSGroup alice1
    commit <- createAddCommit alice1 [bob]
    void $ sendAndConsumeCommitBundle commit

    deleteTeamConv tid (qUnqualified qcnv) aliceUnq
      !!! statusCode === const 200

testAddUserToRemoteConvWithBundle :: TestM ()
testAddUserToRemoteConvWithBundle = do
  let aliceDomain = Domain "faraway.example.com"
  [alice, bob, charlie] <- createAndConnectUsers [Just (domainText aliceDomain), Nothing, Nothing]

  runMLSTest $ do
    [alice1, bob1] <- traverse createMLSClient [alice, bob]

    void $ uploadNewKeyPackage bob1
    (groupId, qcnv) <- setupFakeMLSGroup alice1

    mp <- createAddCommit alice1 [bob]
    traverse_ consumeWelcome (mpWelcome mp)

    receiveNewRemoteConv qcnv groupId
    receiveOnConvUpdated qcnv alice bob

    -- NB. this commit would be rejected by the owning backend, but for the
    -- purpose of this test it's good enough.
    [charlie1] <- traverse createMLSClient [charlie]
    void $ uploadNewKeyPackage charlie1
    commit <- createAddCommit bob1 [charlie]
    commitBundle <- createBundle commit

    let mock req = case frRPC req of
          "send-mls-commit-bundle" -> pure (Aeson.encode (MLSMessageResponseUpdates []))
          s -> error ("unmocked: " <> T.unpack s)
    (_, reqs) <- withTempMockFederator' mock $ do
      void $ sendAndConsumeCommitBundle commit

    req <- liftIO $ assertOne reqs
    liftIO $ do
      frRPC req @?= "send-mls-commit-bundle"
      frTargetDomain req @?= qDomain qcnv

      msr <- case Aeson.eitherDecode (frBody req) of
        Right b -> pure b
        Left e -> assertFailure $ "Could not parse send-mls-commit-bundle request body: " <> e

      mmsrConvOrSubId msr @?= Conv (qUnqualified qcnv)
      mmsrSender msr @?= qUnqualified bob
      fromBase64ByteString (mmsrRawMessage msr) @?= commitBundle

testRemoteUserPostsCommitBundle :: TestM ()
testRemoteUserPostsCommitBundle = do
  let bobDomain = "bob.example.com"
  [alice, bob, charlie] <- createAndConnectUsers [Nothing, Just bobDomain, Just bobDomain]
  fedGalleyClient <- view tsFedGalleyClient

  runMLSTest $ do
    [alice1, bob1] <- traverse createMLSClient [alice, bob]
    (_, qcnv) <- setupMLSGroup alice1

    let mock req = case frRPC req of
          "on-conversation-updated" -> pure (Aeson.encode ())
          "on-new-remote-conversation" -> pure (Aeson.encode EmptyResponse)
          "get-mls-clients" ->
            pure
              . Aeson.encode
              . Set.fromList
              . map (flip ClientInfo True . ciClient)
              $ [bob1]
          "mls-welcome" -> pure (Aeson.encode MLSWelcomeSent)
          ms -> assertFailure ("unmocked endpoint called: " <> cs ms)

    commit <- createAddCommit alice1 [bob]
    void $
      withTempMockFederator' mock $ do
        void $ sendAndConsumeCommit commit
        putOtherMemberQualified (qUnqualified alice) bob (OtherMemberUpdate (Just roleNameWireAdmin)) qcnv
          !!! const 200 === statusCode

        [_charlie1] <- traverse createMLSClient [charlie]
        commitAddCharlie <- createAddCommit bob1 [charlie]
        commitBundle <- createBundle commitAddCharlie

        let msr = MLSMessageSendRequest (Conv (qUnqualified qcnv)) (qUnqualified bob) (Base64ByteString commitBundle)
        -- we can't fully test it, because remote admins are not implemeted, but
        -- at least this proves that proposal processing has started on the
        -- backend
        MLSMessageResponseError MLSUnsupportedProposal <- runFedClient @"send-mls-commit-bundle" fedGalleyClient (Domain bobDomain) msr

        pure ()

testSelfConversation :: TestM ()
testSelfConversation = do
  alice <- randomQualifiedUser
  runMLSTest $ do
    creator : others <- traverse createMLSClient (replicate 3 alice)
    traverse_ uploadNewKeyPackage others
    void $ setupMLSSelfGroup creator
    commit <- createAddCommit creator [alice]
    welcome <- assertJust (mpWelcome commit)
    mlsBracket others $ \wss -> do
      void $ sendAndConsumeCommitBundle commit
      WS.assertMatchN_ (5 # Second) wss $
        wsAssertMLSWelcome alice welcome
      WS.assertNoEvent (1 # WS.Second) wss

-- | The MLS self-conversation should be available even without explicitly
-- creating it by calling `GET /conversations/mls-self` starting from version 3
-- of the client API and should not be listed in versions less than 3.
testSelfConversationList :: Bool -> TestM ()
testSelfConversationList isBelowV3 = do
  let (errMsg, justOrNothing, listCnvs) =
        if isBelowV3
          then ("The MLS self-conversation is listed", isNothing, getConvPageV2)
          else ("The MLS self-conversation is not listed", isJust, getConvPage)
  alice <- randomUser
  do
    mMLSSelf <- findSelfConv alice listCnvs
    liftIO $ assertBool errMsg (justOrNothing mMLSSelf)

  -- make sure that the self-conversation is not listed below V3 even once it
  -- has been created.
  unless isBelowV3 $ do
    mMLSSelf <- findSelfConv alice getConvPageV2
    liftIO $ assertBool errMsg (isNothing mMLSSelf)
  where
    isMLSSelf u conv = mlsSelfConvId u == qUnqualified conv

    findSelfConv u listEndpoint = do
      convIds :: ConvIdsPage <-
        responseJsonError
          =<< listEndpoint u Nothing (Just 100)
            <!! const 200 === statusCode
      pure $ foldr (<|>) Nothing $ guard . isMLSSelf u <$> mtpResults convIds

    getConvPageV2 u s c = do
      g <- view tsUnversionedGalley
      getConvPageWithGalley (addPrefixAtVersion V2 . g) u s c

testSelfConversationMLSNotConfigured :: TestM ()
testSelfConversationMLSNotConfigured = do
  alice <- randomUser
  withMLSDisabled $
    getConvPage alice Nothing (Just 100) !!! const 200 === statusCode

testSelfConversationOtherUser :: TestM ()
testSelfConversationOtherUser = do
  users@[_alice, bob] <- createAndConnectUsers [Nothing, Nothing]
  runMLSTest $ do
    [alice1, bob1] <- traverse createMLSClient users
    void $ uploadNewKeyPackage bob1
    void $ setupMLSSelfGroup alice1
    commit <- createAddCommit alice1 [bob]
    mlsBracket [alice1, bob1] $ \wss -> do
      postMessage (mpSender commit) (mpMessage commit)
        !!! do
          const 403 === statusCode
          const (Just "invalid-op") === fmap Wai.label . responseJsonError
      WS.assertNoEvent (1 # WS.Second) wss

testSelfConversationLeave :: TestM ()
testSelfConversationLeave = do
  alice <- randomQualifiedUser
  runMLSTest $ do
    clients@(creator : others) <- traverse createMLSClient (replicate 3 alice)
    traverse_ uploadNewKeyPackage others
    (_, qcnv) <- setupMLSSelfGroup creator
    void $ createAddCommit creator [alice] >>= sendAndConsumeCommit
    mlsBracket clients $ \wss -> do
      liftTest $
        deleteMemberQualified (qUnqualified alice) alice qcnv
          !!! do
            const 403 === statusCode
            const (Just "invalid-op") === fmap Wai.label . responseJsonError
      WS.assertNoEvent (1 # WS.Second) wss

assertMLSNotEnabled :: Assertions ()
assertMLSNotEnabled = do
  const 400 === statusCode
  const (Just "mls-not-enabled") === fmap Wai.label . responseJsonError

postMLSConvDisabled :: TestM ()
postMLSConvDisabled = do
  alice <- randomQualifiedUser
  withMLSDisabled $
    postConvQualified
      (qUnqualified alice)
      (defNewMLSConv (newClientId 0))
      !!! assertMLSNotEnabled

postMLSMessageDisabled :: TestM ()
postMLSMessageDisabled = do
  [alice, bob] <- createAndConnectUsers [Nothing, Nothing]
  runMLSTest $ do
    [alice1, bob1] <- traverse createMLSClient [alice, bob]
    void $ uploadNewKeyPackage bob1
    void $ setupMLSGroup alice1
    mp <- createAddCommit alice1 [bob]
    withMLSDisabled $
      postMessage (mpSender mp) (mpMessage mp)
        !!! assertMLSNotEnabled

postMLSBundleDisabled :: TestM ()
postMLSBundleDisabled = do
  [alice, bob] <- createAndConnectUsers [Nothing, Nothing]
  runMLSTest $ do
    [alice1, bob1] <- traverse createMLSClient [alice, bob]
    void $ uploadNewKeyPackage bob1
    void $ setupMLSGroup alice1
    mp <- createAddCommit alice1 [bob]
    withMLSDisabled $ do
      bundle <- createBundle mp
      postCommitBundle (mpSender mp) bundle
        !!! assertMLSNotEnabled

getGroupInfoDisabled :: TestM ()
getGroupInfoDisabled = do
  [alice, bob] <- createAndConnectUsers [Nothing, Nothing]
  runMLSTest $ do
    [alice1, bob1] <- traverse createMLSClient [alice, bob]
    void $ uploadNewKeyPackage bob1
    (_, qcnv) <- setupMLSGroup alice1
    void $ createAddCommit alice1 [bob] >>= sendAndConsumeCommit

    withMLSDisabled $
      getGroupInfo (qUnqualified alice) (fmap Conv qcnv)
        !!! assertMLSNotEnabled

deleteSubConversationDisabled :: TestM ()
deleteSubConversationDisabled = do
  alice <- randomUser
  cnvId <- Qualified <$> randomId <*> pure (Domain "www.example.com")
  let scnvId = SubConvId "conference"
      dsc =
        DeleteSubConversation
          (GroupId "MLS")
          (Epoch 0)
  withMLSDisabled $
    deleteSubConv alice cnvId scnvId dsc !!! assertMLSNotEnabled

testCreateSubConv :: Bool -> TestM ()
testCreateSubConv parentIsMLSConv = do
  alice <- randomQualifiedUser
  runMLSTest $ do
    qcnv <-
      if parentIsMLSConv
        then do
          creator <- createMLSClient alice
          (_, qcnv) <- setupMLSGroup creator
          pure qcnv
        else
          cnvQualifiedId
            <$> liftTest (postConvQualified (qUnqualified alice) defNewProteusConv >>= responseJsonError)
    let sconv = SubConvId "conference"
    liftTest $
      getSubConv (qUnqualified alice) qcnv sconv
        !!! do
          const (if parentIsMLSConv then 200 else 404) === statusCode

testJoinSubConv :: TestM ()
testJoinSubConv = do
  [alice, bob] <- createAndConnectUsers [Nothing, Nothing]

  runMLSTest $
    do
      [alice1, bob1, bob2] <- traverse createMLSClient [alice, bob, bob]
      traverse_ uploadNewKeyPackage [bob1, bob2]
      (_, qcnv) <- setupMLSGroup alice1
      void $ createAddCommit alice1 [bob] >>= sendAndConsumeCommit

      let subId = SubConvId "conference"
      sub <-
        liftTest $
          responseJsonError
            =<< getSubConv (qUnqualified bob) qcnv subId
              <!! const 200 === statusCode

      resetGroup bob1 (pscGroupId sub)

      bobRefsBefore <- getClientsFromGroupState bob1 bob
      -- bob adds his first client to the subconversation
      void $
        createPendingProposalCommit bob1 >>= sendAndConsumeCommitBundle
      bobRefsAfter <- getClientsFromGroupState bob1 bob
      liftIO $
        assertBool
          "Bob's key package has not been updated via the update path"
          (bobRefsBefore /= bobRefsAfter)

      -- now alice joins with her own client
      void $
        createExternalCommit alice1 Nothing (fmap (flip SubConv subId) qcnv)
          >>= sendAndConsumeCommitBundle

testJoinSubNonMemberClient :: TestM ()
testJoinSubNonMemberClient = do
  [alice, bob] <- createAndConnectUsers [Nothing, Nothing]

  runMLSTest $ do
    [alice1, alice2, bob1] <-
      traverse createMLSClient [alice, alice, bob]
    traverse_ uploadNewKeyPackage [bob1, alice2]
    (_, qcnv) <- setupMLSGroup alice1
    void $ createAddCommit alice1 [alice] >>= sendAndConsumeCommit

    let subId = SubConvId "conference"
    sub <-
      liftTest $
        responseJsonError
          =<< getSubConv (qUnqualified alice) qcnv (SubConvId "conference")
            <!! const 200 === statusCode

    resetGroup alice1 (pscGroupId sub)

    -- Alice adds her first client to the subconversation
    void $
      createPendingProposalCommit alice1 >>= sendAndConsumeCommitBundle

    -- now Bob attempts to get the group info so he can join via external commit
    -- with his own client, but he cannot because he is not a member of the
    -- parent conversation
    getGroupInfo (ciUser bob1) (fmap (flip SubConv subId) qcnv)
      !!! const 404 === statusCode

testAddClientSubConv :: TestM ()
testAddClientSubConv = do
  [alice, bob] <- createAndConnectUsers [Nothing, Nothing]
  runMLSTest $ do
    [alice1, bob1] <- traverse createMLSClient [alice, bob]
    void $ uploadNewKeyPackage bob1
    (_, qcnv) <- setupMLSGroup alice1
    void $ createAddCommit alice1 [bob] >>= sendAndConsumeCommit

    let subId = SubConvId "conference"
    createSubConv qcnv alice1 subId

    void $ uploadNewKeyPackage bob1

    commit <- createAddCommit alice1 [bob]
    (createBundle commit >>= postCommitBundle (mpSender commit))
      !!! do
        const 400 === statusCode
        const (Just "Add proposals in subconversations are not supported")
          === fmap Wai.message . responseJsonError

    finalSub <-
      liftTest $
        responseJsonError
          =<< getSubConv (qUnqualified alice) qcnv subId
            <!! const 200 === statusCode
    liftIO $ do
      assertEqual
        "The subconversation has Bob in it, while it shouldn't"
        [alice1]
        (pscMembers finalSub)
      assertEqual
        "The subconversation epoch has moved beyond 1"
        (Epoch 1)
        (pscEpoch finalSub)

-- FUTUREWORK: implement the following tests

testRemoveClientSubConv :: TestM ()
testRemoveClientSubConv = pure ()

testJoinRemoteSubConv :: TestM ()
testJoinRemoteSubConv = pure ()

testRemoteUserJoinSubConv :: TestM ()
testRemoteUserJoinSubConv = pure ()

testSendMessageSubConv :: TestM ()
testSendMessageSubConv = do
  [alice, bob] <- createAndConnectUsers [Nothing, Nothing]

  runMLSTest $
    do
      [alice1, bob1, bob2] <- traverse createMLSClient [alice, bob, bob]
      traverse_ uploadNewKeyPackage [bob1, bob2]
      (_, qcnv) <- setupMLSGroup alice1
      void $ createAddCommit alice1 [bob] >>= sendAndConsumeCommit

<<<<<<< HEAD
      let sconv = SubConvId "conference"
      createSubConv qcnv bob1 sconv
      let qcs = convsub qcnv (Just sconv)
=======
      let subname = "conference"
      void $ createSubConv qcnv bob1 subname
      let qcs = convsub qcnv (Just subname)
>>>>>>> 46fcd120

      void $ createExternalCommit alice1 Nothing qcs >>= sendAndConsumeCommitBundle
      void $ createExternalCommit bob2 Nothing qcs >>= sendAndConsumeCommitBundle

      message <- createApplicationMessage alice1 "some text"
      mlsBracket [bob1, bob2] $ \wss -> do
        events <- sendAndConsumeMessage message
        liftIO $ events @?= []
        liftIO $
          WS.assertMatchN_ (5 # WS.Second) wss $ \n -> do
            wsAssertMLSMessage qcs alice (mpMessage message) n

testGetRemoteSubConv :: Bool -> TestM ()
testGetRemoteSubConv isAMember = do
  alice <- randomQualifiedUser
  let remoteDomain = Domain "faraway.example.com"
  conv <- randomId
  let qconv = Qualified conv remoteDomain
      sconv = SubConvId "conference"
      fakeSubConv =
        PublicSubConversation
          { pscParentConvId = qconv,
            pscSubConvId = sconv,
            pscGroupId = GroupId "deadbeef",
            pscEpoch = Epoch 0,
            pscCipherSuite = MLS_128_DHKEMX25519_AES128GCM_SHA256_Ed25519,
            pscMembers = []
          }

  let mock req = case frRPC req of
        "get-sub-conversation" ->
          pure $
            if isAMember
              then Aeson.encode (GetSubConversationsResponseSuccess fakeSubConv)
              else Aeson.encode (GetSubConversationsResponseError ConvNotFound)
        rpc -> assertFailure $ "unmocked RPC called: " <> T.unpack rpc

  (_, reqs) <-
    withTempMockFederator' mock $
      getSubConv (qUnqualified alice) qconv sconv
        <!! const (if isAMember then 200 else 404) === statusCode
  fedSubConv <- assertOne (filter ((== "get-sub-conversation") . frRPC) reqs)
  let req :: Maybe GetSubConversationsRequest = Aeson.decode (frBody fedSubConv)
  liftIO $
    req
      @?= Just (GetSubConversationsRequest (qUnqualified alice) conv sconv)

testRemoteMemberGetSubConv :: Bool -> TestM ()
testRemoteMemberGetSubConv isAMember = do
  -- alice is local, bob is remote
  -- alice creates a local conversation and invites bob
  -- bob gets a subconversation via federated enpdoint

  let bobDomain = Domain "faraway.example.com"
  [alice, bob] <- createAndConnectUsers [Nothing, Just (domainText bobDomain)]

  runMLSTest $ do
    [alice1, bob1] <- traverse createMLSClient [alice, bob]

    (_groupId, qcnv) <- setupMLSGroup alice1
    kpb <- claimKeyPackages alice1 bob
    mp <- createAddCommit alice1 [bob]

    let mockedResponse fedReq =
          case frRPC fedReq of
            "mls-welcome" -> pure (Aeson.encode MLSWelcomeSent)
            "on-new-remote-conversation" -> pure (Aeson.encode EmptyResponse)
            "on-conversation-updated" -> pure (Aeson.encode ())
            "get-mls-clients" ->
              pure
                . Aeson.encode
                . Set.singleton
                $ ClientInfo (ciClient bob1) True
            "claim-key-packages" -> pure . Aeson.encode $ kpb
            ms -> assertFailure ("unmocked endpoint called: " <> cs ms)

    void . withTempMockFederator' mockedResponse $
      sendAndConsumeCommit mp

    let subconv = SubConvId "conference"

    randUser <- randomId
    let gscr =
          GetSubConversationsRequest
            { gsreqUser = if isAMember then qUnqualified bob else randUser,
              gsreqConv = qUnqualified qcnv,
              gsreqSubConv = subconv
            }

    fedGalleyClient <- view tsFedGalleyClient
    res <- runFedClient @"get-sub-conversation" fedGalleyClient bobDomain gscr

    liftTest $ do
      if isAMember
        then do
          sub <- expectSubConvSuccess res
          liftIO $ do
            pscParentConvId sub @?= qcnv
            pscSubConvId sub @?= subconv
        else do
          expectSubConvError ConvNotFound res
  where
    expectSubConvSuccess :: GetSubConversationsResponse -> TestM PublicSubConversation
    expectSubConvSuccess (GetSubConversationsResponseSuccess fakeSubConv) = pure fakeSubConv
    expectSubConvSuccess (GetSubConversationsResponseError err) = liftIO $ assertFailure ("Unexpected GetSubConversationsResponseError: " <> show err)

    expectSubConvError :: GalleyError -> GetSubConversationsResponse -> TestM ()
    expectSubConvError _errExpected (GetSubConversationsResponseSuccess _) = liftIO $ assertFailure "Unexpected GetSubConversationsResponseSuccess"
    expectSubConvError errExpected (GetSubConversationsResponseError err) = liftIO $ err @?= errExpected

testRemoteMemberDeleteSubConv :: Bool -> TestM ()
testRemoteMemberDeleteSubConv isAMember = do
  -- alice is local, bob is remote
  -- alice creates a local conversation and invites bob
  -- bob deletes a subconversation via federated enpdoint

  let bobDomain = Domain "faraway.example.com"
      scnv = SubConvId "conference"
  [alice, bob] <- createAndConnectUsers [Nothing, Just (domainText bobDomain)]

  (cnv, groupId, epoch) <- runMLSTest $ do
    [alice1, bob1] <- traverse createMLSClient [alice, bob]
    (_cnvGroupId, qcnv) <- setupMLSGroup alice1
    mp <- createAddCommit alice1 [bob]

    let mockedResponse fedReq =
          case frRPC fedReq of
            "mls-welcome" -> pure (Aeson.encode MLSWelcomeSent)
            "on-new-remote-conversation" -> pure (Aeson.encode EmptyResponse)
            "on-conversation-updated" -> pure (Aeson.encode ())
            "get-mls-clients" ->
              pure
                . Aeson.encode
                . Set.singleton
                $ ClientInfo (ciClient bob1) True
            ms -> assertFailure ("unmocked endpoint called: " <> cs ms)

    void . withTempMockFederator' mockedResponse . sendAndConsumeCommit $ mp

    sub <-
      liftTest $
        responseJsonError
          =<< getSubConv (qUnqualified alice) qcnv scnv
    resetGroup alice1 (pscGroupId sub)

    pure (qUnqualified qcnv, pscGroupId sub, pscEpoch sub)

  randUser <- randomId
  let delReq =
        DeleteSubConversationRequest
          { dscreqUser = if isAMember then qUnqualified bob else randUser,
            dscreqConv = cnv,
            dscreqSubConv = scnv,
            dscreqGroupId = groupId,
            dscreqEpoch = epoch
          }

  fedGalleyClient <- view tsFedGalleyClient
  -- Bob is a member of the parent conversation so he's allowed to delete the
  -- subconversation.
  res <-
    runFedClient @"delete-sub-conversation" fedGalleyClient bobDomain delReq

  if isAMember then expectSuccess res else expectFailure ConvNotFound res
  where
    expectSuccess :: DeleteSubConversationResponse -> TestM ()
    expectSuccess DeleteSubConversationResponseSuccess = pure ()
    expectSuccess (DeleteSubConversationResponseError err) =
      liftIO . assertFailure $
        "Unexpected DeleteSubConversationResponseError: " <> show err

    expectFailure :: GalleyError -> DeleteSubConversationResponse -> TestM ()
    expectFailure _errExpected DeleteSubConversationResponseSuccess =
      liftIO . assertFailure $
        "Unexpected DeleteSubConversationResponseSuccess"
    expectFailure errExpected (DeleteSubConversationResponseError err) =
      liftIO $ err @?= errExpected

testDeleteSubConv :: Bool -> TestM ()
testDeleteSubConv isAMember = do
  alice <- randomQualifiedUser
  randUser <- randomId
  let (deleter, expectedCode) =
        if isAMember
          then (qUnqualified alice, 200)
          else (randUser, 403)
  let sconv = SubConvId "conference"
  (qcnv, sub) <- runMLSTest $ do
    alice1 <- createMLSClient alice
    (_, qcnv) <- setupMLSGroup alice1
    sub <- createSubConv qcnv alice1 (unSubConvId sconv)
    pure (qcnv, sub)

  let dsc = DeleteSubConversation (pscGroupId sub) (pscEpoch sub)
  deleteSubConv deleter qcnv sconv dsc !!! const expectedCode === statusCode

  newSub <-
    responseJsonError
      =<< getSubConv (qUnqualified alice) qcnv sconv
        <!! do const 200 === statusCode

  liftIO $
    if isAMember
      then
        assertBool
          "Old and new subconversation are equal"
          (sub /= newSub)
      else
        assertBool
          "Old and new subconversation are not equal"
          (sub == newSub)

testDeleteSubConvStale :: TestM ()
testDeleteSubConvStale = do
  alice <- randomQualifiedUser
  let sconv = SubConvId "conference"
  (qcnv, sub) <- runMLSTest $ do
    alice1 <- createMLSClient alice
    (_, qcnv) <- setupMLSGroup alice1
    sub <-
      liftTest $
        responseJsonError
          =<< getSubConv (qUnqualified alice) qcnv sconv
            <!! do const 200 === statusCode

    resetGroup alice1 (pscGroupId sub)

    void $
      createPendingProposalCommit alice1 >>= sendAndConsumeCommitBundle
    pure (qcnv, sub)

  -- the commit was made, yet the epoch for the request body is old
  let dsc = DeleteSubConversation (pscGroupId sub) (pscEpoch sub)
  deleteSubConv (qUnqualified alice) qcnv sconv dsc
    !!! do const 409 === statusCode

testDeleteRemoteSubConv :: Bool -> TestM ()
testDeleteRemoteSubConv isAMember = do
  alice <- randomQualifiedUser
  let remoteDomain = Domain "faraway.example.com"
  conv <- randomId
  let qconv = Qualified conv remoteDomain
      sconv = SubConvId "conference"
      groupId = GroupId "deadbeef"
      epoch = Epoch 0
      expectedReq =
        DeleteSubConversationRequest
          { dscreqUser = qUnqualified alice,
            dscreqConv = conv,
            dscreqSubConv = sconv,
            dscreqGroupId = groupId,
            dscreqEpoch = epoch
          }

  let mock req = case frRPC req of
        "delete-sub-conversation" ->
          pure $
            if isAMember
              then Aeson.encode DeleteSubConversationResponseSuccess
              else Aeson.encode (DeleteSubConversationResponseError ConvNotFound)
        rpc -> assertFailure $ "unmocked RPC called: " <> T.unpack rpc
      dsc = DeleteSubConversation groupId epoch

  (_, reqs) <-
    withTempMockFederator' mock $
      deleteSubConv (qUnqualified alice) qconv sconv dsc
        <!! const (if isAMember then 200 else 404) === statusCode
  actualReq <- assertOne (filter ((== "delete-sub-conversation") . frRPC) reqs)
  let req :: Maybe DeleteSubConversationRequest =
        Aeson.decode (frBody actualReq)
  liftIO $ req @?= Just expectedReq<|MERGE_RESOLUTION|>--- conflicted
+++ resolved
@@ -2421,7 +2421,7 @@
     void $ createAddCommit alice1 [bob] >>= sendAndConsumeCommit
 
     let subId = SubConvId "conference"
-    createSubConv qcnv alice1 subId
+    void $ createSubConv qcnv alice1 subId
 
     void $ uploadNewKeyPackage bob1
 
@@ -2469,15 +2469,9 @@
       (_, qcnv) <- setupMLSGroup alice1
       void $ createAddCommit alice1 [bob] >>= sendAndConsumeCommit
 
-<<<<<<< HEAD
-      let sconv = SubConvId "conference"
-      createSubConv qcnv bob1 sconv
-      let qcs = convsub qcnv (Just sconv)
-=======
-      let subname = "conference"
-      void $ createSubConv qcnv bob1 subname
-      let qcs = convsub qcnv (Just subname)
->>>>>>> 46fcd120
+      let subId = SubConvId "conference"
+      void $ createSubConv qcnv bob1 subId
+      let qcs = convsub qcnv (Just subId)
 
       void $ createExternalCommit alice1 Nothing qcs >>= sendAndConsumeCommitBundle
       void $ createExternalCommit bob2 Nothing qcs >>= sendAndConsumeCommitBundle
@@ -2668,7 +2662,7 @@
   (qcnv, sub) <- runMLSTest $ do
     alice1 <- createMLSClient alice
     (_, qcnv) <- setupMLSGroup alice1
-    sub <- createSubConv qcnv alice1 (unSubConvId sconv)
+    sub <- createSubConv qcnv alice1 sconv
     pure (qcnv, sub)
 
   let dsc = DeleteSubConversation (pscGroupId sub) (pscEpoch sub)

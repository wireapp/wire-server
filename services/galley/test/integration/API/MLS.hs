{-# OPTIONS_GHC -Wno-incomplete-uni-patterns #-}

-- This file is part of the Wire Server implementation.
--
-- Copyright (C) 2022 Wire Swiss GmbH <opensource@wire.com>
--
-- This program is free software: you can redistribute it and/or modify it under
-- the terms of the GNU Affero General Public License as published by the Free
-- Software Foundation, either version 3 of the License, or (at your option) any
-- later version.
--
-- This program is distributed in the hope that it will be useful, but WITHOUT
-- ANY WARRANTY; without even the implied warranty of MERCHANTABILITY or FITNESS
-- FOR A PARTICULAR PURPOSE. See the GNU Affero General Public License for more
-- details.
--
-- You should have received a copy of the GNU Affero General Public License along
-- with this program. If not, see <https://www.gnu.org/licenses/>.

module API.MLS (tests) where

import API.MLS.Mocks
import API.MLS.Util
import API.Util
import Bilge hiding (empty, head)
import Bilge.Assert
<<<<<<< HEAD
import Cassandra
import Control.Applicative
=======
import Cassandra hiding (Set)
import Control.Exception (throw)
>>>>>>> 64f52126
import Control.Lens (view)
import Control.Lens.Extras
import qualified Control.Monad.State as State
import Crypto.Error
import qualified Crypto.PubKey.Ed25519 as Ed25519
import qualified Data.Aeson as Aeson
import Data.Binary.Put
import qualified Data.ByteString.Lazy as LBS
import Data.Domain
import Data.Id
import Data.Json.Util hiding ((#))
import Data.List1 hiding (head)
import qualified Data.Map as Map
import Data.Qualified
import Data.Range
import qualified Data.Set as Set
import Data.Singletons
import Data.String.Conversions
import qualified Data.Text as T
import Data.Time
import Federator.MockServer hiding (withTempMockFederator)
import Imports
import qualified Network.HTTP.Types.Status as HTTP
import qualified Network.Wai.Utilities.Error as Wai
import Test.Tasty
import Test.Tasty.Cannon (TimeoutUnit (Second), (#))
import qualified Test.Tasty.Cannon as WS
import Test.Tasty.HUnit
import TestHelpers
import TestSetup
import Wire.API.Conversation
import Wire.API.Conversation.Action
import Wire.API.Conversation.Protocol
import Wire.API.Conversation.Role
import Wire.API.Error.Galley
<<<<<<< HEAD
import Wire.API.Federation.API.Common
=======
import Wire.API.Event.Conversation
>>>>>>> 64f52126
import Wire.API.Federation.API.Galley
import Wire.API.MLS.CipherSuite
import Wire.API.MLS.Credential
import Wire.API.MLS.Keys
import Wire.API.MLS.Message
import Wire.API.MLS.Serialisation
import Wire.API.MLS.SubConversation
import Wire.API.MLS.Welcome
import Wire.API.Message
import Wire.API.Routes.MultiTablePaging
import Wire.API.Routes.Version
import Wire.API.User.Client

tests :: IO TestSetup -> TestTree
tests s =
  testGroup
    "MLS"
    [ testGroup
        "Message"
        [ test s "sender must be part of conversation" testSenderNotInConversation,
          test s "send other user's commit" testSendAnotherUsersCommit
        ],
      testGroup
        "Welcome"
        [ test s "local welcome" testLocalWelcome,
          test s "local welcome (client with no public key)" testWelcomeNoKey,
          test s "remote welcome" testRemoteWelcome,
          test s "post a remote MLS welcome message" sendRemoteMLSWelcome,
          test s "post a remote MLS welcome message (key package ref not found)" sendRemoteMLSWelcomeKPNotFound
        ],
      testGroup
        "Creation"
        [ test s "fail to create MLS conversation" postMLSConvFail,
          test s "create MLS conversation" postMLSConvOk
        ],
      testGroup
        "Deletion"
        [ test s "delete a MLS conversation" testDeleteMLSConv
        ],
      testGroup
        "Commit"
        [ test s "add user to a conversation" testAddUser,
          test s "add user with an incomplete welcome" testAddUserWithBundleIncompleteWelcome,
          test s "add user (not connected)" testAddUserNotConnected,
          test s "add user (partial client list)" testAddUserPartial,
          test s "add client of existing user" testAddClientPartial,
          test s "add user with some non-MLS clients" testAddUserWithProteusClients,
          test s "send a stale commit" testStaleCommit,
          test s "add remote user to a conversation" testAddRemoteUser,
          test s "return error when commit is locked" testCommitLock,
          test s "add user to a conversation with proposal + commit" testAddUserBareProposalCommit,
          test s "post commit that references an unknown proposal" testUnknownProposalRefCommit,
          test s "post commit that is not referencing all proposals" testCommitNotReferencingAllProposals,
          test s "admin removes user from a conversation" testAdminRemovesUserFromConv,
          test s "admin removes user from a conversation but doesn't list all clients" testRemoveClientsIncomplete
        ],
      testGroup
        "External commit"
        [ test s "non-member attempts to join a conversation" testExternalCommitNotMember,
          test s "join a conversation with the same client" testExternalCommitSameClient,
          test s "join a conversation with a new client" testExternalCommitNewClient,
          test s "join a conversation with a new client and resend backend proposals" testExternalCommitNewClientResendBackendProposal
        ],
      testGroup
        "Application Message"
        [ testGroup
            "Local Sender/Local Conversation"
            [ test s "send application message" testAppMessage,
              test s "send remote application message" testRemoteAppMessage,
              test s "another participant sends an application message" testAppMessage2,
              test s "send message, some remotes are reachable" testAppMessageSomeReachable,
              test s "send message, remote users are unreachable" testAppMessageUnreachable
            ],
          testGroup
            "Local Sender/Remote Conversation"
            [ test s "send application message" testLocalToRemote,
              test s "non-member sends application message" testLocalToRemoteNonMember
            ],
          testGroup
            "Remote Sender/Local Conversation"
            [ test s "POST /federation/send-mls-message" testRemoteToLocal,
              test s "POST /federation/send-mls-message, remote user is not a conversation member" testRemoteNonMemberToLocal,
              test s "POST /federation/send-mls-message, remote user sends to wrong conversation" testRemoteToLocalWrongConversation
            ],
          testGroup
            "Remote Sender/Remote Conversation"
            [ test s "POST /federation/on-mls-message-sent" testRemoteToRemote
            ] -- all is mocked
        ],
      testGroup
        "Proposal"
        [ test s "add a new client to a non-existing conversation" propNonExistingConv,
          test s "add a new client to an existing conversation" propExistingConv,
          test s "add a new client in an invalid epoch" propInvalidEpoch,
          test s "forward an unsupported proposal" propUnsupported
        ],
      testGroup
        "External Add Proposal"
        [ test s "member adds new client" testExternalAddProposal,
          test s "non-admin commits external add proposal" testExternalAddProposalNonAdminCommit,
          test s "non-member adds new client" testExternalAddProposalWrongUser,
          test s "member adds unknown new client" testExternalAddProposalWrongClient
        ],
      testGroup
        "Backend-side External Remove Proposals"
        [ test s "local conversation, local user deleted" testBackendRemoveProposalLocalConvLocalUser,
          test s "local conversation, recreate client" testBackendRemoveProposalRecreateClient,
          test s "local conversation, remote user deleted" testBackendRemoveProposalLocalConvRemoteUser,
          test s "local conversation, creator leaving" testBackendRemoveProposalLocalConvLocalLeaverCreator,
          test s "local conversation, local committer leaving" testBackendRemoveProposalLocalConvLocalLeaverCommitter,
          test s "local conversation, remote user leaving" testBackendRemoveProposalLocalConvRemoteLeaver,
          test s "local conversation, local client deleted" testBackendRemoveProposalLocalConvLocalClient,
          test s "local conversation, remote client deleted" testBackendRemoveProposalLocalConvRemoteClient
        ],
      testGroup
        "Protocol mismatch"
        [ test s "send a commit to a proteus conversation" testAddUsersToProteus,
          test s "add users bypassing MLS" testAddUsersDirectly,
          test s "remove users bypassing MLS" testRemoveUsersDirectly,
          test s "send proteus message to an MLS conversation" testProteusMessage
        ],
      test s "public keys" testPublicKeys,
      testGroup
        "GroupInfo"
        [ test s "get group info for a local conversation" testGetGroupInfoOfLocalConv,
          test s "get group info for a remote conversation" testGetGroupInfoOfRemoteConv,
          test s "get group info for a remote user" testFederatedGetGroupInfo
        ],
      testGroup
        "CommitBundle"
        [ test s "add user with a commit bundle" testAddUserWithBundle,
          test s "add user with a commit bundle to a remote conversation" testAddUserToRemoteConvWithBundle,
          test s "remote user posts commit bundle" testRemoteUserPostsCommitBundle
        ],
      testGroup
        "Self conversation"
        [ test s "create a self conversation" testSelfConversation,
          test s "do not list a self conversation below v3" $ testSelfConversationList True,
          test s "list a self conversation automatically from v3" $ testSelfConversationList False,
          test s "listing conversations without MLS configured" testSelfConversationMLSNotConfigured,
          test s "attempt to add another user to a conversation fails" testSelfConversationOtherUser,
          test s "attempt to leave fails" testSelfConversationLeave
        ],
      testGroup
        "MLS disabled"
        [ test s "cannot create MLS conversations" postMLSConvDisabled,
          test s "cannot send an MLS message" postMLSMessageDisabled,
          test s "cannot send a commit bundle" postMLSBundleDisabled,
          test s "cannot get group info" getGroupInfoDisabled,
          test s "cannot delete a subconversation" deleteSubConversationDisabled
        ],
      testGroup
        "SubConversation"
        [ testGroup
            "Local Sender/Local Subconversation"
            [ test s "get subconversation of MLS conv - 200" (testCreateSubConv True),
              test s "get subconversation of Proteus conv - 404" (testCreateSubConv False),
              test s "join subconversation with an external commit bundle" testJoinSubConv,
              test s "rejoin a subconversation with the same client" testExternalCommitSameClientSubConv,
              test s "join subconversation with a client that is not in the parent conv" testJoinSubNonMemberClient,
              test s "fail to add another client to a subconversation via internal commit" testAddClientSubConvFailure,
              test s "remove another client from a subconversation" testRemoveClientSubConv,
              test s "send an application message in a subconversation" testSendMessageSubConv,
              test s "reset a subconversation as a creator" (testDeleteSubConv SubConvMember),
              test s "reset a subconversation as a conversation member" (testDeleteSubConv ConvMember),
              test s "reset a subconversation as a random user" (testDeleteSubConv RandomUser),
              test s "reset a subconversation and assert no leftover proposals" testJoinDeletedSubConvWithRemoval,
              test s "fail to reset a subconversation with wrong epoch" testDeleteSubConvStale,
              test s "leave a subconversation as a creator" (testLeaveSubConv True),
              test s "leave a subconversation as a non-creator" (testLeaveSubConv False),
              test s "last to leave a subconversation" testLastLeaverSubConv,
              test s "leave a subconversation as a non-member" testLeaveSubConvNonMember,
              test s "remove user from parent conversation" testRemoveUserParent,
              test s "remove creator from parent conversation" testRemoveCreatorParent,
              test s "creator removes user from parent conversation" testCreatorRemovesUserFromParent,
              test s "delete parent conversation of a subconversation" testDeleteParentOfSubConv
            ],
          testGroup
            "Local Sender/Remote Subconversation"
            [ test s "get subconversation of remote conversation - member" (testGetRemoteSubConv True),
              test s "get subconversation of remote conversation - not member" (testGetRemoteSubConv False),
              test s "join remote subconversation" testJoinRemoteSubConv,
              test s "backends are notified about subconvs when a user joins" testRemoteSubConvNotificationWhenUserJoins,
              test s "reset a subconversation - member" (testDeleteRemoteSubConv True),
              test s "reset a subconversation - not member" (testDeleteRemoteSubConv False),
              test s "leave a remote subconversation" testLeaveRemoteSubConv
            ],
          testGroup
            "Remote Sender/Local SubConversation"
            [ test s "get subconversation as a remote member" (testRemoteMemberGetSubConv True),
              test s "get subconversation as a remote non-member" (testRemoteMemberGetSubConv False),
              test s "client of a remote user joins subconversation" testRemoteUserJoinSubConv,
              test s "delete subconversation as a remote member" (testRemoteMemberDeleteSubConv True),
              test s "delete subconversation as a remote non-member" (testRemoteMemberDeleteSubConv False),
              test s "delete parent conversation of a remote subconveration" testDeleteRemoteParentOfSubConv
            ]
        ]
    ]

postMLSConvFail :: TestM ()
postMLSConvFail = do
  qalice <- randomQualifiedUser
  let alice = qUnqualified qalice
  let aliceClient = newClientId 0
  bob <- randomUser
  connectUsers alice (list1 bob [])
  postConvQualified
    alice
    (Just aliceClient)
    defNewMLSConv
      { newConvQualifiedUsers = [Qualified bob (qDomain qalice)]
      }
    !!! do
      const 400 === statusCode
      const (Just "non-empty-member-list") === fmap Wai.label . responseJsonError

postMLSConvOk :: TestM ()
postMLSConvOk = do
  c <- view tsCannon
  qalice <- randomQualifiedUser
  let alice = qUnqualified qalice
  let aliceClient = newClientId 0
  let nameMaxSize = T.replicate 256 "a"
  WS.bracketR c alice $ \wsA -> do
    rsp <-
      postConvQualified
        alice
        (Just aliceClient)
        defNewMLSConv {newConvName = checked nameMaxSize}
    pure rsp !!! do
      const 201 === statusCode
      const Nothing === fmap Wai.label . responseJsonError
    qcid <- assertConv rsp RegularConv alice qalice [] (Just nameMaxSize) Nothing
    checkConvCreateEvent (qUnqualified qcid) wsA

testSenderNotInConversation :: TestM ()
testSenderNotInConversation = do
  -- create users
  [alice, bob] <- createAndConnectUsers (replicate 2 Nothing)

  runMLSTest $ do
    [alice1, bob1] <- traverse createMLSClient [alice, bob]

    -- upload key packages
    void $ uploadNewKeyPackage bob1

    -- create group with alice1 and bob1, but do not commit adding Bob
    void $ setupMLSGroup alice1
    mp <- createAddCommit alice1 [bob]

    traverse_ consumeWelcome (mpWelcome mp)

    message <- createApplicationMessage bob1 "some text"

    -- send the message as bob, who is not in the conversation
    err <-
      responseJsonError
        =<< postMessage bob1 (mpMessage message)
          <!! const 404 === statusCode

    liftIO $ Wai.label err @?= "no-conversation"

testLocalWelcome :: TestM ()
testLocalWelcome = do
  users@[alice, bob] <- createAndConnectUsers [Nothing, Nothing]
  runMLSTest $ do
    [alice1, bob1] <- traverse createMLSClient users
    void $ uploadNewKeyPackage bob1
    (_, qcnv) <- setupMLSGroup alice1
    commit <- createAddCommit alice1 [bob]
    welcome <- liftIO $ case mpWelcome commit of
      Nothing -> assertFailure "Expected welcome message"
      Just w -> pure w
    events <- mlsBracket [bob1] $ \wss -> do
      es <- sendAndConsumeCommit commit

      WS.assertMatchN_ (5 # Second) wss $
        wsAssertMLSWelcome (cidQualifiedUser bob1) welcome

      pure es

    event <- assertOne events
    liftIO $ assertJoinEvent qcnv alice [bob] roleNameWireMember event

testWelcomeNoKey :: TestM ()
testWelcomeNoKey = do
  users <- createAndConnectUsers [Nothing, Nothing]
  runMLSTest $ do
    [alice1, bob1] <- traverse createMLSClient users
    void $ setupMLSGroup alice1

    -- add bob using an "out-of-band" key package
    (_, ref) <- generateKeyPackage bob1
    kp <- keyPackageFile bob1 ref
    commit <- createAddCommitWithKeyPackages alice1 [(bob1, kp)]
    welcome <- liftIO $ case mpWelcome commit of
      Nothing -> assertFailure "Expected welcome message"
      Just w -> pure w

    err <-
      responseJsonError
        =<< postWelcome (ciUser alice1) welcome
          <!! do
            const 404 === statusCode
    liftIO $ Wai.label err @?= "mls-key-package-ref-not-found"

testRemoteWelcome :: TestM ()
testRemoteWelcome = do
  [alice, bob] <- createAndConnectUsers [Nothing, Just "bob.example.com"]

  runMLSTest $ do
    alice1 <- createMLSClient alice
    _bob1 <- createFakeMLSClient bob

    void $ setupMLSGroup alice1
    commit <- createAddCommit alice1 [bob]
    welcome <- liftIO $ case mpWelcome commit of
      Nothing -> assertFailure "Expected welcome message"
      Just w -> pure w
    (_, reqs) <-
      withTempMockFederator' welcomeMock $
        postWelcome (ciUser (mpSender commit)) welcome
          !!! const 201 === statusCode
    consumeWelcome welcome
    fedWelcome <- assertOne (filter ((== "mls-welcome") . frRPC) reqs)
    let req :: Maybe MLSWelcomeRequest = Aeson.decode (frBody fedWelcome)
    liftIO $ req @?= (Just . MLSWelcomeRequest . Base64ByteString) welcome

testAddUserWithBundle :: TestM ()
testAddUserWithBundle = do
  [alice, bob] <- createAndConnectUsers [Nothing, Nothing]

  (qcnv, commit) <- runMLSTest $ do
    (alice1 : bobClients) <- traverse createMLSClient [alice, bob, bob]
    traverse_ uploadNewKeyPackage bobClients
    (_, qcnv) <- setupMLSGroup alice1
    commit <- createAddCommit alice1 [bob]
    welcome <- assertJust (mpWelcome commit)

    events <- mlsBracket bobClients $ \wss -> do
      events <- sendAndConsumeCommitBundle commit
      for_ (zip bobClients wss) $ \(c, ws) ->
        WS.assertMatch (5 # Second) ws $
          wsAssertMLSWelcome (cidQualifiedUser c) welcome
      pure events

    event <- assertOne events
    liftIO $ assertJoinEvent qcnv alice [bob] roleNameWireMember event
    pure (qcnv, commit)

  -- check that bob can now see the conversation
  convs <- getAllConvs (qUnqualified bob)
  liftIO $
    assertBool
      "Users added to an MLS group should find it when listing conversations"
      (qcnv `elem` map cnvQualifiedId convs)

  returnedGS <- getGroupInfo alice (fmap Conv qcnv)
  liftIO $ assertBool "Commit does not contain a public group State" (isJust (mpPublicGroupState commit))
  liftIO $ mpPublicGroupState commit @?= Just returnedGS

testAddUserWithBundleIncompleteWelcome :: TestM ()
testAddUserWithBundleIncompleteWelcome = do
  [alice, bob] <- createAndConnectUsers [Nothing, Nothing]

  runMLSTest $ do
    (alice1 : bobClients) <- traverse createMLSClient [alice, bob, bob]
    traverse_ uploadNewKeyPackage bobClients
    void $ setupMLSGroup alice1

    -- create commit, but remove first recipient from welcome message
    commit <- do
      commit <- createAddCommit alice1 [bob]
      liftIO $ do
        welcome <- assertJust (mpWelcome commit)
        w <- either (assertFailure . T.unpack) pure $ decodeMLS' welcome
        let w' = w {welSecrets = take 1 (welSecrets w)}
            welcome' = encodeMLS' w'
            commit' = commit {mpWelcome = Just welcome'}
        pure commit'

    bundle <- createBundle commit
    err <-
      responseJsonError
        =<< localPostCommitBundle (mpSender commit) bundle
          <!! const 400 === statusCode
    liftIO $ Wai.label err @?= "mls-welcome-mismatch"

testAddUser :: TestM ()
testAddUser = do
  [alice, bob] <- createAndConnectUsers [Nothing, Nothing]

  qcnv <- runMLSTest $ do
    [alice1, bob1, bob2] <- traverse createMLSClient [alice, bob, bob]
    traverse_ uploadNewKeyPackage [bob1, bob2]
    (_, qcnv) <- setupMLSGroup alice1
    events <- createAddCommit alice1 [bob] >>= sendAndConsumeCommit
    event <- assertOne events
    liftIO $ assertJoinEvent qcnv alice [bob] roleNameWireMember event
    pure qcnv

  -- check that bob can now see the conversation
  convs <- getAllConvs (qUnqualified bob)
  liftIO $
    assertBool
      "Users added to an MLS group should find it when listing conversations"
      (qcnv `elem` map cnvQualifiedId convs)

testAddUserNotConnected :: TestM ()
testAddUserNotConnected = do
  users@[alice, bob] <- replicateM 2 randomQualifiedUser

  runMLSTest $ do
    [alice1, bob1] <- traverse createMLSClient users
    void $ uploadNewKeyPackage bob1
    void $ setupMLSGroup alice1
    -- add unconnected user with a commit
    commit <- createAddCommit alice1 [bob]
    err <- mlsBracket [alice1, bob1] $ \wss -> do
      err <-
        responseJsonError
          =<< postMessage (mpSender commit) (mpMessage commit)
            <!! const 403 === statusCode
      void . liftIO $ WS.assertNoEvent (1 # WS.Second) wss
      pure err
    liftIO $ Wai.label err @?= "not-connected"

    -- now connect and retry
    liftTest $ connectUsers (qUnqualified alice) (pure (qUnqualified bob))
    void $ sendAndConsumeCommit commit

testAddUserWithProteusClients :: TestM ()
testAddUserWithProteusClients = do
  [alice, bob] <- createAndConnectUsers (replicate 2 Nothing)
  runMLSTest $ do
    alice1 <- createMLSClient alice
    -- bob has 2 MLS clients
    [bob1, bob2] <- replicateM 2 (createMLSClient bob)
    traverse_ uploadNewKeyPackage [bob1, bob2]
    -- and a non-MLS client
    _bob3 <- createWireClient bob

    void $ setupMLSGroup alice1
    void $ createAddCommit alice1 [bob] >>= sendAndConsumeCommit

testAddUserPartial :: TestM ()
testAddUserPartial = do
  [alice, bob, charlie] <- createAndConnectUsers (replicate 3 Nothing)

  runMLSTest $ do
    -- Bob has 3 clients, Charlie has 2
    alice1 <- createMLSClient alice
    bobClients@[_bob1, _bob2, bob3] <- replicateM 3 (createMLSClient bob)
    charlieClients <- replicateM 2 (createMLSClient charlie)

    -- Only the first 2 clients of Bob's have uploaded key packages
    traverse_ uploadNewKeyPackage (take 2 bobClients <> charlieClients)

    -- alice adds bob's first 2 clients
    void $ setupMLSGroup alice1
    commit <- createAddCommit alice1 [bob, charlie]

    -- before alice can commit, bob3 uploads a key package
    void $ uploadNewKeyPackage bob3

    -- alice sends a commit now, and should get a conflict error
    err <-
      responseJsonError
        =<< postMessage (mpSender commit) (mpMessage commit)
          <!! const 409 === statusCode
    liftIO $ Wai.label err @?= "mls-client-mismatch"

testAddClientPartial :: TestM ()
testAddClientPartial = do
  [alice, bob] <- createAndConnectUsers (replicate 2 Nothing)
  runMLSTest $ do
    alice1 <- createMLSClient alice
    -- bob only has 1 usable client
    [bob1, bob2, bob3] <- replicateM 3 (createMLSClient bob)
    void $ uploadNewKeyPackage bob1

    -- alice1 creates a group with bob1
    void $ setupMLSGroup alice1
    void $ createAddCommit alice1 [bob] >>= sendAndConsumeCommit

    -- now bob2 and bob3 upload key packages, and alice adds bob2 only
    kp <- uploadNewKeyPackage bob2 >>= keyPackageFile bob2
    void $ uploadNewKeyPackage bob3
    void $
      createAddCommitWithKeyPackages alice1 [(bob2, kp)]
        >>= sendAndConsumeCommit

testSendAnotherUsersCommit :: TestM ()
testSendAnotherUsersCommit = do
  -- create users
  [alice, bob] <- createAndConnectUsers (replicate 2 Nothing)

  runMLSTest $ do
    [alice1, bob1] <- traverse createMLSClient [alice, bob]

    -- upload key packages
    void $ uploadNewKeyPackage bob1

    -- create group with alice1 and bob1
    void $ setupMLSGroup alice1
    createAddCommit alice1 [bob] >>= void . sendAndConsumeCommit

    -- Alice creates a commit that adds bob2
    bob2 <- createMLSClient bob
    -- upload key packages
    void $ uploadNewKeyPackage bob2
    mp <- createAddCommit alice1 [bob]
    -- and the corresponding commit is sent from Bob instead of Alice
    err <-
      responseJsonError
        =<< postMessage bob1 (mpMessage mp)
          <!! const 400 === statusCode
    liftIO $ Wai.label err @?= "mls-client-sender-user-mismatch"

testAddUsersToProteus :: TestM ()
testAddUsersToProteus = do
  [alice, bob] <- createAndConnectUsers (replicate 2 Nothing)
  void $ postConvQualified (qUnqualified alice) Nothing defNewProteusConv
  runMLSTest $ do
    [alice1, bob1] <- traverse createMLSClient [alice, bob]
    void $ uploadNewKeyPackage bob1
    void $ setupFakeMLSGroup alice1
    mp <- createAddCommit alice1 [bob]
    err <-
      responseJsonError
        =<< postMessage alice1 (mpMessage mp) <!! const 404 === statusCode
    liftIO $ Wai.label err @?= "no-conversation"

testAddUsersDirectly :: TestM ()
testAddUsersDirectly = do
  [alice, bob] <- createAndConnectUsers (replicate 2 Nothing)
  charlie <- randomQualifiedUser
  runMLSTest $ do
    [alice1, bob1] <- traverse createMLSClient [alice, bob]
    void $ uploadNewKeyPackage bob1
    qcnv <- snd <$> setupMLSGroup alice1
    createAddCommit alice1 [bob] >>= void . sendAndConsumeCommit
    e <-
      responseJsonError
        =<< postMembers
          (qUnqualified alice)
          (pure charlie)
          qcnv
          <!! const 403 === statusCode
    liftIO $ Wai.label e @?= "invalid-op"

testRemoveUsersDirectly :: TestM ()
testRemoveUsersDirectly = do
  [alice, bob] <- createAndConnectUsers (replicate 2 Nothing)
  runMLSTest $ do
    [alice1, bob1] <- traverse createMLSClient [alice, bob]
    void $ uploadNewKeyPackage bob1
    qcnv <- snd <$> setupMLSGroup alice1
    createAddCommit alice1 [bob] >>= void . sendAndConsumeCommit
    e <-
      responseJsonError
        =<< deleteMemberQualified
          (qUnqualified alice)
          bob
          qcnv
          <!! const 403 === statusCode
    liftIO $ Wai.label e @?= "invalid-op"

testProteusMessage :: TestM ()
testProteusMessage = do
  [alice, bob] <- createAndConnectUsers (replicate 2 Nothing)
  runMLSTest $ do
    [alice1, bob1] <- traverse createMLSClient [alice, bob]
    void $ uploadNewKeyPackage bob1
    qcnv <- snd <$> setupMLSGroup alice1
    createAddCommit alice1 [bob] >>= void . sendAndConsumeCommit
    e <-
      responseJsonError
        =<< postProteusMessageQualified
          (qUnqualified alice)
          (ciClient bob1)
          qcnv
          []
          "data"
          MismatchReportAll
          <!! const 404 === statusCode
    liftIO $ Wai.label e @?= "no-conversation"

testStaleCommit :: TestM ()
testStaleCommit = do
  (alice : users) <- createAndConnectUsers (replicate 5 Nothing)
  let (users1, users2) = splitAt 2 users

  runMLSTest $ do
    (alice1 : clients) <- traverse createMLSClient (alice : users)
    traverse_ uploadNewKeyPackage clients
    void $ setupMLSGroup alice1

    gsBackup <- getClientGroupState alice1

    -- add the first batch of users to the conversation
    void $ createAddCommit alice1 users1 >>= sendAndConsumeCommit

    -- now roll back alice1 and try to add the second batch of users
    setClientGroupState alice1 gsBackup

    commit <- createAddCommit alice1 users2
    err <-
      responseJsonError
        =<< postMessage (mpSender commit) (mpMessage commit)
          <!! const 409 === statusCode
    liftIO $ Wai.label err @?= "mls-stale-message"

testAddRemoteUser :: TestM ()
testAddRemoteUser = do
  users@[alice, bob] <- createAndConnectUsers [Nothing, Just "bob.example.com"]
  (events, reqs, qcnv) <- runMLSTest $ do
    [alice1, bob1] <- traverse createMLSClient users
    (_, qcnv) <- setupMLSGroup alice1

    commit <- createAddCommit alice1 [bob]
    (events, reqs) <-
      withTempMockFederator' (receiveCommitMock [bob1] <|> welcomeMock) $
        sendAndConsumeCommit commit
    pure (events, reqs, qcnv)

  liftIO $ do
    req <- assertOne $ filter ((== "on-conversation-updated") . frRPC) reqs
    frTargetDomain req @?= qDomain bob
    bdy <- case Aeson.eitherDecode (frBody req) of
      Right b -> pure b
      Left e -> assertFailure $ "Could not parse on-conversation-updated request body: " <> e
    cuOrigUserId bdy @?= alice
    cuConvId bdy @?= qUnqualified qcnv
    cuAlreadyPresentUsers bdy @?= [qUnqualified bob]
    cuAction bdy
      @?= SomeConversationAction
        SConversationJoinTag
        ConversationJoin
          { cjUsers = pure bob,
            cjRole = roleNameWireMember
          }

  liftIO $ do
    event <- assertOne events
    assertJoinEvent qcnv alice [bob] roleNameWireMember event

testCommitLock :: TestM ()
testCommitLock = do
  users <- createAndConnectUsers (replicate 4 Nothing)

  runMLSTest $ do
    [alice1, bob1, charlie1, dee1] <- traverse createMLSClient users
    (groupId, _) <- setupMLSGroup alice1
    traverse_ uploadNewKeyPackage [bob1, charlie1, dee1]

    -- alice adds add bob
    void $ createAddCommit alice1 [cidQualifiedUser bob1] >>= sendAndConsumeCommit

    -- alice adds charlie
    void $ createAddCommit alice1 [cidQualifiedUser charlie1] >>= sendAndConsumeCommit

    -- simulate concurrent commit by blocking epoch
    casClient <- view tsCass
    runClient casClient $ insertLock groupId (Epoch 2)

    -- commit should fail due to competing lock
    do
      commit <- createAddCommit alice1 [cidQualifiedUser dee1]
      err <-
        responseJsonError
          =<< postMessage alice1 (mpMessage commit)
            <!! const 409 === statusCode
      liftIO $ Wai.label err @?= "mls-stale-message"
  where
    lock :: PrepQuery W (GroupId, Epoch) ()
    lock = "insert into mls_commit_locks (group_id, epoch) values (?, ?)"

    insertLock groupId epoch =
      retry x5 $
        write
          lock
          ( params
              LocalQuorum
              (groupId, epoch)
          )

testAddUserBareProposalCommit :: TestM ()
testAddUserBareProposalCommit = do
  users <- createAndConnectUsers (replicate 2 Nothing)
  runMLSTest $ do
    [alice1, bob1] <- traverse createMLSClient users
    (_, qcnv) <- setupMLSGroup alice1
    void $ uploadNewKeyPackage bob1

    createAddProposals alice1 [cidQualifiedUser bob1]
      >>= traverse_ sendAndConsumeMessage
    commit <- createPendingProposalCommit alice1
    void $ assertJust (mpWelcome commit)
    void $ sendAndConsumeCommit commit

    -- check that bob can now see the conversation
    liftTest $ do
      convs <- getAllConvs (ciUser bob1)
      liftIO $
        assertBool
          "Users added to an MLS group should find it when listing conversations"
          (qcnv `elem` map cnvQualifiedId convs)

testUnknownProposalRefCommit :: TestM ()
testUnknownProposalRefCommit = do
  [alice, bob] <- createAndConnectUsers (replicate 2 Nothing)
  runMLSTest $ do
    [alice1, bob1] <- traverse createMLSClient [alice, bob]
    void $ setupMLSGroup alice1
    void $ uploadNewKeyPackage bob1

    -- create proposal, but don't send it to group
    void $ createAddProposals alice1 [bob]
    commit <- createPendingProposalCommit alice1

    -- send commit before proposal
    err <-
      responseJsonError
        =<< postMessage alice1 (mpMessage commit)
          <!! const 404 === statusCode
    liftIO $ Wai.label err @?= "mls-proposal-not-found"

testCommitNotReferencingAllProposals :: TestM ()
testCommitNotReferencingAllProposals = do
  users@[_alice, bob, charlie] <- createAndConnectUsers (replicate 3 Nothing)

  runMLSTest $ do
    [alice1, bob1, charlie1] <- traverse createMLSClient users
    void $ setupMLSGroup alice1
    traverse_ uploadNewKeyPackage [bob1, charlie1]

    gsBackup <- getClientGroupState alice1

    -- create proposals for bob and charlie
    createAddProposals alice1 [bob, charlie]
      >>= traverse_ sendAndConsumeMessage

    -- now create a commit referencing only the first proposal
    setClientGroupState alice1 gsBackup
    commit <- createPendingProposalCommit alice1

    -- send commit and expect and error
    err <-
      responseJsonError
        =<< postMessage alice1 (mpMessage commit)
          <!! const 400 === statusCode
    liftIO $ Wai.label err @?= "mls-commit-missing-references"

testAdminRemovesUserFromConv :: TestM ()
testAdminRemovesUserFromConv = do
  [alice, bob] <- createAndConnectUsers [Nothing, Nothing]
  (qcnv, events) <- runMLSTest $ do
    [alice1, bob1, bob2] <- traverse createMLSClient [alice, bob, bob]
    void $ createWireClient bob -- also create one extra non-MLS client
    traverse_ uploadNewKeyPackage [bob1, bob2]
    (_, qcnv) <- setupMLSGroup alice1
    void $ createAddCommit alice1 [bob] >>= sendAndConsumeCommit
    events <- createRemoveCommit alice1 [bob1, bob2] >>= sendAndConsumeCommit
    pure (qcnv, events)

  liftIO $ assertOne events >>= assertLeaveEvent qcnv alice [bob]

  do
    convs <- getAllConvs (qUnqualified bob)
    clients <- getConvClients (qUnqualified alice) (qUnqualified qcnv)
    liftIO $ do
      assertEqual
        ("Expected only one client, got " <> show clients)
        (length . clClients $ clients)
        1
      assertBool
        "bob is not longer part of conversation after the commit"
        (qcnv `notElem` map cnvQualifiedId convs)

testRemoveClientsIncomplete :: TestM ()
testRemoveClientsIncomplete = do
  [alice, bob] <- createAndConnectUsers [Nothing, Nothing]
  runMLSTest $ do
    [alice1, bob1, bob2] <- traverse createMLSClient [alice, bob, bob]
    traverse_ uploadNewKeyPackage [bob1, bob2]
    void $ setupMLSGroup alice1
    void $ createAddCommit alice1 [bob] >>= sendAndConsumeCommit
    commit <- createRemoveCommit alice1 [bob1]

    err <-
      responseJsonError
        =<< postMessage alice1 (mpMessage commit)
          <!! statusCode === const 409
    liftIO $ Wai.label err @?= "mls-client-mismatch"

testRemoteAppMessage :: TestM ()
testRemoteAppMessage = do
  users@[alice, bob] <- createAndConnectUsers [Nothing, Just "bob.example.com"]

  runMLSTest $ do
    [alice1, bob1] <- traverse createMLSClient users

    (_, qcnv) <- setupMLSGroup alice1

    let mock = receiveCommitMock [bob1] <|> messageSentMock <|> welcomeMock

    ((message, events), reqs) <- withTempMockFederator' mock $ do
      void $ createAddCommit alice1 [bob] >>= sendAndConsumeCommit
      message <- createApplicationMessage alice1 "hello"
      (events, _) <- sendAndConsumeMessage message
      pure (message, events)

    liftIO $ do
      req <- assertOne $ filter ((== "on-mls-message-sent") . frRPC) reqs
      frTargetDomain req @?= qDomain bob
      bdy <- case Aeson.eitherDecode (frBody req) of
        Right b -> pure b
        Left e -> assertFailure $ "Could not parse on-mls-message-sent request body: " <> e
      rmmSender bdy @?= alice
      rmmConversation bdy @?= qUnqualified qcnv
      rmmRecipients bdy @?= [(ciUser bob1, ciClient bob1)]
      rmmMessage bdy @?= Base64ByteString (mpMessage message)

    liftIO $ assertBool "Unexpected events returned" (null events)

-- The following test happens within backend B
-- Alice@A is remote and Bob@B is local
-- Alice creates a remote conversation and invites Bob
-- Bob sends a message to the conversion
--
-- In reality, the following steps would happen:
--
-- 1) alice creates a new conversation @A -> convId, groupID
-- 2) alice creates an MLS group (locally) with bob in it -> commit, welcome
-- 3) alice sends commit
-- 4) A notifies B about the new conversation
-- 5) A notifies B about bob being in the conversation (Join event)
-- 6) B notifies bob about join event
-- 7) alice sends welcome @A
-- 8) A forwards welcome to B
-- 9) B forwards welcome to bob
-- 10) bob creates his view on the group (locally) using the welcome message
--
-- 11) bob crafts a message (locally)
-- 12) bob sends the message @B
-- 13) B forwards the message to A
-- 14) A forwards the message to alice
--
-- In the test:
--
-- setup: 2 5 10 11
-- skipped: 1 3 6 7 8 9 13
-- faked: 4
-- actual test step: 12 14
testLocalToRemote :: TestM ()
testLocalToRemote = do
  -- create users
  let aliceDomain = Domain "faraway.example.com"
  [alice, bob] <- createAndConnectUsers [Just (domainText aliceDomain), Nothing]

  runMLSTest $ do
    [alice1, bob1] <- traverse createMLSClient [alice, bob]

    -- upload key packages
    void $ uploadNewKeyPackage bob1

    -- step 2
    (groupId, qcnv) <- setupFakeMLSGroup alice1
    mp <- createAddCommit alice1 [bob]
    -- step 10
    traverse_ consumeWelcome (mpWelcome mp)
    -- step 11
    message <- createApplicationMessage bob1 "hi"

    -- register remote conversation: step 4
    receiveNewRemoteConv (fmap Conv qcnv) groupId
    -- A notifies B about bob being in the conversation (Join event): step 5
    receiveOnConvUpdated qcnv alice bob

    (_, reqs) <-
      withTempMockFederator' sendMessageMock $
        -- bob sends a message: step 12
        sendAndConsumeMessage message

    -- check requests to mock federator: step 14
    liftIO $ do
      req <- assertOne reqs
      frRPC req @?= "send-mls-message"
      frTargetDomain req @?= qDomain qcnv
      bdy <- case Aeson.eitherDecode (frBody req) of
        Right b -> pure b
        Left e -> assertFailure $ "Could not parse send-mls-message request body: " <> e
      mmsrConvOrSubId bdy @?= Conv (qUnqualified qcnv)
      mmsrSender bdy @?= qUnqualified bob
      mmsrRawMessage bdy @?= Base64ByteString (mpMessage message)

testLocalToRemoteNonMember :: TestM ()
testLocalToRemoteNonMember = do
  -- create users
  let domain = Domain "faraway.example.com"
  [alice, bob] <- createAndConnectUsers [Just (domainText domain), Nothing]

  runMLSTest $ do
    [alice1, bob1] <- traverse createMLSClient [alice, bob]

    void $ uploadNewKeyPackage bob1

    -- step 2
    (groupId, qcnv) <- setupFakeMLSGroup alice1

    mp <- createAddCommit alice1 [bob]
    -- step 10
    traverse_ consumeWelcome (mpWelcome mp)
    -- step 11
    message <- createApplicationMessage bob1 "hi"

    -- register remote conversation: step 4
    receiveNewRemoteConv (fmap Conv qcnv) groupId

    void $
      withTempMockFederator' sendMessageMock $ do
        galley <- viewGalley

        -- bob sends a message: step 12
        post
          ( galley
              . paths ["mls", "messages"]
              . zUser (qUnqualified bob)
              . zConn "conn"
              . content "message/mls"
              . bytes (mpMessage message)
          )
          !!! do
            const 404 === statusCode
            const (Just "no-conversation-member")
              === fmap Wai.label . responseJsonError

testExternalCommitNotMember :: TestM ()
testExternalCommitNotMember = do
  [alice, bob] <- createAndConnectUsers (replicate 2 Nothing)

  runMLSTest $ do
    [alice1, alice2, bob1] <- traverse createMLSClient [alice, alice, bob]
    traverse_ uploadNewKeyPackage [bob1, alice2]
    (_, qcnv) <- setupMLSGroup alice1

    -- so that we have the public group state
    void $ createAddCommit alice1 [alice] >>= sendAndConsumeCommitBundle

    pgs <- liftTest $ getGroupInfo (cidQualifiedUser alice1) (fmap Conv qcnv)
    mp <- createExternalCommit bob1 (Just pgs) (fmap Conv qcnv)
    bundle <- createBundle mp
    localPostCommitBundle (mpSender mp) bundle
      !!! const 404 === statusCode

testExternalCommitSameClient :: TestM ()
testExternalCommitSameClient = do
  [alice, bob] <- createAndConnectUsers (replicate 2 Nothing)

  runMLSTest $ do
    [alice1, bob1] <- traverse createMLSClient [alice, bob]
    void $ uploadNewKeyPackage bob1
    (_, qcnv) <- setupMLSGroup alice1
    void $ createAddCommit alice1 [bob] >>= sendAndConsumeCommitBundle

    let rejoiner = alice1
    ecEvents <-
      createExternalCommit rejoiner Nothing (fmap Conv qcnv)
        >>= sendAndConsumeCommitBundle
    liftIO $
      assertBool "No events after external commit expected" (null ecEvents)

    message <- createApplicationMessage bob1 "hello"
    void $ sendAndConsumeMessage message

testExternalCommitNewClient :: TestM ()
testExternalCommitNewClient = do
  [alice, bob] <- createAndConnectUsers (replicate 2 Nothing)

  runMLSTest $ do
    [alice1, bob1] <- traverse createMLSClient [alice, bob]
    void $ uploadNewKeyPackage bob1
    (_, qcnv) <- setupMLSGroup alice1
    void $ createAddCommit alice1 [bob] >>= sendAndConsumeCommitBundle

    nc <- createMLSClient bob
    ecEvents <-
      createExternalCommit nc Nothing (fmap Conv qcnv)
        >>= sendAndConsumeCommitBundle
    liftIO $
      assertBool "No events after external commit expected" (null ecEvents)

    message <- createApplicationMessage nc "hello"
    void $ sendAndConsumeMessage message

-- the list of members should be [alice1, bob1]

-- | Check that external backend proposals are replayed after external commits
-- AND that (external) client proposals are NOT replayed by the backend in the
-- same case (since this is up to the clients).
testExternalCommitNewClientResendBackendProposal :: TestM ()
testExternalCommitNewClientResendBackendProposal = do
  [alice, bob] <- createAndConnectUsers (replicate 2 Nothing)

  runMLSTest $ do
    [alice1, bob1, bob2] <- traverse createMLSClient [alice, bob, bob]
    forM_ [bob1, bob2] uploadNewKeyPackage
    (_, qcnv) <- setupMLSGroup alice1
    void $ createAddCommit alice1 [bob] >>= sendAndConsumeCommitBundle
    Just (_, kpBob2) <- find (\(ci, _) -> ci == bob2) <$> getClientsFromGroupState alice1 bob

    mlsBracket [alice1, bob1] $ \[wsA, wsB] -> do
      liftTest $
        deleteClient (qUnqualified bob) (ciClient bob2) (Just defPassword)
          !!! statusCode === const 200
      WS.assertMatchN_ (5 # WS.Second) [wsB] $
        wsAssertClientRemoved (ciClient bob2)

      State.modify $ \mls ->
        mls
          { mlsMembers = Set.difference (mlsMembers mls) (Set.fromList [bob2])
          }

      WS.assertMatchN_ (5 # WS.Second) [wsA, wsB] $
        wsAssertBackendRemoveProposalWithEpoch bob qcnv kpBob2 (Epoch 1)

      [bob3, bob4] <- for [bob, bob] $ \qusr' -> do
        ci <- createMLSClient qusr'
        WS.assertMatchN_ (5 # WS.Second) [wsB] $
          wsAssertClientAdded (ciClient ci)
        pure ci

      void $
        createExternalAddProposal bob3
          >>= sendAndConsumeMessage
      WS.assertMatchN_ (5 # WS.Second) [wsA, wsB] $
        void . wsAssertAddProposal bob qcnv

      mp <- createExternalCommit bob4 Nothing (fmap Conv qcnv)
      ecEvents <- sendAndConsumeCommitBundle mp
      liftIO $
        assertBool "No events after external commit expected" (null ecEvents)
      WS.assertMatchN_ (5 # WS.Second) [wsA, wsB] $
        wsAssertMLSMessage (fmap Conv qcnv) bob (mpMessage mp)

      -- The backend proposals for bob2 are replayed, but the external add
      -- proposal for bob3 has to replayed by the client and is thus not found
      -- here.
      WS.assertMatchN_ (5 # WS.Second) [wsA, wsB] $
        wsAssertBackendRemoveProposalWithEpoch bob qcnv kpBob2 (Epoch 2)
      WS.assertNoEvent (2 # WS.Second) [wsA, wsB]

testAppMessage :: TestM ()
testAppMessage = do
  users@(alice : _) <- createAndConnectUsers (replicate 4 Nothing)

  runMLSTest $ do
    clients@(alice1 : _) <- traverse createMLSClient users
    traverse_ uploadNewKeyPackage (tail clients)
    (_, qcnv) <- setupMLSGroup alice1
    void $ createAddCommit alice1 (tail users) >>= sendAndConsumeCommit
    message <- createApplicationMessage alice1 "some text"

    mlsBracket clients $ \wss -> do
      (events, _) <- sendAndConsumeMessage message
      liftIO $ events @?= []
      liftIO $
        WS.assertMatchN_ (5 # WS.Second) wss $
          wsAssertMLSMessage (fmap Conv qcnv) alice (mpMessage message)

testAppMessage2 :: TestM ()
testAppMessage2 = do
  -- create users
  [alice, bob, charlie] <- createAndConnectUsers (replicate 3 Nothing)

  runMLSTest $ do
    alice1 : clients@[bob1, _bob2, _charlie1] <-
      traverse createMLSClient [alice, bob, bob, charlie]

    -- upload key packages
    traverse_ uploadNewKeyPackage clients

    -- create group with alice1 and other clients
    conversation <- snd <$> setupMLSGroup alice1
    mp <- createAddCommit alice1 [bob, charlie]
    void $ sendAndConsumeCommit mp

    traverse_ consumeWelcome (mpWelcome mp)

    message <- createApplicationMessage bob1 "some text"

    mlsBracket (alice1 : clients) $ \wss -> do
      (events, _) <- sendAndConsumeMessage message
      liftIO $ events @?= []

      -- check that the corresponding event is received

      liftIO $
        WS.assertMatchN_ (5 # WS.Second) wss $
          wsAssertMLSMessage (fmap Conv conversation) bob (mpMessage message)

testAppMessageSomeReachable :: TestM ()
testAppMessageSomeReachable = do
  users@[_alice, bob, charlie] <-
    createAndConnectUsers
      [ Nothing,
        Just "bob.example.com",
        Just "charlie.example.com"
      ]

  void $ runMLSTest $ do
    [alice1, bob1, charlie1] <-
      traverse createMLSClient users

    void $ setupMLSGroup alice1
    commit <- createAddCommit alice1 [bob, charlie]

    let mocks =
          receiveCommitMockByDomain [bob1, charlie1]
            <|> welcomeMock
    ([event], _) <-
      withTempMockFederator' mocks $ do
        sendAndConsumeCommit commit

    let unreachables = Set.singleton (Domain "charlie.example.com")
    withTempMockFederator' (mockUnreachableFor unreachables) $ do
      message <- createApplicationMessage alice1 "hi, bob!"
      (_, us) <- sendAndConsumeMessage message
      liftIO $ do
        assertBool "Event should be member join" $ is _EdMembersJoin (evtData event)
        us @?= UnreachableUsers [charlie]
  where
    mockUnreachableFor :: Set Domain -> Mock LByteString
    mockUnreachableFor backends = do
      r <- getRequest
      if Set.member (frTargetDomain r) backends
        then throw (MockErrorResponse HTTP.status503 "Down for maintenance.")
        else mockReply ("RemoteMLSMessageOk" :: String)

testAppMessageUnreachable :: TestM ()
testAppMessageUnreachable = do
  -- alice is local, bob is remote
  -- alice creates a local conversation and invites bob
  -- alice then sends a message to the conversation, but bob is not reachable anymore
  -- since we did not properly setup federation, we can't reach the remote server with bob's msg
  users@[_alice, bob] <- createAndConnectUsers [Nothing, Just "bob.example.com"]
  runMLSTest $ do
    [alice1, bob1] <- traverse createMLSClient users
    void $ setupMLSGroup alice1

    commit <- createAddCommit alice1 [bob]
    ([event], _) <-
      withTempMockFederator' (receiveCommitMock [bob1] <|> welcomeMock) $
        sendAndConsumeCommit commit

    message <- createApplicationMessage alice1 "hi, bob!"
    (_, us) <- sendAndConsumeMessage message
    liftIO $ do
      assertBool "Event should be member join" $ is _EdMembersJoin (evtData event)
      us @?= UnreachableUsers [bob]

testRemoteToRemote :: TestM ()
testRemoteToRemote = do
  localDomain <- viewFederationDomain
  c <- view tsCannon
  alice <- randomUser
  eve <- randomUser
  bob <- randomId
  conv <- randomId
  let aliceC1 = newClientId 0
      aliceC2 = newClientId 1
      eveC = newClientId 0
      bdom = Domain "bob.example.com"
      qconv = Qualified conv bdom
      qbob = Qualified bob bdom
      qalice = Qualified alice localDomain
  now <- liftIO getCurrentTime
  fedGalleyClient <- view tsFedGalleyClient

  -- only add alice to the remote conversation
  connectWithRemoteUser alice qbob
  let cu =
        ConversationUpdate
          { cuTime = now,
            cuOrigUserId = qbob,
            cuConvId = conv,
            cuAlreadyPresentUsers = [],
            cuAction =
              SomeConversationAction (sing @'ConversationJoinTag) (ConversationJoin (pure qalice) roleNameWireMember)
          }
  runFedClient @"on-conversation-updated" fedGalleyClient bdom cu

  let txt = "Hello from another backend"
      rcpts = [(alice, aliceC1), (alice, aliceC2), (eve, eveC)]
      rm =
        RemoteMLSMessage
          { rmmTime = now,
            rmmMetadata = defMessageMetadata,
            rmmSender = qbob,
            rmmConversation = conv,
            rmmRecipients = rcpts,
            rmmMessage = Base64ByteString txt
          }

  -- send message to alice and check reception
  WS.bracketAsClientRN c [(alice, aliceC1), (alice, aliceC2), (eve, eveC)] $ \[wsA1, wsA2, wsE] -> do
    void $ runFedClient @"on-mls-message-sent" fedGalleyClient bdom rm
    liftIO $ do
      -- alice should receive the message on her first client
      WS.assertMatch_ (5 # Second) wsA1 $ \n -> wsAssertMLSMessage (fmap Conv qconv) qbob txt n
      WS.assertMatch_ (5 # Second) wsA2 $ \n -> wsAssertMLSMessage (fmap Conv qconv) qbob txt n

      -- eve should not receive the message
      WS.assertNoEvent (1 # Second) [wsE]

testRemoteToLocal :: TestM ()
testRemoteToLocal = do
  -- alice is local, bob is remote
  -- alice creates a local conversation and invites bob
  -- bob then sends a message to the conversation

  let bobDomain = Domain "faraway.example.com"
  -- create users
  [alice, bob] <-
    createAndConnectUsers
      [ Nothing,
        Just (domainText bobDomain)
      ]

  -- Simulate the whole MLS setup for both clients first. In reality,
  -- backend calls would need to happen in order for bob to get ahold of a
  -- welcome message, but that should not affect the correctness of the test.
  runMLSTest $ do
    [alice1, bob1] <- traverse createMLSClient [alice, bob]

    (_groupId, qcnv) <- setupMLSGroup alice1
    kpb <- claimKeyPackages alice1 bob
    mp <- createAddCommit alice1 [bob]

    let mock = receiveCommitMock [bob1] <|> welcomeMock <|> claimKeyPackagesMock kpb
    void . withTempMockFederator' mock $
      sendAndConsumeCommit mp

    traverse_ consumeWelcome (mpWelcome mp)
    message <- createApplicationMessage bob1 "hello from another backend"

    fedGalleyClient <- view tsFedGalleyClient
    cannon <- view tsCannon

    -- actual test
    let msr =
          MLSMessageSendRequest
            { mmsrConvOrSubId = Conv (qUnqualified qcnv),
              mmsrSender = qUnqualified bob,
              mmsrSenderClient = ciClient bob1,
              mmsrRawMessage = Base64ByteString (mpMessage message)
            }

    WS.bracketR cannon (qUnqualified alice) $ \ws -> do
      MLSMessageResponseUpdates updates _ <- runFedClient @"send-mls-message" fedGalleyClient bobDomain msr
      liftIO $ do
        updates @?= []
        WS.assertMatch_ (5 # Second) ws $
          wsAssertMLSMessage (fmap Conv qcnv) bob (mpMessage message)

testRemoteToLocalWrongConversation :: TestM ()
testRemoteToLocalWrongConversation = do
  -- alice is local, bob is remote
  -- alice creates a local conversation and invites bob
  -- bob then sends a message to the conversation

  let bobDomain = Domain "faraway.example.com"
  [alice, bob] <- createAndConnectUsers [Nothing, Just (domainText bobDomain)]

  -- Simulate the whole MLS setup for both clients first. In reality,
  -- backend calls would need to happen in order for bob to get ahold of a
  -- welcome message, but that should not affect the correctness of the test.

  runMLSTest $ do
    [alice1, bob1] <- traverse createMLSClient [alice, bob]

    void $ claimKeyPackages alice1 bob
    void $ setupMLSGroup alice1
    mp <- createAddCommit alice1 [bob]

    let mock = receiveCommitMock [bob1] <|> welcomeMock
    void . withTempMockFederator' mock $ sendAndConsumeCommit mp
    traverse_ consumeWelcome (mpWelcome mp)
    message <- createApplicationMessage bob1 "hello from another backend"

    fedGalleyClient <- view tsFedGalleyClient

    -- actual test
    randomConfId <- randomId
    let msr =
          MLSMessageSendRequest
            { mmsrConvOrSubId = Conv randomConfId,
              mmsrSender = qUnqualified bob,
              mmsrSenderClient = ciClient bob1,
              mmsrRawMessage = Base64ByteString (mpMessage message)
            }

    resp <- runFedClient @"send-mls-message" fedGalleyClient bobDomain msr
    liftIO $ resp @?= MLSMessageResponseError MLSGroupConversationMismatch

testRemoteNonMemberToLocal :: TestM ()
testRemoteNonMemberToLocal = do
  -- alice is local, bob is remote
  -- alice creates a local conversation and invites bob
  -- bob then sends a message to the conversation

  let bobDomain = Domain "faraway.example.com"
  [alice, bob] <- createAndConnectUsers [Nothing, Just (domainText bobDomain)]

  -- Simulate the whole MLS setup for both clients first. In reality,
  -- backend calls would need to happen in order for bob to get ahold of a
  -- welcome message, but that should not affect the correctness of the test.

  runMLSTest $ do
    [alice1, bob1] <- traverse createMLSClient [alice, bob]

    qcnv <- snd <$> setupMLSGroup alice1
    void $ claimKeyPackages alice1 bob
    mp <- createAddCommit alice1 [bob]
    traverse_ consumeWelcome (mpWelcome mp)

    message <- createApplicationMessage bob1 "hello from another backend"

    let msr =
          MLSMessageSendRequest
            { mmsrConvOrSubId = Conv (qUnqualified qcnv),
              mmsrSender = qUnqualified bob,
              mmsrSenderClient = ciClient bob1,
              mmsrRawMessage = Base64ByteString (mpMessage message)
            }

    fedGalleyClient <- view tsFedGalleyClient
    resp <- runFedClient @"send-mls-message" fedGalleyClient bobDomain msr
    liftIO $ do
      resp @?= MLSMessageResponseError ConvNotFound

-- | The group exists in mls-test-cli's store, but not in wire-server's database.
propNonExistingConv :: TestM ()
propNonExistingConv = do
  [alice, bob] <- createAndConnectUsers (replicate 2 Nothing)
  runMLSTest $ do
    [alice1, bob1] <- traverse createMLSClient [alice, bob]
    void $ uploadNewKeyPackage bob1
    void $ setupFakeMLSGroup alice1

    [prop] <- createAddProposals alice1 [bob]
    postMessage alice1 (mpMessage prop) !!! do
      const 404 === statusCode
      const (Just "no-conversation") === fmap Wai.label . responseJsonError

propExistingConv :: TestM ()
propExistingConv = do
  [alice, bob] <- createAndConnectUsers (replicate 2 Nothing)
  runMLSTest $ do
    [alice1, bob1] <- traverse createMLSClient [alice, bob]
    void $ uploadNewKeyPackage bob1
    void $ setupMLSGroup alice1
    res <- traverse sendAndConsumeMessage =<< createAddProposals alice1 [bob]

    liftIO $ (fst <$> res) @?= [[]]

propInvalidEpoch :: TestM ()
propInvalidEpoch = do
  users@[_alice, bob, charlie, dee] <- createAndConnectUsers (replicate 4 Nothing)
  runMLSTest $ do
    [alice1, bob1, charlie1, dee1] <- traverse createMLSClient users
    void $ setupMLSGroup alice1

    -- Add bob -> epoch 1
    void $ uploadNewKeyPackage bob1
    gsBackup <- getClientGroupState alice1
    void $ createAddCommit alice1 [bob] >>= sendAndConsumeCommit
    gsBackup2 <- getClientGroupState alice1

    -- try to send a proposal from an old epoch (0)
    do
      setClientGroupState alice1 gsBackup
      void $ uploadNewKeyPackage dee1
      [prop] <- createAddProposals alice1 [dee]
      err <-
        responseJsonError
          =<< postMessage alice1 (mpMessage prop)
            <!! const 409 === statusCode
      liftIO $ Wai.label err @?= "mls-stale-message"

    -- try to send a proposal from a newer epoch (2)
    do
      void $ uploadNewKeyPackage dee1
      void $ uploadNewKeyPackage charlie1
      setClientGroupState alice1 gsBackup
      void $ createAddCommit alice1 [charlie]
      [prop] <- createAddProposals alice1 [dee]
      err <-
        responseJsonError
          =<< postMessage alice1 (mpMessage prop)
            <!! const 404 === statusCode
      liftIO $ Wai.label err @?= "mls-key-package-ref-not-found"
      -- remove charlie from users expected to get a welcome message
      State.modify $ \mls -> mls {mlsNewMembers = mempty}

    -- alice send a well-formed proposal and commits it
    void $ uploadNewKeyPackage dee1
    setClientGroupState alice1 gsBackup2
    createAddProposals alice1 [dee] >>= traverse_ sendAndConsumeMessage
    void $ createPendingProposalCommit alice1 >>= sendAndConsumeCommit

-- scenario:
-- alice1 creates a group and adds bob1
-- bob2 joins with external proposal (alice1 commits it)
-- bob2 adds charlie1
-- alice1 sends a message
testExternalAddProposal :: TestM ()
testExternalAddProposal = do
  -- create users
  [alice, bob, charlie] <-
    createAndConnectUsers (replicate 3 Nothing)

  void . runMLSTest $ do
    -- create clients
    alice1 <- createMLSClient alice
    bob1 <- createMLSClient bob
    charlie1 <- createMLSClient charlie

    -- upload key packages
    void $ uploadNewKeyPackage bob1
    void $ uploadNewKeyPackage charlie1

    -- create group with alice1 and bob1
    (_, qcnv) <- setupMLSGroup alice1
    void $
      createAddCommit alice1 [bob]
        >>= sendAndConsumeCommit

    -- bob joins with an external proposal
    bob2 <- createMLSClient bob
    mlsBracket [alice1, bob1] $ \wss -> do
      void $
        createExternalAddProposal bob2
          >>= sendAndConsumeMessage
      liftTest $
        WS.assertMatchN_ (5 # Second) wss $
          void . wsAssertAddProposal bob qcnv

    void $
      createPendingProposalCommit alice1
        >>= sendAndConsumeCommit

    -- alice sends a message
    do
      msg <- createApplicationMessage alice1 "hi bob"
      mlsBracket [bob1, bob2] $ \wss -> do
        void $ sendAndConsumeMessage msg
        liftTest $
          WS.assertMatchN_ (5 # Second) wss $
            wsAssertMLSMessage (fmap Conv qcnv) alice (mpMessage msg)

    -- bob adds charlie
    putOtherMemberQualified
      (qUnqualified alice)
      bob
      (OtherMemberUpdate (Just roleNameWireAdmin))
      qcnv
      !!! const 200 === statusCode
    createAddCommit bob2 [charlie]
      >>= sendAndConsumeCommit

testExternalAddProposalNonAdminCommit :: TestM ()
testExternalAddProposalNonAdminCommit = do
  -- create users
  [alice, bob, charlie] <-
    createAndConnectUsers (replicate 3 Nothing)

  void . runMLSTest $ do
    -- create clients
    alice1 <- createMLSClient alice
    [bob1, bob2] <- replicateM 2 (createMLSClient bob)
    charlie1 <- createMLSClient charlie

    -- upload key packages
    void $ uploadNewKeyPackage bob1
    void $ uploadNewKeyPackage charlie1

    -- create group with alice1 and bob1
    (_, qcnv) <- setupMLSGroup alice1
    void $
      createAddCommit alice1 [bob]
        >>= sendAndConsumeCommit

    -- bob joins with an external proposal
    mlsBracket [alice1, bob1] $ \wss -> do
      void $
        createExternalAddProposal bob2
          >>= sendAndConsumeMessage
      liftTest $
        WS.assertMatchN_ (5 # Second) wss $
          void . wsAssertAddProposal bob qcnv

    -- bob1 commits
    void $
      createPendingProposalCommit bob1
        >>= sendAndConsumeCommit

-- scenario:
-- alice adds bob and charlie
-- charlie sends an external proposal for bob
testExternalAddProposalWrongClient :: TestM ()
testExternalAddProposalWrongClient = do
  [alice, bob, charlie] <-
    createAndConnectUsers (replicate 3 Nothing)

  runMLSTest $ do
    -- setup clients
    [alice1, bob1, bob2, charlie1] <-
      traverse
        createMLSClient
        [alice, bob, bob, charlie]
    void $ uploadNewKeyPackage bob1
    void $ uploadNewKeyPackage charlie1

    void $ setupMLSGroup alice1
    void $
      createAddCommit alice1 [bob, charlie]
        >>= sendAndConsumeCommit

    prop <- createExternalAddProposal bob2
    postMessage charlie1 (mpMessage prop)
      !!! do
        const 422 === statusCode
        const (Just "mls-unsupported-proposal") === fmap Wai.label . responseJsonError

-- scenario:
-- alice adds bob
-- charlie attempts to join with an external add proposal
testExternalAddProposalWrongUser :: TestM ()
testExternalAddProposalWrongUser = do
  users@[_, bob, _charlie] <- createAndConnectUsers (replicate 3 Nothing)

  runMLSTest $ do
    -- setup clients
    [alice1, bob1, charlie1] <- traverse createMLSClient users
    void $ uploadNewKeyPackage bob1

    void $ setupMLSGroup alice1
    void $
      createAddCommit alice1 [bob]
        >>= sendAndConsumeCommit

    prop <- createExternalAddProposal charlie1
    postMessage charlie1 (mpMessage prop)
      !!! do
        const 404 === statusCode
        const (Just "no-conversation") === fmap Wai.label . responseJsonError

-- FUTUREWORK: test processing a commit containing the external proposal
testPublicKeys :: TestM ()
testPublicKeys = do
  u <- randomId
  g <- viewGalley
  keys <-
    responseJsonError
      =<< get
        ( g
            . paths ["mls", "public-keys"]
            . zUser u
        )
        <!! const 200 === statusCode

  liftIO $
    Map.keys
      ( Map.findWithDefault
          mempty
          RemovalPurpose
          (unMLSPublicKeys keys)
      )
      @?= [Ed25519]

-- | The test manually reads from mls-test-cli's store and extracts a private
-- key. The key is needed for signing an AppAck proposal, which as of August 24,
-- 2022 only gets forwarded by the backend, i.e., there's no action taken by the
-- backend.
propUnsupported :: TestM ()
propUnsupported = do
  users@[_alice, bob] <- createAndConnectUsers (replicate 2 Nothing)
  runMLSTest $ do
    [alice1, bob1] <- traverse createMLSClient users
    void $ uploadNewKeyPackage bob1
    (gid, _) <- setupMLSGroup alice1
    void $ createAddCommit alice1 [bob] >>= sendAndConsumeCommit

    mems <- readGroupState <$> getClientGroupState alice1

    (_, ref) <- assertJust $ find ((== alice1) . fst) mems
    (priv, pub) <- clientKeyPair alice1
    msg <-
      assertJust $
        maybeCryptoError $
          mkAppAckProposalMessage
            gid
            (Epoch 1)
            ref
            []
            <$> Ed25519.secretKey priv
            <*> Ed25519.publicKey pub
    let msgData = LBS.toStrict (runPut (serialiseMLS msg))

    -- we cannot use sendAndConsumeMessage here, because openmls does not yet
    -- support AppAck proposals
    postMessage alice1 msgData !!! const 201 === statusCode

testBackendRemoveProposalRecreateClient :: TestM ()
testBackendRemoveProposalRecreateClient = do
  alice <- randomQualifiedUser
  runMLSTest $ do
    alice1 <- createMLSClient alice
    (_, qcnv) <- setupMLSSelfGroup alice1

    let cnv = Conv <$> qcnv

    void $ createPendingProposalCommit alice1 >>= sendAndConsumeCommitBundle

    (_, ref) <- assertOne =<< getClientsFromGroupState alice1 alice

    liftTest $
      deleteClient (qUnqualified alice) (ciClient alice1) (Just defPassword)
        !!! const 200 === statusCode
    State.modify $ \mls ->
      mls
        { mlsMembers = Set.difference (mlsMembers mls) (Set.singleton alice1)
        }

    alice2 <- createMLSClient alice
    proposal <- mlsBracket [alice2] $ \[wsA] -> do
      void $
        createExternalCommit alice2 Nothing cnv
          >>= sendAndConsumeCommitBundle
      WS.assertMatch (5 # WS.Second) wsA $
        wsAssertBackendRemoveProposal alice (Conv <$> qcnv) ref

    consumeMessage1 alice2 proposal
    void $ createPendingProposalCommit alice2 >>= sendAndConsumeCommitBundle

    void $ createApplicationMessage alice2 "hello" >>= sendAndConsumeMessage

testBackendRemoveProposalLocalConvLocalUser :: TestM ()
testBackendRemoveProposalLocalConvLocalUser = do
  [alice, bob] <- createAndConnectUsers (replicate 2 Nothing)
  runMLSTest $ do
    [alice1, bob1, bob2] <- traverse createMLSClient [alice, bob, bob]
    traverse_ uploadNewKeyPackage [bob1, bob2]
    (_, qcnv) <- setupMLSGroup alice1
    void $ createAddCommit alice1 [bob] >>= sendAndConsumeCommit

    bobClients <- getClientsFromGroupState alice1 bob
    mlsBracket [alice1] $ \wss -> void $ do
      liftTest $ deleteUser (qUnqualified bob) !!! const 200 === statusCode
      -- remove bob clients from the test state
      State.modify $ \mls ->
        mls
          { mlsMembers = Set.difference (mlsMembers mls) (Set.fromList [bob1, bob2])
          }

      for bobClients $ \(_, ref) -> do
        [msg] <- WS.assertMatchN (5 # Second) wss $ \n ->
          wsAssertBackendRemoveProposal bob (Conv <$> qcnv) ref n
        consumeMessage1 alice1 msg

    -- alice commits the external proposals
    events <- createPendingProposalCommit alice1 >>= sendAndConsumeCommit
    liftIO $ events @?= []

testBackendRemoveProposalLocalConvRemoteUser :: TestM ()
testBackendRemoveProposalLocalConvRemoteUser = do
  [alice, bob] <- createAndConnectUsers [Nothing, Just "bob.example.com"]
  runMLSTest $ do
    [alice1, bob1, bob2] <- traverse createMLSClient [alice, bob, bob]
    (_, qcnv) <- setupMLSGroup alice1
    commit <- createAddCommit alice1 [bob]

    let mock = receiveCommitMock [bob1, bob2] <|> welcomeMock <|> messageSentMock
    void . withTempMockFederator' mock $ do
      mlsBracket [alice1] $ \[wsA] -> do
        void $ sendAndConsumeCommit commit

        bobClients <- getClientsFromGroupState alice1 bob
        fedGalleyClient <- view tsFedGalleyClient
        void $
          runFedClient
            @"on-user-deleted-conversations"
            fedGalleyClient
            (qDomain bob)
            ( UserDeletedConversationsNotification
                { udcvUser = qUnqualified bob,
                  udcvConversations = unsafeRange [qUnqualified qcnv]
                }
            )

        for_ bobClients $ \(_, ref) ->
          WS.assertMatch (5 # WS.Second) wsA $
            wsAssertBackendRemoveProposal bob (Conv <$> qcnv) ref

sendRemoteMLSWelcome :: TestM ()
sendRemoteMLSWelcome = do
  -- Alice is from the originating domain and Bob is local, i.e., on the receiving domain
  [alice, bob] <- createAndConnectUsers [Just "alice.example.com", Nothing]
  commit <- runMLSTest $ do
    [alice1, bob1] <- traverse createMLSClient [alice, bob]
    void $ setupFakeMLSGroup alice1
    void $ uploadNewKeyPackage bob1
    createAddCommit alice1 [bob]

  welcome <- assertJust (mpWelcome commit)

  fedGalleyClient <- view tsFedGalleyClient
  cannon <- view tsCannon

  WS.bracketR cannon (qUnqualified bob) $ \wsB -> do
    -- send welcome message
    void $
      runFedClient @"mls-welcome" fedGalleyClient (qDomain alice) $
        MLSWelcomeRequest
          (Base64ByteString welcome)

    -- check that the corresponding event is received
    liftIO $ do
      WS.assertMatch_ (5 # WS.Second) wsB $
        wsAssertMLSWelcome bob welcome

sendRemoteMLSWelcomeKPNotFound :: TestM ()
sendRemoteMLSWelcomeKPNotFound = do
  [alice, bob] <- createAndConnectUsers [Just "alice.example.com", Nothing]
  commit <- runMLSTest $ do
    [alice1, bob1] <- traverse createMLSClient [alice, bob]
    void $ setupFakeMLSGroup alice1
    kp <- generateKeyPackage bob1 >>= keyPackageFile bob1 . snd
    createAddCommitWithKeyPackages alice1 [(bob1, kp)]
  welcome <- assertJust (mpWelcome commit)

  fedGalleyClient <- view tsFedGalleyClient
  cannon <- view tsCannon
  WS.bracketR cannon (qUnqualified bob) $ \wsB -> do
    -- send welcome message
    void $
      runFedClient @"mls-welcome" fedGalleyClient (qDomain alice) $
        MLSWelcomeRequest
          (Base64ByteString welcome)

    liftIO $ do
      -- check that no event is received
      WS.assertNoEvent (1 # Second) [wsB]

testBackendRemoveProposalLocalConvLocalLeaverCreator :: TestM ()
testBackendRemoveProposalLocalConvLocalLeaverCreator = do
  [alice, bob] <- createAndConnectUsers (replicate 2 Nothing)

  runMLSTest $ do
    [alice1, bob1, bob2] <- traverse createMLSClient [alice, bob, bob]
    traverse_ uploadNewKeyPackage [bob1, bob2]
    (_, qcnv) <- setupMLSGroup alice1
    void $ createAddCommit alice1 [bob] >>= sendAndConsumeCommit

    aliceClients <- getClientsFromGroupState alice1 alice
    mlsBracket [alice1, bob1, bob2] $ \wss -> void $ do
      liftTest $
        deleteMemberQualified (qUnqualified alice) alice qcnv
          !!! const 200 === statusCode
      -- remove alice's client from the test state
      State.modify $ \mls ->
        mls
          { mlsMembers = Set.difference (mlsMembers mls) (Set.fromList [alice1])
          }

      for_ aliceClients $ \(_, ref) -> do
        -- only bob's clients should receive the external proposals
        msgs <- WS.assertMatchN (5 # Second) (drop 1 wss) $ \n ->
          wsAssertBackendRemoveProposal alice (Conv <$> qcnv) ref n
        traverse_ (uncurry consumeMessage1) (zip [bob1, bob2] msgs)

      -- but everyone should receive leave events
      WS.assertMatchN_ (5 # WS.Second) wss $
        wsAssertMembersLeave qcnv alice [alice]

      -- check that no more events are sent, so in particular alice does not
      -- receive any MLS messages
      WS.assertNoEvent (1 # WS.Second) wss

    -- bob commits the external proposals
    events <- createPendingProposalCommit bob1 >>= sendAndConsumeCommit
    liftIO $ events @?= []

testBackendRemoveProposalLocalConvLocalLeaverCommitter :: TestM ()
testBackendRemoveProposalLocalConvLocalLeaverCommitter = do
  [alice, bob, charlie] <- createAndConnectUsers (replicate 3 Nothing)

  runMLSTest $ do
    [alice1, bob1, bob2, charlie1] <- traverse createMLSClient [alice, bob, bob, charlie]
    traverse_ uploadNewKeyPackage [bob1, bob2, charlie1]
    (_, qcnv) <- setupMLSGroup alice1
    void $ createAddCommit alice1 [bob] >>= sendAndConsumeCommit

    -- promote bob
    putOtherMemberQualified (ciUser alice1) bob (OtherMemberUpdate (Just roleNameWireAdmin)) qcnv
      !!! const 200 === statusCode

    void $ createAddCommit bob1 [charlie] >>= sendAndConsumeCommit

    bobClients <- getClientsFromGroupState alice1 bob
    mlsBracket [alice1, charlie1, bob1, bob2] $ \wss -> void $ do
      liftTest $
        deleteMemberQualified (qUnqualified bob) bob qcnv
          !!! const 200 === statusCode
      -- remove bob clients from the test state
      State.modify $ \mls ->
        mls
          { mlsMembers = Set.difference (mlsMembers mls) (Set.fromList [bob1, bob2])
          }

      for_ bobClients $ \(_, ref) -> do
        -- only alice and charlie should receive the external proposals
        msgs <- WS.assertMatchN (5 # Second) (take 2 wss) $ \n ->
          wsAssertBackendRemoveProposal bob (Conv <$> qcnv) ref n
        traverse_ (uncurry consumeMessage1) (zip [alice1, charlie1] msgs)

      -- but everyone should receive leave events
      WS.assertMatchN_ (5 # WS.Second) wss $
        wsAssertMembersLeave qcnv bob [bob]

      -- check that no more events are sent, so in particular bob does not
      -- receive any MLS messages
      WS.assertNoEvent (1 # WS.Second) wss

    -- alice commits the external proposals
    events <- createPendingProposalCommit alice1 >>= sendAndConsumeCommit
    liftIO $ events @?= []

testBackendRemoveProposalLocalConvRemoteLeaver :: TestM ()
testBackendRemoveProposalLocalConvRemoteLeaver = do
  [alice, bob] <- createAndConnectUsers [Nothing, Just "bob.example.com"]

  runMLSTest $ do
    [alice1, bob1, bob2] <- traverse createMLSClient [alice, bob, bob]
    (_, qcnv) <- setupMLSGroup alice1
    commit <- createAddCommit alice1 [bob]

    let mock = receiveCommitMock [bob1, bob2] <|> welcomeMock <|> messageSentMock
    bobClients <- getClientsFromGroupState alice1 bob
    void . withTempMockFederator' mock $ do
      mlsBracket [alice1] $ \[wsA] -> void $ do
        void $ sendAndConsumeCommit commit
        fedGalleyClient <- view tsFedGalleyClient
        void $
          runFedClient
            @"update-conversation"
            fedGalleyClient
            (qDomain bob)
            ConversationUpdateRequest
              { curUser = qUnqualified bob,
                curConvId = qUnqualified qcnv,
                curAction = SomeConversationAction SConversationLeaveTag ()
              }

        for_ bobClients $ \(_, ref) ->
          WS.assertMatch_ (5 # WS.Second) wsA $
            wsAssertBackendRemoveProposal bob (Conv <$> qcnv) ref

testBackendRemoveProposalLocalConvLocalClient :: TestM ()
testBackendRemoveProposalLocalConvLocalClient = do
  [alice, bob, charlie] <- createAndConnectUsers (replicate 3 Nothing)

  runMLSTest $ do
    [alice1, bob1, bob2, charlie1] <- traverse createMLSClient [alice, bob, bob, charlie]
    traverse_ uploadNewKeyPackage [bob1, bob2, charlie1]
    (_, qcnv) <- setupMLSGroup alice1
    void $ createAddCommit alice1 [bob, charlie] >>= sendAndConsumeCommit
    Just (_, kpBob1) <- find (\(ci, _) -> ci == bob1) <$> getClientsFromGroupState alice1 bob

    mlsBracket [alice1, bob1] $ \[wsA, wsB] -> do
      liftTest $
        deleteClient (ciUser bob1) (ciClient bob1) (Just defPassword)
          !!! statusCode === const 200

      State.modify $ \mls ->
        mls
          { mlsMembers = Set.difference (mlsMembers mls) (Set.fromList [bob1])
          }

      WS.assertMatch_ (5 # WS.Second) wsB $
        wsAssertClientRemoved (ciClient bob1)

      msg <- WS.assertMatch (5 # WS.Second) wsA $ \notification -> do
        wsAssertBackendRemoveProposal bob (Conv <$> qcnv) kpBob1 notification

      for_ [alice1, bob2, charlie1] $
        flip consumeMessage1 msg

      mp <- createPendingProposalCommit charlie1
      events <- sendAndConsumeCommit mp
      liftIO $ events @?= []
      WS.assertMatchN_ (5 # WS.Second) [wsA, wsB] $ \n -> do
        wsAssertMLSMessage (Conv <$> qcnv) charlie (mpMessage mp) n

testBackendRemoveProposalLocalConvRemoteClient :: TestM ()
testBackendRemoveProposalLocalConvRemoteClient = do
  [alice, bob] <- createAndConnectUsers [Nothing, Just "faraway.example.com"]

  runMLSTest $ do
    [alice1, bob1] <- traverse createMLSClient [alice, bob]
    (_, qcnv) <- setupMLSGroup alice1
    commit <- createAddCommit alice1 [bob]

    [(_, bob1KP)] <- getClientsFromGroupState alice1 bob
    let mock = receiveCommitMock [bob1] <|> welcomeMock <|> messageSentMock
    void . withTempMockFederator' mock $ do
      mlsBracket [alice1] $ \[wsA] -> void $ do
        void $ sendAndConsumeCommit commit

        fedGalleyClient <- view tsFedGalleyClient
        void $
          runFedClient
            @"on-client-removed"
            fedGalleyClient
            (ciDomain bob1)
            (ClientRemovedRequest (ciUser bob1) (ciClient bob1) [qUnqualified qcnv])

        WS.assertMatch_ (5 # WS.Second) wsA $
          \notification ->
            void $ wsAssertBackendRemoveProposal bob (Conv <$> qcnv) bob1KP notification

testGetGroupInfoOfLocalConv :: TestM ()
testGetGroupInfoOfLocalConv = do
  [alice, bob] <- createAndConnectUsers [Nothing, Nothing]

  runMLSTest $ do
    [alice1, bob1] <- traverse createMLSClient [alice, bob]
    traverse_ uploadNewKeyPackage [bob1]
    (_, qcnv) <- setupMLSGroup alice1
    commit <- createAddCommit alice1 [bob]

    void $ sendAndConsumeCommitBundle commit

    -- check the group info matches
    gs <- assertJust (mpPublicGroupState commit)
    returnedGS <- liftTest $ getGroupInfo alice (fmap Conv qcnv)
    liftIO $ gs @=? returnedGS

testGetGroupInfoOfRemoteConv :: TestM ()
testGetGroupInfoOfRemoteConv = do
  let aliceDomain = Domain "faraway.example.com"
  [alice, bob, charlie] <- createAndConnectUsers [Just (domainText aliceDomain), Nothing, Nothing]

  runMLSTest $ do
    [alice1, bob1] <- traverse createMLSClient [alice, bob]

    void $ uploadNewKeyPackage bob1
    (groupId, qcnv) <- setupFakeMLSGroup alice1
    mp <- createAddCommit alice1 [bob]
    traverse_ consumeWelcome (mpWelcome mp)

    receiveNewRemoteConv (fmap Conv qcnv) groupId
    receiveOnConvUpdated qcnv alice bob

    let fakeGroupState = "\xde\xad\xbe\xef"
        mock = queryGroupStateMock fakeGroupState bob
    (_, reqs) <- withTempMockFederator' mock $ do
      res <- liftTest $ getGroupInfo bob (fmap Conv qcnv)
      liftIO $ res @?= fakeGroupState

      localGetGroupInfo (qUnqualified charlie) (fmap Conv qcnv)
        !!! const 404 === statusCode

    -- check requests to mock federator: step 14
    liftIO $ do
      let (req, _req2) = assertTwo reqs
      frRPC req @?= "query-group-info"
      frTargetDomain req @?= qDomain qcnv

testFederatedGetGroupInfo :: TestM ()
testFederatedGetGroupInfo = do
  [alice, bob, charlie] <- createAndConnectUsers [Nothing, Just "faraway.example.com", Just "faraway.example.com"]

  runMLSTest $ do
    [alice1, bob1] <- traverse createMLSClient [alice, bob]
    (_, qcnv) <- setupMLSGroup alice1
    commit <- createAddCommit alice1 [bob]
    groupState <- assertJust (mpPublicGroupState commit)

    let mock = receiveCommitMock [bob1] <|> welcomeMock
    void . withTempMockFederator' mock $ do
      void $ sendAndConsumeCommitBundle commit

      fedGalleyClient <- view tsFedGalleyClient
      do
        resp <-
          runFedClient
            @"query-group-info"
            fedGalleyClient
            (ciDomain bob1)
            (GetGroupInfoRequest (Conv (qUnqualified qcnv)) (qUnqualified bob))

        liftIO $ case resp of
          GetGroupInfoResponseError err -> assertFailure ("Unexpected error: " <> show err)
          GetGroupInfoResponseState gs ->
            fromBase64ByteString gs @=? groupState

      do
        resp <-
          runFedClient
            @"query-group-info"
            fedGalleyClient
            (ciDomain bob1)
            (GetGroupInfoRequest (Conv (qUnqualified qcnv)) (qUnqualified charlie))

        liftIO $ case resp of
          GetGroupInfoResponseError err ->
            err @?= ConvNotFound
          GetGroupInfoResponseState _ ->
            assertFailure "Unexpected success"

testDeleteMLSConv :: TestM ()
testDeleteMLSConv = do
  localDomain <- viewFederationDomain
  -- c <- view tsCannon
  (tid, aliceUnq, [bobUnq]) <- API.Util.createBindingTeamWithMembers 2
  let alice = Qualified aliceUnq localDomain
      bob = Qualified bobUnq localDomain

  runMLSTest $ do
    [alice1, bob1] <- traverse createMLSClient [alice, bob]
    void $ uploadNewKeyPackage bob1

    (_, qcnv) <- setupMLSGroup alice1
    commit <- createAddCommit alice1 [bob]
    void $ sendAndConsumeCommitBundle commit

    deleteTeamConv tid (qUnqualified qcnv) aliceUnq
      !!! statusCode === const 200

testAddUserToRemoteConvWithBundle :: TestM ()
testAddUserToRemoteConvWithBundle = do
  let aliceDomain = Domain "faraway.example.com"
  [alice, bob, charlie] <- createAndConnectUsers [Just (domainText aliceDomain), Nothing, Nothing]

  runMLSTest $ do
    [alice1, bob1] <- traverse createMLSClient [alice, bob]

    void $ uploadNewKeyPackage bob1
    (groupId, qcnv) <- setupFakeMLSGroup alice1

    mp <- createAddCommit alice1 [bob]
    traverse_ consumeWelcome (mpWelcome mp)

    receiveNewRemoteConv (fmap Conv qcnv) groupId
    receiveOnConvUpdated qcnv alice bob

    -- NB. this commit would be rejected by the owning backend, but for the
    -- purpose of this test it's good enough.
    [charlie1] <- traverse createMLSClient [charlie]
    void $ uploadNewKeyPackage charlie1
    commit <- createAddCommit bob1 [charlie]
    commitBundle <- createBundle commit

    let mock = "send-mls-commit-bundle" ~> MLSMessageResponseUpdates [] (UnreachableUsers [])
    (_, reqs) <- withTempMockFederator' mock $ do
      void $ sendAndConsumeCommitBundle commit

    req <- liftIO $ assertOne reqs
    liftIO $ do
      frRPC req @?= "send-mls-commit-bundle"
      frTargetDomain req @?= qDomain qcnv

      msr <- case Aeson.eitherDecode (frBody req) of
        Right b -> pure b
        Left e -> assertFailure $ "Could not parse send-mls-commit-bundle request body: " <> e

      mmsrConvOrSubId msr @?= Conv (qUnqualified qcnv)
      mmsrSender msr @?= qUnqualified bob
      fromBase64ByteString (mmsrRawMessage msr) @?= commitBundle

testRemoteUserPostsCommitBundle :: TestM ()
testRemoteUserPostsCommitBundle = do
  let bobDomain = "bob.example.com"
  [alice, bob, charlie] <- createAndConnectUsers [Nothing, Just bobDomain, Just bobDomain]
  fedGalleyClient <- view tsFedGalleyClient

  runMLSTest $ do
    [alice1, bob1] <- traverse createMLSClient [alice, bob]
    (_, qcnv) <- setupMLSGroup alice1

    commit <- createAddCommit alice1 [bob]
    void $ do
      let mock = receiveCommitMock [bob1] <|> welcomeMock
      withTempMockFederator' mock $ do
        void $ sendAndConsumeCommit commit
        putOtherMemberQualified (qUnqualified alice) bob (OtherMemberUpdate (Just roleNameWireAdmin)) qcnv
          !!! const 200 === statusCode

        [_charlie1] <- traverse createMLSClient [charlie]
        commitAddCharlie <- createAddCommit bob1 [charlie]
        commitBundle <- createBundle commitAddCharlie

        let msr =
              MLSMessageSendRequest
                { mmsrConvOrSubId = Conv (qUnqualified qcnv),
                  mmsrSender = qUnqualified bob,
                  mmsrSenderClient = ciClient bob1,
                  mmsrRawMessage = Base64ByteString commitBundle
                }

        -- we can't fully test it, because remote admins are not implemeted, but
        -- at least this proves that proposal processing has started on the
        -- backend
        MLSMessageResponseError MLSUnsupportedProposal <- runFedClient @"send-mls-commit-bundle" fedGalleyClient (Domain bobDomain) msr

        pure ()

-- FUTUREWORK: New clients should be adding themselves via external commits, and
-- they shouldn't be added by another client. Change the test so external
-- commits are used.
testSelfConversation :: TestM ()
testSelfConversation = do
  alice <- randomQualifiedUser
  runMLSTest $ do
    creator : others <- traverse createMLSClient (replicate 3 alice)
    traverse_ uploadNewKeyPackage others
    void $ setupMLSSelfGroup creator
    commit <- createAddCommit creator [alice]
    welcome <- assertJust (mpWelcome commit)
    mlsBracket others $ \wss -> do
      void $ sendAndConsumeCommitBundle commit
      WS.assertMatchN_ (5 # Second) wss $
        wsAssertMLSWelcome alice welcome
      WS.assertNoEvent (1 # WS.Second) wss

-- | The MLS self-conversation should be available even without explicitly
-- creating it by calling `GET /conversations/mls-self` starting from version 3
-- of the client API and should not be listed in versions less than 3.
testSelfConversationList :: Bool -> TestM ()
testSelfConversationList isBelowV3 = do
  let (errMsg, justOrNothing, listCnvs) =
        if isBelowV3
          then ("The MLS self-conversation is listed", isNothing, getConvPageV2)
          else ("The MLS self-conversation is not listed", isJust, getConvPage)
  alice <- randomUser
  do
    mMLSSelf <- findSelfConv alice listCnvs
    liftIO $ assertBool errMsg (justOrNothing mMLSSelf)

  -- make sure that the self-conversation is not listed below V3 even once it
  -- has been created.
  unless isBelowV3 $ do
    mMLSSelf <- findSelfConv alice getConvPageV2
    liftIO $ assertBool errMsg (isNothing mMLSSelf)
  where
    isMLSSelf u conv = mlsSelfConvId u == qUnqualified conv

    findSelfConv u listEndpoint = do
      convIds :: ConvIdsPage <-
        responseJsonError
          =<< listEndpoint u Nothing (Just 100)
            <!! const 200 === statusCode
      pure $ foldr (<|>) Nothing $ guard . isMLSSelf u <$> mtpResults convIds

    getConvPageV2 u s c = do
      g <- view tsUnversionedGalley
      getConvPageWithGalley (addPrefixAtVersion V2 . g) u s c

testSelfConversationMLSNotConfigured :: TestM ()
testSelfConversationMLSNotConfigured = do
  alice <- randomUser
  withMLSDisabled $
    getConvPage alice Nothing (Just 100) !!! const 200 === statusCode

testSelfConversationOtherUser :: TestM ()
testSelfConversationOtherUser = do
  users@[_alice, bob] <- createAndConnectUsers [Nothing, Nothing]
  runMLSTest $ do
    [alice1, bob1] <- traverse createMLSClient users
    void $ uploadNewKeyPackage bob1
    void $ setupMLSSelfGroup alice1
    commit <- createAddCommit alice1 [bob]
    mlsBracket [alice1, bob1] $ \wss -> do
      postMessage (mpSender commit) (mpMessage commit)
        !!! do
          const 403 === statusCode
          const (Just "invalid-op") === fmap Wai.label . responseJsonError
      WS.assertNoEvent (1 # WS.Second) wss

testSelfConversationLeave :: TestM ()
testSelfConversationLeave = do
  alice <- randomQualifiedUser
  runMLSTest $ do
    clients@(creator : others) <- traverse createMLSClient (replicate 3 alice)
    traverse_ uploadNewKeyPackage others
    (_, qcnv) <- setupMLSSelfGroup creator
    void $ createAddCommit creator [alice] >>= sendAndConsumeCommit
    mlsBracket clients $ \wss -> do
      liftTest $
        deleteMemberQualified (qUnqualified alice) alice qcnv
          !!! do
            const 403 === statusCode
            const (Just "invalid-op") === fmap Wai.label . responseJsonError
      WS.assertNoEvent (1 # WS.Second) wss

assertMLSNotEnabled :: Assertions ()
assertMLSNotEnabled = do
  const 400 === statusCode
  const (Just "mls-not-enabled") === fmap Wai.label . responseJsonError

postMLSConvDisabled :: TestM ()
postMLSConvDisabled = do
  alice <- randomQualifiedUser
  withMLSDisabled $
    postConvQualified
      (qUnqualified alice)
      (Just (newClientId 0))
      defNewMLSConv
      !!! assertMLSNotEnabled

postMLSMessageDisabled :: TestM ()
postMLSMessageDisabled = do
  [alice, bob] <- createAndConnectUsers [Nothing, Nothing]
  runMLSTest $ do
    [alice1, bob1] <- traverse createMLSClient [alice, bob]
    void $ uploadNewKeyPackage bob1
    void $ setupMLSGroup alice1
    mp <- createAddCommit alice1 [bob]
    withMLSDisabled $
      postMessage (mpSender mp) (mpMessage mp)
        !!! assertMLSNotEnabled

postMLSBundleDisabled :: TestM ()
postMLSBundleDisabled = do
  [alice, bob] <- createAndConnectUsers [Nothing, Nothing]
  runMLSTest $ do
    [alice1, bob1] <- traverse createMLSClient [alice, bob]
    void $ uploadNewKeyPackage bob1
    void $ setupMLSGroup alice1
    mp <- createAddCommit alice1 [bob]
    withMLSDisabled $ do
      bundle <- createBundle mp
      localPostCommitBundle (mpSender mp) bundle
        !!! assertMLSNotEnabled

getGroupInfoDisabled :: TestM ()
getGroupInfoDisabled = do
  [alice, bob] <- createAndConnectUsers [Nothing, Nothing]
  runMLSTest $ do
    [alice1, bob1] <- traverse createMLSClient [alice, bob]
    void $ uploadNewKeyPackage bob1
    (_, qcnv) <- setupMLSGroup alice1
    void $ createAddCommit alice1 [bob] >>= sendAndConsumeCommit

    withMLSDisabled $
      localGetGroupInfo (qUnqualified alice) (fmap Conv qcnv)
        !!! assertMLSNotEnabled

deleteSubConversationDisabled :: TestM ()
deleteSubConversationDisabled = do
  alice <- randomUser
  cnvId <- Qualified <$> randomId <*> pure (Domain "www.example.com")
  let scnvId = SubConvId "conference"
      dsc =
        DeleteSubConversationRequest
          (GroupId "MLS")
          (Epoch 0)
  withMLSDisabled $
    deleteSubConv alice cnvId scnvId dsc !!! assertMLSNotEnabled

testCreateSubConv :: Bool -> TestM ()
testCreateSubConv parentIsMLSConv = do
  alice <- randomQualifiedUser
  runMLSTest $ do
    qcnv <-
      if parentIsMLSConv
        then do
          creator <- createMLSClient alice
          (_, qcnv) <- setupMLSGroup creator
          pure qcnv
        else
          cnvQualifiedId
            <$> liftTest
              ( postConvQualified (qUnqualified alice) Nothing defNewProteusConv
                  >>= responseJsonError
              )
    let sconv = SubConvId "conference"
    if parentIsMLSConv
      then do
        sub <-
          liftTest $
            responseJsonError
              =<< getSubConv (qUnqualified alice) qcnv sconv
                <!! const 200 === statusCode
        liftIO $
          assertEqual
            "The epoch timestamp is not null"
            Nothing
            (pscEpochTimestamp sub)
      else
        liftTest $
          getSubConv (qUnqualified alice) qcnv sconv
            !!! const 404 === statusCode

testJoinSubConv :: TestM ()
testJoinSubConv = do
  [alice, bob] <- createAndConnectUsers [Nothing, Nothing]

  runMLSTest $
    do
      [alice1, bob1, bob2] <- traverse createMLSClient [alice, bob, bob]
      traverse_ uploadNewKeyPackage [bob1, bob2]
      (_, qcnv) <- setupMLSGroup alice1
      void $ createAddCommit alice1 [bob] >>= sendAndConsumeCommit

      let subId = SubConvId "conference"
      sub <-
        liftTest $
          responseJsonError
            =<< getSubConv (qUnqualified bob) qcnv subId
              <!! const 200 === statusCode

      resetGroup bob1 (fmap (flip SubConv subId) qcnv) (pscGroupId sub)

      bobRefsBefore <- getClientsFromGroupState bob1 bob
      -- bob adds his first client to the subconversation
      void $
        createPendingProposalCommit bob1 >>= sendAndConsumeCommitBundle
      subAfter <-
        liftTest $
          responseJsonError
            =<< getSubConv (qUnqualified bob) qcnv subId
              <!! const 200 === statusCode
      bobRefsAfter <- getClientsFromGroupState bob1 bob
      liftIO $ do
        assertBool
          "Bob's key package has not been updated via the update path"
          (bobRefsBefore /= bobRefsAfter)
        assertBool
          "The epoch timestamp is null"
          (isJust (pscEpochTimestamp subAfter))

      -- now alice joins with her own client
      void $
        createExternalCommit alice1 Nothing (fmap (flip SubConv subId) qcnv)
          >>= sendAndConsumeCommitBundle

testExternalCommitSameClientSubConv :: TestM ()
testExternalCommitSameClientSubConv = do
  [alice, bob] <- createAndConnectUsers (replicate 2 Nothing)

  runMLSTest $ do
    [alice1, bob1] <- traverse createMLSClient [alice, bob]
    void $ uploadNewKeyPackage bob1
    (_, qcnv) <- setupMLSGroup alice1
    void $ createAddCommit alice1 [bob] >>= sendAndConsumeCommitBundle

    let subId = SubConvId "conference"

    -- alice1 and bob1 create and join a subconversation, respectively
    qsub <- createSubConv qcnv alice1 subId
    void $
      createExternalCommit bob1 Nothing qsub
        >>= sendAndConsumeCommitBundle

    Just (_, kpBob1) <- find (\(ci, _) -> ci == bob1) <$> getClientsFromGroupState alice1 bob

    -- bob1 leaves and immediately rejoins
    mlsBracket [alice1, bob1] $ \[wsA, wsB] -> do
      void $ leaveCurrentConv bob1 qsub
      WS.assertMatchN_ (5 # WS.Second) [wsA] $
        wsAssertBackendRemoveProposal bob qsub kpBob1
      void $
        createExternalCommit bob1 Nothing qsub
          >>= sendAndConsumeCommitBundle
      WS.assertNoEvent (2 # WS.Second) [wsB]

testJoinSubNonMemberClient :: TestM ()
testJoinSubNonMemberClient = do
  [alice, bob] <- createAndConnectUsers [Nothing, Nothing]

  runMLSTest $ do
    [alice1, alice2, bob1] <-
      traverse createMLSClient [alice, alice, bob]
    traverse_ uploadNewKeyPackage [bob1, alice2]
    (_, qcnv) <- setupMLSGroup alice1
    void $ createAddCommit alice1 [alice] >>= sendAndConsumeCommit

    qcs <- createSubConv qcnv alice1 (SubConvId "conference")

    -- now Bob attempts to get the group info so he can join via external commit
    -- with his own client, but he cannot because he is not a member of the
    -- parent conversation
    localGetGroupInfo (ciUser bob1) qcs
      !!! const 404 === statusCode

testAddClientSubConvFailure :: TestM ()
testAddClientSubConvFailure = do
  [alice, bob] <- createAndConnectUsers [Nothing, Nothing]
  runMLSTest $ do
    [alice1, bob1] <- traverse createMLSClient [alice, bob]
    void $ uploadNewKeyPackage bob1
    (_, qcnv) <- setupMLSGroup alice1
    void $ createAddCommit alice1 [bob] >>= sendAndConsumeCommit

    let subId = SubConvId "conference"
    void $ createSubConv qcnv alice1 subId

    void $ uploadNewKeyPackage bob1

    commit <- createAddCommit alice1 [bob]
    (createBundle commit >>= localPostCommitBundle (mpSender commit))
      !!! do
        const 400 === statusCode
        const (Just "Add proposals in subconversations are not supported")
          === fmap Wai.message . responseJsonError

    finalSub <-
      liftTest $
        responseJsonError
          =<< getSubConv (qUnqualified alice) qcnv subId
            <!! const 200 === statusCode
    liftIO $ do
      assertEqual
        "The subconversation has Bob in it, while it shouldn't"
        [alice1]
        (pscMembers finalSub)
      assertEqual
        "The subconversation epoch has moved beyond 1"
        (Epoch 1)
        (pscEpoch finalSub)

-- FUTUREWORK: implement the following test

testRemoveClientSubConv :: TestM ()
testRemoveClientSubConv = pure ()

testJoinRemoteSubConv :: TestM ()
testJoinRemoteSubConv = do
  [alice, bob] <- createAndConnectUsers [Just "alice.example.com", Nothing]

  runMLSTest $ do
    alice1 <- createFakeMLSClient alice
    bob1 <- createMLSClient bob
    void $ uploadNewKeyPackage bob1

    -- setup fake group for the subconversation
    let subId = SubConvId "conference"
    (subGroupId, qcnv) <- setupFakeMLSGroup alice1
    let qcs = fmap (flip SubConv subId) qcnv
    initialCommit <- createPendingProposalCommit alice1

    -- create a fake group ID for the main (we don't need the actual group)
    mainGroupId <- fakeGroupId

    -- inform backend about the main conversation
    receiveNewRemoteConv (fmap Conv qcnv) mainGroupId
    receiveOnConvUpdated qcnv alice bob

    -- inform backend about the subconversation
    receiveNewRemoteConv qcs subGroupId

    -- bob joins subconversation
    let pgs = mpPublicGroupState initialCommit
    let mock = queryGroupStateMock (fold pgs) bob <|> sendMessageMock
    (_, reqs) <- withTempMockFederator' mock $ do
      commit <- createExternalCommit bob1 Nothing qcs
      sendAndConsumeCommitBundle commit

    -- check that commit bundle is sent to remote backend
    fr <- assertOne (filter ((== "send-mls-commit-bundle") . frRPC) reqs)
    liftIO $ do
      mmsr <- assertJust (Aeson.decode (frBody fr))
      mmsrConvOrSubId mmsr @?= qUnqualified qcs
      mmsrSender mmsr @?= ciUser bob1
      mmsrSenderClient mmsr @?= ciClient bob1

testRemoteSubConvNotificationWhenUserJoins :: TestM ()
testRemoteSubConvNotificationWhenUserJoins = do
  [alice, bob] <- createAndConnectUsers [Nothing, Just "bob.example.com"]

  runMLSTest $ do
    alice1 <- createMLSClient alice
    bob1 <- createFakeMLSClient bob

    (_, qcnv) <- setupMLSGroup alice1
    gsBackup <- getClientGroupState alice1
    void $ createPendingProposalCommit alice1 >>= sendAndConsumeCommitBundle
    let subId = SubConvId "conference"
    s <- State.get
    void $ createSubConv qcnv alice1 subId

    -- revert first commit and subconv
    setClientGroupState alice1 gsBackup

    State.put s

    (_, reqs) <-
      withTempMockFederator' (receiveCommitMock [bob1] <|> welcomeMock) $
        createAddCommit alice1 [bob] >>= sendAndConsumeCommitBundle

    do
      req <- assertOne $ filter ((== "on-new-remote-conversation") . frRPC) reqs
      nrc <- assertOne (toList (Aeson.decode (frBody req)))
      liftIO $ nrcConvId nrc @?= qUnqualified qcnv
    do
      req <- assertOne $ filter ((== "on-new-remote-subconversation") . frRPC) reqs
      nrsc <- assertOne (toList (Aeson.decode (frBody req)))
      liftIO $ nrscConvId nrsc @?= qUnqualified qcnv
      liftIO $ nrscSubConvId nrsc @?= subId

testRemoteUserJoinSubConv :: TestM ()
testRemoteUserJoinSubConv = do
  [alice, bob] <- createAndConnectUsers [Nothing, Just "bob.example.com"]

  runMLSTest $ do
    alice1 <- createMLSClient alice
    (_, qcnv) <- setupMLSGroup alice1

    bob1 <- createFakeMLSClient bob
    void $ do
      commit <- createAddCommit alice1 [bob]
      withTempMockFederator' (receiveCommitMock [bob1] <|> welcomeMock) $
        sendAndConsumeCommit commit

    let mock =
          asum
            [ "on-new-remote-subconversation" ~> EmptyResponse,
              messageSentMock
            ]
    let subId = SubConvId "conference"
    (qcs, reqs) <- withTempMockFederator' mock $ createSubConv qcnv alice1 subId
    psc <-
      liftTest $
        responseJsonError
          =<< getSubConv (ciUser alice1) qcnv subId <!! const 200 === statusCode

    -- check that the remote backend is notified when a subconversation is
    -- created locally
    req <- assertOne $ filter ((== "on-new-remote-subconversation") . frRPC) reqs
    nrsc <- assertOne . toList $ Aeson.decode (frBody req)
    liftIO $ do
      nrscConvId nrsc @?= qUnqualified qcnv
      nrscSubConvId nrsc @?= subId
      let mls = nrscMlsData nrsc
      cnvmlsGroupId mls @?= pscGroupId psc
      cnvmlsEpoch mls @?= Epoch 0

    -- bob joins the subconversation
    void $ createExternalCommit bob1 Nothing qcs >>= sendAndConsumeCommitBundle

    -- check that bob is now part of the subconversation
    liftTest $ do
      psc' <-
        responseJsonError
          =<< getSubConv (qUnqualified alice) qcnv subId
            <!! const 200 === statusCode
      liftIO $ Set.fromList (pscMembers psc') @?= Set.fromList [alice1, bob1]

    -- check that on-new-remote-subconversation is not called on further commits
    (_, reqs') <-
      withTempMockFederator' mock $
        createPendingProposalCommit alice1 >>= sendAndConsumeCommitBundle

    liftIO $
      assertBool "Unexpected on-new-remote-subconversation" $
        all ((/= "on-new-remote-subconversation") . frRPC) reqs'

testSendMessageSubConv :: TestM ()
testSendMessageSubConv = do
  [alice, bob] <- createAndConnectUsers [Nothing, Nothing]

  runMLSTest $ do
    [alice1, bob1, bob2] <- traverse createMLSClient [alice, bob, bob]
    traverse_ uploadNewKeyPackage [bob1, bob2]
    (_, qcnv) <- setupMLSGroup alice1
    void $ createAddCommit alice1 [bob] >>= sendAndConsumeCommit

    qcs <- createSubConv qcnv bob1 (SubConvId "conference")

    void $ createExternalCommit alice1 Nothing qcs >>= sendAndConsumeCommitBundle
    void $ createExternalCommit bob2 Nothing qcs >>= sendAndConsumeCommitBundle

    message <- createApplicationMessage alice1 "some text"
    mlsBracket [bob1, bob2] $ \wss -> do
      events <- sendAndConsumeMessage message
      liftIO $ events @?= []
      liftIO $
        WS.assertMatchN_ (5 # WS.Second) wss $ \n -> do
          wsAssertMLSMessage qcs alice (mpMessage message) n

testGetRemoteSubConv :: Bool -> TestM ()
testGetRemoteSubConv isAMember = do
  alice <- randomQualifiedUser
  let remoteDomain = Domain "faraway.example.com"
  conv <- randomId
  let qconv = Qualified conv remoteDomain
      sconv = SubConvId "conference"
      fakeSubConv =
        PublicSubConversation
          { pscParentConvId = qconv,
            pscSubConvId = sconv,
            pscGroupId = GroupId "deadbeef",
            pscEpoch = Epoch 0,
            pscEpochTimestamp = Nothing,
            pscCipherSuite = MLS_128_DHKEMX25519_AES128GCM_SHA256_Ed25519,
            pscMembers = []
          }
  let mock = do
        guardRPC "get-sub-conversation"
        mockReply $
          if isAMember
            then GetSubConversationsResponseSuccess fakeSubConv
            else GetSubConversationsResponseError ConvNotFound
  (_, reqs) <-
    withTempMockFederator' mock $
      getSubConv (qUnqualified alice) qconv sconv
        <!! const (if isAMember then 200 else 404) === statusCode
  fedSubConv <- assertOne (filter ((== "get-sub-conversation") . frRPC) reqs)
  let req :: Maybe GetSubConversationsRequest = Aeson.decode (frBody fedSubConv)
  liftIO $
    req
      @?= Just (GetSubConversationsRequest (qUnqualified alice) conv sconv)

testRemoteMemberGetSubConv :: Bool -> TestM ()
testRemoteMemberGetSubConv isAMember = do
  -- alice is local, bob is remote
  -- alice creates a local conversation and invites bob
  -- bob gets a subconversation via federated enpdoint

  let bobDomain = Domain "faraway.example.com"
  [alice, bob] <- createAndConnectUsers [Nothing, Just (domainText bobDomain)]

  runMLSTest $ do
    [alice1, bob1] <- traverse createMLSClient [alice, bob]

    (_groupId, qcnv) <- setupMLSGroup alice1
    kpb <- claimKeyPackages alice1 bob
    mp <- createAddCommit alice1 [bob]

    let mock = receiveCommitMock [bob1] <|> welcomeMock <|> claimKeyPackagesMock kpb
    void . withTempMockFederator' mock $
      sendAndConsumeCommit mp

    let subconv = SubConvId "conference"

    randUser <- randomId
    let gscr =
          GetSubConversationsRequest
            { gsreqUser = if isAMember then qUnqualified bob else randUser,
              gsreqConv = qUnqualified qcnv,
              gsreqSubConv = subconv
            }

    fedGalleyClient <- view tsFedGalleyClient
    res <- runFedClient @"get-sub-conversation" fedGalleyClient bobDomain gscr

    liftTest $ do
      if isAMember
        then do
          sub <- expectSubConvSuccess res
          liftIO $ do
            pscParentConvId sub @?= qcnv
            pscSubConvId sub @?= subconv
        else do
          expectSubConvError ConvNotFound res
  where
    expectSubConvSuccess :: GetSubConversationsResponse -> TestM PublicSubConversation
    expectSubConvSuccess (GetSubConversationsResponseSuccess fakeSubConv) = pure fakeSubConv
    expectSubConvSuccess (GetSubConversationsResponseError err) = liftIO $ assertFailure ("Unexpected GetSubConversationsResponseError: " <> show err)

    expectSubConvError :: GalleyError -> GetSubConversationsResponse -> TestM ()
    expectSubConvError _errExpected (GetSubConversationsResponseSuccess _) = liftIO $ assertFailure "Unexpected GetSubConversationsResponseSuccess"
    expectSubConvError errExpected (GetSubConversationsResponseError err) = liftIO $ err @?= errExpected

testRemoteMemberDeleteSubConv :: HasCallStack => Bool -> TestM ()
testRemoteMemberDeleteSubConv isAMember = do
  -- alice is local, bob is remote
  -- alice creates a local conversation and invites bob
  -- bob deletes a subconversation via federated enpdoint

  let bobDomain = Domain "faraway.example.com"
      scnv = SubConvId "conference"
  [alice, bob] <- createAndConnectUsers [Nothing, Just (domainText bobDomain)]

  (cnv, groupId, epoch) <- runMLSTest $ do
    [alice1, bob1] <- traverse createMLSClient [alice, bob]
    (_cnvGroupId, qcnv) <- setupMLSGroup alice1
    mp <- createAddCommit alice1 [bob]

    let mock = receiveCommitMock [bob1] <|> welcomeMock
    void . withTempMockFederator' mock . sendAndConsumeCommit $ mp

    sub <-
      liftTest $
        responseJsonError
          =<< getSubConv (qUnqualified alice) qcnv scnv
    resetGroup alice1 (fmap (flip SubConv scnv) qcnv) (pscGroupId sub)

    pure (qUnqualified qcnv, pscGroupId sub, pscEpoch sub)

  randUser <- randomId
  let delReq =
        DeleteSubConversationFedRequest
          { dscreqUser = if isAMember then qUnqualified bob else randUser,
            dscreqConv = cnv,
            dscreqSubConv = scnv,
            dscreqGroupId = groupId,
            dscreqEpoch = epoch
          }

  -- Bob is a member of the parent conversation so he's allowed to delete the
  -- subconversation.
  (res, reqs) <-
    withTempMockFederator' deleteMLSConvMock $ do
      fedGalleyClient <- view tsFedGalleyClient
      runFedClient @"delete-sub-conversation" fedGalleyClient bobDomain delReq

  when isAMember $ do
    liftIO $ do
      req <- assertOne (filter ((== "on-new-remote-subconversation") . frRPC) reqs)
      nrsc <- assertOne (toList (Aeson.decode (frBody req)))
      nrscConvId nrsc @?= cnv
      nrscSubConvId nrsc @?= scnv

    liftIO $ do
      fr <- assertOne (filter ((== "on-delete-mls-conversation") . frRPC) reqs)
      frTargetDomain fr @?= bobDomain
      frRPC fr @?= "on-delete-mls-conversation"
      bdy <- case Aeson.eitherDecode (frBody fr) of
        Right b -> pure b
        Left e -> assertFailure $ "Could not parse delete-sub-conversation request body: " <> e
      odmcGroupIds bdy @?= [groupId]

  if isAMember then expectSuccess res else expectFailure ConvNotFound res
  where
    expectSuccess :: DeleteSubConversationResponse -> TestM ()
    expectSuccess DeleteSubConversationResponseSuccess = pure ()
    expectSuccess (DeleteSubConversationResponseError err) =
      liftIO . assertFailure $
        "Unexpected DeleteSubConversationResponseError: " <> show err

    expectFailure :: GalleyError -> DeleteSubConversationResponse -> TestM ()
    expectFailure _errExpected DeleteSubConversationResponseSuccess =
      liftIO . assertFailure $
        "Unexpected DeleteSubConversationResponseSuccess"
    expectFailure errExpected (DeleteSubConversationResponseError err) =
      liftIO $ err @?= errExpected

-- | A choice on who is deleting a subconversation
data SubConvDeleterType
  = ConvMember
  | SubConvMember
  | RandomUser
  deriving (Eq)

testDeleteSubConv :: SubConvDeleterType -> TestM ()
testDeleteSubConv deleterType = do
  [alice, bob] <- createAndConnectUsers [Nothing, Nothing]
  randUser <- randomId
  let sconv = SubConvId "conference"
  qcnv <- runMLSTest $ do
    [alice1, bob1] <- traverse createMLSClient [alice, bob]
    void $ uploadNewKeyPackage bob1
    (_, qcnv) <- setupMLSGroup alice1
    void $ createAddCommit alice1 [bob] >>= sendAndConsumeCommitBundle
    void $ createSubConv qcnv alice1 sconv
    pure qcnv

  sub <-
    responseJsonError
      =<< getSubConv (qUnqualified alice) qcnv sconv
        <!! const 200 === statusCode
  let dsc = DeleteSubConversationRequest (pscGroupId sub) (pscEpoch sub)
  let (deleter, expectedCode) = case deleterType of
        ConvMember -> (qUnqualified bob, 200)
        SubConvMember -> (qUnqualified alice, 200)
        RandomUser -> (randUser, 403)
  deleteSubConv deleter qcnv sconv dsc !!! const expectedCode === statusCode

  newSub <-
    responseJsonError
      =<< getSubConv (qUnqualified alice) qcnv sconv
        <!! do const 200 === statusCode

  liftIO $
    if deleterType == ConvMember || deleterType == SubConvMember
      then
        assertBool
          "Old and new subconversation are equal"
          (sub /= newSub)
      else
        assertBool
          "Old and new subconversation are not equal"
          (sub == newSub)

-- In this test case, Alice creates a subconversation, Bob joins and Alice
-- leaves. The leaving causes the backend to generate an external remove
-- proposal for the client by Alice. Next, Bob does not commit (simulating his
-- client crashing), and then deleting the subconversation after coming back up.
-- Then Bob creates a subconversation with the same subconversation ID and the
-- test asserts that both Alice and Bob get no events, which means the backend
-- does not resubmit the pending remove proposal for Alice's client.
testJoinDeletedSubConvWithRemoval :: TestM ()
testJoinDeletedSubConvWithRemoval = do
  [alice, bob] <- createAndConnectUsers [Nothing, Nothing]
  runMLSTest $ do
    [alice1, bob1] <- traverse createMLSClient [alice, bob]
    void $ uploadNewKeyPackage bob1
    (_, qcnv) <- setupMLSGroup alice1
    void $ createAddCommit alice1 [bob] >>= sendAndConsumeCommitBundle
    let subConvId = SubConvId "conference"
    qsconvId <- createSubConv qcnv alice1 subConvId
    void $
      createExternalCommit bob1 Nothing qsconvId
        >>= sendAndConsumeCommitBundle
    liftTest $
      leaveSubConv (ciUser alice1) (ciClient alice1) qcnv subConvId
        !!! const 200 === statusCode
    -- no committing by Bob of the backend-generated remove proposal for alice1
    -- (simulating his client crashing)

    do
      sub <-
        liftTest $
          responseJsonError
            =<< getSubConv (qUnqualified bob) qcnv subConvId
              <!! const 200 === statusCode
      let dsc = DeleteSubConversationRequest (pscGroupId sub) (pscEpoch sub)
      liftTest $
        deleteSubConv (qUnqualified bob) qcnv subConvId dsc
          !!! const 200 === statusCode

    mlsBracket [alice1, bob1] $ \wss -> do
      void $ createSubConv qcnv bob1 subConvId
      void . liftIO $ WS.assertNoEvent (3 # WS.Second) wss

testDeleteSubConvStale :: TestM ()
testDeleteSubConvStale = do
  alice <- randomQualifiedUser
  let sconv = SubConvId "conference"
  (qcnv, sub) <- runMLSTest $ do
    alice1 <- createMLSClient alice
    (_, qcnv) <- setupMLSGroup alice1
    sub <-
      liftTest $
        responseJsonError
          =<< getSubConv (qUnqualified alice) qcnv sconv
            <!! do const 200 === statusCode

    resetGroup alice1 (fmap (flip SubConv sconv) qcnv) (pscGroupId sub)

    void $
      createPendingProposalCommit alice1 >>= sendAndConsumeCommitBundle
    pure (qcnv, sub)

  -- the commit was made, yet the epoch for the request body is old
  let dsc = DeleteSubConversationRequest (pscGroupId sub) (pscEpoch sub)
  deleteSubConv (qUnqualified alice) qcnv sconv dsc
    !!! do const 409 === statusCode

testDeleteParentOfSubConv :: TestM ()
testDeleteParentOfSubConv = do
  (tid, aliceUnqualified, [arthurUnqualified]) <- API.Util.createBindingTeamWithMembers 2
  bob <- randomQualifiedId (Domain "bobl.example.com")

  localDomain <- viewFederationDomain
  let alice = Qualified aliceUnqualified localDomain
      arthur = Qualified arthurUnqualified localDomain

  connectWithRemoteUser aliceUnqualified bob

  let sconv = SubConvId "conference"
  (qcnv, parentGroupId, subGroupId) <- runMLSTest $ do
    [alice1, arthur1, bob1] <- traverse createMLSClient [alice, arthur, bob]
    traverse_ uploadNewKeyPackage [arthur1]
    (parentGroupId, qcnv) <- setupMLSGroup alice1

    (qcs, _) <- withTempMockFederator' (receiveCommitMock [bob1]) $ do
      void $ createAddCommit alice1 [arthur, bob] >>= sendAndConsumeCommit
      createSubConv qcnv alice1 sconv

    subGid <- getCurrentGroupId

    resetGroup arthur1 qcs subGid
    void $ createExternalCommit arthur1 Nothing qcs >>= sendAndConsumeCommitBundle

    resetGroup bob1 qcs subGid
    void $ createExternalCommit bob1 Nothing qcs >>= sendAndConsumeCommitBundle

    sub' <-
      responseJsonError
        =<< liftTest
          ( getSubConv (qUnqualified alice) qcnv sconv
              <!! do const 200 === statusCode
          )

    void $ assertOne (filter (== arthur1) (pscMembers sub'))
    void $ assertOne (filter (== bob1) (pscMembers sub'))

    pure (qcnv, parentGroupId, pscGroupId sub')

  (_, freqs) <- withTempMockFederator' deleteMLSConvMock $ do
    deleteTeamConv tid (qUnqualified qcnv) (qUnqualified alice)
      !!! const 200
        === statusCode

  req <- assertOne (filter ((== "on-delete-mls-conversation") . frRPC) freqs)
  let Just odmc = Aeson.decode (frBody req)
  liftIO $
    sort (odmcGroupIds odmc) @?= sort [parentGroupId, subGroupId]

  getSubConv (qUnqualified alice) qcnv sconv
    !!! do const 404 === statusCode

testDeleteRemoteParentOfSubConv :: TestM ()
testDeleteRemoteParentOfSubConv = do
  [alice, bob] <- createAndConnectUsers [Just "alice.example.com", Nothing]

  runMLSTest $ do
    alice1 <- createFakeMLSClient alice
    bob1 <- createMLSClient bob
    void $ uploadNewKeyPackage bob1

    -- setup fake group for the subconversation
    let subId = SubConvId "conference"
    (subGroupId, qcnv) <- setupFakeMLSGroup alice1
    let qcs = fmap (flip SubConv subId) qcnv
    initialCommit <- createPendingProposalCommit alice1

    -- create a fake group ID for the main (we don't need the actual group)
    mainGroupId <- fakeGroupId

    -- inform backend about the main conversation
    receiveNewRemoteConv (fmap Conv qcnv) mainGroupId
    receiveOnConvUpdated qcnv alice bob

    -- inform backend about the subconversation
    receiveNewRemoteConv qcs subGroupId

    let pgs = mpPublicGroupState initialCommit
    let mock = queryGroupStateMock (fold pgs) bob <|> sendMessageMock
    void $ withTempMockFederator' mock $ do
      -- bob joins subconversation
      commit <- createExternalCommit bob1 Nothing qcs
      void $ sendAndConsumeCommitBundle commit

      -- bob can send to remote conversation
      void $
        withTempMockFederator' sendMessageMock $ do
          message <- createApplicationMessage bob1 "hi"
          postMessage (mpSender message) (mpMessage message)
            !!! const 201 === statusCode

      -- remote notifies about deletion of group
      liftTest $ do
        client <- view tsFedGalleyClient
        let odm = OnDeleteMLSConversationRequest [mainGroupId, subGroupId]
        void $
          runFedClient
            @"on-delete-mls-conversation"
            client
            (qDomain alice)
            odm

      -- bob's backend has no longer a mapping of the group id
      void $
        withTempMockFederator' sendMessageMock $ do
          message <- createApplicationMessage bob1 "hi"
          postMessage (mpSender message) (mpMessage message)
            !!! const 404 === statusCode

testDeleteRemoteSubConv :: Bool -> TestM ()
testDeleteRemoteSubConv isAMember = do
  alice <- randomQualifiedUser
  let remoteDomain = Domain "faraway.example.com"
  conv <- randomId
  let qconv = Qualified conv remoteDomain
      sconv = SubConvId "conference"
      groupId = GroupId "deadbeef"
      epoch = Epoch 0
      expectedReq =
        DeleteSubConversationFedRequest
          { dscreqUser = qUnqualified alice,
            dscreqConv = conv,
            dscreqSubConv = sconv,
            dscreqGroupId = groupId,
            dscreqEpoch = epoch
          }

  let mock = do
        guardRPC "delete-sub-conversation"
        mockReply $
          if isAMember
            then DeleteSubConversationResponseSuccess
            else DeleteSubConversationResponseError ConvNotFound
      dsc = DeleteSubConversationRequest groupId epoch

  (_, reqs) <-
    withTempMockFederator' mock $
      deleteSubConv (qUnqualified alice) qconv sconv dsc
        <!! const (if isAMember then 200 else 404) === statusCode
  do
    actualReq <- assertOne (filter ((== "delete-sub-conversation") . frRPC) reqs)
    let req :: Maybe DeleteSubConversationFedRequest =
          Aeson.decode (frBody actualReq)
    liftIO $ req @?= Just expectedReq

testLastLeaverSubConv :: TestM ()
testLastLeaverSubConv = do
  alice <- randomQualifiedUser

  runMLSTest $ do
    [alice1, alice2] <- traverse createMLSClient [alice, alice]
    void $ uploadNewKeyPackage alice2
    (_, qcnv) <- setupMLSGroup alice1
    void $ createAddCommit alice1 [alice] >>= sendAndConsumeCommitBundle

    let subId = SubConvId "conference"
    qsub <- createSubConv qcnv alice1 subId
    prePsc <-
      liftTest $
        responseJsonError
          =<< getSubConv (qUnqualified alice) qcnv subId
            <!! do
              const 200 === statusCode
    void $ leaveCurrentConv alice1 qsub

    psc <-
      liftTest $
        responseJsonError
          =<< getSubConv (qUnqualified alice) qcnv subId
            <!! do
              const 200 === statusCode
    liftIO $ do
      pscEpoch psc @?= Epoch 0
      pscEpochTimestamp psc @?= Nothing
      assertBool "group ID unchanged" $ pscGroupId prePsc /= pscGroupId psc
      length (pscMembers psc) @?= 0

testLeaveSubConv :: Bool -> TestM ()
testLeaveSubConv isSubConvCreator = do
  [alice, bob, charlie] <- createAndConnectUsers [Nothing, Nothing, Just "charlie.example.com"]

  runMLSTest $ do
    charlie1 : allLocals@[alice1, bob1, bob2] <-
      traverse createMLSClient [charlie, alice, bob, bob]
    traverse_ uploadNewKeyPackage [bob1, bob2]
    (_, qcnv) <- setupMLSGroup alice1

    let subId = SubConvId "conference"
    (qsub, _) <- withTempMockFederator'
      ( receiveCommitMock [charlie1]
          <|> welcomeMock
          <|> ("on-mls-message-sent" ~> RemoteMLSMessageOk)
      )
      $ do
        void $ createAddCommit alice1 [bob, charlie] >>= sendAndConsumeCommit

        qsub <- createSubConv qcnv bob1 subId
        void $ createExternalCommit alice1 Nothing qsub >>= sendAndConsumeCommitBundle
        void $ createExternalCommit bob2 Nothing qsub >>= sendAndConsumeCommitBundle
        void $ createExternalCommit charlie1 Nothing qsub >>= sendAndConsumeCommitBundle
        pure qsub

    let firstLeaver = if isSubConvCreator then bob1 else alice1
    -- a member leaves the subconversation
    [firstLeaverKP] <-
      map snd . filter (\(cid, _) -> cid == firstLeaver)
        <$> getClientsFromGroupState
          alice1
          (cidQualifiedUser firstLeaver)
    let others = filter (/= firstLeaver) allLocals
    mlsBracket (firstLeaver : others) $ \(wsLeaver : wss) -> do
      (_, reqs) <-
        withTempMockFederator' messageSentMock $
          leaveCurrentConv firstLeaver qsub
      req <-
        assertOne
          ( toList . Aeson.decode . frBody
              =<< filter ((== "on-mls-message-sent") . frRPC) reqs
          )
      let msg = fromBase64ByteString $ rmmMessage req
      liftIO $
        rmmRecipients req @?= [(ciUser charlie1, ciClient charlie1)]
      consumeMessage1 charlie1 msg

      msgs <-
        WS.assertMatchN (5 # WS.Second) wss $
          wsAssertBackendRemoveProposal
            (cidQualifiedUser firstLeaver)
            (Conv <$> qcnv)
            firstLeaverKP
      traverse_ (uncurry consumeMessage1) (zip others msgs)
      -- assert the leaver gets no proposal or event
      void . liftIO $ WS.assertNoEvent (5 # WS.Second) [wsLeaver]

    -- a member commits the pending proposal
    do
      leaveCommit <- createPendingProposalCommit (head others)
      mlsBracket (firstLeaver : others) $ \(wsLeaver : wss) -> do
        events <- sendAndConsumeCommit leaveCommit
        liftIO $ events @?= []
        WS.assertMatchN_ (5 # WS.Second) wss $ \n -> do
          wsAssertMLSMessage qsub (cidQualifiedUser . head $ others) (mpMessage leaveCommit) n
        void $ WS.assertNoEvent (5 # WS.Second) [wsLeaver]

    -- send an application message
    do
      message <- createApplicationMessage (head others) "some text"
      mlsBracket (firstLeaver : others) $ \(wsLeaver : wss) -> do
        events <- sendAndConsumeMessage message
        liftIO $ events @?= []
        WS.assertMatchN_ (5 # WS.Second) wss $ \n -> do
          wsAssertMLSMessage qsub (cidQualifiedUser . head $ others) (mpMessage message) n
        void $ WS.assertNoEvent (5 # WS.Second) [wsLeaver]

    -- check that only 3 clients are left in the subconv
    do
      psc <-
        liftTest $
          responseJsonError
            =<< getSubConv (ciUser (head others)) qcnv subId
              <!! do
                const 200 === statusCode
      liftIO $ length (pscMembers psc) @?= 3

    -- charlie1 leaves
    [charlie1KP] <-
      map snd . filter (\(cid, _) -> cid == charlie1)
        <$> getClientsFromGroupState (head others) charlie
    mlsBracket others $ \wss -> do
      leaveCurrentConv charlie1 qsub

      msgs <-
        WS.assertMatchN (5 # WS.Second) wss $
          wsAssertBackendRemoveProposal charlie (Conv <$> qcnv) charlie1KP
      traverse_ (uncurry consumeMessage1) (zip others msgs)

    -- a member commits the pending proposal
    void $ createPendingProposalCommit (head others) >>= sendAndConsumeCommitBundle

    -- check that only 2 clients are left in the subconv
    do
      psc <-
        liftTest $
          responseJsonError
            =<< getSubConv (ciUser (head others)) qcnv subId
              <!! do
                const 200 === statusCode
      liftIO $ do
        length (pscMembers psc) @?= 2
        sort (pscMembers psc) @?= sort others

testLeaveSubConvNonMember :: TestM ()
testLeaveSubConvNonMember = do
  [alice, bob] <- createAndConnectUsers [Nothing, Nothing]

  runMLSTest $ do
    [alice1, bob1] <- traverse createMLSClient [alice, bob]
    void $ uploadNewKeyPackage bob1
    (_, qcnv) <- setupMLSGroup alice1
    void $ createAddCommit alice1 [bob] >>= sendAndConsumeCommit

    let subId = SubConvId "conference"
    _qsub <- createSubConv qcnv bob1 subId

    -- alice attempts to leave
    liftTest $ do
      e <-
        responseJsonError
          =<< leaveSubConv (ciUser alice1) (ciClient alice1) qcnv subId
            <!! const 400 === statusCode
      liftIO $ Wai.label e @?= "mls-protocol-error"

    -- alice attempts to leave a non-existing subconversation
    liftTest $ do
      e <-
        responseJsonError
          =<< leaveSubConv (ciUser alice1) (ciClient alice1) qcnv (SubConvId "foo")
            <!! const 404 === statusCode
      liftIO $ Wai.label e @?= "no-conversation"

testLeaveRemoteSubConv :: TestM ()
testLeaveRemoteSubConv = do
  -- setup fake remote conversation
  [alice, bob] <- createAndConnectUsers [Just "alice.example.com", Nothing]
  runMLSTest $ do
    [alice1, bob1] <- traverse createMLSClient [alice, bob]

    -- setup fake group for the subconversation
    let subId = SubConvId "conference"
    (subGroupId, qcnv) <- setupFakeMLSGroup alice1
    -- TODO: refactor setupFakeMLSGroup to make it consistent with createSubConv
    let qcs = fmap (flip SubConv subId) qcnv
    initialCommit <- createPendingProposalCommit alice1

    -- create a fake group ID for the main (we don't need the actual group)
    mainGroupId <- fakeGroupId

    -- inform backend about the main conversation
    receiveNewRemoteConv (fmap Conv qcnv) mainGroupId
    receiveOnConvUpdated qcnv alice bob

    -- inform backend about the subconversation
    receiveNewRemoteConv qcs subGroupId

    let pgs = mpPublicGroupState initialCommit
    let mock =
          queryGroupStateMock (fold pgs) bob
            <|> sendMessageMock
            <|> ("leave-sub-conversation" ~> LeaveSubConversationResponseOk)
    (_, reqs) <- withTempMockFederator' mock $ do
      -- bob joins subconversation
      void $ createExternalCommit bob1 Nothing qcs >>= sendAndConsumeCommitBundle

      -- bob leaves
      liftTest $
        leaveSubConv (ciUser bob1) (ciClient bob1) qcnv subId
          !!! const 200 === statusCode

    -- check that leave-sub-conversation is called
    void $ assertOne (filter ((== "leave-sub-conversation") . frRPC) reqs)

testRemoveUserParent :: TestM ()
testRemoveUserParent = do
  [alice, bob, charlie] <- createAndConnectUsers [Nothing, Nothing, Nothing]

  runMLSTest $
    do
      [alice1, bob1, bob2, charlie1, charlie2] <-
        traverse
          createMLSClient
          [alice, bob, bob, charlie, charlie]
      traverse_ uploadNewKeyPackage [bob1, bob2, charlie1, charlie2]
      (_, qcnv) <- setupMLSGroup alice1
      void $ createAddCommit alice1 [bob, charlie] >>= sendAndConsumeCommit

      let subname = SubConvId "conference"
      void $ createSubConv qcnv bob1 subname
      let qcs = fmap (flip SubConv subname) qcnv

      -- all clients join
      for_ [alice1, bob2, charlie1, charlie2] $ \c ->
        void $ createExternalCommit c Nothing qcs >>= sendAndConsumeCommitBundle

      [(_, kpref1), (_, kpref2)] <- getClientsFromGroupState alice1 charlie

      -- charlie leaves the main conversation
      mlsBracket [alice1, bob1, bob2] $ \wss -> do
        liftTest $ do
          deleteMemberQualified (qUnqualified charlie) charlie qcnv
            !!! const 200 === statusCode

        -- Remove charlie from our state as well
        State.modify $ \mls ->
          mls
            { mlsMembers = Set.difference (mlsMembers mls) (Set.fromList [charlie1, charlie2])
            }

        msg1 <- WS.assertMatchN (5 # Second) wss $ \n ->
          wsAssertBackendRemoveProposal charlie (Conv <$> qcnv) kpref1 n

        traverse_ (uncurry consumeMessage1) (zip [alice1, bob1, bob2] msg1)

        msg2 <- WS.assertMatchN (5 # Second) wss $ \n ->
          wsAssertBackendRemoveProposal charlie (Conv <$> qcnv) kpref2 n

        traverse_ (uncurry consumeMessage1) (zip [alice1, bob1, bob2] msg2)

        void $ createPendingProposalCommit alice1 >>= sendAndConsumeCommitBundle

        liftTest $ do
          getSubConv (qUnqualified charlie) qcnv (SubConvId "conference")
            !!! const 403 === statusCode

          sub :: PublicSubConversation <-
            responseJsonError
              =<< getSubConv (qUnqualified bob) qcnv (SubConvId "conference")
                <!! const 200 === statusCode
          liftIO $
            assertEqual
              "subconv membership mismatch after removal"
              (sort [bob1, bob2, alice1])
              (sort $ pscMembers sub)

testRemoveCreatorParent :: TestM ()
testRemoveCreatorParent = do
  [alice, bob, charlie] <- createAndConnectUsers [Nothing, Nothing, Nothing]

  runMLSTest $
    do
      [alice1, bob1, bob2, charlie1, charlie2] <-
        traverse
          createMLSClient
          [alice, bob, bob, charlie, charlie]
      traverse_ uploadNewKeyPackage [bob1, bob2, charlie1, charlie2]
      (_, qcnv) <- setupMLSGroup alice1
      void $ createAddCommit alice1 [bob, charlie] >>= sendAndConsumeCommit

      let subname = SubConvId "conference"
      void $ createSubConv qcnv alice1 subname
      let qcs = fmap (flip SubConv subname) qcnv

      -- all clients join
      for_ [bob1, bob2, charlie1, charlie2] $ \c ->
        void $ createExternalCommit c Nothing qcs >>= sendAndConsumeCommitBundle

      [(_, kpref1)] <- getClientsFromGroupState alice1 alice

      -- creator leaves the main conversation
      mlsBracket [bob1, bob2, charlie1, charlie2] $ \wss -> do
        liftTest $ do
          deleteMemberQualified (qUnqualified alice) alice qcnv
            !!! const 200 === statusCode

        -- Remove alice1 from our state as well
        State.modify $ \mls ->
          mls
            { mlsMembers = Set.difference (mlsMembers mls) (Set.fromList [alice1])
            }

        msg <- WS.assertMatchN (5 # Second) wss $ \n ->
          -- Checks proposal for subconv, parent doesn't get one
          -- since alice is not notified of her own removal
          wsAssertBackendRemoveProposal alice (Conv <$> qcnv) kpref1 n

        traverse_ (uncurry consumeMessage1) (zip [bob1, bob2, charlie1, charlie2] msg)

        void $ createPendingProposalCommit bob1 >>= sendAndConsumeCommitBundle

        liftTest $ do
          getSubConv (qUnqualified alice) qcnv subname
            !!! const 403 === statusCode

          -- charlie sees updated memberlist
          sub :: PublicSubConversation <-
            responseJsonError
              =<< getSubConv (qUnqualified charlie) qcnv subname
                <!! const 200 === statusCode
          liftIO $
            assertEqual
              "1. subconv membership mismatch after removal"
              (sort [charlie1, charlie2, bob1, bob2])
              (sort $ pscMembers sub)

          -- bob also sees updated memberlist
          sub1 :: PublicSubConversation <-
            responseJsonError
              =<< getSubConv (qUnqualified bob) qcnv subname
                <!! const 200 === statusCode
          liftIO $
            assertEqual
              "2. subconv membership mismatch after removal"
              (sort [charlie1, charlie2, bob1, bob2])
              (sort $ pscMembers sub1)

testCreatorRemovesUserFromParent :: TestM ()
testCreatorRemovesUserFromParent = do
  [alice, bob, charlie] <- createAndConnectUsers [Nothing, Nothing, Nothing]

  runMLSTest $
    do
      [alice1, bob1, bob2, charlie1, charlie2] <-
        traverse
          createMLSClient
          [alice, bob, bob, charlie, charlie]
      traverse_ uploadNewKeyPackage [bob1, bob2, charlie1, charlie2]
      (_, qcnv) <- setupMLSGroup alice1
      void $ createAddCommit alice1 [bob, charlie] >>= sendAndConsumeCommit

      stateParent <- State.get

      let subId = SubConvId "conference"
      qcs <- createSubConv qcnv alice1 subId
      liftTest $
        getSubConv (qUnqualified alice) qcnv subId
          !!! do const 200 === statusCode

      for_ [bob1, bob2, charlie1, charlie2] $ \c -> do
        void $ createExternalCommit c Nothing qcs >>= sendAndConsumeCommitBundle

      stateSub <- State.get
      State.put stateParent

      mlsBracket [alice1, charlie1, charlie2] $ \wss -> do
        events <- createRemoveCommit alice1 [bob1, bob2] >>= sendAndConsumeCommitBundle
        State.modify $ \s -> s {mlsMembers = Set.difference (mlsMembers s) (Set.fromList [bob1, bob2])}

        liftIO $ assertOne events >>= assertLeaveEvent qcnv alice [bob]

        WS.assertMatchN_ (5 # Second) wss $ \n -> do
          wsAssertMemberLeave qcnv alice [bob] n

        State.put stateSub
        -- Get client state for alice and fetch bob client identities
        [(_, kprefBob1), (_, kprefBob2)] <- getClientsFromGroupState alice1 bob

        -- handle bob1 removal
        msgs <- WS.assertMatchN (5 # Second) wss $ \n -> do
          -- it was an alice proposal for the parent,
          -- but it's a backend proposal for the sub
          wsAssertBackendRemoveProposal bob qcs kprefBob1 n

        traverse_ (uncurry consumeMessage1) (zip [alice1, charlie1, charlie2] msgs)

        -- handle bob2 removal
        msgs2 <- WS.assertMatchN (5 # Second) wss $ \n -> do
          -- it was an alice proposal for the parent,
          -- but it's a backend proposal for the sub
          wsAssertBackendRemoveProposal bob qcs kprefBob2 n

        traverse_ (uncurry consumeMessage1) (zip [alice1, charlie1, charlie2] msgs2)

        -- Remove bob from our state as well
        State.modify $ \mls ->
          mls
            { mlsMembers = Set.difference (mlsMembers mls) (Set.fromList [bob1, bob2])
            }
        -- alice commits the proposal and sends over for the backend to also process it
        void $
          createPendingProposalCommit alice1
            >>= sendAndConsumeCommitBundle

        liftTest $ do
          getSubConv (qUnqualified bob) qcnv (SubConvId "conference")
            !!! const 403 === statusCode

          -- charlie sees updated memberlist
          sub1 :: PublicSubConversation <-
            responseJsonError
              =<< getSubConv (qUnqualified charlie) qcnv (SubConvId "conference")
                <!! const 200 === statusCode
          liftIO $
            assertEqual
              ( "1. sub1conv membership mismatch after removal. Expected 3 clients, got "
                  <> (show . length . pscMembers $ sub1)
              )
              (sort [alice1, charlie1, charlie2])
              (sort $ pscMembers sub1)

          -- alice also sees updated memberlist
          sub2 :: PublicSubConversation <-
            responseJsonError
              =<< getSubConv (qUnqualified alice) qcnv (SubConvId "conference")
                <!! const 200 === statusCode
          liftIO $
            assertEqual
              ( "2. subconv membership mismatch after removal. Expected 3 clients, got "
                  <> (show . length . pscMembers $ sub2)
              )
              (sort [alice1, charlie1, charlie2])
              (sort $ pscMembers sub2)<|MERGE_RESOLUTION|>--- conflicted
+++ resolved
@@ -24,13 +24,8 @@
 import API.Util
 import Bilge hiding (empty, head)
 import Bilge.Assert
-<<<<<<< HEAD
-import Cassandra
-import Control.Applicative
-=======
 import Cassandra hiding (Set)
 import Control.Exception (throw)
->>>>>>> 64f52126
 import Control.Lens (view)
 import Control.Lens.Extras
 import qualified Control.Monad.State as State
@@ -66,11 +61,8 @@
 import Wire.API.Conversation.Protocol
 import Wire.API.Conversation.Role
 import Wire.API.Error.Galley
-<<<<<<< HEAD
 import Wire.API.Federation.API.Common
-=======
 import Wire.API.Event.Conversation
->>>>>>> 64f52126
 import Wire.API.Federation.API.Galley
 import Wire.API.MLS.CipherSuite
 import Wire.API.MLS.Credential
@@ -2659,7 +2651,7 @@
 
     message <- createApplicationMessage alice1 "some text"
     mlsBracket [bob1, bob2] $ \wss -> do
-      events <- sendAndConsumeMessage message
+      (events, _) <- sendAndConsumeMessage message
       liftIO $ events @?= []
       liftIO $
         WS.assertMatchN_ (5 # WS.Second) wss $ \n -> do
@@ -3185,7 +3177,7 @@
     do
       message <- createApplicationMessage (head others) "some text"
       mlsBracket (firstLeaver : others) $ \(wsLeaver : wss) -> do
-        events <- sendAndConsumeMessage message
+        (events, _) <- sendAndConsumeMessage message
         liftIO $ events @?= []
         WS.assertMatchN_ (5 # WS.Second) wss $ \n -> do
           wsAssertMLSMessage qsub (cidQualifiedUser . head $ others) (mpMessage message) n

--- conflicted
+++ resolved
@@ -64,21 +64,15 @@
 import Wire.API.MLS.CipherSuite
 import Wire.API.MLS.Credential
 import Wire.API.MLS.Keys
-<<<<<<< HEAD
 import Wire.API.MLS.Message
 import Wire.API.MLS.Proposal
-=======
->>>>>>> 59a61f8b
 import Wire.API.MLS.Serialisation
 import Wire.API.MLS.SubConversation
 import Wire.API.Message
 import Wire.API.Routes.MultiTablePaging
 import Wire.API.Routes.Version
-<<<<<<< HEAD
+import Wire.API.Unreachable
 import Wire.API.User.Client
-=======
-import Wire.API.Unreachable
->>>>>>> 59a61f8b
 
 tests :: IO TestSetup -> TestTree
 tests s =
@@ -1106,16 +1100,10 @@
     let commitMocks =
           receiveCommitMockByDomain [bob1, charlie1]
             <|> welcomeMock
-<<<<<<< HEAD
-    ([event], _) <-
-      withTempMockFederator' mocks $ do
-        sendAndConsumeCommitBundle commit
-=======
     (([event], ftpCommit), _) <-
       withTempMockFederator' commitMocks $ do
-        sendAndConsumeCommitFederated commit
+        sendAndConsumeCommitBundleFederated commit
     liftIO $ ftpCommit @?= mempty
->>>>>>> 59a61f8b
 
     let unreachables = Set.singleton (Domain "charlie.example.com")
     let sendMocks =
@@ -2401,7 +2389,7 @@
     -- bob joins subconversation
     let pgs = mpGroupInfo initialCommit
     let mock =
-          ("send-mls-commit-bundle" ~> MLSMessageResponseUpdates [] (UnreachableUsers []))
+          ("send-mls-commit-bundle" ~> MLSMessageResponseUpdates [] mempty)
             <|> queryGroupStateMock (fold pgs) bob
             <|> sendMessageMock
     (_, reqs) <- withTempMockFederator' mock $ do
@@ -2881,7 +2869,7 @@
 
     let pgs = mpGroupInfo initialCommit
     let mock =
-          ("send-mls-commit-bundle" ~> MLSMessageResponseUpdates [] (UnreachableUsers []))
+          ("send-mls-commit-bundle" ~> MLSMessageResponseUpdates [] mempty)
             <|> queryGroupStateMock (fold pgs) bob
             <|> sendMessageMock
     void $ withTempMockFederator' mock $ do
@@ -3151,7 +3139,7 @@
 
     let pgs = mpGroupInfo initialCommit
     let mock =
-          ("send-mls-commit-bundle" ~> MLSMessageResponseUpdates [] (UnreachableUsers []))
+          ("send-mls-commit-bundle" ~> MLSMessageResponseUpdates [] mempty)
             <|> queryGroupStateMock (fold pgs) bob
             <|> sendMessageMock
             <|> ("leave-sub-conversation" ~> LeaveSubConversationResponseOk)

--- conflicted
+++ resolved
@@ -116,11 +116,8 @@
 import Wire.API.Event.Team
 import qualified Wire.API.Event.Team as TE
 import Wire.API.Federation.API
-<<<<<<< HEAD
+import Wire.API.Federation.API.Brig
 import Wire.API.Federation.API.Common
-=======
-import Wire.API.Federation.API.Brig
->>>>>>> 48da185b
 import Wire.API.Federation.API.Galley
 import Wire.API.Federation.Domain (originDomainHeaderName)
 import Wire.API.Internal.Notification hiding (target)
@@ -742,11 +739,7 @@
         ("get-not-fully-connected-backends" ~> NonConnectedBackends mempty)
           <|> m
   fmap fst $
-<<<<<<< HEAD
-    withTempMockFederator' (mockReply EmptyResponse) $
-=======
     withTempMockFederator' mock $
->>>>>>> 48da185b
       postConvQualified u c n {newConvName = setName (newConvName n)}
         <!! const 201 === statusCode
   where
@@ -760,7 +753,16 @@
   Maybe ClientId ->
   NewConv ->
   TestM (Response (Maybe LByteString))
-postConvWithRemoteUsers = postConvWithRemoteUsersGeneric $ mockReply ()
+postConvWithRemoteUsers u c n =
+  fmap fst $
+    withTempMockFederator' (mockReply EmptyResponse) $
+      postConvQualified u c n {newConvName = setName (newConvName n)}
+        <!! const 201
+          === statusCode
+  where
+    setName :: (KnownNat n, KnownNat m, Within Text n m) => Maybe (Range n m Text) -> Maybe (Range n m Text)
+    setName Nothing = checked "federated gossip"
+    setName x = x
 
 postTeamConv :: TeamId -> UserId -> [UserId] -> Maybe Text -> [Access] -> Maybe (Set AccessRole) -> Maybe Milliseconds -> TestM ResponseLBS
 postTeamConv tid u us name a r mtimer = do

{-# OPTIONS_GHC -Wno-incomplete-uni-patterns #-}

-- This file is part of the Wire Server implementation.
--
-- Copyright (C) 2020 Wire Swiss GmbH <opensource@wire.com>
--
-- This program is free software: you can redistribute it and/or modify it under
-- the terms of the GNU Affero General Public License as published by the Free
-- Software Foundation, either version 3 of the License, or (at your option) any
-- later version.
--
-- This program is distributed in the hope that it will be useful, but WITHOUT
-- ANY WARRANTY; without even the implied warranty of MERCHANTABILITY or FITNESS
-- FOR A PARTICULAR PURPOSE. See the GNU Affero General Public License for more
-- details.
--
-- You should have received a copy of the GNU Affero General Public License along
-- with this program. If not, see <https://www.gnu.org/licenses/>.

module API.Util where

import qualified API.SQS as SQS
import Bilge hiding (timeout)
import Bilge.Assert
import Brig.Types
import Brig.Types.Intra (ConnectionStatus (ConnectionStatus), UserAccount (..), UserSet)
import Brig.Types.Team.Invitation
import Brig.Types.User.Auth (CookieLabel (..))
import Control.Exception (finally)
import Control.Lens hiding (from, to, (#), (.=))
import Control.Monad.Catch (MonadCatch)
import Control.Monad.Except (ExceptT, runExceptT)
import Control.Retry (constantDelay, limitRetries, retrying)
import Data.Aeson hiding (json)
import Data.Aeson.Lens (key, _String)
import qualified Data.ByteString as BS
import qualified Data.ByteString.Base64 as B64
import qualified Data.ByteString.Char8 as C
import Data.ByteString.Conversion
import qualified Data.ByteString.Lazy as Lazy
import qualified Data.Currency as Currency
import Data.Domain
import qualified Data.Handle as Handle
import qualified Data.HashMap.Strict as HashMap
import Data.Id
import Data.Json.Util (UTCTimeMillis)
import Data.LegalHold (defUserLegalHoldStatus)
import Data.List.NonEmpty (NonEmpty)
import Data.List1 as List1
import qualified Data.Map.Strict as Map
import Data.Misc
import Data.ProtocolBuffers (encodeMessage)
import Data.Qualified
import Data.Range
import Data.Serialize (runPut)
import qualified Data.Set as Set
import Data.String.Conversions (ST, cs)
import Data.Text.Encoding (decodeUtf8)
import qualified Data.Text.Encoding as Text
import qualified Data.UUID as UUID
import Data.UUID.V4
import Galley.Intra.User (chunkify)
import qualified Galley.Options as Opts
import qualified Galley.Run as Run
import Galley.Types hiding (InternalMember (..))
import Galley.Types.Conversations.Roles hiding (DeleteConversation)
import Galley.Types.Teams hiding (Event, EventType (..))
import qualified Galley.Types.Teams as Team
import Galley.Types.Teams.Intra
import Gundeck.Types.Notification
  ( Notification (..),
    NotificationId,
    QueuedNotification,
    QueuedNotificationList,
    queuedHasMore,
    queuedNotificationId,
    queuedNotificationPayload,
    queuedNotifications,
    queuedTime,
  )
import Imports
import qualified Network.Wai.Test as WaiTest
import System.Random
import qualified Test.QuickCheck as Q
import Test.Tasty.Cannon (TimeoutUnit (..), (#))
import qualified Test.Tasty.Cannon as WS
import Test.Tasty.HUnit
import TestSetup
import UnliftIO.Timeout
import Util.Options
import Web.Cookie
import qualified Wire.API.Conversation as Public
import Wire.API.Conversation.Member (Member (..))
import qualified Wire.API.Event.Team as TE
import Wire.API.Federation.GRPC.Types (OutwardResponse (..))
import qualified Wire.API.Federation.Mock as Mock
import qualified Wire.API.Message.Proto as Proto
import Wire.API.User.Client (ClientCapability (..), UserClientsFull)

-------------------------------------------------------------------------------
-- API Operations

symmPermissions :: [Perm] -> Permissions
symmPermissions p = let s = Set.fromList p in fromJust (newPermissions s s)

createBindingTeam :: HasCallStack => TestM (UserId, TeamId)
createBindingTeam = do
  ownerid <- randomTeamCreator
  teams <- getTeams ownerid
  let [team] = view (teamListTeams) teams
  let tid = view teamId team
  SQS.assertQueue "create team" SQS.tActivate
  refreshIndex
  pure (ownerid, tid)

createBindingTeamWithMembers :: HasCallStack => Int -> TestM (TeamId, UserId, [UserId])
createBindingTeamWithMembers numUsers = do
  (owner, tid) <- createBindingTeam
  members <- forM [2 .. numUsers] $ \n -> do
    mem <- addUserToTeam owner tid
    SQS.assertQueue "add member" $ SQS.tUpdate (fromIntegral n) [owner]
    refreshIndex
    return $ view Galley.Types.Teams.userId $ mem

  return (tid, owner, members)

getTeams :: UserId -> TestM TeamList
getTeams u = do
  g <- view tsGalley
  r <-
    get
      ( g
          . paths ["teams"]
          . zUser u
          . zConn "conn"
          . zType "access"
          . expect2xx
      )
  return $ responseJsonUnsafe r

createBindingTeamWithNMembers :: Int -> TestM (UserId, TeamId, [UserId])
createBindingTeamWithNMembers = createBindingTeamWithNMembersWithHandles False

createBindingTeamWithNMembersWithHandles :: Bool -> Int -> TestM (UserId, TeamId, [UserId])
createBindingTeamWithNMembersWithHandles withHandles n = do
  (owner, tid) <- createBindingTeam
  setHandle owner
  mems <- replicateM n $ do
    member1 <- randomUser
    addTeamMemberInternal tid member1 (rolePermissions RoleMember) Nothing
    setHandle member1
    pure member1
  SQS.ensureQueueEmpty
  pure (owner, tid, mems)
  where
    mkRandomHandle :: MonadIO m => m Text
    mkRandomHandle = liftIO $ do
      nrs <- replicateM 21 (randomRIO (97, 122)) -- a-z
      return (cs (map chr nrs))

    setHandle :: UserId -> TestM ()
    setHandle uid = when withHandles $ do
      b <- view tsBrig
      randomHandle <- mkRandomHandle
      put
        ( b
            . paths ["/i/users", toByteString' uid, "handle"]
            . json (HandleUpdate randomHandle)
        )
        !!! do
          const 200 === statusCode

-- | FUTUREWORK: this is dead code (see 'NonBindingNewTeam').  remove!
createNonBindingTeam :: HasCallStack => Text -> UserId -> [TeamMember] -> TestM TeamId
createNonBindingTeam name owner mems = do
  g <- view tsGalley
  let mm = if null mems then Nothing else Just $ unsafeRange (take 127 mems)
  let nt = NonBindingNewTeam $ newNewTeam (unsafeRange name) (unsafeRange "icon") & newTeamMembers .~ mm
  resp <-
    post (g . path "/teams" . zUser owner . zConn "conn" . zType "access" . json nt) <!! do
      const 201 === statusCode
      const True === isJust . getHeader "Location"
  fromBS (getHeader' "Location" resp)

changeTeamStatus :: HasCallStack => TeamId -> TeamStatus -> TestM ()
changeTeamStatus tid s = do
  g <- view tsGalley
  put
    ( g . paths ["i", "teams", toByteString' tid, "status"]
        . json (TeamStatusUpdate s Nothing)
    )
    !!! const 200
    === statusCode

createBindingTeamInternal :: HasCallStack => Text -> UserId -> TestM TeamId
createBindingTeamInternal name owner = do
  tid <- createBindingTeamInternalNoActivate name owner
  changeTeamStatus tid Active
  return tid

createBindingTeamInternalNoActivate :: HasCallStack => Text -> UserId -> TestM TeamId
createBindingTeamInternalNoActivate name owner = do
  g <- view tsGalley
  tid <- randomId
  let nt = BindingNewTeam $ newNewTeam (unsafeRange name) (unsafeRange "icon")
  _ <-
    put (g . paths ["/i/teams", toByteString' tid] . zUser owner . zConn "conn" . zType "access" . json nt) <!! do
      const 201 === statusCode
      const True === isJust . getHeader "Location"
  return tid

createBindingTeamInternalWithCurrency :: HasCallStack => Text -> UserId -> Currency.Alpha -> TestM TeamId
createBindingTeamInternalWithCurrency name owner cur = do
  g <- view tsGalley
  tid <- createBindingTeamInternalNoActivate name owner
  _ <-
    put (g . paths ["i", "teams", toByteString' tid, "status"] . json (TeamStatusUpdate Active $ Just cur))
      !!! const 200 === statusCode
  return tid

getTeamInternal :: HasCallStack => TeamId -> TestM TeamData
getTeamInternal tid = do
  g <- view tsGalley
  r <- get (g . paths ["i/teams", toByteString' tid]) <!! const 200 === statusCode
  responseJsonError r

getTeam :: HasCallStack => UserId -> TeamId -> TestM Team
getTeam usr tid = do
  g <- view tsGalley
  r <- get (g . paths ["teams", toByteString' tid] . zUser usr) <!! const 200 === statusCode
  responseJsonError r

getTeamMembers :: HasCallStack => UserId -> TeamId -> TestM TeamMemberList
getTeamMembers usr tid = do
  g <- view tsGalley
  r <- get (g . paths ["teams", toByteString' tid, "members"] . zUser usr) <!! const 200 === statusCode
  responseJsonError r

-- alternative to 'ResponseLBS': [BodyReader](https://hoogle.zinfra.io/file/root/.stack/snapshots/x86_64-linux/82492d944a85db90f4cd7cec6f4d5215ef9ac1ac8aeffeed4a805fbd6b1232c5/8.8.4/doc/http-client-0.7.0/Network-HTTP-Client.html#t:BodyReader)
getTeamMembersCsv :: HasCallStack => UserId -> TeamId -> TestM ResponseLBS
getTeamMembersCsv usr tid = do
  g <- view tsGalley
  get (g . accept "text/csv" . paths ["teams", toByteString' tid, "members/csv"] . zUser usr) <!! do
    const 200 === statusCode
    const (Just "chunked") === lookup "Transfer-Encoding" . responseHeaders

getTeamMembersTruncated :: HasCallStack => UserId -> TeamId -> Int -> TestM TeamMemberList
getTeamMembersTruncated usr tid n = do
  g <- view tsGalley
  r <- get (g . paths ["teams", toByteString' tid, "members"] . zUser usr . queryItem "maxResults" (C.pack $ show n)) <!! const 200 === statusCode
  responseJsonError r

getTeamMembersInternalTruncated :: HasCallStack => TeamId -> Int -> TestM TeamMemberList
getTeamMembersInternalTruncated tid n = do
  g <- view tsGalley
  r <-
    get
      ( g
          . paths ["i", "teams", toByteString' tid, "members"]
          . queryItem "maxResults" (C.pack $ show n)
      )
      <!! const 200
      === statusCode
  responseJsonError r

bulkGetTeamMembers :: HasCallStack => UserId -> TeamId -> [UserId] -> TestM TeamMemberList
bulkGetTeamMembers usr tid uids = do
  g <- view tsGalley
  r <-
    post
      ( g
          . paths ["teams", toByteString' tid, "get-members-by-ids-using-post"]
          . zUser usr
          . json (UserIdList uids)
      )
      <!! const 200
      === statusCode
  responseJsonError r

bulkGetTeamMembersTruncated :: HasCallStack => UserId -> TeamId -> [UserId] -> Int -> TestM ResponseLBS
bulkGetTeamMembersTruncated usr tid uids trnc = do
  g <- view tsGalley
  post
    ( g
        . paths ["teams", toByteString' tid, "get-members-by-ids-using-post"]
        . zUser usr
        . queryItem "maxResults" (C.pack $ show trnc)
        . json (UserIdList uids)
    )

getTeamMember :: HasCallStack => UserId -> TeamId -> UserId -> TestM TeamMember
getTeamMember getter tid gettee = do
  g <- view tsGalley
  getTeamMember' g getter tid gettee

getTeamMember' :: (HasCallStack, MonadHttp m, MonadIO m, MonadCatch m) => GalleyR -> UserId -> TeamId -> UserId -> m TeamMember
getTeamMember' g getter tid gettee = do
  r <- get (g . paths ["teams", toByteString' tid, "members", toByteString' gettee] . zUser getter) <!! const 200 === statusCode
  responseJsonError r

getTeamMemberInternal :: HasCallStack => TeamId -> UserId -> TestM TeamMember
getTeamMemberInternal tid mid = do
  g <- view tsGalley
  r <- get (g . paths ["i", "teams", toByteString' tid, "members", toByteString' mid]) <!! const 200 === statusCode
  responseJsonError r

addTeamMember :: HasCallStack => UserId -> TeamId -> UserId -> Permissions -> Maybe (UserId, UTCTimeMillis) -> TestM ()
addTeamMember usr tid muid mperms mmbinv = do
  g <- view tsGalley
  let payload = json (newNewTeamMember muid mperms mmbinv)
  post (g . paths ["teams", toByteString' tid, "members"] . zUser usr . zConn "conn" . payload)
    !!! const 200 === statusCode

-- | FUTUREWORK: do not use this, it's broken!!  use 'addUserToTeam' instead!  https://wearezeta.atlassian.net/browse/SQSERVICES-471
addTeamMemberInternal :: HasCallStack => TeamId -> UserId -> Permissions -> Maybe (UserId, UTCTimeMillis) -> TestM ()
addTeamMemberInternal tid muid mperms mmbinv = addTeamMemberInternal' tid muid mperms mmbinv !!! const 200 === statusCode

-- | FUTUREWORK: do not use this, it's broken!!  use 'addUserToTeam' instead!  https://wearezeta.atlassian.net/browse/SQSERVICES-471
addTeamMemberInternal' :: HasCallStack => TeamId -> UserId -> Permissions -> Maybe (UserId, UTCTimeMillis) -> TestM ResponseLBS
addTeamMemberInternal' tid muid mperms mmbinv = do
  g <- view tsGalley
  let payload = json (newNewTeamMember muid mperms mmbinv)
  post (g . paths ["i", "teams", toByteString' tid, "members"] . payload)

addUserToTeam :: HasCallStack => UserId -> TeamId -> TestM TeamMember
addUserToTeam = addUserToTeamWithRole Nothing

addUserToTeam' :: HasCallStack => UserId -> TeamId -> TestM ResponseLBS
addUserToTeam' u t = snd <$> addUserToTeamWithRole' Nothing u t

addUserToTeamWithRole :: HasCallStack => Maybe Role -> UserId -> TeamId -> TestM TeamMember
addUserToTeamWithRole role inviter tid = do
  (inv, rsp2) <- addUserToTeamWithRole' role inviter tid
  let invitee :: User = responseJsonUnsafe rsp2
      inviteeId = Brig.Types.userId invitee
  let invmeta = Just (inviter, inCreatedAt inv)
  mem <- getTeamMember inviter tid inviteeId
  liftIO $ assertEqual "Member has no/wrong invitation metadata" invmeta (mem ^. Team.invitation)
  let zuid = parseSetCookie <$> getHeader "Set-Cookie" rsp2
  liftIO $ assertEqual "Wrong cookie" (Just "zuid") (setCookieName <$> zuid)
  pure mem

addUserToTeamWithRole' :: HasCallStack => Maybe Role -> UserId -> TeamId -> TestM (Invitation, ResponseLBS)
addUserToTeamWithRole' role inviter tid = do
  brig <- view tsBrig
  inviteeEmail <- randomEmail
  let invite = InvitationRequest Nothing role Nothing inviteeEmail Nothing
  invResponse <- postInvitation tid inviter invite
  inv <- responseJsonError invResponse
  inviteeCode <- getInvitationCode tid (inInvitation inv)
  r <-
    post
      ( brig . path "/register"
          . contentJson
          . body (acceptInviteBody inviteeEmail inviteeCode)
      )
  return (inv, r)

addUserToTeamWithSSO :: HasCallStack => Bool -> TeamId -> TestM TeamMember
addUserToTeamWithSSO hasEmail tid = do
  let ssoid = UserSSOId "nil" "nil"
  user <- responseJsonError =<< postSSOUser "SSO User" hasEmail ssoid tid
  let uid = Brig.Types.userId user
  getTeamMember uid tid uid

makeOwner :: HasCallStack => UserId -> TeamMember -> TeamId -> TestM ()
makeOwner owner mem tid = do
  galley <- view tsGalley
  let changeMember = newNewTeamMember (mem ^. Team.userId) fullPermissions (mem ^. Team.invitation)
  put
    ( galley
        . paths ["teams", toByteString' tid, "members"]
        . zUser owner
        . zConn "conn"
        . json changeMember
    )
    !!! const 200
    === statusCode

acceptInviteBody :: Email -> InvitationCode -> RequestBody
acceptInviteBody email code =
  RequestBodyLBS . encode $
    object
      [ "name" .= Name "bob",
        "email" .= fromEmail email,
        "password" .= defPassword,
        "team_code" .= code
      ]

postInvitation :: TeamId -> UserId -> InvitationRequest -> TestM ResponseLBS
postInvitation t u i = do
  brig <- view tsBrig
  post $
    brig
      . paths ["teams", toByteString' t, "invitations"]
      . contentJson
      . body (RequestBodyLBS $ encode i)
      . zAuthAccess u "conn"

zAuthAccess :: UserId -> ByteString -> (Request -> Request)
zAuthAccess u conn =
  zUser u
    . zConn conn
    . zType "access"

getInvitationCode :: HasCallStack => TeamId -> InvitationId -> TestM InvitationCode
getInvitationCode t ref = do
  brig <- view tsBrig

  let getm :: TestM (Maybe InvitationCode)
      getm = do
        r <-
          get
            ( brig
                . path "/i/teams/invitation-code"
                . queryItem "team" (toByteString' t)
                . queryItem "invitation_id" (toByteString' ref)
            )
        let lbs = fromMaybe "" $ responseBody r
        return $ fromByteString . Text.encodeUtf8 =<< (lbs ^? key "code" . _String)

  fromMaybe (error "No code?")
    <$> retrying
      (constantDelay 800000 <> limitRetries 3)
      (\_ -> pure . isNothing)
      (\_ -> getm)

-- Note that here we don't make use of the datatype because NewConv has a default
-- and therefore cannot be unset. However, given that this is to test the legacy
-- API (i.e., no roles) it's fine to hardcode the JSON object in the test since
-- it clearly shows the API that old(er) clients use.
createTeamConvLegacy :: HasCallStack => UserId -> TeamId -> [UserId] -> Maybe Text -> TestM ConvId
createTeamConvLegacy u tid us name = do
  g <- view tsGalley
  let tinfo = ConvTeamInfo tid False
  let convPayload =
        object
          [ "users" .= us,
            "name" .= name,
            "team" .= Just tinfo
          ]
  post
    ( g
        . path "/conversations"
        . zUser u
        . zConn "conn"
        . zType "access"
        . json convPayload
    )
    >>= \r -> fromBS (getHeader' "Location" r)

createTeamConv :: HasCallStack => UserId -> TeamId -> [UserId] -> Maybe Text -> Maybe (Set Access) -> Maybe Milliseconds -> TestM ConvId
createTeamConv u tid us name acc mtimer = createTeamConvAccess u tid us name acc Nothing mtimer (Just roleNameWireAdmin)

createTeamConvWithRole :: HasCallStack => UserId -> TeamId -> [UserId] -> Maybe Text -> Maybe (Set Access) -> Maybe Milliseconds -> RoleName -> TestM ConvId
createTeamConvWithRole u tid us name acc mtimer convRole = createTeamConvAccess u tid us name acc Nothing mtimer (Just convRole)

createTeamConvAccess :: HasCallStack => UserId -> TeamId -> [UserId] -> Maybe Text -> Maybe (Set Access) -> Maybe AccessRole -> Maybe Milliseconds -> Maybe RoleName -> TestM ConvId
createTeamConvAccess u tid us name acc role mtimer convRole = do
  r <- createTeamConvAccessRaw u tid us name acc role mtimer convRole <!! const 201 === statusCode
  fromBS (getHeader' "Location" r)

createTeamConvAccessRaw :: UserId -> TeamId -> [UserId] -> Maybe Text -> Maybe (Set Access) -> Maybe AccessRole -> Maybe Milliseconds -> Maybe RoleName -> TestM ResponseLBS
createTeamConvAccessRaw u tid us name acc role mtimer convRole = do
  g <- view tsGalley
  let tinfo = ConvTeamInfo tid False
  let conv =
        NewConvUnmanaged $
          NewConv us name (fromMaybe (Set.fromList []) acc) role (Just tinfo) mtimer Nothing (fromMaybe roleNameWireAdmin convRole)
  post
    ( g
        . path "/conversations"
        . zUser u
        . zConn "conn"
        . zType "access"
        . json conv
    )

updateTeamConv :: UserId -> ConvId -> ConversationRename -> TestM ResponseLBS
updateTeamConv zusr convid upd = do
  g <- view tsGalley
  put
    ( g
        . paths ["/conversations", toByteString' convid]
        . zUser zusr
        . zConn "conn"
        . zType "access"
        . json upd
    )

-- | See Note [managed conversations]
createManagedConv :: HasCallStack => UserId -> TeamId -> [UserId] -> Maybe Text -> Maybe (Set Access) -> Maybe Milliseconds -> TestM ConvId
createManagedConv u tid us name acc mtimer = do
  g <- view tsGalley
  let tinfo = ConvTeamInfo tid True
  let conv =
        NewConvManaged $
          NewConv us name (fromMaybe (Set.fromList []) acc) Nothing (Just tinfo) mtimer Nothing roleNameWireAdmin
  r <-
    post
      ( g
          . path "i/conversations/managed"
          . zUser u
          . zConn "conn"
          . zType "access"
          . json conv
      )
      <!! const 201 === statusCode
  fromBS (getHeader' "Location" r)

createOne2OneTeamConv :: UserId -> UserId -> Maybe Text -> TeamId -> TestM ResponseLBS
createOne2OneTeamConv u1 u2 n tid = do
  g <- view tsGalley
  let conv =
        NewConvUnmanaged $
          NewConv [u2] n mempty Nothing (Just $ ConvTeamInfo tid False) Nothing Nothing roleNameWireAdmin
  post $ g . path "/conversations/one2one" . zUser u1 . zConn "conn" . zType "access" . json conv

postConv :: UserId -> [UserId] -> Maybe Text -> [Access] -> Maybe AccessRole -> Maybe Milliseconds -> TestM ResponseLBS
postConv u us name a r mtimer = postConvWithRole u us name a r mtimer roleNameWireAdmin

postTeamConv :: TeamId -> UserId -> [UserId] -> Maybe Text -> [Access] -> Maybe AccessRole -> Maybe Milliseconds -> TestM ResponseLBS
postTeamConv tid u us name a r mtimer = do
  g <- view tsGalley
  let conv = NewConvUnmanaged $ NewConv us name (Set.fromList a) r (Just (ConvTeamInfo tid False)) mtimer Nothing roleNameWireAdmin
  post $ g . path "/conversations" . zUser u . zConn "conn" . zType "access" . json conv

postConvWithRole :: UserId -> [UserId] -> Maybe Text -> [Access] -> Maybe AccessRole -> Maybe Milliseconds -> RoleName -> TestM ResponseLBS
postConvWithRole u us name a r mtimer role = do
  g <- view tsGalley
  let conv = NewConvUnmanaged $ NewConv us name (Set.fromList a) r Nothing mtimer Nothing role
  post $ g . path "/conversations" . zUser u . zConn "conn" . zType "access" . json conv

postConvWithReceipt :: UserId -> [UserId] -> Maybe Text -> [Access] -> Maybe AccessRole -> Maybe Milliseconds -> ReceiptMode -> TestM ResponseLBS
postConvWithReceipt u us name a r mtimer rcpt = do
  g <- view tsGalley
  let conv = NewConvUnmanaged $ NewConv us name (Set.fromList a) r Nothing mtimer (Just rcpt) roleNameWireAdmin
  post $ g . path "/conversations" . zUser u . zConn "conn" . zType "access" . json conv

postSelfConv :: UserId -> TestM ResponseLBS
postSelfConv u = do
  g <- view tsGalley
  post $ g . path "/conversations/self" . zUser u . zConn "conn" . zType "access"

postO2OConv :: UserId -> UserId -> Maybe Text -> TestM ResponseLBS
postO2OConv u1 u2 n = do
  g <- view tsGalley
  let conv = NewConvUnmanaged $ NewConv [u2] n mempty Nothing Nothing Nothing Nothing roleNameWireAdmin
  post $ g . path "/conversations/one2one" . zUser u1 . zConn "conn" . zType "access" . json conv

postConnectConv :: UserId -> UserId -> Text -> Text -> Maybe Text -> TestM ResponseLBS
postConnectConv a b name msg email = do
  g <- view tsGalley
  post $
    g
      . path "/i/conversations/connect"
      . zUser a
      . zConn "conn"
      . zType "access"
      . json (Connect b (Just msg) (Just name) email)

putConvAccept :: UserId -> ConvId -> TestM ResponseLBS
putConvAccept invited cid = do
  g <- view tsGalley
  put $
    g
      . paths ["/i/conversations", C.pack $ show cid, "accept", "v2"]
      . zUser invited
      . zType "access"
      . zConn "conn"

postOtrMessage ::
  (Request -> Request) ->
  UserId ->
  ClientId ->
  ConvId ->
  [(UserId, ClientId, Text)] ->
  TestM ResponseLBS
postOtrMessage = postOtrMessage' Nothing

postOtrMessage' ::
  Maybe [UserId] ->
  (Request -> Request) ->
  UserId ->
  ClientId ->
  ConvId ->
  [(UserId, ClientId, Text)] ->
  TestM ResponseLBS
postOtrMessage' reportMissing f u d c rec = do
  g <- view tsGalley
  post $
    g
      . f
      . paths ["conversations", toByteString' c, "otr", "messages"]
      . zUser u
      . zConn "conn"
      . zType "access"
      . json (mkOtrPayload d rec reportMissing)

-- | FUTUREWORK: remove first argument, it's 'id' in all calls to this function!
postOtrBroadcastMessage :: (Request -> Request) -> UserId -> ClientId -> [(UserId, ClientId, Text)] -> TestM ResponseLBS
postOtrBroadcastMessage req usrs clt rcps = do
  g <- view tsGalley
  postOtrBroadcastMessage' g Nothing req usrs clt rcps

-- | 'postOtrBroadcastMessage' with @"report_missing"@ in body.
postOtrBroadcastMessage' :: (Monad m, MonadCatch m, MonadIO m, MonadHttp m, MonadFail m, HasCallStack) => (Request -> Request) -> Maybe [UserId] -> (Request -> Request) -> UserId -> ClientId -> [(UserId, ClientId, Text)] -> m ResponseLBS
postOtrBroadcastMessage' g reportMissingBody f u d rec = do
  post $
    g
      . f
      . paths ["broadcast", "otr", "messages"]
      . zUser u
      . zConn "conn"
      . zType "access"
      . json (mkOtrPayload d rec reportMissingBody)

mkOtrPayload :: ClientId -> [(UserId, ClientId, Text)] -> Maybe [UserId] -> Value
mkOtrPayload sender rec reportMissingBody =
  object
    [ "sender" .= sender,
      "recipients" .= (HashMap.map toJSON . HashMap.fromListWith HashMap.union $ map mkOtrMessage rec),
      "data" .= Just ("data" :: Text),
      "report_missing" .= reportMissingBody
    ]

mkOtrMessage :: (UserId, ClientId, Text) -> (Text, HashMap.HashMap Text Text)
mkOtrMessage (usr, clt, m) = (fn usr, HashMap.singleton (fn clt) m)
  where
    fn :: (FromByteString a, ToByteString a) => a -> Text
    fn = fromJust . fromByteString . toByteString'

postProtoOtrMessage :: UserId -> ClientId -> ConvId -> OtrRecipients -> TestM ResponseLBS
postProtoOtrMessage = postProtoOtrMessage' Nothing id

postProtoOtrMessage' :: Maybe [UserId] -> (Request -> Request) -> UserId -> ClientId -> ConvId -> OtrRecipients -> TestM ResponseLBS
postProtoOtrMessage' reportMissing modif u d c rec = do
  g <- view tsGalley
  let m = runPut (encodeMessage $ mkOtrProtoMessage d rec reportMissing)
   in post $
        g
          . modif
          . paths ["conversations", toByteString' c, "otr", "messages"]
          . zUser u
          . zConn "conn"
          . zType "access"
          . contentProtobuf
          . bytes m

postProtoOtrBroadcast :: UserId -> ClientId -> OtrRecipients -> TestM ResponseLBS
postProtoOtrBroadcast = postProtoOtrBroadcast' Nothing id

postProtoOtrBroadcast' :: Maybe [UserId] -> (Request -> Request) -> UserId -> ClientId -> OtrRecipients -> TestM ResponseLBS
postProtoOtrBroadcast' reportMissing modif u d rec = do
  g <- view tsGalley
  let m = runPut (encodeMessage $ mkOtrProtoMessage d rec reportMissing)
   in post $
        g
          . modif
          . paths ["broadcast", "otr", "messages"]
          . zUser u
          . zConn "conn"
          . zType "access"
          . contentProtobuf
          . bytes m

mkOtrProtoMessage :: ClientId -> OtrRecipients -> Maybe [UserId] -> Proto.NewOtrMessage
mkOtrProtoMessage sender rec reportMissing =
  let rcps = Proto.fromOtrRecipients rec
      sndr = Proto.fromClientId sender
      rmis = Proto.fromUserId <$> fromMaybe [] reportMissing
   in Proto.newOtrMessage sndr rcps
        & Proto.newOtrMessageData ?~ "data"
        & Proto.newOtrMessageReportMissing .~ rmis

getConvs :: UserId -> Maybe (Either [ConvId] ConvId) -> Maybe Int32 -> TestM ResponseLBS
getConvs u r s = do
  g <- view tsGalley
  get $
    g
      . path "/conversations"
      . zUser u
      . zConn "conn"
      . zType "access"
      . convRange r s

getConv :: UserId -> ConvId -> TestM ResponseLBS
getConv u c = do
  g <- view tsGalley
  get $
    g
      . paths ["conversations", toByteString' c]
      . zUser u
      . zConn "conn"
      . zType "access"

getConvIds :: UserId -> Maybe (Either [ConvId] ConvId) -> Maybe Int32 -> TestM ResponseLBS
getConvIds u r s = do
  g <- view tsGalley
  get $
    g
      . path "/conversations/ids"
      . zUser u
      . zConn "conn"
      . zType "access"
      . convRange r s

postQualifiedMembers :: UserId -> NonEmpty (Qualified UserId) -> ConvId -> TestM ResponseLBS
postQualifiedMembers zusr invitees conv = do
  g <- view tsGalley
  postQualifiedMembers' g zusr invitees conv

postQualifiedMembers' :: (MonadIO m, MonadHttp m) => (Request -> Request) -> UserId -> NonEmpty (Qualified UserId) -> ConvId -> m ResponseLBS
postQualifiedMembers' g zusr invitees conv = do
  let invite = Public.InviteQualified invitees roleNameWireAdmin
  post $
    g
      -- FUTUREWORK: use an endpoint without /i/ once it's ready.
      . paths ["i", "conversations", toByteString' conv, "members", "v2"]
      . zUser zusr
      . zConn "conn"
      . zType "access"
      . json invite

postMembers :: UserId -> List1 UserId -> ConvId -> TestM ResponseLBS
postMembers u us c = do
  g <- view tsGalley
  let i = newInvite us
  post $
    g
      . paths ["conversations", toByteString' c, "members"]
      . zUser u
      . zConn "conn"
      . zType "access"
      . json i

postMembersWithRole :: UserId -> List1 UserId -> ConvId -> RoleName -> TestM ResponseLBS
postMembersWithRole u us c r = do
  g <- view tsGalley
  let i = (newInvite us) {invRoleName = r}
  post $
    g
      . paths ["conversations", toByteString' c, "members"]
      . zUser u
      . zConn "conn"
      . zType "access"
      . json i

deleteMember :: UserId -> UserId -> ConvId -> TestM ResponseLBS
deleteMember u1 u2 c = do
  g <- view tsGalley
  delete $
    g
      . zUser u1
      . paths ["conversations", toByteString' c, "members", toByteString' u2]
      . zConn "conn"
      . zType "access"

getSelfMember :: UserId -> ConvId -> TestM ResponseLBS
getSelfMember u c = do
  g <- view tsGalley
  get $
    g
      . paths ["conversations", toByteString' c, "self"]
      . zUser u
      . zConn "conn"
      . zType "access"

putMember :: UserId -> MemberUpdate -> ConvId -> TestM ResponseLBS
putMember u m c = do
  g <- view tsGalley
  put $
    g
      . paths ["conversations", toByteString' c, "self"]
      . zUser u
      . zConn "conn"
      . zType "access"
      . json m

putOtherMember :: UserId -> UserId -> OtherMemberUpdate -> ConvId -> TestM ResponseLBS
putOtherMember from to m c = do
  g <- view tsGalley
  put $
    g
      . paths ["conversations", toByteString' c, "members", toByteString' to]
      . zUser from
      . zConn "conn"
      . zType "access"
      . json m

putConversationName :: UserId -> ConvId -> Text -> TestM ResponseLBS
putConversationName u c n = do
  g <- view tsGalley
  let update = ConversationRename n
  put
    ( g
        . paths ["conversations", toByteString' c]
        . zUser u
        . zConn "conn"
        . zType "access"
        . json update
    )

putReceiptMode :: UserId -> ConvId -> ReceiptMode -> TestM ResponseLBS
putReceiptMode u c r = do
  g <- view tsGalley
  let update = ConversationReceiptModeUpdate r
  put
    ( g
        . paths ["conversations", toByteString' c, "receipt-mode"]
        . zUser u
        . zConn "conn"
        . zType "access"
        . json update
    )

postJoinConv :: UserId -> ConvId -> TestM ResponseLBS
postJoinConv u c = do
  g <- view tsGalley
  post $
    g
      . paths ["/conversations", toByteString' c, "join"]
      . zUser u
      . zConn "conn"
      . zType "access"

postJoinCodeConv :: UserId -> ConversationCode -> TestM ResponseLBS
postJoinCodeConv u j = do
  g <- view tsGalley
  post $
    g
      . paths ["/conversations", "join"]
      . zUser u
      . zConn "conn"
      . zType "access"
      . json j

putAccessUpdate :: UserId -> ConvId -> ConversationAccessUpdate -> TestM ResponseLBS
putAccessUpdate u c acc = do
  g <- view tsGalley
  put $
    g
      . paths ["/conversations", toByteString' c, "access"]
      . zUser u
      . zConn "conn"
      . zType "access"
      . json acc

putMessageTimerUpdate ::
  UserId -> ConvId -> ConversationMessageTimerUpdate -> TestM ResponseLBS
putMessageTimerUpdate u c acc = do
  g <- view tsGalley
  put $
    g
      . paths ["/conversations", toByteString' c, "message-timer"]
      . zUser u
      . zConn "conn"
      . zType "access"
      . json acc

postConvCode :: UserId -> ConvId -> TestM ResponseLBS
postConvCode u c = do
  g <- view tsGalley
  post $
    g
      . paths ["/conversations", toByteString' c, "code"]
      . zUser u
      . zConn "conn"
      . zType "access"

postConvCodeCheck :: ConversationCode -> TestM ResponseLBS
postConvCodeCheck code = do
  g <- view tsGalley
  post $
    g
      . path "/conversations/code-check"
      . json code

getConvCode :: UserId -> ConvId -> TestM ResponseLBS
getConvCode u c = do
  g <- view tsGalley
  get $
    g
      . paths ["/conversations", toByteString' c, "code"]
      . zUser u
      . zConn "conn"
      . zType "access"

deleteConvCode :: UserId -> ConvId -> TestM ResponseLBS
deleteConvCode u c = do
  g <- view tsGalley
  delete $
    g
      . paths ["/conversations", toByteString' c, "code"]
      . zUser u
      . zConn "conn"
      . zType "access"

deleteClientInternal :: UserId -> ClientId -> TestM ResponseLBS
deleteClientInternal u c = do
  g <- view tsGalley
  delete $
    g
      . zUser u
      . zConn "conn"
      . paths ["i", "clients", toByteString' c]

deleteUser :: HasCallStack => UserId -> TestM ()
deleteUser u = do
  g <- view tsGalley
  delete (g . path "/i/user" . zUser u) !!! const 200 === statusCode

getTeamQueue :: HasCallStack => UserId -> Maybe NotificationId -> Maybe (Int, Bool) -> Bool -> TestM [(NotificationId, UserId)]
getTeamQueue zusr msince msize onlyLast = do
  parseEventList . responseJsonUnsafe
    <$> ( getTeamQueue' zusr msince (fst <$> msize) onlyLast
            <!! const 200 === statusCode
        )
  where
    parseEventList :: QueuedNotificationList -> [(NotificationId, UserId)]
    parseEventList qnl
      | isJust msize && qnl ^. queuedHasMore /= (snd $ fromJust msize) =
        error $ "expected has_more: " <> show (snd $ fromJust msize) <> "; but found: " <> show (qnl ^. queuedHasMore)
      | qnl ^. queuedTime /= Nothing =
        error $ "expected time: Nothing; but found: " <> show (qnl ^. queuedTime)
      | otherwise =
        fmap (_2 %~ parseEvt) . mconcat . fmap parseEvts . view queuedNotifications $ qnl

    parseEvts :: QueuedNotification -> [(NotificationId, Object)]
    parseEvts qn = (qn ^. queuedNotificationId,) <$> (toList . toNonEmpty $ qn ^. queuedNotificationPayload)

    parseEvt :: Object -> UserId
    parseEvt o = case fromJSON (Object o) of
      (Error msg) -> error msg
      (Success (e :: TE.Event)) ->
        case e ^. TE.eventData of
          Just (EdMemberJoin uid) -> uid
          _ -> error ("bad even type: " <> show (e ^. TE.eventType))

getTeamQueue' :: HasCallStack => UserId -> Maybe NotificationId -> Maybe Int -> Bool -> TestM ResponseLBS
getTeamQueue' zusr msince msize onlyLast = do
  g <- view tsGalley
  get
    ( g . path "/teams/notifications"
        . zUser zusr
        . zConn "conn"
        . zType "access"
        . query
          [ ("since", toByteString' <$> msince),
            ("size", toByteString' <$> msize),
            ("last", if onlyLast then Just "true" else Nothing)
          ]
    )

-------------------------------------------------------------------------------
-- Common Assertions

assertConvMemberWithRole :: HasCallStack => RoleName -> ConvId -> UserId -> TestM ()
assertConvMemberWithRole r c u =
  getSelfMember u c !!! do
    const 200 === statusCode
    const (Right u) === (fmap memId <$> responseJsonEither)
    const (Right r) === (fmap memConvRoleName <$> responseJsonEither)

assertConvMember :: HasCallStack => UserId -> ConvId -> TestM ()
assertConvMember u c =
  getSelfMember u c !!! do
    const 200 === statusCode
    const (Right u) === (fmap memId <$> responseJsonEither)

assertNotConvMember :: HasCallStack => UserId -> ConvId -> TestM ()
assertNotConvMember u c =
  getSelfMember u c !!! do
    const 200 === statusCode
    const (Right Null) === responseJsonEither

assertConvEquals :: (HasCallStack, MonadIO m) => Conversation -> Conversation -> m ()
assertConvEquals c1 c2 = liftIO $ do
  assertEqual "id" (cnvId c1) (cnvId c2)
  assertEqual "type" (cnvType c1) (cnvType c2)
  assertEqual "creator" (cnvCreator c1) (cnvCreator c2)
  assertEqual "access" (accessSet c1) (accessSet c2)
  assertEqual "name" (cnvName c1) (cnvName c2)
  assertEqual "self member" (selfMember c1) (selfMember c2)
  assertEqual "other members" (otherMembers c1) (otherMembers c2)
  where
    accessSet = Set.fromList . toList . cnvAccess
    selfMember = cmSelf . cnvMembers
    otherMembers = Set.fromList . cmOthers . cnvMembers

assertConv ::
  HasCallStack =>
  Response (Maybe Lazy.ByteString) ->
  ConvType ->
  UserId ->
  UserId ->
  [UserId] ->
  Maybe Text ->
  Maybe Milliseconds ->
  TestM ConvId
assertConv r t c s us n mt = assertConvWithRole r t c s us n mt roleNameWireAdmin

assertConvWithRole ::
  HasCallStack =>
  Response (Maybe Lazy.ByteString) ->
  ConvType ->
  UserId ->
  UserId ->
  [UserId] ->
  Maybe Text ->
  Maybe Milliseconds ->
  RoleName ->
  TestM ConvId
assertConvWithRole r t c s us n mt role = do
  cId <- fromBS $ getHeader' "Location" r
  let cnv = responseJsonMaybe @Conversation r
  let _self = cmSelf . cnvMembers <$> cnv
  let others = cmOthers . cnvMembers <$> cnv
  liftIO $ do
    assertEqual "id" (Just cId) (cnvId <$> cnv)
    assertEqual "name" n (cnv >>= cnvName)
    assertEqual "type" (Just t) (cnvType <$> cnv)
    assertEqual "creator" (Just c) (cnvCreator <$> cnv)
    assertEqual "message_timer" (Just mt) (cnvMessageTimer <$> cnv)
    assertEqual "self" (Just s) (memId <$> _self)
    assertEqual "others" (Just . Set.fromList $ us) (Set.fromList . map (qUnqualified . omQualifiedId) . toList <$> others)
    assertEqual "creator is always and admin" (Just roleNameWireAdmin) (memConvRoleName <$> _self)
    assertBool "others role" (all (\x -> x == role) $ fromMaybe (error "Cannot be null") ((map omConvRoleName . toList <$> others)))
    assertBool "otr muted not false" (Just False == (memOtrMuted <$> _self))
    assertBool "otr muted ref not empty" (isNothing (memOtrMutedRef =<< _self))
    assertBool "otr archived not false" (Just False == (memOtrArchived <$> _self))
    assertBool "otr archived ref not empty" (isNothing (memOtrArchivedRef =<< _self))
    case t of
      SelfConv -> assertEqual "access" (Just privateAccess) (cnvAccess <$> cnv)
      ConnectConv -> assertEqual "access" (Just privateAccess) (cnvAccess <$> cnv)
      One2OneConv -> assertEqual "access" (Just privateAccess) (cnvAccess <$> cnv)
      _ -> return ()
  return cId

wsAssertOtr :: ConvId -> UserId -> ClientId -> ClientId -> Text -> Notification -> IO ()
wsAssertOtr = wsAssertOtr' "data"

wsAssertOtr' :: Text -> ConvId -> UserId -> ClientId -> ClientId -> Text -> Notification -> IO ()
wsAssertOtr' evData conv usr from to txt n = do
  let e = List1.head (WS.unpackPayload n)
  ntfTransient n @?= False
  evtConv e @?= conv
  evtType e @?= OtrMessageAdd
  evtFrom e @?= usr
  evtData e @?= EdOtrMessage (OtrMessage from to txt (Just evData))

-- | This assumes the default role name
wsAssertMemberJoin :: ConvId -> UserId -> [UserId] -> Notification -> IO ()
wsAssertMemberJoin conv usr new n = wsAssertMemberJoinWithRole conv usr new roleNameWireAdmin n

wsAssertMemberJoinWithRole :: ConvId -> UserId -> [UserId] -> RoleName -> Notification -> IO ()
wsAssertMemberJoinWithRole conv usr new role n = do
  let e = List1.head (WS.unpackPayload n)
  ntfTransient n @?= False
  evtConv e @?= conv
  evtType e @?= MemberJoin
  evtFrom e @?= usr
  evtData e @?= EdMembersJoin (SimpleMembers (fmap (\x -> SimpleMember x role) new))

wsAssertMemberUpdateWithRole :: ConvId -> UserId -> UserId -> RoleName -> Notification -> IO ()
wsAssertMemberUpdateWithRole conv usr target role n = do
  let e = List1.head (WS.unpackPayload n)
  ntfTransient n @?= False
  evtConv e @?= conv
  evtType e @?= MemberStateUpdate
  evtFrom e @?= usr
  case evtData e of
    Galley.Types.EdMemberUpdate mis -> do
      assertEqual "target" (Just target) (misTarget mis)
      assertEqual "conversation_role" (Just role) (misConvRoleName mis)
    x -> assertFailure $ "Unexpected event data: " ++ show x

wsAssertConvAccessUpdate :: ConvId -> UserId -> ConversationAccessUpdate -> Notification -> IO ()
wsAssertConvAccessUpdate conv usr new n = do
  let e = List1.head (WS.unpackPayload n)
  ntfTransient n @?= False
  evtConv e @?= conv
  evtType e @?= ConvAccessUpdate
  evtFrom e @?= usr
  evtData e @?= EdConvAccessUpdate new

wsAssertConvMessageTimerUpdate :: ConvId -> UserId -> ConversationMessageTimerUpdate -> Notification -> IO ()
wsAssertConvMessageTimerUpdate conv usr new n = do
  let e = List1.head (WS.unpackPayload n)
  ntfTransient n @?= False
  evtConv e @?= conv
  evtType e @?= ConvMessageTimerUpdate
  evtFrom e @?= usr
  evtData e @?= EdConvMessageTimerUpdate new

wsAssertMemberLeave :: ConvId -> UserId -> [UserId] -> Notification -> IO ()
wsAssertMemberLeave conv usr old n = do
  let e = List1.head (WS.unpackPayload n)
  ntfTransient n @?= False
  evtConv e @?= conv
  evtType e @?= MemberLeave
  evtFrom e @?= usr
  sorted (evtData e) @?= sorted (EdMembersLeave (UserIdList old))
  where
    sorted (EdMembersLeave (UserIdList m)) = EdMembersLeave (UserIdList (sort m))
    sorted x = x

assertNoMsg :: HasCallStack => WS.WebSocket -> (Notification -> Assertion) -> TestM ()
assertNoMsg ws f = do
  x <- WS.awaitMatch (1 # Second) ws f
  liftIO $ case x of
    Left _ -> return () -- expected
    Right _ -> assertFailure "Unexpected message"

-------------------------------------------------------------------------------
-- Helpers

testResponse :: HasCallStack => Int -> Maybe TestErrorLabel -> Assertions ()
testResponse status mlabel = do
  const status === statusCode
  case mlabel of
    Just label -> responseJsonEither === const (Right label)
    Nothing -> (isLeft <$> responseJsonEither @TestErrorLabel) === const True

newtype TestErrorLabel = TestErrorLabel {fromTestErrorLabel :: ST}
  deriving (Eq, Show)

instance IsString TestErrorLabel where
  fromString = TestErrorLabel . cs

instance FromJSON TestErrorLabel where
  parseJSON = fmap TestErrorLabel . withObject "TestErrorLabel" (.: "label")

decodeConvCode :: Response (Maybe Lazy.ByteString) -> ConversationCode
decodeConvCode = responseJsonUnsafe

decodeConvCodeEvent :: Response (Maybe Lazy.ByteString) -> ConversationCode
decodeConvCodeEvent r = case responseJsonUnsafe r of
  (Event ConvCodeUpdate _ _ _ (EdConvCodeUpdate c)) -> c
  _ -> error "Failed to parse ConversationCode from Event"

decodeConvId :: Response (Maybe Lazy.ByteString) -> ConvId
decodeConvId = cnvId . responseJsonUnsafe

decodeConvList :: Response (Maybe Lazy.ByteString) -> [Conversation]
decodeConvList = convList . responseJsonUnsafeWithMsg "conversations"

decodeConvIdList :: Response (Maybe Lazy.ByteString) -> [ConvId]
decodeConvIdList = convList . responseJsonUnsafeWithMsg "conversation-ids"

zUser :: UserId -> Request -> Request
zUser = header "Z-User" . toByteString'

zBot :: UserId -> Request -> Request
zBot = header "Z-Bot" . toByteString'

zConn :: ByteString -> Request -> Request
zConn = header "Z-Connection"

zProvider :: ProviderId -> Request -> Request
zProvider = header "Z-Provider" . toByteString'

zConv :: ConvId -> Request -> Request
zConv = header "Z-Conversation" . toByteString'

zType :: ByteString -> Request -> Request
zType = header "Z-Type"

-- TODO: it'd be nicer to just take a list here and handle the cases with 0
-- users differently
connectUsers :: UserId -> List1 UserId -> TestM ()
connectUsers u us = void $ connectUsersWith expect2xx u us

connectUsersUnchecked ::
  UserId ->
  List1 UserId ->
  TestM (List1 (Response (Maybe Lazy.ByteString), Response (Maybe Lazy.ByteString)))
connectUsersUnchecked = connectUsersWith id

connectUsersWith ::
  (Request -> Request) ->
  UserId ->
  List1 UserId ->
  TestM (List1 (Response (Maybe Lazy.ByteString), Response (Maybe Lazy.ByteString)))
connectUsersWith fn u us = mapM connectTo us
  where
    connectTo v = do
      b <- view tsBrig
      r1 <-
        post
          ( b
              . zUser u
              . zConn "conn"
              . path "/connections"
              . json (ConnectionRequest v "chat" (Message "Y"))
              . fn
          )
      r2 <-
        put
          ( b
              . zUser v
              . zConn "conn"
              . paths ["connections", toByteString' u]
              . json (ConnectionUpdate Accepted)
              . fn
          )
      return (r1, r2)

-- | A copy of 'postConnection' from Brig integration tests.
postConnection :: UserId -> UserId -> TestM ResponseLBS
postConnection from to = do
  brig <- view tsBrig
  post $
    brig
      . path "/connections"
      . contentJson
      . body payload
      . zUser from
      . zConn "conn"
  where
    payload =
      RequestBodyLBS . encode $
        ConnectionRequest to "some conv name" (Message "some message")

-- | A copy of 'putConnection' from Brig integration tests.
putConnection :: UserId -> UserId -> Relation -> TestM ResponseLBS
putConnection from to r = do
  brig <- view tsBrig
  put $
    brig
      . paths ["/connections", toByteString' to]
      . contentJson
      . body payload
      . zUser from
      . zConn "conn"
  where
    payload = RequestBodyLBS . encode $ object ["status" .= r]

-- | A copy of `assertConnections from Brig integration tests.
assertConnections :: HasCallStack => UserId -> [ConnectionStatus] -> TestM ()
assertConnections u cstat = do
  brig <- view tsBrig
  resp <- listConnections brig u <!! const 200 === statusCode
  let cstat' :: [ConnectionStatus]
      cstat' = fmap status . clConnections . fromMaybe (error "bad response") . responseJsonMaybe $ resp
  unless (all (`elem` cstat') cstat) $ do
    error $ "connection check failed: " <> show cstat <> " is not a subset of " <> show cstat'
  where
    status c = ConnectionStatus (ucFrom c) (ucTo c) (ucStatus c)
    listConnections brig usr = get $ brig . path "connections" . zUser usr

randomUsers :: Int -> TestM [UserId]
randomUsers n = replicateM n randomUser

randomUser :: HasCallStack => TestM UserId
randomUser = qUnqualified <$> randomUser' False True True

randomQualifiedUser :: HasCallStack => TestM (Qualified UserId)
randomQualifiedUser = randomUser' False True True

randomTeamCreator :: HasCallStack => TestM UserId
randomTeamCreator = qUnqualified <$> randomUser' True True True

randomUser' :: HasCallStack => Bool -> Bool -> Bool -> TestM (Qualified UserId)
randomUser' isCreator hasPassword hasEmail = do
  b <- view tsBrig
  e <- liftIO randomEmail
  let p =
        object $
          ["name" .= fromEmail e]
            <> ["password" .= defPassword | hasPassword]
            <> ["email" .= fromEmail e | hasEmail]
            <> ["team" .= (Team.BindingNewTeam $ Team.newNewTeam (unsafeRange "teamName") (unsafeRange "defaultIcon")) | isCreator]
  selfProfile <- responseJsonUnsafe <$> (post (b . path "/i/users" . json p) <!! const 201 === statusCode)
  pure . userQualifiedId . selfUser $ selfProfile

ephemeralUser :: HasCallStack => TestM UserId
ephemeralUser = do
  b <- view tsBrig
  name <- UUID.toText <$> liftIO nextRandom
  let p = object ["name" .= name]
  r <- post (b . path "/register" . json p) <!! const 201 === statusCode
  user <- responseJsonError r
  return $ Brig.Types.userId user

randomClient :: HasCallStack => UserId -> LastPrekey -> TestM ClientId
randomClient uid lk = do
  b <- view tsBrig
  resp <-
    post (b . paths ["i", "clients", toByteString' uid] . json newClientBody)
      <!! const rStatus === statusCode
  client <- responseJsonError resp
  return (clientId client)
  where
    cType = PermanentClientType
    rStatus = 201
    newClientBody =
      (newClient cType lk)
        { newClientPassword = Just defPassword
        }

ensureDeletedState :: HasCallStack => Bool -> UserId -> UserId -> TestM ()
ensureDeletedState check from u = do
  state <- getDeletedState from u
  liftIO $ assertEqual "Unxpected deleted state" state (Just check)

getDeletedState :: HasCallStack => UserId -> UserId -> TestM (Maybe Bool)
getDeletedState from u = do
  b <- view tsBrig
  fmap profileDeleted . responseJsonMaybe
    <$> get
      ( b
          . paths ["users", toByteString' u]
          . zUser from
          . zConn "conn"
      )

getClients :: UserId -> TestM ResponseLBS
getClients u = do
  b <- view tsBrig
  get $
    b
      . paths ["clients"]
      . zUser u
      . zConn "conn"

getInternalClientsFull :: UserSet -> TestM UserClientsFull
getInternalClientsFull userSet = do
  b <- view tsBrig
  res <-
    post $
      b
        . paths ["i", "clients", "full"]
        . zConn "conn"
        . json userSet
  responseJsonError res

-- TODO: Refactor, as used also in brig
deleteClient :: UserId -> ClientId -> Maybe PlainTextPassword -> TestM ResponseLBS
deleteClient u c pw = do
  b <- view tsBrig
  delete $
    b
      . paths ["clients", toByteString' c]
      . zUser u
      . zConn "conn"
      . contentJson
      . body payload
  where
    payload =
      RequestBodyLBS . encode $
        object
          [ "password" .= pw
          ]

-- TODO: Refactor, as used also in brig
isUserDeleted :: HasCallStack => UserId -> TestM Bool
isUserDeleted u = do
  b <- view tsBrig
  r <-
    get (b . paths ["i", "users", toByteString' u, "status"])
      <!! const 200 === statusCode
  case responseBody r of
    Nothing -> error $ "getStatus: failed to parse response: " ++ show r
    Just j -> do
      let st = maybeFromJSON =<< (j ^? key "status")
      let decoded = fromMaybe (error $ "getStatus: failed to decode status" ++ show j) st
      return $ decoded == Deleted
  where
    maybeFromJSON :: FromJSON a => Value -> Maybe a
    maybeFromJSON v = case fromJSON v of
      Success a -> Just a
      _ -> Nothing

isMember :: UserId -> ConvId -> TestM Bool
isMember usr cnv = do
  g <- view tsGalley
  res <-
    get $
      g
        . paths ["i", "conversations", toByteString' cnv, "members", toByteString' usr]
        . expect2xx
  return $ isJust (responseJsonMaybe @Member res)

randomUserWithClient :: LastPrekey -> TestM (UserId, ClientId)
randomUserWithClient lk = do
  u <- randomUser
  c <- randomClient u lk
  return (u, c)

newNonce :: TestM (Id ())
newNonce = randomId

fromBS :: (HasCallStack, FromByteString a, MonadIO m) => ByteString -> m a
fromBS bs =
  case fromByteString bs of
    Nothing -> liftIO $ assertFailure "fromBS: no parse"
    Just x -> pure x

convRange :: Maybe (Either [ConvId] ConvId) -> Maybe Int32 -> Request -> Request
convRange range size =
  maybe id (queryItem "size" . C.pack . show) size
    . case range of
      Just (Left l) -> queryItem "ids" (C.intercalate "," $ map toByteString' l)
      Just (Right c) -> queryItem "start" (toByteString' c)
      Nothing -> id

privateAccess :: [Access]
privateAccess = [PrivateAccess]

eqMismatch ::
  [(UserId, Set ClientId)] ->
  [(UserId, Set ClientId)] ->
  [(UserId, Set ClientId)] ->
  Maybe ClientMismatch ->
  Bool
eqMismatch _ _ _ Nothing = False
eqMismatch mssd rdnt dltd (Just other) =
  userClients mssd == missingClients other
    && userClients rdnt == redundantClients other
    && userClients dltd == deletedClients other
  where
    userClients :: [(UserId, Set ClientId)] -> UserClients
    userClients = UserClients . Map.fromList

otrRecipients :: [(UserId, [(ClientId, Text)])] -> OtrRecipients
otrRecipients = OtrRecipients . UserClientMap . buildMap
  where
    buildMap = fmap Map.fromList . Map.fromList

encodeCiphertext :: ByteString -> Text
encodeCiphertext = decodeUtf8 . B64.encode

genRandom :: (Q.Arbitrary a, MonadIO m) => m a
genRandom = liftIO . Q.generate $ Q.arbitrary

defPassword :: PlainTextPassword
defPassword = PlainTextPassword "secret"

randomEmail :: MonadIO m => m Email
randomEmail = do
  uid <- liftIO nextRandom
  return $ Email ("success+" <> UUID.toText uid) "simulator.amazonses.com"

selfConv :: UserId -> Id C
selfConv u = Id (toUUID u)

-- TODO: Refactor, as used also in other services
retryWhileN :: (MonadIO m) => Int -> (a -> Bool) -> m a -> m a
retryWhileN n f m =
  retrying
    (constantDelay 1000000 <> limitRetries n)
    (const (return . f))
    (const m)

-- | Changing this will break tests; all prekeys and client Id must match the same
-- fingerprint
someClientId :: ClientId
someClientId = ClientId "1dbfbe22c8a35cb2"

-- | Changing these will break tests; all prekeys and client Id must match the same
-- fingerprint
somePrekeys :: [Prekey]
somePrekeys =
  [ Prekey (PrekeyId 1) "pQABAQECoQBYIOjl7hw0D8YRNqkkBQETCxyr7/ywE/2R5RWcUPM+GJACA6EAoQBYILLf1TIwSB62q69Ojs/X1tzJ+dYHNAw4QbW/7TC5vSZqBPY=",
    Prekey (PrekeyId 2) "pQABAQICoQBYIGoXawUQWQ9ZW+MXhvuo9ALOBUjLff8S5VdAokN29C1OA6EAoQBYILLf1TIwSB62q69Ojs/X1tzJ+dYHNAw4QbW/7TC5vSZqBPY=",
    Prekey (PrekeyId 3) "pQABAQMCoQBYIEjdt+YWd3lHmG8pamULLMubAMZw556IO8kW7s1MLFytA6EAoQBYILLf1TIwSB62q69Ojs/X1tzJ+dYHNAw4QbW/7TC5vSZqBPY=",
    Prekey (PrekeyId 4) "pQABAQQCoQBYIPIaOA3Xqfk4Lh2/pU88Owd2eW5eplHpywr+Mx4QGyiMA6EAoQBYILLf1TIwSB62q69Ojs/X1tzJ+dYHNAw4QbW/7TC5vSZqBPY=",
    Prekey (PrekeyId 5) "pQABAQUCoQBYIHnafNR4Gh3ID71lYzToewEVag4EKskDFq+gaeraOlSJA6EAoQBYILLf1TIwSB62q69Ojs/X1tzJ+dYHNAw4QbW/7TC5vSZqBPY=",
    Prekey (PrekeyId 6) "pQABAQYCoQBYIFXUkVftE7kK22waAzhOjOmJVex3EBTU8RHZFx2o1Ed8A6EAoQBYILLf1TIwSB62q69Ojs/X1tzJ+dYHNAw4QbW/7TC5vSZqBPY=",
    Prekey (PrekeyId 7) "pQABAQcCoQBYIDXdN8VlKb5lbgPmoDPLPyqNIEyShG4oT/DlW0peRRZUA6EAoQBYILLf1TIwSB62q69Ojs/X1tzJ+dYHNAw4QbW/7TC5vSZqBPY=",
    Prekey (PrekeyId 8) "pQABAQgCoQBYIJH1ewvIVV3yGqQvdr/QM9HARzMgo5ksOTRyKEuN2aZzA6EAoQBYILLf1TIwSB62q69Ojs/X1tzJ+dYHNAw4QbW/7TC5vSZqBPY=",
    Prekey (PrekeyId 9) "pQABAQkCoQBYIFcAnXdx0M1Q1hoDDfgMK9r+Zchn8YlVHHaQwQYhRk1dA6EAoQBYILLf1TIwSB62q69Ojs/X1tzJ+dYHNAw4QbW/7TC5vSZqBPY=",
    Prekey (PrekeyId 10) "pQABAQoCoQBYIGs3vyxwmzEZ+qKNy4wpFkxc+Bgkb0D76ZEbxeeh/9DVA6EAoQBYILLf1TIwSB62q69Ojs/X1tzJ+dYHNAw4QbW/7TC5vSZqBPY=",
    Prekey (PrekeyId 11) "pQABAQsCoQBYIGUiBeOJALP5dkMduUZ/u6MDhHNrsrBUa3f0YlSSWZbzA6EAoQBYILLf1TIwSB62q69Ojs/X1tzJ+dYHNAw4QbW/7TC5vSZqBPY=",
    Prekey (PrekeyId 12) "pQABAQwCoQBYIMp6QNNTPDZgL3DSSD/QWWnBI7LsTZp2RhY/HLqnIwRZA6EAoQBYILLf1TIwSB62q69Ojs/X1tzJ+dYHNAw4QbW/7TC5vSZqBPY=",
    Prekey (PrekeyId 13) "pQABAQ0CoQBYIJXSSUrE5RCNyB5pg+m6vGwK7RvJ+rs9dsdHitxnfDhuA6EAoQBYILLf1TIwSB62q69Ojs/X1tzJ+dYHNAw4QbW/7TC5vSZqBPY=",
    Prekey (PrekeyId 14) "pQABAQ4CoQBYIHmtOX7jCKBHFDysb4H0z/QWoCSaEyjerZaT/HOP8bgDA6EAoQBYILLf1TIwSB62q69Ojs/X1tzJ+dYHNAw4QbW/7TC5vSZqBPY=",
    Prekey (PrekeyId 15) "pQABAQ8CoQBYIIaMCTcPKj2HuYQ7i9ZaxUw9j5Bz8TPjoAaTZ5eB0w1kA6EAoQBYILLf1TIwSB62q69Ojs/X1tzJ+dYHNAw4QbW/7TC5vSZqBPY=",
    Prekey (PrekeyId 16) "pQABARACoQBYIHWAOacKuWH81moJVveJ0FSfipWocfspOIBhaU6VLWUsA6EAoQBYILLf1TIwSB62q69Ojs/X1tzJ+dYHNAw4QbW/7TC5vSZqBPY=",
    Prekey (PrekeyId 17) "pQABARECoQBYIA8XtUXtnMxQslULnNAeHBIivlLRe/+qdh2j6nTfDAchA6EAoQBYILLf1TIwSB62q69Ojs/X1tzJ+dYHNAw4QbW/7TC5vSZqBPY=",
    Prekey (PrekeyId 18) "pQABARICoQBYIGgzg6SzgTTOgnk48pa6y2Rgjy004DkeBo4CMld3Jlr6A6EAoQBYILLf1TIwSB62q69Ojs/X1tzJ+dYHNAw4QbW/7TC5vSZqBPY=",
    Prekey (PrekeyId 19) "pQABARMCoQBYIEoEFiIpCHgn74CAD+GhIfIgbQtdCqQqkOXHWxRlG6Y6A6EAoQBYILLf1TIwSB62q69Ojs/X1tzJ+dYHNAw4QbW/7TC5vSZqBPY=",
    Prekey (PrekeyId 20) "pQABARQCoQBYINVEwTRxNSe0rxZxon4Rifz2l4rtQZn7mHtKYCiFAK9IA6EAoQBYILLf1TIwSB62q69Ojs/X1tzJ+dYHNAw4QbW/7TC5vSZqBPY=",
    Prekey (PrekeyId 21) "pQABARUCoQBYIN3aeX2Ayi2rPFbiaYb+O2rdHUpFhzRs2j28pCmbGpflA6EAoQBYILLf1TIwSB62q69Ojs/X1tzJ+dYHNAw4QbW/7TC5vSZqBPY=",
    Prekey (PrekeyId 22) "pQABARYCoQBYIJe5OJ17YKQrNmIH3sE++r++4Z5ld36axqAMjjQ3jtQWA6EAoQBYILLf1TIwSB62q69Ojs/X1tzJ+dYHNAw4QbW/7TC5vSZqBPY=",
    Prekey (PrekeyId 23) "pQABARcCoQBYIASE94LjK6Raipk/lN/YewouqO+kcQGpxIqP+iW2hyHiA6EAoQBYILLf1TIwSB62q69Ojs/X1tzJ+dYHNAw4QbW/7TC5vSZqBPY=",
    Prekey (PrekeyId 24) "pQABARgYAqEAWCBZ222LpS6/99Btlw+83PihrA655skwsNevt//8oz5axQOhAKEAWCCy39UyMEgetquvTo7P19bcyfnWBzQMOEG1v+0wub0magT2",
    Prekey (PrekeyId 25) "pQABARgZAqEAWCDGEwo61w4O8T8lyw0HdoOjGWBKQUNqo6+jSfrPR9alrAOhAKEAWCCy39UyMEgetquvTo7P19bcyfnWBzQMOEG1v+0wub0magT2",
    Prekey (PrekeyId 26) "pQABARgaAqEAWCBMSQoQ6B35plC80i1O3AWlJSftCEbCbju97Iykg5+NWQOhAKEAWCCy39UyMEgetquvTo7P19bcyfnWBzQMOEG1v+0wub0magT2"
  ]

-- | Changing these will break tests; all prekeys and client Id must match the same
-- fingerprint
someLastPrekeys :: [LastPrekey]
someLastPrekeys =
  [ lastPrekey "pQABARn//wKhAFggnCcZIK1pbtlJf4wRQ44h4w7/sfSgj5oWXMQaUGYAJ/sDoQChAFgglacihnqg/YQJHkuHNFU7QD6Pb3KN4FnubaCF2EVOgRkE9g==",
    lastPrekey "pQABARn//wKhAFggwO2any+CjiGP8XFYrY67zHPvLgp+ysY5k7vci57aaLwDoQChAFgglacihnqg/YQJHkuHNFU7QD6Pb3KN4FnubaCF2EVOgRkE9g==",
    lastPrekey "pQABARn//wKhAFggoChErA5oTI5JT769hJV+VINmU8kougGdYqGd2U7hPa8DoQChAFgglacihnqg/YQJHkuHNFU7QD6Pb3KN4FnubaCF2EVOgRkE9g==",
    lastPrekey "pQABARn//wKhAFggPLk4BBJ8THVLGm7r0K7EJITRlJnt6bpNzM9GTNRYcCcDoQChAFgglacihnqg/YQJHkuHNFU7QD6Pb3KN4FnubaCF2EVOgRkE9g==",
    lastPrekey "pQABARn//wKhAFggqHASsRlZ1i8dESXRXBL2OvR+0yGUtqK9vJfzol1E+osDoQChAFgglacihnqg/YQJHkuHNFU7QD6Pb3KN4FnubaCF2EVOgRkE9g==",
    lastPrekey "pQABARn//wKhAFggx/N1YhKXSJYJQxhWgHSA4ASaJKIHDJfmEnojfnp9VQ8DoQChAFgglacihnqg/YQJHkuHNFU7QD6Pb3KN4FnubaCF2EVOgRkE9g==",
    lastPrekey "pQABARn//wKhAFggVL6QIpoqmtKxmB8HToiAPxfjSDEzJEUAoFKfhXou06YDoQChAFgglacihnqg/YQJHkuHNFU7QD6Pb3KN4FnubaCF2EVOgRkE9g==",
    lastPrekey "pQABARn//wKhAFggRs74/ViOrHN+aS2RbGCwC0sJv1Sp/Q0pmRB15s9DCBMDoQChAFgglacihnqg/YQJHkuHNFU7QD6Pb3KN4FnubaCF2EVOgRkE9g==",
    lastPrekey "pQABARn//wKhAFggtNO/hrwzt9M/1X6eK2sG6YFmA7BDqlFMEipbZOsg0vcDoQChAFgglacihnqg/YQJHkuHNFU7QD6Pb3KN4FnubaCF2EVOgRkE9g==",
    lastPrekey "pQABARn//wKhAFgg1rZEY6vbAnEz+Ern5kRny/uKiIrXTb/usQxGnceV2HADoQChAFgglacihnqg/YQJHkuHNFU7QD6Pb3KN4FnubaCF2EVOgRkE9g=="
  ]

-- | ES is only refreshed occasionally; we don't want to wait for that in tests.
refreshIndex :: TestM ()
refreshIndex = do
  brig <- view tsBrig
  post (brig . path "/i/index/refresh") !!! const 200 === statusCode

postSSOUser :: Text -> Bool -> UserSSOId -> TeamId -> TestM ResponseLBS
postSSOUser name hasEmail ssoid teamid = do
  brig <- view tsBrig
  email <- randomEmail
  let o =
        object $
          [ "name" .= name,
            "cookie" .= defCookieLabel,
            "sso_id" .= ssoid,
            "team_id" .= teamid
          ]
            <> ["email" .= fromEmail email | hasEmail]
      bdy = Bilge.json o
  post (brig . path "/i/users" . bdy)

defCookieLabel :: CookieLabel
defCookieLabel = CookieLabel "auth"

-- | This allows you to run requests against a galley instantiated using the given options.
--   Note that ONLY 'galley' calls should occur within the provided action, calls to other
--   services will fail.
withSettingsOverrides :: MonadIO m => Opts.Opts -> WaiTest.Session a -> m a
withSettingsOverrides opts action = liftIO $ do
  (galleyApp, _, finalizer) <- Run.mkApp opts
  WaiTest.runSession action galleyApp
    `finally` liftIO finalizer

waitForMemberDeletion :: UserId -> TeamId -> UserId -> TestM ()
waitForMemberDeletion zusr tid uid = do
  maybeTimedOut <- timeout 2000000 loop
  liftIO $
    when (isNothing maybeTimedOut) $
      assertFailure "Timed out waiting for member deletion"
  where
    loop = do
      galley <- view tsGalley
      res <- get (galley . paths ["teams", toByteString' tid, "members", toByteString' uid] . zUser zusr)
      case statusCode res of
        404 -> pure ()
        _ -> loop

deleteTeamMember :: (MonadIO m, MonadCatch m, MonadHttp m) => (Request -> Request) -> TeamId -> UserId -> UserId -> m ()
deleteTeamMember g tid owner deletee =
  delete
    ( g
        . paths ["teams", toByteString' tid, "members", toByteString' deletee]
        . zUser owner
        . zConn "conn"
        . json (newTeamMemberDeleteData (Just defPassword))
    )
    !!! do
      const 202 === statusCode

-- (Duplicate of 'Galley.Intra.User.getUsers'.)
getUsersByUid :: [UserId] -> TestM [User]
getUsersByUid = getUsersBy "ids"

getUsersByHandle :: [Handle.Handle] -> TestM [User]
getUsersByHandle = getUsersBy "handles"

getUsersBy :: forall uidsOrHandles. (ToByteString uidsOrHandles) => ByteString -> [uidsOrHandles] -> TestM [User]
getUsersBy keyName = chunkify $ \keys -> do
  brig <- view tsBrig
  let users = BS.intercalate "," $ toByteString' <$> keys
  res <-
    get
      ( brig
          . path "/i/users"
          . queryItem keyName users
          . expect2xx
      )
  let accounts = fromJust $ responseJsonMaybe @[UserAccount] res
  return $ fmap accountUser accounts

getUserProfile :: UserId -> UserId -> TestM UserProfile
getUserProfile zusr uid = do
  brig <- view tsBrig
  res <- get (brig . zUser zusr . paths ["users", toByteString' uid])
  responseJsonError res

<<<<<<< HEAD
upgradeClientToLH :: HasCallStack => UserId -> ClientId -> TestM ()
upgradeClientToLH zusr cid =
  putCapabilities zusr cid [ClientSupportsLegalholdImplicitConsent]

putCapabilities :: HasCallStack => UserId -> ClientId -> [ClientCapability] -> TestM ()
putCapabilities zusr cid caps = do
  brig <- view tsBrig
  void $
    put
      ( brig
          . zUser zusr
          . paths ["clients", toByteString' cid]
          . json (UpdateClient mempty Nothing Nothing (Just . Set.fromList $ caps))
          . expect2xx
      )

getUsersPrekeysClientUnqualified :: HasCallStack => UserId -> UserId -> ClientId -> TestM ResponseLBS
getUsersPrekeysClientUnqualified zusr uid cid = do
  brig <- view tsBrig
  get
    ( brig
        . zUser zusr
        . paths ["users", toByteString' uid, "prekeys", toByteString' cid]
    )

getUsersPrekeyBundleUnqualified :: HasCallStack => UserId -> UserId -> TestM ResponseLBS
getUsersPrekeyBundleUnqualified zusr uid = do
  brig <- view tsBrig
  get
    ( brig
        . zUser zusr
        . paths ["users", toByteString' uid, "prekeys"]
    )

getMultiUserPrekeyBundleUnqualified :: HasCallStack => UserId -> UserClients -> TestM ResponseLBS
getMultiUserPrekeyBundleUnqualified zusr userClients = do
  brig <- view tsBrig
  post
    ( brig
        . zUser zusr
        . paths ["users", "prekeys"]
        . json userClients
    )
=======
mkProfile :: Qualified UserId -> Name -> UserProfile
mkProfile quid name =
  UserProfile
    { profileQualifiedId = quid,
      profileName = name,
      profilePict = noPict,
      profileAssets = mempty,
      profileAccentId = defaultAccentId,
      profileDeleted = False,
      profileService = Nothing,
      profileHandle = Nothing,
      profileLocale = Nothing,
      profileExpire = Nothing,
      profileTeam = Nothing,
      profileEmail = Nothing,
      profileLegalholdStatus = defUserLegalHoldStatus
    }

-- mock federator

withTempMockFederator ::
  (MonadIO m, ToJSON a) =>
  Opts.Opts ->
  Domain ->
  a ->
  WaiTest.Session b ->
  m (b, Mock.ReceivedRequests)
withTempMockFederator opts targetDomain resp action = liftIO . assertRightT
  . Mock.withTempMockFederator st0 (pure oresp)
  $ \st -> lift $ do
    let opts' =
          opts & Opts.optFederator
            ?~ Endpoint "127.0.0.1" (fromIntegral (Mock.serverPort st))
    withSettingsOverrides opts' action
  where
    st0 = Mock.initState targetDomain (Domain "example.com")
    oresp = OutwardResponseBody (Lazy.toStrict (encode resp))

assertRight :: (MonadIO m, Show a, HasCallStack) => Either a b -> m b
assertRight = \case
  Left e -> liftIO $ assertFailure $ "Expected Right, got Left: " <> show e
  Right x -> pure x

assertRightT :: (MonadIO m, Show a, HasCallStack) => ExceptT a m b -> m b
assertRightT = assertRight <=< runExceptT
>>>>>>> 7db6eba5
<|MERGE_RESOLUTION|>--- conflicted
+++ resolved
@@ -1592,7 +1592,6 @@
   res <- get (brig . zUser zusr . paths ["users", toByteString' uid])
   responseJsonError res
 
-<<<<<<< HEAD
 upgradeClientToLH :: HasCallStack => UserId -> ClientId -> TestM ()
 upgradeClientToLH zusr cid =
   putCapabilities zusr cid [ClientSupportsLegalholdImplicitConsent]
@@ -1636,7 +1635,7 @@
         . paths ["users", "prekeys"]
         . json userClients
     )
-=======
+
 mkProfile :: Qualified UserId -> Name -> UserProfile
 mkProfile quid name =
   UserProfile
@@ -1681,5 +1680,4 @@
   Right x -> pure x
 
 assertRightT :: (MonadIO m, Show a, HasCallStack) => ExceptT a m b -> m b
-assertRightT = assertRight <=< runExceptT
->>>>>>> 7db6eba5
+assertRightT = assertRight <=< runExceptT
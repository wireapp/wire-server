--- conflicted
+++ resolved
@@ -38,16 +38,10 @@
 import Data.Aeson hiding (json)
 import Data.Aeson qualified as A
 import Data.Aeson.Lens (key, _String)
-<<<<<<< HEAD
-import qualified Data.ByteString as BS
-import qualified Data.ByteString.Base64.URL as B64U
-import qualified Data.ByteString.Char8 as B8
-import qualified Data.ByteString.Char8 as C
-=======
 import Data.ByteString qualified as BS
+import Data.ByteString.Base64.URL qualified as B64U
 import Data.ByteString.Char8 qualified as B8
 import Data.ByteString.Char8 qualified as C
->>>>>>> e3dbd56f
 import Data.ByteString.Conversion
 import Data.ByteString.Lazy qualified as Lazy
 import Data.CaseInsensitive qualified as CI
@@ -3042,7 +3036,6 @@
       (False, False) -> pure ()
   pure users
 
-<<<<<<< HEAD
 putConversationProtocol :: (MonadIO m, MonadHttp m, HasGalley m, HasCallStack) => UserId -> ClientId -> Qualified ConvId -> ProtocolTag -> m ResponseLBS
 putConversationProtocol uid client (Qualified conv domain) protocol = do
   galley <- viewGalley
@@ -3060,10 +3053,9 @@
   case cnvProtocol conv of
     ProtocolMixed mlsData -> pure mlsData
     _ -> liftIO $ assertFailure "Unexpected protocol"
-=======
+
 connectBackend :: UserId -> Remote Backend -> TestM [Qualified UserId]
 connectBackend usr (tDomain &&& bUsers . tUnqualified -> (d, c)) = do
   users <- replicateM (fromIntegral c) (randomQualifiedId d)
   mapM_ (connectWithRemoteUser usr) users
-  pure users
->>>>>>> e3dbd56f
+  pure users
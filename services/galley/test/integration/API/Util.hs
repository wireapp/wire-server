--- conflicted
+++ resolved
@@ -70,16 +70,10 @@
 
 createBindingTeam :: HasCallStack => TestM (UserId, TeamId)
 createBindingTeam = do
-<<<<<<< HEAD
   ownerid <- randomUserWithTeam
   teams <- getTeams ownerid
   let [team] = view (teamListTeams) teams
   let tid = view teamId team
-=======
-  ownerid <- randomUser
-  let tname :: Text = cs $ show ownerid -- doesn't matter what, but needs to be unique!
-  teamid <- createBindingTeamInternal tname ownerid
->>>>>>> 2ac9b8e9
   SQS.assertQueue "create team" SQS.tActivate
   refreshIndex
   pure (ownerid, tid)
@@ -1009,36 +1003,25 @@
 randomUsers n = replicateM n randomUser
 
 randomUser :: HasCallStack => TestM UserId
-randomUser = randomUser' True True Nothing
-
-<<<<<<< HEAD
+randomUser = randomUser'' False True True Nothing
+
 randomUserWithTeam :: HasCallStack => TestM UserId
-randomUserWithTeam = randomUser'' True True
-
-randomUser' :: HasCallStack => Bool -> TestM UserId
+randomUserWithTeam = randomUser'' True True True Nothing
+
+randomUser' :: HasCallStack => Bool -> Bool -> Maybe (UserId, TeamId, Role, UserSSOId) -> TestM UserId
 randomUser' = randomUser'' False
 
-randomUser'' :: HasCallStack => Bool -> Bool -> TestM UserId
-randomUser'' isCreator hasPassword = do
-=======
-randomUser' :: HasCallStack => Bool -> Bool -> Maybe (UserId, TeamId, Role, UserSSOId) -> TestM UserId
-randomUser' hasPassword hasEmail teamInfo = do
->>>>>>> 2ac9b8e9
+randomUser'' :: HasCallStack => Bool -> Bool -> Bool -> Maybe (UserId, TeamId, Role, UserSSOId) -> TestM UserId
+randomUser'' isCreator hasPassword hasEmail teamInfo = do
   b <- view tsBrig
   g <- view tsGalley
   e <- liftIO randomEmail
   let p =
         object $
-<<<<<<< HEAD
-          [ "name" .= fromEmail e,
-            "email" .= fromEmail e
-          ]
-            <> ["team" .= (Team.BindingNewTeam $ Team.newNewTeam (unsafeRange "teamName") (unsafeRange "defaultIcon")) | isCreator]
-=======
           ["name" .= fromEmail e]
->>>>>>> 2ac9b8e9
             <> ["password" .= defPassword | hasPassword]
             <> ["email" .= fromEmail e | hasEmail]
+            <> ["team" .= (Team.BindingNewTeam $ Team.newNewTeam (unsafeRange "teamName") (unsafeRange "defaultIcon")) | isCreator]
             <> ["team_id" .= view _2 (fromJust teamInfo) | isJust teamInfo]
             <> ["sso_id" .= view _4 (fromJust teamInfo) | isJust teamInfo]
   r <- post (b . path "/i/users" . json p) <!! const 201 === statusCode

--- conflicted
+++ resolved
@@ -652,16 +652,11 @@
       . json (mkOtrPayload d rec reportMissing)
 
 postProteusMessageQualifiedWithMockFederator ::
-<<<<<<< HEAD
-=======
-  (ToJSON a) =>
->>>>>>> 736c20cc
   UserId ->
   ClientId ->
   Qualified ConvId ->
   [(Qualified UserId, ClientId, ByteString)] ->
   ByteString ->
-<<<<<<< HEAD
   ClientMismatchStrategy ->
   FederatedBrig.Api (AsServerT Handler) ->
   FederatedGalley.Api (AsServerT Handler) ->
@@ -670,14 +665,6 @@
   localDomain <- viewFederationDomain
   opts <- view tsGConf
   withTempServantMockFederator opts brigApi galleyApi localDomain (Domain "far-away.example.com") $
-=======
-  Message.ClientMismatchStrategy ->
-  (FederatedRequest -> a) ->
-  TestM (ResponseLBS, Mock.ReceivedRequests)
-postProteusMessageQualifiedWithMockFederator senderUser senderClient convId recipients dat strat responses = do
-  opts <- view tsGConf
-  withTempMockFederator opts (Domain "far-away.example.com") responses $
->>>>>>> 736c20cc
     postProteusMessageQualified senderUser senderClient convId recipients dat strat
 
 postProteusMessageQualified ::
@@ -687,11 +674,7 @@
   Qualified ConvId ->
   [(Qualified UserId, ClientId, ByteString)] ->
   ByteString ->
-<<<<<<< HEAD
   ClientMismatchStrategy ->
-=======
-  Message.ClientMismatchStrategy ->
->>>>>>> 736c20cc
   m ResponseLBS
 postProteusMessageQualified senderUser senderClient (Qualified conv domain) recipients dat strat = do
   g <- viewGalley
@@ -1644,17 +1627,6 @@
     formatMessage = maybe id (\msg -> ((msg <> "\n") <>)) mmsg
 
 assertMismatch ::
-<<<<<<< HEAD
-=======
-  HasCallStack =>
-  [(UserId, Set ClientId)] ->
-  [(UserId, Set ClientId)] ->
-  [(UserId, Set ClientId)] ->
-  Assertions ()
-assertMismatch = assertMismatchWithMessage Nothing
-
-assertMismatchQualified ::
->>>>>>> 736c20cc
   HasCallStack =>
   [(UserId, Set ClientId)] ->
   [(UserId, Set ClientId)] ->
@@ -1669,18 +1641,12 @@
   Client.QualifiedUserClients ->
   Client.QualifiedUserClients ->
   Assertions ()
-<<<<<<< HEAD
 assertMismatchQualified failedToSend missing redundant deleted = do
   assertExpected "failed to send" failedToSend (fmap mssFailedToSend . responseJsonMaybe)
   assertExpected "missing" missing (fmap mssMissingClients . responseJsonMaybe)
   assertExpected "redundant" redundant (fmap mssRedundantClients . responseJsonMaybe)
+
   assertExpected "deleted" deleted (fmap mssDeletedClients . responseJsonMaybe)
-=======
-assertMismatchQualified missing redundant deleted = do
-  assertExpected "missing" missing (fmap Message.mssMissingClients . responseJsonMaybe)
-  assertExpected "redundant" redundant (fmap Message.mssRedundantClients . responseJsonMaybe)
-  assertExpected "deleted" deleted (fmap Message.mssDeletedClients . responseJsonMaybe)
->>>>>>> 736c20cc
 
 otrRecipients :: [(UserId, [(ClientId, Text)])] -> OtrRecipients
 otrRecipients = OtrRecipients . UserClientMap . buildMap

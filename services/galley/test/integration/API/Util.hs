--- conflicted
+++ resolved
@@ -521,16 +521,14 @@
 postConv :: UserId -> [UserId] -> Maybe Text -> [Access] -> Maybe AccessRole -> Maybe Milliseconds -> TestM ResponseLBS
 postConv u us name a r mtimer = postConvWithRole u us name a r mtimer roleNameWireAdmin
 
-<<<<<<< HEAD
 postConvQualified :: UserId -> [Qualified UserId] -> Maybe Text -> [Access] -> Maybe AccessRole -> Maybe Milliseconds -> TestM ResponseLBS
 postConvQualified u us name a r mtimer = postConvWithRoleQualified us u [] name a r mtimer roleNameWireAdmin
-=======
+
 postTeamConv :: TeamId -> UserId -> [UserId] -> Maybe Text -> [Access] -> Maybe AccessRole -> Maybe Milliseconds -> TestM ResponseLBS
 postTeamConv tid u us name a r mtimer = do
   g <- view tsGalley
   let conv = NewConvUnmanaged $ NewConv us name (Set.fromList a) r (Just (ConvTeamInfo tid False)) mtimer Nothing roleNameWireAdmin
   post $ g . path "/conversations" . zUser u . zConn "conn" . zType "access" . json conv
->>>>>>> d3caf837
 
 postConvWithRole :: UserId -> [UserId] -> Maybe Text -> [Access] -> Maybe AccessRole -> Maybe Milliseconds -> RoleName -> TestM ResponseLBS
 postConvWithRole = postConvWithRoleQualified []

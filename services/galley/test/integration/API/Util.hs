--- conflicted
+++ resolved
@@ -198,11 +198,7 @@
 createBindingTeam' = do
   owner <- randomTeamCreator'
   teams <- getTeams owner.userId []
-<<<<<<< HEAD
   team <- assertOne $ view teamListTeams teams
-=======
-  let [team] = view teamListTeams teams
->>>>>>> 2e3a6ec3
   let tid = view teamId team
   SQS.assertTeamActivate "create team" tid
   refreshIndex
@@ -1419,34 +1415,6 @@
   delete $
     g . paths ["/i/federation", toByteString' dom]
 
-<<<<<<< HEAD
-addFederation ::
-  (MonadHttp m, HasBrig m, MonadIO m) =>
-  Domain ->
-  m ResponseLBS
-addFederation dom = do
-  b <- viewBrig
-  post $
-    b
-      . paths ["/i/federation/remotes"]
-      . json (FederationDomainConfig dom FullSearch)
-
-connectionRemovedFederation ::
-  (MonadHttp m, HasGalley m, MonadIO m) =>
-  Domain ->
-  Domain ->
-  m ResponseLBS
-connectionRemovedFederation origin target = do
-  g <- viewGalley
-  post $
-    g
-      . paths ["federation", "on-connection-removed"]
-      . Bilge.content "application/json"
-      . header "Wire-Origin-Domain" (toByteString' origin)
-      . json target
-
-=======
->>>>>>> 2e3a6ec3
 putQualifiedAccessUpdate ::
   (MonadHttp m, HasGalley m, MonadIO m) =>
   UserId ->

-- This file is part of the Wire Server implementation.
--
-- Copyright (C) 2020 Wire Swiss GmbH <opensource@wire.com>
--
-- This program is free software: you can redistribute it and/or modify it under
-- the terms of the GNU Affero General Public License as published by the Free
-- Software Foundation, either version 3 of the License, or (at your option) any
-- later version.
--
-- This program is distributed in the hope that it will be useful, but WITHOUT
-- ANY WARRANTY; without even the implied warranty of MERCHANTABILITY or FITNESS
-- FOR A PARTICULAR PURPOSE. See the GNU Affero General Public License for more
-- details.
--
-- You should have received a copy of the GNU Affero General Public License along
-- with this program. If not, see <https://www.gnu.org/licenses/>.

module API.Teams.Feature (tests) where

import API.Util (HasGalley, withSettingsOverrides)
import qualified API.Util as Util
import qualified API.Util.TeamFeature as Util
import Bilge
import Bilge.Assert
import Control.Lens (over, view)
import Control.Monad.Catch (MonadCatch)
import Data.Aeson (FromJSON, ToJSON, object, (.=))
import qualified Data.Aeson as Aeson
import Data.ByteString.Conversion (toByteString')
import Data.Domain (Domain (..))
import qualified Data.HashMap.Strict as HashMap
import qualified Data.HashSet as HashSet
import Data.Id
import Data.List1 (list1)
import qualified Data.List1 as List1
import Data.Schema (ToSchema)
import qualified Data.Set as Set
import Data.String.Conversions (cs)
import qualified Data.Text.Encoding as TE
import Data.Timeout (TimeoutUnit (Second), (#))
import Galley.Options (optSettings, setFeatureFlags)
import Galley.Types.Teams
import Gundeck.Types (Notification)
import Imports
import Network.Wai.Utilities (label)
import Test.Hspec (expectationFailure, shouldBe)
import Test.Tasty
<<<<<<< HEAD
import Test.Tasty.HUnit (assertFailure, (@?=))
=======
import qualified Test.Tasty.Cannon as WS
import Test.Tasty.HUnit ((@?=))
>>>>>>> 44f4bd1c
import TestHelpers (test)
import TestSetup
import Wire.API.Event.FeatureConfig (EventData (EdFeatureWithoutConfigChanged))
import qualified Wire.API.Event.FeatureConfig as FeatureConfig
import Wire.API.Team.Feature (TeamFeatureName (..), TeamFeatureStatusValue (..))
import qualified Wire.API.Team.Feature as Public

tests :: IO TestSetup -> TestTree
tests s =
  testGroup "Feature Config API and Team Features API" $
    [ test s "SSO" testSSO,
      test s "LegalHold" testLegalHold,
      test s "SearchVisibility" testSearchVisibility,
      test s "DigitalSignatures" $ testSimpleFlag @'Public.TeamFeatureDigitalSignatures Public.TeamFeatureDisabled,
      test s "ValidateSAMLEmails" $ testSimpleFlag @'Public.TeamFeatureValidateSAMLEmails Public.TeamFeatureDisabled,
      test s "FileSharing" $ testSimpleFlag @'Public.TeamFeatureFileSharing Public.TeamFeatureEnabled,
      test s "Classified Domains (enabled)" testClassifiedDomainsEnabled,
      test s "Classified Domains (disabled)" testClassifiedDomainsDisabled,
      test s "All features" testAllFeatures,
<<<<<<< HEAD
      test s "Feature Configs / Team Features Consistency" testFeatureConfigConsistency
=======
      test s "FileSharing - event" $ testSimpleFlagEvent @'Public.TeamFeatureFileSharing Public.TeamFeatureEnabled Public.TeamFeatureDisabled
>>>>>>> 44f4bd1c
    ]

testSSO :: TestM ()
testSSO = do
  owner <- Util.randomUser
  member <- Util.randomUser
  nonMember <- Util.randomUser
  tid <- Util.createNonBindingTeam "foo" owner []
  Util.connectUsers owner (list1 member [])
  Util.addTeamMember owner tid member (rolePermissions RoleMember) Nothing

  let getSSO :: HasCallStack => Public.TeamFeatureStatusValue -> TestM ()
      getSSO = assertFlagNoConfig @'Public.TeamFeatureSSO $ Util.getTeamFeatureFlag Public.TeamFeatureSSO member tid
      getSSOFeatureConfig :: HasCallStack => Public.TeamFeatureStatusValue -> TestM ()
      getSSOFeatureConfig = assertFlagNoConfig @'Public.TeamFeatureSSO $ Util.getFeatureConfig Public.TeamFeatureSSO member
      getSSOInternal :: HasCallStack => Public.TeamFeatureStatusValue -> TestM ()
      getSSOInternal = assertFlagNoConfig @'Public.TeamFeatureSSO $ Util.getTeamFeatureFlagInternal Public.TeamFeatureSSO tid
      setSSOInternal :: HasCallStack => Public.TeamFeatureStatusValue -> TestM ()
      setSSOInternal = Util.putTeamFeatureFlagInternal @'Public.TeamFeatureSSO expect2xx tid . Public.TeamFeatureStatusNoConfig

  assertFlagForbidden $ Util.getTeamFeatureFlag Public.TeamFeatureSSO nonMember tid

  featureSSO <- view (tsGConf . optSettings . setFeatureFlags . flagSSO)
  case featureSSO of
    FeatureSSODisabledByDefault -> do
      -- Test default
      getSSO Public.TeamFeatureDisabled
      getSSOInternal Public.TeamFeatureDisabled
      getSSOFeatureConfig Public.TeamFeatureDisabled

      -- Test override
      setSSOInternal Public.TeamFeatureEnabled
      getSSO Public.TeamFeatureEnabled
      getSSOInternal Public.TeamFeatureEnabled
      getSSOFeatureConfig Public.TeamFeatureEnabled
    FeatureSSOEnabledByDefault -> do
      -- since we don't allow to disable (see 'disableSsoNotImplemented'), we can't test
      -- much here.  (disable failure is covered in "enable/disable SSO" above.)
      getSSO Public.TeamFeatureEnabled
      getSSOInternal Public.TeamFeatureEnabled
      getSSOFeatureConfig Public.TeamFeatureEnabled

testLegalHold :: TestM ()
testLegalHold = do
  owner <- Util.randomUser
  member <- Util.randomUser
  nonMember <- Util.randomUser
  tid <- Util.createNonBindingTeam "foo" owner []
  Util.connectUsers owner (list1 member [])
  Util.addTeamMember owner tid member (rolePermissions RoleMember) Nothing

  let getLegalHold :: HasCallStack => Public.TeamFeatureStatusValue -> TestM ()
      getLegalHold = assertFlagNoConfig @'Public.TeamFeatureLegalHold $ Util.getTeamFeatureFlag Public.TeamFeatureLegalHold member tid
      getLegalHoldInternal :: HasCallStack => Public.TeamFeatureStatusValue -> TestM ()
      getLegalHoldInternal = assertFlagNoConfig @'Public.TeamFeatureLegalHold $ Util.getTeamFeatureFlagInternal Public.TeamFeatureLegalHold tid
      getLegalHoldFeatureConfig = assertFlagNoConfig @'Public.TeamFeatureLegalHold $ Util.getFeatureConfig Public.TeamFeatureLegalHold member

      setLegalHoldInternal :: HasCallStack => Public.TeamFeatureStatusValue -> TestM ()
      setLegalHoldInternal = Util.putTeamFeatureFlagInternal @'Public.TeamFeatureLegalHold expect2xx tid . Public.TeamFeatureStatusNoConfig
  getLegalHold Public.TeamFeatureDisabled
  getLegalHoldInternal Public.TeamFeatureDisabled

  assertFlagForbidden $ Util.getTeamFeatureFlag Public.TeamFeatureLegalHold nonMember tid

  -- FUTUREWORK: run two galleys, like below for custom search visibility.
  featureLegalHold <- view (tsGConf . optSettings . setFeatureFlags . flagLegalHold)
  case featureLegalHold of
    FeatureLegalHoldDisabledByDefault -> do
      -- Test default
      getLegalHold Public.TeamFeatureDisabled
      getLegalHoldInternal Public.TeamFeatureDisabled
      getLegalHoldFeatureConfig Public.TeamFeatureDisabled

      -- Test override
      setLegalHoldInternal Public.TeamFeatureEnabled
      getLegalHold Public.TeamFeatureEnabled
      getLegalHoldInternal Public.TeamFeatureEnabled
      getLegalHoldFeatureConfig Public.TeamFeatureEnabled

    -- turned off for instance
    FeatureLegalHoldDisabledPermanently -> do
      Util.putLegalHoldEnabledInternal' expect4xx tid Public.TeamFeatureEnabled

    -- turned off but for whitelisted teams with implicit consent
    FeatureLegalHoldWhitelistTeamsAndImplicitConsent -> do
      Util.putLegalHoldEnabledInternal' expect4xx tid Public.TeamFeatureEnabled

testSearchVisibility :: TestM ()
testSearchVisibility = do
  owner <- Util.randomUser
  member <- Util.randomUser
  nonMember <- Util.randomUser
  tid <- Util.createNonBindingTeam "foo" owner []
  Util.connectUsers owner (list1 member [])
  Util.addTeamMember owner tid member (rolePermissions RoleMember) Nothing

  g <- view tsGalley
  let getTeamSearchVisibility ::
        (Monad m, MonadHttp m, MonadIO m, MonadCatch m, HasCallStack) =>
        TeamId ->
        Public.TeamFeatureStatusValue ->
        m ()
      getTeamSearchVisibility teamid expected =
        Util.getTeamSearchVisibilityAvailable g owner teamid !!! do
          statusCode === const 200
          responseJsonEither === const (Right (Public.TeamFeatureStatusNoConfig expected))

  let getTeamSearchVisibilityInternal ::
        (Monad m, MonadHttp m, MonadIO m, MonadCatch m, HasCallStack) =>
        TeamId ->
        Public.TeamFeatureStatusValue ->
        m ()
      getTeamSearchVisibilityInternal teamid expected =
        Util.getTeamSearchVisibilityAvailableInternal g teamid !!! do
          statusCode === const 200
          responseJsonEither === const (Right (Public.TeamFeatureStatusNoConfig expected))

  let getTeamSearchVisibilityFeatureConfig ::
        (Monad m, MonadHttp m, MonadIO m, MonadCatch m, HasCallStack) =>
        UserId ->
        Public.TeamFeatureStatusValue ->
        m ()
      getTeamSearchVisibilityFeatureConfig uid expected =
        Util.getFeatureConfigWithGalley Public.TeamFeatureSearchVisibility g uid !!! do
          statusCode === const 200
          responseJsonEither === const (Right (Public.TeamFeatureStatusNoConfig expected))

  let setTeamSearchVisibilityInternal ::
        (Monad m, MonadHttp m, MonadIO m, HasCallStack) =>
        TeamId ->
        Public.TeamFeatureStatusValue ->
        m ()
      setTeamSearchVisibilityInternal = Util.putTeamSearchVisibilityAvailableInternal g

  assertFlagForbidden $ Util.getTeamFeatureFlag Public.TeamFeatureSearchVisibility nonMember tid

  tid2 <- Util.createNonBindingTeam "foo" owner []
  team2member <- Util.randomUser
  Util.connectUsers owner (list1 team2member [])
  Util.addTeamMember owner tid2 team2member (rolePermissions RoleMember) Nothing

  Util.withCustomSearchFeature FeatureTeamSearchVisibilityDisabledByDefault $ do
    getTeamSearchVisibility tid2 Public.TeamFeatureDisabled
    getTeamSearchVisibilityInternal tid2 Public.TeamFeatureDisabled
    getTeamSearchVisibilityFeatureConfig team2member Public.TeamFeatureDisabled

    setTeamSearchVisibilityInternal tid2 Public.TeamFeatureEnabled
    getTeamSearchVisibility tid2 Public.TeamFeatureEnabled
    getTeamSearchVisibilityInternal tid2 Public.TeamFeatureEnabled
    getTeamSearchVisibilityFeatureConfig team2member Public.TeamFeatureEnabled

    setTeamSearchVisibilityInternal tid2 Public.TeamFeatureDisabled
    getTeamSearchVisibility tid2 Public.TeamFeatureDisabled
    getTeamSearchVisibilityInternal tid2 Public.TeamFeatureDisabled
    getTeamSearchVisibilityFeatureConfig team2member Public.TeamFeatureDisabled

  tid3 <- Util.createNonBindingTeam "foo" owner []
  team3member <- Util.randomUser
  Util.connectUsers owner (list1 team3member [])
  Util.addTeamMember owner tid3 team3member (rolePermissions RoleMember) Nothing

  Util.withCustomSearchFeature FeatureTeamSearchVisibilityEnabledByDefault $ do
    getTeamSearchVisibility tid3 Public.TeamFeatureEnabled
    getTeamSearchVisibilityInternal tid3 Public.TeamFeatureEnabled
    getTeamSearchVisibilityFeatureConfig team3member Public.TeamFeatureEnabled

    setTeamSearchVisibilityInternal tid3 Public.TeamFeatureDisabled
    getTeamSearchVisibility tid3 Public.TeamFeatureDisabled
    getTeamSearchVisibilityInternal tid3 Public.TeamFeatureDisabled
    getTeamSearchVisibilityFeatureConfig team3member Public.TeamFeatureDisabled

    setTeamSearchVisibilityInternal tid3 Public.TeamFeatureEnabled
    getTeamSearchVisibility tid3 Public.TeamFeatureEnabled
    getTeamSearchVisibilityInternal tid3 Public.TeamFeatureEnabled
    getTeamSearchVisibilityFeatureConfig team3member Public.TeamFeatureEnabled

getClassifiedDomains ::
  (HasCallStack, HasGalley m, MonadIO m, MonadHttp m, MonadCatch m) =>
  UserId ->
  TeamId ->
  Public.TeamFeatureStatus 'Public.TeamFeatureClassifiedDomains ->
  m ()
getClassifiedDomains member tid =
  assertFlagWithConfig @Public.TeamFeatureClassifiedDomainsConfig $
    Util.getTeamFeatureFlag Public.TeamFeatureClassifiedDomains member tid

getClassifiedDomainsInternal ::
  (HasCallStack, HasGalley m, MonadIO m, MonadHttp m, MonadCatch m) =>
  TeamId ->
  Public.TeamFeatureStatus 'Public.TeamFeatureClassifiedDomains ->
  m ()
getClassifiedDomainsInternal tid =
  assertFlagWithConfig @Public.TeamFeatureClassifiedDomainsConfig $
    Util.getTeamFeatureFlagInternal Public.TeamFeatureClassifiedDomains tid

testClassifiedDomainsEnabled :: TestM ()
testClassifiedDomainsEnabled = do
  (_owner, tid, member : _) <- Util.createBindingTeamWithNMembers 1
  let expected =
        Public.TeamFeatureStatusWithConfig
          { Public.tfwcStatus = Public.TeamFeatureEnabled,
            Public.tfwcConfig = Public.TeamFeatureClassifiedDomainsConfig [Domain "example.com"]
          }

  let getClassifiedDomainsFeatureConfig ::
        (HasCallStack, HasGalley m, MonadIO m, MonadHttp m, MonadCatch m) =>
        UserId ->
        Public.TeamFeatureStatus 'Public.TeamFeatureClassifiedDomains ->
        m ()
      getClassifiedDomainsFeatureConfig uid = do
        assertFlagWithConfig @Public.TeamFeatureClassifiedDomainsConfig $
          Util.getFeatureConfig Public.TeamFeatureClassifiedDomains uid

  getClassifiedDomains member tid expected
  getClassifiedDomainsInternal tid expected
  getClassifiedDomainsFeatureConfig member expected

testClassifiedDomainsDisabled :: TestM ()
testClassifiedDomainsDisabled = do
  (_owner, tid, member : _) <- Util.createBindingTeamWithNMembers 1
  let expected =
        Public.TeamFeatureStatusWithConfig
          { Public.tfwcStatus = Public.TeamFeatureDisabled,
            Public.tfwcConfig = Public.TeamFeatureClassifiedDomainsConfig []
          }

  let getClassifiedDomainsFeatureConfig ::
        (HasCallStack, HasGalley m, MonadIO m, MonadHttp m, MonadCatch m) =>
        UserId ->
        Public.TeamFeatureStatus 'Public.TeamFeatureClassifiedDomains ->
        m ()
      getClassifiedDomainsFeatureConfig uid = do
        assertFlagWithConfig @Public.TeamFeatureClassifiedDomainsConfig $
          Util.getFeatureConfig Public.TeamFeatureClassifiedDomains uid

  opts <- view tsGConf
  let classifiedDomainsDisabled =
        opts
          & over
            (optSettings . setFeatureFlags . flagClassifiedDomains)
            (\s -> s {Public.tfwcStatus = Public.TeamFeatureDisabled})
  withSettingsOverrides classifiedDomainsDisabled $ do
    getClassifiedDomains member tid expected
    getClassifiedDomainsInternal tid expected
    getClassifiedDomainsFeatureConfig member expected

testSimpleFlag ::
  forall (a :: Public.TeamFeatureName).
  ( HasCallStack,
    Typeable a,
    Public.FeatureHasNoConfig a,
    Public.KnownTeamFeatureName a,
    FromJSON (Public.TeamFeatureStatus a),
    ToJSON (Public.TeamFeatureStatus a)
  ) =>
  Public.TeamFeatureStatusValue ->
  TestM ()
testSimpleFlag defaultValue = do
  let feature = Public.knownTeamFeatureName @a
  owner <- Util.randomUser
  member <- Util.randomUser
  nonMember <- Util.randomUser
  tid <- Util.createNonBindingTeam "foo" owner []
  Util.connectUsers owner (list1 member [])
  Util.addTeamMember owner tid member (rolePermissions RoleMember) Nothing

  let getFlag :: HasCallStack => Public.TeamFeatureStatusValue -> TestM ()
      getFlag expected =
        flip (assertFlagNoConfig @a) expected $ Util.getTeamFeatureFlag feature member tid

      getFeatureConfig :: HasCallStack => Public.TeamFeatureStatusValue -> TestM ()
      getFeatureConfig expected =
        flip (assertFlagNoConfig @a) expected $ Util.getFeatureConfig feature member

      getFlagInternal :: HasCallStack => Public.TeamFeatureStatusValue -> TestM ()
      getFlagInternal expected =
        flip (assertFlagNoConfig @a) expected $ Util.getTeamFeatureFlagInternal feature tid

      setFlagInternal :: Public.TeamFeatureStatusValue -> TestM ()
      setFlagInternal statusValue =
        Util.putTeamFeatureFlagInternal @a expect2xx tid (Public.TeamFeatureStatusNoConfig statusValue)

  assertFlagForbidden $ Util.getTeamFeatureFlag feature nonMember tid

  let otherValue = case defaultValue of
        Public.TeamFeatureDisabled -> Public.TeamFeatureEnabled
        Public.TeamFeatureEnabled -> Public.TeamFeatureDisabled

  -- Disabled by default
  getFlag defaultValue
  getFlagInternal defaultValue
  getFeatureConfig defaultValue

  -- Setting should work
  setFlagInternal otherValue
  getFlag otherValue
  getFeatureConfig otherValue
  getFlagInternal otherValue

-- | Call 'GET /teams/:tid/features' and check if all features are there
testAllFeatures :: TestM ()
testAllFeatures = do
  (_owner, tid, member : _) <- Util.createBindingTeamWithNMembers 1
  let res = Util.getAllTeamFeatures member tid
  res !!! do
    statusCode === const 200
    responseJsonMaybe === const (Just expected)
  where
    expected =
      object
        [ toS TeamFeatureLegalHold .= Public.TeamFeatureStatusNoConfig TeamFeatureDisabled,
          toS TeamFeatureSSO .= Public.TeamFeatureStatusNoConfig TeamFeatureDisabled,
          toS TeamFeatureSearchVisibility .= Public.TeamFeatureStatusNoConfig TeamFeatureDisabled,
          toS TeamFeatureValidateSAMLEmails .= Public.TeamFeatureStatusNoConfig TeamFeatureDisabled,
          toS TeamFeatureDigitalSignatures .= Public.TeamFeatureStatusNoConfig TeamFeatureDisabled,
          toS TeamFeatureAppLock
            .= Public.TeamFeatureStatusWithConfig
              TeamFeatureEnabled
              (Public.TeamFeatureAppLockConfig (Public.EnforceAppLock False) (60 :: Int32)),
          toS TeamFeatureFileSharing .= Public.TeamFeatureStatusNoConfig TeamFeatureEnabled,
          toS TeamFeatureClassifiedDomains
            .= Public.TeamFeatureStatusWithConfig
              TeamFeatureEnabled
              (Public.TeamFeatureClassifiedDomainsConfig [Domain "example.com"])
        ]
    toS :: TeamFeatureName -> Text
    toS = TE.decodeUtf8 . toByteString'

testFeatureConfigConsistency :: TestM ()
testFeatureConfigConsistency = do
  owner <- Util.randomUser
  member <- Util.randomUser
  tid <- Util.createNonBindingTeam "foo" owner []
  Util.connectUsers owner (list1 member [])
  Util.addTeamMember owner tid member (rolePermissions RoleMember) Nothing

  allFeaturesRes <- Util.getAllFeatureConfigs member >>= parseObjectKeys
  liftIO $ allFeaturesRes `shouldBe` allFeatures

  allTeamFeaturesRes <- Util.getAllTeamFeatures member tid >>= parseObjectKeys

  unless (allTeamFeaturesRes `Set.isSubsetOf` allFeaturesRes) $
    liftIO $ expectationFailure (show allTeamFeaturesRes <> " is not a subset of " <> show allFeaturesRes)

  pure ()
  where
    parseObjectKeys :: ResponseLBS -> TestM (Set.Set Text)
    parseObjectKeys res = do
      case responseJsonEither res of
        Left err -> liftIO $ assertFailure ("Did not parse as an object" <> err)
        Right (val :: Aeson.Value) ->
          case val of
            (Aeson.Object hm) -> pure (Set.fromList . HashSet.toList . HashMap.keysSet $ hm)
            x -> liftIO $ assertFailure ("JSON was not an object, but " <> show x)

    allFeatures :: Set.Set Text
    allFeatures = Set.fromList $ cs . toByteString' @TeamFeatureName <$> [minBound ..]

assertFlagForbidden :: HasCallStack => TestM ResponseLBS -> TestM ()
assertFlagForbidden res = do
  res !!! do
    statusCode === const 403
    fmap label . responseJsonMaybe === const (Just "no-team-member")

assertFlagNoConfig ::
  forall (a :: Public.TeamFeatureName).
  ( HasCallStack,
    Typeable a,
    Public.FeatureHasNoConfig a,
    FromJSON (Public.TeamFeatureStatus a),
    Public.KnownTeamFeatureName a
  ) =>
  TestM ResponseLBS ->
  Public.TeamFeatureStatusValue ->
  TestM ()
assertFlagNoConfig res expected = do
  res !!! do
    statusCode === const 200
    ( fmap Public.tfwoStatus
        . responseJsonEither @(Public.TeamFeatureStatus a)
      )
      === const (Right expected)

assertFlagWithConfig ::
  forall cfg m.
  ( HasCallStack,
    Eq cfg,
    ToSchema cfg,
    Show cfg,
    Typeable cfg,
    MonadIO m,
    MonadCatch m
  ) =>
  m ResponseLBS ->
  Public.TeamFeatureStatusWithConfig cfg ->
  m ()
assertFlagWithConfig response expected = do
  r <- response
  let rJson = responseJsonEither @(Public.TeamFeatureStatusWithConfig cfg) r
  pure r !!! statusCode === const 200
  liftIO $ do
    fmap Public.tfwcStatus rJson @?= (Right . Public.tfwcStatus $ expected)
    fmap Public.tfwcConfig rJson @?= (Right . Public.tfwcConfig $ expected)

testSimpleFlagEvent ::
  forall (a :: Public.TeamFeatureName).
  ( HasCallStack,
    Typeable a,
    Public.FeatureHasNoConfig a,
    Public.KnownTeamFeatureName a,
    FromJSON (Public.TeamFeatureStatus a),
    ToJSON (Public.TeamFeatureStatus a)
  ) =>
  Public.TeamFeatureStatusValue ->
  Public.TeamFeatureStatusValue ->
  TestM ()
testSimpleFlagEvent defaultValue newValue = do
  let feature = Public.knownTeamFeatureName @a
  (tid, _owner, [member]) <- Util.createBindingTeamWithMembers 2
  cannon <- view tsCannon

  let getFlag :: HasCallStack => Public.TeamFeatureStatusValue -> TestM ()
      getFlag expected =
        flip (assertFlagNoConfig @a) expected $ Util.getTeamFeatureFlag feature member tid

      setFlagInternal :: Public.TeamFeatureStatusValue -> TestM ()
      setFlagInternal statusValue =
        Util.putTeamFeatureFlagInternal @a expect2xx tid (Public.TeamFeatureStatusNoConfig statusValue)

  getFlag defaultValue

  WS.bracketR cannon member $ \ws -> do
    setFlagInternal newValue
    void . liftIO $
      WS.assertMatch (5 # Second) ws $
        wsAssertFeatureConfigUpdate feature newValue

  WS.bracketR cannon member $ \ws -> do
    setFlagInternal defaultValue
    void . liftIO $
      WS.assertMatch (5 # Second) ws $
        wsAssertFeatureConfigUpdate feature defaultValue

wsAssertFeatureConfigUpdate :: Public.TeamFeatureName -> Public.TeamFeatureStatusValue -> Notification -> IO ()
wsAssertFeatureConfigUpdate teamFeature status notification = do
  let e :: FeatureConfig.Event = List1.head (WS.unpackPayload notification)
  FeatureConfig._eventType e @?= FeatureConfig.Update
  FeatureConfig._eventFeatureName e @?= teamFeature
  FeatureConfig._eventData e @?= EdFeatureWithoutConfigChanged (Public.TeamFeatureStatusNoConfig status)<|MERGE_RESOLUTION|>--- conflicted
+++ resolved
@@ -45,12 +45,8 @@
 import Network.Wai.Utilities (label)
 import Test.Hspec (expectationFailure, shouldBe)
 import Test.Tasty
-<<<<<<< HEAD
+import qualified Test.Tasty.Cannon as WS
 import Test.Tasty.HUnit (assertFailure, (@?=))
-=======
-import qualified Test.Tasty.Cannon as WS
-import Test.Tasty.HUnit ((@?=))
->>>>>>> 44f4bd1c
 import TestHelpers (test)
 import TestSetup
 import Wire.API.Event.FeatureConfig (EventData (EdFeatureWithoutConfigChanged))
@@ -70,11 +66,8 @@
       test s "Classified Domains (enabled)" testClassifiedDomainsEnabled,
       test s "Classified Domains (disabled)" testClassifiedDomainsDisabled,
       test s "All features" testAllFeatures,
-<<<<<<< HEAD
-      test s "Feature Configs / Team Features Consistency" testFeatureConfigConsistency
-=======
+      test s "Feature Configs / Team Features Consistency" testFeatureConfigConsistency,
       test s "FileSharing - event" $ testSimpleFlagEvent @'Public.TeamFeatureFileSharing Public.TeamFeatureEnabled Public.TeamFeatureDisabled
->>>>>>> 44f4bd1c
     ]
 
 testSSO :: TestM ()

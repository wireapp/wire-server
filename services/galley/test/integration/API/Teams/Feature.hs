--- conflicted
+++ resolved
@@ -245,14 +245,6 @@
         liftIO $ Public.wsStatus actual @?= expectedStatus
       getSSOInternal :: HasCallStack => Public.FeatureStatus -> TestM ()
       getSSOInternal = assertFlagNoConfig @Public.SSOConfig $ Util.getTeamFeatureFlagInternal @Public.SSOConfig tid
-<<<<<<< HEAD
-      setSSOInternal :: HasCallStack => Public.FeatureStatus -> TestM ()
-      setSSOInternal s =
-        void
-          . Util.putTeamFeatureFlagInternal @Public.SSOConfig expect2xx tid
-          $ Public.WithStatusNoLock s Public.SSOConfig Public.FeatureTTLUnlimited
-=======
->>>>>>> 13b0d3e3
 
   assertFlagForbidden $ Util.getTeamFeatureFlag @Public.SSOConfig nonMember tid
 
@@ -277,7 +269,9 @@
       getSSOFeatureConfig Public.FeatureStatusEnabled
 
 putSSOInternal :: HasCallStack => TeamId -> Public.FeatureStatus -> TestM ()
-putSSOInternal tid = void . Util.putTeamFeatureFlagInternal @Public.SSOConfig expect2xx tid . (`Public.WithStatusNoLock` Public.SSOConfig)
+putSSOInternal tid =
+  void . Util.putTeamFeatureFlagInternal @Public.SSOConfig expect2xx tid
+    . (\st -> Public.WithStatusNoLock st Public.SSOConfig Public.FeatureTTLUnlimited)
 
 patchSSOInternal :: HasCallStack => TeamId -> Public.FeatureStatus -> TestM ()
 patchSSOInternal tid status = void $ Util.patchFeatureStatusInternalWithMod @Public.SSOConfig expect2xx tid (Public.withStatus' (Just status) Nothing Nothing)
@@ -294,14 +288,6 @@
         actual <- Util.getFeatureConfig @Public.LegalholdConfig member
         liftIO $ Public.wsStatus actual @?= expectedStatus
 
-<<<<<<< HEAD
-      setLegalHoldInternal :: HasCallStack => Public.FeatureStatus -> TestM ()
-      setLegalHoldInternal s =
-        void
-          . Util.putTeamFeatureFlagInternal @Public.LegalholdConfig expect2xx tid
-          $ Public.WithStatusNoLock s Public.LegalholdConfig Public.FeatureTTLUnlimited
-=======
->>>>>>> 13b0d3e3
   getLegalHold Public.FeatureStatusDisabled
   getLegalHoldInternal Public.FeatureStatusDisabled
 
@@ -331,7 +317,9 @@
       setLegalHoldInternal expect4xx tid Public.FeatureStatusEnabled
 
 putLegalHoldInternal :: HasCallStack => (Request -> Request) -> TeamId -> Public.FeatureStatus -> TestM ()
-putLegalHoldInternal expectation tid = void . Util.putTeamFeatureFlagInternal @Public.LegalholdConfig expectation tid . (`Public.WithStatusNoLock` Public.LegalholdConfig)
+putLegalHoldInternal expectation tid =
+  void . Util.putTeamFeatureFlagInternal @Public.LegalholdConfig expectation tid
+    . (\st -> Public.WithStatusNoLock st Public.LegalholdConfig Public.FeatureTTLUnlimited)
 
 patchLegalHoldInternal :: HasCallStack => (Request -> Request) -> TeamId -> Public.FeatureStatus -> TestM ()
 patchLegalHoldInternal expectation tid status = void $ Util.patchFeatureStatusInternalWithMod @Public.LegalholdConfig expectation tid (Public.withStatus' (Just status) Nothing Nothing)

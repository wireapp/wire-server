{-# OPTIONS_GHC -Wno-orphans #-}

module API.Teams.LegalHold (tests) where

import Imports

import API.SQS
import API.Util hiding (createTeam)
import Bilge.Assert
import Bilge hiding (trace, accept, timeout, head)
import Brig.Types.Client
import Brig.Types.Provider
import Brig.Types.Team.LegalHold hiding (userId)
import Brig.Types.Test.Arbitrary ()
import Control.Concurrent.Chan
import Control.Lens
import Control.Monad.Catch
import Control.Retry (recoverAll, exponentialBackoff, limitRetries)
import Data.Aeson.Lens
import Data.ByteString.Conversion
import Data.Id
import Data.LegalHold
import Data.Misc (PlainTextPassword)
import Data.PEM
import Data.Proxy (Proxy(Proxy))
import Data.String.Conversions (cs)
import Data.Text.Encoding (encodeUtf8)
import Galley.External.LegalHoldService (validateServiceKey)
import Galley.API.Swagger (GalleyRoutes)
import Galley.Types.Teams
import Gundeck.Types.Notification (ntfPayload)
import Network.HTTP.Types.Status (status200, status400, status404)
import Network.Wai
import Network.Wai as Wai
import Servant.Swagger (validateEveryToJSON)
import System.Environment (withArgs)
import TestHelpers
import Test.Hspec (hspec)
import Test.QuickCheck.Instances ()
import TestSetup
import Test.Tasty
import Test.Tasty.HUnit
import Test.Tasty.HUnit (assertBool)

import qualified API.Util                          as Util
import qualified Control.Concurrent.Async          as Async
import qualified Cassandra.Exec                    as Cql
import qualified Data.Aeson                        as Aeson
import qualified Data.ByteString                   as BS
import qualified Data.List1                        as List1
import qualified Network.Wai.Handler.Warp          as Warp
import qualified Network.Wai.Handler.Warp.Internal as Warp
import qualified Network.Wai.Handler.WarpTLS       as Warp
import qualified Network.Wai.Utilities.Response    as Wai
import qualified Galley.Data                       as Data
import qualified Galley.Data.LegalHold             as LegalHoldData
import qualified Galley.Types.Clients              as Clients
import qualified Test.Tasty.Cannon                 as WS


tests :: IO TestSetup -> TestTree
tests s = testGroup "Teams LegalHold API"
    [ test s "swagger / json consistency" testSwaggerJsonConsistency

      -- device handling (CRUD)
    , test s "POST /teams/{tid}/legalhold/{uid}" testRequestLegalHoldDevice
    , test s "POST /teams/{tid}/legalhold/{uid} - twice" testCreateTwoLegalHoldDevices
    , test s "PUT /teams/{tid}/legalhold/approve" testApproveLegalHoldDevice
    , test s "(user denies approval: nothing needs to be done in backend)" (pure ())
    , test s "GET /teams/{tid}/legalhold/{uid}" testGetLegalHoldDeviceStatus
    , test s "DELETE /teams/{tid}/legalhold/{uid}" testDisableLegalHoldForUser

      -- legal hold settings
    , test s "POST /teams/{tid}/legalhold/settings" testCreateLegalHoldTeamSettings
    , test s "GET /teams/{tid}/legalhold/settings" testGetLegalHoldTeamSettings
    , test s "DELETE /teams/{tid}/legalhold/settings" testRemoveLegalHoldFromTeam
    , test s "GET, PUT /i/teams/{tid}/legalhold" testEnablePerTeam

      -- behavior of existing end-points
    , test s "POST /clients" testCreateLegalHoldDeviceOldAPI

    , test s "GET /teams/{tid}/members" testGetTeamMembersIncludesLHStatus

    -- See also Client Tests in Brig; where behaviour around deleting/adding LH clients is
    -- tested

{- TODO:
    zauth/libzauth level: Allow access to legal hold service tokens
        conversations/{cnv}/otr/messages
        /notifications
        /access
        (maybe others?)
    conversations/{cnv}/otr/messages - possibly show the legal hold device (if missing) as a different device type (or show that on device level, depending on how client teams prefer)
    GET /team/{tid}/members - show legal hold status of all members

  TODO: feature flag!  (not sure tests are needed for this.)

-}

    ]


-- TODO: delete this function when we're done fixing all the test cases.
ignore :: Monad m => m () -> m ()
ignore _ = trace "\n*** ignored test case!!\n" $ pure ()


-- | Make sure the ToSchema and ToJSON instances are in sync for all of the swagger docs.
-- (this is more of a unit test, but galley doesn't have any, and it seems not worth it to
-- start another test suite just for this one line.)
testSwaggerJsonConsistency :: TestM ()
testSwaggerJsonConsistency = do
    liftIO . withArgs [] . hspec $ validateEveryToJSON (Proxy @GalleyRoutes)


testRequestLegalHoldDevice :: TestM ()
testRequestLegalHoldDevice = do
    (owner, tid) <- createTeam
    member <- randomUser
    addTeamMemberInternal tid $ newTeamMember member (rolePermissions RoleMember) Nothing

    cannon <- view tsCannon

    -- Assert that the appropriate LegalHold Request notification is sent to the user's
    -- clients
    WS.bracketR cannon member $ \ws -> withDummyTestServiceForTeam owner tid $ do
        -- Can't request a device if team feature flag is disabled
        -- TODO: Add this back once the check is re-enabled
        -- requestDevice owner member tid !!! const 403 === statusCode
        -- putEnabled tid LegalHoldEnabled -- enable it for this team

        do requestDevice member member tid !!! const 403 === statusCode
           UserLegalHoldStatusResponse userStatus _ _ <- getUserStatusTyped member tid
           liftIO $ assertEqual "User with insufficient permissions should be unable to start flow"
                      UserLegalHoldDisabled userStatus

        do requestDevice owner member tid !!! const 204 === statusCode
           UserLegalHoldStatusResponse userStatus _ _ <- getUserStatusTyped member tid
           liftIO $ assertEqual "requestDevice should set user status to Pending"
                      UserLegalHoldPending userStatus

        do requestDevice owner member tid !!! const 204 === statusCode
           UserLegalHoldStatusResponse userStatus _ _ <- getUserStatusTyped member tid
           liftIO $ assertEqual "requestDevice when already pending should leave status as Pending"
                      UserLegalHoldPending userStatus

        cassState <- view tsCass
        liftIO $ do
            storedPrekeys <- Cql.runClient cassState (LegalHoldData.selectPendingPrekeys member)
            assertBool "user should have pending prekeys stored" (not . null $ storedPrekeys)

        -- This test is mirrored in brig tests: API.User.Client.testRequestLegalHoldClient
        -- And should probably continue to exist in both locations.
        liftIO $ do
            void . liftIO $ WS.assertMatch (5 WS.# WS.Second) ws $ \n -> do
                let j = Aeson.Object $ List1.head (ntfPayload n)
                let etype = j ^? key "type" . _String
                let eRequester = j ^? key "requester" . _String
                let eTargetUser = j ^? key "target_user" . _String
                let eLastPrekey = j ^? key "last_prekey" . _JSON
                let eClientId = j ^? key "client_id" . _JSON
                etype @?= Just "user.client-legal-hold-request"
                eRequester @?= Just (idToText owner)
                eTargetUser @?= Just (idToText member)
                eClientId @?= Just someClientId
                -- These need to match the values provided by the 'dummy service'
                Just (head someLastPrekeys) @?= eLastPrekey

        ensureQueueEmpty

    -- fail if legal hold service is disabled via feature flag

    -- all of user's clients receive an event
    -- requests approval from monitored user asynchronously; request contains pre-keys


testCreateTwoLegalHoldDevices :: TestM ()
testCreateTwoLegalHoldDevices = do
    pure ()

    -- creating a second valid a legal hold device is rejected.
    -- also when the legal hold status of a user is 'pending".


testApproveLegalHoldDevice :: TestM ()
testApproveLegalHoldDevice = do
    (owner, tid) <- createTeam
    member <- randomUser
    addTeamMemberInternal tid $ newTeamMember member (rolePermissions RoleMember) Nothing

    cannon <- view tsCannon

    WS.bracketR cannon member $ \ws -> withDummyTestServiceForTeam owner tid $ do
        -- not allowed to approve if team setting is disabled
        -- TODO: remove the following 'ignore' once 'disabled' is the default
        ignore $ approveLegalHoldDevice (Just defPassword) owner member tid !!! const 403 === statusCode

        putEnabled tid LegalHoldEnabled
        requestDevice owner member tid !!! const 204 === statusCode

<<<<<<< HEAD
=======
        putEnabled tid LegalHoldDisabled
        -- Can't approve device when in disabled state
        -- TODO: remove the following 'ignore' once 'disabled' is the default
        ignore $ approveLegalHoldDevice (Just defPassword) member member tid !!! const 403 === statusCode
        putEnabled tid LegalHoldEnabled

>>>>>>> a705464a
        -- Only the user themself can approve adding a LH device
        approveLegalHoldDevice (Just defPassword) owner member tid !!! const 403 === statusCode
        -- Requires password
        approveLegalHoldDevice Nothing member member tid !!! const 403 === statusCode
        approveLegalHoldDevice (Just defPassword) member member tid !!! const 200 === statusCode

        cassState <- view tsCass
        liftIO $ do
            clients' <- Cql.runClient cassState $ Data.lookupClients [member]
            assertBool "Expect clientId to be saved on the user"
              $ Clients.contains member someClientId clients'

        UserLegalHoldStatusResponse userStatus _ _ <- getUserStatusTyped member tid
        liftIO $ assertEqual "After approval user legalhold status should be Enabled"
                    UserLegalHoldEnabled userStatus

        liftIO $ do
            void . liftIO $ WS.assertMatch (5 WS.# WS.Second) ws $ \n -> do
                let j = Aeson.Object $ List1.head (ntfPayload n)
                let etype = j ^? key "type" . _String
                let eClient = j ^? key "client" . _JSON
                etype @?= Just "user.client-add"
                clientId <$> eClient @?= Just someClientId
                clientType <$> eClient @?= Just LegalHoldClientType
                clientClass <$> eClient @?= Just (Just LegalHoldClient)

    ensureQueueEmpty

        -- fail if GLOBAL legal Hold feature flag disabled
        -- sends an event to team settings (however that works; it's a client-independent event i think)
        -- all of user's communication peers receive an event

testGetLegalHoldDeviceStatus :: TestM ()
testGetLegalHoldDeviceStatus = do
    (owner, tid) <- createTeam
    member <- randomUser
    addTeamMemberInternal tid $ newTeamMember member (rolePermissions RoleMember) Nothing

    withDummyTestServiceForTeam owner tid $ do
        -- Initial status should be disabled
        do UserLegalHoldStatusResponse userStatus lastPrekey' clientId' <- getUserStatusTyped member tid
           liftIO $
             do assertEqual "User legal hold status should start as disabled" UserLegalHoldDisabled userStatus
                assertEqual "last_prekey should be Nothing when LH is disabled" Nothing lastPrekey'
                assertEqual "client_id should be Nothing when LH is disabled" Nothing clientId'

        do requestDevice owner member tid !!! const 204 === statusCode
           UserLegalHoldStatusResponse userStatus lastPrekey' clientId' <- getUserStatusTyped member tid
           liftIO $
             do assertEqual "requestDevice should set user status to Pending" UserLegalHoldPending userStatus
                assertEqual "last_prekey should be set when LH is pending" (Just (head someLastPrekeys)) lastPrekey'
                assertEqual "client_id should be set when LH is pending" (Just someClientId) clientId'

        do requestDevice owner member tid !!! const 204 === statusCode
           UserLegalHoldStatusResponse userStatus _ _ <- getUserStatusTyped member tid
           liftIO $ assertEqual "requestDevice when already pending should leave status as Pending"
                      UserLegalHoldPending userStatus

        do approveLegalHoldDevice (Just defPassword) member member tid !!! const 200 === statusCode
           UserLegalHoldStatusResponse userStatus lastPrekey' clientId' <- getUserStatusTyped member tid
           liftIO $
             do assertEqual "approving should change status to Enabled" UserLegalHoldEnabled userStatus
                assertEqual "last_prekey should be set when LH is pending" (Just (head someLastPrekeys)) lastPrekey'
                assertEqual "client_id should be set when LH is pending" (Just someClientId) clientId'

    ensureQueueEmpty

testDisableLegalHoldForUser :: TestM ()
testDisableLegalHoldForUser = do
    (owner, tid) <- createTeam
    member <- randomUser

    cannon <- view tsCannon
    WS.bracketR cannon member $ \ws -> withDummyTestServiceForTeam owner tid $ do
        addTeamMemberInternal tid $ newTeamMember member (rolePermissions RoleMember) Nothing
        putEnabled tid LegalHoldEnabled
        requestDevice owner member tid !!! const 204 === statusCode
        assertZeroLegalHoldDevices member
        approveLegalHoldDevice (Just defPassword) member member tid !!! const 200 === statusCode
        assertExactlyOneLegalHoldDevice member
        -- Only the admin can disable legal hold
        disableLegalHoldForUser (Just defPassword) tid member member !!! const 403 === statusCode
        assertExactlyOneLegalHoldDevice member
        -- Require password to disable for user
        disableLegalHoldForUser Nothing tid owner member !!! const 403 === statusCode
        assertExactlyOneLegalHoldDevice member
        disableLegalHoldForUser (Just defPassword) tid owner member !!! const 200 === statusCode
        assertZeroLegalHoldDevices member

        liftIO $ do
           void . WS.assertMatch (5 WS.# WS.Second) ws $ \n -> do
               let j = Aeson.Object $ List1.head (ntfPayload n)
               let etype = j ^? key "type" . _String
               let eClient = j ^? key "client" . _JSON
               etype @?= Just "user.client-add"
               clientId <$> eClient @?= Just someClientId
               clientType <$> eClient @?= Just LegalHoldClientType
               clientClass <$> eClient @?= Just (Just LegalHoldClient)
           void . WS.assertMatch (5 WS.# WS.Second) ws $ \n -> do
               let j = Aeson.Object $ List1.head (ntfPayload n)
               let eType = j ^? key "type" . _String
               let eClientId = j ^? key "client" . key "id" .  _JSON
               eType @?= Just "user.client-remove"
               eClientId @?= Just someClientId
    ensureQueueEmpty


testCreateLegalHoldTeamSettings :: TestM ()
testCreateLegalHoldTeamSettings = do
    (owner, tid) <- createTeam
    member <- randomUser
    addTeamMemberInternal tid $ newTeamMember member (rolePermissions RoleMember) Nothing
    newService <- newLegalHoldService
    let Right [k] = pemParseBS "-----BEGIN PUBLIC KEY-----\n\n-----END PUBLIC KEY-----"
        badService = newService { newLegalHoldServiceKey = ServiceKeyPEM k }
        -- TODO: make a bad service with a syntactically valid, but wrong certificate.

    -- TODO: not allowed if feature is disabled globally in galley config yaml

    -- not allowed for users with corresp. permission bit missing
    postSettings member tid newService !!! const 403 === statusCode  -- TODO: test err label

    -- not allowed to create if team setting is disabled
    -- TODO: remove the following 'ignore' once 'disabled' is the default
    ignore $ postSettings owner tid newService !!! const 403 === statusCode

    putEnabled tid LegalHoldEnabled -- enable it for this team

    -- rejected if service is not available
    postSettings owner tid newService !!! const 412 === statusCode  -- TODO: test err label


    -- checks /status of legal hold service (boolean argument says whether the service is
    -- behaving or not)
    let lhapp :: HasCallStack => Bool -> Chan Void -> Application
        lhapp _isworking@False _ _   cont = cont respondBad
        lhapp _isworking@True  _ req cont = trace "APP" $ do
            if | pathInfo req /= ["legalhold", "status"] -> cont respondBad
               | requestMethod req /= "GET" -> cont respondBad
               | otherwise -> cont respondOk

        respondOk :: Wai.Response
        respondOk = responseLBS status200 mempty mempty

        respondBad :: Wai.Response
        respondBad = responseLBS status404 mempty mempty

        lhtest :: HasCallStack => Bool -> Chan Void -> TestM ()
        lhtest _isworking@False _ = do
            postSettings owner tid newService !!! const 412 === statusCode  -- TODO: test err label

        lhtest _isworking@True _ = do
            postSettings owner tid badService !!! const 400 === statusCode  -- TODO: test err label
            postSettings owner tid newService !!! const 201 === statusCode
            ViewLegalHoldService service <- getSettingsTyped owner tid
            liftIO $ do
                Just (_, fpr) <- validateServiceKey (newLegalHoldServiceKey newService)
                assertEqual "viewLegalHoldTeam" tid (viewLegalHoldServiceTeam service)
                assertEqual "viewLegalHoldServiceUrl" (newLegalHoldServiceUrl newService) (viewLegalHoldServiceUrl service)
                assertEqual "viewLegalHoldServiceFingerprint" fpr (viewLegalHoldServiceFingerprint service)
            -- TODO: check cassandra as well?

    -- if no valid service response can be obtained, responds with 400
    withTestService (lhapp False) (lhtest False)

    -- if valid service response can be obtained, writes a pending entry to cassandra
    -- synchronously and respond with 201
    withTestService (lhapp True) (lhtest True)

    -- TODO: expect event TeamEvent'TEAM_UPDATE as a reaction to this POST.
    -- TODO: should we expect any other events?

    ensureQueueEmpty  -- TODO: there are some pending events in there.  make sure it's the
                      -- right ones.  (i think this has to od with the plumbing that is the
                      -- same in all settings-related tests.)


testGetLegalHoldTeamSettings :: TestM ()
testGetLegalHoldTeamSettings = do
    (owner, tid) <- createTeam
    stranger <- randomUser
    member <- randomUser
    addTeamMemberInternal tid $ newTeamMember member (rolePermissions RoleMember) Nothing
    newService <- newLegalHoldService

    let lhapp :: Chan () -> Application
        lhapp _ch _req res = res $ responseLBS status200 mempty mempty

    withTestService lhapp $ \_ -> do
        -- TODO: not allowed if feature is disabled globally in galley config yaml

        -- TODO: not allowed if team has feature bit not set

        -- returns 403 if user is not in team.
        getSettings stranger tid !!! const 403 === statusCode

        -- returns 200 with corresp. status if legalhold for team is disabled
        do  let respOk :: ResponseLBS -> TestM ()
                respOk resp = liftIO $ do
                  assertEqual "bad status code" 200 (statusCode resp)
                  -- TODO: remove the following 'ignore' once 'disabled' is the default
                  ignore $ assertEqual "bad body" ViewLegalHoldServiceDisabled (jsonBody resp)
            getSettings owner  tid >>= respOk
            getSettings member tid >>= respOk

        putEnabled tid LegalHoldEnabled -- enable it for this team

        -- returns 200 with corresp. status if legalhold for team is enabled, but not configured
        do  let respOk :: ResponseLBS -> TestM ()
                respOk resp = liftIO $ do
                  assertEqual "bad status code" 200 (statusCode resp)
                  assertEqual "bad body" ViewLegalHoldServiceNotConfigured (jsonBody resp)
            getSettings owner  tid >>= respOk
            getSettings member tid >>= respOk

        postSettings owner tid newService !!! const 201 === statusCode

        -- returns legal hold service info if team is under legal hold and user is in team (even
        -- no permissions).
        ViewLegalHoldService service <- getSettingsTyped member tid
        liftIO $ do
            Just (_, fpr) <- validateServiceKey (newLegalHoldServiceKey newService)
            assertEqual "viewLegalHoldServiceTeam" tid (viewLegalHoldServiceTeam service)
            assertEqual "viewLegalHoldServiceUrl" (newLegalHoldServiceUrl newService) (viewLegalHoldServiceUrl service)
            assertEqual "viewLegalHoldServiceFingerprint" fpr (viewLegalHoldServiceFingerprint service)

    ensureQueueEmpty  -- TODO: there are some pending events in there.  make sure it's the right ones.


testRemoveLegalHoldFromTeam :: TestM ()
testRemoveLegalHoldFromTeam = do
    (owner, tid) <- createTeam
    stranger <- randomUser
    member <- randomUser
    addTeamMemberInternal tid $ newTeamMember member noPermissions Nothing

    -- is idempotent
    deleteSettings (Just defPassword) owner tid !!! const 204 === statusCode

    withDummyTestServiceForTeam owner tid $ do
        newService <- newLegalHoldService
        putEnabled tid LegalHoldEnabled -- enable it for this team
        postSettings owner tid newService !!! const 201 === statusCode

        -- enable legalhold for member
        do requestDevice owner member tid !!! const 204 === statusCode
           approveLegalHoldDevice (Just defPassword) member member tid !!! const 200 === statusCode
           UserLegalHoldStatusResponse userStatus _ _ <- getUserStatusTyped member tid
           liftIO $ assertEqual "After approval user legalhold status should be Enabled"
                        UserLegalHoldEnabled userStatus

        -- TODO: not allowed if feature is disabled globally in galley config yaml

        -- TODO: not allowed if team has feature bit not set

        -- returns 403 if user is not in team or has unsufficient permissions.
        deleteSettings (Just defPassword) stranger tid !!! const 403 === statusCode
        deleteSettings (Just defPassword) member tid !!! const 403 === statusCode

        -- Fails without password
        deleteSettings Nothing owner tid !!! const 403 === statusCode
        -- returns 204 if legal hold is successfully removed from team
        deleteSettings (Just defPassword) owner tid !!! const 204 === statusCode

        -- deletion is successful (both witnessed on the API and in the backend)
        resp <- getSettings owner tid
        liftIO $ assertEqual "bad body" ViewLegalHoldServiceNotConfigured (jsonBody resp)

        -- deletion of settings should disable for all team members and remove their clients
        do UserLegalHoldStatusResponse userStatus _ _ <- getUserStatusTyped member tid
           liftIO $ assertEqual "After approval user legalhold status should be Disabled"
                        UserLegalHoldDisabled userStatus
           assertZeroLegalHoldDevices member

        -- TODO: do we also want to check the DB?

        -- TODO: do we really want any trace of the fact that this team has been under legal hold
        -- to go away?  or should a team that has been under legal hold in the past be observably
        -- different for the members from one that never has?

    ensureQueueEmpty  -- TODO: there are some pending events in there.  make sure it's the right ones.


testEnablePerTeam :: TestM ()
testEnablePerTeam = do
    (owner, tid) <- createTeam
    member <- randomUser
    addTeamMemberInternal tid $ newTeamMember member (rolePermissions RoleMember) Nothing

    LegalHoldTeamConfig isInitiallyEnabled <- jsonBody <$> (getEnabled tid <!! const 200 === statusCode)
    liftIO $ assertEqual "Teams should start with LegalHold disabled" isInitiallyEnabled LegalHoldDisabled

    putEnabled tid LegalHoldEnabled -- enable it for this team
    LegalHoldTeamConfig isEnabledAfter <- jsonBody <$> (getEnabled tid <!! const 200 === statusCode)
    liftIO $ assertEqual "Calling 'putEnabled True' should enable LegalHold" isEnabledAfter LegalHoldEnabled

    withDummyTestServiceForTeam owner tid $ do
        requestDevice owner member tid !!! const 204 === statusCode
        approveLegalHoldDevice member member tid !!! const 200 === statusCode
        do UserLegalHoldStatusResponse status _ _ <- getUserStatusTyped member tid
           liftIO $ assertEqual "User legal hold status should be enabled" UserLegalHoldEnabled status

        putEnabled tid LegalHoldDisabled -- disable again
        LegalHoldTeamConfig isEnabledAfterUnset <- jsonBody <$> (getEnabled tid <!! const 200 === statusCode)
        liftIO $ assertEqual "Calling 'putEnabled False' should disable LegalHold" isEnabledAfterUnset LegalHoldDisabled

        do UserLegalHoldStatusResponse status _ _ <- getUserStatusTyped member tid
           liftIO $ assertEqual "User legal hold status should be disabled after disabling for team" UserLegalHoldDisabled status

        viewLHS <- getSettingsTyped owner tid
        liftIO $ assertEqual "LH Service settings should be cleared"
                   ViewLegalHoldServiceNotConfigured viewLHS

    ensureQueueEmpty

testCreateLegalHoldDeviceOldAPI :: TestM ()
testCreateLegalHoldDeviceOldAPI = do
    -- regular users cannot create LegalHoldClients
    let lk = (someLastPrekeys !! 0)
    u <- randomUser

    -- TODO: requests to /clients with type=LegalHoldClientType should fail  (400 instead of 201)
    -- TODO: HOWEVER currently this endpoint is actually used internally to create the legal
    -- hold device, so we'll need to split it to another endpoint, or figure out some other
    -- form of auth on it.
    void $ randomClientWithType LegalHoldClientType 201 u lk

    -- team users cannot create LegalHoldClients
    (owner, _) <- createTeam

    -- TODO: requests to /clients with type=LegalHoldClientType should fail (400 instead of 201)
    void $ randomClientWithType LegalHoldClientType 201 owner lk
    assertExactlyOneLegalHoldDevice owner

    -- TODO: the remainder of this test can be removed once `POST /clients` does not work any
    -- more for legal hold devices.
    void $ randomClientWithType LegalHoldClientType 201 owner lk  -- overwrite
    assertExactlyOneLegalHoldDevice owner

testGetTeamMembersIncludesLHStatus :: TestM ()
testGetTeamMembersIncludesLHStatus = do
    (owner, tid) <- createTeam
    member <- randomUser
    addTeamMemberInternal tid $ newTeamMember member (rolePermissions RoleMember) Nothing

    let findMemberStatus :: [TeamMember] -> Maybe UserLegalHoldStatus
        findMemberStatus ms =
            ms ^? traversed . filtered (has $ userId . only member) . legalHoldStatus
    withDummyTestServiceForTeam owner tid $ do
        do members' <- view (teamMembers) <$> getTeamMembers owner tid
           liftIO $ assertEqual "legal hold status should be disabled on new team members"
                      (Just UserLegalHoldDisabled) (findMemberStatus members')

        putEnabled tid LegalHoldEnabled
        do requestDevice owner member tid !!! const 204 === statusCode
           members' <- view teamMembers <$> getTeamMembers owner tid
           liftIO $ assertEqual "legal hold status should pending after requesting device"
                      (Just UserLegalHoldPending) (findMemberStatus members')

        do approveLegalHoldDevice (Just defPassword) member member tid !!! const 200 === statusCode
           members' <- view teamMembers <$> getTeamMembers owner tid
           liftIO $ assertEqual "legal hold status should be enabled after confirming device"
                      (Just UserLegalHoldEnabled) (findMemberStatus members')
    ensureQueueEmpty

----------------------------------------------------------------------
-- API helpers

createTeam :: HasCallStack => TestM (UserId, TeamId)
createTeam = do
    ownerid <- Util.randomUser
    let tname :: Text = cs $ show ownerid  -- doesn't matter what, but needs to be unique!
    teamid <- Util.createTeamInternal tname ownerid
    assertQueue "create team" tActivate
    pure (ownerid, teamid)

getEnabled :: HasCallStack => TeamId -> TestM ResponseLBS
getEnabled tid = do
    g <- view tsGalley
    get $ g
         . paths ["i", "teams", toByteString' tid, "legalhold"]

putEnabled :: HasCallStack => TeamId -> LegalHoldStatus -> TestM ()
putEnabled tid enabled = do
    g <- view tsGalley
    void . put $ g
         . paths ["i", "teams", toByteString' tid, "legalhold"]
         . json (LegalHoldTeamConfig enabled)
         . expect2xx

postSettings :: HasCallStack => UserId -> TeamId -> NewLegalHoldService -> TestM ResponseLBS
postSettings uid tid new =
    -- Retry calls to this endpoint, on k8s it sometimes takes a while to establish a working
    -- connection.
    -- TODO: only retry on 412
    recoverAll (exponentialBackoff 50 <> limitRetries 5) $ \_ -> do
        g <- view tsGalley
        post $ g
            . paths ["teams", toByteString' tid, "legalhold", "settings"]
            . zUser uid . zConn "conn"
            . zType "access"
            . json new

getSettingsTyped :: HasCallStack => UserId -> TeamId -> TestM ViewLegalHoldService
getSettingsTyped uid tid = jsonBody <$> (getSettings uid tid <!! const 200 === statusCode)

getSettings :: HasCallStack => UserId -> TeamId -> TestM ResponseLBS
getSettings uid tid = do
    g <- view tsGalley
    get $ g
        . paths ["teams", toByteString' tid, "legalhold", "settings"]
        . zUser uid . zConn "conn"
        . zType "access"

deleteSettings :: HasCallStack => Maybe PlainTextPassword -> UserId -> TeamId -> TestM ResponseLBS
deleteSettings mPassword uid tid = do
    g <- view tsGalley
    delete $ g
           . paths ["teams", toByteString' tid, "legalhold", "settings"]
           . zUser uid . zConn "conn"
           . zType "access"
           . json (RemoveLegalHoldSettingsRequest mPassword)

getUserStatusTyped :: HasCallStack => UserId -> TeamId -> TestM UserLegalHoldStatusResponse
getUserStatusTyped uid tid = do
    resp <- getUserStatus uid tid <!! const 200 === statusCode
    return $ jsonBody resp

getUserStatus :: HasCallStack => UserId -> TeamId -> TestM ResponseLBS
getUserStatus uid tid = do
    g <- view tsGalley
    get $ g
           . paths ["teams", toByteString' tid, "legalhold", toByteString' uid]
           . zUser uid . zConn "conn"
           . zType "access"

approveLegalHoldDevice :: HasCallStack => Maybe PlainTextPassword -> UserId -> UserId -> TeamId -> TestM ResponseLBS
approveLegalHoldDevice mPassword zusr uid tid = do
    g <- view tsGalley
    put $ g
           . paths ["teams", toByteString' tid, "legalhold", toByteString' uid, "approve"]
           . zUser zusr . zConn "conn"
           . zType "access"
           . json (ApproveLegalHoldForUserRequest mPassword)

disableLegalHoldForUser
    :: HasCallStack
    => Maybe PlainTextPassword
    -> TeamId
    -> UserId
    -> UserId
    -> TestM ResponseLBS
disableLegalHoldForUser mPassword tid zusr uid = do
    g <- view tsGalley
    delete $ g
           . paths ["teams", toByteString' tid, "legalhold", toByteString' uid]
           . zUser zusr
           . zType "access"
           . json (DisableLegalHoldForUserRequest mPassword)

assertExactlyOneLegalHoldDevice :: HasCallStack => UserId -> TestM ()
assertExactlyOneLegalHoldDevice uid = do
    clients :: [Client]
        <- getClients uid >>= maybe (error $ "decodeBody: [Client]") pure . decodeBody
    liftIO $ do
        let numdevs = length $ clientType <$> clients
        assertEqual ("expected exactly one legal hold device for user: " <> show uid) numdevs  1

assertZeroLegalHoldDevices :: HasCallStack  => UserId -> TestM ()
assertZeroLegalHoldDevices uid = do
    clients :: [Client] <- getClients uid
        >>= maybe (error $ "decodeBody: [Client]") pure . decodeBody
    liftIO $ do
        let numdevs = length $ clientType <$> clients
        assertBool ("a legal hold device was found when none was expected for user"
                    <> show uid)
                   (numdevs == 0)

jsonBody :: (HasCallStack, Aeson.FromJSON v) => ResponseLBS -> v
jsonBody resp = either (error . show . (, bdy)) id . Aeson.eitherDecode $ bdy
  where
    bdy = fromJust $ responseBody resp

---------------------------------------------------------------------
--- Device helpers

-- data NewLegalHoldDevice = NewLegalHoldDevice
--     { newLegalHoldDeviceTeam  :: TeamId
--     , newLegalHoldDeviceUser  :: UserId
--     }
--   deriving (Eq, Show, Generic)

-- getDevice :: HasCallStack => TeamId -> UserId -> TestM ResponseLBS
-- getDevice = undefined

requestDevice :: HasCallStack => UserId -> UserId -> TeamId -> TestM ResponseLBS
requestDevice zusr uid tid = do
    g <- view tsGalley
    post $ g
           . paths ["teams", toByteString' tid, "legalhold", toByteString' uid]
           . zUser zusr . zConn "conn"
           . zType "access"

--------------------------------------------------------------------
-- setup helpers

-- | Create a new legal hold service creation request with the URL from the integration test
-- config.
newLegalHoldService :: HasCallStack => TestM NewLegalHoldService
newLegalHoldService = do
    config <- view (tsIConf . to provider)
    key' <- liftIO $ readServiceKey (publicKey config)
    let Just url = fromByteString $
            encodeUtf8 (botHost config) <> ":" <> cs (show (botPort config)) <> "/legalhold"
    return NewLegalHoldService
        { newLegalHoldServiceUrl     = url
        , newLegalHoldServiceKey     = key'
        , newLegalHoldServiceToken   = ServiceToken "tok"
        }

-- | FUTUREWORK: reduce duplication (copied from brig/Provider.hs)
readServiceKey :: (HasCallStack, MonadIO m) => FilePath -> m ServiceKeyPEM
readServiceKey fp = liftIO $ do
    bs <- BS.readFile fp
    let Right [k] = pemParseBS bs
    return (ServiceKeyPEM k)

withDummyTestServiceForTeam
    :: HasCallStack
    => UserId
    -> TeamId
    -> TestM a      -- ^ the test
    -> TestM a
withDummyTestServiceForTeam owner tid go = do
    withTestService dummyService runTest
  where
    runTest _chan = do
        newService <- newLegalHoldService
        putEnabled tid LegalHoldEnabled -- enable it for this team
        postSettings owner tid newService !!! const 201 === statusCode
        go
    dummyService :: Chan () -> Application
    dummyService _ch req cont = do
        case (pathInfo req, requestMethod req, getRequestHeader "Authorization" req) of
            (["legalhold", "status"], "GET", _)         -> cont respondOk
            (_, _, Nothing)                             -> cont missingAuth
            (["legalhold", "initiate"], "POST", Just _) -> cont initiateResp
            (["legalhold", "confirm"], "POST", Just _)  -> cont respondOk
            (["legalhold", "remove"], "POST", Just _)   -> cont respondOk
            _ -> cont respondBad

    initiateResp :: Wai.Response
    initiateResp =
        Wai.json
        $ NewLegalHoldClient somePrekeys (head $ someLastPrekeys)

    respondOk :: Wai.Response
    respondOk = responseLBS status200 mempty mempty

    respondBad :: Wai.Response
    respondBad = responseLBS status404 mempty mempty

    missingAuth :: Wai.Response
    missingAuth = responseLBS status400 mempty "no authorization header"

    getRequestHeader :: String -> Wai.Request -> Maybe ByteString
    getRequestHeader name req = lookup (fromString name) $ requestHeaders req

-- | Run a test with an mock legal hold service application.  The mock service is also binding
-- to a TCP socket for the backend to connect to.  The mock service can expose internal
-- details to the test (for both read and write) via a 'Chan'.
--
-- WARNINGS: (1) This is not concurrency-proof!  (2) tests need to be written in a way that
-- they can be run several times if they fail the first time.  this is the allow for the ssl
-- service to have some time to propagate through the test system (needed on k8s).
withTestService
    :: HasCallStack
    => (Chan e -> Application)  -- ^ the mock service
    -> (Chan e -> TestM a)      -- ^ the test
    -> TestM a
withTestService mkApp go = do
    config <- view (tsIConf . to provider)
    let tlss = Warp.tlsSettings (cert config) (privateKey config)
    let defs = Warp.defaultSettings { Warp.settingsPort = botPort config }
    buf <- liftIO newChan
    srv <- liftIO . Async.async $
        Warp.runTLS tlss defs $
            mkApp buf
    go buf `finally` liftIO (Async.cancel srv)


-- TODO: adding two new legal hold settings on one team is not possible (409)
-- TODO: deleting or disabling lh settings deletes all lh devices
-- TODO: PATCH lh settings for updating URL or pubkey.<|MERGE_RESOLUTION|>--- conflicted
+++ resolved
@@ -198,15 +198,12 @@
         putEnabled tid LegalHoldEnabled
         requestDevice owner member tid !!! const 204 === statusCode
 
-<<<<<<< HEAD
-=======
         putEnabled tid LegalHoldDisabled
         -- Can't approve device when in disabled state
         -- TODO: remove the following 'ignore' once 'disabled' is the default
         ignore $ approveLegalHoldDevice (Just defPassword) member member tid !!! const 403 === statusCode
         putEnabled tid LegalHoldEnabled
 
->>>>>>> a705464a
         -- Only the user themself can approve adding a LH device
         approveLegalHoldDevice (Just defPassword) owner member tid !!! const 403 === statusCode
         -- Requires password

--- conflicted
+++ resolved
@@ -171,23 +171,17 @@
 
     -- TODO: not allowed if feature is disabled globally in galley config yaml
 
-<<<<<<< HEAD
     -- TODO: not allowed if team has feature bit not set
 
     liftIO $ putStrLn "XXX check member can't do this..."
     -- not allowed for users with corresp. permission bit missing
     postSettings member tid newService !!! const 403 === statusCode  -- TODO: test err label
 
-    liftIO $ putStrLn "XXX check behaviour if service unavailable..."
-=======
-    -- not allowed for users with corresp. permission bit missing
-    postSettings member tid newService !!! const 403 === statusCode  -- TODO: test err label
-
     -- not allowed to create if team setting is disabled
     postSettings owner tid newService !!! const 403 === statusCode
     putEnabled tid True !!! const 204 === statusCode -- enable it for this team
 
->>>>>>> c926a8a0
+    liftIO $ putStrLn "XXX check behaviour if service unavailable..."
     -- rejected if service is not available
     postSettings owner tid newService !!! const 400 === statusCode  -- TODO: test err label
 
@@ -481,8 +475,7 @@
 
 
 -- TODO: adding two new legal hold settings on one team is not possible (409)
-<<<<<<< HEAD
--- TODO: deleting lh settings deletes all lh devices
+-- TODO: deleting or disabling lh settings deletes all lh devices
 -- TODO: PATCH lh settings for updating URL or pubkey.
 
 
@@ -527,8 +520,4 @@
     arbitrary = ServiceToken <$> arbitrary
 
 instance Arbitrary AsciiBase64Url where
-    arbitrary = encodeBase64Url <$> arbitrary
-=======
--- TODO: deleting or disabling lh settings deletes all lh devices
--- TODO: PATCH lh settings for updating URL or pubkey.
->>>>>>> c926a8a0
+    arbitrary = encodeBase64Url <$> arbitrary
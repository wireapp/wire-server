--- conflicted
+++ resolved
@@ -770,487 +770,6 @@
     makePeerClient
     fetchKeys legalholderLHDevice
 
-<<<<<<< HEAD
-----------------------------------------------------------------------
--- API helpers
-
-getEnabled :: HasCallStack => TeamId -> TestM ResponseLBS
-getEnabled tid = do
-  g <- viewGalley
-  get $
-    g
-      . paths ["i", "teams", toByteString' tid, "features", "legalhold"]
-
-renewToken :: HasCallStack => Text -> TestM ()
-renewToken tok = do
-  b <- viewBrig
-  void . post $
-    b
-      . paths ["access"]
-      . cookieRaw "zuid" (toByteString' tok)
-      . expect2xx
-
-putEnabled :: HasCallStack => TeamId -> Public.FeatureStatus -> TestM ()
-putEnabled tid enabled = do
-  g <- viewGalley
-  putEnabledM g tid enabled
-
-putEnabledM :: (HasCallStack, MonadHttp m, MonadIO m) => GalleyR -> TeamId -> Public.FeatureStatus -> m ()
-putEnabledM g tid enabled = void $ putEnabledM' g expect2xx tid enabled
-
-putEnabled' :: HasCallStack => (Bilge.Request -> Bilge.Request) -> TeamId -> Public.FeatureStatus -> TestM ResponseLBS
-putEnabled' extra tid enabled = do
-  g <- viewGalley
-  putEnabledM' g extra tid enabled
-
-putEnabledM' :: (HasCallStack, MonadHttp m) => GalleyR -> (Bilge.Request -> Bilge.Request) -> TeamId -> Public.FeatureStatus -> m ResponseLBS
-putEnabledM' g extra tid enabled = do
-  put $
-    g
-      . paths ["i", "teams", toByteString' tid, "features", "legalhold"]
-      . json (Public.WithStatusNoLock enabled Public.LegalholdConfig Public.FeatureTTLUnlimited)
-      . extra
-
-postSettings :: HasCallStack => UserId -> TeamId -> NewLegalHoldService -> TestM ResponseLBS
-postSettings uid tid new =
-  -- Retry calls to this endpoint, on k8s it sometimes takes a while to establish a working
-  -- connection.
-  retrying policy only412 $ \_ -> do
-    g <- viewGalley
-    post $
-      g
-        . paths ["teams", toByteString' tid, "legalhold", "settings"]
-        . zUser uid
-        . zConn "conn"
-        . zType "access"
-        . json new
-  where
-    policy :: RetryPolicy
-    policy = exponentialBackoff 50 <> limitRetries 5
-    only412 :: RetryStatus -> ResponseLBS -> TestM Bool
-    only412 _ resp = pure $ statusCode resp == 412
-
-getSettingsTyped :: HasCallStack => UserId -> TeamId -> TestM ViewLegalHoldService
-getSettingsTyped uid tid = responseJsonUnsafe <$> (getSettings uid tid <!! testResponse 200 Nothing)
-
-getSettings :: HasCallStack => UserId -> TeamId -> TestM ResponseLBS
-getSettings uid tid = do
-  g <- viewGalley
-  get $
-    g
-      . paths ["teams", toByteString' tid, "legalhold", "settings"]
-      . zUser uid
-      . zConn "conn"
-      . zType "access"
-
-deleteSettings :: HasCallStack => Maybe PlainTextPassword -> UserId -> TeamId -> TestM ResponseLBS
-deleteSettings mPassword uid tid = do
-  g <- viewGalley
-  delete $
-    g
-      . paths ["teams", toByteString' tid, "legalhold", "settings"]
-      . zUser uid
-      . zConn "conn"
-      . zType "access"
-      . json (RemoveLegalHoldSettingsRequest mPassword)
-
-getUserStatusTyped :: HasCallStack => UserId -> TeamId -> TestM UserLegalHoldStatusResponse
-getUserStatusTyped uid tid = do
-  g <- viewGalley
-  getUserStatusTyped' g uid tid
-
-getUserStatusTyped' :: (HasCallStack, MonadHttp m, MonadIO m, MonadCatch m) => GalleyR -> UserId -> TeamId -> m UserLegalHoldStatusResponse
-getUserStatusTyped' g uid tid = do
-  resp <- getUserStatus' g uid tid <!! testResponse 200 Nothing
-  pure $ responseJsonUnsafe resp
-
-getUserStatus' :: (HasCallStack, MonadHttp m) => GalleyR -> UserId -> TeamId -> m ResponseLBS
-getUserStatus' g uid tid = do
-  get $
-    g
-      . paths ["teams", toByteString' tid, "legalhold", toByteString' uid]
-      . zUser uid
-      . zConn "conn"
-      . zType "access"
-
-approveLegalHoldDevice :: HasCallStack => Maybe PlainTextPassword -> UserId -> UserId -> TeamId -> TestM ResponseLBS
-approveLegalHoldDevice mPassword zusr uid tid = do
-  g <- viewGalley
-  approveLegalHoldDevice' g mPassword zusr uid tid
-
-approveLegalHoldDevice' ::
-  (HasCallStack, MonadHttp m) =>
-  GalleyR ->
-  Maybe PlainTextPassword ->
-  UserId ->
-  UserId ->
-  TeamId ->
-  m ResponseLBS
-approveLegalHoldDevice' g mPassword zusr uid tid = do
-  put $
-    g
-      . paths ["teams", toByteString' tid, "legalhold", toByteString' uid, "approve"]
-      . zUser zusr
-      . zConn "conn"
-      . zType "access"
-      . json (ApproveLegalHoldForUserRequest mPassword)
-
-disableLegalHoldForUser ::
-  HasCallStack =>
-  Maybe PlainTextPassword ->
-  TeamId ->
-  UserId ->
-  UserId ->
-  TestM ResponseLBS
-disableLegalHoldForUser mPassword tid zusr uid = do
-  g <- viewGalley
-  disableLegalHoldForUser' g mPassword tid zusr uid
-
-disableLegalHoldForUser' ::
-  (HasCallStack, MonadHttp m) =>
-  GalleyR ->
-  Maybe PlainTextPassword ->
-  TeamId ->
-  UserId ->
-  UserId ->
-  m ResponseLBS
-disableLegalHoldForUser' g mPassword tid zusr uid = do
-  delete $
-    g
-      . paths ["teams", toByteString' tid, "legalhold", toByteString' uid]
-      . zUser zusr
-      . zType "access"
-      . json (DisableLegalHoldForUserRequest mPassword)
-
-assertExactlyOneLegalHoldDevice :: HasCallStack => UserId -> TestM ()
-assertExactlyOneLegalHoldDevice uid = do
-  clients :: [Client] <-
-    getClients uid >>= responseJsonError
-  liftIO $ do
-    let numdevs = length $ clientType <$> clients
-    assertEqual ("expected exactly one legal hold device for user: " <> show uid) numdevs 1
-
-assertZeroLegalHoldDevices :: HasCallStack => UserId -> TestM ()
-assertZeroLegalHoldDevices uid = do
-  clients :: [Client] <-
-    getClients uid >>= responseJsonError
-  liftIO $ do
-    let numdevs = length $ clientType <$> clients
-    assertBool
-      ( "a legal hold device was found when none was expected for user"
-          <> show uid
-      )
-      (numdevs == 0)
-
----------------------------------------------------------------------
---- Device helpers
-
-grantConsent :: HasCallStack => TeamId -> UserId -> TestM ()
-grantConsent tid zusr = do
-  g <- viewGalley
-  grantConsent' g tid zusr
-
-grantConsent' :: (HasCallStack, MonadHttp m, MonadIO m) => GalleyR -> TeamId -> UserId -> m ()
-grantConsent' = grantConsent'' expect2xx
-
-grantConsent'' :: (HasCallStack, MonadHttp m, MonadIO m) => (Bilge.Request -> Bilge.Request) -> GalleyR -> TeamId -> UserId -> m ()
-grantConsent'' expectation g tid zusr = do
-  void . post $
-    g
-      . paths ["teams", toByteString' tid, "legalhold", "consent"]
-      . zUser zusr
-      . zConn "conn"
-      . zType "access"
-      . expectation
-
-requestLegalHoldDevice :: HasCallStack => UserId -> UserId -> TeamId -> TestM ResponseLBS
-requestLegalHoldDevice zusr uid tid = do
-  g <- viewGalley
-  requestLegalHoldDevice' g zusr uid tid
-
-requestLegalHoldDevice' :: (HasCallStack, MonadHttp m) => GalleyR -> UserId -> UserId -> TeamId -> m ResponseLBS
-requestLegalHoldDevice' g zusr uid tid = do
-  post $
-    g
-      . paths ["teams", toByteString' tid, "legalhold", toByteString' uid]
-      . zUser zusr
-      . zConn "conn"
-      . zType "access"
-
---------------------------------------------------------------------
--- setup helpers
-
--- | Create a new legal hold service creation request with the URL from the integration test
--- config.
-newLegalHoldService :: HasCallStack => TestM NewLegalHoldService
-newLegalHoldService = do
-  config <- view (tsIConf . to provider)
-  key' <- liftIO $ readServiceKey (publicKey config)
-  let Just url =
-        fromByteString $
-          encodeUtf8 (botHost config) <> ":" <> cs (show (botPort config)) <> "/legalhold"
-  pure
-    NewLegalHoldService
-      { newLegalHoldServiceUrl = url,
-        newLegalHoldServiceKey = key',
-        newLegalHoldServiceToken = ServiceToken "tok"
-      }
-
--- | FUTUREWORK: reduce duplication (copied from brig/Provider.hs)
-readServiceKey :: (HasCallStack, MonadIO m) => FilePath -> m ServiceKeyPEM
-readServiceKey fp = liftIO $ do
-  bs <- BS.readFile fp
-  let Right [k] = pemParseBS bs
-  pure (ServiceKeyPEM k)
-
--- FUTUREWORK: run this test suite against an actual LH service (by changing URL and key in
--- the config file), and see if it works as well as with our mock service.
-withDummyTestServiceForTeam ::
-  forall a.
-  HasCallStack =>
-  UserId ->
-  TeamId ->
-  -- | the test
-  (Chan (Wai.Request, LBS) -> TestM a) ->
-  TestM a
-withDummyTestServiceForTeam owner tid go = do
-  withTestService dummyService runTest
-  where
-    runTest :: Chan (Wai.Request, LBS) -> TestM a
-    runTest chan = do
-      newService <- newLegalHoldService
-      putEnabled tid Public.FeatureStatusEnabled -- enable it for this team
-      postSettings owner tid newService !!! testResponse 201 Nothing
-      go chan
-
-    dummyService :: Chan (Wai.Request, LBS) -> Wai.Application
-    dummyService ch req cont = do
-      reqBody <- Wai.strictRequestBody req
-      writeChan ch (req, reqBody)
-      case (pathInfo req, requestMethod req, getRequestHeader "Authorization" req) of
-        (["legalhold", "status"], "GET", _) -> cont respondOk
-        (_, _, Nothing) -> cont missingAuth
-        (["legalhold", "initiate"], "POST", Just _) -> cont initiateResp
-        (["legalhold", "confirm"], "POST", Just _) ->
-          cont respondOk
-        (["legalhold", "remove"], "POST", Just _) -> cont respondOk
-        _ -> cont respondBad
-
-    initiateResp :: Wai.Response
-    initiateResp =
-      Wai.json $
-        -- FUTUREWORK: use another key to prevent collisions with keys used by tests
-        NewLegalHoldClient somePrekeys (head $ someLastPrekeys)
-
-    respondOk :: Wai.Response
-    respondOk = responseLBS status200 mempty mempty
-
-    respondBad :: Wai.Response
-    respondBad = responseLBS status404 mempty mempty
-
-    missingAuth :: Wai.Response
-    missingAuth = responseLBS status400 mempty "no authorization header"
-
-    getRequestHeader :: String -> Wai.Request -> Maybe ByteString
-    getRequestHeader name req = lookup (fromString name) $ requestHeaders req
-
--- | Run a test with an mock legal hold service application.  The mock service is also binding
--- to a TCP socket for the backend to connect to.  The mock service can expose internal
--- details to the test (for both read and write) via a 'Chan'.
---
--- WARNINGS: (1) This is not concurrency-proof!  (2) tests need to be written in a way that
--- they can be run several times if they fail the first time.  this is the allow for the ssl
--- service to have some time to propagate through the test system (needed on k8s).
-withTestService ::
-  HasCallStack =>
-  -- | the mock service
-  (Chan e -> Application) ->
-  -- | the test
-  (Chan e -> TestM a) ->
-  TestM a
-withTestService mkApp go = do
-  config <- view (tsIConf . to provider)
-  let tlss = Warp.tlsSettings (cert config) (privateKey config)
-  let defs = Warp.defaultSettings {Warp.settingsPort = botPort config}
-  buf <- liftIO newChan
-  srv <-
-    liftIO . Async.async $
-      Warp.runTLS tlss defs $
-        mkApp buf
-  go buf `finally` liftIO (Async.cancel srv)
-
-publicKeyNotMatchingService :: PEM
-publicKeyNotMatchingService =
-  let Right [k] =
-        pemParseBS . BS.unlines $
-          [ "-----BEGIN PUBLIC KEY-----",
-            "MIIBIjANBgkqhkiG9w0BAQEFAAOCAQ8AMIIBCgKCAQEAu+Kg/PHHU3atXrUbKnw0",
-            "G06FliXcNt3lMwl2os5twEDcPPFw/feGiAKymxp+7JqZDrseS5D9THGrW+OQRIPH",
-            "WvUBdiLfGrZqJO223DB6D8K2Su/odmnjZJ2z23rhXoEArTplu+Dg9K+c2LVeXTKV",
-            "VPOaOzgtAB21XKRiQ4ermqgi3/njr03rXyq/qNkuNd6tNcg+HAfGxfGvvCSYBfiS",
-            "bUKr/BeArYRcjzr/h5m1In6fG/if9GEI6m8dxHT9JbY53wiksowy6ajCuqskIFg8",
-            "7X883H+LA/d6X5CTiPv1VMxXdBUiGPuC9IT/6CNQ1/LFt0P37ax58+LGYlaFo7la",
-            "nQIDAQAZ",
-            "-----END PUBLIC KEY-----"
-          ]
-   in k
-
-testGetLegalholdStatus :: TestM ()
-testGetLegalholdStatus = do
-  (owner1, tid1) <- createBindingTeam
-  member1 <- view Team.userId <$> addUserToTeam owner1 tid1
-  ensureQueueEmpty
-
-  (owner2, tid2) <- createBindingTeam
-  member2 <- view Team.userId <$> addUserToTeam owner2 tid2
-  ensureQueueEmpty
-
-  personal <- randomUser
-
-  let check :: HasCallStack => UserId -> UserId -> Maybe TeamId -> UserLegalHoldStatus -> TestM ()
-      check getter targetUser targetTeam stat = do
-        profile <- getUserProfile getter targetUser
-        when (profileLegalholdStatus profile /= stat) $ do
-          meminfo <- getUserStatusTyped targetUser `mapM` targetTeam
-
-          liftIO . forM_ meminfo $ \mem -> do
-            assertEqual "member LH status" stat (ulhsrStatus mem)
-            assertEqual "team id in brig user record" targetTeam (profileTeam profile)
-
-          liftIO $ assertEqual "user profile status info" stat (profileLegalholdStatus profile)
-
-      requestDev :: HasCallStack => UserId -> UserId -> TeamId -> TestM ()
-      requestDev requestor target tid = do
-        requestLegalHoldDevice requestor target tid !!! testResponse 201 Nothing
-
-      approveDev :: HasCallStack => UserId -> TeamId -> TestM ()
-      approveDev target tid = do
-        approveLegalHoldDevice (Just defPassword) target target tid !!! testResponse 200 Nothing
-
-  check owner1 member1 (Just tid1) UserLegalHoldNoConsent
-  check member1 member1 (Just tid1) UserLegalHoldNoConsent
-  check owner2 member1 (Just tid1) UserLegalHoldNoConsent
-  check member2 member1 (Just tid1) UserLegalHoldNoConsent
-  check personal member1 (Just tid1) UserLegalHoldNoConsent
-  check owner1 personal Nothing UserLegalHoldNoConsent
-  check member1 personal Nothing UserLegalHoldNoConsent
-  check owner2 personal Nothing UserLegalHoldNoConsent
-  check member2 personal Nothing UserLegalHoldNoConsent
-  check personal personal Nothing UserLegalHoldNoConsent
-
-  onlyIfLhEnabled $
-    withDummyTestServiceForTeam owner1 tid1 $ \_chan -> do
-      grantConsent tid1 member1
-      check owner1 member1 (Just tid1) UserLegalHoldDisabled
-      check member2 member1 (Just tid1) UserLegalHoldDisabled
-      check personal member1 (Just tid1) UserLegalHoldDisabled
-
-      requestDev owner1 member1 tid1
-      check personal member1 (Just tid1) UserLegalHoldPending
-
-      approveDev member1 tid1
-      check personal member1 (Just tid1) UserLegalHoldEnabled
-
-----------------------------------------------------------------------
--- test helpers
-
-deriving instance Show Ev.Event
-
-deriving instance Show Ev.UserEvent
-
-deriving instance Show Ev.ClientEvent
-
-deriving instance Show Ev.PropertyEvent
-
-deriving instance Show Ev.ConnectionEvent
-
--- (partial implementation, just good enough to make the tests work)
-instance FromJSON Ev.Event where
-  parseJSON ev = flip (withObject "Ev.Event") ev $ \o -> do
-    typ :: Text <- o .: "type"
-    if
-        | typ `elem` ["user.legalhold-request", "user.legalhold-enable", "user.legalhold-disable"] -> Ev.UserEvent <$> Aeson.parseJSON ev
-        | typ `elem` ["user.client-add", "user.client-remove"] -> Ev.ClientEvent <$> Aeson.parseJSON ev
-        | typ == "user.connection" -> Ev.ConnectionEvent <$> Aeson.parseJSON ev
-        | otherwise -> fail $ "Ev.Event: unsupported event type: " <> show typ
-
--- (partial implementation, just good enough to make the tests work)
-instance FromJSON Ev.UserEvent where
-  parseJSON = withObject "Ev.UserEvent" $ \o -> do
-    tag :: Text <- o .: "type"
-    case tag of
-      "user.legalhold-enable" -> Ev.UserLegalHoldEnabled <$> o .: "id"
-      "user.legalhold-disable" -> Ev.UserLegalHoldDisabled <$> o .: "id"
-      "user.legalhold-request" ->
-        Ev.LegalHoldClientRequested
-          <$> ( Ev.LegalHoldClientRequestedData
-                  <$> o .: "id" -- this is the target user
-                  <*> o .: "last_prekey"
-                  <*> (o .: "client" >>= withObject "id" (.: "id"))
-              )
-      x -> fail $ "Ev.UserEvent: unsupported event type: " ++ show x
-
--- (partial implementation, just good enough to make the tests work)
-instance FromJSON Ev.ClientEvent where
-  parseJSON = withObject "Ev.ClientEvent" $ \o -> do
-    tag :: Text <- o .: "type"
-    case tag of
-      "user.client-add" -> Ev.ClientAdded fakeuid <$> o .: "client"
-      "user.client-remove" -> Ev.ClientRemoved fakeuid <$> (o .: "client" >>= withObject "id" (.: "id"))
-      x -> fail $ "Ev.ClientEvent: unsupported event type: " ++ show x
-    where
-      fakeuid = read @UserId "6980fb5e-ba64-11eb-a339-0b3625bf01be"
-
-instance FromJSON Ev.ConnectionEvent where
-  parseJSON = Aeson.withObject "ConnectionEvent" $ \o -> do
-    tag :: Text <- o .: "type"
-    case tag of
-      "user.connection" ->
-        Ev.ConnectionUpdated
-          <$> o .: "connection"
-          <*> pure Nothing
-          <*> pure Nothing
-      x -> fail $ "unspported event type: " ++ show x
-
-assertNotification :: (HasCallStack, FromJSON a, MonadIO m) => WS.WebSocket -> (a -> Assertion) -> m ()
-assertNotification ws predicate =
-  void . liftIO . WS.assertMatch (5 WS.# WS.Second) ws $ \notif -> do
-    unless ((NonEmpty.length . List1.toNonEmpty $ ntfPayload $ notif) == 1) $
-      error $
-        "not suppored by test helper: event with more than one object in the payload: " <> cs (Aeson.encode notif)
-    let j = Aeson.Object $ List1.head (ntfPayload notif)
-    case Aeson.fromJSON j of
-      Aeson.Success x -> predicate x
-      Aeson.Error s -> error $ s ++ " in " ++ cs (Aeson.encode j)
-
-assertNoNotification :: (HasCallStack, MonadIO m) => WS.WebSocket -> m ()
-assertNoNotification ws = void . liftIO $ WS.assertNoEvent (5 WS.# WS.Second) [ws]
-
-assertMatchJSON :: (HasCallStack, FromJSON a, MonadCatch m, MonadIO m) => Chan (Wai.Request, LBS) -> (a -> m ()) -> m ()
-assertMatchJSON c match = do
-  assertMatchChan c $ \(_, reqBody) -> do
-    case Aeson.eitherDecode reqBody of
-      Right x -> match x
-      Left s -> error $ s ++ " in " ++ cs reqBody
-
-assertMatchChan :: (HasCallStack, MonadThrow m, MonadCatch m, MonadIO m) => Chan a -> (a -> m ()) -> m ()
-assertMatchChan c match = go []
-  where
-    refill = mapM_ (liftIO <$> writeChan c)
-    go buf = do
-      m <- liftIO . timeout (5 WS.# WS.Second) . readChan $ c
-      case m of
-        Just n ->
-          do
-            match n
-            refill buf
-            `catchAll` \e -> case asyncExceptionFromException e of
-              Just x -> error $ show (x :: SomeAsyncException)
-              Nothing -> go (n : buf)
-        Nothing -> do
-          refill buf
-          error "Timeout"
-=======
 --------------------------------------------------------------------
 -- setup helpers
 
@@ -1260,5 +779,4 @@
     newService <- newLegalHoldService lhPort
     putEnabled tid Public.FeatureStatusEnabled
     postSettings owner tid newService !!! testResponse 201 Nothing
-    go lhPort chan
->>>>>>> 0a8d0a49
+    go lhPort chan
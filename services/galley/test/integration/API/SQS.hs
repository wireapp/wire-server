--- conflicted
+++ resolved
@@ -14,10 +14,6 @@
 import Control.Lens hiding ((.=))
 import Control.Monad.Catch hiding (bracket)
 import Data.Id
-<<<<<<< HEAD
-import Data.Int
-=======
->>>>>>> f07d87be
 import Data.Text (pack)
 import Data.UUID.V4 (nextRandom)
 import Safe (headDef)

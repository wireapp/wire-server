--- conflicted
+++ resolved
@@ -290,11 +290,8 @@
       V35
       V36
       V37
-<<<<<<< HEAD
+      V38_CreateTableBillingTeamMember
       V39
-=======
-      V38_CreateTableBillingTeamMember
->>>>>>> bc620c49
       Paths_galley
   hs-source-dirs:
       schema/src

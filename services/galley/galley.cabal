--- conflicted
+++ resolved
@@ -4,11 +4,7 @@
 --
 -- see: https://github.com/sol/hpack
 --
-<<<<<<< HEAD
 -- hash: 9f7751e11d66b3626138572425f7e87910e6dc788e16d5b1ecdb7b8ec7d23598
-=======
--- hash: d2b9aecb8f8e68d10c210a71da9a6397f92405239068d5e26f66183a0a10dbce
->>>>>>> 4a024aab
 
 name:           galley
 version:        0.83.0

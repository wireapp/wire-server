--- conflicted
+++ resolved
@@ -3,12 +3,6 @@
 -- This file has been generated from package.yaml by hpack version 0.34.4.
 --
 -- see: https://github.com/sol/hpack
---
-<<<<<<< HEAD
--- hash: 13fb4fb29df6aefbba8c856a0637df41bd0939220b23a9832849f607f6c28027
-=======
--- hash: 7b6d6110c4a94aa87c7d65d1e004acb6cbc1ce6775be39cde27ff7e5eca83f59
->>>>>>> f6fd70d6
 
 name:           galley
 version:        0.83.0

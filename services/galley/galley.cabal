--- conflicted
+++ resolved
@@ -4,11 +4,7 @@
 --
 -- see: https://github.com/sol/hpack
 --
-<<<<<<< HEAD
--- hash: a3a0bbaf483250a5b1f0ba2fbc6140b93580c9835e4ad46fdb15af95553b6979
-=======
--- hash: 3b0b56218da110988e171db971b32bfe18a0a8d4c18b3f89f72caefbcc8524bb
->>>>>>> 248c6333
+-- hash: 41eff9cadb0cddc5b1c8342acf7d963241acf53b5fb3136c5bd3d6734813c327
 
 name:           galley
 version:        0.83.0

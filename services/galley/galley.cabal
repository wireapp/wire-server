cabal-version: 1.12

-- This file has been generated from package.yaml by hpack version 0.31.2.
--
-- see: https://github.com/sol/hpack
--
<<<<<<< HEAD
-- hash: 72c14b592c984ac0b7deed3cdce6003efd01f2e1bcd284af8553c4844284cdfb
=======
-- hash: 18586f67f515873a79fe475566800f7eeb40fbba695e5c2c6b3cd23062400772
>>>>>>> 29de94be

name:           galley
version:        0.83.0
synopsis:       Conversations
category:       Network
author:         Wire Swiss GmbH
maintainer:     Wire Swiss GmbH <backend@wire.com>
copyright:      (c) 2017 Wire Swiss GmbH
license:        AGPL-3
license-file:   LICENSE
build-type:     Simple

flag static
  description: Enable static linking
  manual: True
  default: False

library
  exposed-modules:
      Galley.API
      Galley.API.Clients
      Galley.API.Create
      Galley.API.CustomBackend
      Galley.API.Error
      Galley.API.Internal
      Galley.API.LegalHold
      Galley.API.Mapping
      Galley.API.Query
      Galley.API.Swagger
      Galley.API.Teams
      Galley.API.Update
      Galley.API.Util
      Galley.App
      Galley.Aws
      Galley.Data
      Galley.Data.CustomBackend
      Galley.Data.Instances
      Galley.Data.LegalHold
      Galley.Data.Queries
      Galley.Data.Services
      Galley.Data.SSO
      Galley.Data.Types
      Galley.External
      Galley.External.LegalHoldService
      Galley.Intra.Client
      Galley.Intra.Journal
      Galley.Intra.Push
      Galley.Intra.Spar
      Galley.Intra.Team
      Galley.Intra.User
      Galley.Intra.Util
      Galley.Options
      Galley.Queue
      Galley.Run
      Galley.Types.Clients
      Galley.Validation
      Main
  other-modules:
      Paths_galley
  hs-source-dirs:
      src
  default-extensions: AllowAmbiguousTypes BangPatterns ConstraintKinds DataKinds DefaultSignatures DerivingStrategies DeriveFunctor DeriveGeneric DeriveLift DeriveTraversable EmptyCase FlexibleContexts FlexibleInstances FunctionalDependencies GADTs InstanceSigs KindSignatures LambdaCase MultiParamTypeClasses MultiWayIf NamedFieldPuns NoImplicitPrelude OverloadedStrings PackageImports PatternSynonyms PolyKinds QuasiQuotes RankNTypes ScopedTypeVariables StandaloneDeriving TemplateHaskell TupleSections TypeApplications TypeFamilies TypeFamilyDependencies TypeOperators UndecidableInstances ViewPatterns
  ghc-options: -O2 -Wall -fwarn-tabs -optP-Wno-nonportable-include-path
  build-depends:
      HsOpenSSL >=0.11
    , HsOpenSSL-x509-system >=0.1
    , aeson >=0.11
    , amazonka >=1.4.5
    , amazonka-sqs >=1.4.5
    , async >=2.0
    , attoparsec >=0.10
    , base >=4.6 && <5
    , base64-bytestring >=1.0
    , bilge >=0.21.1
    , blaze-builder >=0.3
    , brig-types >=0.73.1
    , bytestring >=0.9
    , bytestring-conversion >=0.2
    , case-insensitive >=1.0
    , cassandra-util >=0.16.2
    , cereal >=0.4
    , containers >=0.5
    , currency-codes >=2.0
    , data-default >=0.5
    , enclosed-exceptions >=1.0
    , errors >=2.0
    , exceptions >=0.4
    , extended
    , extra >=1.3
    , galley-types >=0.65.0
    , gundeck-types >=1.35.2
    , http-client >=0.4
    , http-client-openssl >=0.2
    , http-client-tls >=0.2.2
    , http-types >=0.8
    , imports
    , insert-ordered-containers
    , lens >=4.4
    , lifted-base >=0.2
    , metrics-wai >=0.4
    , monad-control >=1.0
    , mtl >=2.2
    , optparse-applicative >=0.10
    , pem
    , prometheus-client
    , proto-lens >=0.2
    , protobuf >=0.2
    , raw-strings-qq >=1.0
    , resourcet >=1.1
    , retry >=0.5
    , safe >=0.3
    , safe-exceptions >=0.1
    , semigroups >=0.12
    , servant
    , servant-server
    , servant-swagger
    , singletons >=1.0
    , split >=0.2
    , ssl-util >=0.1
    , stm >=2.4
    , string-conversions
    , swagger >=0.1
    , swagger2
    , text >=0.11
    , text-format >=0.3
    , time >=1.4
    , tinylog >=0.10
    , tls >=1.3.10
    , transformers >=0.3
    , transformers-base >=0.4
    , types-common >=0.16
    , types-common-journal >=0.1
    , unliftio >=0.2
    , unliftio-core >=0.1
    , unordered-containers >=0.2
    , uri-bytestring >=0.2
    , uuid >=1.3
    , vector >=0.10
    , wai >=3.0
    , wai-extra >=3.0
    , wai-middleware-gunzip >=0.0.2
    , wai-predicates >=0.8
    , wai-routing >=0.12
    , wai-utilities >=0.16
    , warp >=3.0
    , zauth
  default-language: Haskell2010

executable galley
  main-is: src/Main.hs
  other-modules:
      Paths_galley
  default-extensions: AllowAmbiguousTypes BangPatterns ConstraintKinds DataKinds DefaultSignatures DerivingStrategies DeriveFunctor DeriveGeneric DeriveLift DeriveTraversable EmptyCase FlexibleContexts FlexibleInstances FunctionalDependencies GADTs InstanceSigs KindSignatures LambdaCase MultiParamTypeClasses MultiWayIf NamedFieldPuns NoImplicitPrelude OverloadedStrings PackageImports PatternSynonyms PolyKinds QuasiQuotes RankNTypes ScopedTypeVariables StandaloneDeriving TemplateHaskell TupleSections TypeApplications TypeFamilies TypeFamilyDependencies TypeOperators UndecidableInstances ViewPatterns
  ghc-options: -O2 -Wall -fwarn-tabs -optP-Wno-nonportable-include-path -threaded -with-rtsopts=-T -rtsopts
  build-depends:
      HsOpenSSL
    , base
    , extended
    , galley
    , galley-types
    , imports
    , raw-strings-qq >=1.0
    , safe >=0.3
    , ssl-util
    , types-common
  if flag(static)
    ld-options: -static
  default-language: Haskell2010

executable galley-integration
  main-is: Main.hs
  other-modules:
      API
      API.CustomBackend
      API.MessageTimer
      API.Roles
      API.SQS
      API.Teams
      API.Teams.LegalHold
      API.Util
      TestHelpers
      TestSetup
      Paths_galley
  hs-source-dirs:
      test/integration
  default-extensions: AllowAmbiguousTypes BangPatterns ConstraintKinds DataKinds DefaultSignatures DerivingStrategies DeriveFunctor DeriveGeneric DeriveLift DeriveTraversable EmptyCase FlexibleContexts FlexibleInstances FunctionalDependencies GADTs InstanceSigs KindSignatures LambdaCase MultiParamTypeClasses MultiWayIf NamedFieldPuns NoImplicitPrelude OverloadedStrings PackageImports PatternSynonyms PolyKinds QuasiQuotes RankNTypes ScopedTypeVariables StandaloneDeriving TemplateHaskell TupleSections TypeApplications TypeFamilies TypeFamilyDependencies TypeOperators UndecidableInstances ViewPatterns
  ghc-options: -O2 -Wall -fwarn-tabs -optP-Wno-nonportable-include-path -threaded
  build-depends:
      HsOpenSSL
    , HsOpenSSL-x509-system
    , QuickCheck
    , aeson
    , aeson-qq
    , amazonka
    , amazonka-sqs
    , async
    , base
    , base64-bytestring
    , bilge
    , brig-types
    , bytestring
    , bytestring-conversion
    , cassandra-util
    , cereal
    , containers
    , cookie
    , currency-codes
    , data-default-class
    , data-timeout
    , errors
    , exceptions
    , extended
    , galley
    , galley-types
    , gundeck-types
    , hspec
    , http-client
    , http-client-openssl
    , http-client-tls
    , http-types
    , imports
    , lens
    , lens-aeson
    , metrics-wai
    , mtl
    , network
    , optparse-applicative
    , pem
    , proto-lens
    , protobuf
    , quickcheck-instances
    , raw-strings-qq >=1.0
    , retry
    , safe >=0.3
    , servant-swagger
    , ssl-util
    , string-conversions
    , tagged
    , tasty >=0.8
    , tasty-cannon >=0.3.2
    , tasty-hunit >=0.9
    , text
    , time
    , tinylog
    , tls >=1.3.8
    , transformers
    , types-common
    , types-common-journal
    , unix
    , unliftio
    , unordered-containers
    , uri-bytestring
    , uuid
    , wai
    , wai-extra
    , wai-route
    , wai-utilities
    , warp
    , warp-tls >=3.2
    , yaml
  default-language: Haskell2010

executable galley-schema
  main-is: Main.hs
  other-modules:
      V20
      V21
      V22
      V23
      V24
      V25
      V26
      V27
      V28
      V29
      V30
      V31
      V32
      V33
      V34
      V35
      V36
      V37
      Paths_galley
  hs-source-dirs:
      schema/src
  default-extensions: AllowAmbiguousTypes BangPatterns ConstraintKinds DataKinds DefaultSignatures DerivingStrategies DeriveFunctor DeriveGeneric DeriveLift DeriveTraversable EmptyCase FlexibleContexts FlexibleInstances FunctionalDependencies GADTs InstanceSigs KindSignatures LambdaCase MultiParamTypeClasses MultiWayIf NamedFieldPuns NoImplicitPrelude OverloadedStrings PackageImports PatternSynonyms PolyKinds QuasiQuotes RankNTypes ScopedTypeVariables StandaloneDeriving TemplateHaskell TupleSections TypeApplications TypeFamilies TypeFamilyDependencies TypeOperators UndecidableInstances ViewPatterns
  ghc-options: -O2 -Wall -fwarn-tabs -optP-Wno-nonportable-include-path
  build-depends:
      base
    , cassandra-util
    , extended
    , imports
    , optparse-applicative
    , raw-strings-qq >=1.0
    , safe >=0.3
    , ssl-util
    , text
    , tinylog
  if flag(static)
    ld-options: -static
  default-language: Haskell2010<|MERGE_RESOLUTION|>--- conflicted
+++ resolved
@@ -4,11 +4,7 @@
 --
 -- see: https://github.com/sol/hpack
 --
-<<<<<<< HEAD
--- hash: 72c14b592c984ac0b7deed3cdce6003efd01f2e1bcd284af8553c4844284cdfb
-=======
--- hash: 18586f67f515873a79fe475566800f7eeb40fbba695e5c2c6b3cd23062400772
->>>>>>> 29de94be
+-- hash: 28b3dfaa986f297e7d56204c5031b69b5fb7af67b8c32dfd3e2ae9dcdcc56a99
 
 name:           galley
 version:        0.83.0

--- conflicted
+++ resolved
@@ -297,11 +297,7 @@
     , wire-api-federation
     , x509
 
-<<<<<<< HEAD
-  default-language: Haskell2010
-=======
-  default-language:   GHC2021
->>>>>>> e3dbd56f
+  default-language: GHC2021
 
 executable galley
   import:           common-all
@@ -318,11 +314,7 @@
   if flag(static)
     ld-options: -static
 
-<<<<<<< HEAD
-  default-language: Haskell2010
-=======
-  default-language:   GHC2021
->>>>>>> e3dbd56f
+  default-language: GHC2021
 
 executable galley-integration
   import:             common-all
@@ -495,11 +487,8 @@
     , wire-api-federation
     , yaml
 
-<<<<<<< HEAD
-=======
   default-language:   GHC2021
 
->>>>>>> e3dbd56f
 executable galley-migrate-data
   import:           common-all
   main-is:          ../main.hs
@@ -537,11 +526,7 @@
   if flag(static)
     ld-options: -static
 
-<<<<<<< HEAD
-  default-language: Haskell2010
-=======
-  default-language:   GHC2021
->>>>>>> e3dbd56f
+  default-language: GHC2021
 
 executable galley-schema
   import:             common-all
@@ -640,11 +625,8 @@
   main-is:          ../unit.hs
   other-modules:
     Paths_galley
-<<<<<<< HEAD
     Run
-=======
     Test.Galley.API.Action
->>>>>>> e3dbd56f
     Test.Galley.API.Message
     Test.Galley.API.One2One
     Test.Galley.Intra.User
@@ -671,8 +653,4 @@
     , wire-api
     , wire-api-federation
 
-<<<<<<< HEAD
-  default-language: Haskell2010
-=======
-  default-language:   GHC2021
->>>>>>> e3dbd56f
+  default-language: GHC2021
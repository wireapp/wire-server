--- conflicted
+++ resolved
@@ -4,11 +4,7 @@
 --
 -- see: https://github.com/sol/hpack
 --
-<<<<<<< HEAD
--- hash: fe229b8e1df98c7b7057954577fce8fed31692fa13b7f6eabe3082961af0d299
-=======
--- hash: 745bcafaa54e692d5108ef64b2098eaf0602169c2272e1ca93ded164e65da7dd
->>>>>>> dde3eb6b
+-- hash: 922611d21111b7a65fab0a62ce8c7bd53e7d4eb40c1c17c33052fcfdcc8cd0b4
 
 name:           galley
 version:        0.83.0

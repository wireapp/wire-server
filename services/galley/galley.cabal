--- conflicted
+++ resolved
@@ -668,11 +668,8 @@
     V70_MLSCipherSuite
     V71_MemberClientKeypackage
     V72_DropManagedConversations
-<<<<<<< HEAD
-    V73_ExposeInvitationsToTeamAdmin
-=======
     V73_MemberClientTable
->>>>>>> abe85c6a
+    V74_ExposeInvitationsToTeamAdmin
 
   hs-source-dirs:     schema/src
   default-extensions:

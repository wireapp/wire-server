--- conflicted
+++ resolved
@@ -435,11 +435,7 @@
   ghc-options:
     -O2 -Wall -Wincomplete-uni-patterns -Wincomplete-record-updates
     -Wpartial-fields -fwarn-tabs -optP-Wno-nonportable-include-path
-<<<<<<< HEAD
-    -threaded -Wredundant-constraints
-=======
-    -threaded -with-rtsopts=-N
->>>>>>> 0a8d0a49
+    -threaded -with-rtsopts=-N -Wredundant-constraints
 
   build-depends:
       aeson

cabal-version: 1.12

-- This file has been generated from package.yaml by hpack version 0.31.2.
--
-- see: https://github.com/sol/hpack
--
<<<<<<< HEAD
-- hash: 9115b27c7e0ca1da3e061f77b20f260d2502e50e5a9040444799a2243210c6f7
=======
-- hash: d9ce37929b55fc2e653f00f37652c1bc3ba9a5b1b3f696ccf8925e1e0fd25316
>>>>>>> a41d4cc2

name:           galley
version:        0.83.0
synopsis:       Conversations
category:       Network
author:         Wire Swiss GmbH
maintainer:     Wire Swiss GmbH <backend@wire.com>
copyright:      (c) 2017 Wire Swiss GmbH
license:        AGPL-3
license-file:   LICENSE
build-type:     Simple

flag static
  description: Enable static linking
  manual: True
  default: False

library
  exposed-modules:
      Galley.API
      Galley.API.Clients
      Galley.API.Create
      Galley.API.CustomBackend
      Galley.API.Error
      Galley.API.Internal
      Galley.API.LegalHold
      Galley.API.Mapping
      Galley.API.Public
      Galley.API.Query
      Galley.API.Swagger
      Galley.API.Teams
      Galley.API.Update
      Galley.API.Util
      Galley.App
      Galley.Aws
      Galley.Data
      Galley.Data.CustomBackend
      Galley.Data.Instances
      Galley.Data.LegalHold
      Galley.Data.Queries
      Galley.Data.SearchVisibility
      Galley.Data.Services
      Galley.Data.SSO
      Galley.Data.Types
      Galley.External
      Galley.External.LegalHoldService
      Galley.Intra.Client
      Galley.Intra.Journal
      Galley.Intra.Push
      Galley.Intra.Spar
      Galley.Intra.Team
      Galley.Intra.User
      Galley.Intra.Util
      Galley.Options
      Galley.Queue
      Galley.Run
      Galley.Types.Clients
      Galley.Validation
      Main
  other-modules:
      Paths_galley
  hs-source-dirs:
      src
  default-extensions: AllowAmbiguousTypes BangPatterns ConstraintKinds DataKinds DefaultSignatures DerivingStrategies DeriveFunctor DeriveGeneric DeriveLift DeriveTraversable EmptyCase FlexibleContexts FlexibleInstances FunctionalDependencies GADTs InstanceSigs KindSignatures LambdaCase MultiParamTypeClasses MultiWayIf NamedFieldPuns NoImplicitPrelude OverloadedStrings PackageImports PatternSynonyms PolyKinds QuasiQuotes RankNTypes ScopedTypeVariables StandaloneDeriving TemplateHaskell TupleSections TypeApplications TypeFamilies TypeFamilyDependencies TypeOperators UndecidableInstances ViewPatterns
  ghc-options: -O2 -Wall -fwarn-tabs -optP-Wno-nonportable-include-path
  build-depends:
      HsOpenSSL >=0.11
    , HsOpenSSL-x509-system >=0.1
    , aeson >=0.11
    , amazonka >=1.4.5
    , amazonka-sqs >=1.4.5
    , async >=2.0
    , attoparsec >=0.10
    , base >=4.6 && <5
    , base64-bytestring >=1.0
    , bilge >=0.21.1
    , blaze-builder >=0.3
    , brig-types >=0.73.1
    , bytestring >=0.9
    , bytestring-conversion >=0.2
    , case-insensitive >=1.0
    , cassandra-util >=0.16.2
    , cereal >=0.4
    , containers >=0.5
    , currency-codes >=2.0
    , data-default >=0.5
    , enclosed-exceptions >=1.0
    , errors >=2.0
    , exceptions >=0.4
    , extended
    , extra >=1.3
    , galley-types >=0.65.0
    , gundeck-types >=1.35.2
    , http-client >=0.4
    , http-client-openssl >=0.2
    , http-client-tls >=0.2.2
    , http-types >=0.8
    , imports
    , insert-ordered-containers
    , lens >=4.4
    , lifted-base >=0.2
    , metrics-wai >=0.4
    , monad-control >=1.0
    , mtl >=2.2
    , optparse-applicative >=0.10
    , pem
    , prometheus-client
    , proto-lens >=0.2
    , protobuf >=0.2
    , raw-strings-qq >=1.0
    , resourcet >=1.1
    , retry >=0.5
    , safe >=0.3
    , safe-exceptions >=0.1
    , semigroups >=0.12
    , servant
    , servant-server
    , servant-swagger
    , singletons >=1.0
    , split >=0.2
    , ssl-util >=0.1
    , stm >=2.4
    , string-conversions
    , swagger >=0.1
    , swagger2
    , text >=0.11
    , text-format >=0.3
    , time >=1.4
    , tinylog >=0.10
    , tls >=1.3.10
    , transformers >=0.3
    , transformers-base >=0.4
    , types-common >=0.16
    , types-common-journal >=0.1
    , unliftio >=0.2
    , unliftio-core >=0.1
    , unordered-containers >=0.2
    , uri-bytestring >=0.2
    , uuid >=1.3
    , vector >=0.10
    , wai >=3.0
    , wai-extra >=3.0
    , wai-middleware-gunzip >=0.0.2
    , wai-predicates >=0.8
    , wai-routing >=0.12
    , wai-utilities >=0.16
    , warp >=3.0
    , zauth
  default-language: Haskell2010

executable galley
  main-is: src/Main.hs
  other-modules:
      Paths_galley
  default-extensions: AllowAmbiguousTypes BangPatterns ConstraintKinds DataKinds DefaultSignatures DerivingStrategies DeriveFunctor DeriveGeneric DeriveLift DeriveTraversable EmptyCase FlexibleContexts FlexibleInstances FunctionalDependencies GADTs InstanceSigs KindSignatures LambdaCase MultiParamTypeClasses MultiWayIf NamedFieldPuns NoImplicitPrelude OverloadedStrings PackageImports PatternSynonyms PolyKinds QuasiQuotes RankNTypes ScopedTypeVariables StandaloneDeriving TemplateHaskell TupleSections TypeApplications TypeFamilies TypeFamilyDependencies TypeOperators UndecidableInstances ViewPatterns
  ghc-options: -O2 -Wall -fwarn-tabs -optP-Wno-nonportable-include-path -threaded -with-rtsopts=-T -rtsopts
  build-depends:
      HsOpenSSL
    , base
    , extended
    , galley
    , galley-types
    , imports
    , raw-strings-qq >=1.0
    , safe >=0.3
    , ssl-util
    , types-common
  if flag(static)
    ld-options: -static
  default-language: Haskell2010

executable galley-integration
  main-is: Main.hs
  other-modules:
      API
      API.CustomBackend
      API.MessageTimer
      API.Roles
      API.SQS
      API.Teams
      API.Teams.LegalHold
      API.Util
      TestHelpers
      TestSetup
      Paths_galley
  hs-source-dirs:
      test/integration
  default-extensions: AllowAmbiguousTypes BangPatterns ConstraintKinds DataKinds DefaultSignatures DerivingStrategies DeriveFunctor DeriveGeneric DeriveLift DeriveTraversable EmptyCase FlexibleContexts FlexibleInstances FunctionalDependencies GADTs InstanceSigs KindSignatures LambdaCase MultiParamTypeClasses MultiWayIf NamedFieldPuns NoImplicitPrelude OverloadedStrings PackageImports PatternSynonyms PolyKinds QuasiQuotes RankNTypes ScopedTypeVariables StandaloneDeriving TemplateHaskell TupleSections TypeApplications TypeFamilies TypeFamilyDependencies TypeOperators UndecidableInstances ViewPatterns
  ghc-options: -O2 -Wall -fwarn-tabs -optP-Wno-nonportable-include-path -threaded
  build-depends:
      HsOpenSSL
    , HsOpenSSL-x509-system
    , QuickCheck
    , aeson
    , aeson-qq
    , amazonka
    , amazonka-sqs
    , async
    , base
    , base64-bytestring
    , bilge
    , brig-types
    , bytestring
    , bytestring-conversion
    , cassandra-util
    , cereal
    , containers
    , cookie
    , currency-codes
    , data-default-class
    , data-timeout
    , errors
    , exceptions
    , extended
    , galley
    , galley-types
    , gundeck-types
    , hspec
    , http-client
    , http-client-openssl
    , http-client-tls
    , http-types
    , imports
    , lens
    , lens-aeson
    , metrics-wai
    , mtl
    , network
    , optparse-applicative
    , pem
    , proto-lens
    , protobuf
    , quickcheck-instances
    , raw-strings-qq >=1.0
    , retry
    , safe >=0.3
    , servant-swagger
    , ssl-util
    , string-conversions
    , tagged
    , tasty >=0.8
    , tasty-cannon >=0.3.2
    , tasty-hunit >=0.9
    , text
    , time
    , tinylog
    , tls >=1.3.8
    , transformers
    , types-common
    , types-common-journal
    , unix
    , unliftio
    , unordered-containers
    , uri-bytestring
    , uuid
    , wai
    , wai-extra
    , wai-route
    , wai-utilities
    , warp
    , warp-tls >=3.2
    , yaml
  default-language: Haskell2010

executable galley-schema
  main-is: Main.hs
  other-modules:
      V20
      V21
      V22
      V23
      V24
      V25
      V26
      V27
      V28
      V29
      V30
      V31
      V32
      V33
      V34
      V35
      V36
      V37
      V39
      Paths_galley
  hs-source-dirs:
      schema/src
  default-extensions: AllowAmbiguousTypes BangPatterns ConstraintKinds DataKinds DefaultSignatures DerivingStrategies DeriveFunctor DeriveGeneric DeriveLift DeriveTraversable EmptyCase FlexibleContexts FlexibleInstances FunctionalDependencies GADTs InstanceSigs KindSignatures LambdaCase MultiParamTypeClasses MultiWayIf NamedFieldPuns NoImplicitPrelude OverloadedStrings PackageImports PatternSynonyms PolyKinds QuasiQuotes RankNTypes ScopedTypeVariables StandaloneDeriving TemplateHaskell TupleSections TypeApplications TypeFamilies TypeFamilyDependencies TypeOperators UndecidableInstances ViewPatterns
  ghc-options: -O2 -Wall -fwarn-tabs -optP-Wno-nonportable-include-path
  build-depends:
      base
    , cassandra-util
    , extended
    , imports
    , optparse-applicative
    , raw-strings-qq >=1.0
    , safe >=0.3
    , ssl-util
    , text
    , tinylog
  if flag(static)
    ld-options: -static
  default-language: Haskell2010

test-suite galley-types-tests
  type: exitcode-stdio-1.0
  main-is: Main.hs
  other-modules:
      Test.Galley.API
      Paths_galley
  hs-source-dirs:
      test/unit
  default-extensions: AllowAmbiguousTypes BangPatterns ConstraintKinds DataKinds DefaultSignatures DerivingStrategies DeriveFunctor DeriveGeneric DeriveLift DeriveTraversable EmptyCase FlexibleContexts FlexibleInstances FunctionalDependencies GADTs InstanceSigs KindSignatures LambdaCase MultiParamTypeClasses MultiWayIf NamedFieldPuns NoImplicitPrelude OverloadedStrings PackageImports PatternSynonyms PolyKinds QuasiQuotes RankNTypes ScopedTypeVariables StandaloneDeriving TemplateHaskell TupleSections TypeApplications TypeFamilies TypeFamilyDependencies TypeOperators UndecidableInstances ViewPatterns
  ghc-options: -O2 -Wall -fwarn-tabs -optP-Wno-nonportable-include-path -threaded -with-rtsopts=-N
  build-depends:
      base
    , containers
    , extended
    , galley
    , galley-types
    , http-types
    , imports
    , lens
    , raw-strings-qq >=1.0
    , safe >=0.3
    , ssl-util
    , tasty
    , tasty-hunit
    , types-common
    , wai
    , wai-predicates
  default-language: Haskell2010<|MERGE_RESOLUTION|>--- conflicted
+++ resolved
@@ -4,11 +4,7 @@
 --
 -- see: https://github.com/sol/hpack
 --
-<<<<<<< HEAD
--- hash: 9115b27c7e0ca1da3e061f77b20f260d2502e50e5a9040444799a2243210c6f7
-=======
 -- hash: d9ce37929b55fc2e653f00f37652c1bc3ba9a5b1b3f696ccf8925e1e0fd25316
->>>>>>> a41d4cc2
 
 name:           galley
 version:        0.83.0

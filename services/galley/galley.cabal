--- conflicted
+++ resolved
@@ -4,11 +4,7 @@
 --
 -- see: https://github.com/sol/hpack
 --
-<<<<<<< HEAD
--- hash: 0699dafdad703024d86f6eb0f3de34d2828448faa81c4dd7e58ff7cbbe360028
-=======
 -- hash: 8d1732701d27a292c8f93089f1ee1974b6503965f983b1f43c3a5fdda3c1cdbf
->>>>>>> 74b8d637
 
 name:           galley
 version:        0.83.0

--- conflicted
+++ resolved
@@ -4,11 +4,7 @@
 --
 -- see: https://github.com/sol/hpack
 --
-<<<<<<< HEAD
--- hash: 6bb415b7b5e64d365bd4326ded2dbd3545ea8b44bda9c1b90a7009b63535e1f1
-=======
 -- hash: b8b3a52ab3eec1ffc952d7c79a49679e0529b42ab73a30df3db680e380918809
->>>>>>> f0e1e4ca
 
 name:           galley
 version:        0.83.0

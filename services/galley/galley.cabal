--- conflicted
+++ resolved
@@ -4,11 +4,7 @@
 --
 -- see: https://github.com/sol/hpack
 --
-<<<<<<< HEAD
--- hash: 38bf0eca6b402a65ddc1875d604523f139f08c3cd69d4f2821d7ecf710a52f1e
-=======
--- hash: 051bf72fd2d222a135c1c9e279f15bdb2dee00034bfa10758cb3c21848a04b8a
->>>>>>> 95052161
+-- hash: 99889266a039b78600a62d2e25ea7c5dfda2c8c1c967b9d089dea14e9beaa729
 
 name:           galley
 version:        0.83.0

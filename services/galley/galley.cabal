--- conflicted
+++ resolved
@@ -4,11 +4,7 @@
 --
 -- see: https://github.com/sol/hpack
 --
-<<<<<<< HEAD
--- hash: 10a09142aac40b411cc9fe39d44db9b10249f677510c4ca4c3ee6b54f173c48f
-=======
--- hash: 2cf6e6433a8284e2bf3ce70346ff472211e30cd3f6e2273b2d66d05d2f02c51b
->>>>>>> eede068c
+-- hash: b81b28b8c0cf3c6be98221489bea98bfd2c0a4f387237a219ce842582470c9e4
 
 name:           galley
 version:        0.83.0

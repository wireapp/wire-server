cabal-version: 1.12

-- This file has been generated from package.yaml by hpack version 0.34.4.
--
-- see: https://github.com/sol/hpack
<<<<<<< HEAD
=======
--
-- hash: 5ca30f9e591f66b924afc6773c95ecd6284e794ced766eca4ebe37af49b4984a
>>>>>>> 3c683edf

name:           galley
version:        0.83.0
synopsis:       Conversations
category:       Network
author:         Wire Swiss GmbH
maintainer:     Wire Swiss GmbH <backend@wire.com>
copyright:      (c) 2017 Wire Swiss GmbH
license:        AGPL-3
license-file:   LICENSE
build-type:     Simple

flag static
  description: Enable static linking
  manual: True
  default: False

library
  exposed-modules:
      Galley.API
      Galley.API.Action
      Galley.API.Clients
      Galley.API.Create
      Galley.API.CustomBackend
      Galley.API.Error
      Galley.API.Federation
      Galley.API.Internal
      Galley.API.LegalHold
      Galley.API.LegalHold.Conflicts
      Galley.API.Mapping
      Galley.API.Message
      Galley.API.One2One
      Galley.API.Public
      Galley.API.Public.Servant
      Galley.API.Query
      Galley.API.Teams
      Galley.API.Teams.Features
      Galley.API.Teams.Notifications
      Galley.API.Update
      Galley.API.Util
      Galley.App
      Galley.Aws
      Galley.Cassandra
      Galley.Cassandra.Access
      Galley.Cassandra.Client
      Galley.Cassandra.Code
      Galley.Cassandra.Conversation
      Galley.Cassandra.Conversation.Members
      Galley.Cassandra.ConversationList
      Galley.Cassandra.CustomBackend
      Galley.Cassandra.Instances
      Galley.Cassandra.LegalHold
      Galley.Cassandra.Paging
      Galley.Cassandra.Queries
      Galley.Cassandra.ResultSet
      Galley.Cassandra.SearchVisibility
      Galley.Cassandra.Services
      Galley.Cassandra.Store
      Galley.Cassandra.Team
      Galley.Cassandra.TeamFeatures
      Galley.Cassandra.TeamNotifications
      Galley.Data.Conversation
      Galley.Data.Conversation.Types
      Galley.Data.Scope
      Galley.Data.Services
      Galley.Data.TeamFeatures
      Galley.Data.TeamNotifications
      Galley.Data.Types
      Galley.Effects
      Galley.Effects.BotAccess
      Galley.Effects.BrigAccess
      Galley.Effects.ClientStore
      Galley.Effects.CodeStore
      Galley.Effects.ConversationStore
      Galley.Effects.CustomBackendStore
      Galley.Effects.ExternalAccess
      Galley.Effects.FederatorAccess
      Galley.Effects.FireAndForget
      Galley.Effects.GundeckAccess
      Galley.Effects.LegalHoldStore
      Galley.Effects.ListItems
      Galley.Effects.MemberStore
      Galley.Effects.Paging
      Galley.Effects.Queue
      Galley.Effects.RemoteConversationListStore
      Galley.Effects.SearchVisibilityStore
      Galley.Effects.ServiceStore
      Galley.Effects.SparAccess
      Galley.Effects.TeamFeatureStore
      Galley.Effects.TeamMemberStore
      Galley.Effects.TeamNotificationStore
      Galley.Effects.TeamStore
      Galley.Effects.WaiRoutes
      Galley.Effects.WaiRoutes.IO
      Galley.Env
      Galley.External
      Galley.External.LegalHoldService
      Galley.External.LegalHoldService.Internal
      Galley.External.LegalHoldService.Types
      Galley.Intra.Client
      Galley.Intra.Effects
      Galley.Intra.Federator
      Galley.Intra.Journal
      Galley.Intra.Push
      Galley.Intra.Push.Internal
      Galley.Intra.Spar
      Galley.Intra.Team
      Galley.Intra.User
      Galley.Intra.Util
      Galley.Monad
      Galley.Options
      Galley.Queue
      Galley.Run
      Galley.Types.Clients
      Galley.Types.ToUserRole
      Galley.Types.UserList
      Galley.Validation
      Main
  other-modules:
      Paths_galley
  hs-source-dirs:
      src
  default-extensions:
      AllowAmbiguousTypes
      BangPatterns
      ConstraintKinds
      DataKinds
      DefaultSignatures
      DerivingStrategies
      DerivingVia
      DeriveFunctor
      DeriveGeneric
      DeriveLift
      DeriveTraversable
      EmptyCase
      FlexibleContexts
      FlexibleInstances
      FunctionalDependencies
      GADTs
      InstanceSigs
      KindSignatures
      LambdaCase
      MultiParamTypeClasses
      MultiWayIf
      NamedFieldPuns
      NoImplicitPrelude
      OverloadedStrings
      PackageImports
      PatternSynonyms
      PolyKinds
      QuasiQuotes
      RankNTypes
      ScopedTypeVariables
      StandaloneDeriving
      TemplateHaskell
      TupleSections
      TypeApplications
      TypeFamilies
      TypeFamilyDependencies
      TypeOperators
      UndecidableInstances
      ViewPatterns
  ghc-options: -O2 -Wall -Wincomplete-uni-patterns -Wincomplete-record-updates -Wpartial-fields -fwarn-tabs -optP-Wno-nonportable-include-path
  build-depends:
      HsOpenSSL >=0.11
    , HsOpenSSL-x509-system >=0.1
    , QuickCheck >=2.14
    , aeson >=0.11
    , amazonka >=1.4.5
    , amazonka-sqs >=1.4.5
    , async >=2.0
    , base >=4.6 && <5
    , base64-bytestring >=1.0
    , bilge >=0.21.1
    , binary
    , brig-types >=0.73.1
    , bytestring >=0.9
    , bytestring-conversion >=0.2
    , case-insensitive
    , cassandra-util >=0.16.2
    , cassava >=0.5.2
    , cereal >=0.4
    , containers >=0.5
    , cryptonite
    , currency-codes >=2.0
    , data-default >=0.5
    , enclosed-exceptions >=1.0
    , errors >=2.0
    , exceptions >=0.4
    , extended
    , extra >=1.3
    , galley-types >=0.65.0
    , gundeck-types >=1.35.2
    , http-client >=0.4
    , http-client-openssl >=0.2
    , http-client-tls >=0.2.2
    , http-media
    , http-types >=0.8
    , imports
    , insert-ordered-containers
    , lens >=4.4
    , memory
    , metrics-wai >=0.4
    , mtl >=2.2
    , optparse-applicative >=0.10
    , pem
    , polysemy
    , polysemy-wire-zoo
    , proto-lens >=0.2
    , protobuf >=0.2
    , raw-strings-qq >=1.0
    , resourcet >=1.1
    , retry >=0.5
    , safe >=0.3
    , safe-exceptions >=0.1
    , saml2-web-sso >=0.18
    , servant
    , servant-client
    , servant-client-core
    , servant-server
    , servant-swagger
    , servant-swagger-ui
    , sop-core
    , split >=0.2
    , ssl-util >=0.1
    , stm >=2.4
    , string-conversions
    , swagger >=0.1
    , swagger2
    , tagged
    , text >=0.11
    , time >=1.4
    , tinylog >=0.10
    , tls >=1.3.10
    , transformers
    , types-common >=0.16
    , types-common-journal >=0.1
    , unliftio >=0.2
    , unordered-containers >=0.2
    , uri-bytestring >=0.2
    , uuid >=1.3
    , vector >=0.10
    , wai >=3.0
    , wai-extra >=3.0
    , wai-middleware-gunzip >=0.0.2
    , wai-predicates >=0.8
    , wai-routing >=0.12
    , wai-utilities >=0.16
    , warp >=3.0
    , wire-api
    , wire-api-federation
  default-language: Haskell2010

executable galley
  main-is: src/Main.hs
  other-modules:
      Paths_galley
  default-extensions:
      AllowAmbiguousTypes
      BangPatterns
      ConstraintKinds
      DataKinds
      DefaultSignatures
      DerivingStrategies
      DerivingVia
      DeriveFunctor
      DeriveGeneric
      DeriveLift
      DeriveTraversable
      EmptyCase
      FlexibleContexts
      FlexibleInstances
      FunctionalDependencies
      GADTs
      InstanceSigs
      KindSignatures
      LambdaCase
      MultiParamTypeClasses
      MultiWayIf
      NamedFieldPuns
      NoImplicitPrelude
      OverloadedStrings
      PackageImports
      PatternSynonyms
      PolyKinds
      QuasiQuotes
      RankNTypes
      ScopedTypeVariables
      StandaloneDeriving
      TemplateHaskell
      TupleSections
      TypeApplications
      TypeFamilies
      TypeFamilyDependencies
      TypeOperators
      UndecidableInstances
      ViewPatterns
  ghc-options: -O2 -Wall -Wincomplete-uni-patterns -Wincomplete-record-updates -Wpartial-fields -fwarn-tabs -optP-Wno-nonportable-include-path -threaded -with-rtsopts=-T -rtsopts
  build-depends:
      HsOpenSSL
    , base
    , case-insensitive
    , extended
    , extra >=1.3
    , galley
    , galley-types
    , imports
    , raw-strings-qq >=1.0
    , safe >=0.3
    , saml2-web-sso >=0.18
    , servant-client
    , ssl-util
    , tagged
    , transformers
    , types-common
    , wire-api
    , wire-api-federation
  if flag(static)
    ld-options: -static
  default-language: Haskell2010

executable galley-integration
  main-is: Main.hs
  other-modules:
      API
      API.CustomBackend
      API.Federation
      API.MessageTimer
      API.Roles
      API.SQS
      API.Teams
      API.Teams.Feature
      API.Teams.LegalHold
      API.Teams.LegalHold.DisabledByDefault
      API.Util
      API.Util.TeamFeature
      TestHelpers
      TestSetup
      Paths_galley
  hs-source-dirs:
      test/integration
  default-extensions:
      AllowAmbiguousTypes
      BangPatterns
      ConstraintKinds
      DataKinds
      DefaultSignatures
      DerivingStrategies
      DerivingVia
      DeriveFunctor
      DeriveGeneric
      DeriveLift
      DeriveTraversable
      EmptyCase
      FlexibleContexts
      FlexibleInstances
      FunctionalDependencies
      GADTs
      InstanceSigs
      KindSignatures
      LambdaCase
      MultiParamTypeClasses
      MultiWayIf
      NamedFieldPuns
      NoImplicitPrelude
      OverloadedStrings
      PackageImports
      PatternSynonyms
      PolyKinds
      QuasiQuotes
      RankNTypes
      ScopedTypeVariables
      StandaloneDeriving
      TemplateHaskell
      TupleSections
      TypeApplications
      TypeFamilies
      TypeFamilyDependencies
      TypeOperators
      UndecidableInstances
      ViewPatterns
  ghc-options: -O2 -Wall -Wincomplete-uni-patterns -Wincomplete-record-updates -Wpartial-fields -fwarn-tabs -optP-Wno-nonportable-include-path -threaded
  build-depends:
      HsOpenSSL
    , HsOpenSSL-x509-system
    , QuickCheck
    , aeson
    , aeson-qq
    , amazonka
    , amazonka-sqs
    , async
    , base
    , base64-bytestring
    , bilge
    , brig-types
    , bytestring
    , bytestring-conversion
    , case-insensitive
    , cassandra-util
    , cassava
    , cereal
    , containers
    , cookie
    , currency-codes
    , data-timeout
    , errors
    , exceptions
    , extended
    , extra >=1.3
    , federator
    , galley
    , galley-types
    , gundeck-types
    , hspec
    , http-client
    , http-client-openssl
    , http-client-tls
    , http-types
    , http-media
    , imports
    , lens
    , lens-aeson
    , metrics-wai
    , mtl
    , optparse-applicative
    , pem
    , proto-lens
    , protobuf
    , quickcheck-instances
    , random
    , raw-strings-qq >=1.0
    , retry
    , safe >=0.3
    , saml2-web-sso >=0.18
    , schema-profunctor
    , servant
    , servant-client
    , servant-client-core
    , servant-server
    , servant-swagger
    , sop-core
    , ssl-util
    , string-conversions
    , tagged
    , tasty >=0.8
    , tasty-cannon >=0.3.2
    , tasty-hunit >=0.9
    , text
    , time
    , tinylog
    , tls >=1.3.8
    , transformers
    , types-common
    , types-common-journal
    , unliftio
    , unordered-containers
    , uri-bytestring
    , uuid
    , vector
    , wai
    , wai-extra
    , wai-utilities
    , warp
    , warp-tls >=3.2
    , wire-api
    , wire-api-federation
    , wire-message-proto-lens
    , yaml
  default-language: Haskell2010

executable galley-migrate-data
  main-is: Main.hs
  other-modules:
      Galley.DataMigration
      Galley.DataMigration.Types
      V1_BackfillBillingTeamMembers
      Paths_galley
  hs-source-dirs:
      migrate-data/src
  default-extensions:
      AllowAmbiguousTypes
      BangPatterns
      ConstraintKinds
      DataKinds
      DefaultSignatures
      DerivingStrategies
      DerivingVia
      DeriveFunctor
      DeriveGeneric
      DeriveLift
      DeriveTraversable
      EmptyCase
      FlexibleContexts
      FlexibleInstances
      FunctionalDependencies
      GADTs
      InstanceSigs
      KindSignatures
      LambdaCase
      MultiParamTypeClasses
      MultiWayIf
      NamedFieldPuns
      NoImplicitPrelude
      OverloadedStrings
      PackageImports
      PatternSynonyms
      PolyKinds
      QuasiQuotes
      RankNTypes
      ScopedTypeVariables
      StandaloneDeriving
      TemplateHaskell
      TupleSections
      TypeApplications
      TypeFamilies
      TypeFamilyDependencies
      TypeOperators
      UndecidableInstances
      ViewPatterns
  ghc-options: -O2 -Wall -Wincomplete-uni-patterns -Wincomplete-record-updates -Wpartial-fields -fwarn-tabs -optP-Wno-nonportable-include-path
  build-depends:
      base
    , case-insensitive
    , cassandra-util
    , conduit
    , containers
    , exceptions
    , extended
    , extra >=1.3
    , galley-types
    , imports
    , lens
    , optparse-applicative
    , raw-strings-qq >=1.0
    , safe >=0.3
    , saml2-web-sso >=0.18
    , servant-client
    , ssl-util
    , tagged
    , text
    , time
    , tinylog
    , transformers
    , types-common
    , unliftio
    , wire-api
    , wire-api-federation
  if flag(static)
    ld-options: -static
  default-language: Haskell2010

executable galley-schema
  main-is: Main.hs
  other-modules:
      V20
      V21
      V22
      V23
      V24
      V25
      V26
      V27
      V28
      V29
      V30
      V31
      V32
      V33
      V34
      V35
      V36
      V37
      V38_CreateTableBillingTeamMember
      V39
      V40_CreateTableDataMigration
      V41_TeamNotificationQueue
      V42_TeamFeatureValidateSamlEmails
      V43_TeamFeatureDigitalSignatures
      V44_AddRemoteIdentifiers
      V45_AddFederationIdMapping
      V46_TeamFeatureAppLock
      V47_RemoveFederationIdMapping
      V48_DeleteRemoteIdentifiers
      V49_ReAddRemoteIdentifiers
      V50_AddLegalholdWhitelisted
      V51_FeatureFileSharing
      V52_FeatureConferenceCalling
      V53_AddRemoteConvStatus
      V54_TeamFeatureSelfDeletingMessages
      V55_SelfDeletingMessagesLockStatus
      V56_GuestLinksTeamFeatureStatus
      V57_GuestLinksLockStatus
      Paths_galley
  hs-source-dirs:
      schema/src
  default-extensions:
      AllowAmbiguousTypes
      BangPatterns
      ConstraintKinds
      DataKinds
      DefaultSignatures
      DerivingStrategies
      DerivingVia
      DeriveFunctor
      DeriveGeneric
      DeriveLift
      DeriveTraversable
      EmptyCase
      FlexibleContexts
      FlexibleInstances
      FunctionalDependencies
      GADTs
      InstanceSigs
      KindSignatures
      LambdaCase
      MultiParamTypeClasses
      MultiWayIf
      NamedFieldPuns
      NoImplicitPrelude
      OverloadedStrings
      PackageImports
      PatternSynonyms
      PolyKinds
      QuasiQuotes
      RankNTypes
      ScopedTypeVariables
      StandaloneDeriving
      TemplateHaskell
      TupleSections
      TypeApplications
      TypeFamilies
      TypeFamilyDependencies
      TypeOperators
      UndecidableInstances
      ViewPatterns
  ghc-options: -O2 -Wall -Wincomplete-uni-patterns -Wincomplete-record-updates -Wpartial-fields -fwarn-tabs -optP-Wno-nonportable-include-path
  build-depends:
      base
    , case-insensitive
    , cassandra-util
    , extended
    , extra >=1.3
    , imports
    , optparse-applicative
    , raw-strings-qq >=1.0
    , safe >=0.3
    , saml2-web-sso >=0.18
    , servant-client
    , ssl-util
    , tagged
    , text
    , tinylog
    , transformers
    , wire-api
    , wire-api-federation
  if flag(static)
    ld-options: -static
  default-language: Haskell2010

test-suite galley-tests
  type: exitcode-stdio-1.0
  main-is: Main.hs
  other-modules:
      Test.Galley.API
      Test.Galley.API.Message
      Test.Galley.API.One2One
      Test.Galley.Intra.User
      Test.Galley.Mapping
      Test.Galley.Roundtrip
      Paths_galley
  hs-source-dirs:
      test/unit
  default-extensions:
      AllowAmbiguousTypes
      BangPatterns
      ConstraintKinds
      DataKinds
      DefaultSignatures
      DerivingStrategies
      DerivingVia
      DeriveFunctor
      DeriveGeneric
      DeriveLift
      DeriveTraversable
      EmptyCase
      FlexibleContexts
      FlexibleInstances
      FunctionalDependencies
      GADTs
      InstanceSigs
      KindSignatures
      LambdaCase
      MultiParamTypeClasses
      MultiWayIf
      NamedFieldPuns
      NoImplicitPrelude
      OverloadedStrings
      PackageImports
      PatternSynonyms
      PolyKinds
      QuasiQuotes
      RankNTypes
      ScopedTypeVariables
      StandaloneDeriving
      TemplateHaskell
      TupleSections
      TypeApplications
      TypeFamilies
      TypeFamilyDependencies
      TypeOperators
      UndecidableInstances
      ViewPatterns
  ghc-options: -O2 -Wall -Wincomplete-uni-patterns -Wincomplete-record-updates -Wpartial-fields -fwarn-tabs -optP-Wno-nonportable-include-path -threaded -with-rtsopts=-N
  build-depends:
      QuickCheck
    , base
    , case-insensitive
    , containers
    , extended
    , extra >=1.3
    , galley
    , galley-types
    , http-types
    , imports
    , lens
    , raw-strings-qq >=1.0
    , safe >=0.3
    , saml2-web-sso >=0.18
    , servant-client
    , servant-swagger
    , ssl-util
    , tagged
    , tasty
    , tasty-hspec
    , tasty-hunit
    , tasty-quickcheck
    , transformers
    , types-common
    , wai
    , wai-predicates
    , wire-api
    , wire-api-federation
  default-language: Haskell2010<|MERGE_RESOLUTION|>--- conflicted
+++ resolved
@@ -3,11 +3,6 @@
 -- This file has been generated from package.yaml by hpack version 0.34.4.
 --
 -- see: https://github.com/sol/hpack
-<<<<<<< HEAD
-=======
---
--- hash: 5ca30f9e591f66b924afc6773c95ecd6284e794ced766eca4ebe37af49b4984a
->>>>>>> 3c683edf
 
 name:           galley
 version:        0.83.0
@@ -425,8 +420,8 @@
     , http-client
     , http-client-openssl
     , http-client-tls
+    , http-media
     , http-types
-    , http-media
     , imports
     , lens
     , lens-aeson

cabal-version: 1.12
name:          galley
version:       0.83.0
synopsis:      Conversations
category:      Network
author:        Wire Swiss GmbH
maintainer:    Wire Swiss GmbH <backend@wire.com>
copyright:     (c) 2017 Wire Swiss GmbH
license:       AGPL-3
license-file:  LICENSE
build-type:    Simple

flag static
  description: Enable static linking
  manual:      True
  default:     False

library
  -- cabal-fmt: expand src
  exposed-modules:
    Galley.API
    Galley.API.Action
    Galley.API.Clients
    Galley.API.Create
    Galley.API.CustomBackend
    Galley.API.Error
    Galley.API.Federation
    Galley.API.Internal
    Galley.API.LegalHold
    Galley.API.LegalHold.Conflicts
    Galley.API.Mapping
    Galley.API.Message
    Galley.API.MLS
    Galley.API.MLS.Conversation
    Galley.API.MLS.Enabled
    Galley.API.MLS.GroupInfo
    Galley.API.MLS.KeyPackage
    Galley.API.MLS.Keys
    Galley.API.MLS.Message
    Galley.API.MLS.Propagate
    Galley.API.MLS.Removal
    Galley.API.MLS.SubConversation
    Galley.API.MLS.Types
    Galley.API.MLS.Util
    Galley.API.MLS.Welcome
    Galley.API.One2One
    Galley.API.Public
    Galley.API.Public.Bot
    Galley.API.Public.Conversation
    Galley.API.Public.CustomBackend
    Galley.API.Public.Feature
    Galley.API.Public.LegalHold
    Galley.API.Public.Messaging
    Galley.API.Public.MLS
    Galley.API.Public.Servant
    Galley.API.Public.Team
    Galley.API.Public.TeamConversation
    Galley.API.Public.TeamMember
    Galley.API.Public.TeamNotification
    Galley.API.Push
    Galley.API.Query
    Galley.API.Teams
    Galley.API.Teams.Features
    Galley.API.Teams.Notifications
    Galley.API.Update
    Galley.API.Util
    Galley.App
    Galley.Aws
    Galley.Cassandra
    Galley.Cassandra.Access
    Galley.Cassandra.Client
    Galley.Cassandra.Code
    Galley.Cassandra.Conversation
    Galley.Cassandra.Conversation.Members
    Galley.Cassandra.Conversation.MLS
    Galley.Cassandra.ConversationList
    Galley.Cassandra.CustomBackend
    Galley.Cassandra.Instances
    Galley.Cassandra.LegalHold
    Galley.Cassandra.Proposal
    Galley.Cassandra.Queries
    Galley.Cassandra.SearchVisibility
    Galley.Cassandra.Services
    Galley.Cassandra.Store
    Galley.Cassandra.SubConversation
    Galley.Cassandra.Team
    Galley.Cassandra.TeamFeatures
    Galley.Cassandra.TeamNotifications
    Galley.Data.Conversation
    Galley.Data.Conversation.Types
    Galley.Data.Scope
    Galley.Data.Services
    Galley.Data.TeamNotifications
    Galley.Data.Types
    Galley.Effects
    Galley.Effects.BotAccess
    Galley.Effects.BrigAccess
    Galley.Effects.ClientStore
    Galley.Effects.CodeStore
    Galley.Effects.ConversationStore
    Galley.Effects.CustomBackendStore
    Galley.Effects.ExternalAccess
    Galley.Effects.FederatorAccess
    Galley.Effects.FireAndForget
    Galley.Effects.GundeckAccess
    Galley.Effects.LegalHoldStore
    Galley.Effects.ListItems
    Galley.Effects.MemberStore
    Galley.Effects.ProposalStore
    Galley.Effects.Queue
    Galley.Effects.SearchVisibilityStore
    Galley.Effects.ServiceStore
    Galley.Effects.SparAccess
    Galley.Effects.SubConversationStore
    Galley.Effects.SubConversationSupply
    Galley.Effects.SubConversationSupply.Random
    Galley.Effects.TeamFeatureStore
    Galley.Effects.TeamMemberStore
    Galley.Effects.TeamNotificationStore
    Galley.Effects.TeamStore
    Galley.Effects.WaiRoutes
    Galley.Effects.WaiRoutes.IO
    Galley.Env
    Galley.External
    Galley.External.LegalHoldService
    Galley.External.LegalHoldService.Internal
    Galley.External.LegalHoldService.Types
    Galley.Intra.Client
    Galley.Intra.Effects
    Galley.Intra.Federator
    Galley.Intra.Journal
    Galley.Intra.Push
    Galley.Intra.Push.Internal
    Galley.Intra.Spar
    Galley.Intra.Team
    Galley.Intra.User
    Galley.Intra.Util
    Galley.Keys
    Galley.Monad
    Galley.Options
    Galley.Queue
    Galley.Run
    Galley.Types.Clients
    Galley.Types.ToUserRole
    Galley.Types.UserList
    Galley.Validation

  other-modules:      Paths_galley
  hs-source-dirs:     src
  default-extensions:
    NoImplicitPrelude
    AllowAmbiguousTypes
    BangPatterns
    ConstraintKinds
    DataKinds
    DefaultSignatures
    DeriveFunctor
    DeriveGeneric
    DeriveLift
    DeriveTraversable
    DerivingStrategies
    DerivingVia
    DuplicateRecordFields
    EmptyCase
    FlexibleContexts
    FlexibleInstances
    FunctionalDependencies
    GADTs
    InstanceSigs
    KindSignatures
    LambdaCase
    MultiParamTypeClasses
    MultiWayIf
    NamedFieldPuns
    OverloadedRecordDot
    OverloadedStrings
    PackageImports
    PatternSynonyms
    PolyKinds
    QuasiQuotes
    RankNTypes
    ScopedTypeVariables
    StandaloneDeriving
    TupleSections
    TypeApplications
    TypeFamilies
    TypeFamilyDependencies
    TypeOperators
    UndecidableInstances
    ViewPatterns

  ghc-options:
    -O2 -Wall -Wincomplete-uni-patterns -Wincomplete-record-updates
    -Wpartial-fields -fwarn-tabs -optP-Wno-nonportable-include-path
    -fplugin=TransitiveAnns.Plugin -Wredundant-constraints

  build-depends:
      aeson                      >=2.0.1.0
    , amazonka                   >=1.4.5
    , amazonka-sqs               >=1.4.5
    , asn1-encoding
    , asn1-types
    , async                      >=2.0
    , base                       >=4.6     && <5
    , base64-bytestring          >=1.0
    , bilge                      >=0.21.1
    , binary
    , blake2
    , brig-types                 >=0.73.1
    , bytestring                 >=0.9
    , bytestring-conversion      >=0.2
    , case-insensitive
    , cassandra-util             >=0.16.2
    , cassava                    >=0.5.2
    , cereal                     >=0.4
    , comonad
    , containers                 >=0.5
    , cryptonite
    , currency-codes             >=2.0
    , data-default               >=0.5
    , data-timeout
    , either
    , enclosed-exceptions        >=1.0
    , errors                     >=2.0
    , exceptions                 >=0.4
    , extended
    , extra                      >=1.3
    , galley-types               >=0.65.0
    , gundeck-types              >=1.35.2
    , hex
    , HsOpenSSL                  >=0.11
    , HsOpenSSL-x509-system      >=0.1
    , http-client                >=0.4
    , http-client-openssl        >=0.2
    , http-client-tls            >=0.2.2
    , http-media
    , http-types                 >=0.8
    , imports
    , insert-ordered-containers
    , kan-extensions
    , lens                       >=4.4
    , memory
    , metrics-core
    , metrics-wai                >=0.4
    , mtl                        >=2.2
    , optparse-applicative       >=0.10
    , pem
    , polysemy
    , polysemy-wire-zoo
    , proto-lens                 >=0.2
    , protobuf                   >=0.2
    , QuickCheck                 >=2.14
    , random
    , raw-strings-qq             >=1.0
    , resourcet                  >=1.1
    , retry                      >=0.5
    , safe                       >=0.3
    , safe-exceptions            >=0.1
    , saml2-web-sso              >=0.19
    , schema-profunctor
    , semigroups
    , servant
    , servant-client
    , servant-client-core
    , servant-server
    , servant-swagger
    , servant-swagger-ui
    , singletons
    , singletons-th
    , sop-core
    , split                      >=0.2
    , ssl-util                   >=0.1
    , stm                        >=2.4
    , string-conversions
    , swagger2
    , tagged
    , text                       >=0.11
    , time                       >=1.4
    , tinylog                    >=0.10
    , tls                        >=1.3.10
    , transformers
    , transitive-anns
    , types-common               >=0.16
    , types-common-aws
    , types-common-journal       >=0.1
    , unliftio                   >=0.2
    , unordered-containers       >=0.2
    , uri-bytestring             >=0.2
    , uuid                       >=1.3
    , vector                     >=0.10
    , wai                        >=3.0
    , wai-extra                  >=3.0
    , wai-middleware-gunzip      >=0.0.2
    , wai-predicates             >=0.8
    , wai-routing                >=0.12
    , wai-utilities              >=0.16
    , warp                       >=3.0
    , wire-api
    , wire-api-federation
    , x509

  default-language:   Haskell2010

executable galley
  main-is:            exec/Main.hs
  other-modules:      Paths_galley
  default-extensions:
    NoImplicitPrelude
    AllowAmbiguousTypes
    BangPatterns
    ConstraintKinds
    DataKinds
    DefaultSignatures
    DeriveFunctor
    DeriveGeneric
    DeriveLift
    DeriveTraversable
    DerivingStrategies
    DerivingVia
    DuplicateRecordFields
    EmptyCase
    FlexibleContexts
    FlexibleInstances
    FunctionalDependencies
    GADTs
    InstanceSigs
    KindSignatures
    LambdaCase
    MultiParamTypeClasses
    MultiWayIf
    NamedFieldPuns
    OverloadedRecordDot
    OverloadedStrings
    PackageImports
    PatternSynonyms
    PolyKinds
    QuasiQuotes
    RankNTypes
    ScopedTypeVariables
    StandaloneDeriving
    TupleSections
    TypeApplications
    TypeFamilies
    TypeFamilyDependencies
    TypeOperators
    UndecidableInstances
    ViewPatterns

  ghc-options:
    -O2 -Wall -Wincomplete-uni-patterns -Wincomplete-record-updates
    -Wpartial-fields -fwarn-tabs -optP-Wno-nonportable-include-path
    -threaded -with-rtsopts=-T -rtsopts -Wredundant-constraints

  build-depends:
      base
    , case-insensitive
    , extended
    , extra                >=1.3
    , galley
    , galley-types
    , HsOpenSSL
    , imports
    , raw-strings-qq       >=1.0
    , safe                 >=0.3
    , saml2-web-sso        >=0.19
    , servant-client
    , ssl-util
    , tagged
    , transformers
    , types-common
    , wire-api
    , wire-api-federation

  if flag(static)
    ld-options: -static

  default-language:   Haskell2010

executable galley-integration
  main-is:            Main.hs

  -- cabal-fmt: expand test/integration
  other-modules:
    API
    API.CustomBackend
    API.Federation
    API.Federation.Util
    API.MessageTimer
    API.MLS
    API.MLS.Mocks
    API.MLS.Util
    API.Roles
    API.SQS
    API.Teams
    API.Teams.Feature
    API.Teams.LegalHold
    API.Teams.LegalHold.DisabledByDefault
    API.Teams.LegalHold.Util
    API.Util
    API.Util.TeamFeature
    Main
    TestHelpers
    TestSetup

  hs-source-dirs:     test/integration
  default-extensions:
    NoImplicitPrelude
    AllowAmbiguousTypes
    BangPatterns
    ConstraintKinds
    DataKinds
    DefaultSignatures
    DeriveFunctor
    DeriveGeneric
    DeriveLift
    DeriveTraversable
    DerivingStrategies
    DerivingVia
    DuplicateRecordFields
    EmptyCase
    FlexibleContexts
    FlexibleInstances
    FunctionalDependencies
    GADTs
    InstanceSigs
    KindSignatures
    LambdaCase
    MultiParamTypeClasses
    MultiWayIf
    NamedFieldPuns
    OverloadedRecordDot
    OverloadedStrings
    PackageImports
    PatternSynonyms
    PolyKinds
    QuasiQuotes
    RankNTypes
    ScopedTypeVariables
    StandaloneDeriving
    TupleSections
    TypeApplications
    TypeFamilies
    TypeFamilyDependencies
    TypeOperators
    UndecidableInstances
    ViewPatterns

  ghc-options:
    -O2 -Wall -Wincomplete-uni-patterns -Wincomplete-record-updates
    -Wpartial-fields -fwarn-tabs -optP-Wno-nonportable-include-path
    -threaded -with-rtsopts=-N -Wredundant-constraints

  build-depends:
      aeson
    , aeson-qq
    , amazonka
    , amazonka-sqs
    , async
    , base
    , base64-bytestring
    , bilge
    , binary
    , brig-types
    , bytestring
    , bytestring-conversion
    , call-stack
    , case-insensitive
    , cassandra-util
    , cassava
    , cereal
    , comonad
    , containers
    , cookie
    , cryptonite
    , currency-codes
    , data-default
    , data-timeout
    , directory
    , errors
    , exceptions
    , extended
    , extra                    >=1.3
    , federator
    , filepath
    , galley
    , galley-types
    , gundeck-types
    , hex
    , HsOpenSSL
    , HsOpenSSL-x509-system
    , hspec
    , http-api-data
    , http-client
    , http-client-openssl
    , http-client-tls
    , http-media
    , http-types
    , imports
    , kan-extensions
    , lens
    , lens-aeson
    , memory
    , metrics-wai
    , mtl
    , network
    , network-uri
    , optparse-applicative
    , pem
    , process
    , proto-lens
    , protobuf
    , QuickCheck
    , quickcheck-instances
    , random
    , raw-strings-qq           >=1.0
    , retry
    , safe                     >=0.3
    , saml2-web-sso            >=0.19
    , schema-profunctor
    , servant
    , servant-client
    , servant-client-core
    , servant-server
    , servant-swagger
    , singletons
    , singletons-th
    , sop-core
    , ssl-util
    , streaming-commons
    , string-conversions
    , tagged
    , tasty                    >=0.8
    , tasty-cannon             >=0.3.2
    , tasty-hunit              >=0.9
    , temporary
    , text
    , time
    , tinylog
    , tls                      >=1.3.8
    , transformers
    , types-common
    , types-common-aws
    , types-common-journal
    , unix
    , unliftio
    , unordered-containers
    , uri-bytestring
    , uuid
    , uuid-types
    , vector
    , wai
    , wai-extra
    , wai-utilities
    , warp
    , warp-tls                 >=3.2
    , wire-api
    , wire-api-federation
    , wire-message-proto-lens
    , yaml

  default-language:   Haskell2010

executable galley-migrate-data
  main-is:            Main.hs

  -- cabal-fmt: expand migrate-data/src
  other-modules:
    Galley.DataMigration
    Galley.DataMigration.Types
    Main
    Paths_galley
    V1_BackfillBillingTeamMembers
    V2_MigrateMLSMembers

  hs-source-dirs:     migrate-data/src
  default-extensions:
    NoImplicitPrelude
    AllowAmbiguousTypes
    BangPatterns
    ConstraintKinds
    DataKinds
    DefaultSignatures
    DeriveFunctor
    DeriveGeneric
    DeriveLift
    DeriveTraversable
    DerivingStrategies
    DerivingVia
    DuplicateRecordFields
    EmptyCase
    FlexibleContexts
    FlexibleInstances
    FunctionalDependencies
    GADTs
    InstanceSigs
    KindSignatures
    LambdaCase
    MultiParamTypeClasses
    MultiWayIf
    NamedFieldPuns
    OverloadedRecordDot
    OverloadedStrings
    PackageImports
    PatternSynonyms
    PolyKinds
    QuasiQuotes
    RankNTypes
    ScopedTypeVariables
    StandaloneDeriving
    TupleSections
    TypeApplications
    TypeFamilies
    TypeFamilyDependencies
    TypeOperators
    UndecidableInstances
    ViewPatterns

  ghc-options:
    -O2 -Wall -Wincomplete-uni-patterns -Wincomplete-record-updates
    -Wpartial-fields -fwarn-tabs -optP-Wno-nonportable-include-path
    -Wredundant-constraints

  build-depends:
      base
    , case-insensitive
    , cassandra-util
    , conduit
    , containers
    , exceptions
    , extended
    , extra                 >=1.3
    , galley
    , galley-types
    , imports
    , lens
    , optparse-applicative
    , raw-strings-qq        >=1.0
    , safe                  >=0.3
    , saml2-web-sso         >=0.19
    , servant-client
    , ssl-util
    , tagged
    , text
    , time
    , tinylog
    , transformers
    , types-common
    , unliftio
    , wire-api
    , wire-api-federation

  if flag(static)
    ld-options: -static

  default-language:   Haskell2010

executable galley-schema
  main-is:            Main.hs

  -- cabal-fmt: expand schema/src
  other-modules:
    Main
    V20
    V21
    V22
    V23
    V24
    V25
    V26
    V27
    V28
    V29
    V30
    V31
    V32
    V33
    V34
    V35
    V36
    V37
    V38_CreateTableBillingTeamMember
    V39
    V40_CreateTableDataMigration
    V41_TeamNotificationQueue
    V42_TeamFeatureValidateSamlEmails
    V43_TeamFeatureDigitalSignatures
    V44_AddRemoteIdentifiers
    V45_AddFederationIdMapping
    V46_TeamFeatureAppLock
    V47_RemoveFederationIdMapping
    V48_DeleteRemoteIdentifiers
    V49_ReAddRemoteIdentifiers
    V50_AddLegalholdWhitelisted
    V51_FeatureFileSharing
    V52_FeatureConferenceCalling
    V53_AddRemoteConvStatus
    V54_TeamFeatureSelfDeletingMessages
    V55_SelfDeletingMessagesLockStatus
    V56_GuestLinksTeamFeatureStatus
    V57_GuestLinksLockStatus
    V58_ConversationAccessRoleV2
    V59_FileSharingLockStatus
    V60_TeamFeatureSndFactorPasswordChallenge
    V61_MLSConversation
    V62_TeamFeatureSearchVisibilityInbound
    V63_MLSConversationClients
    V64_Epoch
    V65_MLSRemoteClients
    V66_AddSplashScreen
    V67_MLSFeature
    V68_MLSCommitLock
    V69_MLSProposal
    V70_MLSCipherSuite
    V71_MemberClientKeypackage
    V72_DropManagedConversations
    V73_MemberClientTable
    V74_ExposeInvitationsToTeamAdmin
    V75_MLSGroupInfo
    V76_ProposalOrigin
    V77_MLSGroupMemberClient
    V78_TeamFeatureOutlookCalIntegration
    V79_TeamFeatureMlsE2EId
<<<<<<< HEAD
    V80_MLSSubconversation
=======
    V80_AddConversationCodePassword
>>>>>>> c8fd3c79

  hs-source-dirs:     schema/src
  default-extensions:
    NoImplicitPrelude
    AllowAmbiguousTypes
    BangPatterns
    ConstraintKinds
    DataKinds
    DefaultSignatures
    DeriveFunctor
    DeriveGeneric
    DeriveLift
    DeriveTraversable
    DerivingStrategies
    DerivingVia
    DuplicateRecordFields
    EmptyCase
    FlexibleContexts
    FlexibleInstances
    FunctionalDependencies
    GADTs
    InstanceSigs
    KindSignatures
    LambdaCase
    MultiParamTypeClasses
    MultiWayIf
    NamedFieldPuns
    OverloadedRecordDot
    OverloadedStrings
    PackageImports
    PatternSynonyms
    PolyKinds
    QuasiQuotes
    RankNTypes
    ScopedTypeVariables
    StandaloneDeriving
    TupleSections
    TypeApplications
    TypeFamilies
    TypeFamilyDependencies
    TypeOperators
    UndecidableInstances
    ViewPatterns

  ghc-options:
    -O2 -Wall -Wincomplete-uni-patterns -Wincomplete-record-updates
    -Wpartial-fields -fwarn-tabs -optP-Wno-nonportable-include-path
    -Wredundant-constraints

  build-depends:
      base
    , case-insensitive
    , cassandra-util
    , extended
    , extra                 >=1.3
    , imports
    , optparse-applicative
    , raw-strings-qq        >=1.0
    , safe                  >=0.3
    , saml2-web-sso         >=0.19
    , servant-client
    , ssl-util
    , tagged
    , text
    , tinylog
    , transformers
    , wire-api
    , wire-api-federation

  if flag(static)
    ld-options: -static

  default-language:   Haskell2010

test-suite galley-tests
  type:               exitcode-stdio-1.0
  main-is:            Main.hs
  other-modules:
    Paths_galley
    Test.Galley.API
    Test.Galley.API.Message
    Test.Galley.API.One2One
    Test.Galley.Intra.User
    Test.Galley.Mapping

  hs-source-dirs:     test/unit
  default-extensions:
    NoImplicitPrelude
    AllowAmbiguousTypes
    BangPatterns
    ConstraintKinds
    DataKinds
    DefaultSignatures
    DeriveFunctor
    DeriveGeneric
    DeriveLift
    DeriveTraversable
    DerivingStrategies
    DerivingVia
    DuplicateRecordFields
    EmptyCase
    FlexibleContexts
    FlexibleInstances
    FunctionalDependencies
    GADTs
    InstanceSigs
    KindSignatures
    LambdaCase
    MultiParamTypeClasses
    MultiWayIf
    NamedFieldPuns
    OverloadedRecordDot
    OverloadedStrings
    PackageImports
    PatternSynonyms
    PolyKinds
    QuasiQuotes
    RankNTypes
    ScopedTypeVariables
    StandaloneDeriving
    TupleSections
    TypeApplications
    TypeFamilies
    TypeFamilyDependencies
    TypeOperators
    UndecidableInstances
    ViewPatterns

  ghc-options:
    -O2 -Wall -Wincomplete-uni-patterns -Wincomplete-record-updates
    -Wpartial-fields -fwarn-tabs -optP-Wno-nonportable-include-path
    -threaded -with-rtsopts=-N -Wredundant-constraints

  build-depends:
      base
    , case-insensitive
    , containers
    , extended
    , extra                >=1.3
    , galley
    , galley-types
    , http-types
    , imports
    , lens
    , polysemy
    , polysemy-wire-zoo
    , QuickCheck
    , raw-strings-qq       >=1.0
    , safe                 >=0.3
    , saml2-web-sso        >=0.19
    , servant-client
    , servant-swagger
    , ssl-util
    , tagged
    , tasty
    , tasty-hspec
    , tasty-hunit
    , tasty-quickcheck
    , transformers
    , types-common
    , uuid-types
    , wai
    , wai-predicates
    , wire-api
    , wire-api-federation

  default-language:   Haskell2010<|MERGE_RESOLUTION|>--- conflicted
+++ resolved
@@ -720,11 +720,8 @@
     V77_MLSGroupMemberClient
     V78_TeamFeatureOutlookCalIntegration
     V79_TeamFeatureMlsE2EId
-<<<<<<< HEAD
-    V80_MLSSubconversation
-=======
     V80_AddConversationCodePassword
->>>>>>> c8fd3c79
+    V81_MLSSubconversation
 
   hs-source-dirs:     schema/src
   default-extensions:

cabal-version: 1.12

-- This file has been generated from package.yaml by hpack version 0.33.0.
--
-- see: https://github.com/sol/hpack
--
<<<<<<< HEAD
-- hash: a4ea032f769eb8077cf7211ad7e424f8c2ddbc471d5de5f4d4397ce81d58c195
=======
-- hash: 9fb2b9ba716dce4ffe27891b8718f10b22ca443bf73c84744b150c53aae5a5c1
>>>>>>> 41a7cb8e

name:           galley
version:        0.83.0
synopsis:       Conversations
category:       Network
author:         Wire Swiss GmbH
maintainer:     Wire Swiss GmbH <backend@wire.com>
copyright:      (c) 2017 Wire Swiss GmbH
license:        AGPL-3
license-file:   LICENSE
build-type:     Simple

flag static
  description: Enable static linking
  manual: True
  default: False

library
  exposed-modules:
      Galley.API
      Galley.API.Clients
      Galley.API.Create
      Galley.API.CustomBackend
      Galley.API.Error
      Galley.API.Federation
      Galley.API.Internal
      Galley.API.LegalHold
      Galley.API.Mapping
      Galley.API.Public
      Galley.API.Query
      Galley.API.Teams
      Galley.API.Teams.Features
      Galley.API.Teams.Notifications
      Galley.API.Update
      Galley.API.Util
      Galley.App
      Galley.Aws
      Galley.Data
      Galley.Data.CustomBackend
      Galley.Data.Instances
      Galley.Data.LegalHold
      Galley.Data.Queries
      Galley.Data.SearchVisibility
      Galley.Data.Services
      Galley.Data.TeamFeatures
      Galley.Data.TeamNotifications
      Galley.Data.Types
      Galley.External
      Galley.External.LegalHoldService
      Galley.Intra.Client
      Galley.Intra.Journal
      Galley.Intra.Push
      Galley.Intra.Spar
      Galley.Intra.Team
      Galley.Intra.User
      Galley.Intra.Util
      Galley.Options
      Galley.Queue
      Galley.Run
      Galley.Types.Clients
      Galley.Validation
      Main
  other-modules:
      Paths_galley
  hs-source-dirs:
      src
  default-extensions: AllowAmbiguousTypes BangPatterns ConstraintKinds DataKinds DefaultSignatures DerivingStrategies DerivingVia DeriveFunctor DeriveGeneric DeriveLift DeriveTraversable EmptyCase FlexibleContexts FlexibleInstances FunctionalDependencies GADTs InstanceSigs KindSignatures LambdaCase MultiParamTypeClasses MultiWayIf NamedFieldPuns NoImplicitPrelude OverloadedStrings PackageImports PatternSynonyms PolyKinds QuasiQuotes RankNTypes ScopedTypeVariables StandaloneDeriving TemplateHaskell TupleSections TypeApplications TypeFamilies TypeFamilyDependencies TypeOperators UndecidableInstances ViewPatterns
  ghc-options: -O2 -Wall -Wincomplete-uni-patterns -Wincomplete-record-updates -Wpartial-fields -fwarn-tabs -optP-Wno-nonportable-include-path
  build-depends:
      HsOpenSSL >=0.11
    , HsOpenSSL-x509-system >=0.1
    , QuickCheck >=2.14
    , aeson >=0.11
    , amazonka >=1.4.5
    , amazonka-sqs >=1.4.5
    , async >=2.0
    , base >=4.6 && <5
    , base64-bytestring >=1.0
    , bilge >=0.21.1
    , brig-types >=0.73.1
    , bytestring >=0.9
    , bytestring-conversion >=0.2
    , cassandra-util >=0.16.2
    , cassava >=0.5.2
    , cereal >=0.4
    , containers >=0.5
    , currency-codes >=2.0
    , data-default >=0.5
    , enclosed-exceptions >=1.0
    , errors >=2.0
    , exceptions >=0.4
    , extended
    , extra >=1.3
    , galley-types >=0.65.0
    , gundeck-types >=1.35.2
    , http-client >=0.4
    , http-client-openssl >=0.2
    , http-client-tls >=0.2.2
    , http-types >=0.8
    , http2-client-grpc
    , imports
    , insert-ordered-containers
    , lens >=4.4
    , metrics-wai >=0.4
    , mtl >=2.2
    , optparse-applicative >=0.10
    , pem
    , proto-lens >=0.2
    , protobuf >=0.2
    , raw-strings-qq >=1.0
    , resourcet >=1.1
    , retry >=0.5
    , safe >=0.3
    , safe-exceptions >=0.1
    , saml2-web-sso >=0.18
    , servant
    , servant-server
    , servant-swagger
    , servant-swagger-ui
    , sop-core
    , split >=0.2
    , ssl-util >=0.1
    , stm >=2.4
    , string-conversions
    , swagger >=0.1
    , swagger2
    , tagged
    , text >=0.11
    , time >=1.4
    , tinylog >=0.10
    , tls >=1.3.10
    , transformers >=0.3
    , types-common >=0.16
    , types-common-journal >=0.1
    , unliftio >=0.2
    , unordered-containers >=0.2
    , uri-bytestring >=0.2
    , uuid >=1.3
    , vector >=0.10
    , wai >=3.0
    , wai-extra >=3.0
    , wai-middleware-gunzip >=0.0.2
    , wai-predicates >=0.8
    , wai-routing >=0.12
    , wai-utilities >=0.16
    , warp >=3.0
    , wire-api
    , wire-api-federation
  default-language: Haskell2010

executable galley
  main-is: src/Main.hs
  other-modules:
      Paths_galley
  default-extensions: AllowAmbiguousTypes BangPatterns ConstraintKinds DataKinds DefaultSignatures DerivingStrategies DerivingVia DeriveFunctor DeriveGeneric DeriveLift DeriveTraversable EmptyCase FlexibleContexts FlexibleInstances FunctionalDependencies GADTs InstanceSigs KindSignatures LambdaCase MultiParamTypeClasses MultiWayIf NamedFieldPuns NoImplicitPrelude OverloadedStrings PackageImports PatternSynonyms PolyKinds QuasiQuotes RankNTypes ScopedTypeVariables StandaloneDeriving TemplateHaskell TupleSections TypeApplications TypeFamilies TypeFamilyDependencies TypeOperators UndecidableInstances ViewPatterns
  ghc-options: -O2 -Wall -Wincomplete-uni-patterns -Wincomplete-record-updates -Wpartial-fields -fwarn-tabs -optP-Wno-nonportable-include-path -threaded -with-rtsopts=-T -rtsopts
  build-depends:
      HsOpenSSL
    , base
    , extended
    , galley
    , galley-types
    , imports
    , raw-strings-qq >=1.0
    , safe >=0.3
    , ssl-util
    , types-common
    , wire-api
    , wire-api-federation
  if flag(static)
    ld-options: -static
  default-language: Haskell2010

executable galley-integration
  main-is: Main.hs
  other-modules:
      API
      API.CustomBackend
      API.Federation
      API.MessageTimer
      API.Roles
      API.SQS
      API.Teams
      API.Teams.Feature
      API.Teams.LegalHold
      API.Teams.LegalHold.DisabledByDefault
      API.Util
      API.Util.TeamFeature
      TestHelpers
      TestSetup
      Paths_galley
  hs-source-dirs:
      test/integration
  default-extensions: AllowAmbiguousTypes BangPatterns ConstraintKinds DataKinds DefaultSignatures DerivingStrategies DerivingVia DeriveFunctor DeriveGeneric DeriveLift DeriveTraversable EmptyCase FlexibleContexts FlexibleInstances FunctionalDependencies GADTs InstanceSigs KindSignatures LambdaCase MultiParamTypeClasses MultiWayIf NamedFieldPuns NoImplicitPrelude OverloadedStrings PackageImports PatternSynonyms PolyKinds QuasiQuotes RankNTypes ScopedTypeVariables StandaloneDeriving TemplateHaskell TupleSections TypeApplications TypeFamilies TypeFamilyDependencies TypeOperators UndecidableInstances ViewPatterns
  ghc-options: -O2 -Wall -Wincomplete-uni-patterns -Wincomplete-record-updates -Wpartial-fields -fwarn-tabs -optP-Wno-nonportable-include-path -threaded
  build-depends:
      HsOpenSSL
    , HsOpenSSL-x509-system
    , QuickCheck
    , aeson
    , aeson-qq
    , amazonka
    , amazonka-sqs
    , async
    , base
    , base64-bytestring
    , bilge
    , brig-types
    , bytestring
    , bytestring-conversion
    , case-insensitive
    , cassandra-util
    , cassava
    , cereal
    , containers
    , cookie
    , currency-codes
    , data-timeout
    , errors
    , exceptions
    , extended
    , galley
    , galley-types
    , gundeck-types
    , hspec
    , http-client
    , http-client-openssl
    , http-client-tls
    , http-types
    , imports
    , lens
    , lens-aeson
    , metrics-wai
    , mtl
    , optparse-applicative
    , pem
    , proto-lens
    , protobuf
    , quickcheck-instances
    , random
    , raw-strings-qq >=1.0
    , retry
    , safe >=0.3
    , servant
    , servant-client
    , servant-client-core
    , servant-swagger
    , ssl-util
    , string-conversions
    , tagged
    , tasty >=0.8
    , tasty-cannon >=0.3.2
    , tasty-hunit >=0.9
    , text
    , time
    , tinylog
    , tls >=1.3.8
    , types-common
    , types-common-journal
    , unliftio
    , unordered-containers
    , uri-bytestring
    , uuid
    , vector
    , wai
    , wai-extra
    , wai-utilities
    , warp
    , warp-tls >=3.2
    , wire-api
    , wire-api-federation
    , wire-message-proto-lens
    , yaml
  default-language: Haskell2010

executable galley-migrate-data
  main-is: Main.hs
  other-modules:
      Galley.DataMigration
      Galley.DataMigration.Types
      V1_BackfillBillingTeamMembers
      Paths_galley
  hs-source-dirs:
      migrate-data/src
  default-extensions: AllowAmbiguousTypes BangPatterns ConstraintKinds DataKinds DefaultSignatures DerivingStrategies DerivingVia DeriveFunctor DeriveGeneric DeriveLift DeriveTraversable EmptyCase FlexibleContexts FlexibleInstances FunctionalDependencies GADTs InstanceSigs KindSignatures LambdaCase MultiParamTypeClasses MultiWayIf NamedFieldPuns NoImplicitPrelude OverloadedStrings PackageImports PatternSynonyms PolyKinds QuasiQuotes RankNTypes ScopedTypeVariables StandaloneDeriving TemplateHaskell TupleSections TypeApplications TypeFamilies TypeFamilyDependencies TypeOperators UndecidableInstances ViewPatterns
  ghc-options: -O2 -Wall -Wincomplete-uni-patterns -Wincomplete-record-updates -Wpartial-fields -fwarn-tabs -optP-Wno-nonportable-include-path
  build-depends:
      base
    , cassandra-util
    , conduit
    , containers
    , exceptions
    , extended
    , galley-types
    , imports
    , lens
    , optparse-applicative
    , raw-strings-qq >=1.0
    , safe >=0.3
    , ssl-util
    , text
    , time
    , tinylog
    , types-common
    , unliftio
    , wire-api
    , wire-api-federation
  if flag(static)
    ld-options: -static
  default-language: Haskell2010

executable galley-schema
  main-is: Main.hs
  other-modules:
      V20
      V21
      V22
      V23
      V24
      V25
      V26
      V27
      V28
      V29
      V30
      V31
      V32
      V33
      V34
      V35
      V36
      V37
      V38_CreateTableBillingTeamMember
      V39
      V40_CreateTableDataMigration
      V41_TeamNotificationQueue
      V42_TeamFeatureValidateSamlEmails
      V43_TeamFeatureDigitalSignatures
      V44_AddRemoteIdentifiers
      V45_AddFederationIdMapping
      V46_TeamFeatureAppLock
      V47_RemoveFederationIdMapping
      V48_DeleteRemoteIdentifiers
      V49_ReAddRemoteIdentifiers
      V50_AddLegalholdWhitelisted
      Paths_galley
  hs-source-dirs:
      schema/src
  default-extensions: AllowAmbiguousTypes BangPatterns ConstraintKinds DataKinds DefaultSignatures DerivingStrategies DerivingVia DeriveFunctor DeriveGeneric DeriveLift DeriveTraversable EmptyCase FlexibleContexts FlexibleInstances FunctionalDependencies GADTs InstanceSigs KindSignatures LambdaCase MultiParamTypeClasses MultiWayIf NamedFieldPuns NoImplicitPrelude OverloadedStrings PackageImports PatternSynonyms PolyKinds QuasiQuotes RankNTypes ScopedTypeVariables StandaloneDeriving TemplateHaskell TupleSections TypeApplications TypeFamilies TypeFamilyDependencies TypeOperators UndecidableInstances ViewPatterns
  ghc-options: -O2 -Wall -Wincomplete-uni-patterns -Wincomplete-record-updates -Wpartial-fields -fwarn-tabs -optP-Wno-nonportable-include-path
  build-depends:
      base
    , cassandra-util
    , extended
    , imports
    , optparse-applicative
    , raw-strings-qq >=1.0
    , safe >=0.3
    , ssl-util
    , text
    , tinylog
    , wire-api
    , wire-api-federation
  if flag(static)
    ld-options: -static
  default-language: Haskell2010

test-suite galley-types-tests
  type: exitcode-stdio-1.0
  main-is: Main.hs
  other-modules:
      Test.Galley.API
      Test.Galley.Intra.User
      Test.Galley.Mapping
      Test.Galley.Roundtrip
      Paths_galley
  hs-source-dirs:
      test/unit
  default-extensions: AllowAmbiguousTypes BangPatterns ConstraintKinds DataKinds DefaultSignatures DerivingStrategies DerivingVia DeriveFunctor DeriveGeneric DeriveLift DeriveTraversable EmptyCase FlexibleContexts FlexibleInstances FunctionalDependencies GADTs InstanceSigs KindSignatures LambdaCase MultiParamTypeClasses MultiWayIf NamedFieldPuns NoImplicitPrelude OverloadedStrings PackageImports PatternSynonyms PolyKinds QuasiQuotes RankNTypes ScopedTypeVariables StandaloneDeriving TemplateHaskell TupleSections TypeApplications TypeFamilies TypeFamilyDependencies TypeOperators UndecidableInstances ViewPatterns
  ghc-options: -O2 -Wall -Wincomplete-uni-patterns -Wincomplete-record-updates -Wpartial-fields -fwarn-tabs -optP-Wno-nonportable-include-path -threaded -with-rtsopts=-N
  build-depends:
      QuickCheck
    , base
    , containers
    , extended
    , galley
    , galley-types
    , http-types
    , imports
    , lens
    , raw-strings-qq >=1.0
    , safe >=0.3
    , servant-swagger
    , ssl-util
    , tasty
    , tasty-hspec
    , tasty-hunit
    , tasty-quickcheck
    , types-common
    , wai
    , wai-predicates
    , wire-api
    , wire-api-federation
  default-language: Haskell2010<|MERGE_RESOLUTION|>--- conflicted
+++ resolved
@@ -4,11 +4,7 @@
 --
 -- see: https://github.com/sol/hpack
 --
-<<<<<<< HEAD
--- hash: a4ea032f769eb8077cf7211ad7e424f8c2ddbc471d5de5f4d4397ce81d58c195
-=======
--- hash: 9fb2b9ba716dce4ffe27891b8718f10b22ca443bf73c84744b150c53aae5a5c1
->>>>>>> 41a7cb8e
+-- hash: fe229b8e1df98c7b7057954577fce8fed31692fa13b7f6eabe3082961af0d299
 
 name:           galley
 version:        0.83.0

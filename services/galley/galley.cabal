cabal-version: 1.12

-- This file has been generated from package.yaml by hpack version 0.31.2.
--
-- see: https://github.com/sol/hpack
--
<<<<<<< HEAD
-- hash: 1f267ea3363c95f78ad386a0c7f2049473df2be4148ddd8c3ad1607e8f535eb4
=======
-- hash: 79de6e0df943f81b06a385534f150c05146658d23c9b577b6e67d66cb9c67625
>>>>>>> a89b9cd8

name:           galley
version:        0.83.0
synopsis:       Conversations
category:       Network
author:         Wire Swiss GmbH
maintainer:     Wire Swiss GmbH <backend@wire.com>
copyright:      (c) 2017 Wire Swiss GmbH
license:        AGPL-3
license-file:   LICENSE
build-type:     Simple

flag static
  description: Enable static linking
  manual: True
  default: False

library
  exposed-modules:
      Galley.API
      Galley.API.Clients
      Galley.API.Create
      Galley.API.CustomBackend
      Galley.API.Error
      Galley.API.Internal
      Galley.API.LegalHold
      Galley.API.Mapping
      Galley.API.Public
      Galley.API.Query
      Galley.API.Swagger
      Galley.API.TeamNotifications
      Galley.API.Teams
      Galley.API.Update
      Galley.API.Util
      Galley.App
      Galley.Aws
      Galley.Data
      Galley.Data.CustomBackend
      Galley.Data.Instances
      Galley.Data.LegalHold
      Galley.Data.Queries
      Galley.Data.SearchVisibility
      Galley.Data.Services
      Galley.Data.TeamFeatures
      Galley.Data.TeamNotifications
      Galley.Data.Types
      Galley.External
      Galley.External.LegalHoldService
      Galley.Intra.Client
      Galley.Intra.Journal
      Galley.Intra.Push
      Galley.Intra.Spar
      Galley.Intra.Team
      Galley.Intra.User
      Galley.Intra.Util
      Galley.Options
      Galley.Queue
      Galley.Run
      Galley.Types.Clients
      Galley.Validation
      Main
  other-modules:
      Paths_galley
  hs-source-dirs:
      src
  default-extensions: AllowAmbiguousTypes BangPatterns ConstraintKinds DataKinds DefaultSignatures DerivingStrategies DeriveFunctor DeriveGeneric DeriveLift DeriveTraversable EmptyCase FlexibleContexts FlexibleInstances FunctionalDependencies GADTs InstanceSigs KindSignatures LambdaCase MultiParamTypeClasses MultiWayIf NamedFieldPuns NoImplicitPrelude OverloadedStrings PackageImports PatternSynonyms PolyKinds QuasiQuotes RankNTypes ScopedTypeVariables StandaloneDeriving TemplateHaskell TupleSections TypeApplications TypeFamilies TypeFamilyDependencies TypeOperators UndecidableInstances ViewPatterns
  ghc-options: -O2 -Wall -Wincomplete-uni-patterns -Wincomplete-record-updates -Wpartial-fields -fwarn-tabs -optP-Wno-nonportable-include-path
  build-depends:
      HsOpenSSL >=0.11
    , HsOpenSSL-x509-system >=0.1
    , QuickCheck >=2.14
    , aeson >=0.11
    , amazonka >=1.4.5
    , amazonka-sqs >=1.4.5
    , async >=2.0
    , attoparsec >=0.10
    , base >=4.6 && <5
    , base64-bytestring >=1.0
    , bilge >=0.21.1
    , blaze-builder >=0.3
    , brig-types >=0.73.1
    , bytestring >=0.9
    , bytestring-conversion >=0.2
    , case-insensitive >=1.0
    , cassandra-util >=0.16.2
    , cereal >=0.4
    , containers >=0.5
    , currency-codes >=2.0
    , data-default >=0.5
    , enclosed-exceptions >=1.0
    , errors >=2.0
    , exceptions >=0.4
    , extended
    , extra >=1.3
    , galley-types >=0.65.0
    , gundeck-types >=1.35.2
    , http-client >=0.4
    , http-client-openssl >=0.2
    , http-client-tls >=0.2.2
    , http-types >=0.8
    , imports
    , insert-ordered-containers
    , lens >=4.4
    , lifted-base >=0.2
    , metrics-wai >=0.4
    , monad-control >=1.0
    , mtl >=2.2
    , optparse-applicative >=0.10
    , pem
    , prometheus-client
    , proto-lens >=0.2
    , protobuf >=0.2
    , raw-strings-qq >=1.0
    , resourcet >=1.1
    , retry >=0.5
    , safe >=0.3
    , safe-exceptions >=0.1
    , semigroups >=0.12
    , servant
    , servant-server
    , servant-swagger
    , singletons >=1.0
    , split >=0.2
    , ssl-util >=0.1
    , stm >=2.4
    , string-conversions
    , swagger >=0.1
    , swagger2
    , text >=0.11
    , text-format >=0.3
    , time >=1.4
    , tinylog >=0.10
    , tls >=1.3.10
    , transformers >=0.3
    , transformers-base >=0.4
    , types-common >=0.16
    , types-common-journal >=0.1
    , unliftio >=0.2
    , unliftio-core >=0.1
    , unordered-containers >=0.2
    , uri-bytestring >=0.2
    , uuid >=1.3
    , vector >=0.10
    , wai >=3.0
    , wai-extra >=3.0
    , wai-middleware-gunzip >=0.0.2
    , wai-predicates >=0.8
    , wai-routing >=0.12
    , wai-utilities >=0.16
    , warp >=3.0
    , wire-api
    , zauth
  default-language: Haskell2010

executable galley
  main-is: src/Main.hs
  other-modules:
      Paths_galley
  default-extensions: AllowAmbiguousTypes BangPatterns ConstraintKinds DataKinds DefaultSignatures DerivingStrategies DeriveFunctor DeriveGeneric DeriveLift DeriveTraversable EmptyCase FlexibleContexts FlexibleInstances FunctionalDependencies GADTs InstanceSigs KindSignatures LambdaCase MultiParamTypeClasses MultiWayIf NamedFieldPuns NoImplicitPrelude OverloadedStrings PackageImports PatternSynonyms PolyKinds QuasiQuotes RankNTypes ScopedTypeVariables StandaloneDeriving TemplateHaskell TupleSections TypeApplications TypeFamilies TypeFamilyDependencies TypeOperators UndecidableInstances ViewPatterns
  ghc-options: -O2 -Wall -Wincomplete-uni-patterns -Wincomplete-record-updates -Wpartial-fields -fwarn-tabs -optP-Wno-nonportable-include-path -threaded -with-rtsopts=-T -rtsopts
  build-depends:
      HsOpenSSL
    , base
    , extended
    , galley
    , galley-types
    , imports
    , raw-strings-qq >=1.0
    , safe >=0.3
    , ssl-util
    , types-common
    , wire-api
  if flag(static)
    ld-options: -static
  default-language: Haskell2010

executable galley-integration
  main-is: Main.hs
  other-modules:
      API
      API.CustomBackend
      API.MessageTimer
      API.Roles
      API.SQS
      API.Teams
      API.Teams.LegalHold
      API.Util
      TestHelpers
      TestSetup
      Paths_galley
  hs-source-dirs:
      test/integration
  default-extensions: AllowAmbiguousTypes BangPatterns ConstraintKinds DataKinds DefaultSignatures DerivingStrategies DeriveFunctor DeriveGeneric DeriveLift DeriveTraversable EmptyCase FlexibleContexts FlexibleInstances FunctionalDependencies GADTs InstanceSigs KindSignatures LambdaCase MultiParamTypeClasses MultiWayIf NamedFieldPuns NoImplicitPrelude OverloadedStrings PackageImports PatternSynonyms PolyKinds QuasiQuotes RankNTypes ScopedTypeVariables StandaloneDeriving TemplateHaskell TupleSections TypeApplications TypeFamilies TypeFamilyDependencies TypeOperators UndecidableInstances ViewPatterns
  ghc-options: -O2 -Wall -Wincomplete-uni-patterns -Wincomplete-record-updates -Wpartial-fields -fwarn-tabs -optP-Wno-nonportable-include-path -threaded
  build-depends:
      HsOpenSSL
    , HsOpenSSL-x509-system
    , QuickCheck
    , aeson
    , aeson-qq
    , amazonka
    , amazonka-sqs
    , async
    , base
    , base64-bytestring
    , bilge
    , brig-types
    , bytestring
    , bytestring-conversion
    , cassandra-util
    , cereal
    , containers
    , cookie
    , currency-codes
    , data-default-class
    , data-timeout
    , errors
    , exceptions
    , extended
    , galley
    , galley-types
    , gundeck-types
    , hspec
    , http-client
    , http-client-openssl
    , http-client-tls
    , http-types
    , imports
    , lens
    , lens-aeson
    , metrics-wai
    , mtl
    , network
    , optparse-applicative
    , pem
    , proto-lens
    , protobuf
    , quickcheck-instances
    , raw-strings-qq >=1.0
    , retry
    , safe >=0.3
    , servant-swagger
    , ssl-util
    , string-conversions
    , tagged
    , tasty >=0.8
    , tasty-cannon >=0.3.2
    , tasty-hunit >=0.9
    , text
    , time
    , tinylog
    , tls >=1.3.8
    , transformers
    , types-common
    , types-common-journal
    , unix
    , unliftio
    , unordered-containers
    , uri-bytestring
    , uuid
    , wai
    , wai-extra
    , wai-route
    , wai-utilities
    , warp
    , warp-tls >=3.2
    , wire-api
    , yaml
  default-language: Haskell2010

executable galley-migrate-data
  main-is: Main.hs
  other-modules:
      Galley.DataMigration
      Galley.DataMigration.Types
      V1_BackfillBillingTeamMembers
      Paths_galley
  hs-source-dirs:
      migrate-data/src
  default-extensions: AllowAmbiguousTypes BangPatterns ConstraintKinds DataKinds DefaultSignatures DerivingStrategies DeriveFunctor DeriveGeneric DeriveLift DeriveTraversable EmptyCase FlexibleContexts FlexibleInstances FunctionalDependencies GADTs InstanceSigs KindSignatures LambdaCase MultiParamTypeClasses MultiWayIf NamedFieldPuns NoImplicitPrelude OverloadedStrings PackageImports PatternSynonyms PolyKinds QuasiQuotes RankNTypes ScopedTypeVariables StandaloneDeriving TemplateHaskell TupleSections TypeApplications TypeFamilies TypeFamilyDependencies TypeOperators UndecidableInstances ViewPatterns
  ghc-options: -O2 -Wall -Wincomplete-uni-patterns -Wincomplete-record-updates -Wpartial-fields -fwarn-tabs -optP-Wno-nonportable-include-path
  build-depends:
      base
    , cassandra-util
    , conduit
    , containers
    , exceptions
    , extended
    , galley-types
    , imports
    , lens
    , optparse-applicative
    , raw-strings-qq >=1.0
    , safe >=0.3
    , ssl-util
    , text
    , time
    , tinylog
    , types-common
    , unliftio
    , wire-api
  if flag(static)
    ld-options: -static
  default-language: Haskell2010

executable galley-schema
  main-is: Main.hs
  other-modules:
      V20
      V21
      V22
      V23
      V24
      V25
      V26
      V27
      V28
      V29
      V30
      V31
      V32
      V33
      V34
      V35
      V36
      V37
      V38_CreateTableBillingTeamMember
      V39
      V40_CreateTableDataMigration
      V41_TeamNotificationQueue
      V42_TeamFeatureValidateSamlEmails
      V43_TeamFeatureDigitalSignatures
      Paths_galley
  hs-source-dirs:
      schema/src
  default-extensions: AllowAmbiguousTypes BangPatterns ConstraintKinds DataKinds DefaultSignatures DerivingStrategies DeriveFunctor DeriveGeneric DeriveLift DeriveTraversable EmptyCase FlexibleContexts FlexibleInstances FunctionalDependencies GADTs InstanceSigs KindSignatures LambdaCase MultiParamTypeClasses MultiWayIf NamedFieldPuns NoImplicitPrelude OverloadedStrings PackageImports PatternSynonyms PolyKinds QuasiQuotes RankNTypes ScopedTypeVariables StandaloneDeriving TemplateHaskell TupleSections TypeApplications TypeFamilies TypeFamilyDependencies TypeOperators UndecidableInstances ViewPatterns
  ghc-options: -O2 -Wall -Wincomplete-uni-patterns -Wincomplete-record-updates -Wpartial-fields -fwarn-tabs -optP-Wno-nonportable-include-path
  build-depends:
      base
    , cassandra-util
    , extended
    , imports
    , optparse-applicative
    , raw-strings-qq >=1.0
    , safe >=0.3
    , ssl-util
    , text
    , tinylog
    , wire-api
  if flag(static)
    ld-options: -static
  default-language: Haskell2010

test-suite galley-types-tests
  type: exitcode-stdio-1.0
  main-is: Main.hs
  other-modules:
      Test.Galley.API
      Paths_galley
  hs-source-dirs:
      test/unit
  default-extensions: AllowAmbiguousTypes BangPatterns ConstraintKinds DataKinds DefaultSignatures DerivingStrategies DeriveFunctor DeriveGeneric DeriveLift DeriveTraversable EmptyCase FlexibleContexts FlexibleInstances FunctionalDependencies GADTs InstanceSigs KindSignatures LambdaCase MultiParamTypeClasses MultiWayIf NamedFieldPuns NoImplicitPrelude OverloadedStrings PackageImports PatternSynonyms PolyKinds QuasiQuotes RankNTypes ScopedTypeVariables StandaloneDeriving TemplateHaskell TupleSections TypeApplications TypeFamilies TypeFamilyDependencies TypeOperators UndecidableInstances ViewPatterns
  ghc-options: -O2 -Wall -Wincomplete-uni-patterns -Wincomplete-record-updates -Wpartial-fields -fwarn-tabs -optP-Wno-nonportable-include-path -threaded -with-rtsopts=-N
  build-depends:
      base
    , containers
    , extended
    , galley
    , galley-types
    , http-types
    , imports
    , lens
    , raw-strings-qq >=1.0
    , safe >=0.3
    , ssl-util
    , tasty
    , tasty-hunit
    , types-common
    , wai
    , wai-predicates
    , wire-api
  default-language: Haskell2010<|MERGE_RESOLUTION|>--- conflicted
+++ resolved
@@ -4,11 +4,7 @@
 --
 -- see: https://github.com/sol/hpack
 --
-<<<<<<< HEAD
--- hash: 1f267ea3363c95f78ad386a0c7f2049473df2be4148ddd8c3ad1607e8f535eb4
-=======
--- hash: 79de6e0df943f81b06a385534f150c05146658d23c9b577b6e67d66cb9c67625
->>>>>>> a89b9cd8
+-- hash: 68e5113c1088325ae314f68dcfe34cc49353b1500f48dff408c8a045cf8d94c6
 
 name:           galley
 version:        0.83.0

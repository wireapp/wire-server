cabal-version: 1.12
name:          galley
version:       0.83.0
synopsis:      Conversations
category:      Network
author:        Wire Swiss GmbH
maintainer:    Wire Swiss GmbH <backend@wire.com>
copyright:     (c) 2017 Wire Swiss GmbH
license:       AGPL-3
license-file:  LICENSE
build-type:    Simple

flag static
  description: Enable static linking
  manual:      True
  default:     False

library
  -- cabal-fmt: expand src
  exposed-modules:
    Galley.API
    Galley.API.Action
    Galley.API.Clients
    Galley.API.Create
    Galley.API.CustomBackend
    Galley.API.Error
    Galley.API.Federation
    Galley.API.Internal
    Galley.API.LegalHold
    Galley.API.LegalHold.Conflicts
    Galley.API.LegalHold.Team
    Galley.API.Mapping
    Galley.API.Message
    Galley.API.MLS
    Galley.API.MLS.Enabled
    Galley.API.MLS.GroupInfo
    Galley.API.MLS.KeyPackage
    Galley.API.MLS.Keys
    Galley.API.MLS.Message
    Galley.API.MLS.Propagate
    Galley.API.MLS.Removal
    Galley.API.MLS.Types
    Galley.API.MLS.Util
    Galley.API.MLS.Welcome
    Galley.API.One2One
    Galley.API.Public
    Galley.API.Public.Bot
    Galley.API.Public.Conversation
    Galley.API.Public.CustomBackend
    Galley.API.Public.Feature
    Galley.API.Public.LegalHold
    Galley.API.Public.Messaging
    Galley.API.Public.MLS
    Galley.API.Public.Servant
    Galley.API.Public.Team
    Galley.API.Public.TeamConversation
    Galley.API.Public.TeamMember
    Galley.API.Public.TeamNotification
    Galley.API.Push
    Galley.API.Query
    Galley.API.Teams
    Galley.API.Teams.Features
    Galley.API.Teams.Features.Get
    Galley.API.Teams.Notifications
    Galley.API.Update
    Galley.API.Util
    Galley.App
    Galley.Aws
    Galley.Cassandra
    Galley.Cassandra.Access
    Galley.Cassandra.Client
    Galley.Cassandra.Code
    Galley.Cassandra.Conversation
    Galley.Cassandra.Conversation.Members
    Galley.Cassandra.Conversation.MLS
    Galley.Cassandra.ConversationList
    Galley.Cassandra.CustomBackend
    Galley.Cassandra.Instances
    Galley.Cassandra.LegalHold
    Galley.Cassandra.Proposal
    Galley.Cassandra.Queries
    Galley.Cassandra.SearchVisibility
    Galley.Cassandra.Services
    Galley.Cassandra.Store
    Galley.Cassandra.Team
    Galley.Cassandra.TeamFeatures
    Galley.Cassandra.TeamNotifications
    Galley.Data.Conversation
    Galley.Data.Conversation.Types
    Galley.Data.Scope
    Galley.Data.Services
    Galley.Data.TeamNotifications
    Galley.Data.Types
    Galley.Effects
    Galley.Effects.BackendNotificationQueueAccess
    Galley.Effects.BotAccess
    Galley.Effects.BrigAccess
    Galley.Effects.ClientStore
    Galley.Effects.CodeStore
    Galley.Effects.ConversationStore
    Galley.Effects.CustomBackendStore
    Galley.Effects.ExternalAccess
    Galley.Effects.FederatorAccess
    Galley.Effects.FireAndForget
    Galley.Effects.GundeckAccess
    Galley.Effects.LegalHoldStore
    Galley.Effects.ListItems
    Galley.Effects.MemberStore
    Galley.Effects.ProposalStore
    Galley.Effects.Queue
    Galley.Effects.SearchVisibilityStore
    Galley.Effects.ServiceStore
    Galley.Effects.SparAccess
    Galley.Effects.TeamFeatureStore
    Galley.Effects.TeamMemberStore
    Galley.Effects.TeamNotificationStore
    Galley.Effects.TeamStore
    Galley.Effects.WaiRoutes
    Galley.Effects.WaiRoutes.IO
    Galley.Env
    Galley.External
    Galley.External.LegalHoldService
    Galley.External.LegalHoldService.Internal
    Galley.External.LegalHoldService.Types
    Galley.Intra.BackendNotificationQueue
    Galley.Intra.Client
    Galley.Intra.Effects
    Galley.Intra.Federator
    Galley.Intra.Journal
    Galley.Intra.Push
    Galley.Intra.Push.Internal
    Galley.Intra.Spar
    Galley.Intra.Team
    Galley.Intra.User
    Galley.Intra.Util
    Galley.Keys
    Galley.Monad
    Galley.Options
    Galley.Queue
    Galley.Run
    Galley.Types.Clients
    Galley.Types.ToUserRole
    Galley.Types.UserList
    Galley.Validation

  other-modules:      Paths_galley
  hs-source-dirs:     src
  default-extensions:
    NoImplicitPrelude
    AllowAmbiguousTypes
    BangPatterns
    ConstraintKinds
    DataKinds
    DefaultSignatures
    DeriveFunctor
    DeriveGeneric
    DeriveLift
    DeriveTraversable
    DerivingStrategies
    DerivingVia
    DuplicateRecordFields
    EmptyCase
    FlexibleContexts
    FlexibleInstances
    FunctionalDependencies
    GADTs
    InstanceSigs
    KindSignatures
    LambdaCase
    MultiParamTypeClasses
    MultiWayIf
    NamedFieldPuns
    NumericUnderscores
    OverloadedRecordDot
    OverloadedStrings
    PackageImports
    PatternSynonyms
    PolyKinds
    QuasiQuotes
    RankNTypes
    ScopedTypeVariables
    StandaloneDeriving
    TupleSections
    TypeApplications
    TypeFamilies
    TypeFamilyDependencies
    TypeOperators
    UndecidableInstances
    ViewPatterns

  ghc-options:
    -O2 -Wall -Wincomplete-uni-patterns -Wincomplete-record-updates
    -Wpartial-fields -fwarn-tabs -optP-Wno-nonportable-include-path
    -fplugin=TransitiveAnns.Plugin -Wredundant-constraints
    -Wunused-packages

  build-depends:
      aeson                  >=2.0.1.0
    , amazonka               >=1.4.5
    , amazonka-sqs           >=1.4.5
    , amqp
    , asn1-encoding
    , asn1-types
    , async                  >=2.0
    , base                   >=4.6     && <5
    , base64-bytestring      >=1.0
    , bilge                  >=0.21.1
    , brig-types             >=0.73.1
    , bytestring             >=0.9
    , bytestring-conversion  >=0.2
    , case-insensitive
    , cassandra-util         >=0.16.2
    , cassava                >=0.5.2
    , cereal                 >=0.4
    , comonad
    , containers             >=0.5
    , cql-io
    , cryptonite
    , currency-codes         >=2.0
    , data-default           >=0.5
    , data-timeout
    , either
    , enclosed-exceptions    >=1.0
    , errors                 >=2.0
    , exceptions             >=0.4
    , extended
    , extra                  >=1.3
    , galley-types           >=0.65.0
    , gundeck-types          >=1.35.2
    , HsOpenSSL              >=0.11
    , http-client            >=0.4
    , http-client-openssl    >=0.2
    , http-media
    , http-types             >=0.8
    , http2-manager
    , imports
    , kan-extensions
    , lens                   >=4.4
    , metrics-core
    , metrics-wai            >=0.4
    , mtl                    >=2.2
    , pem
    , polysemy
    , polysemy-wire-zoo
    , proto-lens             >=0.2
    , protobuf               >=0.2
    , raw-strings-qq         >=1.0
    , resourcet              >=1.1
    , retry                  >=0.5
    , safe-exceptions        >=0.1
    , saml2-web-sso          >=0.19
    , schema-profunctor
    , servant
    , servant-client
    , servant-server
    , singletons
    , split                  >=0.2
    , ssl-util               >=0.1
    , stm                    >=2.4
    , tagged
    , text                   >=0.11
    , time                   >=1.4
    , tinylog                >=0.10
    , tls                    >=1.3.10
    , transformers
    , transitive-anns
    , types-common           >=0.16
    , types-common-aws
    , types-common-journal   >=0.1
    , unliftio               >=0.2
    , uri-bytestring         >=0.2
    , uuid                   >=1.3
    , wai                    >=3.0
    , wai-extra              >=3.0
    , wai-middleware-gunzip  >=0.0.2
    , wai-predicates         >=0.8
    , wai-routing            >=0.12
    , wai-utilities          >=0.16
    , wire-api
    , wire-api-federation
    , x509

  default-language:   Haskell2010

executable galley
  main-is:            exec/Main.hs
  other-modules:      Paths_galley
  default-extensions:
    NoImplicitPrelude
    AllowAmbiguousTypes
    BangPatterns
    ConstraintKinds
    DataKinds
    DefaultSignatures
    DeriveFunctor
    DeriveGeneric
    DeriveLift
    DeriveTraversable
    DerivingStrategies
    DerivingVia
    DuplicateRecordFields
    EmptyCase
    FlexibleContexts
    FlexibleInstances
    FunctionalDependencies
    GADTs
    InstanceSigs
    KindSignatures
    LambdaCase
    MultiParamTypeClasses
    MultiWayIf
    NamedFieldPuns
    NumericUnderscores
    OverloadedRecordDot
    OverloadedStrings
    PackageImports
    PatternSynonyms
    PolyKinds
    QuasiQuotes
    RankNTypes
    ScopedTypeVariables
    StandaloneDeriving
    TupleSections
    TypeApplications
    TypeFamilies
    TypeFamilyDependencies
    TypeOperators
    UndecidableInstances
    ViewPatterns

  ghc-options:
    -O2 -Wall -Wincomplete-uni-patterns -Wincomplete-record-updates
    -Wpartial-fields -fwarn-tabs -optP-Wno-nonportable-include-path
    -threaded -with-rtsopts=-T -rtsopts -Wredundant-constraints
    -Wunused-packages

  build-depends:
      base
    , galley
    , HsOpenSSL
    , imports
    , types-common

  if flag(static)
    ld-options: -static

  default-language:   Haskell2010

executable galley-integration
  main-is:            Main.hs

  -- cabal-fmt: expand test/integration
  other-modules:
    API
    API.CustomBackend
    API.Federation
    API.Federation.Util
    API.MessageTimer
    API.MLS
    API.MLS.Mocks
    API.MLS.Util
    API.Roles
    API.SQS
    API.Teams
    API.Teams.Feature
    API.Teams.LegalHold
    API.Teams.LegalHold.DisabledByDefault
    API.Teams.LegalHold.Util
    API.Util
    API.Util.TeamFeature
    Federation
    Main
    TestHelpers
    TestSetup

  hs-source-dirs:     test/integration
  default-extensions:
    NoImplicitPrelude
    AllowAmbiguousTypes
    BangPatterns
    ConstraintKinds
    DataKinds
    DefaultSignatures
    DeriveFunctor
    DeriveGeneric
    DeriveLift
    DeriveTraversable
    DerivingStrategies
    DerivingVia
    DuplicateRecordFields
    EmptyCase
    FlexibleContexts
    FlexibleInstances
    FunctionalDependencies
    GADTs
    InstanceSigs
    KindSignatures
    LambdaCase
    MultiParamTypeClasses
    MultiWayIf
    NamedFieldPuns
    NumericUnderscores
    OverloadedRecordDot
    OverloadedStrings
    PackageImports
    PatternSynonyms
    PolyKinds
    QuasiQuotes
    RankNTypes
    ScopedTypeVariables
    StandaloneDeriving
    TupleSections
    TypeApplications
    TypeFamilies
    TypeFamilyDependencies
    TypeOperators
    UndecidableInstances
    ViewPatterns

  ghc-options:
    -O2 -Wall -Wincomplete-uni-patterns -Wincomplete-record-updates
    -Wpartial-fields -fwarn-tabs -optP-Wno-nonportable-include-path
    -threaded -with-rtsopts=-N -Wredundant-constraints
    -Wunused-packages

  build-depends:
      aeson
    , aeson-qq
    , async
    , base
    , base64-bytestring
    , bilge
    , brig-types
    , bytestring
    , bytestring-conversion
    , call-stack
    , case-insensitive
    , cassandra-util
    , cassava
    , cereal
    , containers
    , cookie
    , cryptonite
    , currency-codes
    , data-default
    , data-timeout
    , directory
    , errors
    , exceptions
    , extra                  >=1.3
    , federator
    , filepath
    , galley
    , galley-types
    , hex
    , HsOpenSSL
    , hspec
    , http-client
    , http-client-openssl
    , http-client-tls
    , http-media
    , http-types
    , imports
    , kan-extensions
    , lens
    , lens-aeson
    , memory
    , metrics-wai
    , mtl
    , network
    , network-uri
    , optparse-applicative
    , pem
    , process
    , proto-lens
    , protobuf
    , QuickCheck
    , quickcheck-instances
    , random
    , retry
    , saml2-web-sso          >=0.19
    , schema-profunctor
    , servant-client
    , servant-client-core
    , servant-server
    , singletons
    , sop-core
    , ssl-util
    , streaming-commons
    , tagged
    , tasty                  >=0.8
    , tasty-cannon           >=0.3.2
    , tasty-hunit            >=0.9
    , temporary
    , text
    , time
    , tinylog
    , transformers
    , types-common
    , types-common-aws
    , types-common-journal
    , unix
    , unliftio
    , unordered-containers
    , uuid
    , vector
    , wai
    , wai-extra
    , wai-utilities
    , warp
    , warp-tls               >=3.2
    , wire-api
    , wire-api-federation
    , yaml

  default-language:   Haskell2010

executable galley-migrate-data
  main-is:            Main.hs

  -- cabal-fmt: expand migrate-data/src
  other-modules:
    Galley.DataMigration
    Galley.DataMigration.Types
    Main
    Paths_galley
    V1_BackfillBillingTeamMembers
    V2_MigrateMLSMembers
    V3_BackfillTeamAdmins

  hs-source-dirs:     migrate-data/src
  default-extensions:
    NoImplicitPrelude
    AllowAmbiguousTypes
    BangPatterns
    ConstraintKinds
    DataKinds
    DefaultSignatures
    DeriveFunctor
    DeriveGeneric
    DeriveLift
    DeriveTraversable
    DerivingStrategies
    DerivingVia
    DuplicateRecordFields
    EmptyCase
    FlexibleContexts
    FlexibleInstances
    FunctionalDependencies
    GADTs
    InstanceSigs
    KindSignatures
    LambdaCase
    MultiParamTypeClasses
    MultiWayIf
    NamedFieldPuns
    NumericUnderscores
    OverloadedRecordDot
    OverloadedStrings
    PackageImports
    PatternSynonyms
    PolyKinds
    QuasiQuotes
    RankNTypes
    ScopedTypeVariables
    StandaloneDeriving
    TupleSections
    TypeApplications
    TypeFamilies
    TypeFamilyDependencies
    TypeOperators
    UndecidableInstances
    ViewPatterns

  ghc-options:
    -O2 -Wall -Wincomplete-uni-patterns -Wincomplete-record-updates
    -Wpartial-fields -fwarn-tabs -optP-Wno-nonportable-include-path
    -Wredundant-constraints -Wunused-packages

  build-depends:
      base
    , cassandra-util
    , conduit
    , containers
    , exceptions
    , extended
    , galley
    , galley-types
    , imports
    , lens
    , optparse-applicative
    , text
    , time
    , tinylog
    , types-common
    , unliftio
    , wire-api

  if flag(static)
    ld-options: -static

  default-language:   Haskell2010

executable galley-schema
  main-is:            Main.hs

  -- cabal-fmt: expand schema/src
  other-modules:
    Main
    V20
    V21
    V22
    V23
    V24
    V25
    V26
    V27
    V28
    V29
    V30
    V31
    V32
    V33
    V34
    V35
    V36
    V37
    V38_CreateTableBillingTeamMember
    V39
    V40_CreateTableDataMigration
    V41_TeamNotificationQueue
    V42_TeamFeatureValidateSamlEmails
    V43_TeamFeatureDigitalSignatures
    V44_AddRemoteIdentifiers
    V45_AddFederationIdMapping
    V46_TeamFeatureAppLock
    V47_RemoveFederationIdMapping
    V48_DeleteRemoteIdentifiers
    V49_ReAddRemoteIdentifiers
    V50_AddLegalholdWhitelisted
    V51_FeatureFileSharing
    V52_FeatureConferenceCalling
    V53_AddRemoteConvStatus
    V54_TeamFeatureSelfDeletingMessages
    V55_SelfDeletingMessagesLockStatus
    V56_GuestLinksTeamFeatureStatus
    V57_GuestLinksLockStatus
    V58_ConversationAccessRoleV2
    V59_FileSharingLockStatus
    V60_TeamFeatureSndFactorPasswordChallenge
    V61_MLSConversation
    V62_TeamFeatureSearchVisibilityInbound
    V63_MLSConversationClients
    V64_Epoch
    V65_MLSRemoteClients
    V66_AddSplashScreen
    V67_MLSFeature
    V68_MLSCommitLock
    V69_MLSProposal
    V70_MLSCipherSuite
    V71_MemberClientKeypackage
    V72_DropManagedConversations
    V73_MemberClientTable
    V74_ExposeInvitationsToTeamAdmin
    V75_MLSGroupInfo
    V76_ProposalOrigin
    V77_MLSGroupMemberClient
    V78_TeamFeatureOutlookCalIntegration
    V79_TeamFeatureMlsE2EId
    V80_AddConversationCodePassword
    V81_TeamFeatureMlsE2EIdUpdate
    V82_RemoteDomainIndexes
<<<<<<< HEAD
=======
    V83_CreateTableTeamAdmin
>>>>>>> df4c0b94

  hs-source-dirs:     schema/src
  default-extensions:
    NoImplicitPrelude
    AllowAmbiguousTypes
    BangPatterns
    ConstraintKinds
    DataKinds
    DefaultSignatures
    DeriveFunctor
    DeriveGeneric
    DeriveLift
    DeriveTraversable
    DerivingStrategies
    DerivingVia
    DuplicateRecordFields
    EmptyCase
    FlexibleContexts
    FlexibleInstances
    FunctionalDependencies
    GADTs
    InstanceSigs
    KindSignatures
    LambdaCase
    MultiParamTypeClasses
    MultiWayIf
    NamedFieldPuns
    NumericUnderscores
    OverloadedRecordDot
    OverloadedStrings
    PackageImports
    PatternSynonyms
    PolyKinds
    QuasiQuotes
    RankNTypes
    ScopedTypeVariables
    StandaloneDeriving
    TupleSections
    TypeApplications
    TypeFamilies
    TypeFamilyDependencies
    TypeOperators
    UndecidableInstances
    ViewPatterns

  ghc-options:
    -O2 -Wall -Wincomplete-uni-patterns -Wincomplete-record-updates
    -Wpartial-fields -fwarn-tabs -optP-Wno-nonportable-include-path
    -Wredundant-constraints -Wunused-packages

  build-depends:
      base
    , cassandra-util
    , extended
    , imports
    , optparse-applicative
    , raw-strings-qq        >=1.0

  if flag(static)
    ld-options: -static

  default-language:   Haskell2010

test-suite galley-tests
  type:               exitcode-stdio-1.0
  main-is:            Main.hs
  other-modules:
    Paths_galley
    Test.Galley.API.Message
    Test.Galley.API.One2One
    Test.Galley.API.Query
    Test.Galley.Intra.User
    Test.Galley.Mapping

  hs-source-dirs:     test/unit
  default-extensions:
    NoImplicitPrelude
    AllowAmbiguousTypes
    BangPatterns
    ConstraintKinds
    DataKinds
    DefaultSignatures
    DeriveFunctor
    DeriveGeneric
    DeriveLift
    DeriveTraversable
    DerivingStrategies
    DerivingVia
    DuplicateRecordFields
    EmptyCase
    FlexibleContexts
    FlexibleInstances
    FunctionalDependencies
    GADTs
    InstanceSigs
    KindSignatures
    LambdaCase
    MultiParamTypeClasses
    MultiWayIf
    NamedFieldPuns
    NumericUnderscores
    OverloadedRecordDot
    OverloadedStrings
    PackageImports
    PatternSynonyms
    PolyKinds
    QuasiQuotes
    RankNTypes
    ScopedTypeVariables
    StandaloneDeriving
    TupleSections
    TypeApplications
    TypeFamilies
    TypeFamilyDependencies
    TypeOperators
    UndecidableInstances
    ViewPatterns

  ghc-options:
    -O2 -Wall -Wincomplete-uni-patterns -Wincomplete-record-updates
    -Wpartial-fields -fwarn-tabs -optP-Wno-nonportable-include-path
    -threaded -with-rtsopts=-N -Wredundant-constraints
    -Wunused-packages

  build-depends:
      base
    , containers
    , extra                >=1.3
    , galley
    , galley-types
    , imports
    , lens
    , polysemy
    , polysemy-wire-zoo
    , QuickCheck
    , tasty
    , tasty-hunit
    , tasty-quickcheck
    , types-common
    , uuid-types
    , wire-api
    , wire-api-federation

  default-language:   Haskell2010<|MERGE_RESOLUTION|>--- conflicted
+++ resolved
@@ -670,10 +670,7 @@
     V80_AddConversationCodePassword
     V81_TeamFeatureMlsE2EIdUpdate
     V82_RemoteDomainIndexes
-<<<<<<< HEAD
-=======
     V83_CreateTableTeamAdmin
->>>>>>> df4c0b94
 
   hs-source-dirs:     schema/src
   default-extensions:

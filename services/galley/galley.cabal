--- conflicted
+++ resolved
@@ -4,11 +4,7 @@
 --
 -- see: https://github.com/sol/hpack
 --
-<<<<<<< HEAD
--- hash: 28b3dfaa986f297e7d56204c5031b69b5fb7af67b8c32dfd3e2ae9dcdcc56a99
-=======
 -- hash: d02acd0cb99618ee34a4f0a042c8d08f8e5f95809320c74c1571f52d7700d842
->>>>>>> 3aead6c3
 
 name:           galley
 version:        0.83.0

--- conflicted
+++ resolved
@@ -4,11 +4,7 @@
 --
 -- see: https://github.com/sol/hpack
 --
-<<<<<<< HEAD
--- hash: 9276446f7d784ccb16e01ca7252adbfd74260825a294fc74765d045cca2b74ce
-=======
--- hash: b9a395dcbc7c81c21b343dffe01cc8fc8599bc1a48aec240fac095e1601dfade
->>>>>>> 71389cf8
+-- hash: 485607f591d947d95beb33d8cff7fa36bd3e91f63a2d3e4dd4991deec18f145c
 
 name:           galley
 version:        0.83.0

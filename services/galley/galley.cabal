--- conflicted
+++ resolved
@@ -4,11 +4,7 @@
 --
 -- see: https://github.com/sol/hpack
 --
-<<<<<<< HEAD
--- hash: 47f4bdef15a45b67448dd1b17e442dbffb2d519c4f5ad69b79aa2e7f2de7cd49
-=======
--- hash: 485607f591d947d95beb33d8cff7fa36bd3e91f63a2d3e4dd4991deec18f145c
->>>>>>> ee2f7872
+-- hash: 526734f841c041af940b9bdebc89025f3558f9fccd892f8a077bff3f7bfbf8f8
 
 name:           galley
 version:        0.83.0

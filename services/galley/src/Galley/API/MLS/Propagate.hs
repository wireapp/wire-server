-- This file is part of the Wire Server implementation.
--
-- Copyright (C) 2022 Wire Swiss GmbH <opensource@wire.com>
--
-- This program is free software: you can redistribute it and/or modify it under
-- the terms of the GNU Affero General Public License as published by the Free
-- Software Foundation, either version 3 of the License, or (at your option) any
-- later version.
--
-- This program is distributed in the hope that it will be useful, but WITHOUT
-- ANY WARRANTY; without even the implied warranty of MERCHANTABILITY or FITNESS
-- FOR A PARTICULAR PURPOSE. See the GNU Affero General Public License for more
-- details.
--
-- You should have received a copy of the GNU Affero General Public License along
-- with this program. If not, see <https://www.gnu.org/licenses/>.

module Galley.API.MLS.Propagate where

import Control.Comonad
import Data.Domain
import Data.Id
import Data.Json.Util
import qualified Data.Map as Map
import Data.Qualified
import Data.Time
import Galley.API.MLS.Types
import Galley.API.Push
import Galley.Data.Services
import Galley.Effects
import Galley.Effects.FederatorAccess
import Galley.Types.Conversations.Members
import Imports
import qualified Network.Wai.Utilities.Error as Wai
import Network.Wai.Utilities.Server
import Polysemy
import Polysemy.Input
import Polysemy.TinyLog hiding (trace)
import qualified System.Logger.Class as Logger
import Wire.API.Error
import Wire.API.Error.Galley
import Wire.API.Event.Conversation
import Wire.API.Federation.API
import Wire.API.Federation.API.Galley
import Wire.API.Federation.Error
<<<<<<< HEAD
import Wire.API.MLS.Message
import Wire.API.MLS.Serialisation
import Wire.API.MLS.SubConversation
=======
>>>>>>> 59a61f8b
import Wire.API.Message
import Wire.API.Unreachable

-- | Propagate a message.
propagateMessage ::
  ( Member ExternalAccess r,
    Member FederatorAccess r,
    Member GundeckAccess r,
    Member (Input UTCTime) r,
    Member TinyLog r
  ) =>
  Qualified UserId ->
  Local ConvOrSubConv ->
  Maybe ConnId ->
<<<<<<< HEAD
  RawMLS Message ->
  ClientMap ->
  Sem r UnreachableUsers
propagateMessage qusr lConvOrSub con msg cm = do
  now <- input @UTCTime
  let mlsConv = convOfConvOrSub <$> lConvOrSub
      lmems = mcLocalMembers . tUnqualified $ mlsConv
      rmems = mcRemoteMembers . tUnqualified $ mlsConv
=======
  ByteString ->
  Sem r (Maybe UnreachableUsers)
propagateMessage qusr lconv cm con raw = do
  -- FUTUREWORK: check the epoch
  let lmems = Data.convLocalMembers . tUnqualified $ lconv
      rmems = Data.convRemoteMembers . tUnqualified $ lconv
>>>>>>> 59a61f8b
      botMap = Map.fromList $ do
        m <- lmems
        b <- maybeToList $ newBotMember m
        pure (lmId m, b)
      mm = defMessageMetadata
  let qt =
        tUntagged lConvOrSub <&> \case
          Conv c -> (mcId c, Nothing)
          SubConv c s -> (mcId c, Just (scSubConvId s))
      qcnv = fst <$> qt
      sconv = snd (qUnqualified qt)
      e = Event qcnv sconv qusr now $ EdMLSMessage msg.raw
      mkPush :: UserId -> ClientId -> MessagePush 'NormalMessage
      mkPush u c = newMessagePush mlsConv botMap con mm (u, c) e
  runMessagePush mlsConv (Just qcnv) $
    foldMap (uncurry mkPush) (lmems >>= localMemberMLSClients mlsConv)

  -- send to remotes
  unreachableFromList . concat
    <$$> traverse handleError
    <=< runFederatedConcurrentlyEither (map remoteMemberQualify rmems)
    $ \(tUnqualified -> rs) ->
      fedClient @'Galley @"on-mls-message-sent" $
        RemoteMLSMessage
          { rmmTime = now,
            rmmSender = qusr,
            rmmMetadata = mm,
            rmmConversation = qUnqualified qcnv,
            rmmSubConversation = sconv,
            rmmRecipients = rs >>= remoteMemberMLSClients,
            rmmMessage = Base64ByteString msg.raw
          }
  where
    localMemberMLSClients :: Local x -> LocalMember -> [(UserId, ClientId)]
    localMemberMLSClients loc lm =
      let localUserQId = tUntagged (qualifyAs loc localUserId)
          localUserId = lmId lm
       in map
            (\(c, _) -> (localUserId, c))
            (Map.assocs (Map.findWithDefault mempty localUserQId cm))

    remoteMemberMLSClients :: RemoteMember -> [(UserId, ClientId)]
    remoteMemberMLSClients rm =
      let remoteUserQId = tUntagged (rmId rm)
          remoteUserId = qUnqualified remoteUserQId
       in map
            (\(c, _) -> (remoteUserId, c))
            (Map.assocs (Map.findWithDefault mempty remoteUserQId cm))

    remotesToQIds = fmap (tUntagged . rmId)

    handleError ::
      Member TinyLog r =>
      Either (Remote [RemoteMember], FederationError) (Remote RemoteMLSMessageResponse) ->
      Sem r [Qualified UserId]
    handleError (Right x) = case tUnqualified x of
      RemoteMLSMessageOk -> pure []
      RemoteMLSMessageMLSNotEnabled -> do
        logFedError x (errorToWai @'MLSNotEnabled)
        pure []
    handleError (Left (r, e)) = do
      logFedError r (toWai e)
      pure $ remotesToQIds (tUnqualified r)
    logFedError :: Member TinyLog r => Remote x -> Wai.Error -> Sem r ()
    logFedError r e =
      warn $
        Logger.msg ("A message could not be delivered to a remote backend" :: ByteString)
          . Logger.field "remote_domain" (domainText (tDomain r))
          . logErrorMsg e<|MERGE_RESOLUTION|>--- conflicted
+++ resolved
@@ -43,12 +43,9 @@
 import Wire.API.Federation.API
 import Wire.API.Federation.API.Galley
 import Wire.API.Federation.Error
-<<<<<<< HEAD
 import Wire.API.MLS.Message
 import Wire.API.MLS.Serialisation
 import Wire.API.MLS.SubConversation
-=======
->>>>>>> 59a61f8b
 import Wire.API.Message
 import Wire.API.Unreachable
 
@@ -63,23 +60,14 @@
   Qualified UserId ->
   Local ConvOrSubConv ->
   Maybe ConnId ->
-<<<<<<< HEAD
   RawMLS Message ->
   ClientMap ->
-  Sem r UnreachableUsers
+  Sem r (Maybe UnreachableUsers)
 propagateMessage qusr lConvOrSub con msg cm = do
   now <- input @UTCTime
   let mlsConv = convOfConvOrSub <$> lConvOrSub
       lmems = mcLocalMembers . tUnqualified $ mlsConv
       rmems = mcRemoteMembers . tUnqualified $ mlsConv
-=======
-  ByteString ->
-  Sem r (Maybe UnreachableUsers)
-propagateMessage qusr lconv cm con raw = do
-  -- FUTUREWORK: check the epoch
-  let lmems = Data.convLocalMembers . tUnqualified $ lconv
-      rmems = Data.convRemoteMembers . tUnqualified $ lconv
->>>>>>> 59a61f8b
       botMap = Map.fromList $ do
         m <- lmems
         b <- maybeToList $ newBotMember m

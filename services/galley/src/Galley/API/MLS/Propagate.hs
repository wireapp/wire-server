--- conflicted
+++ resolved
@@ -95,22 +95,13 @@
     $ \(tUnqualified -> rs) ->
       fedClient @'Galley @"on-mls-message-sent" $
         RemoteMLSMessage
-<<<<<<< HEAD
-          { rmmTime = now,
-            rmmSender = qusr,
-            rmmMetadata = mm,
-            rmmConversation = qUnqualified qcnv,
-            rmmSubConversation = sconv,
-            rmmRecipients = rs >>= remoteMemberMLSClients,
-            rmmMessage = Base64ByteString msg.raw
-=======
           { time = now,
             sender = qusr,
             metadata = mm,
-            conversation = tUnqualified lcnv,
+            conversation = qUnqualified qcnv,
+            subConversation = sconv,
             recipients = rs >>= remoteMemberMLSClients,
-            message = Base64ByteString raw
->>>>>>> 1892827b
+            message = Base64ByteString msg.raw
           }
   where
     cmWithoutSender = maybe cm (flip cmRemoveClient cm . mkClientIdentity qusr) mSenderClient

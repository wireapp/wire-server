-- This file is part of the Wire Server implementation.
--
-- Copyright (C) 2022 Wire Swiss GmbH <opensource@wire.com>
--
-- This program is free software: you can redistribute it and/or modify it under
-- the terms of the GNU Affero General Public License as published by the Free
-- Software Foundation, either version 3 of the License, or (at your option) any
-- later version.
--
-- This program is distributed in the hope that it will be useful, but WITHOUT
-- ANY WARRANTY; without even the implied warranty of MERCHANTABILITY or FITNESS
-- FOR A PARTICULAR PURPOSE. See the GNU Affero General Public License for more
-- details.
--
-- You should have received a copy of the GNU Affero General Public License along
-- with this program. If not, see <https://www.gnu.org/licenses/>.

module Galley.API.MLS.Welcome
  ( sendWelcomes,
    sendLocalWelcomes,
  )
where

<<<<<<< HEAD
=======
import Control.Comonad
import Data.Aeson qualified as A
>>>>>>> e3dbd56f
import Data.Domain
import Data.Id
import Data.Json.Util
import Data.Qualified
import Data.Time
import Galley.API.Push
import Galley.Effects.ExternalAccess
import Galley.Effects.FederatorAccess
import Galley.Effects.GundeckAccess
import Imports
import Network.Wai.Utilities.JSONResponse
import Polysemy
import Polysemy.Input
import Polysemy.TinyLog qualified as P
import System.Logger.Class qualified as Logger
import Wire.API.Error
import Wire.API.Error.Galley
import Wire.API.Event.Conversation
import Wire.API.Federation.API
import Wire.API.Federation.API.Galley
import Wire.API.Federation.Error
import Wire.API.MLS.Credential
import Wire.API.MLS.Message
import Wire.API.MLS.Serialisation
import Wire.API.MLS.SubConversation
import Wire.API.MLS.Welcome
import Wire.API.Message

sendWelcomes ::
  ( Member FederatorAccess r,
    Member GundeckAccess r,
    Member ExternalAccess r,
    Member P.TinyLog r,
    Member (Input UTCTime) r
  ) =>
  Local ConvOrSubConvId ->
  Qualified UserId ->
  Maybe ConnId ->
  [ClientIdentity] ->
  RawMLS Welcome ->
  Sem r ()
sendWelcomes loc qusr con cids welcome = do
  now <- input
  let qcnv = convFrom <$> tUntagged loc
      (locals, remotes) = partitionQualified loc (map cidQualifiedClient cids)
      msg = mkRawMLS $ mkMessage (MessageWelcome welcome)
  sendLocalWelcomes qcnv qusr con now msg (qualifyAs loc locals)
  sendRemoteWelcomes qcnv qusr msg remotes
  where
    convFrom (Conv c) = c
    convFrom (SubConv c _) = c

sendLocalWelcomes ::
  Member GundeckAccess r =>
  Member P.TinyLog r =>
  Member ExternalAccess r =>
  Qualified ConvId ->
  Qualified UserId ->
  Maybe ConnId ->
  UTCTime ->
  RawMLS Message ->
  Local [(UserId, ClientId)] ->
  Sem r ()
sendLocalWelcomes qcnv qusr con now welcome lclients = do
  let e = Event qcnv Nothing qusr now $ EdMLSWelcome welcome.raw
  runMessagePush lclients (Just qcnv) $
    newMessagePush mempty con defMessageMetadata (tUnqualified lclients) e

sendRemoteWelcomes ::
  ( Member FederatorAccess r,
    Member P.TinyLog r
  ) =>
  Qualified ConvId ->
  Qualified UserId ->
  RawMLS Message ->
  [Remote (UserId, ClientId)] ->
  Sem r ()
sendRemoteWelcomes qcnv qusr welcome clients = do
  let msg = Base64ByteString welcome.raw
  traverse_ handleError <=< runFederatedConcurrentlyEither clients $ \rcpts ->
    fedClient @'Galley @"mls-welcome"
      MLSWelcomeRequest
        { originatingUser = qUnqualified qusr,
          welcomeMessage = msg,
          recipients = tUnqualified rcpts,
          qualifiedConvId = qcnv
        }
  where
    handleError ::
      Member P.TinyLog r =>
      Either (Remote [a], FederationError) (Remote MLSWelcomeResponse) ->
      Sem r ()
    handleError (Right x) = case tUnqualified x of
      MLSWelcomeSent -> pure ()
      MLSWelcomeMLSNotEnabled -> logFedError x (errorToResponse @'MLSNotEnabled)
    handleError (Left (r, e)) = logFedError r (toResponse e)

    logFedError :: Member P.TinyLog r => Remote x -> JSONResponse -> Sem r ()
    logFedError r e =
      P.warn $
        Logger.msg ("A welcome message could not be delivered to a remote backend" :: ByteString)
          . Logger.field "remote_domain" (domainText (tDomain r))
          . Logger.field "error" (A.encode e.value)<|MERGE_RESOLUTION|>--- conflicted
+++ resolved
@@ -21,11 +21,8 @@
   )
 where
 
-<<<<<<< HEAD
-=======
 import Control.Comonad
 import Data.Aeson qualified as A
->>>>>>> e3dbd56f
 import Data.Domain
 import Data.Id
 import Data.Json.Util

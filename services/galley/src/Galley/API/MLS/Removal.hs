--- conflicted
+++ resolved
@@ -42,11 +42,8 @@
 import Polysemy.TinyLog
 import qualified System.Logger as Log
 import Wire.API.Conversation.Protocol
-<<<<<<< HEAD
+import Wire.API.Federation.API
 import Wire.API.MLS.Credential
-=======
-import Wire.API.Federation.API
->>>>>>> 3f9c17e9
 import Wire.API.MLS.KeyPackage
 import Wire.API.MLS.Message
 import Wire.API.MLS.Proposal
@@ -112,42 +109,11 @@
   ClientId ->
   Sem r ()
 removeClient lc qusr cid = do
-<<<<<<< HEAD
   mMlsConv <- mkMLSConversation (tUnqualified lc)
   for_ mMlsConv $ \mlsConv -> do
     -- FUTUREWORK: also remove the client from from subconversations of lc
     let cidAndKPs = maybeToList (cmLookupRef (mkClientIdentity qusr cid) (mcMembers mlsConv))
     removeClientsWithClientMap (qualifyAs lc (Conv mlsConv)) cidAndKPs qusr
-=======
-  for_ (cnvmlsGroupId <$> Data.mlsMetadata (tUnqualified lc)) $ \groupId -> do
-    cm <- lookupMLSClients groupId
-    let cidAndKP = Set.toList . Set.map snd . Set.filter ((==) cid . fst) $ Map.findWithDefault mempty qusr cm
-    removeClientsWithClientMap lc cidAndKP cm qusr
-
--- | Send remove proposals for all clients of the user to clients in the ClientMap.
---
--- All clients of the user have to be contained in the ClientMap.
-removeUserWithClientMap ::
-  ( Members
-      '[ Input UTCTime,
-         TinyLog,
-         ExternalAccess,
-         FederatorAccess,
-         GundeckAccess,
-         Error InternalError,
-         ProposalStore,
-         Input Env
-       ]
-      r,
-    CallsFed 'Galley "on-mls-message-sent"
-  ) =>
-  Local Data.Conversation ->
-  ClientMap ->
-  Qualified UserId ->
-  Sem r ()
-removeUserWithClientMap lc cm qusr =
-  removeClientsWithClientMap lc (Set.toList . Set.map snd $ Map.findWithDefault mempty qusr cm) cm qusr
->>>>>>> 3f9c17e9
 
 -- | Send remove proposals for all clients of the user to the local conversation.
 removeUser ::

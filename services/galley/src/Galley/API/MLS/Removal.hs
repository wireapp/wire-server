--- conflicted
+++ resolved
@@ -118,7 +118,8 @@
   Sem r ()
 removeClientsWithClientMapRecursively lMlsConv getKPs qusr = do
   let mainConv = fmap Conv lMlsConv
-  createAndSendRemoveProposals mainConv (getKPs (tUnqualified mainConv)) qusr
+      cm = mcMembers (tUnqualified lMlsConv)
+  createAndSendRemoveProposals mainConv (getKPs (tUnqualified mainConv)) qusr cm
 
   -- remove this client from all subconversations
   subs <- listSubConversations' (mcId (tUnqualified lMlsConv))
@@ -129,6 +130,7 @@
       subConv
       (getKPs (tUnqualified subConv))
       qusr
+      cm
 
 -- | Send remove proposals for a single client of a user to the local conversation.
 removeClient ::
@@ -154,15 +156,8 @@
 removeClient lc qusr cid = do
   mMlsConv <- mkMLSConversation (tUnqualified lc)
   for_ mMlsConv $ \mlsConv -> do
-<<<<<<< HEAD
     let getKPs = cmLookupRef (mkClientIdentity qusr cid) . membersConvOrSub
     removeClientsWithClientMapRecursively (qualifyAs lc mlsConv) getKPs qusr
-=======
-    -- FUTUREWORK: also remove the client from from subconversations of lc
-    let cidAndKPs = maybeToList (cmLookupRef (mkClientIdentity qusr cid) (mcMembers mlsConv))
-        cm = mcMembers mlsConv
-    createAndSendRemoveProposals (qualifyAs lc (Conv mlsConv)) cidAndKPs qusr cm
->>>>>>> d9d1641f
 
 -- | Send remove proposals for all clients of the user to the local conversation.
 removeUser ::
@@ -187,7 +182,6 @@
 removeUser lc qusr = do
   mMlsConv <- mkMLSConversation (tUnqualified lc)
   for_ mMlsConv $ \mlsConv -> do
-<<<<<<< HEAD
     let getKPs = Map.findWithDefault mempty qusr . membersConvOrSub
     removeClientsWithClientMapRecursively (qualifyAs lc mlsConv) getKPs qusr
 
@@ -200,10 +194,4 @@
   subs <- E.listSubConversations cid
   msubs <- for (Map.assocs subs) $ \(subId, _) -> do
     getSubConversation cid subId
-  pure (catMaybes msubs)
-=======
-    -- FUTUREWORK: also remove the client from from subconversations of lc
-    let kprefs = toList (Map.findWithDefault mempty qusr (mcMembers mlsConv))
-        cm = mcMembers mlsConv
-    createAndSendRemoveProposals (qualifyAs lc (Conv mlsConv)) kprefs qusr cm
->>>>>>> d9d1641f
+  pure (catMaybes msubs)
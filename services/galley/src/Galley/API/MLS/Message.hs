--- conflicted
+++ resolved
@@ -281,16 +281,10 @@
     runFederated rConvOrSubId $
       fedClient @'Galley @"send-mls-commit-bundle" $
         MLSMessageSendRequest
-<<<<<<< HEAD
-          { mmsrConvOrSubId = tUnqualified rConvOrSubId,
-            mmsrSender = tUnqualified lusr,
-            mmsrSenderClient = c,
-            mmsrRawMessage = Base64ByteString bundle.serialized
-=======
-          { convOrSubId = Conv $ tUnqualified rcnv,
+          { convOrSubId = tUnqualified rConvOrSubId,
             sender = tUnqualified lusr,
-            rawMessage = Base64ByteString (serializeCommitBundle bundle)
->>>>>>> 1892827b
+            senderClient = c,
+            rawMessage = Base64ByteString bundle.serialized
           }
   case resp of
     MLSMessageResponseError e -> rethrowErrors @MLSBundleStaticErrors e
@@ -431,16 +425,10 @@
     runFederated rConvOrSubId $
       fedClient @'Galley @"send-mls-message" $
         MLSMessageSendRequest
-<<<<<<< HEAD
-          { mmsrConvOrSubId = tUnqualified rConvOrSubId,
-            mmsrSender = tUnqualified lusr,
-            mmsrSenderClient = senderClient,
-            mmsrRawMessage = Base64ByteString msg.rawMessage.raw
-=======
-          { convOrSubId = Conv $ tUnqualified rcnv,
+          { convOrSubId = tUnqualified rConvOrSubId,
             sender = tUnqualified lusr,
-            rawMessage = Base64ByteString (rmRaw smsg)
->>>>>>> 1892827b
+            senderClient = senderClient,
+            rawMessage = Base64ByteString msg.rawMessage.raw
           }
   case resp of
     MLSMessageResponseError e -> rethrowErrors @MLSMessageStaticErrors e
@@ -472,63 +460,7 @@
   Conv cid -> setGroupInfo cid ginfo
   SubConv cid subconvid -> setSubConversationGroupInfo cid subconvid (Just ginfo)
 
-<<<<<<< HEAD
 fetchConvOrSub ::
-=======
-  unless (cidQualifiedUser cid == qusr) $
-    throw . mlsProtocolError $
-      "The external commit attempts to add another user"
-
-  senderClient <- noteS @'MLSMissingSenderClient mSenderClient
-
-  unless (ciClient cid == senderClient) $
-    throw . mlsProtocolError $
-      "The external commit attempts to add another client of the user, it must only add itself"
-
-  -- check if there is a key package ref in the remove proposal
-  remRef <-
-    if Map.null (paRemove action)
-      then pure Nothing
-      else do
-        (remCid, r) <- derefUser (paRemove action) qusr
-        unless (cidQualifiedUser cid == cidQualifiedUser remCid)
-          . throw
-          . mlsProtocolError
-          $ "The external commit attempts to remove a client from a user other than themselves"
-        pure (Just r)
-
-  updateKeyPackageMapping lconv (cnvmlsGroupId mlsMeta) qusr (ciClient cid) remRef newRef
-
-  -- increment epoch number
-  setConversationEpoch (Data.convId (tUnqualified lconv)) (succ epoch)
-  -- fetch local conversation with new epoch
-  lc <- qualifyAs lconv <$> getLocalConvForUser qusr ((.convId) <$> lconv)
-  -- fetch backend remove proposals of the previous epoch
-  kpRefs <- getPendingBackendRemoveProposals (cnvmlsGroupId mlsMeta) epoch
-  -- requeue backend remove proposals for the current epoch
-  removeClientsWithClientMap lc kpRefs cm qusr
-  where
-    derefUser :: ClientMap -> Qualified UserId -> Sem r (ClientIdentity, KeyPackageRef)
-    derefUser (Map.toList -> l) user = case l of
-      [(u, s)] -> do
-        unless (user == u) $
-          throwS @'MLSClientSenderUserMismatch
-        ref <- snd <$> ensureSingleton s
-        ci <- derefKeyPackage ref
-        unless (cidQualifiedUser ci == user) $
-          throwS @'MLSClientSenderUserMismatch
-        pure (ci, ref)
-      _ -> throwRemProposal
-    ensureSingleton :: Set a -> Sem r a
-    ensureSingleton (Set.toList -> l) = case l of
-      [e] -> pure e
-      _ -> throwRemProposal
-    throwRemProposal =
-      throw . mlsProtocolError $
-        "The external commit must have at most one remove proposal"
-
-processCommitWithAction ::
->>>>>>> 1892827b
   forall r.
   ( Member ConversationStore r,
     Member (ErrorS 'ConvNotFound) r,
@@ -537,59 +469,6 @@
     Member SubConversationStore r
   ) =>
   Qualified UserId ->
-<<<<<<< HEAD
-=======
-  ClientId ->
-  Maybe KeyPackageRef ->
-  KeyPackageRef ->
-  Sem r ()
-updateKeyPackageMapping lconv groupId qusr cid mOld new = do
-  let lcnv = fmap Data.convId lconv
-  -- update actual mapping in brig
-  case mOld of
-    Nothing ->
-      addKeyPackageRef new qusr cid (tUntagged lcnv)
-    Just old ->
-      updateKeyPackageRef
-        KeyPackageUpdate
-          { kpupPrevious = old,
-            kpupNext = new
-          }
-
-  -- remove old (client, key package) pair
-  removeMLSClients groupId qusr (Set.singleton cid)
-  -- add new (client, key package) pair
-  addMLSClients groupId qusr (Set.singleton (cid, new))
-
-applyProposalRef ::
-  ( HasProposalEffects r,
-    ( Member (ErrorS 'ConvNotFound) r,
-      Member (ErrorS 'MLSProposalNotFound) r,
-      Member (ErrorS 'MLSStaleMessage) r,
-      Member ProposalStore r
-    )
-  ) =>
-  Data.Conversation ->
-  ConversationMLSData ->
-  GroupId ->
-  Epoch ->
-  CipherSuiteTag ->
-  ProposalOrRef ->
-  Sem r ProposalAction
-applyProposalRef conv mlsMeta groupId epoch _suite (Ref ref) = do
-  p <- getProposal groupId epoch ref >>= noteS @'MLSProposalNotFound
-  checkEpoch epoch mlsMeta
-  checkGroup groupId mlsMeta
-  applyProposal conv.convId groupId (rmValue p)
-applyProposalRef conv _mlsMeta groupId _epoch suite (Inline p) = do
-  checkProposalCipherSuite suite p
-  applyProposal conv.convId groupId p
-
-applyProposal ::
-  forall r.
-  HasProposalEffects r =>
-  ConvId ->
->>>>>>> 1892827b
   GroupId ->
   ConvType ->
   Local ConvOrSubConvId ->
@@ -610,110 +489,11 @@
 
 getMLSConv ::
   ( Member (ErrorS 'ConvNotFound) r,
-<<<<<<< HEAD
     Member (Error MLSProtocolError) r,
-=======
-    Member (ErrorS 'MLSStaleMessage) r
-  ) =>
-  Qualified UserId ->
-  Data.Conversation ->
-  ConversationMLSData ->
-  Message 'MLSPlainText ->
-  RawMLS Proposal ->
-  Sem r ()
-processProposal qusr conv mlsMeta msg prop = do
-  checkEpoch (msgEpoch msg) mlsMeta
-  checkGroup (msgGroupId msg) mlsMeta
-  let suiteTag = cnvmlsCipherSuite mlsMeta
-
-  -- validate the proposal
-  --
-  -- is the user a member of the conversation?
-  loc <- qualifyLocal ()
-  isMember' <-
-    foldQualified
-      loc
-      ( fmap isJust
-          . getLocalMember conv.convId
-          . tUnqualified
-      )
-      ( fmap isJust
-          . getRemoteMember conv.convId
-      )
-      qusr
-  unless isMember' $ throwS @'ConvNotFound
-
-  -- FUTUREWORK: validate the member's conversation role
-  let propValue = rmValue prop
-  checkProposalCipherSuite suiteTag propValue
-  when (isExternalProposal msg) $ do
-    checkExternalProposalSignature suiteTag msg prop
-    checkExternalProposalUser qusr propValue
-  let propRef = proposalRef suiteTag prop
-  storeProposal (msgGroupId msg) (msgEpoch msg) propRef ProposalOriginClient prop
-
-checkExternalProposalSignature ::
-  Member (ErrorS 'MLSUnsupportedProposal) r =>
-  CipherSuiteTag ->
-  Message 'MLSPlainText ->
-  RawMLS Proposal ->
-  Sem r ()
-checkExternalProposalSignature csTag msg prop = case rmValue prop of
-  AddProposal kp -> do
-    let pubKey = bcSignatureKey . kpCredential $ rmValue kp
-    unless (verifyMessageSignature csTag msg pubKey) $ throwS @'MLSUnsupportedProposal
-  _ -> pure () -- FUTUREWORK: check signature of other proposals as well
-
-isExternalProposal :: Message 'MLSPlainText -> Bool
-isExternalProposal msg = case msgSender msg of
-  NewMemberSender -> True
-  PreconfiguredSender _ -> True
-  _ -> False
-
--- check owner/subject of the key package exists and belongs to the user
-checkExternalProposalUser ::
-  ( Member BrigAccess r,
-    Member (ErrorS 'MLSUnsupportedProposal) r,
-    Member (Input (Local ())) r
-  ) =>
-  Qualified UserId ->
-  Proposal ->
-  Sem r ()
-checkExternalProposalUser qusr prop = do
-  loc <- qualifyLocal ()
-  foldQualified
-    loc
-    ( \lusr -> case prop of
-        AddProposal keyPackage -> do
-          ClientIdentity {ciUser, ciClient} <-
-            either
-              (const $ throwS @'MLSUnsupportedProposal)
-              pure
-              . kpIdentity
-              . rmValue
-              $ keyPackage
-          -- requesting user must match key package owner
-          when (tUnqualified lusr /= ciUser) $ throwS @'MLSUnsupportedProposal
-          -- client referenced in key package must be one of the user's clients
-          UserClients {userClients} <- lookupClients [ciUser]
-          maybe
-            (throwS @'MLSUnsupportedProposal)
-            (flip when (throwS @'MLSUnsupportedProposal) . Set.null . Set.filter (== ciClient))
-            $ userClients Map.!? ciUser
-        _ -> throwS @'MLSUnsupportedProposal
-    )
-    (const $ pure ()) -- FUTUREWORK: check external proposals from remote backends
-    qusr
-
-executeProposalAction ::
-  forall r.
-  ( Member BrigAccess r,
->>>>>>> 1892827b
     Member ConversationStore r,
     Member MemberStore r
   ) =>
   Qualified UserId ->
-<<<<<<< HEAD
   Maybe GroupId ->
   ConvType ->
   Local ConvId ->
@@ -735,116 +515,4 @@
   for_ mGroupId $ \groupId ->
     when (groupId /= mlsConv.mcMLSData.cnvmlsGroupId) $
       throw (mlsProtocolError "The message group ID does not match the conversation")
-  pure mlsConv
-=======
-  SignatureSchemeTag ->
-  Sem r (Set ClientInfo)
-getClientInfo loc = foldQualified loc getLocalMLSClients getRemoteMLSClients
-
-getRemoteMLSClients ::
-  ( Member FederatorAccess r
-  ) =>
-  Remote UserId ->
-  SignatureSchemeTag ->
-  Sem r (Set ClientInfo)
-getRemoteMLSClients rusr ss = do
-  runFederated rusr $
-    fedClient @'Brig @"get-mls-clients" $
-      MLSClientsRequest
-        { userId = tUnqualified rusr,
-          signatureScheme = ss
-        }
-
--- | Check if the epoch number matches that of a conversation
-checkEpoch ::
-  Member (ErrorS 'MLSStaleMessage) r =>
-  Epoch ->
-  ConversationMLSData ->
-  Sem r ()
-checkEpoch epoch mlsMeta = do
-  unless (epoch == cnvmlsEpoch mlsMeta) $ throwS @'MLSStaleMessage
-
--- | Check if the group ID matches that of a conversation
-checkGroup ::
-  Member (ErrorS 'ConvNotFound) r =>
-  GroupId ->
-  ConversationMLSData ->
-  Sem r ()
-checkGroup gId mlsMeta = do
-  unless (gId == cnvmlsGroupId mlsMeta) $ throwS @'ConvNotFound
-
---------------------------------------------------------------------------------
--- Error handling of proposal execution
-
--- The following errors are caught by 'executeProposalAction' and wrapped in a
--- 'MLSProposalFailure'. This way errors caused by the execution of proposals are
--- separated from those caused by the commit processing itself.
-type ProposalErrors =
-  '[ Error FederationError,
-     Error InvalidInput,
-     ErrorS ('ActionDenied 'AddConversationMember),
-     ErrorS ('ActionDenied 'LeaveConversation),
-     ErrorS ('ActionDenied 'RemoveConversationMember),
-     ErrorS 'ConvAccessDenied,
-     ErrorS 'InvalidOperation,
-     ErrorS 'NotATeamMember,
-     ErrorS 'NotConnected,
-     ErrorS 'TooManyMembers
-   ]
-
-class HandleMLSProposalFailures effs r where
-  handleMLSProposalFailures :: Sem (Append effs r) a -> Sem r a
-
-class HandleMLSProposalFailure eff r where
-  handleMLSProposalFailure :: Sem (eff ': r) a -> Sem r a
-
-instance HandleMLSProposalFailures '[] r where
-  handleMLSProposalFailures = Imports.id
-
-instance
-  ( HandleMLSProposalFailures effs r,
-    HandleMLSProposalFailure eff (Append effs r)
-  ) =>
-  HandleMLSProposalFailures (eff ': effs) r
-  where
-  handleMLSProposalFailures = handleMLSProposalFailures @effs . handleMLSProposalFailure @eff
-
-instance
-  (APIError e, Member (Error MLSProposalFailure) r) =>
-  HandleMLSProposalFailure (Error e) r
-  where
-  handleMLSProposalFailure = mapError (MLSProposalFailure . toResponse)
-
-withCommitLock ::
-  forall r a.
-  ( Member Resource r,
-    Member ConversationStore r,
-    Member (ErrorS 'MLSStaleMessage) r
-  ) =>
-  GroupId ->
-  Epoch ->
-  Sem r a ->
-  Sem r a
-withCommitLock gid epoch action =
-  bracket
-    ( acquireCommitLock gid epoch ttl >>= \lockAcquired ->
-        when (lockAcquired == NotAcquired) $
-          throwS @'MLSStaleMessage
-    )
-    (const $ releaseCommitLock gid epoch)
-    $ \_ -> do
-      -- FUTUREWORK: fetch epoch again and check that is matches
-      action
-  where
-    ttl = fromIntegral (600 :: Int) -- 10 minutes
-
-storeGroupInfoBundle ::
-  Member ConversationStore r =>
-  Local Data.Conversation ->
-  GroupInfoBundle ->
-  Sem r ()
-storeGroupInfoBundle lconv =
-  setPublicGroupState (Data.convId (tUnqualified lconv))
-    . toOpaquePublicGroupState
-    . gipGroupState
->>>>>>> 1892827b
+  pure mlsConv
--- conflicted
+++ resolved
@@ -441,7 +441,7 @@
   -- one contained in the message. We throw an error if the two don't match.
   when (((==) <$> mc <*> mSender) == Just False) $
     throwS @'MLSClientSenderUserMismatch
-  pure (mkClientIdentity qusr <$> mSender)
+  pure (mkClientIdentity qusr <$> (mc <|> mSender))
 
 postMLSMessageToLocalConv ::
   ( HasProposalEffects r,
@@ -798,42 +798,35 @@
         then do
           -- this is a newly created conversation, and it should contain exactly one
           -- client (the creator)
-<<<<<<< HEAD
-          case (sender, self) of
-            (MemberSender currentRef, Left lm) -> do
-              case (cnvmType . convMetadata . tUnqualified $ lconv, cmAssocs cm) of
-                (SelfConv, []) -> do
-                  creatorClient <-
-                    note (mlsProtocolError "Missing the sender client") senderClient
-                  unless (qusr == qUntagged (qualifyAs lconv (lmId lm)))
-                    . throw
-                    . mlsProtocolError
-                    $ "Sender user cannot commit to self-conversations of others"
-                  addMLSClients
-                    (convId <$> lconv)
-                    qusr
-                    (Set.singleton (creatorClient, nullKeyPackageRef))
-                  -- use update path as sender reference and if not existing fall back to sender
-                  senderRef <-
-                    maybe
-                      (pure currentRef)
-                      ( note (mlsProtocolError "Could not compute key package ref")
-                          . kpRef'
-                          . upLeaf
-                      )
-                      $ cPath commit
-                  -- register the creator client
-                  updateKeyPackageMapping lconv qusr creatorClient Nothing senderRef
-                (SelfConv, _)  ->
-                  throw . InternalErrorWithDescription $
-                    "Unexpected creator client set in a self-conversation"
-                (_, [(qu, (creatorClient, _))])
-                  | qu == qUntagged (qualifyAs lconv (lmId lm)) -> do
-=======
-          case (self, cmAssocs cm) of
-            (Left lm, [(qu, (creatorClient, _))])
+          let cType = cnvmType . convMetadata . tUnqualified $ lconv
+          case (self, cType, cmAssocs cm) of
+            (Left lm, SelfConv, []) -> do
+              creatorClient <-
+                note (mlsProtocolError "Missing the sender client") senderClient
+              unless (qusr == qUntagged (qualifyAs lconv (lmId lm)))
+                . throw
+                . mlsProtocolError
+                $ "Sender user cannot commit to self-conversations of others"
+              addMLSClients
+                (convId <$> lconv)
+                qusr
+                (Set.singleton (creatorClient, nullKeyPackageRef))
+              -- use update path as sender reference and if not existing fall back to sender
+              senderRef' <-
+                maybe
+                  (pure senderRef)
+                  ( note (mlsProtocolError "Could not compute key package ref")
+                      . kpRef'
+                      . upLeaf
+                  )
+                  $ cPath commit
+              -- register the creator client
+              updateKeyPackageMapping lconv qusr creatorClient Nothing senderRef'
+            (Left _, SelfConv, _) ->
+              throw . InternalErrorWithDescription $
+                "Unexpected creator client set in a self-conversation"
+            (Left lm, _, [(qu, (creatorClient, _))])
               | qu == qUntagged (qualifyAs lconv (lmId lm)) -> do
->>>>>>> f01844aa
                   -- use update path as sender reference and if not existing fall back to sender
                   senderRef' <-
                     maybe
@@ -844,30 +837,15 @@
                       )
                       $ cPath commit
                   -- register the creator client
-<<<<<<< HEAD
-                  updateKeyPackageMapping lconv qusr creatorClient Nothing senderRef
-                -- uninitialised conversations that are not self-conversations nor
-                -- global-team conversations should contain exactly one client
-                _ ->
-                  throw (InternalErrorWithDescription "Unexpected creator client set")
-            -- remote clients cannot send the first commit
-            (_, Right _) -> throwS @'MLSStaleMessage
-            -- the sender of the first commit must be a member
-            _ -> throw (mlsProtocolError "Unexpected sender")
-          pure $ (pure (), action) -- no key package ref update necessary
-        else case (sender, upLeaf <$> cPath commit) of
-          (MemberSender senderRef, Just updatedKeyPackage) -> do
-=======
                   updateKeyPackageMapping lconv qusr creatorClient Nothing senderRef'
             -- remote clients cannot send the first commit
-            (Right _, _) -> throwS @'MLSStaleMessage
+            (Right _, _, _) -> throwS @'MLSStaleMessage
             -- uninitialised conversations should contain exactly one client
-            (_, _) ->
+            (_, _, _) ->
               throw (InternalErrorWithDescription "Unexpected creator client set")
           pure $ pure () -- no key package ref update necessary
         else case upLeaf <$> cPath commit of
           Just updatedKeyPackage -> do
->>>>>>> f01844aa
             updatedRef <- kpRef' updatedKeyPackage & note (mlsProtocolError "Could not compute key package ref")
             -- postpone key package ref update until other checks/processing passed
             case senderClient of

-- This file is part of the Wire Server implementation.
--
-- Copyright (C) 2022 Wire Swiss GmbH <opensource@wire.com>
--
-- This program is free software: you can redistribute it and/or modify it under
-- the terms of the GNU Affero General Public License as published by the Free
-- Software Foundation, either version 3 of the License, or (at your option) any
-- later version.
--
-- This program is distributed in the hope that it will be useful, but WITHOUT
-- ANY WARRANTY; without even the implied warranty of MERCHANTABILITY or FITNESS
-- FOR A PARTICULAR PURPOSE. See the GNU Affero General Public License for more
-- details.
--
-- You should have received a copy of the GNU Affero General Public License along
-- with this program. If not, see <https://www.gnu.org/licenses/>.

module Galley.API.MLS.Message
  ( IncomingBundle (..),
    mkIncomingBundle,
    IncomingMessage (..),
    mkIncomingMessage,
    postMLSCommitBundle,
    postMLSCommitBundleFromLocalUser,
    postMLSMessageFromLocalUser,
    postMLSMessage,
    MLSMessageStaticErrors,
    MLSBundleStaticErrors,
  )
where

import Control.Comonad
<<<<<<< HEAD
import Data.Domain
import Data.Id
import Data.Json.Util
import qualified Data.List.NonEmpty as NE
import Data.Qualified
import qualified Data.Set as Set
import qualified Data.Text.Lazy as LT
=======
import Control.Error.Util (hush)
import Control.Lens (preview)
import Data.Domain
import Data.Id
import Data.Json.Util
import Data.List.NonEmpty (NonEmpty, nonEmpty)
import qualified Data.List.NonEmpty as NE
import qualified Data.Map as Map
import Data.Qualified
import qualified Data.Set as Set
import qualified Data.Text as T
import qualified Data.Text.Lazy as LT
import Data.Time
>>>>>>> 251574af
import Data.Tuple.Extra
import Galley.API.Action
import Galley.API.Error
import Galley.API.MLS.Commit
import Galley.API.MLS.Conversation
import Galley.API.MLS.Enabled
import Galley.API.MLS.IncomingMessage
import Galley.API.MLS.Propagate
import Galley.API.MLS.Proposal
import Galley.API.MLS.Types
import Galley.API.MLS.Util
import Galley.API.MLS.Welcome (sendWelcomes)
import Galley.API.Util
import Galley.Data.Conversation.Types
import Galley.Effects
import Galley.Effects.ConversationStore
import Galley.Effects.FederatorAccess
import Galley.Effects.MemberStore
import Galley.Effects.SubConversationStore
import Imports
import Polysemy
import Polysemy.Error
import Polysemy.Input
import Polysemy.Internal
import Polysemy.Resource (Resource)
import Polysemy.TinyLog
import Wire.API.Conversation.Protocol
import Wire.API.Error
import Wire.API.Error.Galley
import Wire.API.Federation.API
import Wire.API.Federation.API.Galley
import Wire.API.Federation.Error
import Wire.API.MLS.Commit
import Wire.API.MLS.CommitBundle
import Wire.API.MLS.Credential
import Wire.API.MLS.GroupInfo
import Wire.API.MLS.Message
import Wire.API.MLS.Serialisation
import Wire.API.MLS.SubConversation
import Wire.API.Unreachable

-- FUTUREWORK
-- - Check that the capabilities of a leaf node in an add proposal contains all
--   the required_capabilities of the group context. This would require fetching
--   the group info from the DB in order to read the group context.
-- - Verify message signature, this also requires the group context. (see above)

type MLSMessageStaticErrors =
  '[ ErrorS 'ConvAccessDenied,
     ErrorS 'ConvMemberNotFound,
     ErrorS 'ConvNotFound,
     ErrorS 'MLSNotEnabled,
     ErrorS 'MLSUnsupportedMessage,
     ErrorS 'MLSStaleMessage,
     ErrorS 'MLSProposalNotFound,
     ErrorS 'MissingLegalholdConsent,
     ErrorS 'MLSInvalidLeafNodeIndex,
     ErrorS 'MLSClientMismatch,
     ErrorS 'MLSUnsupportedProposal,
     ErrorS 'MLSCommitMissingReferences,
     ErrorS 'MLSSelfRemovalNotAllowed,
     ErrorS 'MLSClientSenderUserMismatch,
     ErrorS 'MLSGroupConversationMismatch,
     ErrorS 'MLSSubConvClientNotInParent
   ]

type MLSBundleStaticErrors =
  Append
    MLSMessageStaticErrors
    '[ErrorS 'MLSWelcomeMismatch]

postMLSMessageFromLocalUser ::
  ( HasProposalEffects r,
    Member (Error FederationError) r,
    Member (ErrorS 'ConvAccessDenied) r,
    Member (ErrorS 'ConvMemberNotFound) r,
    Member (ErrorS 'ConvNotFound) r,
    Member (ErrorS 'MissingLegalholdConsent) r,
    Member (ErrorS 'MLSClientSenderUserMismatch) r,
    Member (ErrorS 'MLSCommitMissingReferences) r,
    Member (ErrorS 'MLSGroupConversationMismatch) r,
    Member (ErrorS 'MLSNotEnabled) r,
    Member (ErrorS 'MLSProposalNotFound) r,
    Member (ErrorS 'MLSSelfRemovalNotAllowed) r,
    Member (ErrorS 'MLSStaleMessage) r,
    Member (ErrorS 'MLSUnsupportedMessage) r,
    Member (ErrorS 'MLSSubConvClientNotInParent) r,
    Member SubConversationStore r
  ) =>
  Local UserId ->
  ClientId ->
  ConnId ->
  RawMLS Message ->
  Sem r MLSMessageSendingStatus
postMLSMessageFromLocalUser lusr c conn smsg = do
  assertMLSEnabled
  imsg <- noteS @'MLSUnsupportedMessage $ mkIncomingMessage smsg
  cnvOrSub <- getConvFromGroupId imsg.groupId
  (events, unreachables) <-
    first (map lcuEvent)
      <$> postMLSMessage lusr (tUntagged lusr) c cnvOrSub (Just conn) imsg
  t <- toUTCTimeMillis <$> input
  pure $ MLSMessageSendingStatus events t unreachables

postMLSCommitBundle ::
  ( HasProposalEffects r,
    Members MLSBundleStaticErrors r,
    Member (Error FederationError) r,
    Member Resource r,
    Member SubConversationStore r
  ) =>
  Local x ->
  Qualified UserId ->
  ClientId ->
  Qualified ConvOrSubConvId ->
  Maybe ConnId ->
<<<<<<< HEAD
  IncomingBundle ->
  Sem r [LocalConversationUpdate]
postMLSCommitBundle loc qusr c qConvOrSub conn bundle =
=======
  CommitBundle ->
  Sem r [LocalConversationUpdate]
postMLSCommitBundle loc qusr mc qcnv conn rawBundle =
>>>>>>> 251574af
  foldQualified
    loc
    (postMLSCommitBundleToLocalConv qusr c conn bundle)
    (postMLSCommitBundleToRemoteConv loc qusr c conn bundle)
    qConvOrSub

postMLSCommitBundleFromLocalUser ::
  ( HasProposalEffects r,
    Members MLSBundleStaticErrors r,
    Member (Error FederationError) r,
    Member Resource r,
    Member SubConversationStore r
  ) =>
  Local UserId ->
  ClientId ->
  ConnId ->
  RawMLS CommitBundle ->
  Sem r MLSMessageSendingStatus
postMLSCommitBundleFromLocalUser lusr c conn bundle = do
  assertMLSEnabled
<<<<<<< HEAD
  ibundle <- noteS @'MLSUnsupportedMessage $ mkIncomingBundle bundle
  qConvOrSub <- getConvFromGroupId ibundle.groupId
  events <-
    map lcuEvent
      <$> postMLSCommitBundle lusr (tUntagged lusr) c qConvOrSub (Just conn) ibundle
=======
  let msg = rmValue (cbCommitMsg bundle)
  qcnv <- getConversationIdByGroupId (msgGroupId msg) >>= noteS @'ConvNotFound
  events <-
    map lcuEvent
      <$> postMLSCommitBundle lusr (tUntagged lusr) mc qcnv (Just conn) bundle
>>>>>>> 251574af
  t <- toUTCTimeMillis <$> input
  pure $ MLSMessageSendingStatus events t mempty

postMLSCommitBundleToLocalConv ::
  ( HasProposalEffects r,
    Member (Error FederationError) r,
    Members MLSBundleStaticErrors r,
    Member Resource r,
    Member SubConversationStore r
  ) =>
  Qualified UserId ->
  ClientId ->
  Maybe ConnId ->
<<<<<<< HEAD
  IncomingBundle ->
  Local ConvOrSubConvId ->
  Sem r [LocalConversationUpdate]
postMLSCommitBundleToLocalConv qusr c conn bundle lConvOrSubId = do
  lConvOrSub <- fetchConvOrSub qusr lConvOrSubId
  senderIdentity <- getSenderIdentity qusr c bundle.sender lConvOrSub

  (events, newClients) <- case bundle.sender of
    SenderMember _index -> do
      action <- getCommitData senderIdentity lConvOrSub bundle.epoch bundle.commit.value
      events <-
        processInternalCommit
          senderIdentity
          conn
          lConvOrSub
          bundle.epoch
          action
          bundle.commit.value
      pure (events, cmIdentities (paAdd action))
    SenderExternal _ -> throw (mlsProtocolError "Unexpected sender")
    SenderNewMemberProposal -> throw (mlsProtocolError "Unexpected sender")
    SenderNewMemberCommit -> do
      action <- getExternalCommitData senderIdentity lConvOrSub bundle.epoch bundle.commit.value
      processExternalCommit
        senderIdentity
        lConvOrSub
        bundle.epoch
        action
        bundle.commit.value.path
      pure ([], [])

  storeGroupInfo (tUnqualified lConvOrSub).id bundle.groupInfo

  propagateMessage qusr lConvOrSub conn bundle.rawMessage (tUnqualified lConvOrSub).members
    >>= mapM_ throwUnreachableUsers

  traverse_ (sendWelcomes lConvOrSubId conn newClients) bundle.welcome
=======
  CommitBundle ->
  Local ConvId ->
  Sem r [LocalConversationUpdate]
postMLSCommitBundleToLocalConv qusr mc conn bundle lcnv = do
  let msg = rmValue (cbCommitMsg bundle)
  conv <- getLocalConvForUser qusr lcnv
  mlsMeta <- Data.mlsMetadata conv & noteS @'ConvNotFound

  let lconv = qualifyAs lcnv conv
  cm <- lookupMLSClients (cnvmlsGroupId mlsMeta)

  senderClient <- fmap ciClient <$> getSenderIdentity qusr mc SMLSPlainText msg

  events <- case msgPayload msg of
    CommitMessage commit ->
      do
        action <- getCommitData lconv mlsMeta (msgEpoch msg) commit
        -- check that the welcome message matches the action
        for_ (cbWelcome bundle) $ \welcome ->
          when
            ( Set.fromList (map gsNewMember (welSecrets (rmValue welcome)))
                /= Set.fromList (map (snd . snd) (cmAssocs (paAdd action)))
            )
            $ throwS @'MLSWelcomeMismatch
        updates <-
          processCommitWithAction
            qusr
            senderClient
            conn
            lconv
            mlsMeta
            cm
            (msgEpoch msg)
            action
            (msgSender msg)
            commit
        storeGroupInfoBundle lconv (cbGroupInfoBundle bundle)
        pure updates
    ApplicationMessage _ -> throwS @'MLSUnsupportedMessage
    ProposalMessage _ -> throwS @'MLSUnsupportedMessage

  propagateMessage qusr (qualifyAs lcnv conv) cm conn (rmRaw (cbCommitMsg bundle))
    >>= mapM_ throwUnreachableUsers

  for_ (cbWelcome bundle) $
    postMLSWelcome lcnv conn

>>>>>>> 251574af
  pure events

postMLSCommitBundleToRemoteConv ::
  ( Members MLSBundleStaticErrors r,
<<<<<<< HEAD
    ( Member BrigAccess r,
      Member (Error FederationError) r,
=======
    ( Member (Error FederationError) r,
>>>>>>> 251574af
      Member (Error InternalError) r,
      Member (Error MLSProtocolError) r,
      Member (Error MLSProposalFailure) r,
      Member ExternalAccess r,
      Member FederatorAccess r,
      Member GundeckAccess r,
      Member MemberStore r,
      Member TinyLog r
    )
  ) =>
  Local x ->
  Qualified UserId ->
  ClientId ->
  Maybe ConnId ->
<<<<<<< HEAD
  IncomingBundle ->
  Remote ConvOrSubConvId ->
  Sem r [LocalConversationUpdate]
postMLSCommitBundleToRemoteConv loc qusr c con bundle rConvOrSubId = do
=======
  CommitBundle ->
  Remote ConvId ->
  Sem r [LocalConversationUpdate]
postMLSCommitBundleToRemoteConv loc qusr con bundle rcnv = do
>>>>>>> 251574af
  -- only local users can send messages to remote conversations
  lusr <- foldQualified loc pure (\_ -> throwS @'ConvAccessDenied) qusr
  -- only members may send commit bundles to a remote conversation

  flip unless (throwS @'ConvMemberNotFound) =<< checkLocalMemberRemoteConv (tUnqualified lusr) ((.conv) <$> rConvOrSubId)

  resp <-
    runFederated rConvOrSubId $
      fedClient @'Galley @"send-mls-commit-bundle" $
        MLSMessageSendRequest
          { mmsrConvOrSubId = tUnqualified rConvOrSubId,
            mmsrSender = tUnqualified lusr,
            mmsrSenderClient = c,
            mmsrRawMessage = Base64ByteString bundle.serialized
          }
  case resp of
    MLSMessageResponseError e -> rethrowErrors @MLSBundleStaticErrors e
    MLSMessageResponseProtocolError e -> throw (mlsProtocolError e)
    MLSMessageResponseProposalFailure e -> throw (MLSProposalFailure e)
    MLSMessageResponseUnreachableBackends ds -> throwUnreachableDomains ds
    MLSMessageResponseUpdates updates unreachables -> do
      for_ unreachables $ \us ->
        throw . InternalErrorWithDescription $
          "A commit to a remote conversation should not ever return a \
          \non-empty list of users an application message could not be \
          \sent to. The remote end returned: "
            <> LT.pack (intercalate ", " (show <$> NE.toList (unreachableUsers us)))
      for updates $ \update -> do
<<<<<<< HEAD
        e <- notifyRemoteConversationAction loc (qualifyAs rConvOrSubId update) con
=======
        e <- notifyRemoteConversationAction loc (qualifyAs rcnv update) con
>>>>>>> 251574af
        pure (LocalConversationUpdate e update)

postMLSMessage ::
  ( HasProposalEffects r,
    Member (Error FederationError) r,
    Member (ErrorS 'ConvAccessDenied) r,
    Member (ErrorS 'ConvMemberNotFound) r,
    Member (ErrorS 'ConvNotFound) r,
    Member (ErrorS 'MLSNotEnabled) r,
    Member (ErrorS 'MissingLegalholdConsent) r,
    Member (ErrorS 'MLSClientSenderUserMismatch) r,
    Member (ErrorS 'MLSCommitMissingReferences) r,
    Member (ErrorS 'MLSGroupConversationMismatch) r,
    Member (ErrorS 'MLSProposalNotFound) r,
    Member (ErrorS 'MLSSelfRemovalNotAllowed) r,
    Member (ErrorS 'MLSStaleMessage) r,
    Member (ErrorS 'MLSUnsupportedMessage) r,
    Member (ErrorS 'MLSSubConvClientNotInParent) r,
    Member SubConversationStore r
  ) =>
  Local x ->
  Qualified UserId ->
  ClientId ->
  Qualified ConvOrSubConvId ->
  Maybe ConnId ->
  IncomingMessage ->
  Sem r ([LocalConversationUpdate], Maybe UnreachableUsers)
postMLSMessage loc qusr c qconvOrSub con msg = do
  foldQualified
    loc
    (postMLSMessageToLocalConv qusr c con msg)
    (postMLSMessageToRemoteConv loc qusr c con msg)
    qconvOrSub

getSenderIdentity ::
  ( Member (ErrorS 'MLSClientSenderUserMismatch) r,
    Member (Error MLSProtocolError) r
  ) =>
  Qualified UserId ->
  ClientId ->
  Sender ->
  Local ConvOrSubConv ->
  Sem r ClientIdentity
getSenderIdentity qusr c mSender lConvOrSubConv = do
  let cid = mkClientIdentity qusr c
  let epoch = epochNumber . cnvmlsEpoch . (.meta) . tUnqualified $ lConvOrSubConv
  case mSender of
    SenderMember idx | epoch > 0 -> do
      cid' <- note (mlsProtocolError "unknown sender leaf index") $ imLookup (tUnqualified lConvOrSubConv).indexMap idx
      unless (cid' == cid) $ throwS @'MLSClientSenderUserMismatch
    _ -> pure ()
  pure cid

postMLSMessageToLocalConv ::
  ( HasProposalEffects r,
    Member (ErrorS 'ConvNotFound) r,
    Member (ErrorS 'MLSClientSenderUserMismatch) r,
    Member (ErrorS 'MLSStaleMessage) r,
    Member (ErrorS 'MLSUnsupportedMessage) r,
    Member SubConversationStore r
  ) =>
  Qualified UserId ->
  ClientId ->
  Maybe ConnId ->
  IncomingMessage ->
  Local ConvOrSubConvId ->
  Sem r ([LocalConversationUpdate], Maybe UnreachableUsers)
postMLSMessageToLocalConv qusr c con msg convOrSubId = do
  lConvOrSub <- fetchConvOrSub qusr convOrSubId

  for_ msg.sender $ \sender ->
    void $ getSenderIdentity qusr c sender lConvOrSub

  -- validate message
  case msg.content of
    IncomingMessageContentPublic pub -> case pub.content of
      FramedContentCommit _commit -> throwS @'MLSUnsupportedMessage
      FramedContentApplicationData _ -> throwS @'MLSUnsupportedMessage
      FramedContentProposal prop ->
        processProposal qusr lConvOrSub msg.groupId msg.epoch pub prop
    IncomingMessageContentPrivate -> do
      when ((tUnqualified lConvOrSub).migrationState == MLSMigrationMixed) $
        throwS @'MLSUnsupportedMessage

  unreachables <- propagateMessage qusr lConvOrSub con msg.rawMessage (tUnqualified lConvOrSub).members
  pure ([], unreachables)

postMLSMessageToRemoteConv ::
  ( Members MLSMessageStaticErrors r,
    ( Member (Error FederationError) r,
      Member TinyLog r
    ),
    HasProposalEffects r
  ) =>
  Local x ->
  Qualified UserId ->
  ClientId ->
  Maybe ConnId ->
  IncomingMessage ->
  Remote ConvOrSubConvId ->
  Sem r ([LocalConversationUpdate], Maybe UnreachableUsers)
postMLSMessageToRemoteConv loc qusr senderClient con msg rConvOrSubId = do
  -- only local users can send messages to remote conversations
  lusr <- foldQualified loc pure (\_ -> throwS @'ConvAccessDenied) qusr
  -- only members may send messages to the remote conversation
  flip unless (throwS @'ConvMemberNotFound) =<< checkLocalMemberRemoteConv (tUnqualified lusr) ((.conv) <$> rConvOrSubId)

  resp <-
    runFederated rConvOrSubId $
      fedClient @'Galley @"send-mls-message" $
        MLSMessageSendRequest
          { mmsrConvOrSubId = tUnqualified rConvOrSubId,
            mmsrSender = tUnqualified lusr,
            mmsrSenderClient = senderClient,
            mmsrRawMessage = Base64ByteString msg.rawMessage.raw
          }
  case resp of
    MLSMessageResponseError e -> rethrowErrors @MLSMessageStaticErrors e
    MLSMessageResponseProtocolError e ->
      throw (mlsProtocolError e)
    MLSMessageResponseProposalFailure e -> throw (MLSProposalFailure e)
    MLSMessageResponseUnreachableBackends ds ->
      throw . InternalErrorWithDescription $
        "An application or proposal message to a remote conversation should \
        \not ever return a non-empty list of domains a commit could not be \
        \sent to. The remote end returned: "
          <> LT.pack (intercalate ", " (show <$> Set.toList (Set.map domainText ds)))
    MLSMessageResponseUpdates updates unreachables -> do
      lcus <- for updates $ \update -> do
        e <- notifyRemoteConversationAction loc (qualifyAs rConvOrSubId update) con
        pure (LocalConversationUpdate e update)
      pure (lcus, unreachables)

storeGroupInfo ::
  ( Member ConversationStore r,
    Member SubConversationStore r
  ) =>
  ConvOrSubConvId ->
  GroupInfoData ->
  Sem r ()
storeGroupInfo convOrSub ginfo = case convOrSub of
  Conv cid -> setGroupInfo cid ginfo
  SubConv cid subconvid -> setSubConversationGroupInfo cid subconvid (Just ginfo)

fetchConvOrSub ::
  forall r.
  ( Member ConversationStore r,
    Member (ErrorS 'ConvNotFound) r,
    Member MemberStore r,
    Member SubConversationStore r
  ) =>
  Qualified UserId ->
  Local ConvOrSubConvId ->
  Sem r (Local ConvOrSubConv)
fetchConvOrSub qusr convOrSubId = for convOrSubId $ \case
  Conv convId -> Conv <$> getMLSConv qusr (qualifyAs convOrSubId convId)
  SubConv convId sconvId -> do
    let lconv = qualifyAs convOrSubId convId
    c <- getMLSConv qusr lconv
    subconv <- getSubConversation convId sconvId >>= noteS @'ConvNotFound
    pure (SubConv c subconv)
  where
    getMLSConv :: Qualified UserId -> Local ConvId -> Sem r MLSConversation
    getMLSConv u =
      getLocalConvForUser u
        >=> mkMLSConversation
        >=> noteS @'ConvNotFound<|MERGE_RESOLUTION|>--- conflicted
+++ resolved
@@ -30,7 +30,6 @@
 where
 
 import Control.Comonad
-<<<<<<< HEAD
 import Data.Domain
 import Data.Id
 import Data.Json.Util
@@ -38,25 +37,12 @@
 import Data.Qualified
 import qualified Data.Set as Set
 import qualified Data.Text.Lazy as LT
-=======
-import Control.Error.Util (hush)
-import Control.Lens (preview)
-import Data.Domain
-import Data.Id
-import Data.Json.Util
-import Data.List.NonEmpty (NonEmpty, nonEmpty)
-import qualified Data.List.NonEmpty as NE
-import qualified Data.Map as Map
-import Data.Qualified
-import qualified Data.Set as Set
-import qualified Data.Text as T
-import qualified Data.Text.Lazy as LT
-import Data.Time
->>>>>>> 251574af
 import Data.Tuple.Extra
 import Galley.API.Action
 import Galley.API.Error
-import Galley.API.MLS.Commit
+import Galley.API.MLS.Commit.Core (getCommitData)
+import Galley.API.MLS.Commit.ExternalCommit
+import Galley.API.MLS.Commit.InternalCommit
 import Galley.API.MLS.Conversation
 import Galley.API.MLS.Enabled
 import Galley.API.MLS.IncomingMessage
@@ -169,15 +155,9 @@
   ClientId ->
   Qualified ConvOrSubConvId ->
   Maybe ConnId ->
-<<<<<<< HEAD
   IncomingBundle ->
   Sem r [LocalConversationUpdate]
 postMLSCommitBundle loc qusr c qConvOrSub conn bundle =
-=======
-  CommitBundle ->
-  Sem r [LocalConversationUpdate]
-postMLSCommitBundle loc qusr mc qcnv conn rawBundle =
->>>>>>> 251574af
   foldQualified
     loc
     (postMLSCommitBundleToLocalConv qusr c conn bundle)
@@ -198,19 +178,11 @@
   Sem r MLSMessageSendingStatus
 postMLSCommitBundleFromLocalUser lusr c conn bundle = do
   assertMLSEnabled
-<<<<<<< HEAD
   ibundle <- noteS @'MLSUnsupportedMessage $ mkIncomingBundle bundle
   qConvOrSub <- getConvFromGroupId ibundle.groupId
   events <-
     map lcuEvent
       <$> postMLSCommitBundle lusr (tUntagged lusr) c qConvOrSub (Just conn) ibundle
-=======
-  let msg = rmValue (cbCommitMsg bundle)
-  qcnv <- getConversationIdByGroupId (msgGroupId msg) >>= noteS @'ConvNotFound
-  events <-
-    map lcuEvent
-      <$> postMLSCommitBundle lusr (tUntagged lusr) mc qcnv (Just conn) bundle
->>>>>>> 251574af
   t <- toUTCTimeMillis <$> input
   pure $ MLSMessageSendingStatus events t mempty
 
@@ -224,7 +196,6 @@
   Qualified UserId ->
   ClientId ->
   Maybe ConnId ->
-<<<<<<< HEAD
   IncomingBundle ->
   Local ConvOrSubConvId ->
   Sem r [LocalConversationUpdate]
@@ -262,65 +233,12 @@
     >>= mapM_ throwUnreachableUsers
 
   traverse_ (sendWelcomes lConvOrSubId conn newClients) bundle.welcome
-=======
-  CommitBundle ->
-  Local ConvId ->
-  Sem r [LocalConversationUpdate]
-postMLSCommitBundleToLocalConv qusr mc conn bundle lcnv = do
-  let msg = rmValue (cbCommitMsg bundle)
-  conv <- getLocalConvForUser qusr lcnv
-  mlsMeta <- Data.mlsMetadata conv & noteS @'ConvNotFound
-
-  let lconv = qualifyAs lcnv conv
-  cm <- lookupMLSClients (cnvmlsGroupId mlsMeta)
-
-  senderClient <- fmap ciClient <$> getSenderIdentity qusr mc SMLSPlainText msg
-
-  events <- case msgPayload msg of
-    CommitMessage commit ->
-      do
-        action <- getCommitData lconv mlsMeta (msgEpoch msg) commit
-        -- check that the welcome message matches the action
-        for_ (cbWelcome bundle) $ \welcome ->
-          when
-            ( Set.fromList (map gsNewMember (welSecrets (rmValue welcome)))
-                /= Set.fromList (map (snd . snd) (cmAssocs (paAdd action)))
-            )
-            $ throwS @'MLSWelcomeMismatch
-        updates <-
-          processCommitWithAction
-            qusr
-            senderClient
-            conn
-            lconv
-            mlsMeta
-            cm
-            (msgEpoch msg)
-            action
-            (msgSender msg)
-            commit
-        storeGroupInfoBundle lconv (cbGroupInfoBundle bundle)
-        pure updates
-    ApplicationMessage _ -> throwS @'MLSUnsupportedMessage
-    ProposalMessage _ -> throwS @'MLSUnsupportedMessage
-
-  propagateMessage qusr (qualifyAs lcnv conv) cm conn (rmRaw (cbCommitMsg bundle))
-    >>= mapM_ throwUnreachableUsers
-
-  for_ (cbWelcome bundle) $
-    postMLSWelcome lcnv conn
-
->>>>>>> 251574af
   pure events
 
 postMLSCommitBundleToRemoteConv ::
   ( Members MLSBundleStaticErrors r,
-<<<<<<< HEAD
     ( Member BrigAccess r,
       Member (Error FederationError) r,
-=======
-    ( Member (Error FederationError) r,
->>>>>>> 251574af
       Member (Error InternalError) r,
       Member (Error MLSProtocolError) r,
       Member (Error MLSProposalFailure) r,
@@ -335,17 +253,10 @@
   Qualified UserId ->
   ClientId ->
   Maybe ConnId ->
-<<<<<<< HEAD
   IncomingBundle ->
   Remote ConvOrSubConvId ->
   Sem r [LocalConversationUpdate]
 postMLSCommitBundleToRemoteConv loc qusr c con bundle rConvOrSubId = do
-=======
-  CommitBundle ->
-  Remote ConvId ->
-  Sem r [LocalConversationUpdate]
-postMLSCommitBundleToRemoteConv loc qusr con bundle rcnv = do
->>>>>>> 251574af
   -- only local users can send messages to remote conversations
   lusr <- foldQualified loc pure (\_ -> throwS @'ConvAccessDenied) qusr
   -- only members may send commit bundles to a remote conversation
@@ -374,11 +285,7 @@
           \sent to. The remote end returned: "
             <> LT.pack (intercalate ", " (show <$> NE.toList (unreachableUsers us)))
       for updates $ \update -> do
-<<<<<<< HEAD
         e <- notifyRemoteConversationAction loc (qualifyAs rConvOrSubId update) con
-=======
-        e <- notifyRemoteConversationAction loc (qualifyAs rcnv update) con
->>>>>>> 251574af
         pure (LocalConversationUpdate e update)
 
 postMLSMessage ::

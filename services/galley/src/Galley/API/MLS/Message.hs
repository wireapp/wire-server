--- conflicted
+++ resolved
@@ -562,18 +562,13 @@
 
 postMLSMessageToRemoteConv ::
   ( Members MLSMessageStaticErrors r,
-<<<<<<< HEAD
     Members
       '[ Error FederationError,
          TinyLog
        ]
       r,
-    HasProposalEffects r
-=======
-    Members '[Error FederationError, TinyLog] r,
     HasProposalEffects r,
     CallsFed 'Galley "send-mls-message"
->>>>>>> 3f9c17e9
   ) =>
   Local x ->
   Qualified UserId ->
@@ -686,29 +681,26 @@
 
 processCommit ::
   ( HasProposalEffects r,
+    Member BrigAccess r,
     Member (Error FederationError) r,
     Member (Error InternalError) r,
     Member (ErrorS 'ConvNotFound) r,
+    Member (ErrorS 'MissingLegalholdConsent) r,
     Member (ErrorS 'MLSClientSenderUserMismatch) r,
     Member (ErrorS 'MLSCommitMissingReferences) r,
     Member (ErrorS 'MLSMissingSenderClient) r,
     Member (ErrorS 'MLSProposalNotFound) r,
     Member (ErrorS 'MLSSelfRemovalNotAllowed) r,
     Member (ErrorS 'MLSStaleMessage) r,
-    Member (ErrorS 'MissingLegalholdConsent) r,
     Member (ErrorS 'MLSSubConvClientNotInParent) r,
     Member (Input (Local ())) r,
     Member ProposalStore r,
-    Member BrigAccess r,
     Member Resource r,
-<<<<<<< HEAD
-    Member SubConversationStore r
-=======
+    Member SubConversationStore r,
     CallsFed 'Galley "on-mls-message-sent",
     CallsFed 'Galley "on-conversation-updated",
     CallsFed 'Galley "on-new-remote-conversation",
     CallsFed 'Brig "get-mls-clients"
->>>>>>> 3f9c17e9
   ) =>
   Qualified UserId ->
   Maybe ClientId ->
@@ -724,31 +716,6 @@
 
 processExternalCommit ::
   forall r.
-<<<<<<< HEAD
-  Members
-    '[ BrigAccess,
-       ConversationStore,
-       Error MLSProtocolError,
-       ErrorS 'ConvNotFound,
-       ErrorS 'MLSClientSenderUserMismatch,
-       ErrorS 'MLSKeyPackageRefNotFound,
-       ErrorS 'MLSStaleMessage,
-       ErrorS 'MLSMissingSenderClient,
-       ErrorS 'MLSSubConvClientNotInParent,
-       Error InternalError,
-       ExternalAccess,
-       FederatorAccess,
-       GundeckAccess,
-       Input Env,
-       Input UTCTime,
-       MemberStore,
-       ProposalStore,
-       Resource,
-       SubConversationStore,
-       TinyLog
-     ]
-    r =>
-=======
   ( Members
       '[ BrigAccess,
          ConversationStore,
@@ -758,6 +725,8 @@
          ErrorS 'MLSKeyPackageRefNotFound,
          ErrorS 'MLSStaleMessage,
          ErrorS 'MLSMissingSenderClient,
+         ErrorS 'MLSSubConvClientNotInParent,
+         Error InternalError,
          ExternalAccess,
          FederatorAccess,
          GundeckAccess,
@@ -766,12 +735,12 @@
          MemberStore,
          ProposalStore,
          Resource,
+         SubConversationStore,
          TinyLog
        ]
       r,
     CallsFed 'Galley "on-mls-message-sent"
   ) =>
->>>>>>> 3f9c17e9
   Qualified UserId ->
   Maybe ClientId ->
   Local ConvOrSubConv ->
@@ -867,29 +836,26 @@
 processCommitWithAction ::
   forall r.
   ( HasProposalEffects r,
+    Member BrigAccess r,
     Member (Error FederationError) r,
     Member (Error InternalError) r,
     Member (ErrorS 'ConvNotFound) r,
+    Member (ErrorS 'MissingLegalholdConsent) r,
     Member (ErrorS 'MLSClientSenderUserMismatch) r,
     Member (ErrorS 'MLSCommitMissingReferences) r,
     Member (ErrorS 'MLSMissingSenderClient) r,
     Member (ErrorS 'MLSProposalNotFound) r,
     Member (ErrorS 'MLSSelfRemovalNotAllowed) r,
     Member (ErrorS 'MLSStaleMessage) r,
-    Member (ErrorS 'MissingLegalholdConsent) r,
     Member (ErrorS 'MLSSubConvClientNotInParent) r,
     Member (Input (Local ())) r,
     Member ProposalStore r,
-    Member BrigAccess r,
     Member Resource r,
-<<<<<<< HEAD
-    Member SubConversationStore r
-=======
+    Member SubConversationStore r,
     CallsFed 'Galley "on-mls-message-sent",
     CallsFed 'Galley "on-conversation-updated",
     CallsFed 'Galley "on-new-remote-conversation",
     CallsFed 'Brig "get-mls-clients"
->>>>>>> 3f9c17e9
   ) =>
   Qualified UserId ->
   Maybe ClientId ->

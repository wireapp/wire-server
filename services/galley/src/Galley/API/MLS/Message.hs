-- This file is part of the Wire Server implementation.
--
-- Copyright (C) 2022 Wire Swiss GmbH <opensource@wire.com>
--
-- This program is free software: you can redistribute it and/or modify it under
-- the terms of the GNU Affero General Public License as published by the Free
-- Software Foundation, either version 3 of the License, or (at your option) any
-- later version.
--
-- This program is distributed in the hope that it will be useful, but WITHOUT
-- ANY WARRANTY; without even the implied warranty of MERCHANTABILITY or FITNESS
-- FOR A PARTICULAR PURPOSE. See the GNU Affero General Public License for more
-- details.
--
-- You should have received a copy of the GNU Affero General Public License along
-- with this program. If not, see <https://www.gnu.org/licenses/>.

module Galley.API.MLS.Message
  ( postMLSCommitBundle,
    postMLSCommitBundleFromLocalUser,
    postMLSMessageFromLocalUser,
    postMLSMessageFromLocalUserV1,
    postMLSMessage,
    MLSMessageStaticErrors,
    MLSBundleStaticErrors,
  )
where

import Control.Arrow ((>>>))
import Control.Comonad
import Control.Error.Util (hush)
import Control.Lens (forOf_, preview)
import Control.Lens.Extras (is)
import Data.Id
import Data.Json.Util
import Data.List.NonEmpty (NonEmpty, nonEmpty)
import qualified Data.Map as Map
import Data.Qualified
import qualified Data.Set as Set
import qualified Data.Text as T
import Data.Time
import Galley.API.Action
import Galley.API.Error
import Galley.API.MLS.Conversation
import Galley.API.MLS.Enabled
import Galley.API.MLS.KeyPackage
import Galley.API.MLS.Propagate
import Galley.API.MLS.Removal
import Galley.API.MLS.Types
import Galley.API.MLS.Util
import Galley.API.MLS.Welcome (postMLSWelcome)
import Galley.API.Util
import Galley.Data.Conversation.Types hiding (Conversation)
import qualified Galley.Data.Conversation.Types as Data
import Galley.Effects
import Galley.Effects.BrigAccess
import Galley.Effects.ConversationStore
import Galley.Effects.FederatorAccess
import Galley.Effects.MemberStore
import Galley.Effects.ProposalStore
import Galley.Effects.SubConversationStore
import Galley.Env
import Galley.Options
import Galley.Types.Conversations.Members
import Imports
import Polysemy
import Polysemy.Error
import Polysemy.Input
import Polysemy.Internal
import Polysemy.Resource (Resource)
import Polysemy.TinyLog
import Wire.API.Conversation hiding (Member)
import Wire.API.Conversation.Protocol
import Wire.API.Conversation.Role
import Wire.API.Error
import Wire.API.Error.Galley
import Wire.API.Event.Conversation
import Wire.API.Federation.API
import Wire.API.Federation.API.Brig
import Wire.API.Federation.API.Galley
import Wire.API.Federation.Error
import Wire.API.MLS.CipherSuite
import Wire.API.MLS.Commit
import Wire.API.MLS.CommitBundle
import Wire.API.MLS.Credential
import Wire.API.MLS.GroupInfoBundle
import Wire.API.MLS.KeyPackage
import Wire.API.MLS.Message
import Wire.API.MLS.Proposal
import qualified Wire.API.MLS.Proposal as Proposal
import Wire.API.MLS.PublicGroupState
import Wire.API.MLS.Serialisation
import Wire.API.MLS.SubConversation
import Wire.API.MLS.Welcome
import Wire.API.Message
import Wire.API.Routes.Internal.Brig
import Wire.API.User.Client

type MLSMessageStaticErrors =
  '[ ErrorS 'ConvAccessDenied,
     ErrorS 'ConvMemberNotFound,
     ErrorS 'ConvNotFound,
     ErrorS 'MLSNotEnabled,
     ErrorS 'MLSUnsupportedMessage,
     ErrorS 'MLSStaleMessage,
     ErrorS 'MLSProposalNotFound,
     ErrorS 'MissingLegalholdConsent,
     ErrorS 'MLSKeyPackageRefNotFound,
     ErrorS 'MLSClientMismatch,
     ErrorS 'MLSUnsupportedProposal,
     ErrorS 'MLSCommitMissingReferences,
     ErrorS 'MLSSelfRemovalNotAllowed,
     ErrorS 'MLSClientSenderUserMismatch,
     ErrorS 'MLSGroupConversationMismatch,
     ErrorS 'MLSMissingSenderClient,
     ErrorS 'MLSSubConvClientNotInParent
   ]

type MLSBundleStaticErrors =
  Append
    MLSMessageStaticErrors
    '[ErrorS 'MLSWelcomeMismatch]

postMLSMessageFromLocalUserV1 ::
  ( HasProposalEffects r,
<<<<<<< HEAD
    Members
      '[ Error FederationError,
         Error InternalError,
         ErrorS 'ConvAccessDenied,
         ErrorS 'ConvMemberNotFound,
         ErrorS 'ConvNotFound,
         ErrorS 'MissingLegalholdConsent,
         ErrorS 'MLSClientSenderUserMismatch,
         ErrorS 'MLSCommitMissingReferences,
         ErrorS 'MLSGroupConversationMismatch,
         ErrorS 'MLSMissingSenderClient,
         ErrorS 'MLSNotEnabled,
         ErrorS 'MLSProposalNotFound,
         ErrorS 'MLSSelfRemovalNotAllowed,
         ErrorS 'MLSStaleMessage,
         ErrorS 'MLSUnsupportedMessage,
         ErrorS 'MLSSubConvClientNotInParent,
         Input (Local ()),
         ProposalStore,
         Resource,
         SubConversationStore,
         TinyLog
       ]
      r,
=======
    ( Member (Error FederationError) r,
      Member (Error InternalError) r,
      Member (ErrorS 'ConvAccessDenied) r,
      Member (ErrorS 'ConvMemberNotFound) r,
      Member (ErrorS 'ConvNotFound) r,
      Member (ErrorS 'MissingLegalholdConsent) r,
      Member (ErrorS 'MLSClientSenderUserMismatch) r,
      Member (ErrorS 'MLSCommitMissingReferences) r,
      Member (ErrorS 'MLSGroupConversationMismatch) r,
      Member (ErrorS 'MLSMissingSenderClient) r,
      Member (ErrorS 'MLSNotEnabled) r,
      Member (ErrorS 'MLSProposalNotFound) r,
      Member (ErrorS 'MLSSelfRemovalNotAllowed) r,
      Member (ErrorS 'MLSStaleMessage) r,
      Member (ErrorS 'MLSUnsupportedMessage) r,
      Member (Input (Local ())) r,
      Member ProposalStore r,
      Member Resource r,
      Member TinyLog r
    ),
>>>>>>> c27541d7
    CallsFed 'Galley "on-mls-message-sent",
    CallsFed 'Galley "send-mls-message",
    CallsFed 'Galley "on-conversation-updated",
    CallsFed 'Galley "on-new-remote-conversation",
    CallsFed 'Galley "on-new-remote-subconversation",
    CallsFed 'Galley "on-delete-mls-conversation",
    CallsFed 'Brig "get-mls-clients"
  ) =>
  Local UserId ->
  Maybe ClientId ->
  ConnId ->
  RawMLS SomeMessage ->
  Sem r [Event]
postMLSMessageFromLocalUserV1 lusr mc conn smsg = do
  assertMLSEnabled
  case rmValue smsg of
    SomeMessage _ msg -> do
      cnvOrSub <- lookupConvByGroupId (msgGroupId msg) >>= noteS @'ConvNotFound
      map lcuEvent
        <$> postMLSMessage lusr (tUntagged lusr) mc cnvOrSub (Just conn) smsg

postMLSMessageFromLocalUser ::
  ( HasProposalEffects r,
<<<<<<< HEAD
    Members
      '[ Error FederationError,
         Error InternalError,
         ErrorS 'ConvAccessDenied,
         ErrorS 'ConvMemberNotFound,
         ErrorS 'ConvNotFound,
         ErrorS 'MissingLegalholdConsent,
         ErrorS 'MLSClientSenderUserMismatch,
         ErrorS 'MLSCommitMissingReferences,
         ErrorS 'MLSGroupConversationMismatch,
         ErrorS 'MLSMissingSenderClient,
         ErrorS 'MLSNotEnabled,
         ErrorS 'MLSProposalNotFound,
         ErrorS 'MLSSelfRemovalNotAllowed,
         ErrorS 'MLSStaleMessage,
         ErrorS 'MLSUnsupportedMessage,
         ErrorS 'MLSSubConvClientNotInParent,
         Input (Local ()),
         ProposalStore,
         Resource,
         SubConversationStore,
         TinyLog
       ]
      r,
=======
    ( Member (Error FederationError) r,
      Member (Error InternalError) r,
      Member (ErrorS 'ConvAccessDenied) r,
      Member (ErrorS 'ConvMemberNotFound) r,
      Member (ErrorS 'ConvNotFound) r,
      Member (ErrorS 'MissingLegalholdConsent) r,
      Member (ErrorS 'MLSClientSenderUserMismatch) r,
      Member (ErrorS 'MLSCommitMissingReferences) r,
      Member (ErrorS 'MLSGroupConversationMismatch) r,
      Member (ErrorS 'MLSMissingSenderClient) r,
      Member (ErrorS 'MLSNotEnabled) r,
      Member (ErrorS 'MLSProposalNotFound) r,
      Member (ErrorS 'MLSSelfRemovalNotAllowed) r,
      Member (ErrorS 'MLSStaleMessage) r,
      Member (ErrorS 'MLSUnsupportedMessage) r,
      Member (Input (Local ())) r,
      Member ProposalStore r,
      Member Resource r,
      Member TinyLog r
    ),
>>>>>>> c27541d7
    CallsFed 'Galley "on-mls-message-sent",
    CallsFed 'Galley "send-mls-message",
    CallsFed 'Galley "on-conversation-updated",
    CallsFed 'Galley "on-new-remote-conversation",
    CallsFed 'Galley "on-new-remote-subconversation",
    CallsFed 'Galley "on-delete-mls-conversation",
    CallsFed 'Brig "get-mls-clients"
  ) =>
  Local UserId ->
  Maybe ClientId ->
  ConnId ->
  RawMLS SomeMessage ->
  Sem r MLSMessageSendingStatus
postMLSMessageFromLocalUser lusr mc conn msg = do
  -- FUTUREWORK: Inline the body of 'postMLSMessageFromLocalUserV1' once version
  -- V1 is dropped
  assertMLSEnabled
  events <- postMLSMessageFromLocalUserV1 lusr mc conn msg
  t <- toUTCTimeMillis <$> input
  pure $ MLSMessageSendingStatus events t

postMLSCommitBundle ::
  ( HasProposalEffects r,
    Members MLSBundleStaticErrors r,
<<<<<<< HEAD
    Members
      '[ BrigAccess,
         Error FederationError,
         Error InternalError,
         Error MLSProtocolError,
         Input (Local ()),
         Input Opts,
         Input UTCTime,
         MemberStore,
         ProposalStore,
         Resource,
         SubConversationStore,
         TinyLog
       ]
      r,
=======
    ( Member BrigAccess r,
      Member (Error FederationError) r,
      Member (Error InternalError) r,
      Member (Error MLSProtocolError) r,
      Member (Input (Local ())) r,
      Member (Input Opts) r,
      Member (Input UTCTime) r,
      Member MemberStore r,
      Member ProposalStore r,
      Member Resource r,
      Member TinyLog r
    ),
>>>>>>> c27541d7
    CallsFed 'Galley "on-mls-message-sent",
    CallsFed 'Galley "mls-welcome",
    CallsFed 'Galley "send-mls-commit-bundle",
    CallsFed 'Galley "on-conversation-updated",
    CallsFed 'Galley "on-new-remote-conversation",
    CallsFed 'Galley "on-new-remote-subconversation",
    CallsFed 'Galley "on-delete-mls-conversation",
    CallsFed 'Brig "get-mls-clients"
  ) =>
  Local x ->
  Qualified UserId ->
  Maybe ClientId ->
  Qualified ConvOrSubConvId ->
  Maybe ConnId ->
  CommitBundle ->
  Sem r [LocalConversationUpdate]
postMLSCommitBundle loc qusr mc qConvOrSub conn rawBundle =
  foldQualified
    loc
    (postMLSCommitBundleToLocalConv qusr mc conn rawBundle)
    (postMLSCommitBundleToRemoteConv loc qusr mc conn rawBundle)
    qConvOrSub

postMLSCommitBundleFromLocalUser ::
  ( HasProposalEffects r,
    Members MLSBundleStaticErrors r,
<<<<<<< HEAD
    Members
      '[ BrigAccess,
         Error FederationError,
         Error InternalError,
         ErrorS 'MLSNotEnabled,
         Input (Local ()),
         Input Opts,
         Input UTCTime,
         MemberStore,
         ProposalStore,
         Resource,
         SubConversationStore,
         TinyLog
       ]
      r,
=======
    ( Member BrigAccess r,
      Member (Error FederationError) r,
      Member (Error InternalError) r,
      Member (ErrorS 'MLSNotEnabled) r,
      Member (Input (Local ())) r,
      Member (Input Opts) r,
      Member (Input UTCTime) r,
      Member MemberStore r,
      Member ProposalStore r,
      Member Resource r,
      Member TinyLog r
    ),
>>>>>>> c27541d7
    CallsFed 'Galley "on-mls-message-sent",
    CallsFed 'Galley "mls-welcome",
    CallsFed 'Galley "send-mls-commit-bundle",
    CallsFed 'Galley "on-conversation-updated",
    CallsFed 'Galley "on-new-remote-conversation",
    CallsFed 'Galley "on-new-remote-subconversation",
    CallsFed 'Galley "on-delete-mls-conversation",
    CallsFed 'Brig "get-mls-clients"
  ) =>
  Local UserId ->
  Maybe ClientId ->
  ConnId ->
  CommitBundle ->
  Sem r MLSMessageSendingStatus
postMLSCommitBundleFromLocalUser lusr mc conn bundle = do
  assertMLSEnabled
  let msg = rmValue (cbCommitMsg bundle)
  qConvOrSub <- lookupConvByGroupId (msgGroupId msg) >>= noteS @'ConvNotFound
  events <-
    map lcuEvent
      <$> postMLSCommitBundle lusr (tUntagged lusr) mc qConvOrSub (Just conn) bundle
  t <- toUTCTimeMillis <$> input
  pure $ MLSMessageSendingStatus events t

postMLSCommitBundleToLocalConv ::
  ( HasProposalEffects r,
    Members MLSBundleStaticErrors r,
<<<<<<< HEAD
    Members
      '[ BrigAccess,
         Error FederationError,
         Error InternalError,
         Error MLSProtocolError,
         Input Opts,
         Input UTCTime,
         MemberStore,
         ProposalStore,
         Resource,
         SubConversationStore,
         TinyLog
       ]
      r,
=======
    ( Member BrigAccess r,
      Member (Error FederationError) r,
      Member (Error InternalError) r,
      Member (Error MLSProtocolError) r,
      Member (Input Opts) r,
      Member (Input UTCTime) r,
      Member ProposalStore r,
      Member Resource r,
      Member TinyLog r
    ),
>>>>>>> c27541d7
    CallsFed 'Galley "on-mls-message-sent",
    CallsFed 'Galley "mls-welcome",
    CallsFed 'Galley "on-conversation-updated",
    CallsFed 'Galley "on-delete-mls-conversation",
    CallsFed 'Galley "on-new-remote-conversation",
    CallsFed 'Galley "on-new-remote-subconversation",
    CallsFed 'Brig "get-mls-clients"
  ) =>
  Qualified UserId ->
  Maybe ClientId ->
  Maybe ConnId ->
  CommitBundle ->
  Local ConvOrSubConvId ->
  Sem r [LocalConversationUpdate]
postMLSCommitBundleToLocalConv qusr mc conn bundle lConvOrSubId = do
  lConvOrSub <- fetchConvOrSub qusr lConvOrSubId

  let msg = rmValue (cbCommitMsg bundle)

  senderClient <- fmap ciClient <$> getSenderIdentity qusr mc SMLSPlainText msg

  events <- case msgPayload msg of
    CommitMessage commit ->
      do
        action <- getCommitData lConvOrSub (msgEpoch msg) commit
        -- check that the welcome message matches the action
        for_ (cbWelcome bundle) $ \welcome ->
          when
            ( Set.fromList (map gsNewMember (welSecrets (rmValue welcome)))
                /= Set.fromList (map (snd . snd) (cmAssocs (paAdd action)))
            )
            $ throwS @'MLSWelcomeMismatch
        updates <-
          processCommitWithAction
            qusr
            senderClient
            conn
            lConvOrSub
            (msgEpoch msg)
            action
            (msgSender msg)
            commit
        storeGroupInfoBundle (idForConvOrSub . tUnqualified $ lConvOrSub) (cbGroupInfoBundle bundle)
        pure updates
    ApplicationMessage _ -> throwS @'MLSUnsupportedMessage
    ProposalMessage _ -> throwS @'MLSUnsupportedMessage

  let cm = membersConvOrSub (tUnqualified lConvOrSub)
  propagateMessage qusr lConvOrSub conn (rmRaw (cbCommitMsg bundle)) cm

  for_ (cbWelcome bundle) $
    postMLSWelcome lConvOrSub conn

  pure events

postMLSCommitBundleToRemoteConv ::
  ( Members MLSBundleStaticErrors r,
<<<<<<< HEAD
    Members
      '[ BrigAccess,
         Error FederationError,
         Error MLSProtocolError,
         Error MLSProposalFailure,
         ExternalAccess,
         FederatorAccess,
         GundeckAccess,
         MemberStore,
         TinyLog
       ]
      r,
=======
    ( Member (Error FederationError) r,
      Member (Error MLSProtocolError) r,
      Member (Error MLSProposalFailure) r,
      Member ExternalAccess r,
      Member FederatorAccess r,
      Member GundeckAccess r,
      Member MemberStore r,
      Member TinyLog r
    ),
>>>>>>> c27541d7
    CallsFed 'Galley "send-mls-commit-bundle"
  ) =>
  Local x ->
  Qualified UserId ->
  Maybe ClientId ->
  Maybe ConnId ->
  CommitBundle ->
  Remote ConvOrSubConvId ->
  Sem r [LocalConversationUpdate]
postMLSCommitBundleToRemoteConv loc qusr mc con bundle rConvOrSubId = do
  -- only local users can send messages to remote conversations
  lusr <- foldQualified loc pure (\_ -> throwS @'ConvAccessDenied) qusr
  -- only members may send commit bundles to a remote conversation

  flip unless (throwS @'ConvMemberNotFound) =<< checkLocalMemberRemoteConv (tUnqualified lusr) (convOfConvOrSub <$> rConvOrSubId)

  senderIdentity <-
    noteS @'MLSMissingSenderClient
      =<< getSenderIdentity
        qusr
        mc
        SMLSPlainText
        (rmValue (cbCommitMsg bundle))

  resp <-
    runFederated rConvOrSubId $
      fedClient @'Galley @"send-mls-commit-bundle" $
        MLSMessageSendRequest
          { mmsrConvOrSubId = tUnqualified rConvOrSubId,
            mmsrSender = tUnqualified lusr,
            mmsrSenderClient = ciClient senderIdentity,
            mmsrRawMessage = Base64ByteString (serializeCommitBundle bundle)
          }
  updates <- case resp of
    MLSMessageResponseError e -> rethrowErrors @MLSBundleStaticErrors e
    MLSMessageResponseProtocolError e -> throw (mlsProtocolError e)
    MLSMessageResponseProposalFailure e -> throw (MLSProposalFailure e)
    MLSMessageResponseUpdates updates -> pure updates

  for updates $ \update -> do
    e <- notifyRemoteConversationAction loc (qualifyAs rConvOrSubId update) con
    pure (LocalConversationUpdate e update)

postMLSMessage ::
  ( HasProposalEffects r,
<<<<<<< HEAD
    Members
      '[ Error FederationError,
         Error InternalError,
         ErrorS 'ConvAccessDenied,
         ErrorS 'ConvMemberNotFound,
         ErrorS 'ConvNotFound,
         ErrorS 'MLSNotEnabled,
         ErrorS 'MissingLegalholdConsent,
         ErrorS 'MLSClientSenderUserMismatch,
         ErrorS 'MLSCommitMissingReferences,
         ErrorS 'MLSGroupConversationMismatch,
         ErrorS 'MLSMissingSenderClient,
         ErrorS 'MLSProposalNotFound,
         ErrorS 'MLSSelfRemovalNotAllowed,
         ErrorS 'MLSStaleMessage,
         ErrorS 'MLSUnsupportedMessage,
         ErrorS 'MLSSubConvClientNotInParent,
         Input (Local ()),
         ProposalStore,
         Resource,
         SubConversationStore,
         TinyLog
       ]
      r,
=======
    ( Member (Error FederationError) r,
      Member (Error InternalError) r,
      Member (ErrorS 'ConvAccessDenied) r,
      Member (ErrorS 'ConvMemberNotFound) r,
      Member (ErrorS 'ConvNotFound) r,
      Member (ErrorS 'MLSNotEnabled) r,
      Member (ErrorS 'MissingLegalholdConsent) r,
      Member (ErrorS 'MLSClientSenderUserMismatch) r,
      Member (ErrorS 'MLSCommitMissingReferences) r,
      Member (ErrorS 'MLSGroupConversationMismatch) r,
      Member (ErrorS 'MLSMissingSenderClient) r,
      Member (ErrorS 'MLSProposalNotFound) r,
      Member (ErrorS 'MLSSelfRemovalNotAllowed) r,
      Member (ErrorS 'MLSStaleMessage) r,
      Member (ErrorS 'MLSUnsupportedMessage) r,
      Member (Input (Local ())) r,
      Member ProposalStore r,
      Member Resource r,
      Member TinyLog r
    ),
>>>>>>> c27541d7
    CallsFed 'Galley "on-mls-message-sent",
    CallsFed 'Galley "send-mls-message",
    CallsFed 'Galley "on-conversation-updated",
    CallsFed 'Galley "on-new-remote-conversation",
    CallsFed 'Galley "on-new-remote-subconversation",
    CallsFed 'Galley "on-delete-mls-conversation",
    CallsFed 'Brig "get-mls-clients"
  ) =>
  Local x ->
  Qualified UserId ->
  Maybe ClientId ->
  Qualified ConvOrSubConvId ->
  Maybe ConnId ->
  RawMLS SomeMessage ->
  Sem r [LocalConversationUpdate]
postMLSMessage loc qusr mc qconvOrSub con smsg = case rmValue smsg of
  SomeMessage tag msg -> do
    mSender <- fmap ciClient <$> getSenderIdentity qusr mc tag msg
    foldQualified
      loc
      (postMLSMessageToLocalConv qusr mSender con smsg)
      (postMLSMessageToRemoteConv loc qusr mSender con smsg)
      qconvOrSub

-- Check that the MLS client who created the message belongs to the user who
-- is the sender of the REST request, identified by HTTP header.
--
-- The check is skipped in case of conversation creation and encrypted messages.
getSenderClient ::
  ( Member (ErrorS 'MLSKeyPackageRefNotFound) r,
    Member (ErrorS 'MLSClientSenderUserMismatch) r,
    Member BrigAccess r
  ) =>
  Qualified UserId ->
  SWireFormatTag tag ->
  Message tag ->
  Sem r (Maybe ClientId)
getSenderClient _ SMLSCipherText _ = pure Nothing
getSenderClient _ _ msg | msgEpoch msg == Epoch 0 = pure Nothing
getSenderClient qusr SMLSPlainText msg = case msgSender msg of
  PreconfiguredSender _ -> pure Nothing
  NewMemberSender -> pure Nothing
  MemberSender ref -> do
    cid <- derefKeyPackage ref
    when (fmap fst (cidQualifiedClient cid) /= qusr) $
      throwS @'MLSClientSenderUserMismatch
    pure (Just (ciClient cid))

-- FUTUREWORK: once we can assume that the Z-Client header is present (i.e.
-- when v2 is dropped), remove the Maybe in the return type.
getSenderIdentity ::
  ( Member (ErrorS 'MLSKeyPackageRefNotFound) r,
    Member (ErrorS 'MLSClientSenderUserMismatch) r,
    Member BrigAccess r
  ) =>
  Qualified UserId ->
  Maybe ClientId ->
  SWireFormatTag tag ->
  Message tag ->
  Sem r (Maybe ClientIdentity)
getSenderIdentity qusr mc fmt msg = do
  mSender <- getSenderClient qusr fmt msg
  -- At this point, mc is the client ID of the request, while mSender is the
  -- one contained in the message. We throw an error if the two don't match.
  when (((==) <$> mc <*> mSender) == Just False) $
    throwS @'MLSClientSenderUserMismatch
  pure (mkClientIdentity qusr <$> (mc <|> mSender))

postMLSMessageToLocalConv ::
  ( HasProposalEffects r,
<<<<<<< HEAD
    Members
      '[ Error FederationError,
         Error InternalError,
         ErrorS 'ConvNotFound,
         ErrorS 'MissingLegalholdConsent,
         ErrorS 'MLSClientSenderUserMismatch,
         ErrorS 'MLSCommitMissingReferences,
         ErrorS 'MLSMissingSenderClient,
         ErrorS 'MLSProposalNotFound,
         ErrorS 'MLSSelfRemovalNotAllowed,
         ErrorS 'MLSStaleMessage,
         ErrorS 'MLSUnsupportedMessage,
         ErrorS 'MissingLegalholdConsent,
         ErrorS 'ConvNotFound,
         ErrorS 'MLSSubConvClientNotInParent,
         MemberStore,
         ProposalStore,
         Resource,
         SubConversationStore,
         TinyLog
       ]
      r,
=======
    ( Member (Error FederationError) r,
      Member (Error InternalError) r,
      Member (ErrorS 'ConvNotFound) r,
      Member (ErrorS 'MissingLegalholdConsent) r,
      Member (ErrorS 'MLSClientSenderUserMismatch) r,
      Member (ErrorS 'MLSCommitMissingReferences) r,
      Member (ErrorS 'MLSMissingSenderClient) r,
      Member (ErrorS 'MLSProposalNotFound) r,
      Member (ErrorS 'MLSSelfRemovalNotAllowed) r,
      Member (ErrorS 'MLSStaleMessage) r,
      Member (ErrorS 'MLSUnsupportedMessage) r,
      Member ProposalStore r,
      Member Resource r,
      Member TinyLog r
    ),
>>>>>>> c27541d7
    CallsFed 'Galley "on-mls-message-sent",
    CallsFed 'Galley "on-conversation-updated",
    CallsFed 'Galley "on-new-remote-conversation",
    CallsFed 'Galley "on-new-remote-subconversation",
    CallsFed 'Galley "on-delete-mls-conversation",
    CallsFed 'Brig "get-mls-clients"
  ) =>
  Qualified UserId ->
  Maybe ClientId ->
  Maybe ConnId ->
  RawMLS SomeMessage ->
  Local ConvOrSubConvId ->
  Sem r [LocalConversationUpdate]
postMLSMessageToLocalConv qusr senderClient con smsg convOrSubId = case rmValue smsg of
  SomeMessage tag msg -> do
    lConvOrSub <- fetchConvOrSub qusr convOrSubId

    -- validate message
    events <- case tag of
      SMLSPlainText -> case msgPayload msg of
        CommitMessage c ->
          processCommit qusr senderClient con lConvOrSub (msgEpoch msg) (msgSender msg) c
        ApplicationMessage _ -> throwS @'MLSUnsupportedMessage
        ProposalMessage prop ->
          processProposal qusr lConvOrSub msg prop $> mempty
      SMLSCipherText -> case toMLSEnum' (msgContentType (msgPayload msg)) of
        Right CommitMessageTag -> throwS @'MLSUnsupportedMessage
        Right ProposalMessageTag -> throwS @'MLSUnsupportedMessage
        Right ApplicationMessageTag -> pure mempty
        Left _ -> throwS @'MLSUnsupportedMessage

    let cm = membersConvOrSub (tUnqualified lConvOrSub)
    propagateMessage qusr lConvOrSub con (rmRaw smsg) cm

    pure events

postMLSMessageToRemoteConv ::
  ( Members MLSMessageStaticErrors r,
<<<<<<< HEAD
    Members
      '[ Error FederationError,
         TinyLog
       ]
      r,
=======
    ( Member (Error FederationError) r,
      Member TinyLog r
    ),
>>>>>>> c27541d7
    HasProposalEffects r,
    CallsFed 'Galley "send-mls-message"
  ) =>
  Local x ->
  Qualified UserId ->
  Maybe ClientId ->
  Maybe ConnId ->
  RawMLS SomeMessage ->
  Remote ConvOrSubConvId ->
  Sem r [LocalConversationUpdate]
postMLSMessageToRemoteConv loc qusr mc con smsg rConvOrSubId = do
  -- only local users can send messages to remote conversations
  lusr <- foldQualified loc pure (\_ -> throwS @'ConvAccessDenied) qusr
  -- only members may send messages to the remote conversation
  flip unless (throwS @'ConvMemberNotFound) =<< checkLocalMemberRemoteConv (tUnqualified lusr) (convOfConvOrSub <$> rConvOrSubId)

  senderClient <- noteS @'MLSMissingSenderClient mc

  resp <-
    runFederated rConvOrSubId $
      fedClient @'Galley @"send-mls-message" $
        MLSMessageSendRequest
          { mmsrConvOrSubId = tUnqualified rConvOrSubId,
            mmsrSender = tUnqualified lusr,
            mmsrSenderClient = senderClient,
            mmsrRawMessage = Base64ByteString (rmRaw smsg)
          }
  updates <- case resp of
    MLSMessageResponseError e -> rethrowErrors @MLSMessageStaticErrors e
    MLSMessageResponseProtocolError e -> throw (mlsProtocolError e)
    MLSMessageResponseProposalFailure e -> throw (MLSProposalFailure e)
    MLSMessageResponseUpdates updates -> pure updates

  for updates $ \update -> do
    e <- notifyRemoteConversationAction loc (qualifyAs rConvOrSubId update) con
    pure (LocalConversationUpdate e update)

type HasProposalEffects r =
  ( Member BrigAccess r,
    Member ConversationStore r,
    Member (Error InternalError) r,
    Member (Error MLSProposalFailure) r,
    Member (Error MLSProtocolError) r,
    Member (ErrorS 'MLSClientMismatch) r,
    Member (ErrorS 'MLSKeyPackageRefNotFound) r,
    Member (ErrorS 'MLSUnsupportedProposal) r,
    Member ExternalAccess r,
    Member FederatorAccess r,
    Member GundeckAccess r,
    Member (Input Env) r,
    Member (Input (Local ())) r,
    Member (Input Opts) r,
    Member (Input UTCTime) r,
    Member LegalHoldStore r,
    Member MemberStore r,
    Member ProposalStore r,
    Member TeamStore r,
    Member TeamStore r,
    Member TinyLog r
  )

data ProposalAction = ProposalAction
  { paAdd :: ClientMap,
    paRemove :: ClientMap,
    -- The backend does not process external init proposals, but still it needs
    -- to know if a commit has one when processing external commits
    paExternalInit :: Any
  }
  deriving (Show)

instance Semigroup ProposalAction where
  ProposalAction add1 rem1 init1 <> ProposalAction add2 rem2 init2 =
    ProposalAction
      (Map.unionWith mappend add1 add2)
      (Map.unionWith mappend rem1 rem2)
      (init1 <> init2)

instance Monoid ProposalAction where
  mempty = ProposalAction mempty mempty mempty

paAddClient :: Qualified (UserId, (ClientId, KeyPackageRef)) -> ProposalAction
paAddClient quc = mempty {paAdd = Map.singleton (fmap fst quc) (uncurry Map.singleton (snd (qUnqualified quc)))}

paRemoveClient :: Qualified (UserId, (ClientId, KeyPackageRef)) -> ProposalAction
paRemoveClient quc = mempty {paRemove = Map.singleton (fmap fst quc) (uncurry Map.singleton (snd (qUnqualified quc)))}

paExternalInitPresent :: ProposalAction
paExternalInitPresent = mempty {paExternalInit = Any True}

getCommitData ::
  ( HasProposalEffects r,
    Member (ErrorS 'ConvNotFound) r,
    Member (ErrorS 'MLSProposalNotFound) r,
    Member (ErrorS 'MLSStaleMessage) r
  ) =>
  Local ConvOrSubConv ->
  Epoch ->
  Commit ->
  Sem r ProposalAction
getCommitData lConvOrSub epoch commit = do
  let convOrSub = tUnqualified lConvOrSub
      mlsMeta = mlsMetaConvOrSub convOrSub
      curEpoch = cnvmlsEpoch mlsMeta
      groupId = cnvmlsGroupId mlsMeta
      suite = cnvmlsCipherSuite mlsMeta

  -- check epoch number
  when (epoch /= curEpoch) $ throwS @'MLSStaleMessage
  foldMap (applyProposalRef (idForConvOrSub convOrSub) mlsMeta groupId epoch suite) (cProposals commit)

processCommit ::
  ( HasProposalEffects r,
    Member (ErrorS 'ConvNotFound) r,
    Member (ErrorS 'MissingLegalholdConsent) r,
    Member (ErrorS 'MLSClientSenderUserMismatch) r,
    Member (ErrorS 'MLSCommitMissingReferences) r,
    Member (ErrorS 'MLSMissingSenderClient) r,
    Member (ErrorS 'MLSProposalNotFound) r,
    Member (ErrorS 'MLSSelfRemovalNotAllowed) r,
    Member (ErrorS 'MLSStaleMessage) r,
    Member (ErrorS 'MLSSubConvClientNotInParent) r,
    Member Resource r,
    Member SubConversationStore r,
    CallsFed 'Galley "on-mls-message-sent",
    CallsFed 'Galley "on-conversation-updated",
    CallsFed 'Galley "on-new-remote-subconversation",
    CallsFed 'Galley "on-new-remote-conversation",
    CallsFed 'Galley "on-delete-mls-conversation",
    CallsFed 'Brig "get-mls-clients"
  ) =>
  Qualified UserId ->
  Maybe ClientId ->
  Maybe ConnId ->
  Local ConvOrSubConv ->
  Epoch ->
  Sender 'MLSPlainText ->
  Commit ->
  Sem r [LocalConversationUpdate]
processCommit qusr senderClient con lConvOrSub epoch sender commit = do
  action <- getCommitData lConvOrSub epoch commit
  processCommitWithAction qusr senderClient con lConvOrSub epoch action sender commit

processExternalCommit ::
  forall r.
<<<<<<< HEAD
  ( Members
      '[ BrigAccess,
         ConversationStore,
         Error MLSProtocolError,
         ErrorS 'ConvNotFound,
         ErrorS 'MLSClientSenderUserMismatch,
         ErrorS 'MLSKeyPackageRefNotFound,
         ErrorS 'MLSStaleMessage,
         ErrorS 'MLSMissingSenderClient,
         ErrorS 'MLSSubConvClientNotInParent,
         Error InternalError,
         ExternalAccess,
         FederatorAccess,
         GundeckAccess,
         Input Env,
         Input UTCTime,
         MemberStore,
         ProposalStore,
         Resource,
         SubConversationStore,
         TinyLog
       ]
      r,
=======
  ( Member BrigAccess r,
    Member ConversationStore r,
    Member (Error MLSProtocolError) r,
    Member (ErrorS 'ConvNotFound) r,
    Member (ErrorS 'MLSClientSenderUserMismatch) r,
    Member (ErrorS 'MLSKeyPackageRefNotFound) r,
    Member (ErrorS 'MLSStaleMessage) r,
    Member (ErrorS 'MLSMissingSenderClient) r,
    Member ExternalAccess r,
    Member FederatorAccess r,
    Member GundeckAccess r,
    Member (Input Env) r,
    Member (Input UTCTime) r,
    Member MemberStore r,
    Member ProposalStore r,
    Member Resource r,
    Member TinyLog r,
>>>>>>> c27541d7
    CallsFed 'Galley "on-mls-message-sent"
  ) =>
  Qualified UserId ->
  Maybe ClientId ->
  Local ConvOrSubConv ->
  Epoch ->
  ProposalAction ->
  Maybe UpdatePath ->
  Sem r ()
processExternalCommit qusr mSenderClient lConvOrSub epoch action updatePath =
  withCommitLock (cnvmlsGroupId . mlsMetaConvOrSub . tUnqualified $ lConvOrSub) epoch $ do
    let convOrSub = tUnqualified lConvOrSub
    newKeyPackage <-
      upLeaf
        <$> note
          (mlsProtocolError "External commits need an update path")
          updatePath
    when (paExternalInit action == mempty) $
      throw . mlsProtocolError $
        "The external commit is missing an external init proposal"
    unless (paAdd action == mempty) $
      throw . mlsProtocolError $
        "The external commit must not have add proposals"

    newRef <-
      kpRef' newKeyPackage
        & note (mlsProtocolError "An invalid key package in the update path")

    -- validate and update mapping in brig
    eithCid <-
      nkpresClientIdentity
        <$$> validateAndAddKeyPackageRef
          NewKeyPackage
            { nkpConversation = tUntagged (convOfConvOrSub . idForConvOrSub <$> lConvOrSub),
              nkpKeyPackage = KeyPackageData (rmRaw newKeyPackage)
            }
    cid <- either (\errMsg -> throw (mlsProtocolError ("Tried to add invalid KeyPackage: " <> errMsg))) pure eithCid

    unless (cidQualifiedUser cid == qusr) $
      throw . mlsProtocolError $
        "The external commit attempts to add another user"

    senderClient <- noteS @'MLSMissingSenderClient mSenderClient

    unless (ciClient cid == senderClient) $
      throw . mlsProtocolError $
        "The external commit attempts to add another client of the user, it must only add itself"

    -- only members can join a subconversation
    forOf_ _SubConv convOrSub $ \(mlsConv, _) ->
      unless (isClientMember cid (mcMembers mlsConv)) $
        throwS @'MLSSubConvClientNotInParent

    -- check if there is a key package ref in the remove proposal
    remRef <-
      if Map.null (paRemove action)
        then pure Nothing
        else do
          (remCid, r) <- derefUser (paRemove action) qusr
          unless (cidQualifiedUser cid == cidQualifiedUser remCid)
            . throw
            . mlsProtocolError
            $ "The external commit attempts to remove a client from a user other than themselves"
          pure (Just r)

    updateKeyPackageMapping lConvOrSub qusr (ciClient cid) remRef newRef

    -- increment epoch number
    lConvOrSub' <- for lConvOrSub incrementEpoch

    -- fetch backend remove proposals of the previous epoch
    kpRefs <- getPendingBackendRemoveProposals (cnvmlsGroupId . mlsMetaConvOrSub . tUnqualified $ lConvOrSub') epoch
    -- requeue backend remove proposals for the current epoch
    let cm = membersConvOrSub (tUnqualified lConvOrSub')
    createAndSendRemoveProposals lConvOrSub' kpRefs qusr cm
  where
    derefUser :: ClientMap -> Qualified UserId -> Sem r (ClientIdentity, KeyPackageRef)
    derefUser cm user = case Map.assocs cm of
      [(u, clients)] -> do
        unless (user == u) $
          throwS @'MLSClientSenderUserMismatch
        ref <- ensureSingleton clients
        ci <- derefKeyPackage ref
        unless (cidQualifiedUser ci == user) $
          throwS @'MLSClientSenderUserMismatch
        pure (ci, ref)
      _ -> throwRemProposal
    ensureSingleton :: Map k a -> Sem r a
    ensureSingleton m = case Map.elems m of
      [e] -> pure e
      _ -> throwRemProposal
    throwRemProposal =
      throw . mlsProtocolError $
        "The external commit must have at most one remove proposal"

processCommitWithAction ::
  forall r.
  ( HasProposalEffects r,
    Member (ErrorS 'ConvNotFound) r,
    Member (ErrorS 'MissingLegalholdConsent) r,
    Member (ErrorS 'MLSClientSenderUserMismatch) r,
    Member (ErrorS 'MLSCommitMissingReferences) r,
    Member (ErrorS 'MLSMissingSenderClient) r,
    Member (ErrorS 'MLSSelfRemovalNotAllowed) r,
    Member (ErrorS 'MLSStaleMessage) r,
    Member (ErrorS 'MLSSubConvClientNotInParent) r,
    Member Resource r,
    Member SubConversationStore r,
    CallsFed 'Galley "on-mls-message-sent",
    CallsFed 'Galley "on-conversation-updated",
    CallsFed 'Galley "on-new-remote-conversation",
    CallsFed 'Galley "on-new-remote-subconversation",
    CallsFed 'Galley "on-delete-mls-conversation",
    CallsFed 'Brig "get-mls-clients"
  ) =>
  Qualified UserId ->
  Maybe ClientId ->
  Maybe ConnId ->
  Local ConvOrSubConv ->
  Epoch ->
  ProposalAction ->
  Sender 'MLSPlainText ->
  Commit ->
  Sem r [LocalConversationUpdate]
processCommitWithAction qusr senderClient con lConvOrSub epoch action sender commit =
  case sender of
    MemberSender ref -> processInternalCommit qusr senderClient con lConvOrSub epoch action ref commit
    NewMemberSender -> processExternalCommit qusr senderClient lConvOrSub epoch action (cPath commit) $> []
    _ -> throw (mlsProtocolError "Unexpected sender")

processInternalCommit ::
  forall r.
  ( HasProposalEffects r,
    Member (ErrorS 'ConvNotFound) r,
    Member (ErrorS 'MLSCommitMissingReferences) r,
    Member (ErrorS 'MLSMissingSenderClient) r,
    Member (ErrorS 'MLSSelfRemovalNotAllowed) r,
    Member (ErrorS 'MLSStaleMessage) r,
    Member (ErrorS 'MissingLegalholdConsent) r,
    Member (ErrorS 'MLSSubConvClientNotInParent) r,
    Member SubConversationStore r,
    Member Resource r,
    CallsFed 'Galley "on-conversation-updated",
    CallsFed 'Galley "on-mls-message-sent",
    CallsFed 'Galley "on-new-remote-conversation",
    CallsFed 'Galley "on-new-remote-subconversation",
    CallsFed 'Galley "on-delete-mls-conversation",
    CallsFed 'Brig "get-mls-clients"
  ) =>
  Qualified UserId ->
  Maybe ClientId ->
  Maybe ConnId ->
  Local ConvOrSubConv ->
  Epoch ->
  ProposalAction ->
  KeyPackageRef ->
  Commit ->
  Sem r [LocalConversationUpdate]
processInternalCommit qusr senderClient con lConvOrSub epoch action senderRef commit = do
  let convOrSub = tUnqualified lConvOrSub
      mlsMeta = mlsMetaConvOrSub convOrSub
      localSelf = isLocal lConvOrSub qusr

  updatePathRef <-
    for
      (cPath commit)
      (upLeaf >>> kpRef' >>> note (mlsProtocolError "Could not compute key package ref"))

  withCommitLock (cnvmlsGroupId . mlsMetaConvOrSub $ convOrSub) epoch $ do
    postponedKeyPackageRefUpdate <-
      if epoch == Epoch 0
        then do
          let cType = cnvmType . mcMetadata . convOfConvOrSub $ convOrSub
          case (localSelf, cType, cmAssocs . membersConvOrSub $ convOrSub, convOrSub) of
            (True, SelfConv, [], Conv _) -> do
              creatorClient <- noteS @'MLSMissingSenderClient senderClient
              let creatorRef = fromMaybe senderRef updatePathRef
              updateKeyPackageMapping lConvOrSub qusr creatorClient Nothing creatorRef
            (True, SelfConv, _, _) ->
              -- this is a newly created (sub)conversation, and it should
              -- contain exactly one client (the creator)
              throw (InternalErrorWithDescription "Unexpected creator client set")
            (True, _, [(qu, (creatorClient, _))], Conv _)
              | qu == qusr -> do
                  -- use update path as sender reference and if not existing fall back to sender
                  let creatorRef = fromMaybe senderRef updatePathRef
                  -- register the creator client
                  updateKeyPackageMapping
                    lConvOrSub
                    qusr
                    creatorClient
                    Nothing
                    creatorRef
            -- remote clients cannot send the first commit
            (False, _, _, _) -> throwS @'MLSStaleMessage
            (True, _, [], SubConv parentConv _) -> do
              creatorClient <- noteS @'MLSMissingSenderClient senderClient
              unless (isClientMember (mkClientIdentity qusr creatorClient) (mcMembers parentConv)) $
                throwS @'MLSSubConvClientNotInParent
              let creatorRef = fromMaybe senderRef updatePathRef
              updateKeyPackageMapping lConvOrSub qusr creatorClient Nothing creatorRef
            (_, _, _, _) ->
              throw (InternalErrorWithDescription "Unexpected creator client set")
          pure $ pure () -- no key package ref update necessary
        else case updatePathRef of
          Just updatedRef -> do
            -- postpone key package ref update until other checks/processing passed
            case senderClient of
              Just cli ->
                pure
                  ( updateKeyPackageMapping
                      lConvOrSub
                      qusr
                      cli
                      (Just senderRef)
                      updatedRef
                  )
              Nothing -> pure (pure ())
          Nothing -> pure (pure ()) -- ignore commits without update path

    -- check all pending proposals are referenced in the commit
    allPendingProposals <- getAllPendingProposalRefs (cnvmlsGroupId mlsMeta) epoch
    let referencedProposals = Set.fromList $ mapMaybe (\x -> preview Proposal._Ref x) (cProposals commit)
    unless (all (`Set.member` referencedProposals) allPendingProposals) $
      throwS @'MLSCommitMissingReferences

    -- process and execute proposals
    updates <- executeProposalAction qusr con lConvOrSub action

    -- update key package ref if necessary
    postponedKeyPackageRefUpdate
    -- increment epoch number
    for_ lConvOrSub incrementEpoch

    pure updates

-- | Note: Use this only for KeyPackage that are already validated
updateKeyPackageMapping ::
<<<<<<< HEAD
  Members '[BrigAccess, MemberStore] r =>
  Local ConvOrSubConv ->
=======
  ( Member BrigAccess r,
    Member MemberStore r
  ) =>
  Local Data.Conversation ->
  GroupId ->
>>>>>>> c27541d7
  Qualified UserId ->
  ClientId ->
  Maybe KeyPackageRef ->
  KeyPackageRef ->
  Sem r ()
updateKeyPackageMapping lConvOrSub qusr cid mOld new = do
  let qconv = tUntagged (convOfConvOrSub . idForConvOrSub <$> lConvOrSub)
  -- update actual mapping in brig
  case mOld of
    Nothing ->
      addKeyPackageRef new qusr cid qconv
    Just old ->
      updateKeyPackageRef
        KeyPackageUpdate
          { kpupPrevious = old,
            kpupNext = new
          }
  let groupId = cnvmlsGroupId . mlsMetaConvOrSub . tUnqualified $ lConvOrSub

  -- remove old (client, key package) pair
  removeMLSClients groupId qusr (Set.singleton cid)
  -- add new (client, key package) pair
  addMLSClients groupId qusr (Set.singleton (cid, new))

applyProposalRef ::
  ( HasProposalEffects r,
    ( Member (ErrorS 'ConvNotFound) r,
      Member (ErrorS 'MLSProposalNotFound) r,
      Member (ErrorS 'MLSStaleMessage) r,
      Member ProposalStore r
    )
  ) =>
  ConvOrSubConvId ->
  ConversationMLSData ->
  GroupId ->
  Epoch ->
  CipherSuiteTag ->
  ProposalOrRef ->
  Sem r ProposalAction
applyProposalRef convOrSubConvId mlsMeta groupId epoch _suite (Ref ref) = do
  p <- getProposal groupId epoch ref >>= noteS @'MLSProposalNotFound
  checkEpoch epoch mlsMeta
  checkGroup groupId mlsMeta
  applyProposal convOrSubConvId groupId (rmValue p)
applyProposalRef convOrSubConvId _mlsMeta groupId _epoch suite (Inline p) = do
  checkProposalCipherSuite suite p
  applyProposal convOrSubConvId groupId p

applyProposal ::
  forall r.
  HasProposalEffects r =>
  ConvOrSubConvId ->
  GroupId ->
  Proposal ->
  Sem r ProposalAction
applyProposal convOrSubConvId groupId (AddProposal kp) = do
  ref <- kpRef' kp & note (mlsProtocolError "Could not compute ref of a key package in an Add proposal")
  mbClientIdentity <- getClientByKeyPackageRef ref
  clientIdentity <- case mbClientIdentity of
    Nothing -> do
      -- external add proposal for a new key package unknown to the backend
      lConvOrSubConvId <- qualifyLocal convOrSubConvId
      addKeyPackageMapping lConvOrSubConvId ref (KeyPackageData (rmRaw kp))
    Just ci ->
      -- ad-hoc add proposal in commit, the key package has been claimed before
      pure ci
  pure (paAddClient . (<$$>) (,ref) . cidQualifiedClient $ clientIdentity)
  where
    addKeyPackageMapping :: Local ConvOrSubConvId -> KeyPackageRef -> KeyPackageData -> Sem r ClientIdentity
    addKeyPackageMapping lConvOrSubConvId ref kpdata = do
      -- validate and update mapping in brig
      eithCid <-
        nkpresClientIdentity
          <$$> validateAndAddKeyPackageRef
            NewKeyPackage
              { nkpConversation = tUntagged (convOfConvOrSub <$> lConvOrSubConvId),
                nkpKeyPackage = kpdata
              }
      cid <- either (\errMsg -> throw (mlsProtocolError ("Tried to add invalid KeyPackage: " <> errMsg))) pure eithCid
      let qcid = cidQualifiedClient cid
      let qusr = fst <$> qcid
      -- update mapping in galley
      addMLSClients groupId qusr (Set.singleton (ciClient cid, ref))
      pure cid
applyProposal _convOrSubConvId _groupId (RemoveProposal ref) = do
  qclient <- cidQualifiedClient <$> derefKeyPackage ref
  pure (paRemoveClient ((,ref) <$$> qclient))
applyProposal _convOrSubConvId _groupId (ExternalInitProposal _) =
  -- only record the fact there was an external init proposal, but do not
  -- process it in any way.
  pure paExternalInitPresent
applyProposal _convOrSubConvId _groupId _ = pure mempty

checkProposalCipherSuite ::
  Member (Error MLSProtocolError) r =>
  CipherSuiteTag ->
  Proposal ->
  Sem r ()
checkProposalCipherSuite suite (AddProposal kpRaw) = do
  let kp = rmValue kpRaw
  unless (kpCipherSuite kp == tagCipherSuite suite)
    . throw
    . mlsProtocolError
    . T.pack
    $ "The group's cipher suite "
      <> show (cipherSuiteNumber (tagCipherSuite suite))
      <> " and the cipher suite of the proposal's key package "
      <> show (cipherSuiteNumber (kpCipherSuite kp))
      <> " do not match."
checkProposalCipherSuite _suite _prop = pure ()

processProposal ::
  HasProposalEffects r =>
  ( Member (ErrorS 'ConvNotFound) r,
    Member (ErrorS 'MLSStaleMessage) r
  ) =>
  Qualified UserId ->
  Local ConvOrSubConv ->
  Message 'MLSPlainText ->
  RawMLS Proposal ->
  Sem r ()
processProposal qusr lConvOrSub msg prop = do
  let mlsMeta = mlsMetaConvOrSub (tUnqualified lConvOrSub)
  checkEpoch (msgEpoch msg) mlsMeta
  checkGroup (msgGroupId msg) mlsMeta
  let suiteTag = cnvmlsCipherSuite mlsMeta
  let cid = mcId . convOfConvOrSub . tUnqualified $ lConvOrSub

  -- validate the proposal
  --
  -- is the user a member of the conversation?
  loc <- qualifyLocal ()
  isMember' <-
    foldQualified
      loc
      ( fmap isJust
          . getLocalMember cid
          . tUnqualified
      )
      ( fmap isJust
          . getRemoteMember cid
      )
      qusr
  unless isMember' $ throwS @'ConvNotFound

  -- FUTUREWORK: validate the member's conversation role
  let propValue = rmValue prop
  checkProposalCipherSuite suiteTag propValue
  when (isExternalProposal msg) $ do
    checkExternalProposalSignature suiteTag msg prop
    checkExternalProposalUser qusr propValue
  let propRef = proposalRef suiteTag prop
  storeProposal (msgGroupId msg) (msgEpoch msg) propRef ProposalOriginClient prop

checkExternalProposalSignature ::
  Member (ErrorS 'MLSUnsupportedProposal) r =>
  CipherSuiteTag ->
  Message 'MLSPlainText ->
  RawMLS Proposal ->
  Sem r ()
checkExternalProposalSignature csTag msg prop = case rmValue prop of
  AddProposal kp -> do
    let pubKey = bcSignatureKey . kpCredential $ rmValue kp
    unless (verifyMessageSignature csTag msg pubKey) $ throwS @'MLSUnsupportedProposal
  _ -> pure () -- FUTUREWORK: check signature of other proposals as well

isExternalProposal :: Message 'MLSPlainText -> Bool
isExternalProposal msg = case msgSender msg of
  NewMemberSender -> True
  PreconfiguredSender _ -> True
  _ -> False

-- check owner/subject of the key package exists and belongs to the user
checkExternalProposalUser ::
  ( Member BrigAccess r,
    Member (ErrorS 'MLSUnsupportedProposal) r,
    Member (Input (Local ())) r
  ) =>
  Qualified UserId ->
  Proposal ->
  Sem r ()
checkExternalProposalUser qusr prop = do
  loc <- qualifyLocal ()
  foldQualified
    loc
    ( \lusr -> case prop of
        AddProposal keyPackage -> do
          ClientIdentity {ciUser, ciClient} <-
            either
              (const $ throwS @'MLSUnsupportedProposal)
              pure
              . kpIdentity
              . rmValue
              $ keyPackage
          -- requesting user must match key package owner
          when (tUnqualified lusr /= ciUser) $ throwS @'MLSUnsupportedProposal
          -- client referenced in key package must be one of the user's clients
          UserClients {userClients} <- lookupClients [ciUser]
          maybe
            (throwS @'MLSUnsupportedProposal)
            (flip when (throwS @'MLSUnsupportedProposal) . Set.null . Set.filter (== ciClient))
            $ userClients Map.!? ciUser
        _ -> throwS @'MLSUnsupportedProposal
    )
    (const $ pure ()) -- FUTUREWORK: check external proposals from remote backends
    qusr

type HasProposalActionEffects r =
  ( Member BrigAccess r,
    Member ConversationStore r,
    Member (Error InternalError) r,
    Member (ErrorS 'ConvNotFound) r,
    Member (ErrorS 'MLSClientMismatch) r,
    Member (Error MLSProposalFailure) r,
    Member (ErrorS 'MissingLegalholdConsent) r,
    Member (ErrorS 'MLSUnsupportedProposal) r,
    Member (Error MLSProtocolError) r,
    Member (ErrorS 'MLSSelfRemovalNotAllowed) r,
    Member ExternalAccess r,
    Member FederatorAccess r,
    Member GundeckAccess r,
    Member (Input Env) r,
    Member (Input Opts) r,
    Member (Input UTCTime) r,
    Member LegalHoldStore r,
    Member MemberStore r,
    Member ProposalStore r,
    Member SubConversationStore r,
    Member TeamStore r,
    Member TinyLog r,
    CallsFed 'Galley "on-conversation-updated",
    CallsFed 'Galley "on-mls-message-sent",
    CallsFed 'Galley "on-new-remote-conversation",
    CallsFed 'Galley "on-new-remote-subconversation",
    CallsFed 'Galley "on-delete-mls-conversation"
  )

executeProposalAction ::
  forall r.
  ( HasProposalActionEffects r,
    CallsFed 'Brig "get-mls-clients"
  ) =>
  Qualified UserId ->
  Maybe ConnId ->
  Local ConvOrSubConv ->
  ProposalAction ->
  Sem r [LocalConversationUpdate]
executeProposalAction qusr con lconvOrSub action = do
  let convOrSub = tUnqualified lconvOrSub
      mlsMeta = mlsMetaConvOrSub convOrSub
      cm = membersConvOrSub convOrSub
      ss = csSignatureScheme (cnvmlsCipherSuite mlsMeta)
      newUserClients = Map.assocs (paAdd action)

  -- no client can be directly added to a subconversation
  when (is _SubConv convOrSub && not (null newUserClients)) $
    throw (mlsProtocolError "Add proposals in subconversations are not supported")

  -- Note [client removal]
  -- We support two types of removals:
  --  1. when a user is removed from a group, all their clients have to be removed
  --  2. when a client is deleted, that particular client (but not necessarily
  --     other clients of the same user) has to be removed.
  --
  -- Type 2 requires no special processing on the backend, so here we filter
  -- out all removals of that type, so that further checks and processing can
  -- be applied only to type 1 removals.
  --
  -- Furthermore, subconversation clients can be removed arbitrarily, so this
  -- processing is only necessary for main conversations. In the
  -- subconversation case, an empty list is returned.
  removedUsers <- case convOrSub of
    SubConv _ _ -> pure []
    Conv _ -> mapMaybe hush <$$> for (Map.assocs (paRemove action)) $
      \(qtarget, Map.keysSet -> clients) -> runError @() $ do
        -- fetch clients from brig
        clientInfo <- Set.map ciId <$> getClientInfo lconvOrSub qtarget ss
        -- if the clients being removed don't exist, consider this as a removal of
        -- type 2, and skip it
        when (Set.null (clientInfo `Set.intersection` clients)) $
          throw ()
        pure (qtarget, clients)

  -- FUTUREWORK: remove this check after remote admins are implemented in federation https://wearezeta.atlassian.net/browse/FS-216
  foldQualified lconvOrSub (\_ -> pure ()) (\_ -> throwS @'MLSUnsupportedProposal) qusr

  -- for each user, we compare their clients with the ones being added to the conversation
  for_ newUserClients $ \(qtarget, newclients) -> case Map.lookup qtarget cm of
    -- user is already present, skip check in this case
    Just _ -> pure ()
    -- new user
    Nothing -> do
      -- final set of clients in the conversation
      let clients = Map.keysSet (newclients <> Map.findWithDefault mempty qtarget cm)
      -- get list of mls clients from brig
      clientInfo <- getClientInfo lconvOrSub qtarget ss
      let allClients = Set.map ciId clientInfo
      let allMLSClients = Set.map ciId (Set.filter ciMLS clientInfo)
      -- We check the following condition:
      --   allMLSClients ⊆ clients ⊆ allClients
      -- i.e.
      -- - if a client has at least 1 key package, it has to be added
      -- - if a client is being added, it has to still exist
      --
      -- The reason why we can't simply check that clients == allMLSClients is
      -- that a client with no remaining key packages might be added by a user
      -- who just fetched its last key package.
      unless
        ( Set.isSubsetOf allMLSClients clients
            && Set.isSubsetOf clients allClients
        )
        $ do
          -- unless (Set.isSubsetOf allClients clients) $ do
          -- FUTUREWORK: turn this error into a proper response
          throwS @'MLSClientMismatch

  membersToRemove <- catMaybes <$> for removedUsers (uncurry (checkRemoval (is _SubConv convOrSub) cm))

  -- add users to the conversation and send events
  addEvents <-
    foldMap (addMembers qusr con lconvOrSub)
      . nonEmpty
      . map fst
      $ newUserClients

  -- add clients in the conversation state
  for_ newUserClients $ \(qtarget, newClients) -> do
    addMLSClients (cnvmlsGroupId mlsMeta) qtarget (Set.fromList (Map.assocs newClients))

  -- remove users from the conversation and send events
  removeEvents <-
    foldMap
      (removeMembers qusr con lconvOrSub)
      (nonEmpty membersToRemove)

  -- Remove clients from the conversation state. This includes client removals
  -- of all types (see Note [client removal]).
  for_ (Map.assocs (paRemove action)) $ \(qtarget, clients) -> do
    removeMLSClients (cnvmlsGroupId mlsMeta) qtarget (Map.keysSet clients)

  -- if this is a new subconversation, call `on-new-remote-conversation` on all
  -- the remote backends involved in the main conversation
  forOf_ _SubConv convOrSub $ \(mlsConv, subConv) -> do
    when (cnvmlsEpoch (scMLSData subConv) == Epoch 0) $ do
      let remoteDomains =
            Set.fromList
              ( map
                  (void . rmId)
                  (mcRemoteMembers mlsConv)
              )
      let nrc =
            NewRemoteSubConversation
              { nrscConvId = mcId mlsConv,
                nrscSubConvId = scSubConvId subConv,
                nrscMlsData = scMLSData subConv
              }
      runFederatedConcurrently_ (toList remoteDomains) $ \_ -> do
        void $ fedClient @'Galley @"on-new-remote-subconversation" nrc

  pure (addEvents <> removeEvents)
  where
    checkRemoval ::
      Bool ->
      ClientMap ->
      Qualified UserId ->
      Set ClientId ->
      Sem r (Maybe (Qualified UserId))
    checkRemoval isSubConv cm qtarget clients = do
      let clientsInConv = Map.keysSet (Map.findWithDefault mempty qtarget cm)
      -- FUTUREWORK: add tests against this situation for conv v subconv
      when (not isSubConv && clients /= clientsInConv) $ do
        -- FUTUREWORK: turn this error into a proper response
        throwS @'MLSClientMismatch
      when (qusr == qtarget) $
        throwS @'MLSSelfRemovalNotAllowed
      pure (Just qtarget)

existingLocalMembers :: Local Data.Conversation -> Set (Qualified UserId)
existingLocalMembers lconv =
  (Set.fromList . map (fmap lmId . tUntagged)) (traverse convLocalMembers lconv)

existingRemoteMembers :: Local Data.Conversation -> Set (Qualified UserId)
existingRemoteMembers lconv =
  Set.fromList . map (tUntagged . rmId) . convRemoteMembers . tUnqualified $
    lconv

existingMembers :: Local Data.Conversation -> Set (Qualified UserId)
existingMembers lconv = existingLocalMembers lconv <> existingRemoteMembers lconv

addMembers ::
  HasProposalActionEffects r =>
  Qualified UserId ->
  Maybe ConnId ->
  Local ConvOrSubConv ->
  NonEmpty (Qualified UserId) ->
  Sem r [LocalConversationUpdate]
addMembers qusr con lconvOrSub users = case tUnqualified lconvOrSub of
  Conv mlsConv -> do
    let lconv = qualifyAs lconvOrSub (mcConv mlsConv)
    -- FUTUREWORK: update key package ref mapping to reflect conversation membership
    foldMap
      ( handleNoChanges
          . handleMLSProposalFailures @ProposalErrors
          . fmap pure
          . updateLocalConversationUnchecked @'ConversationJoinTag lconv qusr con
          . flip ConversationJoin roleNameWireMember
      )
      . nonEmpty
      . filter (flip Set.notMember (existingMembers lconv))
      . toList
      $ users
  SubConv _ _ -> pure []

removeMembers ::
  HasProposalActionEffects r =>
  Qualified UserId ->
  Maybe ConnId ->
  Local ConvOrSubConv ->
  NonEmpty (Qualified UserId) ->
  Sem r [LocalConversationUpdate]
removeMembers qusr con lconvOrSub users = case tUnqualified lconvOrSub of
  Conv mlsConv -> do
    let lconv = qualifyAs lconvOrSub (mcConv mlsConv)
    foldMap
      ( handleNoChanges
          . handleMLSProposalFailures @ProposalErrors
          . fmap pure
          . updateLocalConversationUnchecked @'ConversationRemoveMembersTag lconv qusr con
      )
      . nonEmpty
      . filter (flip Set.member (existingMembers lconv))
      . toList
      $ users
  SubConv _ _ -> pure []

handleNoChanges :: Monoid a => Sem (Error NoChanges ': r) a -> Sem r a
handleNoChanges = fmap fold . runError

getClientInfo ::
  ( Member BrigAccess r,
    Member FederatorAccess r,
    CallsFed 'Brig "get-mls-clients"
  ) =>
  Local x ->
  Qualified UserId ->
  SignatureSchemeTag ->
  Sem r (Set ClientInfo)
getClientInfo loc = foldQualified loc getLocalMLSClients getRemoteMLSClients

getRemoteMLSClients ::
  ( Member FederatorAccess r,
    CallsFed 'Brig "get-mls-clients"
  ) =>
  Remote UserId ->
  SignatureSchemeTag ->
  Sem r (Set ClientInfo)
getRemoteMLSClients rusr ss = do
  runFederated rusr $
    fedClient @'Brig @"get-mls-clients" $
      MLSClientsRequest
        { mcrUserId = tUnqualified rusr,
          mcrSignatureScheme = ss
        }

-- | Check if the epoch number matches that of a conversation
checkEpoch ::
  Member (ErrorS 'MLSStaleMessage) r =>
  Epoch ->
  ConversationMLSData ->
  Sem r ()
checkEpoch epoch mlsMeta = do
  unless (epoch == cnvmlsEpoch mlsMeta) $ throwS @'MLSStaleMessage

-- | Check if the group ID matches that of a conversation
checkGroup ::
  Member (ErrorS 'ConvNotFound) r =>
  GroupId ->
  ConversationMLSData ->
  Sem r ()
checkGroup gId mlsMeta = do
  unless (gId == cnvmlsGroupId mlsMeta) $ throwS @'ConvNotFound

--------------------------------------------------------------------------------
-- Error handling of proposal execution

-- The following errors are caught by 'executeProposalAction' and wrapped in a
-- 'MLSProposalFailure'. This way errors caused by the execution of proposals are
-- separated from those caused by the commit processing itself.
type ProposalErrors =
  '[ Error FederationError,
     Error InvalidInput,
     ErrorS ('ActionDenied 'AddConversationMember),
     ErrorS ('ActionDenied 'LeaveConversation),
     ErrorS ('ActionDenied 'RemoveConversationMember),
     ErrorS 'ConvAccessDenied,
     ErrorS 'InvalidOperation,
     ErrorS 'NotATeamMember,
     ErrorS 'NotConnected,
     ErrorS 'TooManyMembers
   ]

class HandleMLSProposalFailures effs r where
  handleMLSProposalFailures :: Sem (Append effs r) a -> Sem r a

class HandleMLSProposalFailure eff r where
  handleMLSProposalFailure :: Sem (eff ': r) a -> Sem r a

instance HandleMLSProposalFailures '[] r where
  handleMLSProposalFailures = id

instance
  ( HandleMLSProposalFailures effs r,
    HandleMLSProposalFailure eff (Append effs r)
  ) =>
  HandleMLSProposalFailures (eff ': effs) r
  where
  handleMLSProposalFailures = handleMLSProposalFailures @effs . handleMLSProposalFailure @eff

instance
  (APIError e, Member (Error MLSProposalFailure) r) =>
  HandleMLSProposalFailure (Error e) r
  where
  handleMLSProposalFailure = mapError (MLSProposalFailure . toWai)

<<<<<<< HEAD
=======
withCommitLock ::
  forall r a.
  ( Member Resource r,
    Member ConversationStore r,
    Member (ErrorS 'MLSStaleMessage) r
  ) =>
  GroupId ->
  Epoch ->
  Sem r a ->
  Sem r a
withCommitLock gid epoch action =
  bracket
    ( acquireCommitLock gid epoch ttl >>= \lockAcquired ->
        when (lockAcquired == NotAcquired) $
          throwS @'MLSStaleMessage
    )
    (const $ releaseCommitLock gid epoch)
    $ \_ -> do
      -- FUTUREWORK: fetch epoch again and check that is matches
      action
  where
    ttl = fromIntegral (600 :: Int) -- 10 minutes

>>>>>>> c27541d7
storeGroupInfoBundle ::
  Members
    '[ ConversationStore,
       SubConversationStore
     ]
    r =>
  ConvOrSubConvId ->
  GroupInfoBundle ->
  Sem r ()
storeGroupInfoBundle convOrSub bundle = do
  let gs = toOpaquePublicGroupState (gipGroupState bundle)
  case convOrSub of
    Conv cid -> setPublicGroupState cid gs
    SubConv cid subconvid -> setSubConversationPublicGroupState cid subconvid (Just gs)

fetchConvOrSub ::
  forall r.
  Members
    '[ ConversationStore,
       Error InternalError,
       ErrorS 'ConvNotFound,
       MemberStore,
       SubConversationStore
     ]
    r =>
  Qualified UserId ->
  Local ConvOrSubConvId ->
  Sem r (Local ConvOrSubConv)
fetchConvOrSub qusr convOrSubId = for convOrSubId $ \case
  Conv convId -> Conv <$> getMLSConv qusr (qualifyAs convOrSubId convId)
  SubConv convId sconvId -> do
    let lconv = qualifyAs convOrSubId convId
    c <- getMLSConv qusr lconv
    subconv <- getSubConversation convId sconvId >>= noteS @'ConvNotFound
    pure (SubConv c subconv)
  where
    getMLSConv :: Qualified UserId -> Local ConvId -> Sem r MLSConversation
    getMLSConv u =
      getLocalConvForUser u
        >=> mkMLSConversation
        >=> noteS @'ConvNotFound

incrementEpoch ::
  Members
    '[ ConversationStore,
       ErrorS 'ConvNotFound,
       MemberStore,
       SubConversationStore
     ]
    r =>
  ConvOrSubConv ->
  Sem r ConvOrSubConv
incrementEpoch (Conv c) = do
  let epoch' = succ (cnvmlsEpoch (mcMLSData c))
  setConversationEpoch (mcId c) epoch'
  conv <- getConversation (mcId c) >>= noteS @'ConvNotFound
  fmap Conv (mkMLSConversation conv >>= noteS @'ConvNotFound)
incrementEpoch (SubConv c s) = do
  let epoch' = succ (cnvmlsEpoch (scMLSData s))
  setSubConversationEpoch (scParentConvId s) (scSubConvId s) epoch'
  subconv <-
    getSubConversation (mcId c) (scSubConvId s) >>= noteS @'ConvNotFound
  pure (SubConv c subconv)<|MERGE_RESOLUTION|>--- conflicted
+++ resolved
@@ -123,32 +123,46 @@
 
 postMLSMessageFromLocalUserV1 ::
   ( HasProposalEffects r,
-<<<<<<< HEAD
-    Members
-      '[ Error FederationError,
-         Error InternalError,
-         ErrorS 'ConvAccessDenied,
-         ErrorS 'ConvMemberNotFound,
-         ErrorS 'ConvNotFound,
-         ErrorS 'MissingLegalholdConsent,
-         ErrorS 'MLSClientSenderUserMismatch,
-         ErrorS 'MLSCommitMissingReferences,
-         ErrorS 'MLSGroupConversationMismatch,
-         ErrorS 'MLSMissingSenderClient,
-         ErrorS 'MLSNotEnabled,
-         ErrorS 'MLSProposalNotFound,
-         ErrorS 'MLSSelfRemovalNotAllowed,
-         ErrorS 'MLSStaleMessage,
-         ErrorS 'MLSUnsupportedMessage,
-         ErrorS 'MLSSubConvClientNotInParent,
-         Input (Local ()),
-         ProposalStore,
-         Resource,
-         SubConversationStore,
-         TinyLog
-       ]
-      r,
-=======
+    Member (Error FederationError) r,
+    Member (ErrorS 'ConvAccessDenied) r,
+    Member (ErrorS 'ConvMemberNotFound) r,
+    Member (ErrorS 'ConvNotFound) r,
+    Member (ErrorS 'MissingLegalholdConsent) r,
+    Member (ErrorS 'MLSClientSenderUserMismatch) r,
+    Member (ErrorS 'MLSCommitMissingReferences) r,
+    Member (ErrorS 'MLSGroupConversationMismatch) r,
+    Member (ErrorS 'MLSMissingSenderClient) r,
+    Member (ErrorS 'MLSNotEnabled) r,
+    Member (ErrorS 'MLSProposalNotFound) r,
+    Member (ErrorS 'MLSSelfRemovalNotAllowed) r,
+    Member (ErrorS 'MLSStaleMessage) r,
+    Member (ErrorS 'MLSUnsupportedMessage) r,
+    Member (ErrorS 'MLSSubConvClientNotInParent) r,
+    Member Resource r,
+    Member SubConversationStore r,
+    CallsFed 'Galley "on-mls-message-sent",
+    CallsFed 'Galley "send-mls-message",
+    CallsFed 'Galley "on-conversation-updated",
+    CallsFed 'Galley "on-new-remote-conversation",
+    CallsFed 'Galley "on-new-remote-subconversation",
+    CallsFed 'Galley "on-delete-mls-conversation",
+    CallsFed 'Brig "get-mls-clients"
+  ) =>
+  Local UserId ->
+  Maybe ClientId ->
+  ConnId ->
+  RawMLS SomeMessage ->
+  Sem r [Event]
+postMLSMessageFromLocalUserV1 lusr mc conn smsg = do
+  assertMLSEnabled
+  case rmValue smsg of
+    SomeMessage _ msg -> do
+      cnvOrSub <- lookupConvByGroupId (msgGroupId msg) >>= noteS @'ConvNotFound
+      map lcuEvent
+        <$> postMLSMessage lusr (tUntagged lusr) mc cnvOrSub (Just conn) smsg
+
+postMLSMessageFromLocalUser ::
+  ( HasProposalEffects r,
     ( Member (Error FederationError) r,
       Member (Error InternalError) r,
       Member (ErrorS 'ConvAccessDenied) r,
@@ -164,82 +178,13 @@
       Member (ErrorS 'MLSSelfRemovalNotAllowed) r,
       Member (ErrorS 'MLSStaleMessage) r,
       Member (ErrorS 'MLSUnsupportedMessage) r,
+      Member (ErrorS 'MLSSubConvClientNotInParent) r,
       Member (Input (Local ())) r,
       Member ProposalStore r,
       Member Resource r,
+      Member SubConversationStore r,
       Member TinyLog r
     ),
->>>>>>> c27541d7
-    CallsFed 'Galley "on-mls-message-sent",
-    CallsFed 'Galley "send-mls-message",
-    CallsFed 'Galley "on-conversation-updated",
-    CallsFed 'Galley "on-new-remote-conversation",
-    CallsFed 'Galley "on-new-remote-subconversation",
-    CallsFed 'Galley "on-delete-mls-conversation",
-    CallsFed 'Brig "get-mls-clients"
-  ) =>
-  Local UserId ->
-  Maybe ClientId ->
-  ConnId ->
-  RawMLS SomeMessage ->
-  Sem r [Event]
-postMLSMessageFromLocalUserV1 lusr mc conn smsg = do
-  assertMLSEnabled
-  case rmValue smsg of
-    SomeMessage _ msg -> do
-      cnvOrSub <- lookupConvByGroupId (msgGroupId msg) >>= noteS @'ConvNotFound
-      map lcuEvent
-        <$> postMLSMessage lusr (tUntagged lusr) mc cnvOrSub (Just conn) smsg
-
-postMLSMessageFromLocalUser ::
-  ( HasProposalEffects r,
-<<<<<<< HEAD
-    Members
-      '[ Error FederationError,
-         Error InternalError,
-         ErrorS 'ConvAccessDenied,
-         ErrorS 'ConvMemberNotFound,
-         ErrorS 'ConvNotFound,
-         ErrorS 'MissingLegalholdConsent,
-         ErrorS 'MLSClientSenderUserMismatch,
-         ErrorS 'MLSCommitMissingReferences,
-         ErrorS 'MLSGroupConversationMismatch,
-         ErrorS 'MLSMissingSenderClient,
-         ErrorS 'MLSNotEnabled,
-         ErrorS 'MLSProposalNotFound,
-         ErrorS 'MLSSelfRemovalNotAllowed,
-         ErrorS 'MLSStaleMessage,
-         ErrorS 'MLSUnsupportedMessage,
-         ErrorS 'MLSSubConvClientNotInParent,
-         Input (Local ()),
-         ProposalStore,
-         Resource,
-         SubConversationStore,
-         TinyLog
-       ]
-      r,
-=======
-    ( Member (Error FederationError) r,
-      Member (Error InternalError) r,
-      Member (ErrorS 'ConvAccessDenied) r,
-      Member (ErrorS 'ConvMemberNotFound) r,
-      Member (ErrorS 'ConvNotFound) r,
-      Member (ErrorS 'MissingLegalholdConsent) r,
-      Member (ErrorS 'MLSClientSenderUserMismatch) r,
-      Member (ErrorS 'MLSCommitMissingReferences) r,
-      Member (ErrorS 'MLSGroupConversationMismatch) r,
-      Member (ErrorS 'MLSMissingSenderClient) r,
-      Member (ErrorS 'MLSNotEnabled) r,
-      Member (ErrorS 'MLSProposalNotFound) r,
-      Member (ErrorS 'MLSSelfRemovalNotAllowed) r,
-      Member (ErrorS 'MLSStaleMessage) r,
-      Member (ErrorS 'MLSUnsupportedMessage) r,
-      Member (Input (Local ())) r,
-      Member ProposalStore r,
-      Member Resource r,
-      Member TinyLog r
-    ),
->>>>>>> c27541d7
     CallsFed 'Galley "on-mls-message-sent",
     CallsFed 'Galley "send-mls-message",
     CallsFed 'Galley "on-conversation-updated",
@@ -264,23 +209,6 @@
 postMLSCommitBundle ::
   ( HasProposalEffects r,
     Members MLSBundleStaticErrors r,
-<<<<<<< HEAD
-    Members
-      '[ BrigAccess,
-         Error FederationError,
-         Error InternalError,
-         Error MLSProtocolError,
-         Input (Local ()),
-         Input Opts,
-         Input UTCTime,
-         MemberStore,
-         ProposalStore,
-         Resource,
-         SubConversationStore,
-         TinyLog
-       ]
-      r,
-=======
     ( Member BrigAccess r,
       Member (Error FederationError) r,
       Member (Error InternalError) r,
@@ -291,9 +219,9 @@
       Member MemberStore r,
       Member ProposalStore r,
       Member Resource r,
+      Member SubConversationStore r,
       Member TinyLog r
     ),
->>>>>>> c27541d7
     CallsFed 'Galley "on-mls-message-sent",
     CallsFed 'Galley "mls-welcome",
     CallsFed 'Galley "send-mls-commit-bundle",
@@ -320,23 +248,6 @@
 postMLSCommitBundleFromLocalUser ::
   ( HasProposalEffects r,
     Members MLSBundleStaticErrors r,
-<<<<<<< HEAD
-    Members
-      '[ BrigAccess,
-         Error FederationError,
-         Error InternalError,
-         ErrorS 'MLSNotEnabled,
-         Input (Local ()),
-         Input Opts,
-         Input UTCTime,
-         MemberStore,
-         ProposalStore,
-         Resource,
-         SubConversationStore,
-         TinyLog
-       ]
-      r,
-=======
     ( Member BrigAccess r,
       Member (Error FederationError) r,
       Member (Error InternalError) r,
@@ -347,9 +258,9 @@
       Member MemberStore r,
       Member ProposalStore r,
       Member Resource r,
+      Member SubConversationStore r,
       Member TinyLog r
     ),
->>>>>>> c27541d7
     CallsFed 'Galley "on-mls-message-sent",
     CallsFed 'Galley "mls-welcome",
     CallsFed 'Galley "send-mls-commit-bundle",
@@ -377,33 +288,18 @@
 postMLSCommitBundleToLocalConv ::
   ( HasProposalEffects r,
     Members MLSBundleStaticErrors r,
-<<<<<<< HEAD
-    Members
-      '[ BrigAccess,
-         Error FederationError,
-         Error InternalError,
-         Error MLSProtocolError,
-         Input Opts,
-         Input UTCTime,
-         MemberStore,
-         ProposalStore,
-         Resource,
-         SubConversationStore,
-         TinyLog
-       ]
-      r,
-=======
     ( Member BrigAccess r,
       Member (Error FederationError) r,
       Member (Error InternalError) r,
       Member (Error MLSProtocolError) r,
       Member (Input Opts) r,
       Member (Input UTCTime) r,
+      Member MemberStore r,
       Member ProposalStore r,
       Member Resource r,
+      Member SubConversationStore r,
       Member TinyLog r
     ),
->>>>>>> c27541d7
     CallsFed 'Galley "on-mls-message-sent",
     CallsFed 'Galley "mls-welcome",
     CallsFed 'Galley "on-conversation-updated",
@@ -461,21 +357,8 @@
 
 postMLSCommitBundleToRemoteConv ::
   ( Members MLSBundleStaticErrors r,
-<<<<<<< HEAD
-    Members
-      '[ BrigAccess,
-         Error FederationError,
-         Error MLSProtocolError,
-         Error MLSProposalFailure,
-         ExternalAccess,
-         FederatorAccess,
-         GundeckAccess,
-         MemberStore,
-         TinyLog
-       ]
-      r,
-=======
-    ( Member (Error FederationError) r,
+    ( Member BrigAccess r,
+      Member (Error FederationError) r,
       Member (Error MLSProtocolError) r,
       Member (Error MLSProposalFailure) r,
       Member ExternalAccess r,
@@ -484,7 +367,6 @@
       Member MemberStore r,
       Member TinyLog r
     ),
->>>>>>> c27541d7
     CallsFed 'Galley "send-mls-commit-bundle"
   ) =>
   Local x ->
@@ -530,32 +412,6 @@
 
 postMLSMessage ::
   ( HasProposalEffects r,
-<<<<<<< HEAD
-    Members
-      '[ Error FederationError,
-         Error InternalError,
-         ErrorS 'ConvAccessDenied,
-         ErrorS 'ConvMemberNotFound,
-         ErrorS 'ConvNotFound,
-         ErrorS 'MLSNotEnabled,
-         ErrorS 'MissingLegalholdConsent,
-         ErrorS 'MLSClientSenderUserMismatch,
-         ErrorS 'MLSCommitMissingReferences,
-         ErrorS 'MLSGroupConversationMismatch,
-         ErrorS 'MLSMissingSenderClient,
-         ErrorS 'MLSProposalNotFound,
-         ErrorS 'MLSSelfRemovalNotAllowed,
-         ErrorS 'MLSStaleMessage,
-         ErrorS 'MLSUnsupportedMessage,
-         ErrorS 'MLSSubConvClientNotInParent,
-         Input (Local ()),
-         ProposalStore,
-         Resource,
-         SubConversationStore,
-         TinyLog
-       ]
-      r,
-=======
     ( Member (Error FederationError) r,
       Member (Error InternalError) r,
       Member (ErrorS 'ConvAccessDenied) r,
@@ -571,12 +427,13 @@
       Member (ErrorS 'MLSSelfRemovalNotAllowed) r,
       Member (ErrorS 'MLSStaleMessage) r,
       Member (ErrorS 'MLSUnsupportedMessage) r,
+      Member (ErrorS 'MLSSubConvClientNotInParent) r,
       Member (Input (Local ())) r,
       Member ProposalStore r,
       Member Resource r,
+      Member SubConversationStore r,
       Member TinyLog r
     ),
->>>>>>> c27541d7
     CallsFed 'Galley "on-mls-message-sent",
     CallsFed 'Galley "send-mls-message",
     CallsFed 'Galley "on-conversation-updated",
@@ -647,30 +504,6 @@
 
 postMLSMessageToLocalConv ::
   ( HasProposalEffects r,
-<<<<<<< HEAD
-    Members
-      '[ Error FederationError,
-         Error InternalError,
-         ErrorS 'ConvNotFound,
-         ErrorS 'MissingLegalholdConsent,
-         ErrorS 'MLSClientSenderUserMismatch,
-         ErrorS 'MLSCommitMissingReferences,
-         ErrorS 'MLSMissingSenderClient,
-         ErrorS 'MLSProposalNotFound,
-         ErrorS 'MLSSelfRemovalNotAllowed,
-         ErrorS 'MLSStaleMessage,
-         ErrorS 'MLSUnsupportedMessage,
-         ErrorS 'MissingLegalholdConsent,
-         ErrorS 'ConvNotFound,
-         ErrorS 'MLSSubConvClientNotInParent,
-         MemberStore,
-         ProposalStore,
-         Resource,
-         SubConversationStore,
-         TinyLog
-       ]
-      r,
-=======
     ( Member (Error FederationError) r,
       Member (Error InternalError) r,
       Member (ErrorS 'ConvNotFound) r,
@@ -682,11 +515,15 @@
       Member (ErrorS 'MLSSelfRemovalNotAllowed) r,
       Member (ErrorS 'MLSStaleMessage) r,
       Member (ErrorS 'MLSUnsupportedMessage) r,
+      Member (ErrorS 'MissingLegalholdConsent) r,
+      Member (ErrorS 'ConvNotFound) r,
+      Member (ErrorS 'MLSSubConvClientNotInParent) r,
+      Member MemberStore r,
       Member ProposalStore r,
       Member Resource r,
+      Member SubConversationStore r,
       Member TinyLog r
     ),
->>>>>>> c27541d7
     CallsFed 'Galley "on-mls-message-sent",
     CallsFed 'Galley "on-conversation-updated",
     CallsFed 'Galley "on-new-remote-conversation",
@@ -725,17 +562,9 @@
 
 postMLSMessageToRemoteConv ::
   ( Members MLSMessageStaticErrors r,
-<<<<<<< HEAD
-    Members
-      '[ Error FederationError,
-         TinyLog
-       ]
-      r,
-=======
     ( Member (Error FederationError) r,
       Member TinyLog r
     ),
->>>>>>> c27541d7
     HasProposalEffects r,
     CallsFed 'Galley "send-mls-message"
   ) =>
@@ -880,49 +709,27 @@
 
 processExternalCommit ::
   forall r.
-<<<<<<< HEAD
-  ( Members
-      '[ BrigAccess,
-         ConversationStore,
-         Error MLSProtocolError,
-         ErrorS 'ConvNotFound,
-         ErrorS 'MLSClientSenderUserMismatch,
-         ErrorS 'MLSKeyPackageRefNotFound,
-         ErrorS 'MLSStaleMessage,
-         ErrorS 'MLSMissingSenderClient,
-         ErrorS 'MLSSubConvClientNotInParent,
-         Error InternalError,
-         ExternalAccess,
-         FederatorAccess,
-         GundeckAccess,
-         Input Env,
-         Input UTCTime,
-         MemberStore,
-         ProposalStore,
-         Resource,
-         SubConversationStore,
-         TinyLog
-       ]
-      r,
-=======
-  ( Member BrigAccess r,
-    Member ConversationStore r,
-    Member (Error MLSProtocolError) r,
-    Member (ErrorS 'ConvNotFound) r,
-    Member (ErrorS 'MLSClientSenderUserMismatch) r,
-    Member (ErrorS 'MLSKeyPackageRefNotFound) r,
-    Member (ErrorS 'MLSStaleMessage) r,
-    Member (ErrorS 'MLSMissingSenderClient) r,
-    Member ExternalAccess r,
-    Member FederatorAccess r,
-    Member GundeckAccess r,
-    Member (Input Env) r,
-    Member (Input UTCTime) r,
-    Member MemberStore r,
-    Member ProposalStore r,
-    Member Resource r,
-    Member TinyLog r,
->>>>>>> c27541d7
+  ( ( Member BrigAccess r,
+      Member ConversationStore r,
+      Member (Error MLSProtocolError) r,
+      Member (ErrorS 'ConvNotFound) r,
+      Member (ErrorS 'MLSClientSenderUserMismatch) r,
+      Member (ErrorS 'MLSKeyPackageRefNotFound) r,
+      Member (ErrorS 'MLSStaleMessage) r,
+      Member (ErrorS 'MLSMissingSenderClient) r,
+      Member (ErrorS 'MLSSubConvClientNotInParent) r,
+      Member (Error InternalError) r,
+      Member ExternalAccess r,
+      Member FederatorAccess r,
+      Member GundeckAccess r,
+      Member (Input Env) r,
+      Member (Input UTCTime) r,
+      Member MemberStore r,
+      Member ProposalStore r,
+      Member Resource r,
+      Member SubConversationStore r,
+      Member TinyLog r
+    ),
     CallsFed 'Galley "on-mls-message-sent"
   ) =>
   Qualified UserId ->
@@ -1161,16 +968,10 @@
 
 -- | Note: Use this only for KeyPackage that are already validated
 updateKeyPackageMapping ::
-<<<<<<< HEAD
-  Members '[BrigAccess, MemberStore] r =>
-  Local ConvOrSubConv ->
-=======
   ( Member BrigAccess r,
     Member MemberStore r
   ) =>
-  Local Data.Conversation ->
-  GroupId ->
->>>>>>> c27541d7
+  Local ConvOrSubConv ->
   Qualified UserId ->
   ClientId ->
   Maybe KeyPackageRef ->
@@ -1610,8 +1411,9 @@
 handleNoChanges = fmap fold . runError
 
 getClientInfo ::
-  ( Member BrigAccess r,
-    Member FederatorAccess r,
+  ( ( Member BrigAccess r,
+      Member FederatorAccess r
+    ),
     CallsFed 'Brig "get-mls-clients"
   ) =>
   Local x ->
@@ -1695,38 +1497,10 @@
   where
   handleMLSProposalFailure = mapError (MLSProposalFailure . toWai)
 
-<<<<<<< HEAD
-=======
-withCommitLock ::
-  forall r a.
-  ( Member Resource r,
-    Member ConversationStore r,
-    Member (ErrorS 'MLSStaleMessage) r
-  ) =>
-  GroupId ->
-  Epoch ->
-  Sem r a ->
-  Sem r a
-withCommitLock gid epoch action =
-  bracket
-    ( acquireCommitLock gid epoch ttl >>= \lockAcquired ->
-        when (lockAcquired == NotAcquired) $
-          throwS @'MLSStaleMessage
-    )
-    (const $ releaseCommitLock gid epoch)
-    $ \_ -> do
-      -- FUTUREWORK: fetch epoch again and check that is matches
-      action
-  where
-    ttl = fromIntegral (600 :: Int) -- 10 minutes
-
->>>>>>> c27541d7
 storeGroupInfoBundle ::
-  Members
-    '[ ConversationStore,
-       SubConversationStore
-     ]
-    r =>
+  ( Member ConversationStore r,
+    Member SubConversationStore r
+  ) =>
   ConvOrSubConvId ->
   GroupInfoBundle ->
   Sem r ()
@@ -1738,14 +1512,11 @@
 
 fetchConvOrSub ::
   forall r.
-  Members
-    '[ ConversationStore,
-       Error InternalError,
-       ErrorS 'ConvNotFound,
-       MemberStore,
-       SubConversationStore
-     ]
-    r =>
+  ( Member ConversationStore r,
+    Member (ErrorS 'ConvNotFound) r,
+    Member MemberStore r,
+    Member SubConversationStore r
+  ) =>
   Qualified UserId ->
   Local ConvOrSubConvId ->
   Sem r (Local ConvOrSubConv)
@@ -1764,13 +1535,11 @@
         >=> noteS @'ConvNotFound
 
 incrementEpoch ::
-  Members
-    '[ ConversationStore,
-       ErrorS 'ConvNotFound,
-       MemberStore,
-       SubConversationStore
-     ]
-    r =>
+  ( Member ConversationStore r,
+    Member (ErrorS 'ConvNotFound) r,
+    Member MemberStore r,
+    Member SubConversationStore r
+  ) =>
   ConvOrSubConv ->
   Sem r ConvOrSubConv
 incrementEpoch (Conv c) = do

--- conflicted
+++ resolved
@@ -123,7 +123,6 @@
 
 postMLSMessageFromLocalUserV1 ::
   ( HasProposalEffects r,
-<<<<<<< HEAD
     Member (Error FederationError) r,
     Member (ErrorS 'ConvAccessDenied) r,
     Member (ErrorS 'ConvMemberNotFound) r,
@@ -140,36 +139,7 @@
     Member (ErrorS 'MLSUnsupportedMessage) r,
     Member (ErrorS 'MLSSubConvClientNotInParent) r,
     Member Resource r,
-    Member SubConversationStore r,
-    CallsFed 'Galley "on-mls-message-sent",
-    CallsFed 'Galley "send-mls-message",
-    CallsFed 'Galley "on-conversation-updated",
-    CallsFed 'Galley "on-new-remote-conversation",
-    CallsFed 'Galley "on-new-remote-subconversation",
-    CallsFed 'Galley "on-delete-mls-conversation",
-    CallsFed 'Brig "get-mls-clients"
-=======
-    ( Member (Error FederationError) r,
-      Member (Error InternalError) r,
-      Member (ErrorS 'ConvAccessDenied) r,
-      Member (ErrorS 'ConvMemberNotFound) r,
-      Member (ErrorS 'ConvNotFound) r,
-      Member (ErrorS 'MissingLegalholdConsent) r,
-      Member (ErrorS 'MLSClientSenderUserMismatch) r,
-      Member (ErrorS 'MLSCommitMissingReferences) r,
-      Member (ErrorS 'MLSGroupConversationMismatch) r,
-      Member (ErrorS 'MLSMissingSenderClient) r,
-      Member (ErrorS 'MLSNotEnabled) r,
-      Member (ErrorS 'MLSProposalNotFound) r,
-      Member (ErrorS 'MLSSelfRemovalNotAllowed) r,
-      Member (ErrorS 'MLSStaleMessage) r,
-      Member (ErrorS 'MLSUnsupportedMessage) r,
-      Member (Input (Local ())) r,
-      Member ProposalStore r,
-      Member Resource r,
-      Member TinyLog r
-    )
->>>>>>> 17c81f8c
+    Member SubConversationStore r
   ) =>
   Local UserId ->
   Maybe ClientId ->
@@ -186,39 +156,23 @@
 
 postMLSMessageFromLocalUser ::
   ( HasProposalEffects r,
-    ( Member (Error FederationError) r,
-      Member (Error InternalError) r,
-      Member (ErrorS 'ConvAccessDenied) r,
-      Member (ErrorS 'ConvMemberNotFound) r,
-      Member (ErrorS 'ConvNotFound) r,
-      Member (ErrorS 'MissingLegalholdConsent) r,
-      Member (ErrorS 'MLSClientSenderUserMismatch) r,
-      Member (ErrorS 'MLSCommitMissingReferences) r,
-      Member (ErrorS 'MLSGroupConversationMismatch) r,
-      Member (ErrorS 'MLSMissingSenderClient) r,
-      Member (ErrorS 'MLSNotEnabled) r,
-      Member (ErrorS 'MLSProposalNotFound) r,
-      Member (ErrorS 'MLSSelfRemovalNotAllowed) r,
-      Member (ErrorS 'MLSStaleMessage) r,
-      Member (ErrorS 'MLSUnsupportedMessage) r,
-      Member (ErrorS 'MLSSubConvClientNotInParent) r,
-      Member (Input (Local ())) r,
-      Member ProposalStore r,
-      Member Resource r,
-      Member SubConversationStore r,
-      Member TinyLog r
-<<<<<<< HEAD
-    ),
-    CallsFed 'Galley "on-mls-message-sent",
-    CallsFed 'Galley "send-mls-message",
-    CallsFed 'Galley "on-conversation-updated",
-    CallsFed 'Galley "on-new-remote-conversation",
-    CallsFed 'Galley "on-new-remote-subconversation",
-    CallsFed 'Galley "on-delete-mls-conversation",
-    CallsFed 'Brig "get-mls-clients"
-=======
-    )
->>>>>>> 17c81f8c
+    Member (Error FederationError) r,
+    Member (ErrorS 'ConvAccessDenied) r,
+    Member (ErrorS 'ConvMemberNotFound) r,
+    Member (ErrorS 'ConvNotFound) r,
+    Member (ErrorS 'MissingLegalholdConsent) r,
+    Member (ErrorS 'MLSClientSenderUserMismatch) r,
+    Member (ErrorS 'MLSCommitMissingReferences) r,
+    Member (ErrorS 'MLSGroupConversationMismatch) r,
+    Member (ErrorS 'MLSMissingSenderClient) r,
+    Member (ErrorS 'MLSNotEnabled) r,
+    Member (ErrorS 'MLSProposalNotFound) r,
+    Member (ErrorS 'MLSSelfRemovalNotAllowed) r,
+    Member (ErrorS 'MLSStaleMessage) r,
+    Member (ErrorS 'MLSUnsupportedMessage) r,
+    Member (ErrorS 'MLSSubConvClientNotInParent) r,
+    Member Resource r,
+    Member SubConversationStore r
   ) =>
   Local UserId ->
   Maybe ClientId ->
@@ -236,31 +190,9 @@
 postMLSCommitBundle ::
   ( HasProposalEffects r,
     Members MLSBundleStaticErrors r,
-    ( Member BrigAccess r,
-      Member (Error FederationError) r,
-      Member (Error InternalError) r,
-      Member (Error MLSProtocolError) r,
-      Member (Input (Local ())) r,
-      Member (Input Opts) r,
-      Member (Input UTCTime) r,
-      Member MemberStore r,
-      Member ProposalStore r,
-      Member Resource r,
-      Member SubConversationStore r,
-      Member TinyLog r
-<<<<<<< HEAD
-    ),
-    CallsFed 'Galley "on-mls-message-sent",
-    CallsFed 'Galley "mls-welcome",
-    CallsFed 'Galley "send-mls-commit-bundle",
-    CallsFed 'Galley "on-conversation-updated",
-    CallsFed 'Galley "on-new-remote-conversation",
-    CallsFed 'Galley "on-new-remote-subconversation",
-    CallsFed 'Galley "on-delete-mls-conversation",
-    CallsFed 'Brig "get-mls-clients"
-=======
-    )
->>>>>>> 17c81f8c
+    Member (Error FederationError) r,
+    Member Resource r,
+    Member SubConversationStore r
   ) =>
   Local x ->
   Qualified UserId ->
@@ -279,31 +211,9 @@
 postMLSCommitBundleFromLocalUser ::
   ( HasProposalEffects r,
     Members MLSBundleStaticErrors r,
-    ( Member BrigAccess r,
-      Member (Error FederationError) r,
-      Member (Error InternalError) r,
-      Member (ErrorS 'MLSNotEnabled) r,
-      Member (Input (Local ())) r,
-      Member (Input Opts) r,
-      Member (Input UTCTime) r,
-      Member MemberStore r,
-      Member ProposalStore r,
-      Member Resource r,
-      Member SubConversationStore r,
-      Member TinyLog r
-<<<<<<< HEAD
-    ),
-    CallsFed 'Galley "on-mls-message-sent",
-    CallsFed 'Galley "mls-welcome",
-    CallsFed 'Galley "send-mls-commit-bundle",
-    CallsFed 'Galley "on-conversation-updated",
-    CallsFed 'Galley "on-new-remote-conversation",
-    CallsFed 'Galley "on-new-remote-subconversation",
-    CallsFed 'Galley "on-delete-mls-conversation",
-    CallsFed 'Brig "get-mls-clients"
-=======
-    )
->>>>>>> 17c81f8c
+    Member (Error FederationError) r,
+    Member Resource r,
+    Member SubConversationStore r
   ) =>
   Local UserId ->
   Maybe ClientId ->
@@ -323,29 +233,8 @@
 postMLSCommitBundleToLocalConv ::
   ( HasProposalEffects r,
     Members MLSBundleStaticErrors r,
-    ( Member BrigAccess r,
-      Member (Error FederationError) r,
-      Member (Error InternalError) r,
-      Member (Error MLSProtocolError) r,
-      Member (Input Opts) r,
-      Member (Input UTCTime) r,
-      Member MemberStore r,
-      Member ProposalStore r,
-      Member Resource r,
-      Member SubConversationStore r,
-      Member TinyLog r
-<<<<<<< HEAD
-    ),
-    CallsFed 'Galley "on-mls-message-sent",
-    CallsFed 'Galley "mls-welcome",
-    CallsFed 'Galley "on-conversation-updated",
-    CallsFed 'Galley "on-delete-mls-conversation",
-    CallsFed 'Galley "on-new-remote-conversation",
-    CallsFed 'Galley "on-new-remote-subconversation",
-    CallsFed 'Brig "get-mls-clients"
-=======
-    )
->>>>>>> 17c81f8c
+    Member Resource r,
+    Member SubConversationStore r
   ) =>
   Qualified UserId ->
   Maybe ClientId ->
@@ -450,39 +339,23 @@
 
 postMLSMessage ::
   ( HasProposalEffects r,
-    ( Member (Error FederationError) r,
-      Member (Error InternalError) r,
-      Member (ErrorS 'ConvAccessDenied) r,
-      Member (ErrorS 'ConvMemberNotFound) r,
-      Member (ErrorS 'ConvNotFound) r,
-      Member (ErrorS 'MLSNotEnabled) r,
-      Member (ErrorS 'MissingLegalholdConsent) r,
-      Member (ErrorS 'MLSClientSenderUserMismatch) r,
-      Member (ErrorS 'MLSCommitMissingReferences) r,
-      Member (ErrorS 'MLSGroupConversationMismatch) r,
-      Member (ErrorS 'MLSMissingSenderClient) r,
-      Member (ErrorS 'MLSProposalNotFound) r,
-      Member (ErrorS 'MLSSelfRemovalNotAllowed) r,
-      Member (ErrorS 'MLSStaleMessage) r,
-      Member (ErrorS 'MLSUnsupportedMessage) r,
-      Member (ErrorS 'MLSSubConvClientNotInParent) r,
-      Member (Input (Local ())) r,
-      Member ProposalStore r,
-      Member Resource r,
-      Member SubConversationStore r,
-      Member TinyLog r
-<<<<<<< HEAD
-    ),
-    CallsFed 'Galley "on-mls-message-sent",
-    CallsFed 'Galley "send-mls-message",
-    CallsFed 'Galley "on-conversation-updated",
-    CallsFed 'Galley "on-new-remote-conversation",
-    CallsFed 'Galley "on-new-remote-subconversation",
-    CallsFed 'Galley "on-delete-mls-conversation",
-    CallsFed 'Brig "get-mls-clients"
-=======
-    )
->>>>>>> 17c81f8c
+    Member (Error FederationError) r,
+    Member (ErrorS 'ConvAccessDenied) r,
+    Member (ErrorS 'ConvMemberNotFound) r,
+    Member (ErrorS 'ConvNotFound) r,
+    Member (ErrorS 'MLSNotEnabled) r,
+    Member (ErrorS 'MissingLegalholdConsent) r,
+    Member (ErrorS 'MLSClientSenderUserMismatch) r,
+    Member (ErrorS 'MLSCommitMissingReferences) r,
+    Member (ErrorS 'MLSGroupConversationMismatch) r,
+    Member (ErrorS 'MLSMissingSenderClient) r,
+    Member (ErrorS 'MLSProposalNotFound) r,
+    Member (ErrorS 'MLSSelfRemovalNotAllowed) r,
+    Member (ErrorS 'MLSStaleMessage) r,
+    Member (ErrorS 'MLSUnsupportedMessage) r,
+    Member (ErrorS 'MLSSubConvClientNotInParent) r,
+    Member Resource r,
+    Member SubConversationStore r
   ) =>
   Local x ->
   Qualified UserId ->
@@ -546,36 +419,18 @@
 
 postMLSMessageToLocalConv ::
   ( HasProposalEffects r,
-    ( Member (Error FederationError) r,
-      Member (Error InternalError) r,
-      Member (ErrorS 'ConvNotFound) r,
-      Member (ErrorS 'MissingLegalholdConsent) r,
-      Member (ErrorS 'MLSClientSenderUserMismatch) r,
-      Member (ErrorS 'MLSCommitMissingReferences) r,
-      Member (ErrorS 'MLSMissingSenderClient) r,
-      Member (ErrorS 'MLSProposalNotFound) r,
-      Member (ErrorS 'MLSSelfRemovalNotAllowed) r,
-      Member (ErrorS 'MLSStaleMessage) r,
-      Member (ErrorS 'MLSUnsupportedMessage) r,
-      Member (ErrorS 'MissingLegalholdConsent) r,
-      Member (ErrorS 'ConvNotFound) r,
-      Member (ErrorS 'MLSSubConvClientNotInParent) r,
-      Member MemberStore r,
-      Member ProposalStore r,
-      Member Resource r,
-      Member SubConversationStore r,
-      Member TinyLog r
-<<<<<<< HEAD
-    ),
-    CallsFed 'Galley "on-mls-message-sent",
-    CallsFed 'Galley "on-conversation-updated",
-    CallsFed 'Galley "on-new-remote-conversation",
-    CallsFed 'Galley "on-new-remote-subconversation",
-    CallsFed 'Galley "on-delete-mls-conversation",
-    CallsFed 'Brig "get-mls-clients"
-=======
-    )
->>>>>>> 17c81f8c
+    Member (ErrorS 'ConvNotFound) r,
+    Member (ErrorS 'MissingLegalholdConsent) r,
+    Member (ErrorS 'MLSClientSenderUserMismatch) r,
+    Member (ErrorS 'MLSCommitMissingReferences) r,
+    Member (ErrorS 'MLSMissingSenderClient) r,
+    Member (ErrorS 'MLSProposalNotFound) r,
+    Member (ErrorS 'MLSSelfRemovalNotAllowed) r,
+    Member (ErrorS 'MLSStaleMessage) r,
+    Member (ErrorS 'MLSUnsupportedMessage) r,
+    Member (ErrorS 'MLSSubConvClientNotInParent) r,
+    Member Resource r,
+    Member SubConversationStore r
   ) =>
   Qualified UserId ->
   Maybe ClientId ->
@@ -730,20 +585,9 @@
     Member (ErrorS 'MLSProposalNotFound) r,
     Member (ErrorS 'MLSSelfRemovalNotAllowed) r,
     Member (ErrorS 'MLSStaleMessage) r,
-<<<<<<< HEAD
     Member (ErrorS 'MLSSubConvClientNotInParent) r,
     Member Resource r,
-    Member SubConversationStore r,
-    CallsFed 'Galley "on-mls-message-sent",
-    CallsFed 'Galley "on-conversation-updated",
-    CallsFed 'Galley "on-new-remote-subconversation",
-    CallsFed 'Galley "on-new-remote-conversation",
-    CallsFed 'Galley "on-delete-mls-conversation",
-    CallsFed 'Brig "get-mls-clients"
-=======
-    Member (ErrorS 'MissingLegalholdConsent) r,
-    Member Resource r
->>>>>>> 17c81f8c
+    Member SubConversationStore r
   ) =>
   Qualified UserId ->
   Maybe ClientId ->
@@ -759,30 +603,6 @@
 
 processExternalCommit ::
   forall r.
-<<<<<<< HEAD
-  ( ( Member BrigAccess r,
-      Member ConversationStore r,
-      Member (Error MLSProtocolError) r,
-      Member (ErrorS 'ConvNotFound) r,
-      Member (ErrorS 'MLSClientSenderUserMismatch) r,
-      Member (ErrorS 'MLSKeyPackageRefNotFound) r,
-      Member (ErrorS 'MLSStaleMessage) r,
-      Member (ErrorS 'MLSMissingSenderClient) r,
-      Member (ErrorS 'MLSSubConvClientNotInParent) r,
-      Member (Error InternalError) r,
-      Member ExternalAccess r,
-      Member FederatorAccess r,
-      Member GundeckAccess r,
-      Member (Input Env) r,
-      Member (Input UTCTime) r,
-      Member MemberStore r,
-      Member ProposalStore r,
-      Member Resource r,
-      Member SubConversationStore r,
-      Member TinyLog r
-    ),
-    CallsFed 'Galley "on-mls-message-sent"
-=======
   ( Member BrigAccess r,
     Member ConversationStore r,
     Member (Error MLSProtocolError) r,
@@ -791,6 +611,7 @@
     Member (ErrorS 'MLSKeyPackageRefNotFound) r,
     Member (ErrorS 'MLSStaleMessage) r,
     Member (ErrorS 'MLSMissingSenderClient) r,
+    Member (ErrorS 'MLSSubConvClientNotInParent) r,
     Member ExternalAccess r,
     Member FederatorAccess r,
     Member GundeckAccess r,
@@ -799,8 +620,8 @@
     Member MemberStore r,
     Member ProposalStore r,
     Member Resource r,
+    Member SubConversationStore r,
     Member TinyLog r
->>>>>>> 17c81f8c
   ) =>
   Qualified UserId ->
   Maybe ClientId ->
@@ -908,20 +729,9 @@
     Member (ErrorS 'MLSMissingSenderClient) r,
     Member (ErrorS 'MLSSelfRemovalNotAllowed) r,
     Member (ErrorS 'MLSStaleMessage) r,
-<<<<<<< HEAD
     Member (ErrorS 'MLSSubConvClientNotInParent) r,
     Member Resource r,
-    Member SubConversationStore r,
-    CallsFed 'Galley "on-mls-message-sent",
-    CallsFed 'Galley "on-conversation-updated",
-    CallsFed 'Galley "on-new-remote-conversation",
-    CallsFed 'Galley "on-new-remote-subconversation",
-    CallsFed 'Galley "on-delete-mls-conversation",
-    CallsFed 'Brig "get-mls-clients"
-=======
-    Member (ErrorS 'MissingLegalholdConsent) r,
-    Member Resource r
->>>>>>> 17c81f8c
+    Member SubConversationStore r
   ) =>
   Qualified UserId ->
   Maybe ClientId ->
@@ -947,19 +757,9 @@
     Member (ErrorS 'MLSSelfRemovalNotAllowed) r,
     Member (ErrorS 'MLSStaleMessage) r,
     Member (ErrorS 'MissingLegalholdConsent) r,
-<<<<<<< HEAD
     Member (ErrorS 'MLSSubConvClientNotInParent) r,
     Member SubConversationStore r,
-    Member Resource r,
-    CallsFed 'Galley "on-conversation-updated",
-    CallsFed 'Galley "on-mls-message-sent",
-    CallsFed 'Galley "on-new-remote-conversation",
-    CallsFed 'Galley "on-new-remote-subconversation",
-    CallsFed 'Galley "on-delete-mls-conversation",
-    CallsFed 'Brig "get-mls-clients"
-=======
     Member Resource r
->>>>>>> 17c81f8c
   ) =>
   Qualified UserId ->
   Maybe ClientId ->
@@ -1283,23 +1083,12 @@
     Member ProposalStore r,
     Member SubConversationStore r,
     Member TeamStore r,
-<<<<<<< HEAD
-    Member TinyLog r,
-    CallsFed 'Galley "on-conversation-updated",
-    CallsFed 'Galley "on-mls-message-sent",
-    CallsFed 'Galley "on-new-remote-conversation",
-    CallsFed 'Galley "on-new-remote-subconversation",
-    CallsFed 'Galley "on-delete-mls-conversation"
+    Member TinyLog r
   )
 
 executeProposalAction ::
   forall r.
-  ( HasProposalActionEffects r,
-    CallsFed 'Brig "get-mls-clients"
-=======
-    Member TinyLog r
->>>>>>> 17c81f8c
-  ) =>
+  HasProposalActionEffects r =>
   Qualified UserId ->
   Maybe ConnId ->
   Local ConvOrSubConv ->
@@ -1497,15 +1286,8 @@
 handleNoChanges = fmap fold . runError
 
 getClientInfo ::
-<<<<<<< HEAD
-  ( ( Member BrigAccess r,
-      Member FederatorAccess r
-    ),
-    CallsFed 'Brig "get-mls-clients"
-=======
   ( Member BrigAccess r,
     Member FederatorAccess r
->>>>>>> 17c81f8c
   ) =>
   Local x ->
   Qualified UserId ->

-- This file is part of the Wire Server implementation.
--
-- Copyright (C) 2022 Wire Swiss GmbH <opensource@wire.com>
--
-- This program is free software: you can redistribute it and/or modify it under
-- the terms of the GNU Affero General Public License as published by the Free
-- Software Foundation, either version 3 of the License, or (at your option) any
-- later version.
--
-- This program is distributed in the hope that it will be useful, but WITHOUT
-- ANY WARRANTY; without even the implied warranty of MERCHANTABILITY or FITNESS
-- FOR A PARTICULAR PURPOSE. See the GNU Affero General Public License for more
-- details.
--
-- You should have received a copy of the GNU Affero General Public License along
-- with this program. If not, see <https://www.gnu.org/licenses/>.

module Galley.API.MLS.Message
  ( postMLSCommitBundle,
    postMLSCommitBundleFromLocalUser,
    postMLSMessageFromLocalUser,
    postMLSMessageFromLocalUserV1,
    postMLSMessage,
    MLSMessageStaticErrors,
    MLSBundleStaticErrors,
  )
where

import Control.Arrow ((>>>))
import Control.Comonad
import Control.Error.Util (hush)
import Control.Lens (forOf_, preview)
import Control.Lens.Extras (is)
import Data.Id
import Data.Json.Util
import Data.List.NonEmpty (NonEmpty, nonEmpty)
import qualified Data.Map as Map
import Data.Qualified
import qualified Data.Set as Set
import qualified Data.Text as T
import Data.Time
import Galley.API.Action
import Galley.API.Error
import Galley.API.MLS.Conversation
import Galley.API.MLS.Enabled
import Galley.API.MLS.KeyPackage
import Galley.API.MLS.Propagate
import Galley.API.MLS.Removal
import Galley.API.MLS.Types
import Galley.API.MLS.Util
import Galley.API.MLS.Welcome (postMLSWelcome)
import Galley.API.Util
import Galley.Data.Conversation.Types hiding (Conversation)
import qualified Galley.Data.Conversation.Types as Data
import Galley.Effects
import Galley.Effects.BrigAccess
import Galley.Effects.ConversationStore
import Galley.Effects.FederatorAccess
import Galley.Effects.MemberStore
import Galley.Effects.ProposalStore
import Galley.Effects.SubConversationStore
import Galley.Env
import Galley.Options
import Galley.Types.Conversations.Members
import Imports
import Polysemy
import Polysemy.Error
import Polysemy.Input
import Polysemy.Internal
import Polysemy.Resource (Resource)
import Polysemy.TinyLog
import Wire.API.Conversation hiding (Member)
import Wire.API.Conversation.Protocol
import Wire.API.Conversation.Role
import Wire.API.Error
import Wire.API.Error.Galley
import Wire.API.Event.Conversation
import Wire.API.Federation.API
import Wire.API.Federation.API.Brig
import Wire.API.Federation.API.Galley
import Wire.API.Federation.Error
import Wire.API.MLS.CipherSuite
import Wire.API.MLS.Commit
import Wire.API.MLS.CommitBundle
import Wire.API.MLS.Credential
import Wire.API.MLS.GroupInfoBundle
import Wire.API.MLS.KeyPackage
import Wire.API.MLS.Message
import Wire.API.MLS.Proposal
import qualified Wire.API.MLS.Proposal as Proposal
import Wire.API.MLS.PublicGroupState
import Wire.API.MLS.Serialisation
import Wire.API.MLS.SubConversation
import Wire.API.MLS.Welcome
import Wire.API.Message
import Wire.API.Routes.Internal.Brig
import Wire.API.User.Client

type MLSMessageStaticErrors =
  '[ ErrorS 'ConvAccessDenied,
     ErrorS 'ConvMemberNotFound,
     ErrorS 'ConvNotFound,
     ErrorS 'MLSNotEnabled,
     ErrorS 'MLSUnsupportedMessage,
     ErrorS 'MLSStaleMessage,
     ErrorS 'MLSProposalNotFound,
     ErrorS 'MissingLegalholdConsent,
     ErrorS 'MLSKeyPackageRefNotFound,
     ErrorS 'MLSClientMismatch,
     ErrorS 'MLSUnsupportedProposal,
     ErrorS 'MLSCommitMissingReferences,
     ErrorS 'MLSSelfRemovalNotAllowed,
     ErrorS 'MLSClientSenderUserMismatch,
     ErrorS 'MLSGroupConversationMismatch,
     ErrorS 'MLSMissingSenderClient,
     ErrorS 'MLSSubConvClientNotInParent
   ]

type MLSBundleStaticErrors =
  Append
    MLSMessageStaticErrors
    '[ErrorS 'MLSWelcomeMismatch]

postMLSMessageFromLocalUserV1 ::
  ( HasProposalEffects r,
    Members
      '[ Error FederationError,
         Error InternalError,
         ErrorS 'ConvAccessDenied,
         ErrorS 'ConvMemberNotFound,
         ErrorS 'ConvNotFound,
         ErrorS 'MissingLegalholdConsent,
         ErrorS 'MLSClientSenderUserMismatch,
         ErrorS 'MLSCommitMissingReferences,
         ErrorS 'MLSGroupConversationMismatch,
         ErrorS 'MLSMissingSenderClient,
         ErrorS 'MLSNotEnabled,
         ErrorS 'MLSProposalNotFound,
         ErrorS 'MLSSelfRemovalNotAllowed,
         ErrorS 'MLSStaleMessage,
         ErrorS 'MLSUnsupportedMessage,
         ErrorS 'MLSSubConvClientNotInParent,
         Input (Local ()),
         ProposalStore,
         Resource,
         SubConversationStore,
         TinyLog
       ]
      r,
    CallsFed 'Galley "on-mls-message-sent",
    CallsFed 'Galley "send-mls-message",
    CallsFed 'Galley "on-conversation-updated",
    CallsFed 'Galley "on-new-remote-conversation",
    CallsFed 'Galley "on-new-remote-subconversation",
    CallsFed 'Galley "on-delete-mls-conversation",
    CallsFed 'Brig "get-mls-clients"
  ) =>
  Local UserId ->
  Maybe ClientId ->
  ConnId ->
  RawMLS SomeMessage ->
  Sem r [Event]
postMLSMessageFromLocalUserV1 lusr mc conn smsg = do
  assertMLSEnabled
  case rmValue smsg of
    SomeMessage _ msg -> do
      cnvOrSub <- lookupConvByGroupId (msgGroupId msg) >>= noteS @'ConvNotFound
      map lcuEvent
        <$> postMLSMessage lusr (tUntagged lusr) mc cnvOrSub (Just conn) smsg

postMLSMessageFromLocalUser ::
  ( HasProposalEffects r,
    Members
      '[ Error FederationError,
         Error InternalError,
         ErrorS 'ConvAccessDenied,
         ErrorS 'ConvMemberNotFound,
         ErrorS 'ConvNotFound,
         ErrorS 'MissingLegalholdConsent,
         ErrorS 'MLSClientSenderUserMismatch,
         ErrorS 'MLSCommitMissingReferences,
         ErrorS 'MLSGroupConversationMismatch,
         ErrorS 'MLSMissingSenderClient,
         ErrorS 'MLSNotEnabled,
         ErrorS 'MLSProposalNotFound,
         ErrorS 'MLSSelfRemovalNotAllowed,
         ErrorS 'MLSStaleMessage,
         ErrorS 'MLSUnsupportedMessage,
         ErrorS 'MLSSubConvClientNotInParent,
         Input (Local ()),
         ProposalStore,
         Resource,
         SubConversationStore,
         TinyLog
       ]
      r,
    CallsFed 'Galley "on-mls-message-sent",
    CallsFed 'Galley "send-mls-message",
    CallsFed 'Galley "on-conversation-updated",
    CallsFed 'Galley "on-new-remote-conversation",
    CallsFed 'Galley "on-new-remote-subconversation",
    CallsFed 'Galley "on-delete-mls-conversation",
    CallsFed 'Brig "get-mls-clients"
  ) =>
  Local UserId ->
  Maybe ClientId ->
  ConnId ->
  RawMLS SomeMessage ->
  Sem r MLSMessageSendingStatus
postMLSMessageFromLocalUser lusr mc conn msg = do
  -- FUTUREWORK: Inline the body of 'postMLSMessageFromLocalUserV1' once version
  -- V1 is dropped
  assertMLSEnabled
  events <- postMLSMessageFromLocalUserV1 lusr mc conn msg
  t <- toUTCTimeMillis <$> input
  pure $ MLSMessageSendingStatus events t

postMLSCommitBundle ::
  ( HasProposalEffects r,
    Members MLSBundleStaticErrors r,
    Members
      '[ BrigAccess,
         Error FederationError,
         Error InternalError,
         Error MLSProtocolError,
         Input (Local ()),
         Input Opts,
         Input UTCTime,
         MemberStore,
         ProposalStore,
         Resource,
         SubConversationStore,
         TinyLog
       ]
      r,
    CallsFed 'Galley "on-mls-message-sent",
    CallsFed 'Galley "mls-welcome",
    CallsFed 'Galley "send-mls-commit-bundle",
    CallsFed 'Galley "on-conversation-updated",
    CallsFed 'Galley "on-new-remote-conversation",
    CallsFed 'Galley "on-new-remote-subconversation",
    CallsFed 'Galley "on-delete-mls-conversation",
    CallsFed 'Brig "get-mls-clients"
  ) =>
  Local x ->
  Qualified UserId ->
  Maybe ClientId ->
  Qualified ConvOrSubConvId ->
  Maybe ConnId ->
  CommitBundle ->
  Sem r [LocalConversationUpdate]
postMLSCommitBundle loc qusr mc qConvOrSub conn rawBundle =
  foldQualified
    loc
    (postMLSCommitBundleToLocalConv qusr mc conn rawBundle)
    (postMLSCommitBundleToRemoteConv loc qusr mc conn rawBundle)
    qConvOrSub

postMLSCommitBundleFromLocalUser ::
  ( HasProposalEffects r,
    Members MLSBundleStaticErrors r,
    Members
      '[ BrigAccess,
         Error FederationError,
         Error InternalError,
         ErrorS 'MLSNotEnabled,
         Input (Local ()),
         Input Opts,
         Input UTCTime,
         MemberStore,
         ProposalStore,
         Resource,
         SubConversationStore,
         TinyLog
       ]
      r,
    CallsFed 'Galley "on-mls-message-sent",
    CallsFed 'Galley "mls-welcome",
    CallsFed 'Galley "send-mls-commit-bundle",
    CallsFed 'Galley "on-conversation-updated",
    CallsFed 'Galley "on-new-remote-conversation",
    CallsFed 'Galley "on-new-remote-subconversation",
    CallsFed 'Galley "on-delete-mls-conversation",
    CallsFed 'Brig "get-mls-clients"
  ) =>
  Local UserId ->
  Maybe ClientId ->
  ConnId ->
  CommitBundle ->
  Sem r MLSMessageSendingStatus
postMLSCommitBundleFromLocalUser lusr mc conn bundle = do
  assertMLSEnabled
  let msg = rmValue (cbCommitMsg bundle)
  qConvOrSub <- lookupConvByGroupId (msgGroupId msg) >>= noteS @'ConvNotFound
  events <-
    map lcuEvent
      <$> postMLSCommitBundle lusr (tUntagged lusr) mc qConvOrSub (Just conn) bundle
  t <- toUTCTimeMillis <$> input
  pure $ MLSMessageSendingStatus events t

postMLSCommitBundleToLocalConv ::
  ( HasProposalEffects r,
    Members MLSBundleStaticErrors r,
    Members
      '[ BrigAccess,
         Error FederationError,
         Error InternalError,
         Error MLSProtocolError,
         Input Opts,
         Input UTCTime,
         MemberStore,
         ProposalStore,
         Resource,
         SubConversationStore,
         TinyLog
       ]
      r,
    CallsFed 'Galley "on-mls-message-sent",
    CallsFed 'Galley "mls-welcome",
    CallsFed 'Galley "on-conversation-updated",
    CallsFed 'Galley "on-delete-mls-conversation",
    CallsFed 'Galley "on-new-remote-conversation",
    CallsFed 'Galley "on-new-remote-subconversation",
    CallsFed 'Brig "get-mls-clients"
  ) =>
  Qualified UserId ->
  Maybe ClientId ->
  Maybe ConnId ->
  CommitBundle ->
  Local ConvOrSubConvId ->
  Sem r [LocalConversationUpdate]
postMLSCommitBundleToLocalConv qusr mc conn bundle lConvOrSubId = do
  lConvOrSub <- fetchConvOrSub qusr lConvOrSubId

  let msg = rmValue (cbCommitMsg bundle)

  senderClient <- fmap ciClient <$> getSenderIdentity qusr mc SMLSPlainText msg

  events <- case msgPayload msg of
    CommitMessage commit ->
      do
        action <- getCommitData lConvOrSub (msgEpoch msg) commit
        -- check that the welcome message matches the action
        for_ (cbWelcome bundle) $ \welcome ->
          when
            ( Set.fromList (map gsNewMember (welSecrets (rmValue welcome)))
                /= Set.fromList (map (snd . snd) (cmAssocs (paAdd action)))
            )
            $ throwS @'MLSWelcomeMismatch
        updates <-
          processCommitWithAction
            qusr
            senderClient
            conn
            lConvOrSub
            (msgEpoch msg)
            action
            (msgSender msg)
            commit
        storeGroupInfoBundle (idForConvOrSub . tUnqualified $ lConvOrSub) (cbGroupInfoBundle bundle)
        pure updates
    ApplicationMessage _ -> throwS @'MLSUnsupportedMessage
    ProposalMessage _ -> throwS @'MLSUnsupportedMessage

  let cm = membersConvOrSub (tUnqualified lConvOrSub)
  propagateMessage qusr lConvOrSub conn (rmRaw (cbCommitMsg bundle)) cm

  for_ (cbWelcome bundle) $
    postMLSWelcome lConvOrSub conn

  pure events

postMLSCommitBundleToRemoteConv ::
  ( Members MLSBundleStaticErrors r,
    Members
      '[ BrigAccess,
         Error FederationError,
         Error MLSProtocolError,
         Error MLSProposalFailure,
         ExternalAccess,
         FederatorAccess,
         GundeckAccess,
         MemberStore,
         TinyLog
       ]
      r,
    CallsFed 'Galley "send-mls-commit-bundle"
  ) =>
  Local x ->
  Qualified UserId ->
  Maybe ClientId ->
  Maybe ConnId ->
  CommitBundle ->
  Remote ConvOrSubConvId ->
  Sem r [LocalConversationUpdate]
postMLSCommitBundleToRemoteConv loc qusr mc con bundle rConvOrSubId = do
  -- only local users can send messages to remote conversations
  lusr <- foldQualified loc pure (\_ -> throwS @'ConvAccessDenied) qusr
  -- only members may send commit bundles to a remote conversation

  flip unless (throwS @'ConvMemberNotFound) =<< checkLocalMemberRemoteConv (tUnqualified lusr) (convOfConvOrSub <$> rConvOrSubId)

  senderIdentity <-
    noteS @'MLSMissingSenderClient
      =<< getSenderIdentity
        qusr
        mc
        SMLSPlainText
        (rmValue (cbCommitMsg bundle))

  resp <-
    runFederated rConvOrSubId $
      fedClient @'Galley @"send-mls-commit-bundle" $
        MLSMessageSendRequest
          { mmsrConvOrSubId = tUnqualified rConvOrSubId,
            mmsrSender = tUnqualified lusr,
            mmsrSenderClient = ciClient senderIdentity,
            mmsrRawMessage = Base64ByteString (serializeCommitBundle bundle)
          }
  updates <- case resp of
    MLSMessageResponseError e -> rethrowErrors @MLSBundleStaticErrors e
    MLSMessageResponseProtocolError e -> throw (mlsProtocolError e)
    MLSMessageResponseProposalFailure e -> throw (MLSProposalFailure e)
    MLSMessageResponseUpdates updates -> pure updates

  for updates $ \update -> do
    e <- notifyRemoteConversationAction loc (qualifyAs rConvOrSubId update) con
    pure (LocalConversationUpdate e update)

postMLSMessage ::
  ( HasProposalEffects r,
    Members
      '[ Error FederationError,
         Error InternalError,
         ErrorS 'ConvAccessDenied,
         ErrorS 'ConvMemberNotFound,
         ErrorS 'ConvNotFound,
         ErrorS 'MLSNotEnabled,
         ErrorS 'MissingLegalholdConsent,
         ErrorS 'MLSClientSenderUserMismatch,
         ErrorS 'MLSCommitMissingReferences,
         ErrorS 'MLSGroupConversationMismatch,
         ErrorS 'MLSMissingSenderClient,
         ErrorS 'MLSProposalNotFound,
         ErrorS 'MLSSelfRemovalNotAllowed,
         ErrorS 'MLSStaleMessage,
         ErrorS 'MLSUnsupportedMessage,
         ErrorS 'MLSSubConvClientNotInParent,
         Input (Local ()),
         ProposalStore,
         Resource,
         SubConversationStore,
         TinyLog
       ]
      r,
    CallsFed 'Galley "on-mls-message-sent",
    CallsFed 'Galley "send-mls-message",
    CallsFed 'Galley "on-conversation-updated",
    CallsFed 'Galley "on-new-remote-conversation",
    CallsFed 'Galley "on-new-remote-subconversation",
    CallsFed 'Galley "on-delete-mls-conversation",
    CallsFed 'Brig "get-mls-clients"
  ) =>
  Local x ->
  Qualified UserId ->
  Maybe ClientId ->
  Qualified ConvOrSubConvId ->
  Maybe ConnId ->
  RawMLS SomeMessage ->
  Sem r [LocalConversationUpdate]
postMLSMessage loc qusr mc qconvOrSub con smsg = case rmValue smsg of
  SomeMessage tag msg -> do
    mSender <- fmap ciClient <$> getSenderIdentity qusr mc tag msg
    foldQualified
      loc
      (postMLSMessageToLocalConv qusr mSender con smsg)
      (postMLSMessageToRemoteConv loc qusr mSender con smsg)
      qconvOrSub

-- Check that the MLS client who created the message belongs to the user who
-- is the sender of the REST request, identified by HTTP header.
--
-- The check is skipped in case of conversation creation and encrypted messages.
getSenderClient ::
  ( Members
      '[ ErrorS 'MLSKeyPackageRefNotFound,
         ErrorS 'MLSClientSenderUserMismatch,
         BrigAccess
       ]
      r
  ) =>
  Qualified UserId ->
  SWireFormatTag tag ->
  Message tag ->
  Sem r (Maybe ClientId)
getSenderClient _ SMLSCipherText _ = pure Nothing
getSenderClient _ _ msg | msgEpoch msg == Epoch 0 = pure Nothing
getSenderClient qusr SMLSPlainText msg = case msgSender msg of
  PreconfiguredSender _ -> pure Nothing
  NewMemberSender -> pure Nothing
  MemberSender ref -> do
    cid <- derefKeyPackage ref
    when (fmap fst (cidQualifiedClient cid) /= qusr) $
      throwS @'MLSClientSenderUserMismatch
    pure (Just (ciClient cid))

-- FUTUREWORK: once we can assume that the Z-Client header is present (i.e.
-- when v2 is dropped), remove the Maybe in the return type.
getSenderIdentity ::
  ( Members
      '[ ErrorS 'MLSKeyPackageRefNotFound,
         ErrorS 'MLSClientSenderUserMismatch,
         BrigAccess
       ]
      r
  ) =>
  Qualified UserId ->
  Maybe ClientId ->
  SWireFormatTag tag ->
  Message tag ->
  Sem r (Maybe ClientIdentity)
getSenderIdentity qusr mc fmt msg = do
  mSender <- getSenderClient qusr fmt msg
  -- At this point, mc is the client ID of the request, while mSender is the
  -- one contained in the message. We throw an error if the two don't match.
  when (((==) <$> mc <*> mSender) == Just False) $
    throwS @'MLSClientSenderUserMismatch
  pure (mkClientIdentity qusr <$> (mc <|> mSender))

postMLSMessageToLocalConv ::
  ( HasProposalEffects r,
    Members
      '[ Error FederationError,
         Error InternalError,
         ErrorS 'ConvNotFound,
         ErrorS 'MissingLegalholdConsent,
         ErrorS 'MLSClientSenderUserMismatch,
         ErrorS 'MLSCommitMissingReferences,
         ErrorS 'MLSMissingSenderClient,
         ErrorS 'MLSProposalNotFound,
         ErrorS 'MLSSelfRemovalNotAllowed,
         ErrorS 'MLSStaleMessage,
         ErrorS 'MLSUnsupportedMessage,
         ErrorS 'MissingLegalholdConsent,
         ErrorS 'ConvNotFound,
         ErrorS 'MLSSubConvClientNotInParent,
         MemberStore,
         ProposalStore,
         Resource,
         SubConversationStore,
         TinyLog
       ]
      r,
    CallsFed 'Galley "on-mls-message-sent",
    CallsFed 'Galley "on-conversation-updated",
    CallsFed 'Galley "on-new-remote-conversation",
    CallsFed 'Galley "on-new-remote-subconversation",
    CallsFed 'Galley "on-delete-mls-conversation",
    CallsFed 'Brig "get-mls-clients"
  ) =>
  Qualified UserId ->
  Maybe ClientId ->
  Maybe ConnId ->
  RawMLS SomeMessage ->
  Local ConvOrSubConvId ->
  Sem r [LocalConversationUpdate]
postMLSMessageToLocalConv qusr senderClient con smsg convOrSubId = case rmValue smsg of
  SomeMessage tag msg -> do
    lConvOrSub <- fetchConvOrSub qusr convOrSubId

    -- validate message
    events <- case tag of
      SMLSPlainText -> case msgPayload msg of
        CommitMessage c ->
          processCommit qusr senderClient con lConvOrSub (msgEpoch msg) (msgSender msg) c
        ApplicationMessage _ -> throwS @'MLSUnsupportedMessage
        ProposalMessage prop ->
          processProposal qusr lConvOrSub msg prop $> mempty
      SMLSCipherText -> case toMLSEnum' (msgContentType (msgPayload msg)) of
        Right CommitMessageTag -> throwS @'MLSUnsupportedMessage
        Right ProposalMessageTag -> throwS @'MLSUnsupportedMessage
        Right ApplicationMessageTag -> pure mempty
        Left _ -> throwS @'MLSUnsupportedMessage

    let cm = membersConvOrSub (tUnqualified lConvOrSub)
    propagateMessage qusr lConvOrSub con (rmRaw smsg) cm

    pure events

postMLSMessageToRemoteConv ::
  ( Members MLSMessageStaticErrors r,
    Members
      '[ Error FederationError,
         TinyLog
       ]
      r,
    HasProposalEffects r,
    CallsFed 'Galley "send-mls-message"
  ) =>
  Local x ->
  Qualified UserId ->
  Maybe ClientId ->
  Maybe ConnId ->
  RawMLS SomeMessage ->
  Remote ConvOrSubConvId ->
  Sem r [LocalConversationUpdate]
postMLSMessageToRemoteConv loc qusr mc con smsg rConvOrSubId = do
  -- only local users can send messages to remote conversations
  lusr <- foldQualified loc pure (\_ -> throwS @'ConvAccessDenied) qusr
  -- only members may send messages to the remote conversation
  flip unless (throwS @'ConvMemberNotFound) =<< checkLocalMemberRemoteConv (tUnqualified lusr) (convOfConvOrSub <$> rConvOrSubId)

  senderClient <- noteS @'MLSMissingSenderClient mc

  resp <-
    runFederated rConvOrSubId $
      fedClient @'Galley @"send-mls-message" $
        MLSMessageSendRequest
          { mmsrConvOrSubId = tUnqualified rConvOrSubId,
            mmsrSender = tUnqualified lusr,
            mmsrSenderClient = senderClient,
            mmsrRawMessage = Base64ByteString (rmRaw smsg)
          }
  updates <- case resp of
    MLSMessageResponseError e -> rethrowErrors @MLSMessageStaticErrors e
    MLSMessageResponseProtocolError e -> throw (mlsProtocolError e)
    MLSMessageResponseProposalFailure e -> throw (MLSProposalFailure e)
    MLSMessageResponseUpdates updates -> pure updates

  for updates $ \update -> do
    e <- notifyRemoteConversationAction loc (qualifyAs rConvOrSubId update) con
    pure (LocalConversationUpdate e update)

type HasProposalEffects r =
  ( Member BrigAccess r,
    Member ConversationStore r,
    Member (Error InternalError) r,
    Member (Error MLSProposalFailure) r,
    Member (Error MLSProtocolError) r,
    Member (ErrorS 'MLSClientMismatch) r,
    Member (ErrorS 'MLSKeyPackageRefNotFound) r,
    Member (ErrorS 'MLSUnsupportedProposal) r,
    Member ExternalAccess r,
    Member FederatorAccess r,
    Member GundeckAccess r,
    Member (Input Env) r,
    Member (Input (Local ())) r,
    Member (Input Opts) r,
    Member (Input UTCTime) r,
    Member LegalHoldStore r,
    Member MemberStore r,
    Member ProposalStore r,
    Member TeamStore r,
    Member TeamStore r,
    Member TinyLog r
  )

data ProposalAction = ProposalAction
  { paAdd :: ClientMap,
    paRemove :: ClientMap,
    -- The backend does not process external init proposals, but still it needs
    -- to know if a commit has one when processing external commits
    paExternalInit :: Any
  }
  deriving (Show)

instance Semigroup ProposalAction where
  ProposalAction add1 rem1 init1 <> ProposalAction add2 rem2 init2 =
    ProposalAction
      (Map.unionWith mappend add1 add2)
      (Map.unionWith mappend rem1 rem2)
      (init1 <> init2)

instance Monoid ProposalAction where
  mempty = ProposalAction mempty mempty mempty

paAddClient :: Qualified (UserId, (ClientId, KeyPackageRef)) -> ProposalAction
paAddClient quc = mempty {paAdd = Map.singleton (fmap fst quc) (uncurry Map.singleton (snd (qUnqualified quc)))}

paRemoveClient :: Qualified (UserId, (ClientId, KeyPackageRef)) -> ProposalAction
paRemoveClient quc = mempty {paRemove = Map.singleton (fmap fst quc) (uncurry Map.singleton (snd (qUnqualified quc)))}

paExternalInitPresent :: ProposalAction
paExternalInitPresent = mempty {paExternalInit = Any True}

getCommitData ::
  ( HasProposalEffects r,
    Member (ErrorS 'ConvNotFound) r,
    Member (ErrorS 'MLSProposalNotFound) r,
    Member (ErrorS 'MLSStaleMessage) r
  ) =>
  Local ConvOrSubConv ->
  Epoch ->
  Commit ->
  Sem r ProposalAction
getCommitData lConvOrSub epoch commit = do
  let convOrSub = tUnqualified lConvOrSub
      mlsMeta = mlsMetaConvOrSub convOrSub
      curEpoch = cnvmlsEpoch mlsMeta
      groupId = cnvmlsGroupId mlsMeta
      suite = cnvmlsCipherSuite mlsMeta

  -- check epoch number
  when (epoch /= curEpoch) $ throwS @'MLSStaleMessage
  foldMap (applyProposalRef (idForConvOrSub convOrSub) mlsMeta groupId epoch suite) (cProposals commit)

processCommit ::
  ( HasProposalEffects r,
    Member (ErrorS 'ConvNotFound) r,
    Member (ErrorS 'MissingLegalholdConsent) r,
    Member (ErrorS 'MLSClientSenderUserMismatch) r,
    Member (ErrorS 'MLSCommitMissingReferences) r,
    Member (ErrorS 'MLSMissingSenderClient) r,
    Member (ErrorS 'MLSProposalNotFound) r,
    Member (ErrorS 'MLSSelfRemovalNotAllowed) r,
    Member (ErrorS 'MLSStaleMessage) r,
    Member (ErrorS 'MLSSubConvClientNotInParent) r,
    Member Resource r,
    Member SubConversationStore r,
    CallsFed 'Galley "on-mls-message-sent",
    CallsFed 'Galley "on-conversation-updated",
    CallsFed 'Galley "on-new-remote-subconversation",
    CallsFed 'Galley "on-new-remote-conversation",
    CallsFed 'Galley "on-delete-mls-conversation",
    CallsFed 'Brig "get-mls-clients"
  ) =>
  Qualified UserId ->
  Maybe ClientId ->
  Maybe ConnId ->
  Local ConvOrSubConv ->
  Epoch ->
  Sender 'MLSPlainText ->
  Commit ->
  Sem r [LocalConversationUpdate]
processCommit qusr senderClient con lConvOrSub epoch sender commit = do
  action <- getCommitData lConvOrSub epoch commit
  processCommitWithAction qusr senderClient con lConvOrSub epoch action sender commit

processExternalCommit ::
  forall r.
  ( Members
      '[ BrigAccess,
         ConversationStore,
         Error MLSProtocolError,
         ErrorS 'ConvNotFound,
         ErrorS 'MLSClientSenderUserMismatch,
         ErrorS 'MLSKeyPackageRefNotFound,
         ErrorS 'MLSStaleMessage,
         ErrorS 'MLSMissingSenderClient,
         ErrorS 'MLSSubConvClientNotInParent,
         Error InternalError,
         ExternalAccess,
         FederatorAccess,
         GundeckAccess,
         Input Env,
         Input UTCTime,
         MemberStore,
         ProposalStore,
         Resource,
         SubConversationStore,
         TinyLog
       ]
      r,
    CallsFed 'Galley "on-mls-message-sent"
  ) =>
  Qualified UserId ->
  Maybe ClientId ->
  Local ConvOrSubConv ->
  Epoch ->
  ProposalAction ->
  Maybe UpdatePath ->
  Sem r ()
<<<<<<< HEAD
processExternalCommit qusr mSenderClient lConvOrSub epoch action updatePath =
  withCommitLock (cnvmlsGroupId . mlsMetaConvOrSub . tUnqualified $ lConvOrSub) epoch $ do
    let convOrSub = tUnqualified lConvOrSub
    newKeyPackage <-
      upLeaf
        <$> note
          (mlsProtocolError "External commits need an update path")
          updatePath
    when (paExternalInit action == mempty) $
      throw . mlsProtocolError $
        "The external commit is missing an external init proposal"
    unless (paAdd action == mempty) $
      throw . mlsProtocolError $
        "The external commit must not have add proposals"

    newRef <-
      kpRef' newKeyPackage
        & note (mlsProtocolError "An invalid key package in the update path")

    -- validate and update mapping in brig
    eithCid <-
      nkpresClientIdentity
        <$$> validateAndAddKeyPackageRef
          NewKeyPackage
            { nkpConversation = tUntagged (convOfConvOrSub . idForConvOrSub <$> lConvOrSub),
              nkpKeyPackage = KeyPackageData (rmRaw newKeyPackage)
            }
    cid <- either (\errMsg -> throw (mlsProtocolError ("Tried to add invalid KeyPackage: " <> errMsg))) pure eithCid

    unless (cidQualifiedUser cid == qusr) $
      throw . mlsProtocolError $
        "The external commit attempts to add another user"

    senderClient <- noteS @'MLSMissingSenderClient mSenderClient

    unless (ciClient cid == senderClient) $
      throw . mlsProtocolError $
        "The external commit attempts to add another client of the user, it must only add itself"

    -- only members can join a subconversation
    forOf_ _SubConv convOrSub $ \(mlsConv, _) ->
      unless (isClientMember cid (mcMembers mlsConv)) $
        throwS @'MLSSubConvClientNotInParent

    -- check if there is a key package ref in the remove proposal
    remRef <-
      if Map.null (paRemove action)
        then pure Nothing
        else do
          (remCid, r) <- derefUser (paRemove action) qusr
          unless (cidQualifiedUser cid == cidQualifiedUser remCid)
            . throw
            . mlsProtocolError
            $ "The external commit attempts to remove a client from a user other than themselves"
          pure (Just r)

    updateKeyPackageMapping lConvOrSub qusr (ciClient cid) remRef newRef

    -- increment epoch number
    lConvOrSub' <- for lConvOrSub incrementEpoch

    -- fetch backend remove proposals of the previous epoch
    kpRefs <- getPendingBackendRemoveProposals (cnvmlsGroupId . mlsMetaConvOrSub . tUnqualified $ lConvOrSub') epoch

    -- requeue backend remove proposals for the current epoch
    createAndSendRemoveProposals lConvOrSub' kpRefs qusr
=======
processExternalCommit qusr mSenderClient lConvOrSub epoch action updatePath = withCommitLock (cnvmlsGroupId . mlsMetaConvOrSub . tUnqualified $ lConvOrSub) epoch $ do
  let convOrSub = tUnqualified lConvOrSub
  newKeyPackage <-
    upLeaf
      <$> note
        (mlsProtocolError "External commits need an update path")
        updatePath
  when (paExternalInit action == mempty) $
    throw . mlsProtocolError $
      "The external commit is missing an external init proposal"
  unless (paAdd action == mempty) $
    throw . mlsProtocolError $
      "The external commit must not have add proposals"

  newRef <-
    kpRef' newKeyPackage
      & note (mlsProtocolError "An invalid key package in the update path")

  -- validate and update mapping in brig
  eithCid <-
    nkpresClientIdentity
      <$$> validateAndAddKeyPackageRef
        NewKeyPackage
          { nkpConversation = tUntagged (convOfConvOrSub . idForConvOrSub <$> lConvOrSub),
            nkpKeyPackage = KeyPackageData (rmRaw newKeyPackage)
          }
  cid <- either (\errMsg -> throw (mlsProtocolError ("Tried to add invalid KeyPackage: " <> errMsg))) pure eithCid

  unless (cidQualifiedUser cid == qusr) $
    throw . mlsProtocolError $
      "The external commit attempts to add another user"

  senderClient <- noteS @'MLSMissingSenderClient mSenderClient

  unless (ciClient cid == senderClient) $
    throw . mlsProtocolError $
      "The external commit attempts to add another client of the user, it must only add itself"

  -- only members can join a subconversation
  forOf_ _SubConv convOrSub $ \(mlsConv, _) ->
    unless (isClientMember cid (mcMembers mlsConv)) $
      throwS @'MLSSubConvClientNotInParent

  -- check if there is a key package ref in the remove proposal
  remRef <-
    if Map.null (paRemove action)
      then pure Nothing
      else do
        (remCid, r) <- derefUser (paRemove action) qusr
        unless (cidQualifiedUser cid == cidQualifiedUser remCid)
          . throw
          . mlsProtocolError
          $ "The external commit attempts to remove a client from a user other than themselves"
        pure (Just r)

  updateKeyPackageMapping lConvOrSub qusr (ciClient cid) remRef newRef

  -- increment epoch number
  lConvOrSub' <- for lConvOrSub incrementEpoch

  -- fetch backend remove proposals of the previous epoch
  kpRefs <- getPendingBackendRemoveProposals (cnvmlsGroupId . mlsMetaConvOrSub . tUnqualified $ lConvOrSub') epoch
  -- requeue backend remove proposals for the current epoch
  let cm = membersConvOrSub (tUnqualified lConvOrSub')
  createAndSendRemoveProposals lConvOrSub' kpRefs qusr cm
>>>>>>> d9d1641f
  where
    derefUser :: ClientMap -> Qualified UserId -> Sem r (ClientIdentity, KeyPackageRef)
    derefUser cm user = case Map.assocs cm of
      [(u, clients)] -> do
        unless (user == u) $
          throwS @'MLSClientSenderUserMismatch
        ref <- ensureSingleton clients
        ci <- derefKeyPackage ref
        unless (cidQualifiedUser ci == user) $
          throwS @'MLSClientSenderUserMismatch
        pure (ci, ref)
      _ -> throwRemProposal
    ensureSingleton :: Map k a -> Sem r a
    ensureSingleton m = case Map.elems m of
      [e] -> pure e
      _ -> throwRemProposal
    throwRemProposal =
      throw . mlsProtocolError $
        "The external commit must have at most one remove proposal"

processCommitWithAction ::
  forall r.
  ( HasProposalEffects r,
    Member (ErrorS 'ConvNotFound) r,
    Member (ErrorS 'MissingLegalholdConsent) r,
    Member (ErrorS 'MLSClientSenderUserMismatch) r,
    Member (ErrorS 'MLSCommitMissingReferences) r,
    Member (ErrorS 'MLSMissingSenderClient) r,
    Member (ErrorS 'MLSSelfRemovalNotAllowed) r,
    Member (ErrorS 'MLSStaleMessage) r,
    Member (ErrorS 'MLSSubConvClientNotInParent) r,
    Member Resource r,
    Member SubConversationStore r,
    CallsFed 'Galley "on-mls-message-sent",
    CallsFed 'Galley "on-conversation-updated",
    CallsFed 'Galley "on-new-remote-conversation",
    CallsFed 'Galley "on-new-remote-subconversation",
    CallsFed 'Galley "on-delete-mls-conversation",
    CallsFed 'Brig "get-mls-clients"
  ) =>
  Qualified UserId ->
  Maybe ClientId ->
  Maybe ConnId ->
  Local ConvOrSubConv ->
  Epoch ->
  ProposalAction ->
  Sender 'MLSPlainText ->
  Commit ->
  Sem r [LocalConversationUpdate]
processCommitWithAction qusr senderClient con lConvOrSub epoch action sender commit =
  case sender of
    MemberSender ref -> processInternalCommit qusr senderClient con lConvOrSub epoch action ref commit
    NewMemberSender -> processExternalCommit qusr senderClient lConvOrSub epoch action (cPath commit) $> []
    _ -> throw (mlsProtocolError "Unexpected sender")

processInternalCommit ::
  forall r.
  ( HasProposalEffects r,
    Member (ErrorS 'ConvNotFound) r,
    Member (ErrorS 'MLSCommitMissingReferences) r,
    Member (ErrorS 'MLSMissingSenderClient) r,
    Member (ErrorS 'MLSSelfRemovalNotAllowed) r,
    Member (ErrorS 'MLSStaleMessage) r,
    Member (ErrorS 'MissingLegalholdConsent) r,
    Member (ErrorS 'MLSSubConvClientNotInParent) r,
    Member SubConversationStore r,
    Member Resource r,
    CallsFed 'Galley "on-conversation-updated",
    CallsFed 'Galley "on-mls-message-sent",
    CallsFed 'Galley "on-new-remote-conversation",
    CallsFed 'Galley "on-new-remote-subconversation",
    CallsFed 'Galley "on-delete-mls-conversation",
    CallsFed 'Brig "get-mls-clients"
  ) =>
  Qualified UserId ->
  Maybe ClientId ->
  Maybe ConnId ->
  Local ConvOrSubConv ->
  Epoch ->
  ProposalAction ->
  KeyPackageRef ->
  Commit ->
  Sem r [LocalConversationUpdate]
processInternalCommit qusr senderClient con lConvOrSub epoch action senderRef commit = do
  let convOrSub = tUnqualified lConvOrSub
      mlsMeta = mlsMetaConvOrSub convOrSub
      localSelf = isLocal lConvOrSub qusr

  updatePathRef <-
    for
      (cPath commit)
      (upLeaf >>> kpRef' >>> note (mlsProtocolError "Could not compute key package ref"))

  withCommitLock (cnvmlsGroupId . mlsMetaConvOrSub $ convOrSub) epoch $ do
    postponedKeyPackageRefUpdate <-
      if epoch == Epoch 0
        then do
          let cType = cnvmType . mcMetadata . convOfConvOrSub $ convOrSub
          case (localSelf, cType, cmAssocs . membersConvOrSub $ convOrSub, convOrSub) of
            (True, SelfConv, [], Conv _) -> do
              creatorClient <- noteS @'MLSMissingSenderClient senderClient
              let creatorRef = fromMaybe senderRef updatePathRef
              updateKeyPackageMapping lConvOrSub qusr creatorClient Nothing creatorRef
            (True, SelfConv, _, _) ->
              -- this is a newly created (sub)conversation, and it should
              -- contain exactly one client (the creator)
              throw (InternalErrorWithDescription "Unexpected creator client set")
            (True, _, [(qu, (creatorClient, _))], Conv _)
              | qu == qusr -> do
                  -- use update path as sender reference and if not existing fall back to sender
                  let creatorRef = fromMaybe senderRef updatePathRef
                  -- register the creator client
                  updateKeyPackageMapping
                    lConvOrSub
                    qusr
                    creatorClient
                    Nothing
                    creatorRef
            -- remote clients cannot send the first commit
            (False, _, _, _) -> throwS @'MLSStaleMessage
            (True, _, [], SubConv parentConv _) -> do
              creatorClient <- noteS @'MLSMissingSenderClient senderClient
              unless (isClientMember (mkClientIdentity qusr creatorClient) (mcMembers parentConv)) $
                throwS @'MLSSubConvClientNotInParent
              let creatorRef = fromMaybe senderRef updatePathRef
              updateKeyPackageMapping lConvOrSub qusr creatorClient Nothing creatorRef
            (_, _, _, _) ->
              throw (InternalErrorWithDescription "Unexpected creator client set")
          pure $ pure () -- no key package ref update necessary
        else case updatePathRef of
          Just updatedRef -> do
            -- postpone key package ref update until other checks/processing passed
            case senderClient of
              Just cli ->
                pure
                  ( updateKeyPackageMapping
                      lConvOrSub
                      qusr
                      cli
                      (Just senderRef)
                      updatedRef
                  )
              Nothing -> pure (pure ())
          Nothing -> pure (pure ()) -- ignore commits without update path

    -- check all pending proposals are referenced in the commit
    allPendingProposals <- getAllPendingProposalRefs (cnvmlsGroupId mlsMeta) epoch
    let referencedProposals = Set.fromList $ mapMaybe (\x -> preview Proposal._Ref x) (cProposals commit)
    unless (all (`Set.member` referencedProposals) allPendingProposals) $
      throwS @'MLSCommitMissingReferences

    -- process and execute proposals
    updates <- executeProposalAction qusr con lConvOrSub action

    -- update key package ref if necessary
    postponedKeyPackageRefUpdate
    -- increment epoch number
    for_ lConvOrSub incrementEpoch

    pure updates

-- | Note: Use this only for KeyPackage that are already validated
updateKeyPackageMapping ::
  Members '[BrigAccess, MemberStore] r =>
  Local ConvOrSubConv ->
  Qualified UserId ->
  ClientId ->
  Maybe KeyPackageRef ->
  KeyPackageRef ->
  Sem r ()
updateKeyPackageMapping lConvOrSub qusr cid mOld new = do
  let qconv = tUntagged (convOfConvOrSub . idForConvOrSub <$> lConvOrSub)
  -- update actual mapping in brig
  case mOld of
    Nothing ->
      addKeyPackageRef new qusr cid qconv
    Just old ->
      updateKeyPackageRef
        KeyPackageUpdate
          { kpupPrevious = old,
            kpupNext = new
          }
  let groupId = cnvmlsGroupId . mlsMetaConvOrSub . tUnqualified $ lConvOrSub

  -- remove old (client, key package) pair
  removeMLSClients groupId qusr (Set.singleton cid)
  -- add new (client, key package) pair
  addMLSClients groupId qusr (Set.singleton (cid, new))

applyProposalRef ::
  ( HasProposalEffects r,
    Members
      '[ ErrorS 'ConvNotFound,
         ErrorS 'MLSProposalNotFound,
         ErrorS 'MLSStaleMessage,
         ProposalStore
       ]
      r
  ) =>
  ConvOrSubConvId ->
  ConversationMLSData ->
  GroupId ->
  Epoch ->
  CipherSuiteTag ->
  ProposalOrRef ->
  Sem r ProposalAction
applyProposalRef convOrSubConvId mlsMeta groupId epoch _suite (Ref ref) = do
  p <- getProposal groupId epoch ref >>= noteS @'MLSProposalNotFound
  checkEpoch epoch mlsMeta
  checkGroup groupId mlsMeta
  applyProposal convOrSubConvId groupId (rmValue p)
applyProposalRef convOrSubConvId _mlsMeta groupId _epoch suite (Inline p) = do
  checkProposalCipherSuite suite p
  applyProposal convOrSubConvId groupId p

applyProposal ::
  forall r.
  HasProposalEffects r =>
  ConvOrSubConvId ->
  GroupId ->
  Proposal ->
  Sem r ProposalAction
applyProposal convOrSubConvId groupId (AddProposal kp) = do
  ref <- kpRef' kp & note (mlsProtocolError "Could not compute ref of a key package in an Add proposal")
  mbClientIdentity <- getClientByKeyPackageRef ref
  clientIdentity <- case mbClientIdentity of
    Nothing -> do
      -- external add proposal for a new key package unknown to the backend
      lConvOrSubConvId <- qualifyLocal convOrSubConvId
      addKeyPackageMapping lConvOrSubConvId ref (KeyPackageData (rmRaw kp))
    Just ci ->
      -- ad-hoc add proposal in commit, the key package has been claimed before
      pure ci
  pure (paAddClient . (<$$>) (,ref) . cidQualifiedClient $ clientIdentity)
  where
    addKeyPackageMapping :: Local ConvOrSubConvId -> KeyPackageRef -> KeyPackageData -> Sem r ClientIdentity
    addKeyPackageMapping lConvOrSubConvId ref kpdata = do
      -- validate and update mapping in brig
      eithCid <-
        nkpresClientIdentity
          <$$> validateAndAddKeyPackageRef
            NewKeyPackage
              { nkpConversation = tUntagged (convOfConvOrSub <$> lConvOrSubConvId),
                nkpKeyPackage = kpdata
              }
      cid <- either (\errMsg -> throw (mlsProtocolError ("Tried to add invalid KeyPackage: " <> errMsg))) pure eithCid
      let qcid = cidQualifiedClient cid
      let qusr = fst <$> qcid
      -- update mapping in galley
      addMLSClients groupId qusr (Set.singleton (ciClient cid, ref))
      pure cid
applyProposal _convOrSubConvId _groupId (RemoveProposal ref) = do
  qclient <- cidQualifiedClient <$> derefKeyPackage ref
  pure (paRemoveClient ((,ref) <$$> qclient))
applyProposal _convOrSubConvId _groupId (ExternalInitProposal _) =
  -- only record the fact there was an external init proposal, but do not
  -- process it in any way.
  pure paExternalInitPresent
applyProposal _convOrSubConvId _groupId _ = pure mempty

checkProposalCipherSuite ::
  Members
    '[ Error MLSProtocolError,
       ProposalStore
     ]
    r =>
  CipherSuiteTag ->
  Proposal ->
  Sem r ()
checkProposalCipherSuite suite (AddProposal kpRaw) = do
  let kp = rmValue kpRaw
  unless (kpCipherSuite kp == tagCipherSuite suite)
    . throw
    . mlsProtocolError
    . T.pack
    $ "The group's cipher suite "
      <> show (cipherSuiteNumber (tagCipherSuite suite))
      <> " and the cipher suite of the proposal's key package "
      <> show (cipherSuiteNumber (kpCipherSuite kp))
      <> " do not match."
checkProposalCipherSuite _suite _prop = pure ()

processProposal ::
  HasProposalEffects r =>
  Members
    '[ Error MLSProtocolError,
       ErrorS 'ConvNotFound,
       ErrorS 'MLSStaleMessage,
       ProposalStore,
       Input (Local ())
     ]
    r =>
  Qualified UserId ->
  Local ConvOrSubConv ->
  Message 'MLSPlainText ->
  RawMLS Proposal ->
  Sem r ()
processProposal qusr lConvOrSub msg prop = do
  let mlsMeta = mlsMetaConvOrSub (tUnqualified lConvOrSub)
  checkEpoch (msgEpoch msg) mlsMeta
  checkGroup (msgGroupId msg) mlsMeta
  let suiteTag = cnvmlsCipherSuite mlsMeta
  let cid = mcId . convOfConvOrSub . tUnqualified $ lConvOrSub

  -- validate the proposal
  --
  -- is the user a member of the conversation?
  loc <- qualifyLocal ()
  isMember' <-
    foldQualified
      loc
      ( fmap isJust
          . getLocalMember cid
          . tUnqualified
      )
      ( fmap isJust
          . getRemoteMember cid
      )
      qusr
  unless isMember' $ throwS @'ConvNotFound

  -- FUTUREWORK: validate the member's conversation role
  let propValue = rmValue prop
  checkProposalCipherSuite suiteTag propValue
  when (isExternalProposal msg) $ do
    checkExternalProposalSignature suiteTag msg prop
    checkExternalProposalUser qusr propValue
  let propRef = proposalRef suiteTag prop
  storeProposal (msgGroupId msg) (msgEpoch msg) propRef ProposalOriginClient prop

checkExternalProposalSignature ::
  Members
    '[ ErrorS 'MLSUnsupportedProposal
     ]
    r =>
  CipherSuiteTag ->
  Message 'MLSPlainText ->
  RawMLS Proposal ->
  Sem r ()
checkExternalProposalSignature csTag msg prop = case rmValue prop of
  AddProposal kp -> do
    let pubKey = bcSignatureKey . kpCredential $ rmValue kp
    unless (verifyMessageSignature csTag msg pubKey) $ throwS @'MLSUnsupportedProposal
  _ -> pure () -- FUTUREWORK: check signature of other proposals as well

isExternalProposal :: Message 'MLSPlainText -> Bool
isExternalProposal msg = case msgSender msg of
  NewMemberSender -> True
  PreconfiguredSender _ -> True
  _ -> False

-- check owner/subject of the key package exists and belongs to the user
checkExternalProposalUser ::
  Members
    '[ BrigAccess,
       ErrorS 'MLSUnsupportedProposal,
       Input (Local ())
     ]
    r =>
  Qualified UserId ->
  Proposal ->
  Sem r ()
checkExternalProposalUser qusr prop = do
  loc <- qualifyLocal ()
  foldQualified
    loc
    ( \lusr -> case prop of
        AddProposal keyPackage -> do
          ClientIdentity {ciUser, ciClient} <-
            either
              (const $ throwS @'MLSUnsupportedProposal)
              pure
              . kpIdentity
              . rmValue
              $ keyPackage
          -- requesting user must match key package owner
          when (tUnqualified lusr /= ciUser) $ throwS @'MLSUnsupportedProposal
          -- client referenced in key package must be one of the user's clients
          UserClients {userClients} <- lookupClients [ciUser]
          maybe
            (throwS @'MLSUnsupportedProposal)
            (flip when (throwS @'MLSUnsupportedProposal) . Set.null . Set.filter (== ciClient))
            $ userClients Map.!? ciUser
        _ -> throwS @'MLSUnsupportedProposal
    )
    (const $ pure ()) -- FUTUREWORK: check external proposals from remote backends
    qusr

type HasProposalActionEffects r =
  ( Member BrigAccess r,
    Member ConversationStore r,
    Member (Error InternalError) r,
    Member (ErrorS 'ConvNotFound) r,
    Member (ErrorS 'MLSClientMismatch) r,
    Member (Error MLSProposalFailure) r,
    Member (ErrorS 'MissingLegalholdConsent) r,
    Member (ErrorS 'MLSUnsupportedProposal) r,
    Member (Error MLSProtocolError) r,
    Member (ErrorS 'MLSSelfRemovalNotAllowed) r,
    Member ExternalAccess r,
    Member FederatorAccess r,
    Member GundeckAccess r,
    Member (Input Env) r,
    Member (Input Opts) r,
    Member (Input UTCTime) r,
    Member LegalHoldStore r,
    Member MemberStore r,
    Member ProposalStore r,
    Member SubConversationStore r,
    Member TeamStore r,
    Member TinyLog r,
    CallsFed 'Galley "on-conversation-updated",
    CallsFed 'Galley "on-mls-message-sent",
    CallsFed 'Galley "on-new-remote-conversation",
    CallsFed 'Galley "on-new-remote-subconversation",
    CallsFed 'Galley "on-delete-mls-conversation"
  )

executeProposalAction ::
  forall r.
  ( HasProposalActionEffects r,
    CallsFed 'Brig "get-mls-clients"
  ) =>
  Qualified UserId ->
  Maybe ConnId ->
  Local ConvOrSubConv ->
  ProposalAction ->
  Sem r [LocalConversationUpdate]
executeProposalAction qusr con lconvOrSub action = do
  let convOrSub = tUnqualified lconvOrSub
      mlsMeta = mlsMetaConvOrSub convOrSub
      cm = membersConvOrSub convOrSub
      ss = csSignatureScheme (cnvmlsCipherSuite mlsMeta)
      newUserClients = Map.assocs (paAdd action)

  -- no client can be directly added to a subconversation
  when (is _SubConv convOrSub && not (null newUserClients)) $
    throw (mlsProtocolError "Add proposals in subconversations are not supported")

  -- Note [client removal]
  -- We support two types of removals:
  --  1. when a user is removed from a group, all their clients have to be removed
  --  2. when a client is deleted, that particular client (but not necessarily
  --     other clients of the same user) has to be removed.
  --
  -- Type 2 requires no special processing on the backend, so here we filter
  -- out all removals of that type, so that further checks and processing can
  -- be applied only to type 1 removals.
  --
  -- Furthermore, subconversation clients can be removed arbitrarily, so this
  -- processing is only necessary for main conversations. In the
  -- subconversation case, an empty list is returned.
  removedUsers <- case convOrSub of
    SubConv _ _ -> pure []
    Conv _ -> mapMaybe hush <$$> for (Map.assocs (paRemove action)) $
      \(qtarget, Map.keysSet -> clients) -> runError @() $ do
        -- fetch clients from brig
        clientInfo <- Set.map ciId <$> getClientInfo lconvOrSub qtarget ss
        -- if the clients being removed don't exist, consider this as a removal of
        -- type 2, and skip it
        when (Set.null (clientInfo `Set.intersection` clients)) $
          throw ()
        pure (qtarget, clients)

  -- FUTUREWORK: remove this check after remote admins are implemented in federation https://wearezeta.atlassian.net/browse/FS-216
  foldQualified lconvOrSub (\_ -> pure ()) (\_ -> throwS @'MLSUnsupportedProposal) qusr

  -- for each user, we compare their clients with the ones being added to the conversation
  for_ newUserClients $ \(qtarget, newclients) -> case Map.lookup qtarget cm of
    -- user is already present, skip check in this case
    Just _ -> pure ()
    -- new user
    Nothing -> do
      -- final set of clients in the conversation
      let clients = Map.keysSet (newclients <> Map.findWithDefault mempty qtarget cm)
      -- get list of mls clients from brig
      clientInfo <- getClientInfo lconvOrSub qtarget ss
      let allClients = Set.map ciId clientInfo
      let allMLSClients = Set.map ciId (Set.filter ciMLS clientInfo)
      -- We check the following condition:
      --   allMLSClients ⊆ clients ⊆ allClients
      -- i.e.
      -- - if a client has at least 1 key package, it has to be added
      -- - if a client is being added, it has to still exist
      --
      -- The reason why we can't simply check that clients == allMLSClients is
      -- that a client with no remaining key packages might be added by a user
      -- who just fetched its last key package.
      unless
        ( Set.isSubsetOf allMLSClients clients
            && Set.isSubsetOf clients allClients
        )
        $ do
          -- unless (Set.isSubsetOf allClients clients) $ do
          -- FUTUREWORK: turn this error into a proper response
          throwS @'MLSClientMismatch

  membersToRemove <- catMaybes <$> for removedUsers (uncurry (checkRemoval (is _SubConv convOrSub) cm))

  -- add users to the conversation and send events
  addEvents <-
    foldMap (addMembers qusr con lconvOrSub)
      . nonEmpty
      . map fst
      $ newUserClients

  -- add clients in the conversation state
  for_ newUserClients $ \(qtarget, newClients) -> do
    addMLSClients (cnvmlsGroupId mlsMeta) qtarget (Set.fromList (Map.assocs newClients))

  -- remove users from the conversation and send events
  removeEvents <-
    foldMap
      (removeMembers qusr con lconvOrSub)
      (nonEmpty membersToRemove)

  -- Remove clients from the conversation state. This includes client removals
  -- of all types (see Note [client removal]).
  for_ (Map.assocs (paRemove action)) $ \(qtarget, clients) -> do
    removeMLSClients (cnvmlsGroupId mlsMeta) qtarget (Map.keysSet clients)

  -- if this is a new subconversation, call `on-new-remote-conversation` on all
  -- the remote backends involved in the main conversation
  forOf_ _SubConv convOrSub $ \(mlsConv, subConv) -> do
    when (cnvmlsEpoch (scMLSData subConv) == Epoch 0) $ do
      let remoteDomains =
            Set.fromList
              ( map
                  (void . rmId)
                  (mcRemoteMembers mlsConv)
              )
      let nrc =
            NewRemoteSubConversation
              { nrscConvId = mcId mlsConv,
                nrscSubConvId = scSubConvId subConv,
                nrscMlsData = scMLSData subConv
              }
      runFederatedConcurrently_ (toList remoteDomains) $ \_ -> do
        void $ fedClient @'Galley @"on-new-remote-subconversation" nrc

  pure (addEvents <> removeEvents)
  where
    checkRemoval ::
      Bool ->
      ClientMap ->
      Qualified UserId ->
      Set ClientId ->
      Sem r (Maybe (Qualified UserId))
    checkRemoval isSubConv cm qtarget clients = do
      let clientsInConv = Map.keysSet (Map.findWithDefault mempty qtarget cm)
      -- FUTUREWORK: add tests against this situation for conv v subconv
      when (not isSubConv && clients /= clientsInConv) $ do
        -- FUTUREWORK: turn this error into a proper response
        throwS @'MLSClientMismatch
      when (qusr == qtarget) $
        throwS @'MLSSelfRemovalNotAllowed
      pure (Just qtarget)

existingLocalMembers :: Local Data.Conversation -> Set (Qualified UserId)
existingLocalMembers lconv =
  (Set.fromList . map (fmap lmId . tUntagged)) (traverse convLocalMembers lconv)

existingRemoteMembers :: Local Data.Conversation -> Set (Qualified UserId)
existingRemoteMembers lconv =
  Set.fromList . map (tUntagged . rmId) . convRemoteMembers . tUnqualified $
    lconv

existingMembers :: Local Data.Conversation -> Set (Qualified UserId)
existingMembers lconv = existingLocalMembers lconv <> existingRemoteMembers lconv

addMembers ::
  HasProposalActionEffects r =>
  Qualified UserId ->
  Maybe ConnId ->
  Local ConvOrSubConv ->
  NonEmpty (Qualified UserId) ->
  Sem r [LocalConversationUpdate]
addMembers qusr con lconvOrSub users = case tUnqualified lconvOrSub of
  Conv mlsConv -> do
    let lconv = qualifyAs lconvOrSub (mcConv mlsConv)
    -- FUTUREWORK: update key package ref mapping to reflect conversation membership
    foldMap
      ( handleNoChanges
          . handleMLSProposalFailures @ProposalErrors
          . fmap pure
          . updateLocalConversationUnchecked @'ConversationJoinTag lconv qusr con
          . flip ConversationJoin roleNameWireMember
      )
      . nonEmpty
      . filter (flip Set.notMember (existingMembers lconv))
      . toList
      $ users
  SubConv _ _ -> pure []

removeMembers ::
  HasProposalActionEffects r =>
  Qualified UserId ->
  Maybe ConnId ->
  Local ConvOrSubConv ->
  NonEmpty (Qualified UserId) ->
  Sem r [LocalConversationUpdate]
removeMembers qusr con lconvOrSub users = case tUnqualified lconvOrSub of
  Conv mlsConv -> do
    let lconv = qualifyAs lconvOrSub (mcConv mlsConv)
    foldMap
      ( handleNoChanges
          . handleMLSProposalFailures @ProposalErrors
          . fmap pure
          . updateLocalConversationUnchecked @'ConversationRemoveMembersTag lconv qusr con
      )
      . nonEmpty
      . filter (flip Set.member (existingMembers lconv))
      . toList
      $ users
  SubConv _ _ -> pure []

handleNoChanges :: Monoid a => Sem (Error NoChanges ': r) a -> Sem r a
handleNoChanges = fmap fold . runError

getClientInfo ::
  ( Members '[BrigAccess, FederatorAccess] r,
    CallsFed 'Brig "get-mls-clients"
  ) =>
  Local x ->
  Qualified UserId ->
  SignatureSchemeTag ->
  Sem r (Set ClientInfo)
getClientInfo loc = foldQualified loc getLocalMLSClients getRemoteMLSClients

getRemoteMLSClients ::
  ( Member FederatorAccess r,
    CallsFed 'Brig "get-mls-clients"
  ) =>
  Remote UserId ->
  SignatureSchemeTag ->
  Sem r (Set ClientInfo)
getRemoteMLSClients rusr ss = do
  runFederated rusr $
    fedClient @'Brig @"get-mls-clients" $
      MLSClientsRequest
        { mcrUserId = tUnqualified rusr,
          mcrSignatureScheme = ss
        }

-- | Check if the epoch number matches that of a conversation
checkEpoch ::
  Members
    '[ ErrorS 'MLSStaleMessage
     ]
    r =>
  Epoch ->
  ConversationMLSData ->
  Sem r ()
checkEpoch epoch mlsMeta = do
  unless (epoch == cnvmlsEpoch mlsMeta) $ throwS @'MLSStaleMessage

-- | Check if the group ID matches that of a conversation
checkGroup ::
  Member (ErrorS 'ConvNotFound) r =>
  GroupId ->
  ConversationMLSData ->
  Sem r ()
checkGroup gId mlsMeta = do
  unless (gId == cnvmlsGroupId mlsMeta) $ throwS @'ConvNotFound

--------------------------------------------------------------------------------
-- Error handling of proposal execution

-- The following errors are caught by 'executeProposalAction' and wrapped in a
-- 'MLSProposalFailure'. This way errors caused by the execution of proposals are
-- separated from those caused by the commit processing itself.
type ProposalErrors =
  '[ Error FederationError,
     Error InvalidInput,
     ErrorS ('ActionDenied 'AddConversationMember),
     ErrorS ('ActionDenied 'LeaveConversation),
     ErrorS ('ActionDenied 'RemoveConversationMember),
     ErrorS 'ConvAccessDenied,
     ErrorS 'InvalidOperation,
     ErrorS 'NotATeamMember,
     ErrorS 'NotConnected,
     ErrorS 'TooManyMembers
   ]

class HandleMLSProposalFailures effs r where
  handleMLSProposalFailures :: Sem (Append effs r) a -> Sem r a

class HandleMLSProposalFailure eff r where
  handleMLSProposalFailure :: Sem (eff ': r) a -> Sem r a

instance HandleMLSProposalFailures '[] r where
  handleMLSProposalFailures = id

instance
  ( HandleMLSProposalFailures effs r,
    HandleMLSProposalFailure eff (Append effs r)
  ) =>
  HandleMLSProposalFailures (eff ': effs) r
  where
  handleMLSProposalFailures = handleMLSProposalFailures @effs . handleMLSProposalFailure @eff

instance
  (APIError e, Member (Error MLSProposalFailure) r) =>
  HandleMLSProposalFailure (Error e) r
  where
  handleMLSProposalFailure = mapError (MLSProposalFailure . toWai)

storeGroupInfoBundle ::
  Members
    '[ ConversationStore,
       SubConversationStore
     ]
    r =>
  ConvOrSubConvId ->
  GroupInfoBundle ->
  Sem r ()
storeGroupInfoBundle convOrSub bundle = do
  let gs = toOpaquePublicGroupState (gipGroupState bundle)
  case convOrSub of
    Conv cid -> setPublicGroupState cid gs
    SubConv cid subconvid -> setSubConversationPublicGroupState cid subconvid (Just gs)

fetchConvOrSub ::
  forall r.
  Members
    '[ ConversationStore,
       Error InternalError,
       ErrorS 'ConvNotFound,
       MemberStore,
       SubConversationStore
     ]
    r =>
  Qualified UserId ->
  Local ConvOrSubConvId ->
  Sem r (Local ConvOrSubConv)
fetchConvOrSub qusr convOrSubId = for convOrSubId $ \case
  Conv convId -> Conv <$> getMLSConv qusr (qualifyAs convOrSubId convId)
  SubConv convId sconvId -> do
    let lconv = qualifyAs convOrSubId convId
    c <- getMLSConv qusr lconv
    subconv <- getSubConversation convId sconvId >>= noteS @'ConvNotFound
    pure (SubConv c subconv)
  where
    getMLSConv :: Qualified UserId -> Local ConvId -> Sem r MLSConversation
    getMLSConv u =
      getLocalConvForUser u
        >=> mkMLSConversation
        >=> noteS @'ConvNotFound

incrementEpoch ::
  Members
    '[ ConversationStore,
       ErrorS 'ConvNotFound,
       MemberStore,
       SubConversationStore
     ]
    r =>
  ConvOrSubConv ->
  Sem r ConvOrSubConv
incrementEpoch (Conv c) = do
  let epoch' = succ (cnvmlsEpoch (mcMLSData c))
  setConversationEpoch (mcId c) epoch'
  conv <- getConversation (mcId c) >>= noteS @'ConvNotFound
  fmap Conv (mkMLSConversation conv >>= noteS @'ConvNotFound)
incrementEpoch (SubConv c s) = do
  let epoch' = succ (cnvmlsEpoch (scMLSData s))
  setSubConversationEpoch (scParentConvId s) (scSubConvId s) epoch'
  subconv <-
    getSubConversation (mcId c) (scSubConvId s) >>= noteS @'ConvNotFound
  pure (SubConv c subconv)<|MERGE_RESOLUTION|>--- conflicted
+++ resolved
@@ -770,7 +770,6 @@
   ProposalAction ->
   Maybe UpdatePath ->
   Sem r ()
-<<<<<<< HEAD
 processExternalCommit qusr mSenderClient lConvOrSub epoch action updatePath =
   withCommitLock (cnvmlsGroupId . mlsMetaConvOrSub . tUnqualified $ lConvOrSub) epoch $ do
     let convOrSub = tUnqualified lConvOrSub
@@ -834,76 +833,9 @@
 
     -- fetch backend remove proposals of the previous epoch
     kpRefs <- getPendingBackendRemoveProposals (cnvmlsGroupId . mlsMetaConvOrSub . tUnqualified $ lConvOrSub') epoch
-
     -- requeue backend remove proposals for the current epoch
-    createAndSendRemoveProposals lConvOrSub' kpRefs qusr
-=======
-processExternalCommit qusr mSenderClient lConvOrSub epoch action updatePath = withCommitLock (cnvmlsGroupId . mlsMetaConvOrSub . tUnqualified $ lConvOrSub) epoch $ do
-  let convOrSub = tUnqualified lConvOrSub
-  newKeyPackage <-
-    upLeaf
-      <$> note
-        (mlsProtocolError "External commits need an update path")
-        updatePath
-  when (paExternalInit action == mempty) $
-    throw . mlsProtocolError $
-      "The external commit is missing an external init proposal"
-  unless (paAdd action == mempty) $
-    throw . mlsProtocolError $
-      "The external commit must not have add proposals"
-
-  newRef <-
-    kpRef' newKeyPackage
-      & note (mlsProtocolError "An invalid key package in the update path")
-
-  -- validate and update mapping in brig
-  eithCid <-
-    nkpresClientIdentity
-      <$$> validateAndAddKeyPackageRef
-        NewKeyPackage
-          { nkpConversation = tUntagged (convOfConvOrSub . idForConvOrSub <$> lConvOrSub),
-            nkpKeyPackage = KeyPackageData (rmRaw newKeyPackage)
-          }
-  cid <- either (\errMsg -> throw (mlsProtocolError ("Tried to add invalid KeyPackage: " <> errMsg))) pure eithCid
-
-  unless (cidQualifiedUser cid == qusr) $
-    throw . mlsProtocolError $
-      "The external commit attempts to add another user"
-
-  senderClient <- noteS @'MLSMissingSenderClient mSenderClient
-
-  unless (ciClient cid == senderClient) $
-    throw . mlsProtocolError $
-      "The external commit attempts to add another client of the user, it must only add itself"
-
-  -- only members can join a subconversation
-  forOf_ _SubConv convOrSub $ \(mlsConv, _) ->
-    unless (isClientMember cid (mcMembers mlsConv)) $
-      throwS @'MLSSubConvClientNotInParent
-
-  -- check if there is a key package ref in the remove proposal
-  remRef <-
-    if Map.null (paRemove action)
-      then pure Nothing
-      else do
-        (remCid, r) <- derefUser (paRemove action) qusr
-        unless (cidQualifiedUser cid == cidQualifiedUser remCid)
-          . throw
-          . mlsProtocolError
-          $ "The external commit attempts to remove a client from a user other than themselves"
-        pure (Just r)
-
-  updateKeyPackageMapping lConvOrSub qusr (ciClient cid) remRef newRef
-
-  -- increment epoch number
-  lConvOrSub' <- for lConvOrSub incrementEpoch
-
-  -- fetch backend remove proposals of the previous epoch
-  kpRefs <- getPendingBackendRemoveProposals (cnvmlsGroupId . mlsMetaConvOrSub . tUnqualified $ lConvOrSub') epoch
-  -- requeue backend remove proposals for the current epoch
-  let cm = membersConvOrSub (tUnqualified lConvOrSub')
-  createAndSendRemoveProposals lConvOrSub' kpRefs qusr cm
->>>>>>> d9d1641f
+    let cm = membersConvOrSub (tUnqualified lConvOrSub')
+    createAndSendRemoveProposals lConvOrSub' kpRefs qusr cm
   where
     derefUser :: ClientMap -> Qualified UserId -> Sem r (ClientIdentity, KeyPackageRef)
     derefUser cm user = case Map.assocs cm of

-- This file is part of the Wire Server implementation.
--
-- Copyright (C) 2022 Wire Swiss GmbH <opensource@wire.com>
--
-- This program is free software: you can redistribute it and/or modify it under
-- the terms of the GNU Affero General Public License as published by the Free
-- Software Foundation, either version 3 of the License, or (at your option) any
-- later version.
--
-- This program is distributed in the hope that it will be useful, but WITHOUT
-- ANY WARRANTY; without even the implied warranty of MERCHANTABILITY or FITNESS
-- FOR A PARTICULAR PURPOSE. See the GNU Affero General Public License for more
-- details.
--
-- You should have received a copy of the GNU Affero General Public License along
-- with this program. If not, see <https://www.gnu.org/licenses/>.

module Galley.API.MLS.Message
  ( postMLSCommitBundle,
    postMLSCommitBundleFromLocalUser,
    postMLSMessageFromLocalUser,
    postMLSMessageFromLocalUserV1,
    postMLSMessage,
    MLSMessageStaticErrors,
    MLSBundleStaticErrors,
  )
where

import Control.Arrow ((>>>))
import Control.Comonad
import Control.Error.Util (hush)
import Control.Lens (forOf_, preview)
import Control.Lens.Extras (is)
import Data.Id
import Data.Json.Util
import Data.List.NonEmpty (NonEmpty, nonEmpty)
import qualified Data.Map as Map
import Data.Qualified
import qualified Data.Set as Set
import qualified Data.Text as T
import Data.Time
import Data.Tuple.Extra
import Galley.API.Action
import Galley.API.Error
import Galley.API.MLS.Conversation
import Galley.API.MLS.Enabled
import Galley.API.MLS.KeyPackage
import Galley.API.MLS.Propagate
import Galley.API.MLS.Removal
import Galley.API.MLS.Types
import Galley.API.MLS.Util
import Galley.API.MLS.Welcome (postMLSWelcome)
import Galley.API.Util
import Galley.Data.Conversation.Types hiding (Conversation)
import qualified Galley.Data.Conversation.Types as Data
import Galley.Effects
import Galley.Effects.BrigAccess
import Galley.Effects.ConversationStore
import Galley.Effects.FederatorAccess
import Galley.Effects.MemberStore
import Galley.Effects.ProposalStore
import Galley.Effects.SubConversationStore
import Galley.Env
import Galley.Options
import Galley.Types.Conversations.Members
import Imports
import Polysemy
import Polysemy.Error
import Polysemy.Input
import Polysemy.Internal
import Polysemy.Resource (Resource)
import Polysemy.TinyLog
import Wire.API.Conversation hiding (Member)
import Wire.API.Conversation.Protocol
import Wire.API.Conversation.Role
import Wire.API.Error
import Wire.API.Error.Galley
import Wire.API.Event.Conversation
import Wire.API.Federation.API
import Wire.API.Federation.API.Brig
import Wire.API.Federation.API.Galley
import Wire.API.Federation.Error
import Wire.API.MLS.CipherSuite
import Wire.API.MLS.Commit
import Wire.API.MLS.CommitBundle
import Wire.API.MLS.Credential
import Wire.API.MLS.GroupInfoBundle
import Wire.API.MLS.KeyPackage
import Wire.API.MLS.Message
import Wire.API.MLS.Proposal
import qualified Wire.API.MLS.Proposal as Proposal
import Wire.API.MLS.PublicGroupState
import Wire.API.MLS.Serialisation
import Wire.API.MLS.SubConversation
import Wire.API.MLS.Welcome
import Wire.API.Message
import Wire.API.Routes.Internal.Brig
import Wire.API.Unreachable
import Wire.API.User.Client

type MLSMessageStaticErrors =
  '[ ErrorS 'ConvAccessDenied,
     ErrorS 'ConvMemberNotFound,
     ErrorS 'ConvNotFound,
     ErrorS 'MLSNotEnabled,
     ErrorS 'MLSUnsupportedMessage,
     ErrorS 'MLSStaleMessage,
     ErrorS 'MLSProposalNotFound,
     ErrorS 'MissingLegalholdConsent,
     ErrorS 'MLSKeyPackageRefNotFound,
     ErrorS 'MLSClientMismatch,
     ErrorS 'MLSUnsupportedProposal,
     ErrorS 'MLSCommitMissingReferences,
     ErrorS 'MLSSelfRemovalNotAllowed,
     ErrorS 'MLSClientSenderUserMismatch,
     ErrorS 'MLSGroupConversationMismatch,
     ErrorS 'MLSMissingSenderClient,
     ErrorS 'MLSSubConvClientNotInParent
   ]

type MLSBundleStaticErrors =
  Append
    MLSMessageStaticErrors
    '[ErrorS 'MLSWelcomeMismatch]

postMLSMessageFromLocalUserV1 ::
  ( HasProposalEffects r,
    Member (Error FederationError) r,
    Member (ErrorS 'ConvAccessDenied) r,
    Member (ErrorS 'ConvMemberNotFound) r,
    Member (ErrorS 'ConvNotFound) r,
    Member (ErrorS 'MissingLegalholdConsent) r,
    Member (ErrorS 'MLSClientSenderUserMismatch) r,
    Member (ErrorS 'MLSCommitMissingReferences) r,
    Member (ErrorS 'MLSGroupConversationMismatch) r,
    Member (ErrorS 'MLSMissingSenderClient) r,
    Member (ErrorS 'MLSNotEnabled) r,
    Member (ErrorS 'MLSProposalNotFound) r,
    Member (ErrorS 'MLSSelfRemovalNotAllowed) r,
    Member (ErrorS 'MLSStaleMessage) r,
    Member (ErrorS 'MLSUnsupportedMessage) r,
    Member (ErrorS 'MLSSubConvClientNotInParent) r,
    Member Resource r,
    Member SubConversationStore r
  ) =>
  Local UserId ->
  Maybe ClientId ->
  ConnId ->
  RawMLS SomeMessage ->
  Sem r [Event]
postMLSMessageFromLocalUserV1 lusr mc conn smsg = do
  assertMLSEnabled
  case rmValue smsg of
    SomeMessage _ msg -> do
      cnvOrSub <- lookupConvByGroupId (msgGroupId msg) >>= noteS @'ConvNotFound
      fst . first (map lcuEvent)
        <$> postMLSMessage lusr (tUntagged lusr) mc cnvOrSub (Just conn) smsg

postMLSMessageFromLocalUser ::
  ( HasProposalEffects r,
    Member (Error FederationError) r,
    Member (ErrorS 'ConvAccessDenied) r,
    Member (ErrorS 'ConvMemberNotFound) r,
    Member (ErrorS 'ConvNotFound) r,
    Member (ErrorS 'MissingLegalholdConsent) r,
    Member (ErrorS 'MLSClientSenderUserMismatch) r,
    Member (ErrorS 'MLSCommitMissingReferences) r,
    Member (ErrorS 'MLSGroupConversationMismatch) r,
    Member (ErrorS 'MLSMissingSenderClient) r,
    Member (ErrorS 'MLSNotEnabled) r,
    Member (ErrorS 'MLSProposalNotFound) r,
    Member (ErrorS 'MLSSelfRemovalNotAllowed) r,
    Member (ErrorS 'MLSStaleMessage) r,
    Member (ErrorS 'MLSUnsupportedMessage) r,
    Member (ErrorS 'MLSSubConvClientNotInParent) r,
    Member Resource r,
    Member SubConversationStore r
  ) =>
  Local UserId ->
  Maybe ClientId ->
  ConnId ->
  RawMLS SomeMessage ->
  Sem r MLSMessageSendingStatus
postMLSMessageFromLocalUser lusr mc conn smsg = do
<<<<<<< HEAD
  assertMLSEnabled
  (events, unreachables) <-
    case rmValue smsg of
      SomeMessage _ msg -> do
        cnvOrSub <- lookupConvByGroupId (msgGroupId msg) >>= noteS @'ConvNotFound
        first (map lcuEvent)
          <$> postMLSMessage lusr (tUntagged lusr) mc cnvOrSub (Just conn) smsg
=======
  -- FUTUREWORK: Inline the body of 'postMLSMessageFromLocalUserV1' once version
  -- V1 is dropped
  assertMLSEnabled
  (events, unreachables) <- case rmValue smsg of
    SomeMessage _ msg -> do
      qcnv <- getConversationIdByGroupId (msgGroupId msg) >>= noteS @'ConvNotFound
      first (map lcuEvent)
        <$> postMLSMessage lusr (tUntagged lusr) mc qcnv (Just conn) smsg
>>>>>>> 2c4a3ce5
  t <- toUTCTimeMillis <$> input
  pure $ MLSMessageSendingStatus events t unreachables

postMLSCommitBundle ::
  ( HasProposalEffects r,
    Members MLSBundleStaticErrors r,
    Member (Error FederationError) r,
    Member Resource r,
    Member SubConversationStore r
  ) =>
  Local x ->
  Qualified UserId ->
  Maybe ClientId ->
  Qualified ConvOrSubConvId ->
  Maybe ConnId ->
  CommitBundle ->
<<<<<<< HEAD
  Sem r ([LocalConversationUpdate], UnreachableUsers)
postMLSCommitBundle loc qusr mc qConvOrSub conn rawBundle =
=======
  Sem r ([LocalConversationUpdate], Maybe UnreachableUsers)
postMLSCommitBundle loc qusr mc qcnv conn rawBundle =
>>>>>>> 2c4a3ce5
  foldQualified
    loc
    (postMLSCommitBundleToLocalConv qusr mc conn rawBundle)
    (postMLSCommitBundleToRemoteConv loc qusr mc conn rawBundle)
    qConvOrSub

postMLSCommitBundleFromLocalUser ::
  ( HasProposalEffects r,
    Members MLSBundleStaticErrors r,
    Member (Error FederationError) r,
    Member Resource r,
    Member SubConversationStore r
  ) =>
  Local UserId ->
  Maybe ClientId ->
  ConnId ->
  CommitBundle ->
  Sem r MLSMessageSendingStatus
postMLSCommitBundleFromLocalUser lusr mc conn bundle = do
  assertMLSEnabled
  let msg = rmValue (cbCommitMsg bundle)
  qConvOrSub <- lookupConvByGroupId (msgGroupId msg) >>= noteS @'ConvNotFound
  (events, unreachables) <-
    first (map lcuEvent)
      <$> postMLSCommitBundle lusr (tUntagged lusr) mc qConvOrSub (Just conn) bundle
  t <- toUTCTimeMillis <$> input
  pure $ MLSMessageSendingStatus events t unreachables

postMLSCommitBundleToLocalConv ::
  ( HasProposalEffects r,
    Members MLSBundleStaticErrors r,
    Member Resource r,
    Member SubConversationStore r
  ) =>
  Qualified UserId ->
  Maybe ClientId ->
  Maybe ConnId ->
  CommitBundle ->
<<<<<<< HEAD
  Local ConvOrSubConvId ->
  Sem r ([LocalConversationUpdate], UnreachableUsers)
postMLSCommitBundleToLocalConv qusr mc conn bundle lConvOrSubId = do
  lConvOrSub <- fetchConvOrSub qusr lConvOrSubId
=======
  Local ConvId ->
  Sem r ([LocalConversationUpdate], Maybe UnreachableUsers)
postMLSCommitBundleToLocalConv qusr mc conn bundle lcnv = do
>>>>>>> 2c4a3ce5
  let msg = rmValue (cbCommitMsg bundle)

  senderClient <- fmap ciClient <$> getSenderIdentity qusr mc SMLSPlainText msg

  events <- case msgPayload msg of
    CommitMessage commit ->
      do
        action <- getCommitData lConvOrSub (msgEpoch msg) commit
        -- check that the welcome message matches the action
        for_ (cbWelcome bundle) $ \welcome ->
          when
            ( Set.fromList (map gsNewMember (welSecrets (rmValue welcome)))
                /= Set.fromList (map (snd . snd) (cmAssocs (paAdd action)))
            )
            $ throwS @'MLSWelcomeMismatch
        updates <-
          processCommitWithAction
            qusr
            senderClient
            conn
            lConvOrSub
            (msgEpoch msg)
            action
            (msgSender msg)
            commit
        storeGroupInfoBundle (idForConvOrSub . tUnqualified $ lConvOrSub) (cbGroupInfoBundle bundle)
        pure updates
    ApplicationMessage _ -> throwS @'MLSUnsupportedMessage
    ProposalMessage _ -> throwS @'MLSUnsupportedMessage

  let cm = membersConvOrSub (tUnqualified lConvOrSub)
  unreachables <- propagateMessage qusr lConvOrSub conn (rmRaw (cbCommitMsg bundle)) cm

  for_ (cbWelcome bundle) $
    postMLSWelcome lConvOrSub conn

  pure (events, unreachables)

postMLSCommitBundleToRemoteConv ::
  ( Members MLSBundleStaticErrors r,
    ( Member BrigAccess r,
      Member (Error FederationError) r,
      Member (Error MLSProtocolError) r,
      Member (Error MLSProposalFailure) r,
      Member ExternalAccess r,
      Member FederatorAccess r,
      Member GundeckAccess r,
      Member MemberStore r,
      Member TinyLog r
    )
  ) =>
  Local x ->
  Qualified UserId ->
  Maybe ClientId ->
  Maybe ConnId ->
  CommitBundle ->
<<<<<<< HEAD
  Remote ConvOrSubConvId ->
  Sem r ([LocalConversationUpdate], UnreachableUsers)
postMLSCommitBundleToRemoteConv loc qusr mc con bundle rConvOrSubId = do
=======
  Remote ConvId ->
  Sem r ([LocalConversationUpdate], Maybe UnreachableUsers)
postMLSCommitBundleToRemoteConv loc qusr con bundle rcnv = do
>>>>>>> 2c4a3ce5
  -- only local users can send messages to remote conversations
  lusr <- foldQualified loc pure (\_ -> throwS @'ConvAccessDenied) qusr
  -- only members may send commit bundles to a remote conversation

  flip unless (throwS @'ConvMemberNotFound) =<< checkLocalMemberRemoteConv (tUnqualified lusr) (convOfConvOrSub <$> rConvOrSubId)

  senderIdentity <-
    noteS @'MLSMissingSenderClient
      =<< getSenderIdentity
        qusr
        mc
        SMLSPlainText
        (rmValue (cbCommitMsg bundle))

  resp <-
    runFederated rConvOrSubId $
      fedClient @'Galley @"send-mls-commit-bundle" $
        MLSMessageSendRequest
          { mmsrConvOrSubId = tUnqualified rConvOrSubId,
            mmsrSender = tUnqualified lusr,
            mmsrSenderClient = ciClient senderIdentity,
            mmsrRawMessage = Base64ByteString (serializeCommitBundle bundle)
          }
  case resp of
    MLSMessageResponseError e -> rethrowErrors @MLSBundleStaticErrors e
    MLSMessageResponseProtocolError e -> throw (mlsProtocolError e)
    MLSMessageResponseProposalFailure e -> throw (MLSProposalFailure e)
    MLSMessageResponseUpdates updates unreachables -> do
      ups <- for updates $ \update -> do
        e <- notifyRemoteConversationAction loc (qualifyAs rConvOrSubId update) con
        pure (LocalConversationUpdate e update)
      pure (ups, unreachables)

postMLSMessage ::
  ( HasProposalEffects r,
    Member (Error FederationError) r,
    Member (ErrorS 'ConvAccessDenied) r,
    Member (ErrorS 'ConvMemberNotFound) r,
    Member (ErrorS 'ConvNotFound) r,
    Member (ErrorS 'MLSNotEnabled) r,
    Member (ErrorS 'MissingLegalholdConsent) r,
    Member (ErrorS 'MLSClientSenderUserMismatch) r,
    Member (ErrorS 'MLSCommitMissingReferences) r,
    Member (ErrorS 'MLSGroupConversationMismatch) r,
    Member (ErrorS 'MLSMissingSenderClient) r,
    Member (ErrorS 'MLSProposalNotFound) r,
    Member (ErrorS 'MLSSelfRemovalNotAllowed) r,
    Member (ErrorS 'MLSStaleMessage) r,
    Member (ErrorS 'MLSUnsupportedMessage) r,
    Member (ErrorS 'MLSSubConvClientNotInParent) r,
    Member Resource r,
    Member SubConversationStore r
  ) =>
  Local x ->
  Qualified UserId ->
  Maybe ClientId ->
  Qualified ConvOrSubConvId ->
  Maybe ConnId ->
  RawMLS SomeMessage ->
<<<<<<< HEAD
  Sem r ([LocalConversationUpdate], UnreachableUsers)
postMLSMessage loc qusr mc qconvOrSub con smsg = case rmValue smsg of
  SomeMessage tag msg -> do
    mSender <- fmap ciClient <$> getSenderIdentity qusr mc tag msg
    foldQualified
      loc
      (postMLSMessageToLocalConv qusr mSender con smsg)
      (postMLSMessageToRemoteConv loc qusr mSender con smsg)
      qconvOrSub
=======
  Sem r ([LocalConversationUpdate], Maybe UnreachableUsers)
postMLSMessage loc qusr mc qcnv con smsg =
  case rmValue smsg of
    SomeMessage tag msg -> do
      mSender <- fmap ciClient <$> getSenderIdentity qusr mc tag msg
      foldQualified
        loc
        (postMLSMessageToLocalConv qusr mSender con smsg)
        (postMLSMessageToRemoteConv loc qusr mSender con smsg)
        qcnv
>>>>>>> 2c4a3ce5

-- Check that the MLS client who created the message belongs to the user who
-- is the sender of the REST request, identified by HTTP header.
--
-- The check is skipped in case of conversation creation and encrypted messages.
getSenderClient ::
  ( Member (ErrorS 'MLSKeyPackageRefNotFound) r,
    Member (ErrorS 'MLSClientSenderUserMismatch) r,
    Member BrigAccess r
  ) =>
  Qualified UserId ->
  SWireFormatTag tag ->
  Message tag ->
  Sem r (Maybe ClientId)
getSenderClient _ SMLSCipherText _ = pure Nothing
getSenderClient _ _ msg | msgEpoch msg == Epoch 0 = pure Nothing
getSenderClient qusr SMLSPlainText msg = case msgSender msg of
  PreconfiguredSender _ -> pure Nothing
  NewMemberSender -> pure Nothing
  MemberSender ref -> do
    cid <- derefKeyPackage ref
    when (fmap fst (cidQualifiedClient cid) /= qusr) $
      throwS @'MLSClientSenderUserMismatch
    pure (Just (ciClient cid))

-- FUTUREWORK: once we can assume that the Z-Client header is present (i.e.
-- when v2 is dropped), remove the Maybe in the return type.
getSenderIdentity ::
  ( Member (ErrorS 'MLSKeyPackageRefNotFound) r,
    Member (ErrorS 'MLSClientSenderUserMismatch) r,
    Member BrigAccess r
  ) =>
  Qualified UserId ->
  Maybe ClientId ->
  SWireFormatTag tag ->
  Message tag ->
  Sem r (Maybe ClientIdentity)
getSenderIdentity qusr mc fmt msg = do
  mSender <- getSenderClient qusr fmt msg
  -- At this point, mc is the client ID of the request, while mSender is the
  -- one contained in the message. We throw an error if the two don't match.
  when (((==) <$> mc <*> mSender) == Just False) $
    throwS @'MLSClientSenderUserMismatch
  pure (mkClientIdentity qusr <$> (mc <|> mSender))

postMLSMessageToLocalConv ::
  ( HasProposalEffects r,
    Member (ErrorS 'ConvNotFound) r,
    Member (ErrorS 'MissingLegalholdConsent) r,
    Member (ErrorS 'MLSClientSenderUserMismatch) r,
    Member (ErrorS 'MLSCommitMissingReferences) r,
    Member (ErrorS 'MLSMissingSenderClient) r,
    Member (ErrorS 'MLSProposalNotFound) r,
    Member (ErrorS 'MLSSelfRemovalNotAllowed) r,
    Member (ErrorS 'MLSStaleMessage) r,
    Member (ErrorS 'MLSUnsupportedMessage) r,
    Member (ErrorS 'MLSSubConvClientNotInParent) r,
    Member Resource r,
    Member SubConversationStore r
  ) =>
  Qualified UserId ->
  Maybe ClientId ->
  Maybe ConnId ->
  RawMLS SomeMessage ->
<<<<<<< HEAD
  Local ConvOrSubConvId ->
  Sem r ([LocalConversationUpdate], UnreachableUsers)
postMLSMessageToLocalConv qusr senderClient con smsg convOrSubId =
=======
  Local ConvId ->
  Sem r ([LocalConversationUpdate], Maybe UnreachableUsers)
postMLSMessageToLocalConv qusr senderClient con smsg lcnv =
>>>>>>> 2c4a3ce5
  case rmValue smsg of
    SomeMessage tag msg -> do
      lConvOrSub <- fetchConvOrSub qusr convOrSubId

      -- validate message
      events <- case tag of
        SMLSPlainText -> case msgPayload msg of
          CommitMessage c ->
            processCommit qusr senderClient con lConvOrSub (msgEpoch msg) (msgSender msg) c
          ApplicationMessage _ -> throwS @'MLSUnsupportedMessage
          ProposalMessage prop ->
            processProposal qusr lConvOrSub msg prop $> mempty
        SMLSCipherText -> case toMLSEnum' (msgContentType (msgPayload msg)) of
          Right CommitMessageTag -> throwS @'MLSUnsupportedMessage
          Right ProposalMessageTag -> throwS @'MLSUnsupportedMessage
          Right ApplicationMessageTag -> pure mempty
          Left _ -> throwS @'MLSUnsupportedMessage

      let cm = membersConvOrSub (tUnqualified lConvOrSub)
      -- forward message
      unreachables <- propagateMessage qusr lConvOrSub con (rmRaw smsg) cm
      pure (events, unreachables)

postMLSMessageToRemoteConv ::
  ( Members MLSMessageStaticErrors r,
    ( Member (Error FederationError) r,
      Member TinyLog r
    ),
    HasProposalEffects r
  ) =>
  Local x ->
  Qualified UserId ->
  Maybe ClientId ->
  Maybe ConnId ->
  RawMLS SomeMessage ->
<<<<<<< HEAD
  Remote ConvOrSubConvId ->
  Sem r ([LocalConversationUpdate], UnreachableUsers)
postMLSMessageToRemoteConv loc qusr mc con smsg rConvOrSubId = do
=======
  Remote ConvId ->
  Sem r ([LocalConversationUpdate], Maybe UnreachableUsers)
postMLSMessageToRemoteConv loc qusr _senderClient con smsg rcnv = do
>>>>>>> 2c4a3ce5
  -- only local users can send messages to remote conversations
  lusr <- foldQualified loc pure (\_ -> throwS @'ConvAccessDenied) qusr
  -- only members may send messages to the remote conversation
  flip unless (throwS @'ConvMemberNotFound) =<< checkLocalMemberRemoteConv (tUnqualified lusr) (convOfConvOrSub <$> rConvOrSubId)

  senderClient <- noteS @'MLSMissingSenderClient mc
  resp <-
    runFederated rConvOrSubId $
      fedClient @'Galley @"send-mls-message" $
        MLSMessageSendRequest
          { mmsrConvOrSubId = tUnqualified rConvOrSubId,
            mmsrSender = tUnqualified lusr,
            mmsrSenderClient = senderClient,
            mmsrRawMessage = Base64ByteString (rmRaw smsg)
          }
  case resp of
    MLSMessageResponseError e -> rethrowErrors @MLSMessageStaticErrors e
    MLSMessageResponseProtocolError e ->
      throw (mlsProtocolError e)
    MLSMessageResponseProposalFailure e -> throw (MLSProposalFailure e)
    MLSMessageResponseUpdates updates unreachables -> do
      lcus <- for updates $ \update -> do
        e <- notifyRemoteConversationAction loc (qualifyAs rConvOrSubId update) con
        pure (LocalConversationUpdate e update)
      pure (lcus, unreachables)

type HasProposalEffects r =
  ( Member BrigAccess r,
    Member ConversationStore r,
    Member (Error InternalError) r,
    Member (Error MLSProposalFailure) r,
    Member (Error MLSProtocolError) r,
    Member (ErrorS 'MLSClientMismatch) r,
    Member (ErrorS 'MLSKeyPackageRefNotFound) r,
    Member (ErrorS 'MLSUnsupportedProposal) r,
    Member ExternalAccess r,
    Member FederatorAccess r,
    Member GundeckAccess r,
    Member (Input Env) r,
    Member (Input (Local ())) r,
    Member (Input Opts) r,
    Member (Input UTCTime) r,
    Member LegalHoldStore r,
    Member MemberStore r,
    Member ProposalStore r,
    Member TeamStore r,
    Member TeamStore r,
    Member TinyLog r
  )

data ProposalAction = ProposalAction
  { paAdd :: ClientMap,
    paRemove :: ClientMap,
    -- The backend does not process external init proposals, but still it needs
    -- to know if a commit has one when processing external commits
    paExternalInit :: Any
  }
  deriving (Show)

instance Semigroup ProposalAction where
  ProposalAction add1 rem1 init1 <> ProposalAction add2 rem2 init2 =
    ProposalAction
      (Map.unionWith mappend add1 add2)
      (Map.unionWith mappend rem1 rem2)
      (init1 <> init2)

instance Monoid ProposalAction where
  mempty = ProposalAction mempty mempty mempty

paAddClient :: Qualified (UserId, (ClientId, KeyPackageRef)) -> ProposalAction
paAddClient quc = mempty {paAdd = Map.singleton (fmap fst quc) (uncurry Map.singleton (snd (qUnqualified quc)))}

paRemoveClient :: Qualified (UserId, (ClientId, KeyPackageRef)) -> ProposalAction
paRemoveClient quc = mempty {paRemove = Map.singleton (fmap fst quc) (uncurry Map.singleton (snd (qUnqualified quc)))}

paExternalInitPresent :: ProposalAction
paExternalInitPresent = mempty {paExternalInit = Any True}

getCommitData ::
  ( HasProposalEffects r,
    Member (ErrorS 'ConvNotFound) r,
    Member (ErrorS 'MLSProposalNotFound) r,
    Member (ErrorS 'MLSStaleMessage) r
  ) =>
  Local ConvOrSubConv ->
  Epoch ->
  Commit ->
  Sem r ProposalAction
getCommitData lConvOrSub epoch commit = do
  let convOrSub = tUnqualified lConvOrSub
      mlsMeta = mlsMetaConvOrSub convOrSub
      curEpoch = cnvmlsEpoch mlsMeta
      groupId = cnvmlsGroupId mlsMeta
      suite = cnvmlsCipherSuite mlsMeta

  -- check epoch number
  when (epoch /= curEpoch) $ throwS @'MLSStaleMessage
  foldMap (applyProposalRef (idForConvOrSub convOrSub) mlsMeta groupId epoch suite) (cProposals commit)

processCommit ::
  ( HasProposalEffects r,
    Member (ErrorS 'ConvNotFound) r,
    Member (ErrorS 'MissingLegalholdConsent) r,
    Member (ErrorS 'MLSClientSenderUserMismatch) r,
    Member (ErrorS 'MLSCommitMissingReferences) r,
    Member (ErrorS 'MLSMissingSenderClient) r,
    Member (ErrorS 'MLSProposalNotFound) r,
    Member (ErrorS 'MLSSelfRemovalNotAllowed) r,
    Member (ErrorS 'MLSStaleMessage) r,
    Member (ErrorS 'MLSSubConvClientNotInParent) r,
    Member Resource r,
    Member SubConversationStore r
  ) =>
  Qualified UserId ->
  Maybe ClientId ->
  Maybe ConnId ->
  Local ConvOrSubConv ->
  Epoch ->
  Sender 'MLSPlainText ->
  Commit ->
  Sem r [LocalConversationUpdate]
processCommit qusr senderClient con lConvOrSub epoch sender commit = do
  action <- getCommitData lConvOrSub epoch commit
  processCommitWithAction qusr senderClient con lConvOrSub epoch action sender commit

processExternalCommit ::
  forall r.
  ( Member BrigAccess r,
    Member ConversationStore r,
    Member (Error MLSProtocolError) r,
    Member (ErrorS 'ConvNotFound) r,
    Member (ErrorS 'MLSClientSenderUserMismatch) r,
    Member (ErrorS 'MLSKeyPackageRefNotFound) r,
    Member (ErrorS 'MLSStaleMessage) r,
    Member (ErrorS 'MLSMissingSenderClient) r,
    Member (ErrorS 'MLSSubConvClientNotInParent) r,
    Member ExternalAccess r,
    Member FederatorAccess r,
    Member GundeckAccess r,
    Member (Input Env) r,
    Member (Input UTCTime) r,
    Member MemberStore r,
    Member ProposalStore r,
    Member Resource r,
    Member SubConversationStore r,
    Member TinyLog r
  ) =>
  Qualified UserId ->
  Maybe ClientId ->
  Local ConvOrSubConv ->
  Epoch ->
  ProposalAction ->
  Maybe UpdatePath ->
  Sem r ()
processExternalCommit qusr mSenderClient lConvOrSub epoch action updatePath =
  withCommitLock (cnvmlsGroupId . mlsMetaConvOrSub . tUnqualified $ lConvOrSub) epoch $ do
    let convOrSub = tUnqualified lConvOrSub
    newKeyPackage <-
      upLeaf
        <$> note
          (mlsProtocolError "External commits need an update path")
          updatePath
    when (paExternalInit action == mempty) $
      throw . mlsProtocolError $
        "The external commit is missing an external init proposal"
    unless (paAdd action == mempty) $
      throw . mlsProtocolError $
        "The external commit must not have add proposals"

    newRef <-
      kpRef' newKeyPackage
        & note (mlsProtocolError "An invalid key package in the update path")

    -- validate and update mapping in brig
    eithCid <-
      nkpresClientIdentity
        <$$> validateAndAddKeyPackageRef
          NewKeyPackage
            { nkpConversation = tUntagged (convOfConvOrSub . idForConvOrSub <$> lConvOrSub),
              nkpKeyPackage = KeyPackageData (rmRaw newKeyPackage)
            }
    cid <- either (\errMsg -> throw (mlsProtocolError ("Tried to add invalid KeyPackage: " <> errMsg))) pure eithCid

    unless (cidQualifiedUser cid == qusr) $
      throw . mlsProtocolError $
        "The external commit attempts to add another user"

    senderClient <- noteS @'MLSMissingSenderClient mSenderClient

    unless (ciClient cid == senderClient) $
      throw . mlsProtocolError $
        "The external commit attempts to add another client of the user, it must only add itself"

    -- only members can join a subconversation
    forOf_ _SubConv convOrSub $ \(mlsConv, _) ->
      unless (isClientMember cid (mcMembers mlsConv)) $
        throwS @'MLSSubConvClientNotInParent

    -- check if there is a key package ref in the remove proposal
    remRef <-
      if Map.null (paRemove action)
        then pure Nothing
        else do
          (remCid, r) <- derefUser (paRemove action) qusr
          unless (cidQualifiedUser cid == cidQualifiedUser remCid)
            . throw
            . mlsProtocolError
            $ "The external commit attempts to remove a client from a user other than themselves"
          pure (Just r)

    updateKeyPackageMapping lConvOrSub qusr (ciClient cid) remRef newRef

    -- increment epoch number
    lConvOrSub' <- for lConvOrSub incrementEpoch

    -- fetch backend remove proposals of the previous epoch
    kpRefs <-
      -- skip remove proposals of already removed by the external commit
      filter (maybe (const True) (/=) remRef)
        <$> getPendingBackendRemoveProposals (cnvmlsGroupId . mlsMetaConvOrSub . tUnqualified $ lConvOrSub') epoch
    -- requeue backend remove proposals for the current epoch
    let cm = membersConvOrSub (tUnqualified lConvOrSub')
    createAndSendRemoveProposals lConvOrSub' kpRefs qusr cm
  where
    derefUser :: ClientMap -> Qualified UserId -> Sem r (ClientIdentity, KeyPackageRef)
    derefUser cm user = case Map.assocs cm of
      [(u, clients)] -> do
        unless (user == u) $
          throwS @'MLSClientSenderUserMismatch
        ref <- ensureSingleton clients
        ci <- derefKeyPackage ref
        unless (cidQualifiedUser ci == user) $
          throwS @'MLSClientSenderUserMismatch
        pure (ci, ref)
      _ -> throwRemProposal
    ensureSingleton :: Map k a -> Sem r a
    ensureSingleton m = case Map.elems m of
      [e] -> pure e
      _ -> throwRemProposal
    throwRemProposal =
      throw . mlsProtocolError $
        "The external commit must have at most one remove proposal"

processCommitWithAction ::
  forall r.
  ( HasProposalEffects r,
    Member (ErrorS 'ConvNotFound) r,
    Member (ErrorS 'MissingLegalholdConsent) r,
    Member (ErrorS 'MLSClientSenderUserMismatch) r,
    Member (ErrorS 'MLSCommitMissingReferences) r,
    Member (ErrorS 'MLSMissingSenderClient) r,
    Member (ErrorS 'MLSSelfRemovalNotAllowed) r,
    Member (ErrorS 'MLSStaleMessage) r,
    Member (ErrorS 'MLSSubConvClientNotInParent) r,
    Member Resource r,
    Member SubConversationStore r
  ) =>
  Qualified UserId ->
  Maybe ClientId ->
  Maybe ConnId ->
  Local ConvOrSubConv ->
  Epoch ->
  ProposalAction ->
  Sender 'MLSPlainText ->
  Commit ->
  Sem r [LocalConversationUpdate]
processCommitWithAction qusr senderClient con lConvOrSub epoch action sender commit =
  case sender of
    MemberSender ref -> processInternalCommit qusr senderClient con lConvOrSub epoch action ref commit
    NewMemberSender -> processExternalCommit qusr senderClient lConvOrSub epoch action (cPath commit) $> []
    _ -> throw (mlsProtocolError "Unexpected sender")

processInternalCommit ::
  forall r.
  ( HasProposalEffects r,
    Member (ErrorS 'ConvNotFound) r,
    Member (ErrorS 'MLSCommitMissingReferences) r,
    Member (ErrorS 'MLSMissingSenderClient) r,
    Member (ErrorS 'MLSSelfRemovalNotAllowed) r,
    Member (ErrorS 'MLSStaleMessage) r,
    Member (ErrorS 'MissingLegalholdConsent) r,
    Member (ErrorS 'MLSSubConvClientNotInParent) r,
    Member SubConversationStore r,
    Member Resource r
  ) =>
  Qualified UserId ->
  Maybe ClientId ->
  Maybe ConnId ->
  Local ConvOrSubConv ->
  Epoch ->
  ProposalAction ->
  KeyPackageRef ->
  Commit ->
  Sem r [LocalConversationUpdate]
processInternalCommit qusr senderClient con lConvOrSub epoch action senderRef commit = do
  let convOrSub = tUnqualified lConvOrSub
      mlsMeta = mlsMetaConvOrSub convOrSub
      localSelf = isLocal lConvOrSub qusr

  updatePathRef <-
    for
      (cPath commit)
      (upLeaf >>> kpRef' >>> note (mlsProtocolError "Could not compute key package ref"))

  withCommitLock (cnvmlsGroupId . mlsMetaConvOrSub $ convOrSub) epoch $ do
    postponedKeyPackageRefUpdate <-
      if epoch == Epoch 0
        then do
          let cType = cnvmType . mcMetadata . convOfConvOrSub $ convOrSub
          case (localSelf, cType, cmAssocs . membersConvOrSub $ convOrSub, convOrSub) of
            (True, SelfConv, [], Conv _) -> do
              creatorClient <- noteS @'MLSMissingSenderClient senderClient
              let creatorRef = fromMaybe senderRef updatePathRef
              updateKeyPackageMapping lConvOrSub qusr creatorClient Nothing creatorRef
            (True, SelfConv, _, _) ->
              -- this is a newly created (sub)conversation, and it should
              -- contain exactly one client (the creator)
              throw (InternalErrorWithDescription "Unexpected creator client set")
            (True, _, [(qu, (creatorClient, _))], Conv _)
              | qu == qusr -> do
                  -- use update path as sender reference and if not existing fall back to sender
                  let creatorRef = fromMaybe senderRef updatePathRef
                  -- register the creator client
                  updateKeyPackageMapping
                    lConvOrSub
                    qusr
                    creatorClient
                    Nothing
                    creatorRef
            -- remote clients cannot send the first commit
            (False, _, _, _) -> throwS @'MLSStaleMessage
            (True, _, [], SubConv parentConv _) -> do
              creatorClient <- noteS @'MLSMissingSenderClient senderClient
              unless (isClientMember (mkClientIdentity qusr creatorClient) (mcMembers parentConv)) $
                throwS @'MLSSubConvClientNotInParent
              let creatorRef = fromMaybe senderRef updatePathRef
              updateKeyPackageMapping lConvOrSub qusr creatorClient Nothing creatorRef
            (_, _, _, _) ->
              throw (InternalErrorWithDescription "Unexpected creator client set")
          pure $ pure () -- no key package ref update necessary
        else case updatePathRef of
          Just updatedRef -> do
            -- postpone key package ref update until other checks/processing passed
            case senderClient of
              Just cli ->
                pure
                  ( updateKeyPackageMapping
                      lConvOrSub
                      qusr
                      cli
                      (Just senderRef)
                      updatedRef
                  )
              Nothing -> pure (pure ())
          Nothing -> pure (pure ()) -- ignore commits without update path

    -- check all pending proposals are referenced in the commit
    allPendingProposals <- getAllPendingProposalRefs (cnvmlsGroupId mlsMeta) epoch
    let referencedProposals = Set.fromList $ mapMaybe (\x -> preview Proposal._Ref x) (cProposals commit)
    unless (all (`Set.member` referencedProposals) allPendingProposals) $
      throwS @'MLSCommitMissingReferences

    -- process and execute proposals
    updates <- executeProposalAction qusr con lConvOrSub action

    -- update key package ref if necessary
    postponedKeyPackageRefUpdate
    -- increment epoch number
    for_ lConvOrSub incrementEpoch

    pure updates

-- | Note: Use this only for KeyPackage that are already validated
updateKeyPackageMapping ::
  ( Member BrigAccess r,
    Member MemberStore r
  ) =>
  Local ConvOrSubConv ->
  Qualified UserId ->
  ClientId ->
  Maybe KeyPackageRef ->
  KeyPackageRef ->
  Sem r ()
updateKeyPackageMapping lConvOrSub qusr cid mOld new = do
  let qconv = tUntagged (convOfConvOrSub . idForConvOrSub <$> lConvOrSub)
  -- update actual mapping in brig
  case mOld of
    Nothing ->
      addKeyPackageRef new qusr cid qconv
    Just old ->
      updateKeyPackageRef
        KeyPackageUpdate
          { kpupPrevious = old,
            kpupNext = new
          }
  let groupId = cnvmlsGroupId . mlsMetaConvOrSub . tUnqualified $ lConvOrSub

  -- remove old (client, key package) pair
  removeMLSClients groupId qusr (Set.singleton cid)
  -- add new (client, key package) pair
  addMLSClients groupId qusr (Set.singleton (cid, new))

applyProposalRef ::
  ( HasProposalEffects r,
    ( Member (ErrorS 'ConvNotFound) r,
      Member (ErrorS 'MLSProposalNotFound) r,
      Member (ErrorS 'MLSStaleMessage) r,
      Member ProposalStore r
    )
  ) =>
  ConvOrSubConvId ->
  ConversationMLSData ->
  GroupId ->
  Epoch ->
  CipherSuiteTag ->
  ProposalOrRef ->
  Sem r ProposalAction
applyProposalRef convOrSubConvId mlsMeta groupId epoch _suite (Ref ref) = do
  p <- getProposal groupId epoch ref >>= noteS @'MLSProposalNotFound
  checkEpoch epoch mlsMeta
  checkGroup groupId mlsMeta
  applyProposal convOrSubConvId groupId (rmValue p)
applyProposalRef convOrSubConvId _mlsMeta groupId _epoch suite (Inline p) = do
  checkProposalCipherSuite suite p
  applyProposal convOrSubConvId groupId p

applyProposal ::
  forall r.
  HasProposalEffects r =>
  ConvOrSubConvId ->
  GroupId ->
  Proposal ->
  Sem r ProposalAction
applyProposal convOrSubConvId groupId (AddProposal kp) = do
  ref <- kpRef' kp & note (mlsProtocolError "Could not compute ref of a key package in an Add proposal")
  mbClientIdentity <- getClientByKeyPackageRef ref
  clientIdentity <- case mbClientIdentity of
    Nothing -> do
      -- external add proposal for a new key package unknown to the backend
      lConvOrSubConvId <- qualifyLocal convOrSubConvId
      addKeyPackageMapping lConvOrSubConvId ref (KeyPackageData (rmRaw kp))
    Just ci ->
      -- ad-hoc add proposal in commit, the key package has been claimed before
      pure ci
  pure (paAddClient . (<$$>) (,ref) . cidQualifiedClient $ clientIdentity)
  where
    addKeyPackageMapping :: Local ConvOrSubConvId -> KeyPackageRef -> KeyPackageData -> Sem r ClientIdentity
    addKeyPackageMapping lConvOrSubConvId ref kpdata = do
      -- validate and update mapping in brig
      eithCid <-
        nkpresClientIdentity
          <$$> validateAndAddKeyPackageRef
            NewKeyPackage
              { nkpConversation = tUntagged (convOfConvOrSub <$> lConvOrSubConvId),
                nkpKeyPackage = kpdata
              }
      cid <- either (\errMsg -> throw (mlsProtocolError ("Tried to add invalid KeyPackage: " <> errMsg))) pure eithCid
      let qcid = cidQualifiedClient cid
      let qusr = fst <$> qcid
      -- update mapping in galley
      addMLSClients groupId qusr (Set.singleton (ciClient cid, ref))
      pure cid
applyProposal _convOrSubConvId _groupId (RemoveProposal ref) = do
  qclient <- cidQualifiedClient <$> derefKeyPackage ref
  pure (paRemoveClient ((,ref) <$$> qclient))
applyProposal _convOrSubConvId _groupId (ExternalInitProposal _) =
  -- only record the fact there was an external init proposal, but do not
  -- process it in any way.
  pure paExternalInitPresent
applyProposal _convOrSubConvId _groupId _ = pure mempty

checkProposalCipherSuite ::
  Member (Error MLSProtocolError) r =>
  CipherSuiteTag ->
  Proposal ->
  Sem r ()
checkProposalCipherSuite suite (AddProposal kpRaw) = do
  let kp = rmValue kpRaw
  unless (kpCipherSuite kp == tagCipherSuite suite)
    . throw
    . mlsProtocolError
    . T.pack
    $ "The group's cipher suite "
      <> show (cipherSuiteNumber (tagCipherSuite suite))
      <> " and the cipher suite of the proposal's key package "
      <> show (cipherSuiteNumber (kpCipherSuite kp))
      <> " do not match."
checkProposalCipherSuite _suite _prop = pure ()

processProposal ::
  HasProposalEffects r =>
  ( Member (ErrorS 'ConvNotFound) r,
    Member (ErrorS 'MLSStaleMessage) r
  ) =>
  Qualified UserId ->
  Local ConvOrSubConv ->
  Message 'MLSPlainText ->
  RawMLS Proposal ->
  Sem r ()
processProposal qusr lConvOrSub msg prop = do
  let mlsMeta = mlsMetaConvOrSub (tUnqualified lConvOrSub)
  checkEpoch (msgEpoch msg) mlsMeta
  checkGroup (msgGroupId msg) mlsMeta
  let suiteTag = cnvmlsCipherSuite mlsMeta
  let cid = mcId . convOfConvOrSub . tUnqualified $ lConvOrSub

  -- validate the proposal
  --
  -- is the user a member of the conversation?
  loc <- qualifyLocal ()
  isMember' <-
    foldQualified
      loc
      ( fmap isJust
          . getLocalMember cid
          . tUnqualified
      )
      ( fmap isJust
          . getRemoteMember cid
      )
      qusr
  unless isMember' $ throwS @'ConvNotFound

  -- FUTUREWORK: validate the member's conversation role
  let propValue = rmValue prop
  checkProposalCipherSuite suiteTag propValue
  when (isExternalProposal msg) $ do
    checkExternalProposalSignature suiteTag msg prop
    checkExternalProposalUser qusr propValue
  let propRef = proposalRef suiteTag prop
  storeProposal (msgGroupId msg) (msgEpoch msg) propRef ProposalOriginClient prop

checkExternalProposalSignature ::
  Member (ErrorS 'MLSUnsupportedProposal) r =>
  CipherSuiteTag ->
  Message 'MLSPlainText ->
  RawMLS Proposal ->
  Sem r ()
checkExternalProposalSignature csTag msg prop = case rmValue prop of
  AddProposal kp -> do
    let pubKey = bcSignatureKey . kpCredential $ rmValue kp
    unless (verifyMessageSignature csTag msg pubKey) $ throwS @'MLSUnsupportedProposal
  _ -> pure () -- FUTUREWORK: check signature of other proposals as well

isExternalProposal :: Message 'MLSPlainText -> Bool
isExternalProposal msg = case msgSender msg of
  NewMemberSender -> True
  PreconfiguredSender _ -> True
  _ -> False

-- check owner/subject of the key package exists and belongs to the user
checkExternalProposalUser ::
  ( Member BrigAccess r,
    Member (ErrorS 'MLSUnsupportedProposal) r,
    Member (Input (Local ())) r
  ) =>
  Qualified UserId ->
  Proposal ->
  Sem r ()
checkExternalProposalUser qusr prop = do
  loc <- qualifyLocal ()
  foldQualified
    loc
    ( \lusr -> case prop of
        AddProposal keyPackage -> do
          ClientIdentity {ciUser, ciClient} <-
            either
              (const $ throwS @'MLSUnsupportedProposal)
              pure
              . kpIdentity
              . rmValue
              $ keyPackage
          -- requesting user must match key package owner
          when (tUnqualified lusr /= ciUser) $ throwS @'MLSUnsupportedProposal
          -- client referenced in key package must be one of the user's clients
          UserClients {userClients} <- lookupClients [ciUser]
          maybe
            (throwS @'MLSUnsupportedProposal)
            (flip when (throwS @'MLSUnsupportedProposal) . Set.null . Set.filter (== ciClient))
            $ userClients Map.!? ciUser
        _ -> throwS @'MLSUnsupportedProposal
    )
    (const $ pure ()) -- FUTUREWORK: check external proposals from remote backends
    qusr

type HasProposalActionEffects r =
  ( Member BrigAccess r,
    Member ConversationStore r,
    Member (Error InternalError) r,
    Member (ErrorS 'ConvNotFound) r,
    Member (ErrorS 'MLSClientMismatch) r,
    Member (Error MLSProposalFailure) r,
    Member (ErrorS 'MissingLegalholdConsent) r,
    Member (ErrorS 'MLSUnsupportedProposal) r,
    Member (Error MLSProtocolError) r,
    Member (ErrorS 'MLSSelfRemovalNotAllowed) r,
    Member ExternalAccess r,
    Member FederatorAccess r,
    Member GundeckAccess r,
    Member (Input Env) r,
    Member (Input Opts) r,
    Member (Input UTCTime) r,
    Member LegalHoldStore r,
    Member MemberStore r,
    Member ProposalStore r,
    Member SubConversationStore r,
    Member TeamStore r,
    Member TinyLog r
  )

executeProposalAction ::
  forall r.
  HasProposalActionEffects r =>
  Qualified UserId ->
  Maybe ConnId ->
  Local ConvOrSubConv ->
  ProposalAction ->
  Sem r [LocalConversationUpdate]
executeProposalAction qusr con lconvOrSub action = do
  let convOrSub = tUnqualified lconvOrSub
      mlsMeta = mlsMetaConvOrSub convOrSub
      cm = membersConvOrSub convOrSub
      ss = csSignatureScheme (cnvmlsCipherSuite mlsMeta)
      newUserClients = Map.assocs (paAdd action)

  -- no client can be directly added to a subconversation
  when (is _SubConv convOrSub && not (null newUserClients)) $
    throw (mlsProtocolError "Add proposals in subconversations are not supported")

  -- Note [client removal]
  -- We support two types of removals:
  --  1. when a user is removed from a group, all their clients have to be removed
  --  2. when a client is deleted, that particular client (but not necessarily
  --     other clients of the same user) has to be removed.
  --
  -- Type 2 requires no special processing on the backend, so here we filter
  -- out all removals of that type, so that further checks and processing can
  -- be applied only to type 1 removals.
  --
  -- Furthermore, subconversation clients can be removed arbitrarily, so this
  -- processing is only necessary for main conversations. In the
  -- subconversation case, an empty list is returned.
  removedUsers <- case convOrSub of
    SubConv _ _ -> pure []
    Conv _ -> mapMaybe hush <$$> for (Map.assocs (paRemove action)) $
      \(qtarget, Map.keysSet -> clients) -> runError @() $ do
        -- fetch clients from brig
        clientInfo <- Set.map ciId <$> getClientInfo lconvOrSub qtarget ss
        -- if the clients being removed don't exist, consider this as a removal of
        -- type 2, and skip it
        when (Set.null (clientInfo `Set.intersection` clients)) $
          throw ()
        pure (qtarget, clients)

  -- FUTUREWORK: remove this check after remote admins are implemented in federation https://wearezeta.atlassian.net/browse/FS-216
  foldQualified lconvOrSub (\_ -> pure ()) (\_ -> throwS @'MLSUnsupportedProposal) qusr

  -- for each user, we compare their clients with the ones being added to the conversation
  for_ newUserClients $ \(qtarget, newclients) -> case Map.lookup qtarget cm of
    -- user is already present, skip check in this case
    Just _ -> pure ()
    -- new user
    Nothing -> do
      -- final set of clients in the conversation
      let clients = Map.keysSet (newclients <> Map.findWithDefault mempty qtarget cm)
      -- get list of mls clients from brig
      clientInfo <- getClientInfo lconvOrSub qtarget ss
      let allClients = Set.map ciId clientInfo
      let allMLSClients = Set.map ciId (Set.filter ciMLS clientInfo)
      -- We check the following condition:
      --   allMLSClients ⊆ clients ⊆ allClients
      -- i.e.
      -- - if a client has at least 1 key package, it has to be added
      -- - if a client is being added, it has to still exist
      --
      -- The reason why we can't simply check that clients == allMLSClients is
      -- that a client with no remaining key packages might be added by a user
      -- who just fetched its last key package.
      unless
        ( Set.isSubsetOf allMLSClients clients
            && Set.isSubsetOf clients allClients
        )
        $ do
          -- unless (Set.isSubsetOf allClients clients) $ do
          -- FUTUREWORK: turn this error into a proper response
          throwS @'MLSClientMismatch

  membersToRemove <- catMaybes <$> for removedUsers (uncurry (checkRemoval (is _SubConv convOrSub) cm))

  -- add users to the conversation and send events
  addEvents <-
    foldMap (addMembers qusr con lconvOrSub)
      . nonEmpty
      . map fst
      $ newUserClients

  -- add clients in the conversation state
  for_ newUserClients $ \(qtarget, newClients) -> do
    addMLSClients (cnvmlsGroupId mlsMeta) qtarget (Set.fromList (Map.assocs newClients))

  -- remove users from the conversation and send events
  removeEvents <-
    foldMap
      (removeMembers qusr con lconvOrSub)
      (nonEmpty membersToRemove)

  -- Remove clients from the conversation state. This includes client removals
  -- of all types (see Note [client removal]).
  for_ (Map.assocs (paRemove action)) $ \(qtarget, clients) -> do
    removeMLSClients (cnvmlsGroupId mlsMeta) qtarget (Map.keysSet clients)

  -- if this is a new subconversation, call `on-new-remote-conversation` on all
  -- the remote backends involved in the main conversation
  forOf_ _SubConv convOrSub $ \(mlsConv, subConv) -> do
    when (cnvmlsEpoch (scMLSData subConv) == Epoch 0) $ do
      let remoteDomains =
            Set.fromList
              ( map
                  (void . rmId)
                  (mcRemoteMembers mlsConv)
              )
      let nrc =
            NewRemoteSubConversation
              { nrscConvId = mcId mlsConv,
                nrscSubConvId = scSubConvId subConv,
                nrscMlsData = scMLSData subConv
              }
      runFederatedConcurrently_ (toList remoteDomains) $ \_ -> do
        void $ fedClient @'Galley @"on-new-remote-subconversation" nrc

  pure (addEvents <> removeEvents)
  where
    checkRemoval ::
      Bool ->
      ClientMap ->
      Qualified UserId ->
      Set ClientId ->
      Sem r (Maybe (Qualified UserId))
    checkRemoval isSubConv cm qtarget clients = do
      let clientsInConv = Map.keysSet (Map.findWithDefault mempty qtarget cm)
      -- FUTUREWORK: add tests against this situation for conv v subconv
      when (not isSubConv && clients /= clientsInConv) $ do
        -- FUTUREWORK: turn this error into a proper response
        throwS @'MLSClientMismatch
      when (qusr == qtarget) $
        throwS @'MLSSelfRemovalNotAllowed
      pure (Just qtarget)

<<<<<<< HEAD
existingLocalMembers :: Local Data.Conversation -> Set (Qualified UserId)
existingLocalMembers lconv =
  (Set.fromList . map (fmap lmId . tUntagged)) (traverse convLocalMembers lconv)

existingRemoteMembers :: Local Data.Conversation -> Set (Qualified UserId)
existingRemoteMembers lconv =
  Set.fromList . map (tUntagged . rmId) . convRemoteMembers . tUnqualified $
    lconv

existingMembers :: Local Data.Conversation -> Set (Qualified UserId)
existingMembers lconv = existingLocalMembers lconv <> existingRemoteMembers lconv

addMembers ::
  HasProposalActionEffects r =>
  Qualified UserId ->
  Maybe ConnId ->
  Local ConvOrSubConv ->
  NonEmpty (Qualified UserId) ->
  Sem r [LocalConversationUpdate]
addMembers qusr con lconvOrSub users = case tUnqualified lconvOrSub of
  Conv mlsConv -> do
    let lconv = qualifyAs lconvOrSub (mcConv mlsConv)
    -- FUTUREWORK: update key package ref mapping to reflect conversation membership
    foldMap
      ( handleNoChanges
          . handleMLSProposalFailures @ProposalErrors
          . fmap pure
          . updateLocalConversationUnchecked @'ConversationJoinTag lconv qusr con
          . flip ConversationJoin roleNameWireMember
      )
      . nonEmpty
      . filter (flip Set.notMember (existingMembers lconv))
      . toList
      $ users
  SubConv _ _ -> pure []

removeMembers ::
  HasProposalActionEffects r =>
  Qualified UserId ->
  Maybe ConnId ->
  Local ConvOrSubConv ->
  NonEmpty (Qualified UserId) ->
  Sem r [LocalConversationUpdate]
removeMembers qusr con lconvOrSub users = case tUnqualified lconvOrSub of
  Conv mlsConv -> do
    let lconv = qualifyAs lconvOrSub (mcConv mlsConv)
    foldMap
      ( handleNoChanges
          . handleMLSProposalFailures @ProposalErrors
          . fmap pure
          . updateLocalConversationUnchecked @'ConversationRemoveMembersTag lconv qusr con
      )
      . nonEmpty
      . filter (flip Set.member (existingMembers lconv))
      . toList
      $ users
  SubConv _ _ -> pure []
=======
    existingLocalMembers :: Set (Qualified UserId)
    existingLocalMembers =
      (Set.fromList . map (fmap lmId . tUntagged)) (traverse convLocalMembers lconv)

    existingRemoteMembers :: Set (Qualified UserId)
    existingRemoteMembers =
      Set.fromList . map (tUntagged . rmId) . convRemoteMembers . tUnqualified $
        lconv

    existingMembers :: Set (Qualified UserId)
    existingMembers = existingLocalMembers <> existingRemoteMembers

    addMembers :: NonEmpty (Qualified UserId) -> Sem r [LocalConversationUpdate]
    addMembers =
      -- FUTUREWORK: update key package ref mapping to reflect conversation membership
      foldMap
        ( handleNoChanges
            . handleMLSProposalFailures @ProposalErrors
            . fmap (pure . fst)
            . updateLocalConversationUnchecked @'ConversationJoinTag lconv qusr con
            . flip ConversationJoin roleNameWireMember
        )
        . nonEmpty
        . filter (flip Set.notMember existingMembers)
        . toList

    removeMembers :: NonEmpty (Qualified UserId) -> Sem r [LocalConversationUpdate]
    removeMembers =
      foldMap
        ( handleNoChanges
            . handleMLSProposalFailures @ProposalErrors
            . fmap (pure . fst)
            . updateLocalConversationUnchecked @'ConversationRemoveMembersTag lconv qusr con
        )
        . nonEmpty
        . filter (flip Set.member existingMembers)
        . toList
>>>>>>> 2c4a3ce5

handleNoChanges :: Monoid a => Sem (Error NoChanges ': r) a -> Sem r a
handleNoChanges = fmap fold . runError

getClientInfo ::
  ( Member BrigAccess r,
    Member FederatorAccess r
  ) =>
  Local x ->
  Qualified UserId ->
  SignatureSchemeTag ->
  Sem r (Set ClientInfo)
getClientInfo loc = foldQualified loc getLocalMLSClients getRemoteMLSClients

getRemoteMLSClients ::
  ( Member FederatorAccess r
  ) =>
  Remote UserId ->
  SignatureSchemeTag ->
  Sem r (Set ClientInfo)
getRemoteMLSClients rusr ss = do
  runFederated rusr $
    fedClient @'Brig @"get-mls-clients" $
      MLSClientsRequest
        { mcrUserId = tUnqualified rusr,
          mcrSignatureScheme = ss
        }

-- | Check if the epoch number matches that of a conversation
checkEpoch ::
  Member (ErrorS 'MLSStaleMessage) r =>
  Epoch ->
  ConversationMLSData ->
  Sem r ()
checkEpoch epoch mlsMeta = do
  unless (epoch == cnvmlsEpoch mlsMeta) $ throwS @'MLSStaleMessage

-- | Check if the group ID matches that of a conversation
checkGroup ::
  Member (ErrorS 'ConvNotFound) r =>
  GroupId ->
  ConversationMLSData ->
  Sem r ()
checkGroup gId mlsMeta = do
  unless (gId == cnvmlsGroupId mlsMeta) $ throwS @'ConvNotFound

--------------------------------------------------------------------------------
-- Error handling of proposal execution

-- The following errors are caught by 'executeProposalAction' and wrapped in a
-- 'MLSProposalFailure'. This way errors caused by the execution of proposals are
-- separated from those caused by the commit processing itself.
type ProposalErrors =
  '[ Error FederationError,
     Error InvalidInput,
     ErrorS ('ActionDenied 'AddConversationMember),
     ErrorS ('ActionDenied 'LeaveConversation),
     ErrorS ('ActionDenied 'RemoveConversationMember),
     ErrorS 'ConvAccessDenied,
     ErrorS 'InvalidOperation,
     ErrorS 'NotATeamMember,
     ErrorS 'NotConnected,
     ErrorS 'TooManyMembers
   ]

class HandleMLSProposalFailures effs r where
  handleMLSProposalFailures :: Sem (Append effs r) a -> Sem r a

class HandleMLSProposalFailure eff r where
  handleMLSProposalFailure :: Sem (eff ': r) a -> Sem r a

instance HandleMLSProposalFailures '[] r where
  handleMLSProposalFailures = id

instance
  ( HandleMLSProposalFailures effs r,
    HandleMLSProposalFailure eff (Append effs r)
  ) =>
  HandleMLSProposalFailures (eff ': effs) r
  where
  handleMLSProposalFailures = handleMLSProposalFailures @effs . handleMLSProposalFailure @eff

instance
  (APIError e, Member (Error MLSProposalFailure) r) =>
  HandleMLSProposalFailure (Error e) r
  where
  handleMLSProposalFailure = mapError (MLSProposalFailure . toWai)

storeGroupInfoBundle ::
  ( Member ConversationStore r,
    Member SubConversationStore r
  ) =>
  ConvOrSubConvId ->
  GroupInfoBundle ->
  Sem r ()
storeGroupInfoBundle convOrSub bundle = do
  let gs = toOpaquePublicGroupState (gipGroupState bundle)
  case convOrSub of
    Conv cid -> setPublicGroupState cid gs
    SubConv cid subconvid -> setSubConversationPublicGroupState cid subconvid (Just gs)

fetchConvOrSub ::
  forall r.
  ( Member ConversationStore r,
    Member (ErrorS 'ConvNotFound) r,
    Member MemberStore r,
    Member SubConversationStore r
  ) =>
  Qualified UserId ->
  Local ConvOrSubConvId ->
  Sem r (Local ConvOrSubConv)
fetchConvOrSub qusr convOrSubId = for convOrSubId $ \case
  Conv convId -> Conv <$> getMLSConv qusr (qualifyAs convOrSubId convId)
  SubConv convId sconvId -> do
    let lconv = qualifyAs convOrSubId convId
    c <- getMLSConv qusr lconv
    subconv <- getSubConversation convId sconvId >>= noteS @'ConvNotFound
    pure (SubConv c subconv)
  where
    getMLSConv :: Qualified UserId -> Local ConvId -> Sem r MLSConversation
    getMLSConv u =
      getLocalConvForUser u
        >=> mkMLSConversation
        >=> noteS @'ConvNotFound

incrementEpoch ::
  ( Member ConversationStore r,
    Member (ErrorS 'ConvNotFound) r,
    Member MemberStore r,
    Member SubConversationStore r
  ) =>
  ConvOrSubConv ->
  Sem r ConvOrSubConv
incrementEpoch (Conv c) = do
  let epoch' = succ (cnvmlsEpoch (mcMLSData c))
  setConversationEpoch (mcId c) epoch'
  conv <- getConversation (mcId c) >>= noteS @'ConvNotFound
  fmap Conv (mkMLSConversation conv >>= noteS @'ConvNotFound)
incrementEpoch (SubConv c s) = do
  let epoch' = succ (cnvmlsEpoch (scMLSData s))
  setSubConversationEpoch (scParentConvId s) (scSubConvId s) epoch'
  subconv <-
    getSubConversation (mcId c) (scSubConvId s) >>= noteS @'ConvNotFound
  pure (SubConv c subconv)<|MERGE_RESOLUTION|>--- conflicted
+++ resolved
@@ -182,7 +182,6 @@
   RawMLS SomeMessage ->
   Sem r MLSMessageSendingStatus
 postMLSMessageFromLocalUser lusr mc conn smsg = do
-<<<<<<< HEAD
   assertMLSEnabled
   (events, unreachables) <-
     case rmValue smsg of
@@ -190,16 +189,6 @@
         cnvOrSub <- lookupConvByGroupId (msgGroupId msg) >>= noteS @'ConvNotFound
         first (map lcuEvent)
           <$> postMLSMessage lusr (tUntagged lusr) mc cnvOrSub (Just conn) smsg
-=======
-  -- FUTUREWORK: Inline the body of 'postMLSMessageFromLocalUserV1' once version
-  -- V1 is dropped
-  assertMLSEnabled
-  (events, unreachables) <- case rmValue smsg of
-    SomeMessage _ msg -> do
-      qcnv <- getConversationIdByGroupId (msgGroupId msg) >>= noteS @'ConvNotFound
-      first (map lcuEvent)
-        <$> postMLSMessage lusr (tUntagged lusr) mc qcnv (Just conn) smsg
->>>>>>> 2c4a3ce5
   t <- toUTCTimeMillis <$> input
   pure $ MLSMessageSendingStatus events t unreachables
 
@@ -216,13 +205,8 @@
   Qualified ConvOrSubConvId ->
   Maybe ConnId ->
   CommitBundle ->
-<<<<<<< HEAD
-  Sem r ([LocalConversationUpdate], UnreachableUsers)
+  Sem r ([LocalConversationUpdate], Maybe UnreachableUsers)
 postMLSCommitBundle loc qusr mc qConvOrSub conn rawBundle =
-=======
-  Sem r ([LocalConversationUpdate], Maybe UnreachableUsers)
-postMLSCommitBundle loc qusr mc qcnv conn rawBundle =
->>>>>>> 2c4a3ce5
   foldQualified
     loc
     (postMLSCommitBundleToLocalConv qusr mc conn rawBundle)
@@ -261,16 +245,10 @@
   Maybe ClientId ->
   Maybe ConnId ->
   CommitBundle ->
-<<<<<<< HEAD
   Local ConvOrSubConvId ->
-  Sem r ([LocalConversationUpdate], UnreachableUsers)
+  Sem r ([LocalConversationUpdate], Maybe UnreachableUsers)
 postMLSCommitBundleToLocalConv qusr mc conn bundle lConvOrSubId = do
   lConvOrSub <- fetchConvOrSub qusr lConvOrSubId
-=======
-  Local ConvId ->
-  Sem r ([LocalConversationUpdate], Maybe UnreachableUsers)
-postMLSCommitBundleToLocalConv qusr mc conn bundle lcnv = do
->>>>>>> 2c4a3ce5
   let msg = rmValue (cbCommitMsg bundle)
 
   senderClient <- fmap ciClient <$> getSenderIdentity qusr mc SMLSPlainText msg
@@ -327,15 +305,9 @@
   Maybe ClientId ->
   Maybe ConnId ->
   CommitBundle ->
-<<<<<<< HEAD
   Remote ConvOrSubConvId ->
-  Sem r ([LocalConversationUpdate], UnreachableUsers)
+  Sem r ([LocalConversationUpdate], Maybe UnreachableUsers)
 postMLSCommitBundleToRemoteConv loc qusr mc con bundle rConvOrSubId = do
-=======
-  Remote ConvId ->
-  Sem r ([LocalConversationUpdate], Maybe UnreachableUsers)
-postMLSCommitBundleToRemoteConv loc qusr con bundle rcnv = do
->>>>>>> 2c4a3ce5
   -- only local users can send messages to remote conversations
   lusr <- foldQualified loc pure (\_ -> throwS @'ConvAccessDenied) qusr
   -- only members may send commit bundles to a remote conversation
@@ -395,17 +367,6 @@
   Qualified ConvOrSubConvId ->
   Maybe ConnId ->
   RawMLS SomeMessage ->
-<<<<<<< HEAD
-  Sem r ([LocalConversationUpdate], UnreachableUsers)
-postMLSMessage loc qusr mc qconvOrSub con smsg = case rmValue smsg of
-  SomeMessage tag msg -> do
-    mSender <- fmap ciClient <$> getSenderIdentity qusr mc tag msg
-    foldQualified
-      loc
-      (postMLSMessageToLocalConv qusr mSender con smsg)
-      (postMLSMessageToRemoteConv loc qusr mSender con smsg)
-      qconvOrSub
-=======
   Sem r ([LocalConversationUpdate], Maybe UnreachableUsers)
 postMLSMessage loc qusr mc qcnv con smsg =
   case rmValue smsg of
@@ -416,7 +377,6 @@
         (postMLSMessageToLocalConv qusr mSender con smsg)
         (postMLSMessageToRemoteConv loc qusr mSender con smsg)
         qcnv
->>>>>>> 2c4a3ce5
 
 -- Check that the MLS client who created the message belongs to the user who
 -- is the sender of the REST request, identified by HTTP header.
@@ -481,15 +441,9 @@
   Maybe ClientId ->
   Maybe ConnId ->
   RawMLS SomeMessage ->
-<<<<<<< HEAD
   Local ConvOrSubConvId ->
-  Sem r ([LocalConversationUpdate], UnreachableUsers)
+  Sem r ([LocalConversationUpdate], Maybe UnreachableUsers)
 postMLSMessageToLocalConv qusr senderClient con smsg convOrSubId =
-=======
-  Local ConvId ->
-  Sem r ([LocalConversationUpdate], Maybe UnreachableUsers)
-postMLSMessageToLocalConv qusr senderClient con smsg lcnv =
->>>>>>> 2c4a3ce5
   case rmValue smsg of
     SomeMessage tag msg -> do
       lConvOrSub <- fetchConvOrSub qusr convOrSubId
@@ -525,15 +479,9 @@
   Maybe ClientId ->
   Maybe ConnId ->
   RawMLS SomeMessage ->
-<<<<<<< HEAD
   Remote ConvOrSubConvId ->
-  Sem r ([LocalConversationUpdate], UnreachableUsers)
+  Sem r ([LocalConversationUpdate], Maybe UnreachableUsers)
 postMLSMessageToRemoteConv loc qusr mc con smsg rConvOrSubId = do
-=======
-  Remote ConvId ->
-  Sem r ([LocalConversationUpdate], Maybe UnreachableUsers)
-postMLSMessageToRemoteConv loc qusr _senderClient con smsg rcnv = do
->>>>>>> 2c4a3ce5
   -- only local users can send messages to remote conversations
   lusr <- foldQualified loc pure (\_ -> throwS @'ConvAccessDenied) qusr
   -- only members may send messages to the remote conversation
@@ -1282,7 +1230,6 @@
         throwS @'MLSSelfRemovalNotAllowed
       pure (Just qtarget)
 
-<<<<<<< HEAD
 existingLocalMembers :: Local Data.Conversation -> Set (Qualified UserId)
 existingLocalMembers lconv =
   (Set.fromList . map (fmap lmId . tUntagged)) (traverse convLocalMembers lconv)
@@ -1309,7 +1256,7 @@
     foldMap
       ( handleNoChanges
           . handleMLSProposalFailures @ProposalErrors
-          . fmap pure
+          . fmap (pure . fst)
           . updateLocalConversationUnchecked @'ConversationJoinTag lconv qusr con
           . flip ConversationJoin roleNameWireMember
       )
@@ -1332,7 +1279,7 @@
     foldMap
       ( handleNoChanges
           . handleMLSProposalFailures @ProposalErrors
-          . fmap pure
+          . fmap (pure . fst)
           . updateLocalConversationUnchecked @'ConversationRemoveMembersTag lconv qusr con
       )
       . nonEmpty
@@ -1340,45 +1287,6 @@
       . toList
       $ users
   SubConv _ _ -> pure []
-=======
-    existingLocalMembers :: Set (Qualified UserId)
-    existingLocalMembers =
-      (Set.fromList . map (fmap lmId . tUntagged)) (traverse convLocalMembers lconv)
-
-    existingRemoteMembers :: Set (Qualified UserId)
-    existingRemoteMembers =
-      Set.fromList . map (tUntagged . rmId) . convRemoteMembers . tUnqualified $
-        lconv
-
-    existingMembers :: Set (Qualified UserId)
-    existingMembers = existingLocalMembers <> existingRemoteMembers
-
-    addMembers :: NonEmpty (Qualified UserId) -> Sem r [LocalConversationUpdate]
-    addMembers =
-      -- FUTUREWORK: update key package ref mapping to reflect conversation membership
-      foldMap
-        ( handleNoChanges
-            . handleMLSProposalFailures @ProposalErrors
-            . fmap (pure . fst)
-            . updateLocalConversationUnchecked @'ConversationJoinTag lconv qusr con
-            . flip ConversationJoin roleNameWireMember
-        )
-        . nonEmpty
-        . filter (flip Set.notMember existingMembers)
-        . toList
-
-    removeMembers :: NonEmpty (Qualified UserId) -> Sem r [LocalConversationUpdate]
-    removeMembers =
-      foldMap
-        ( handleNoChanges
-            . handleMLSProposalFailures @ProposalErrors
-            . fmap (pure . fst)
-            . updateLocalConversationUnchecked @'ConversationRemoveMembersTag lconv qusr con
-        )
-        . nonEmpty
-        . filter (flip Set.member existingMembers)
-        . toList
->>>>>>> 2c4a3ce5
 
 handleNoChanges :: Monoid a => Sem (Error NoChanges ': r) a -> Sem r a
 handleNoChanges = fmap fold . runError

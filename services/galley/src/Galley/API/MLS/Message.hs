--- conflicted
+++ resolved
@@ -119,30 +119,6 @@
 
 postMLSMessageFromLocalUserV1 ::
   ( HasProposalEffects r,
-<<<<<<< HEAD
-    Members
-      '[ Error FederationError,
-         Error InternalError,
-         ErrorS 'ConvAccessDenied,
-         ErrorS 'ConvMemberNotFound,
-         ErrorS 'ConvNotFound,
-         ErrorS 'MissingLegalholdConsent,
-         ErrorS 'MLSClientSenderUserMismatch,
-         ErrorS 'MLSCommitMissingReferences,
-         ErrorS 'MLSGroupConversationMismatch,
-         ErrorS 'MLSMissingSenderClient,
-         ErrorS 'MLSNotEnabled,
-         ErrorS 'MLSProposalNotFound,
-         ErrorS 'MLSSelfRemovalNotAllowed,
-         ErrorS 'MLSStaleMessage,
-         ErrorS 'MLSUnsupportedMessage,
-         Input (Local ()),
-         ProposalStore,
-         Resource,
-         TinyLog
-       ]
-      r
-=======
     ( Member (Error FederationError) r,
       Member (Error InternalError) r,
       Member (ErrorS 'ConvAccessDenied) r,
@@ -168,7 +144,6 @@
     CallsFed 'Galley "on-conversation-updated",
     CallsFed 'Galley "on-new-remote-conversation",
     CallsFed 'Brig "get-mls-clients"
->>>>>>> f3e980d8
   ) =>
   Local UserId ->
   Maybe ClientId ->
@@ -185,30 +160,6 @@
 
 postMLSMessageFromLocalUser ::
   ( HasProposalEffects r,
-<<<<<<< HEAD
-    Members
-      '[ Error FederationError,
-         Error InternalError,
-         ErrorS 'ConvAccessDenied,
-         ErrorS 'ConvMemberNotFound,
-         ErrorS 'ConvNotFound,
-         ErrorS 'MissingLegalholdConsent,
-         ErrorS 'MLSClientSenderUserMismatch,
-         ErrorS 'MLSCommitMissingReferences,
-         ErrorS 'MLSGroupConversationMismatch,
-         ErrorS 'MLSMissingSenderClient,
-         ErrorS 'MLSNotEnabled,
-         ErrorS 'MLSProposalNotFound,
-         ErrorS 'MLSSelfRemovalNotAllowed,
-         ErrorS 'MLSStaleMessage,
-         ErrorS 'MLSUnsupportedMessage,
-         Input (Local ()),
-         ProposalStore,
-         Resource,
-         TinyLog
-       ]
-      r
-=======
     ( Member (Error FederationError) r,
       Member (Error InternalError) r,
       Member (ErrorS 'ConvAccessDenied) r,
@@ -234,7 +185,6 @@
     CallsFed 'Galley "on-conversation-updated",
     CallsFed 'Galley "on-new-remote-conversation",
     CallsFed 'Brig "get-mls-clients"
->>>>>>> f3e980d8
   ) =>
   Local UserId ->
   Maybe ClientId ->
@@ -252,22 +202,6 @@
 postMLSCommitBundle ::
   ( HasProposalEffects r,
     Members MLSBundleStaticErrors r,
-<<<<<<< HEAD
-    Members
-      '[ BrigAccess,
-         Error FederationError,
-         Error InternalError,
-         Error MLSProtocolError,
-         Input (Local ()),
-         Input Opts,
-         Input UTCTime,
-         MemberStore,
-         ProposalStore,
-         Resource,
-         TinyLog
-       ]
-      r
-=======
     ( Member BrigAccess r,
       Member (Error FederationError) r,
       Member (Error InternalError) r,
@@ -286,7 +220,6 @@
     CallsFed 'Galley "on-conversation-updated",
     CallsFed 'Galley "on-new-remote-conversation",
     CallsFed 'Brig "get-mls-clients"
->>>>>>> f3e980d8
   ) =>
   Local x ->
   Qualified UserId ->
@@ -305,22 +238,6 @@
 postMLSCommitBundleFromLocalUser ::
   ( HasProposalEffects r,
     Members MLSBundleStaticErrors r,
-<<<<<<< HEAD
-    Members
-      '[ BrigAccess,
-         Error FederationError,
-         Error InternalError,
-         ErrorS 'MLSNotEnabled,
-         Input (Local ()),
-         Input Opts,
-         Input UTCTime,
-         MemberStore,
-         ProposalStore,
-         Resource,
-         TinyLog
-       ]
-      r
-=======
     ( Member BrigAccess r,
       Member (Error FederationError) r,
       Member (Error InternalError) r,
@@ -339,7 +256,6 @@
     CallsFed 'Galley "on-conversation-updated",
     CallsFed 'Galley "on-new-remote-conversation",
     CallsFed 'Brig "get-mls-clients"
->>>>>>> f3e980d8
   ) =>
   Local UserId ->
   Maybe ClientId ->
@@ -359,20 +275,6 @@
 postMLSCommitBundleToLocalConv ::
   ( HasProposalEffects r,
     Members MLSBundleStaticErrors r,
-<<<<<<< HEAD
-    Members
-      '[ BrigAccess,
-         Error FederationError,
-         Error InternalError,
-         Error MLSProtocolError,
-         Input Opts,
-         Input UTCTime,
-         ProposalStore,
-         Resource,
-         TinyLog
-       ]
-      r
-=======
     ( Member BrigAccess r,
       Member (Error FederationError) r,
       Member (Error InternalError) r,
@@ -388,7 +290,6 @@
     CallsFed 'Galley "on-conversation-updated",
     CallsFed 'Galley "on-new-remote-conversation",
     CallsFed 'Brig "get-mls-clients"
->>>>>>> f3e980d8
   ) =>
   Qualified UserId ->
   Maybe ClientId ->
@@ -443,19 +344,6 @@
 
 postMLSCommitBundleToRemoteConv ::
   ( Members MLSBundleStaticErrors r,
-<<<<<<< HEAD
-    Members
-      '[ Error FederationError,
-         Error MLSProtocolError,
-         Error MLSProposalFailure,
-         ExternalAccess,
-         FederatorAccess,
-         GundeckAccess,
-         MemberStore,
-         TinyLog
-       ]
-      r
-=======
     ( Member (Error FederationError) r,
       Member (Error MLSProtocolError) r,
       Member (Error MLSProposalFailure) r,
@@ -466,7 +354,6 @@
       Member TinyLog r
     ),
     CallsFed 'Galley "send-mls-commit-bundle"
->>>>>>> f3e980d8
   ) =>
   Local x ->
   Qualified UserId ->
@@ -500,30 +387,6 @@
 
 postMLSMessage ::
   ( HasProposalEffects r,
-<<<<<<< HEAD
-    Members
-      '[ Error FederationError,
-         Error InternalError,
-         ErrorS 'ConvAccessDenied,
-         ErrorS 'ConvMemberNotFound,
-         ErrorS 'ConvNotFound,
-         ErrorS 'MLSNotEnabled,
-         ErrorS 'MissingLegalholdConsent,
-         ErrorS 'MLSClientSenderUserMismatch,
-         ErrorS 'MLSCommitMissingReferences,
-         ErrorS 'MLSGroupConversationMismatch,
-         ErrorS 'MLSMissingSenderClient,
-         ErrorS 'MLSProposalNotFound,
-         ErrorS 'MLSSelfRemovalNotAllowed,
-         ErrorS 'MLSStaleMessage,
-         ErrorS 'MLSUnsupportedMessage,
-         Input (Local ()),
-         ProposalStore,
-         Resource,
-         TinyLog
-       ]
-      r
-=======
     ( Member (Error FederationError) r,
       Member (Error InternalError) r,
       Member (ErrorS 'ConvAccessDenied) r,
@@ -549,7 +412,6 @@
     CallsFed 'Galley "on-conversation-updated",
     CallsFed 'Galley "on-new-remote-conversation",
     CallsFed 'Brig "get-mls-clients"
->>>>>>> f3e980d8
   ) =>
   Local x ->
   Qualified UserId ->
@@ -613,25 +475,6 @@
 
 postMLSMessageToLocalConv ::
   ( HasProposalEffects r,
-<<<<<<< HEAD
-    Members
-      '[ Error FederationError,
-         Error InternalError,
-         ErrorS 'ConvNotFound,
-         ErrorS 'MissingLegalholdConsent,
-         ErrorS 'MLSClientSenderUserMismatch,
-         ErrorS 'MLSCommitMissingReferences,
-         ErrorS 'MLSMissingSenderClient,
-         ErrorS 'MLSProposalNotFound,
-         ErrorS 'MLSSelfRemovalNotAllowed,
-         ErrorS 'MLSStaleMessage,
-         ErrorS 'MLSUnsupportedMessage,
-         ProposalStore,
-         Resource,
-         TinyLog
-       ]
-      r
-=======
     ( Member (Error FederationError) r,
       Member (Error InternalError) r,
       Member (ErrorS 'ConvNotFound) r,
@@ -651,7 +494,6 @@
     CallsFed 'Galley "on-conversation-updated",
     CallsFed 'Galley "on-new-remote-conversation",
     CallsFed 'Brig "get-mls-clients"
->>>>>>> f3e980d8
   ) =>
   Qualified UserId ->
   Maybe ClientId ->
@@ -689,16 +531,11 @@
 
 postMLSMessageToRemoteConv ::
   ( Members MLSMessageStaticErrors r,
-<<<<<<< HEAD
-    Members '[Error FederationError, TinyLog] r,
-    HasProposalEffects r
-=======
     ( Member (Error FederationError) r,
       Member TinyLog r
     ),
     HasProposalEffects r,
     CallsFed 'Galley "send-mls-message"
->>>>>>> f3e980d8
   ) =>
   Local x ->
   Qualified UserId ->
@@ -812,18 +649,11 @@
     Member (ErrorS 'MLSSelfRemovalNotAllowed) r,
     Member (ErrorS 'MLSStaleMessage) r,
     Member (ErrorS 'MissingLegalholdConsent) r,
-<<<<<<< HEAD
-    Member (Input (Local ())) r,
-    Member ProposalStore r,
-    Member BrigAccess r,
-    Member Resource r
-=======
     Member Resource r,
     CallsFed 'Galley "on-mls-message-sent",
     CallsFed 'Galley "on-conversation-updated",
     CallsFed 'Galley "on-new-remote-conversation",
     CallsFed 'Brig "get-mls-clients"
->>>>>>> f3e980d8
   ) =>
   Qualified UserId ->
   Maybe ClientId ->
@@ -841,28 +671,6 @@
 
 processExternalCommit ::
   forall r.
-<<<<<<< HEAD
-  ( Members
-      '[ BrigAccess,
-         ConversationStore,
-         Error MLSProtocolError,
-         ErrorS 'ConvNotFound,
-         ErrorS 'MLSClientSenderUserMismatch,
-         ErrorS 'MLSKeyPackageRefNotFound,
-         ErrorS 'MLSStaleMessage,
-         ErrorS 'MLSMissingSenderClient,
-         ExternalAccess,
-         FederatorAccess,
-         GundeckAccess,
-         Input Env,
-         Input UTCTime,
-         MemberStore,
-         ProposalStore,
-         Resource,
-         TinyLog
-       ]
-      r
-=======
   ( Member BrigAccess r,
     Member ConversationStore r,
     Member (Error MLSProtocolError) r,
@@ -881,7 +689,6 @@
     Member Resource r,
     Member TinyLog r,
     CallsFed 'Galley "on-mls-message-sent"
->>>>>>> f3e980d8
   ) =>
   Qualified UserId ->
   Maybe ClientId ->
@@ -981,18 +788,11 @@
     Member (ErrorS 'MLSSelfRemovalNotAllowed) r,
     Member (ErrorS 'MLSStaleMessage) r,
     Member (ErrorS 'MissingLegalholdConsent) r,
-<<<<<<< HEAD
-    Member (Input (Local ())) r,
-    Member ProposalStore r,
-    Member BrigAccess r,
-    Member Resource r
-=======
     Member Resource r,
     CallsFed 'Galley "on-mls-message-sent",
     CallsFed 'Galley "on-conversation-updated",
     CallsFed 'Galley "on-new-remote-conversation",
     CallsFed 'Brig "get-mls-clients"
->>>>>>> f3e980d8
   ) =>
   Qualified UserId ->
   Maybe ClientId ->
@@ -1020,18 +820,11 @@
     Member (ErrorS 'MLSSelfRemovalNotAllowed) r,
     Member (ErrorS 'MLSStaleMessage) r,
     Member (ErrorS 'MissingLegalholdConsent) r,
-<<<<<<< HEAD
-    Member (Input (Local ())) r,
-    Member ProposalStore r,
-    Member BrigAccess r,
-    Member Resource r
-=======
     Member Resource r,
     CallsFed 'Galley "on-conversation-updated",
     CallsFed 'Galley "on-mls-message-sent",
     CallsFed 'Galley "on-new-remote-conversation",
     CallsFed 'Brig "get-mls-clients"
->>>>>>> f3e980d8
   ) =>
   Qualified UserId ->
   Maybe ClientId ->
@@ -1488,13 +1281,9 @@
 handleNoChanges = fmap fold . runError
 
 getClientInfo ::
-<<<<<<< HEAD
-  ( Members '[BrigAccess, FederatorAccess] r
-=======
   ( Member BrigAccess r,
     Member FederatorAccess r,
     CallsFed 'Brig "get-mls-clients"
->>>>>>> f3e980d8
   ) =>
   Local x ->
   Qualified UserId ->

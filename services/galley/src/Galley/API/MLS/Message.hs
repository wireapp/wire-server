-- This file is part of the Wire Server implementation.
--
-- Copyright (C) 2022 Wire Swiss GmbH <opensource@wire.com>
--
-- This program is free software: you can redistribute it and/or modify it under
-- the terms of the GNU Affero General Public License as published by the Free
-- Software Foundation, either version 3 of the License, or (at your option) any
-- later version.
--
-- This program is distributed in the hope that it will be useful, but WITHOUT
-- ANY WARRANTY; without even the implied warranty of MERCHANTABILITY or FITNESS
-- FOR A PARTICULAR PURPOSE. See the GNU Affero General Public License for more
-- details.
--
-- You should have received a copy of the GNU Affero General Public License along
-- with this program. If not, see <https://www.gnu.org/licenses/>.

module Galley.API.MLS.Message
  ( postMLSCommitBundle,
    postMLSCommitBundleFromLocalUser,
    postMLSMessageFromLocalUser,
    postMLSMessageFromLocalUserV1,
    postMLSMessage,
    MLSMessageStaticErrors,
    MLSBundleStaticErrors,
  )
where

import Control.Arrow ((>>>))
import Control.Comonad
import Control.Error.Util (hush)
import Control.Lens (forOf_, preview)
import Control.Lens.Extras (is)
import Data.Id
import Data.Json.Util
import Data.List.NonEmpty (NonEmpty, nonEmpty)
import qualified Data.Map as Map
import Data.Qualified
import qualified Data.Set as Set
import qualified Data.Text as T
import Data.Time
import Data.Tuple.Extra
import Galley.API.Action
import Galley.API.Error
import Galley.API.MLS.Conversation
import Galley.API.MLS.Enabled
import Galley.API.MLS.KeyPackage
import Galley.API.MLS.Propagate
import Galley.API.MLS.Removal
import Galley.API.MLS.Types
import Galley.API.MLS.Util
import Galley.API.MLS.Welcome (postMLSWelcome)
import Galley.API.Util
import Galley.Data.Conversation.Types hiding (Conversation)
import qualified Galley.Data.Conversation.Types as Data
import Galley.Effects
import Galley.Effects.BrigAccess
import Galley.Effects.ConversationStore
import Galley.Effects.FederatorAccess
import Galley.Effects.MemberStore
import Galley.Effects.ProposalStore
import Galley.Effects.SubConversationStore
import Galley.Env
import Galley.Options
import Galley.Types.Conversations.Members
import Imports
import Polysemy
import Polysemy.Error
import Polysemy.Input
import Polysemy.Internal
import Polysemy.Resource (Resource)
import Polysemy.TinyLog
import Wire.API.Conversation hiding (Member)
import Wire.API.Conversation.Protocol
import Wire.API.Conversation.Role
import Wire.API.Error
import Wire.API.Error.Galley
import Wire.API.Event.Conversation
import Wire.API.Federation.API
import Wire.API.Federation.API.Brig
import Wire.API.Federation.API.Galley
import Wire.API.Federation.Error
import Wire.API.MLS.CipherSuite
import Wire.API.MLS.Commit
import Wire.API.MLS.CommitBundle
import Wire.API.MLS.Credential
import Wire.API.MLS.GroupInfoBundle
import Wire.API.MLS.KeyPackage
import Wire.API.MLS.Message
import Wire.API.MLS.Proposal
import qualified Wire.API.MLS.Proposal as Proposal
import Wire.API.MLS.PublicGroupState
import Wire.API.MLS.Serialisation
import Wire.API.MLS.SubConversation
import Wire.API.MLS.Welcome
import Wire.API.Message
import Wire.API.Routes.Internal.Brig
import Wire.API.User.Client

type MLSMessageStaticErrors =
  '[ ErrorS 'ConvAccessDenied,
     ErrorS 'ConvMemberNotFound,
     ErrorS 'ConvNotFound,
     ErrorS 'MLSNotEnabled,
     ErrorS 'MLSUnsupportedMessage,
     ErrorS 'MLSStaleMessage,
     ErrorS 'MLSProposalNotFound,
     ErrorS 'MissingLegalholdConsent,
     ErrorS 'MLSKeyPackageRefNotFound,
     ErrorS 'MLSClientMismatch,
     ErrorS 'MLSUnsupportedProposal,
     ErrorS 'MLSCommitMissingReferences,
     ErrorS 'MLSSelfRemovalNotAllowed,
     ErrorS 'MLSClientSenderUserMismatch,
     ErrorS 'MLSGroupConversationMismatch,
     ErrorS 'MLSMissingSenderClient,
     ErrorS 'MLSSubConvClientNotInParent
   ]

type MLSBundleStaticErrors =
  Append
    MLSMessageStaticErrors
    '[ErrorS 'MLSWelcomeMismatch]

postMLSMessageFromLocalUserV1 ::
  ( HasProposalEffects r,
    Member (Error FederationError) r,
    Member (ErrorS 'ConvAccessDenied) r,
    Member (ErrorS 'ConvMemberNotFound) r,
    Member (ErrorS 'ConvNotFound) r,
    Member (ErrorS 'MissingLegalholdConsent) r,
    Member (ErrorS 'MLSClientSenderUserMismatch) r,
    Member (ErrorS 'MLSCommitMissingReferences) r,
    Member (ErrorS 'MLSGroupConversationMismatch) r,
    Member (ErrorS 'MLSMissingSenderClient) r,
    Member (ErrorS 'MLSNotEnabled) r,
    Member (ErrorS 'MLSProposalNotFound) r,
    Member (ErrorS 'MLSSelfRemovalNotAllowed) r,
    Member (ErrorS 'MLSStaleMessage) r,
    Member (ErrorS 'MLSUnsupportedMessage) r,
    Member (ErrorS 'MLSSubConvClientNotInParent) r,
    Member Resource r,
    Member SubConversationStore r
  ) =>
  Local UserId ->
  Maybe ClientId ->
  ConnId ->
  RawMLS SomeMessage ->
  Sem r [Event]
postMLSMessageFromLocalUserV1 lusr mc conn smsg = do
  assertMLSEnabled
  case rmValue smsg of
    SomeMessage _ msg -> do
<<<<<<< HEAD
      cnvOrSub <- lookupConvByGroupId (msgGroupId msg) >>= noteS @'ConvNotFound
      map lcuEvent
        <$> postMLSMessage lusr (tUntagged lusr) mc cnvOrSub (Just conn) smsg
=======
      qcnv <- getConversationIdByGroupId (msgGroupId msg) >>= noteS @'ConvNotFound
      fst . first (map lcuEvent)
        <$> postMLSMessage lusr (tUntagged lusr) mc qcnv (Just conn) smsg
>>>>>>> 64f52126

postMLSMessageFromLocalUser ::
  ( HasProposalEffects r,
    Member (Error FederationError) r,
    Member (ErrorS 'ConvAccessDenied) r,
    Member (ErrorS 'ConvMemberNotFound) r,
    Member (ErrorS 'ConvNotFound) r,
    Member (ErrorS 'MissingLegalholdConsent) r,
    Member (ErrorS 'MLSClientSenderUserMismatch) r,
    Member (ErrorS 'MLSCommitMissingReferences) r,
    Member (ErrorS 'MLSGroupConversationMismatch) r,
    Member (ErrorS 'MLSMissingSenderClient) r,
    Member (ErrorS 'MLSNotEnabled) r,
    Member (ErrorS 'MLSProposalNotFound) r,
    Member (ErrorS 'MLSSelfRemovalNotAllowed) r,
    Member (ErrorS 'MLSStaleMessage) r,
    Member (ErrorS 'MLSUnsupportedMessage) r,
    Member (ErrorS 'MLSSubConvClientNotInParent) r,
    Member Resource r,
    Member SubConversationStore r
  ) =>
  Local UserId ->
  Maybe ClientId ->
  ConnId ->
  RawMLS SomeMessage ->
  Sem r MLSMessageSendingStatus
postMLSMessageFromLocalUser lusr mc conn smsg = do
  -- FUTUREWORK: Inline the body of 'postMLSMessageFromLocalUserV1' once version
  -- V1 is dropped
  assertMLSEnabled
  -- (events, unreachables) <- postMLSMessageFromLocalUserV1 lusr mc conn msg
  assertMLSEnabled
  (events, unreachables) <- case rmValue smsg of
    SomeMessage _ msg -> do
      qcnv <- getConversationIdByGroupId (msgGroupId msg) >>= noteS @'ConvNotFound
      first (map lcuEvent)
        <$> postMLSMessage lusr (tUntagged lusr) mc qcnv (Just conn) smsg
  t <- toUTCTimeMillis <$> input
  pure $ MLSMessageSendingStatus events t unreachables

postMLSCommitBundle ::
  ( HasProposalEffects r,
    Members MLSBundleStaticErrors r,
    Member (Error FederationError) r,
    Member Resource r,
    Member SubConversationStore r
  ) =>
  Local x ->
  Qualified UserId ->
  Maybe ClientId ->
  Qualified ConvOrSubConvId ->
  Maybe ConnId ->
  CommitBundle ->
<<<<<<< HEAD
  Sem r [LocalConversationUpdate]
postMLSCommitBundle loc qusr mc qConvOrSub conn rawBundle =
=======
  Sem r ([LocalConversationUpdate], UnreachableUsers)
postMLSCommitBundle loc qusr mc qcnv conn rawBundle =
>>>>>>> 64f52126
  foldQualified
    loc
    (postMLSCommitBundleToLocalConv qusr mc conn rawBundle)
    (postMLSCommitBundleToRemoteConv loc qusr mc conn rawBundle)
    qConvOrSub

postMLSCommitBundleFromLocalUser ::
  ( HasProposalEffects r,
    Members MLSBundleStaticErrors r,
    Member (Error FederationError) r,
    Member Resource r,
    Member SubConversationStore r
  ) =>
  Local UserId ->
  Maybe ClientId ->
  ConnId ->
  CommitBundle ->
  Sem r MLSMessageSendingStatus
postMLSCommitBundleFromLocalUser lusr mc conn bundle = do
  assertMLSEnabled
  let msg = rmValue (cbCommitMsg bundle)
<<<<<<< HEAD
  qConvOrSub <- lookupConvByGroupId (msgGroupId msg) >>= noteS @'ConvNotFound
  events <-
    map lcuEvent
      <$> postMLSCommitBundle lusr (tUntagged lusr) mc qConvOrSub (Just conn) bundle
=======
  qcnv <- getConversationIdByGroupId (msgGroupId msg) >>= noteS @'ConvNotFound
  (events, unreachables) <-
    first (map lcuEvent)
      <$> postMLSCommitBundle lusr (tUntagged lusr) mc qcnv (Just conn) bundle
>>>>>>> 64f52126
  t <- toUTCTimeMillis <$> input
  pure $ MLSMessageSendingStatus events t unreachables

postMLSCommitBundleToLocalConv ::
  ( HasProposalEffects r,
    Members MLSBundleStaticErrors r,
    Member Resource r,
    Member SubConversationStore r
  ) =>
  Qualified UserId ->
  Maybe ClientId ->
  Maybe ConnId ->
  CommitBundle ->
<<<<<<< HEAD
  Local ConvOrSubConvId ->
  Sem r [LocalConversationUpdate]
postMLSCommitBundleToLocalConv qusr mc conn bundle lConvOrSubId = do
  lConvOrSub <- fetchConvOrSub qusr lConvOrSubId
=======
  Local ConvId ->
  Sem r ([LocalConversationUpdate], UnreachableUsers)
postMLSCommitBundleToLocalConv qusr mc conn bundle lcnv = do
  let msg = rmValue (cbCommitMsg bundle)
  conv <- getLocalConvForUser qusr lcnv
  mlsMeta <- Data.mlsMetadata conv & noteS @'ConvNotFound
>>>>>>> 64f52126

  let msg = rmValue (cbCommitMsg bundle)

  senderClient <- fmap ciClient <$> getSenderIdentity qusr mc SMLSPlainText msg

  events <- case msgPayload msg of
    CommitMessage commit ->
      do
        action <- getCommitData lConvOrSub (msgEpoch msg) commit
        -- check that the welcome message matches the action
        for_ (cbWelcome bundle) $ \welcome ->
          when
            ( Set.fromList (map gsNewMember (welSecrets (rmValue welcome)))
                /= Set.fromList (map (snd . snd) (cmAssocs (paAdd action)))
            )
            $ throwS @'MLSWelcomeMismatch
        updates <-
          processCommitWithAction
            qusr
            senderClient
            conn
            lConvOrSub
            (msgEpoch msg)
            action
            (msgSender msg)
            commit
        storeGroupInfoBundle (idForConvOrSub . tUnqualified $ lConvOrSub) (cbGroupInfoBundle bundle)
        pure updates
    ApplicationMessage _ -> throwS @'MLSUnsupportedMessage
    ProposalMessage _ -> throwS @'MLSUnsupportedMessage

<<<<<<< HEAD
  let cm = membersConvOrSub (tUnqualified lConvOrSub)
  propagateMessage qusr lConvOrSub conn (rmRaw (cbCommitMsg bundle)) cm
=======
  unreachables <- propagateMessage qusr (qualifyAs lcnv conv) cm conn (rmRaw (cbCommitMsg bundle))
>>>>>>> 64f52126

  for_ (cbWelcome bundle) $
    postMLSWelcome lConvOrSub conn

  pure (events, unreachables)

postMLSCommitBundleToRemoteConv ::
  ( Members MLSBundleStaticErrors r,
    ( Member BrigAccess r,
      Member (Error FederationError) r,
      Member (Error MLSProtocolError) r,
      Member (Error MLSProposalFailure) r,
      Member ExternalAccess r,
      Member FederatorAccess r,
      Member GundeckAccess r,
      Member MemberStore r,
      Member TinyLog r
    )
  ) =>
  Local x ->
  Qualified UserId ->
  Maybe ClientId ->
  Maybe ConnId ->
  CommitBundle ->
<<<<<<< HEAD
  Remote ConvOrSubConvId ->
  Sem r [LocalConversationUpdate]
postMLSCommitBundleToRemoteConv loc qusr mc con bundle rConvOrSubId = do
=======
  Remote ConvId ->
  Sem r ([LocalConversationUpdate], UnreachableUsers)
postMLSCommitBundleToRemoteConv loc qusr con bundle rcnv = do
>>>>>>> 64f52126
  -- only local users can send messages to remote conversations
  lusr <- foldQualified loc pure (\_ -> throwS @'ConvAccessDenied) qusr
  -- only members may send commit bundles to a remote conversation

  flip unless (throwS @'ConvMemberNotFound) =<< checkLocalMemberRemoteConv (tUnqualified lusr) (convOfConvOrSub <$> rConvOrSubId)

  senderIdentity <-
    noteS @'MLSMissingSenderClient
      =<< getSenderIdentity
        qusr
        mc
        SMLSPlainText
        (rmValue (cbCommitMsg bundle))

  resp <-
    runFederated rConvOrSubId $
      fedClient @'Galley @"send-mls-commit-bundle" $
        MLSMessageSendRequest
          { mmsrConvOrSubId = tUnqualified rConvOrSubId,
            mmsrSender = tUnqualified lusr,
            mmsrSenderClient = ciClient senderIdentity,
            mmsrRawMessage = Base64ByteString (serializeCommitBundle bundle)
          }
  case resp of
    MLSMessageResponseError e -> rethrowErrors @MLSBundleStaticErrors e
    MLSMessageResponseProtocolError e -> throw (mlsProtocolError e)
    MLSMessageResponseProposalFailure e -> throw (MLSProposalFailure e)
<<<<<<< HEAD
    MLSMessageResponseUpdates updates -> pure updates

  for updates $ \update -> do
    e <- notifyRemoteConversationAction loc (qualifyAs rConvOrSubId update) con
    pure (LocalConversationUpdate e update)
=======
    MLSMessageResponseUpdates updates unreachables -> do
      ups <- for updates $ \update -> do
        e <- notifyRemoteConversationAction loc (qualifyAs rcnv update) con
        pure (LocalConversationUpdate e update)
      pure (ups, unreachables)
>>>>>>> 64f52126

postMLSMessage ::
  ( HasProposalEffects r,
    Member (Error FederationError) r,
    Member (ErrorS 'ConvAccessDenied) r,
    Member (ErrorS 'ConvMemberNotFound) r,
    Member (ErrorS 'ConvNotFound) r,
    Member (ErrorS 'MLSNotEnabled) r,
    Member (ErrorS 'MissingLegalholdConsent) r,
    Member (ErrorS 'MLSClientSenderUserMismatch) r,
    Member (ErrorS 'MLSCommitMissingReferences) r,
    Member (ErrorS 'MLSGroupConversationMismatch) r,
    Member (ErrorS 'MLSMissingSenderClient) r,
    Member (ErrorS 'MLSProposalNotFound) r,
    Member (ErrorS 'MLSSelfRemovalNotAllowed) r,
    Member (ErrorS 'MLSStaleMessage) r,
    Member (ErrorS 'MLSUnsupportedMessage) r,
    Member (ErrorS 'MLSSubConvClientNotInParent) r,
    Member Resource r,
    Member SubConversationStore r
  ) =>
  Local x ->
  Qualified UserId ->
  Maybe ClientId ->
  Qualified ConvOrSubConvId ->
  Maybe ConnId ->
  RawMLS SomeMessage ->
<<<<<<< HEAD
  Sem r [LocalConversationUpdate]
postMLSMessage loc qusr mc qconvOrSub con smsg = case rmValue smsg of
  SomeMessage tag msg -> do
    mSender <- fmap ciClient <$> getSenderIdentity qusr mc tag msg
    foldQualified
      loc
      (postMLSMessageToLocalConv qusr mSender con smsg)
      (postMLSMessageToRemoteConv loc qusr mSender con smsg)
      qconvOrSub
=======
  Sem r ([LocalConversationUpdate], UnreachableUsers)
postMLSMessage loc qusr mc qcnv con smsg =
  case rmValue smsg of
    SomeMessage tag msg -> do
      mSender <- fmap ciClient <$> getSenderIdentity qusr mc tag msg
      foldQualified
        loc
        (postMLSMessageToLocalConv qusr mSender con smsg)
        (postMLSMessageToRemoteConv loc qusr mSender con smsg)
        qcnv
>>>>>>> 64f52126

-- Check that the MLS client who created the message belongs to the user who
-- is the sender of the REST request, identified by HTTP header.
--
-- The check is skipped in case of conversation creation and encrypted messages.
getSenderClient ::
  ( Member (ErrorS 'MLSKeyPackageRefNotFound) r,
    Member (ErrorS 'MLSClientSenderUserMismatch) r,
    Member BrigAccess r
  ) =>
  Qualified UserId ->
  SWireFormatTag tag ->
  Message tag ->
  Sem r (Maybe ClientId)
getSenderClient _ SMLSCipherText _ = pure Nothing
getSenderClient _ _ msg | msgEpoch msg == Epoch 0 = pure Nothing
getSenderClient qusr SMLSPlainText msg = case msgSender msg of
  PreconfiguredSender _ -> pure Nothing
  NewMemberSender -> pure Nothing
  MemberSender ref -> do
    cid <- derefKeyPackage ref
    when (fmap fst (cidQualifiedClient cid) /= qusr) $
      throwS @'MLSClientSenderUserMismatch
    pure (Just (ciClient cid))

-- FUTUREWORK: once we can assume that the Z-Client header is present (i.e.
-- when v2 is dropped), remove the Maybe in the return type.
getSenderIdentity ::
  ( Member (ErrorS 'MLSKeyPackageRefNotFound) r,
    Member (ErrorS 'MLSClientSenderUserMismatch) r,
    Member BrigAccess r
  ) =>
  Qualified UserId ->
  Maybe ClientId ->
  SWireFormatTag tag ->
  Message tag ->
  Sem r (Maybe ClientIdentity)
getSenderIdentity qusr mc fmt msg = do
  mSender <- getSenderClient qusr fmt msg
  -- At this point, mc is the client ID of the request, while mSender is the
  -- one contained in the message. We throw an error if the two don't match.
  when (((==) <$> mc <*> mSender) == Just False) $
    throwS @'MLSClientSenderUserMismatch
  pure (mkClientIdentity qusr <$> (mc <|> mSender))

postMLSMessageToLocalConv ::
  ( HasProposalEffects r,
    Member (ErrorS 'ConvNotFound) r,
    Member (ErrorS 'MissingLegalholdConsent) r,
    Member (ErrorS 'MLSClientSenderUserMismatch) r,
    Member (ErrorS 'MLSCommitMissingReferences) r,
    Member (ErrorS 'MLSMissingSenderClient) r,
    Member (ErrorS 'MLSProposalNotFound) r,
    Member (ErrorS 'MLSSelfRemovalNotAllowed) r,
    Member (ErrorS 'MLSStaleMessage) r,
    Member (ErrorS 'MLSUnsupportedMessage) r,
    Member (ErrorS 'MLSSubConvClientNotInParent) r,
    Member Resource r,
    Member SubConversationStore r
  ) =>
  Qualified UserId ->
  Maybe ClientId ->
  Maybe ConnId ->
  RawMLS SomeMessage ->
<<<<<<< HEAD
  Local ConvOrSubConvId ->
  Sem r [LocalConversationUpdate]
postMLSMessageToLocalConv qusr senderClient con smsg convOrSubId = case rmValue smsg of
  SomeMessage tag msg -> do
    lConvOrSub <- fetchConvOrSub qusr convOrSubId

    -- validate message
    events <- case tag of
      SMLSPlainText -> case msgPayload msg of
        CommitMessage c ->
          processCommit qusr senderClient con lConvOrSub (msgEpoch msg) (msgSender msg) c
        ApplicationMessage _ -> throwS @'MLSUnsupportedMessage
        ProposalMessage prop ->
          processProposal qusr lConvOrSub msg prop $> mempty
      SMLSCipherText -> case toMLSEnum' (msgContentType (msgPayload msg)) of
        Right CommitMessageTag -> throwS @'MLSUnsupportedMessage
        Right ProposalMessageTag -> throwS @'MLSUnsupportedMessage
        Right ApplicationMessageTag -> pure mempty
        Left _ -> throwS @'MLSUnsupportedMessage

    let cm = membersConvOrSub (tUnqualified lConvOrSub)
    propagateMessage qusr lConvOrSub con (rmRaw smsg) cm

    pure events
=======
  Local ConvId ->
  Sem r ([LocalConversationUpdate], UnreachableUsers)
postMLSMessageToLocalConv qusr senderClient con smsg lcnv =
  case rmValue smsg of
    SomeMessage tag msg -> do
      conv <- getLocalConvForUser qusr lcnv
      mlsMeta <- Data.mlsMetadata conv & noteS @'ConvNotFound

      -- construct client map
      cm <- lookupMLSClients (cnvmlsGroupId mlsMeta)
      let lconv = qualifyAs lcnv conv

      -- validate message
      events <- case tag of
        SMLSPlainText -> case msgPayload msg of
          CommitMessage c ->
            processCommit qusr senderClient con lconv mlsMeta cm (msgEpoch msg) (msgSender msg) c
          ApplicationMessage _ -> throwS @'MLSUnsupportedMessage
          ProposalMessage prop ->
            processProposal qusr conv mlsMeta msg prop $> mempty
        SMLSCipherText -> case toMLSEnum' (msgContentType (msgPayload msg)) of
          Right CommitMessageTag -> throwS @'MLSUnsupportedMessage
          Right ProposalMessageTag -> throwS @'MLSUnsupportedMessage
          Right ApplicationMessageTag -> pure mempty
          Left _ -> throwS @'MLSUnsupportedMessage

      -- forward message
      unreachables <- propagateMessage qusr lconv cm con (rmRaw smsg)
      pure (events, unreachables)
>>>>>>> 64f52126

postMLSMessageToRemoteConv ::
  ( Members MLSMessageStaticErrors r,
    ( Member (Error FederationError) r,
      Member TinyLog r
    ),
    HasProposalEffects r
  ) =>
  Local x ->
  Qualified UserId ->
  Maybe ClientId ->
  Maybe ConnId ->
  RawMLS SomeMessage ->
<<<<<<< HEAD
  Remote ConvOrSubConvId ->
  Sem r [LocalConversationUpdate]
postMLSMessageToRemoteConv loc qusr mc con smsg rConvOrSubId = do
  -- only local users can send messages to remote conversations
  lusr <- foldQualified loc pure (\_ -> throwS @'ConvAccessDenied) qusr
  -- only members may send messages to the remote conversation
  flip unless (throwS @'ConvMemberNotFound) =<< checkLocalMemberRemoteConv (tUnqualified lusr) (convOfConvOrSub <$> rConvOrSubId)

  senderClient <- noteS @'MLSMissingSenderClient mc
=======
  Remote ConvId ->
  Sem r ([LocalConversationUpdate], UnreachableUsers)
postMLSMessageToRemoteConv loc qusr _senderClient con smsg rcnv = do
  -- only local users can send messages to remote conversations
  lusr <- foldQualified loc pure (\_ -> throwS @'ConvAccessDenied) qusr
  -- only members may send messages to the remote conversation
>>>>>>> 64f52126

  flip unless (throwS @'ConvMemberNotFound) =<< checkLocalMemberRemoteConv (tUnqualified lusr) rcnv
  resp <-
    runFederated rConvOrSubId $
      fedClient @'Galley @"send-mls-message" $
        MLSMessageSendRequest
          { mmsrConvOrSubId = tUnqualified rConvOrSubId,
            mmsrSender = tUnqualified lusr,
            mmsrSenderClient = senderClient,
            mmsrRawMessage = Base64ByteString (rmRaw smsg)
          }
  case resp of
    MLSMessageResponseError e -> rethrowErrors @MLSMessageStaticErrors e
    MLSMessageResponseProtocolError e ->
      throw (mlsProtocolError e)
    MLSMessageResponseProposalFailure e -> throw (MLSProposalFailure e)
    MLSMessageResponseUpdates updates unreachables -> do
      lcus <- for updates $ \update -> do
        e <- notifyRemoteConversationAction loc (qualifyAs rcnv update) con
        pure (LocalConversationUpdate e update)

<<<<<<< HEAD
  for updates $ \update -> do
    e <- notifyRemoteConversationAction loc (qualifyAs rConvOrSubId update) con
    pure (LocalConversationUpdate e update)
=======
      pure (lcus, unreachables)
>>>>>>> 64f52126

type HasProposalEffects r =
  ( Member BrigAccess r,
    Member ConversationStore r,
    Member (Error InternalError) r,
    Member (Error MLSProposalFailure) r,
    Member (Error MLSProtocolError) r,
    Member (ErrorS 'MLSClientMismatch) r,
    Member (ErrorS 'MLSKeyPackageRefNotFound) r,
    Member (ErrorS 'MLSUnsupportedProposal) r,
    Member ExternalAccess r,
    Member FederatorAccess r,
    Member GundeckAccess r,
    Member (Input Env) r,
    Member (Input (Local ())) r,
    Member (Input Opts) r,
    Member (Input UTCTime) r,
    Member LegalHoldStore r,
    Member MemberStore r,
    Member ProposalStore r,
    Member TeamStore r,
    Member TeamStore r,
    Member TinyLog r
  )

data ProposalAction = ProposalAction
  { paAdd :: ClientMap,
    paRemove :: ClientMap,
    -- The backend does not process external init proposals, but still it needs
    -- to know if a commit has one when processing external commits
    paExternalInit :: Any
  }
  deriving (Show)

instance Semigroup ProposalAction where
  ProposalAction add1 rem1 init1 <> ProposalAction add2 rem2 init2 =
    ProposalAction
      (Map.unionWith mappend add1 add2)
      (Map.unionWith mappend rem1 rem2)
      (init1 <> init2)

instance Monoid ProposalAction where
  mempty = ProposalAction mempty mempty mempty

paAddClient :: Qualified (UserId, (ClientId, KeyPackageRef)) -> ProposalAction
paAddClient quc = mempty {paAdd = Map.singleton (fmap fst quc) (uncurry Map.singleton (snd (qUnqualified quc)))}

paRemoveClient :: Qualified (UserId, (ClientId, KeyPackageRef)) -> ProposalAction
paRemoveClient quc = mempty {paRemove = Map.singleton (fmap fst quc) (uncurry Map.singleton (snd (qUnqualified quc)))}

paExternalInitPresent :: ProposalAction
paExternalInitPresent = mempty {paExternalInit = Any True}

getCommitData ::
  ( HasProposalEffects r,
    Member (ErrorS 'ConvNotFound) r,
    Member (ErrorS 'MLSProposalNotFound) r,
    Member (ErrorS 'MLSStaleMessage) r
  ) =>
  Local ConvOrSubConv ->
  Epoch ->
  Commit ->
  Sem r ProposalAction
getCommitData lConvOrSub epoch commit = do
  let convOrSub = tUnqualified lConvOrSub
      mlsMeta = mlsMetaConvOrSub convOrSub
      curEpoch = cnvmlsEpoch mlsMeta
      groupId = cnvmlsGroupId mlsMeta
      suite = cnvmlsCipherSuite mlsMeta

  -- check epoch number
  when (epoch /= curEpoch) $ throwS @'MLSStaleMessage
  foldMap (applyProposalRef (idForConvOrSub convOrSub) mlsMeta groupId epoch suite) (cProposals commit)

processCommit ::
  ( HasProposalEffects r,
    Member (ErrorS 'ConvNotFound) r,
    Member (ErrorS 'MissingLegalholdConsent) r,
    Member (ErrorS 'MLSClientSenderUserMismatch) r,
    Member (ErrorS 'MLSCommitMissingReferences) r,
    Member (ErrorS 'MLSMissingSenderClient) r,
    Member (ErrorS 'MLSProposalNotFound) r,
    Member (ErrorS 'MLSSelfRemovalNotAllowed) r,
    Member (ErrorS 'MLSStaleMessage) r,
    Member (ErrorS 'MLSSubConvClientNotInParent) r,
    Member Resource r,
    Member SubConversationStore r
  ) =>
  Qualified UserId ->
  Maybe ClientId ->
  Maybe ConnId ->
  Local ConvOrSubConv ->
  Epoch ->
  Sender 'MLSPlainText ->
  Commit ->
  Sem r [LocalConversationUpdate]
processCommit qusr senderClient con lConvOrSub epoch sender commit = do
  action <- getCommitData lConvOrSub epoch commit
  processCommitWithAction qusr senderClient con lConvOrSub epoch action sender commit

processExternalCommit ::
  forall r.
  ( Member BrigAccess r,
    Member ConversationStore r,
    Member (Error MLSProtocolError) r,
    Member (ErrorS 'ConvNotFound) r,
    Member (ErrorS 'MLSClientSenderUserMismatch) r,
    Member (ErrorS 'MLSKeyPackageRefNotFound) r,
    Member (ErrorS 'MLSStaleMessage) r,
    Member (ErrorS 'MLSMissingSenderClient) r,
    Member (ErrorS 'MLSSubConvClientNotInParent) r,
    Member ExternalAccess r,
    Member FederatorAccess r,
    Member GundeckAccess r,
    Member (Input Env) r,
    Member (Input UTCTime) r,
    Member MemberStore r,
    Member ProposalStore r,
    Member Resource r,
    Member SubConversationStore r,
    Member TinyLog r
  ) =>
  Qualified UserId ->
  Maybe ClientId ->
  Local ConvOrSubConv ->
  Epoch ->
  ProposalAction ->
  Maybe UpdatePath ->
  Sem r ()
processExternalCommit qusr mSenderClient lConvOrSub epoch action updatePath =
  withCommitLock (cnvmlsGroupId . mlsMetaConvOrSub . tUnqualified $ lConvOrSub) epoch $ do
    let convOrSub = tUnqualified lConvOrSub
    newKeyPackage <-
      upLeaf
        <$> note
          (mlsProtocolError "External commits need an update path")
          updatePath
    when (paExternalInit action == mempty) $
      throw . mlsProtocolError $
        "The external commit is missing an external init proposal"
    unless (paAdd action == mempty) $
      throw . mlsProtocolError $
        "The external commit must not have add proposals"

    newRef <-
      kpRef' newKeyPackage
        & note (mlsProtocolError "An invalid key package in the update path")

    -- validate and update mapping in brig
    eithCid <-
      nkpresClientIdentity
        <$$> validateAndAddKeyPackageRef
          NewKeyPackage
            { nkpConversation = tUntagged (convOfConvOrSub . idForConvOrSub <$> lConvOrSub),
              nkpKeyPackage = KeyPackageData (rmRaw newKeyPackage)
            }
    cid <- either (\errMsg -> throw (mlsProtocolError ("Tried to add invalid KeyPackage: " <> errMsg))) pure eithCid

    unless (cidQualifiedUser cid == qusr) $
      throw . mlsProtocolError $
        "The external commit attempts to add another user"

    senderClient <- noteS @'MLSMissingSenderClient mSenderClient

    unless (ciClient cid == senderClient) $
      throw . mlsProtocolError $
        "The external commit attempts to add another client of the user, it must only add itself"

    -- only members can join a subconversation
    forOf_ _SubConv convOrSub $ \(mlsConv, _) ->
      unless (isClientMember cid (mcMembers mlsConv)) $
        throwS @'MLSSubConvClientNotInParent

    -- check if there is a key package ref in the remove proposal
    remRef <-
      if Map.null (paRemove action)
        then pure Nothing
        else do
          (remCid, r) <- derefUser (paRemove action) qusr
          unless (cidQualifiedUser cid == cidQualifiedUser remCid)
            . throw
            . mlsProtocolError
            $ "The external commit attempts to remove a client from a user other than themselves"
          pure (Just r)

    updateKeyPackageMapping lConvOrSub qusr (ciClient cid) remRef newRef

    -- increment epoch number
    lConvOrSub' <- for lConvOrSub incrementEpoch

    -- fetch backend remove proposals of the previous epoch
    kpRefs <-
      -- skip remove proposals of already removed by the external commit
      filter (maybe (const True) (/=) remRef)
        <$> getPendingBackendRemoveProposals (cnvmlsGroupId . mlsMetaConvOrSub . tUnqualified $ lConvOrSub') epoch
    -- requeue backend remove proposals for the current epoch
    let cm = membersConvOrSub (tUnqualified lConvOrSub')
    createAndSendRemoveProposals lConvOrSub' kpRefs qusr cm
  where
    derefUser :: ClientMap -> Qualified UserId -> Sem r (ClientIdentity, KeyPackageRef)
    derefUser cm user = case Map.assocs cm of
      [(u, clients)] -> do
        unless (user == u) $
          throwS @'MLSClientSenderUserMismatch
        ref <- ensureSingleton clients
        ci <- derefKeyPackage ref
        unless (cidQualifiedUser ci == user) $
          throwS @'MLSClientSenderUserMismatch
        pure (ci, ref)
      _ -> throwRemProposal
    ensureSingleton :: Map k a -> Sem r a
    ensureSingleton m = case Map.elems m of
      [e] -> pure e
      _ -> throwRemProposal
    throwRemProposal =
      throw . mlsProtocolError $
        "The external commit must have at most one remove proposal"

processCommitWithAction ::
  forall r.
  ( HasProposalEffects r,
    Member (ErrorS 'ConvNotFound) r,
    Member (ErrorS 'MissingLegalholdConsent) r,
    Member (ErrorS 'MLSClientSenderUserMismatch) r,
    Member (ErrorS 'MLSCommitMissingReferences) r,
    Member (ErrorS 'MLSMissingSenderClient) r,
    Member (ErrorS 'MLSSelfRemovalNotAllowed) r,
    Member (ErrorS 'MLSStaleMessage) r,
    Member (ErrorS 'MLSSubConvClientNotInParent) r,
    Member Resource r,
    Member SubConversationStore r
  ) =>
  Qualified UserId ->
  Maybe ClientId ->
  Maybe ConnId ->
  Local ConvOrSubConv ->
  Epoch ->
  ProposalAction ->
  Sender 'MLSPlainText ->
  Commit ->
  Sem r [LocalConversationUpdate]
processCommitWithAction qusr senderClient con lConvOrSub epoch action sender commit =
  case sender of
    MemberSender ref -> processInternalCommit qusr senderClient con lConvOrSub epoch action ref commit
    NewMemberSender -> processExternalCommit qusr senderClient lConvOrSub epoch action (cPath commit) $> []
    _ -> throw (mlsProtocolError "Unexpected sender")

processInternalCommit ::
  forall r.
  ( HasProposalEffects r,
    Member (ErrorS 'ConvNotFound) r,
    Member (ErrorS 'MLSCommitMissingReferences) r,
    Member (ErrorS 'MLSMissingSenderClient) r,
    Member (ErrorS 'MLSSelfRemovalNotAllowed) r,
    Member (ErrorS 'MLSStaleMessage) r,
    Member (ErrorS 'MissingLegalholdConsent) r,
    Member (ErrorS 'MLSSubConvClientNotInParent) r,
    Member SubConversationStore r,
    Member Resource r
  ) =>
  Qualified UserId ->
  Maybe ClientId ->
  Maybe ConnId ->
  Local ConvOrSubConv ->
  Epoch ->
  ProposalAction ->
  KeyPackageRef ->
  Commit ->
  Sem r [LocalConversationUpdate]
processInternalCommit qusr senderClient con lConvOrSub epoch action senderRef commit = do
  let convOrSub = tUnqualified lConvOrSub
      mlsMeta = mlsMetaConvOrSub convOrSub
      localSelf = isLocal lConvOrSub qusr

  updatePathRef <-
    for
      (cPath commit)
      (upLeaf >>> kpRef' >>> note (mlsProtocolError "Could not compute key package ref"))

  withCommitLock (cnvmlsGroupId . mlsMetaConvOrSub $ convOrSub) epoch $ do
    postponedKeyPackageRefUpdate <-
      if epoch == Epoch 0
        then do
          let cType = cnvmType . mcMetadata . convOfConvOrSub $ convOrSub
          case (localSelf, cType, cmAssocs . membersConvOrSub $ convOrSub, convOrSub) of
            (True, SelfConv, [], Conv _) -> do
              creatorClient <- noteS @'MLSMissingSenderClient senderClient
              let creatorRef = fromMaybe senderRef updatePathRef
              updateKeyPackageMapping lConvOrSub qusr creatorClient Nothing creatorRef
            (True, SelfConv, _, _) ->
              -- this is a newly created (sub)conversation, and it should
              -- contain exactly one client (the creator)
              throw (InternalErrorWithDescription "Unexpected creator client set")
            (True, _, [(qu, (creatorClient, _))], Conv _)
              | qu == qusr -> do
                  -- use update path as sender reference and if not existing fall back to sender
                  let creatorRef = fromMaybe senderRef updatePathRef
                  -- register the creator client
                  updateKeyPackageMapping
                    lConvOrSub
                    qusr
                    creatorClient
                    Nothing
                    creatorRef
            -- remote clients cannot send the first commit
            (False, _, _, _) -> throwS @'MLSStaleMessage
            (True, _, [], SubConv parentConv _) -> do
              creatorClient <- noteS @'MLSMissingSenderClient senderClient
              unless (isClientMember (mkClientIdentity qusr creatorClient) (mcMembers parentConv)) $
                throwS @'MLSSubConvClientNotInParent
              let creatorRef = fromMaybe senderRef updatePathRef
              updateKeyPackageMapping lConvOrSub qusr creatorClient Nothing creatorRef
            (_, _, _, _) ->
              throw (InternalErrorWithDescription "Unexpected creator client set")
          pure $ pure () -- no key package ref update necessary
        else case updatePathRef of
          Just updatedRef -> do
            -- postpone key package ref update until other checks/processing passed
            case senderClient of
              Just cli ->
                pure
                  ( updateKeyPackageMapping
                      lConvOrSub
                      qusr
                      cli
                      (Just senderRef)
                      updatedRef
                  )
              Nothing -> pure (pure ())
          Nothing -> pure (pure ()) -- ignore commits without update path

    -- check all pending proposals are referenced in the commit
    allPendingProposals <- getAllPendingProposalRefs (cnvmlsGroupId mlsMeta) epoch
    let referencedProposals = Set.fromList $ mapMaybe (\x -> preview Proposal._Ref x) (cProposals commit)
    unless (all (`Set.member` referencedProposals) allPendingProposals) $
      throwS @'MLSCommitMissingReferences

    -- process and execute proposals
    updates <- executeProposalAction qusr con lConvOrSub action

    -- update key package ref if necessary
    postponedKeyPackageRefUpdate
    -- increment epoch number
    for_ lConvOrSub incrementEpoch

    pure updates

-- | Note: Use this only for KeyPackage that are already validated
updateKeyPackageMapping ::
  ( Member BrigAccess r,
    Member MemberStore r
  ) =>
  Local ConvOrSubConv ->
  Qualified UserId ->
  ClientId ->
  Maybe KeyPackageRef ->
  KeyPackageRef ->
  Sem r ()
updateKeyPackageMapping lConvOrSub qusr cid mOld new = do
  let qconv = tUntagged (convOfConvOrSub . idForConvOrSub <$> lConvOrSub)
  -- update actual mapping in brig
  case mOld of
    Nothing ->
      addKeyPackageRef new qusr cid qconv
    Just old ->
      updateKeyPackageRef
        KeyPackageUpdate
          { kpupPrevious = old,
            kpupNext = new
          }
  let groupId = cnvmlsGroupId . mlsMetaConvOrSub . tUnqualified $ lConvOrSub

  -- remove old (client, key package) pair
  removeMLSClients groupId qusr (Set.singleton cid)
  -- add new (client, key package) pair
  addMLSClients groupId qusr (Set.singleton (cid, new))

applyProposalRef ::
  ( HasProposalEffects r,
    ( Member (ErrorS 'ConvNotFound) r,
      Member (ErrorS 'MLSProposalNotFound) r,
      Member (ErrorS 'MLSStaleMessage) r,
      Member ProposalStore r
    )
  ) =>
  ConvOrSubConvId ->
  ConversationMLSData ->
  GroupId ->
  Epoch ->
  CipherSuiteTag ->
  ProposalOrRef ->
  Sem r ProposalAction
applyProposalRef convOrSubConvId mlsMeta groupId epoch _suite (Ref ref) = do
  p <- getProposal groupId epoch ref >>= noteS @'MLSProposalNotFound
  checkEpoch epoch mlsMeta
  checkGroup groupId mlsMeta
  applyProposal convOrSubConvId groupId (rmValue p)
applyProposalRef convOrSubConvId _mlsMeta groupId _epoch suite (Inline p) = do
  checkProposalCipherSuite suite p
  applyProposal convOrSubConvId groupId p

applyProposal ::
  forall r.
  HasProposalEffects r =>
  ConvOrSubConvId ->
  GroupId ->
  Proposal ->
  Sem r ProposalAction
applyProposal convOrSubConvId groupId (AddProposal kp) = do
  ref <- kpRef' kp & note (mlsProtocolError "Could not compute ref of a key package in an Add proposal")
  mbClientIdentity <- getClientByKeyPackageRef ref
  clientIdentity <- case mbClientIdentity of
    Nothing -> do
      -- external add proposal for a new key package unknown to the backend
      lConvOrSubConvId <- qualifyLocal convOrSubConvId
      addKeyPackageMapping lConvOrSubConvId ref (KeyPackageData (rmRaw kp))
    Just ci ->
      -- ad-hoc add proposal in commit, the key package has been claimed before
      pure ci
  pure (paAddClient . (<$$>) (,ref) . cidQualifiedClient $ clientIdentity)
  where
    addKeyPackageMapping :: Local ConvOrSubConvId -> KeyPackageRef -> KeyPackageData -> Sem r ClientIdentity
    addKeyPackageMapping lConvOrSubConvId ref kpdata = do
      -- validate and update mapping in brig
      eithCid <-
        nkpresClientIdentity
          <$$> validateAndAddKeyPackageRef
            NewKeyPackage
              { nkpConversation = tUntagged (convOfConvOrSub <$> lConvOrSubConvId),
                nkpKeyPackage = kpdata
              }
      cid <- either (\errMsg -> throw (mlsProtocolError ("Tried to add invalid KeyPackage: " <> errMsg))) pure eithCid
      let qcid = cidQualifiedClient cid
      let qusr = fst <$> qcid
      -- update mapping in galley
      addMLSClients groupId qusr (Set.singleton (ciClient cid, ref))
      pure cid
applyProposal _convOrSubConvId _groupId (RemoveProposal ref) = do
  qclient <- cidQualifiedClient <$> derefKeyPackage ref
  pure (paRemoveClient ((,ref) <$$> qclient))
applyProposal _convOrSubConvId _groupId (ExternalInitProposal _) =
  -- only record the fact there was an external init proposal, but do not
  -- process it in any way.
  pure paExternalInitPresent
applyProposal _convOrSubConvId _groupId _ = pure mempty

checkProposalCipherSuite ::
  Member (Error MLSProtocolError) r =>
  CipherSuiteTag ->
  Proposal ->
  Sem r ()
checkProposalCipherSuite suite (AddProposal kpRaw) = do
  let kp = rmValue kpRaw
  unless (kpCipherSuite kp == tagCipherSuite suite)
    . throw
    . mlsProtocolError
    . T.pack
    $ "The group's cipher suite "
      <> show (cipherSuiteNumber (tagCipherSuite suite))
      <> " and the cipher suite of the proposal's key package "
      <> show (cipherSuiteNumber (kpCipherSuite kp))
      <> " do not match."
checkProposalCipherSuite _suite _prop = pure ()

processProposal ::
  HasProposalEffects r =>
  ( Member (ErrorS 'ConvNotFound) r,
    Member (ErrorS 'MLSStaleMessage) r
  ) =>
  Qualified UserId ->
  Local ConvOrSubConv ->
  Message 'MLSPlainText ->
  RawMLS Proposal ->
  Sem r ()
processProposal qusr lConvOrSub msg prop = do
  let mlsMeta = mlsMetaConvOrSub (tUnqualified lConvOrSub)
  checkEpoch (msgEpoch msg) mlsMeta
  checkGroup (msgGroupId msg) mlsMeta
  let suiteTag = cnvmlsCipherSuite mlsMeta
  let cid = mcId . convOfConvOrSub . tUnqualified $ lConvOrSub

  -- validate the proposal
  --
  -- is the user a member of the conversation?
  loc <- qualifyLocal ()
  isMember' <-
    foldQualified
      loc
      ( fmap isJust
          . getLocalMember cid
          . tUnqualified
      )
      ( fmap isJust
          . getRemoteMember cid
      )
      qusr
  unless isMember' $ throwS @'ConvNotFound

  -- FUTUREWORK: validate the member's conversation role
  let propValue = rmValue prop
  checkProposalCipherSuite suiteTag propValue
  when (isExternalProposal msg) $ do
    checkExternalProposalSignature suiteTag msg prop
    checkExternalProposalUser qusr propValue
  let propRef = proposalRef suiteTag prop
  storeProposal (msgGroupId msg) (msgEpoch msg) propRef ProposalOriginClient prop

checkExternalProposalSignature ::
  Member (ErrorS 'MLSUnsupportedProposal) r =>
  CipherSuiteTag ->
  Message 'MLSPlainText ->
  RawMLS Proposal ->
  Sem r ()
checkExternalProposalSignature csTag msg prop = case rmValue prop of
  AddProposal kp -> do
    let pubKey = bcSignatureKey . kpCredential $ rmValue kp
    unless (verifyMessageSignature csTag msg pubKey) $ throwS @'MLSUnsupportedProposal
  _ -> pure () -- FUTUREWORK: check signature of other proposals as well

isExternalProposal :: Message 'MLSPlainText -> Bool
isExternalProposal msg = case msgSender msg of
  NewMemberSender -> True
  PreconfiguredSender _ -> True
  _ -> False

-- check owner/subject of the key package exists and belongs to the user
checkExternalProposalUser ::
  ( Member BrigAccess r,
    Member (ErrorS 'MLSUnsupportedProposal) r,
    Member (Input (Local ())) r
  ) =>
  Qualified UserId ->
  Proposal ->
  Sem r ()
checkExternalProposalUser qusr prop = do
  loc <- qualifyLocal ()
  foldQualified
    loc
    ( \lusr -> case prop of
        AddProposal keyPackage -> do
          ClientIdentity {ciUser, ciClient} <-
            either
              (const $ throwS @'MLSUnsupportedProposal)
              pure
              . kpIdentity
              . rmValue
              $ keyPackage
          -- requesting user must match key package owner
          when (tUnqualified lusr /= ciUser) $ throwS @'MLSUnsupportedProposal
          -- client referenced in key package must be one of the user's clients
          UserClients {userClients} <- lookupClients [ciUser]
          maybe
            (throwS @'MLSUnsupportedProposal)
            (flip when (throwS @'MLSUnsupportedProposal) . Set.null . Set.filter (== ciClient))
            $ userClients Map.!? ciUser
        _ -> throwS @'MLSUnsupportedProposal
    )
    (const $ pure ()) -- FUTUREWORK: check external proposals from remote backends
    qusr

type HasProposalActionEffects r =
  ( Member BrigAccess r,
    Member ConversationStore r,
    Member (Error InternalError) r,
    Member (ErrorS 'ConvNotFound) r,
    Member (ErrorS 'MLSClientMismatch) r,
    Member (Error MLSProposalFailure) r,
    Member (ErrorS 'MissingLegalholdConsent) r,
    Member (ErrorS 'MLSUnsupportedProposal) r,
    Member (Error MLSProtocolError) r,
    Member (ErrorS 'MLSSelfRemovalNotAllowed) r,
    Member ExternalAccess r,
    Member FederatorAccess r,
    Member GundeckAccess r,
    Member (Input Env) r,
    Member (Input Opts) r,
    Member (Input UTCTime) r,
    Member LegalHoldStore r,
    Member MemberStore r,
    Member ProposalStore r,
    Member SubConversationStore r,
    Member TeamStore r,
    Member TinyLog r
  )

executeProposalAction ::
  forall r.
  HasProposalActionEffects r =>
  Qualified UserId ->
  Maybe ConnId ->
  Local ConvOrSubConv ->
  ProposalAction ->
  Sem r [LocalConversationUpdate]
executeProposalAction qusr con lconvOrSub action = do
  let convOrSub = tUnqualified lconvOrSub
      mlsMeta = mlsMetaConvOrSub convOrSub
      cm = membersConvOrSub convOrSub
      ss = csSignatureScheme (cnvmlsCipherSuite mlsMeta)
      newUserClients = Map.assocs (paAdd action)

  -- no client can be directly added to a subconversation
  when (is _SubConv convOrSub && not (null newUserClients)) $
    throw (mlsProtocolError "Add proposals in subconversations are not supported")

  -- Note [client removal]
  -- We support two types of removals:
  --  1. when a user is removed from a group, all their clients have to be removed
  --  2. when a client is deleted, that particular client (but not necessarily
  --     other clients of the same user) has to be removed.
  --
  -- Type 2 requires no special processing on the backend, so here we filter
  -- out all removals of that type, so that further checks and processing can
  -- be applied only to type 1 removals.
  --
  -- Furthermore, subconversation clients can be removed arbitrarily, so this
  -- processing is only necessary for main conversations. In the
  -- subconversation case, an empty list is returned.
  removedUsers <- case convOrSub of
    SubConv _ _ -> pure []
    Conv _ -> mapMaybe hush <$$> for (Map.assocs (paRemove action)) $
      \(qtarget, Map.keysSet -> clients) -> runError @() $ do
        -- fetch clients from brig
        clientInfo <- Set.map ciId <$> getClientInfo lconvOrSub qtarget ss
        -- if the clients being removed don't exist, consider this as a removal of
        -- type 2, and skip it
        when (Set.null (clientInfo `Set.intersection` clients)) $
          throw ()
        pure (qtarget, clients)

  -- FUTUREWORK: remove this check after remote admins are implemented in federation https://wearezeta.atlassian.net/browse/FS-216
  foldQualified lconvOrSub (\_ -> pure ()) (\_ -> throwS @'MLSUnsupportedProposal) qusr

  -- for each user, we compare their clients with the ones being added to the conversation
  for_ newUserClients $ \(qtarget, newclients) -> case Map.lookup qtarget cm of
    -- user is already present, skip check in this case
    Just _ -> pure ()
    -- new user
    Nothing -> do
      -- final set of clients in the conversation
      let clients = Map.keysSet (newclients <> Map.findWithDefault mempty qtarget cm)
      -- get list of mls clients from brig
      clientInfo <- getClientInfo lconvOrSub qtarget ss
      let allClients = Set.map ciId clientInfo
      let allMLSClients = Set.map ciId (Set.filter ciMLS clientInfo)
      -- We check the following condition:
      --   allMLSClients ⊆ clients ⊆ allClients
      -- i.e.
      -- - if a client has at least 1 key package, it has to be added
      -- - if a client is being added, it has to still exist
      --
      -- The reason why we can't simply check that clients == allMLSClients is
      -- that a client with no remaining key packages might be added by a user
      -- who just fetched its last key package.
      unless
        ( Set.isSubsetOf allMLSClients clients
            && Set.isSubsetOf clients allClients
        )
        $ do
          -- unless (Set.isSubsetOf allClients clients) $ do
          -- FUTUREWORK: turn this error into a proper response
          throwS @'MLSClientMismatch

  membersToRemove <- catMaybes <$> for removedUsers (uncurry (checkRemoval (is _SubConv convOrSub) cm))

  -- add users to the conversation and send events
  addEvents <-
    foldMap (addMembers qusr con lconvOrSub)
      . nonEmpty
      . map fst
      $ newUserClients

  -- add clients in the conversation state
  for_ newUserClients $ \(qtarget, newClients) -> do
    addMLSClients (cnvmlsGroupId mlsMeta) qtarget (Set.fromList (Map.assocs newClients))

  -- remove users from the conversation and send events
  removeEvents <-
    foldMap
      (removeMembers qusr con lconvOrSub)
      (nonEmpty membersToRemove)

  -- Remove clients from the conversation state. This includes client removals
  -- of all types (see Note [client removal]).
  for_ (Map.assocs (paRemove action)) $ \(qtarget, clients) -> do
    removeMLSClients (cnvmlsGroupId mlsMeta) qtarget (Map.keysSet clients)

  -- if this is a new subconversation, call `on-new-remote-conversation` on all
  -- the remote backends involved in the main conversation
  forOf_ _SubConv convOrSub $ \(mlsConv, subConv) -> do
    when (cnvmlsEpoch (scMLSData subConv) == Epoch 0) $ do
      let remoteDomains =
            Set.fromList
              ( map
                  (void . rmId)
                  (mcRemoteMembers mlsConv)
              )
      let nrc =
            NewRemoteSubConversation
              { nrscConvId = mcId mlsConv,
                nrscSubConvId = scSubConvId subConv,
                nrscMlsData = scMLSData subConv
              }
      runFederatedConcurrently_ (toList remoteDomains) $ \_ -> do
        void $ fedClient @'Galley @"on-new-remote-subconversation" nrc

  pure (addEvents <> removeEvents)
  where
    checkRemoval ::
      Bool ->
      ClientMap ->
      Qualified UserId ->
      Set ClientId ->
      Sem r (Maybe (Qualified UserId))
    checkRemoval isSubConv cm qtarget clients = do
      let clientsInConv = Map.keysSet (Map.findWithDefault mempty qtarget cm)
      -- FUTUREWORK: add tests against this situation for conv v subconv
      when (not isSubConv && clients /= clientsInConv) $ do
        -- FUTUREWORK: turn this error into a proper response
        throwS @'MLSClientMismatch
      when (qusr == qtarget) $
        throwS @'MLSSelfRemovalNotAllowed
      pure (Just qtarget)

existingLocalMembers :: Local Data.Conversation -> Set (Qualified UserId)
existingLocalMembers lconv =
  (Set.fromList . map (fmap lmId . tUntagged)) (traverse convLocalMembers lconv)

existingRemoteMembers :: Local Data.Conversation -> Set (Qualified UserId)
existingRemoteMembers lconv =
  Set.fromList . map (tUntagged . rmId) . convRemoteMembers . tUnqualified $
    lconv

existingMembers :: Local Data.Conversation -> Set (Qualified UserId)
existingMembers lconv = existingLocalMembers lconv <> existingRemoteMembers lconv

addMembers ::
  HasProposalActionEffects r =>
  Qualified UserId ->
  Maybe ConnId ->
  Local ConvOrSubConv ->
  NonEmpty (Qualified UserId) ->
  Sem r [LocalConversationUpdate]
addMembers qusr con lconvOrSub users = case tUnqualified lconvOrSub of
  Conv mlsConv -> do
    let lconv = qualifyAs lconvOrSub (mcConv mlsConv)
    -- FUTUREWORK: update key package ref mapping to reflect conversation membership
    foldMap
      ( handleNoChanges
          . handleMLSProposalFailures @ProposalErrors
          . fmap pure
          . updateLocalConversationUnchecked @'ConversationJoinTag lconv qusr con
          . flip ConversationJoin roleNameWireMember
      )
      . nonEmpty
      . filter (flip Set.notMember (existingMembers lconv))
      . toList
      $ users
  SubConv _ _ -> pure []

removeMembers ::
  HasProposalActionEffects r =>
  Qualified UserId ->
  Maybe ConnId ->
  Local ConvOrSubConv ->
  NonEmpty (Qualified UserId) ->
  Sem r [LocalConversationUpdate]
removeMembers qusr con lconvOrSub users = case tUnqualified lconvOrSub of
  Conv mlsConv -> do
    let lconv = qualifyAs lconvOrSub (mcConv mlsConv)
    foldMap
      ( handleNoChanges
          . handleMLSProposalFailures @ProposalErrors
          . fmap pure
          . updateLocalConversationUnchecked @'ConversationRemoveMembersTag lconv qusr con
      )
      . nonEmpty
      . filter (flip Set.member (existingMembers lconv))
      . toList
      $ users
  SubConv _ _ -> pure []

handleNoChanges :: Monoid a => Sem (Error NoChanges ': r) a -> Sem r a
handleNoChanges = fmap fold . runError

getClientInfo ::
  ( Member BrigAccess r,
    Member FederatorAccess r
  ) =>
  Local x ->
  Qualified UserId ->
  SignatureSchemeTag ->
  Sem r (Set ClientInfo)
getClientInfo loc = foldQualified loc getLocalMLSClients getRemoteMLSClients

getRemoteMLSClients ::
  ( Member FederatorAccess r
  ) =>
  Remote UserId ->
  SignatureSchemeTag ->
  Sem r (Set ClientInfo)
getRemoteMLSClients rusr ss = do
  runFederated rusr $
    fedClient @'Brig @"get-mls-clients" $
      MLSClientsRequest
        { mcrUserId = tUnqualified rusr,
          mcrSignatureScheme = ss
        }

-- | Check if the epoch number matches that of a conversation
checkEpoch ::
  Member (ErrorS 'MLSStaleMessage) r =>
  Epoch ->
  ConversationMLSData ->
  Sem r ()
checkEpoch epoch mlsMeta = do
  unless (epoch == cnvmlsEpoch mlsMeta) $ throwS @'MLSStaleMessage

-- | Check if the group ID matches that of a conversation
checkGroup ::
  Member (ErrorS 'ConvNotFound) r =>
  GroupId ->
  ConversationMLSData ->
  Sem r ()
checkGroup gId mlsMeta = do
  unless (gId == cnvmlsGroupId mlsMeta) $ throwS @'ConvNotFound

--------------------------------------------------------------------------------
-- Error handling of proposal execution

-- The following errors are caught by 'executeProposalAction' and wrapped in a
-- 'MLSProposalFailure'. This way errors caused by the execution of proposals are
-- separated from those caused by the commit processing itself.
type ProposalErrors =
  '[ Error FederationError,
     Error InvalidInput,
     ErrorS ('ActionDenied 'AddConversationMember),
     ErrorS ('ActionDenied 'LeaveConversation),
     ErrorS ('ActionDenied 'RemoveConversationMember),
     ErrorS 'ConvAccessDenied,
     ErrorS 'InvalidOperation,
     ErrorS 'NotATeamMember,
     ErrorS 'NotConnected,
     ErrorS 'TooManyMembers
   ]

class HandleMLSProposalFailures effs r where
  handleMLSProposalFailures :: Sem (Append effs r) a -> Sem r a

class HandleMLSProposalFailure eff r where
  handleMLSProposalFailure :: Sem (eff ': r) a -> Sem r a

instance HandleMLSProposalFailures '[] r where
  handleMLSProposalFailures = id

instance
  ( HandleMLSProposalFailures effs r,
    HandleMLSProposalFailure eff (Append effs r)
  ) =>
  HandleMLSProposalFailures (eff ': effs) r
  where
  handleMLSProposalFailures = handleMLSProposalFailures @effs . handleMLSProposalFailure @eff

instance
  (APIError e, Member (Error MLSProposalFailure) r) =>
  HandleMLSProposalFailure (Error e) r
  where
  handleMLSProposalFailure = mapError (MLSProposalFailure . toWai)

storeGroupInfoBundle ::
  ( Member ConversationStore r,
    Member SubConversationStore r
  ) =>
  ConvOrSubConvId ->
  GroupInfoBundle ->
  Sem r ()
storeGroupInfoBundle convOrSub bundle = do
  let gs = toOpaquePublicGroupState (gipGroupState bundle)
  case convOrSub of
    Conv cid -> setPublicGroupState cid gs
    SubConv cid subconvid -> setSubConversationPublicGroupState cid subconvid (Just gs)

fetchConvOrSub ::
  forall r.
  ( Member ConversationStore r,
    Member (ErrorS 'ConvNotFound) r,
    Member MemberStore r,
    Member SubConversationStore r
  ) =>
  Qualified UserId ->
  Local ConvOrSubConvId ->
  Sem r (Local ConvOrSubConv)
fetchConvOrSub qusr convOrSubId = for convOrSubId $ \case
  Conv convId -> Conv <$> getMLSConv qusr (qualifyAs convOrSubId convId)
  SubConv convId sconvId -> do
    let lconv = qualifyAs convOrSubId convId
    c <- getMLSConv qusr lconv
    subconv <- getSubConversation convId sconvId >>= noteS @'ConvNotFound
    pure (SubConv c subconv)
  where
    getMLSConv :: Qualified UserId -> Local ConvId -> Sem r MLSConversation
    getMLSConv u =
      getLocalConvForUser u
        >=> mkMLSConversation
        >=> noteS @'ConvNotFound

incrementEpoch ::
  ( Member ConversationStore r,
    Member (ErrorS 'ConvNotFound) r,
    Member MemberStore r,
    Member SubConversationStore r
  ) =>
  ConvOrSubConv ->
  Sem r ConvOrSubConv
incrementEpoch (Conv c) = do
  let epoch' = succ (cnvmlsEpoch (mcMLSData c))
  setConversationEpoch (mcId c) epoch'
  conv <- getConversation (mcId c) >>= noteS @'ConvNotFound
  fmap Conv (mkMLSConversation conv >>= noteS @'ConvNotFound)
incrementEpoch (SubConv c s) = do
  let epoch' = succ (cnvmlsEpoch (scMLSData s))
  setSubConversationEpoch (scParentConvId s) (scSubConvId s) epoch'
  subconv <-
    getSubConversation (mcId c) (scSubConvId s) >>= noteS @'ConvNotFound
  pure (SubConv c subconv)<|MERGE_RESOLUTION|>--- conflicted
+++ resolved
@@ -151,15 +151,9 @@
   assertMLSEnabled
   case rmValue smsg of
     SomeMessage _ msg -> do
-<<<<<<< HEAD
       cnvOrSub <- lookupConvByGroupId (msgGroupId msg) >>= noteS @'ConvNotFound
-      map lcuEvent
+      fst . first (map lcuEvent)
         <$> postMLSMessage lusr (tUntagged lusr) mc cnvOrSub (Just conn) smsg
-=======
-      qcnv <- getConversationIdByGroupId (msgGroupId msg) >>= noteS @'ConvNotFound
-      fst . first (map lcuEvent)
-        <$> postMLSMessage lusr (tUntagged lusr) mc qcnv (Just conn) smsg
->>>>>>> 64f52126
 
 postMLSMessageFromLocalUser ::
   ( HasProposalEffects r,
@@ -187,16 +181,13 @@
   RawMLS SomeMessage ->
   Sem r MLSMessageSendingStatus
 postMLSMessageFromLocalUser lusr mc conn smsg = do
-  -- FUTUREWORK: Inline the body of 'postMLSMessageFromLocalUserV1' once version
-  -- V1 is dropped
   assertMLSEnabled
-  -- (events, unreachables) <- postMLSMessageFromLocalUserV1 lusr mc conn msg
-  assertMLSEnabled
-  (events, unreachables) <- case rmValue smsg of
-    SomeMessage _ msg -> do
-      qcnv <- getConversationIdByGroupId (msgGroupId msg) >>= noteS @'ConvNotFound
-      first (map lcuEvent)
-        <$> postMLSMessage lusr (tUntagged lusr) mc qcnv (Just conn) smsg
+  (events, unreachables) <-
+    case rmValue smsg of
+      SomeMessage _ msg -> do
+        cnvOrSub <- lookupConvByGroupId (msgGroupId msg) >>= noteS @'ConvNotFound
+        first (map lcuEvent)
+          <$> postMLSMessage lusr (tUntagged lusr) mc cnvOrSub (Just conn) smsg
   t <- toUTCTimeMillis <$> input
   pure $ MLSMessageSendingStatus events t unreachables
 
@@ -213,13 +204,8 @@
   Qualified ConvOrSubConvId ->
   Maybe ConnId ->
   CommitBundle ->
-<<<<<<< HEAD
-  Sem r [LocalConversationUpdate]
+  Sem r ([LocalConversationUpdate], UnreachableUsers)
 postMLSCommitBundle loc qusr mc qConvOrSub conn rawBundle =
-=======
-  Sem r ([LocalConversationUpdate], UnreachableUsers)
-postMLSCommitBundle loc qusr mc qcnv conn rawBundle =
->>>>>>> 64f52126
   foldQualified
     loc
     (postMLSCommitBundleToLocalConv qusr mc conn rawBundle)
@@ -241,17 +227,10 @@
 postMLSCommitBundleFromLocalUser lusr mc conn bundle = do
   assertMLSEnabled
   let msg = rmValue (cbCommitMsg bundle)
-<<<<<<< HEAD
   qConvOrSub <- lookupConvByGroupId (msgGroupId msg) >>= noteS @'ConvNotFound
-  events <-
-    map lcuEvent
-      <$> postMLSCommitBundle lusr (tUntagged lusr) mc qConvOrSub (Just conn) bundle
-=======
-  qcnv <- getConversationIdByGroupId (msgGroupId msg) >>= noteS @'ConvNotFound
   (events, unreachables) <-
     first (map lcuEvent)
-      <$> postMLSCommitBundle lusr (tUntagged lusr) mc qcnv (Just conn) bundle
->>>>>>> 64f52126
+      <$> postMLSCommitBundle lusr (tUntagged lusr) mc qConvOrSub (Just conn) bundle
   t <- toUTCTimeMillis <$> input
   pure $ MLSMessageSendingStatus events t unreachables
 
@@ -265,20 +244,10 @@
   Maybe ClientId ->
   Maybe ConnId ->
   CommitBundle ->
-<<<<<<< HEAD
   Local ConvOrSubConvId ->
-  Sem r [LocalConversationUpdate]
+  Sem r ([LocalConversationUpdate], UnreachableUsers)
 postMLSCommitBundleToLocalConv qusr mc conn bundle lConvOrSubId = do
   lConvOrSub <- fetchConvOrSub qusr lConvOrSubId
-=======
-  Local ConvId ->
-  Sem r ([LocalConversationUpdate], UnreachableUsers)
-postMLSCommitBundleToLocalConv qusr mc conn bundle lcnv = do
-  let msg = rmValue (cbCommitMsg bundle)
-  conv <- getLocalConvForUser qusr lcnv
-  mlsMeta <- Data.mlsMetadata conv & noteS @'ConvNotFound
->>>>>>> 64f52126
-
   let msg = rmValue (cbCommitMsg bundle)
 
   senderClient <- fmap ciClient <$> getSenderIdentity qusr mc SMLSPlainText msg
@@ -309,12 +278,8 @@
     ApplicationMessage _ -> throwS @'MLSUnsupportedMessage
     ProposalMessage _ -> throwS @'MLSUnsupportedMessage
 
-<<<<<<< HEAD
   let cm = membersConvOrSub (tUnqualified lConvOrSub)
-  propagateMessage qusr lConvOrSub conn (rmRaw (cbCommitMsg bundle)) cm
-=======
-  unreachables <- propagateMessage qusr (qualifyAs lcnv conv) cm conn (rmRaw (cbCommitMsg bundle))
->>>>>>> 64f52126
+  unreachables <- propagateMessage qusr lConvOrSub conn (rmRaw (cbCommitMsg bundle)) cm
 
   for_ (cbWelcome bundle) $
     postMLSWelcome lConvOrSub conn
@@ -339,15 +304,9 @@
   Maybe ClientId ->
   Maybe ConnId ->
   CommitBundle ->
-<<<<<<< HEAD
   Remote ConvOrSubConvId ->
-  Sem r [LocalConversationUpdate]
+  Sem r ([LocalConversationUpdate], UnreachableUsers)
 postMLSCommitBundleToRemoteConv loc qusr mc con bundle rConvOrSubId = do
-=======
-  Remote ConvId ->
-  Sem r ([LocalConversationUpdate], UnreachableUsers)
-postMLSCommitBundleToRemoteConv loc qusr con bundle rcnv = do
->>>>>>> 64f52126
   -- only local users can send messages to remote conversations
   lusr <- foldQualified loc pure (\_ -> throwS @'ConvAccessDenied) qusr
   -- only members may send commit bundles to a remote conversation
@@ -375,19 +334,11 @@
     MLSMessageResponseError e -> rethrowErrors @MLSBundleStaticErrors e
     MLSMessageResponseProtocolError e -> throw (mlsProtocolError e)
     MLSMessageResponseProposalFailure e -> throw (MLSProposalFailure e)
-<<<<<<< HEAD
-    MLSMessageResponseUpdates updates -> pure updates
-
-  for updates $ \update -> do
-    e <- notifyRemoteConversationAction loc (qualifyAs rConvOrSubId update) con
-    pure (LocalConversationUpdate e update)
-=======
     MLSMessageResponseUpdates updates unreachables -> do
       ups <- for updates $ \update -> do
-        e <- notifyRemoteConversationAction loc (qualifyAs rcnv update) con
+        e <- notifyRemoteConversationAction loc (qualifyAs rConvOrSubId update) con
         pure (LocalConversationUpdate e update)
       pure (ups, unreachables)
->>>>>>> 64f52126
 
 postMLSMessage ::
   ( HasProposalEffects r,
@@ -415,8 +366,7 @@
   Qualified ConvOrSubConvId ->
   Maybe ConnId ->
   RawMLS SomeMessage ->
-<<<<<<< HEAD
-  Sem r [LocalConversationUpdate]
+  Sem r ([LocalConversationUpdate], UnreachableUsers)
 postMLSMessage loc qusr mc qconvOrSub con smsg = case rmValue smsg of
   SomeMessage tag msg -> do
     mSender <- fmap ciClient <$> getSenderIdentity qusr mc tag msg
@@ -425,18 +375,6 @@
       (postMLSMessageToLocalConv qusr mSender con smsg)
       (postMLSMessageToRemoteConv loc qusr mSender con smsg)
       qconvOrSub
-=======
-  Sem r ([LocalConversationUpdate], UnreachableUsers)
-postMLSMessage loc qusr mc qcnv con smsg =
-  case rmValue smsg of
-    SomeMessage tag msg -> do
-      mSender <- fmap ciClient <$> getSenderIdentity qusr mc tag msg
-      foldQualified
-        loc
-        (postMLSMessageToLocalConv qusr mSender con smsg)
-        (postMLSMessageToRemoteConv loc qusr mSender con smsg)
-        qcnv
->>>>>>> 64f52126
 
 -- Check that the MLS client who created the message belongs to the user who
 -- is the sender of the REST request, identified by HTTP header.
@@ -501,62 +439,31 @@
   Maybe ClientId ->
   Maybe ConnId ->
   RawMLS SomeMessage ->
-<<<<<<< HEAD
   Local ConvOrSubConvId ->
-  Sem r [LocalConversationUpdate]
-postMLSMessageToLocalConv qusr senderClient con smsg convOrSubId = case rmValue smsg of
-  SomeMessage tag msg -> do
-    lConvOrSub <- fetchConvOrSub qusr convOrSubId
-
-    -- validate message
-    events <- case tag of
-      SMLSPlainText -> case msgPayload msg of
-        CommitMessage c ->
-          processCommit qusr senderClient con lConvOrSub (msgEpoch msg) (msgSender msg) c
-        ApplicationMessage _ -> throwS @'MLSUnsupportedMessage
-        ProposalMessage prop ->
-          processProposal qusr lConvOrSub msg prop $> mempty
-      SMLSCipherText -> case toMLSEnum' (msgContentType (msgPayload msg)) of
-        Right CommitMessageTag -> throwS @'MLSUnsupportedMessage
-        Right ProposalMessageTag -> throwS @'MLSUnsupportedMessage
-        Right ApplicationMessageTag -> pure mempty
-        Left _ -> throwS @'MLSUnsupportedMessage
-
-    let cm = membersConvOrSub (tUnqualified lConvOrSub)
-    propagateMessage qusr lConvOrSub con (rmRaw smsg) cm
-
-    pure events
-=======
-  Local ConvId ->
   Sem r ([LocalConversationUpdate], UnreachableUsers)
-postMLSMessageToLocalConv qusr senderClient con smsg lcnv =
+postMLSMessageToLocalConv qusr senderClient con smsg convOrSubId =
   case rmValue smsg of
     SomeMessage tag msg -> do
-      conv <- getLocalConvForUser qusr lcnv
-      mlsMeta <- Data.mlsMetadata conv & noteS @'ConvNotFound
-
-      -- construct client map
-      cm <- lookupMLSClients (cnvmlsGroupId mlsMeta)
-      let lconv = qualifyAs lcnv conv
+      lConvOrSub <- fetchConvOrSub qusr convOrSubId
 
       -- validate message
       events <- case tag of
         SMLSPlainText -> case msgPayload msg of
           CommitMessage c ->
-            processCommit qusr senderClient con lconv mlsMeta cm (msgEpoch msg) (msgSender msg) c
+            processCommit qusr senderClient con lConvOrSub (msgEpoch msg) (msgSender msg) c
           ApplicationMessage _ -> throwS @'MLSUnsupportedMessage
           ProposalMessage prop ->
-            processProposal qusr conv mlsMeta msg prop $> mempty
+            processProposal qusr lConvOrSub msg prop $> mempty
         SMLSCipherText -> case toMLSEnum' (msgContentType (msgPayload msg)) of
           Right CommitMessageTag -> throwS @'MLSUnsupportedMessage
           Right ProposalMessageTag -> throwS @'MLSUnsupportedMessage
           Right ApplicationMessageTag -> pure mempty
           Left _ -> throwS @'MLSUnsupportedMessage
 
+      let cm = membersConvOrSub (tUnqualified lConvOrSub)
       -- forward message
-      unreachables <- propagateMessage qusr lconv cm con (rmRaw smsg)
+      unreachables <- propagateMessage qusr lConvOrSub con (rmRaw smsg) cm
       pure (events, unreachables)
->>>>>>> 64f52126
 
 postMLSMessageToRemoteConv ::
   ( Members MLSMessageStaticErrors r,
@@ -570,9 +477,8 @@
   Maybe ClientId ->
   Maybe ConnId ->
   RawMLS SomeMessage ->
-<<<<<<< HEAD
   Remote ConvOrSubConvId ->
-  Sem r [LocalConversationUpdate]
+  Sem r ([LocalConversationUpdate], UnreachableUsers)
 postMLSMessageToRemoteConv loc qusr mc con smsg rConvOrSubId = do
   -- only local users can send messages to remote conversations
   lusr <- foldQualified loc pure (\_ -> throwS @'ConvAccessDenied) qusr
@@ -580,16 +486,6 @@
   flip unless (throwS @'ConvMemberNotFound) =<< checkLocalMemberRemoteConv (tUnqualified lusr) (convOfConvOrSub <$> rConvOrSubId)
 
   senderClient <- noteS @'MLSMissingSenderClient mc
-=======
-  Remote ConvId ->
-  Sem r ([LocalConversationUpdate], UnreachableUsers)
-postMLSMessageToRemoteConv loc qusr _senderClient con smsg rcnv = do
-  -- only local users can send messages to remote conversations
-  lusr <- foldQualified loc pure (\_ -> throwS @'ConvAccessDenied) qusr
-  -- only members may send messages to the remote conversation
->>>>>>> 64f52126
-
-  flip unless (throwS @'ConvMemberNotFound) =<< checkLocalMemberRemoteConv (tUnqualified lusr) rcnv
   resp <-
     runFederated rConvOrSubId $
       fedClient @'Galley @"send-mls-message" $
@@ -606,16 +502,9 @@
     MLSMessageResponseProposalFailure e -> throw (MLSProposalFailure e)
     MLSMessageResponseUpdates updates unreachables -> do
       lcus <- for updates $ \update -> do
-        e <- notifyRemoteConversationAction loc (qualifyAs rcnv update) con
+        e <- notifyRemoteConversationAction loc (qualifyAs rConvOrSubId update) con
         pure (LocalConversationUpdate e update)
-
-<<<<<<< HEAD
-  for updates $ \update -> do
-    e <- notifyRemoteConversationAction loc (qualifyAs rConvOrSubId update) con
-    pure (LocalConversationUpdate e update)
-=======
       pure (lcus, unreachables)
->>>>>>> 64f52126
 
 type HasProposalEffects r =
   ( Member BrigAccess r,

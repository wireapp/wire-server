module Galley.API.Update
  ( -- * Managing Conversations
    acceptConvH,
    blockConvH,
    unblockConvH,
    checkReusableCodeH,
    joinConversationByIdH,
    joinConversationByReusableCodeH,
    addCodeH,
    rmCodeH,
    getCodeH,
    updateConversationDeprecatedH,
    updateConversationNameH,
    updateConversationAccessH,
    updateConversationReceiptModeH,
    updateConversationMessageTimerH,

    -- * Managing Members
    Galley.API.Update.addMembersH,
    updateSelfMemberH,
    updateOtherMemberH,
    removeMemberH,

    -- * Talking
    postOtrMessageH,
    postProtoOtrMessageH,
    postOtrBroadcastH,
    postProtoOtrBroadcastH,
    isTypingH,

    -- * External Services
    addServiceH,
    rmServiceH,
    Galley.API.Update.addBotH,
    rmBotH,
    postBotMessageH,
  )
where

import qualified Brig.Types.User as User
import Control.Lens
import Control.Monad.Catch
import Control.Monad.State
import Data.Code
import Data.Id
import Data.IdMapping
import Data.List (delete)
import Data.List.NonEmpty (nonEmpty)
import Data.List1
import qualified Data.Map.Strict as Map
import qualified Data.Set as Set
import Data.Time
import Galley.API.Error
import Galley.API.Mapping
import qualified Galley.API.Teams as Teams
import Galley.API.Util
import Galley.App
import qualified Galley.Data as Data
import Galley.Data.Services as Data
import Galley.Data.Types hiding (Conversation)
import qualified Galley.External as External
import qualified Galley.Intra.Client as Intra
import Galley.Intra.Push
import Galley.Intra.User
import Galley.Options
import Galley.Types
import Galley.Types.Bot hiding (addBot)
import Galley.Types.Clients (Clients)
import qualified Galley.Types.Clients as Clients
import Galley.Types.Conversations.Roles (Action (..), RoleName, roleNameWireMember)
import qualified Galley.Types.Proto as Proto
import Galley.Types.Teams hiding (Event, EventData (..), EventType (..), self)
import Galley.Validation
import Gundeck.Types.Push.V2 (RecipientClients (..))
import Imports
import Network.HTTP.Types
import Network.Wai
import Network.Wai.Predicate hiding (_1, _2, failure, setStatus)
import Network.Wai.Utilities

acceptConvH :: UserId ::: Maybe ConnId ::: ConvId -> Galley Response
acceptConvH (usr ::: conn ::: cnv) = do
  setStatus status200 . json <$> acceptConv usr conn cnv

acceptConv :: UserId -> Maybe ConnId -> ConvId -> Galley Conversation
acceptConv usr conn cnv = do
  conv <- Data.conversation cnv >>= ifNothing convNotFound
  conv' <- acceptOne2One usr conv conn
  conversationView usr conv'

blockConvH :: UserId ::: ConvId -> Galley Response
blockConvH (zusr ::: cnv) = do
  empty <$ blockConv zusr cnv

blockConv :: UserId -> ConvId -> Galley ()
blockConv zusr cnv = do
  conv <- Data.conversation cnv >>= ifNothing convNotFound
  unless (Data.convType conv `elem` [ConnectConv, One2OneConv])
    $ throwM
    $ invalidOp "block: invalid conversation type"
  let mems = Data.convMembers conv
  when (makeIdOpaque zusr `isMember` mems) $ Data.removeMember zusr cnv

unblockConvH :: UserId ::: Maybe ConnId ::: ConvId -> Galley Response
unblockConvH (usr ::: conn ::: cnv) = do
  setStatus status200 . json <$> unblockConv usr conn cnv

unblockConv :: UserId -> Maybe ConnId -> ConvId -> Galley Conversation
unblockConv usr conn cnv = do
  conv <- Data.conversation cnv >>= ifNothing convNotFound
  unless (Data.convType conv `elem` [ConnectConv, One2OneConv])
    $ throwM
    $ invalidOp "unblock: invalid conversation type"
  conv' <- acceptOne2One usr conv conn
  conversationView usr conv'

-- conversation updates

data UpdateResult
  = Updated Event
  | Unchanged

handleUpdateResult :: UpdateResult -> Response
handleUpdateResult = \case
  Updated ev -> json ev & setStatus status200
  Unchanged -> empty & setStatus status204

updateConversationAccessH :: UserId ::: ConnId ::: ConvId ::: JsonRequest ConversationAccessUpdate -> Galley Response
updateConversationAccessH (usr ::: zcon ::: cnv ::: req) = do
  update <- fromJsonBody req
  handleUpdateResult <$> updateConversationAccess usr zcon cnv update

updateConversationAccess :: UserId -> ConnId -> ConvId -> ConversationAccessUpdate -> Galley UpdateResult
updateConversationAccess usr zcon cnv update = do
  let targetAccess = Set.fromList (toList (cupAccess update))
      targetRole = cupAccessRole update
  -- 'PrivateAccessRole' is for self-conversations, 1:1 conversations and
  -- so on; users are not supposed to be able to make other conversations
  -- have 'PrivateAccessRole'
  when (PrivateAccess `elem` targetAccess || PrivateAccessRole == targetRole) $
    throwM invalidTargetAccess
  -- The user who initiated access change has to be a conversation member
  (bots, users) <- botsAndUsers <$> Data.members cnv
  ensureConvMember users usr
  conv <- Data.conversation cnv >>= ifNothing convNotFound
  -- The conversation has to be a group conversation
  ensureGroupConv conv
  self <- getSelfMember usr users
  ensureActionAllowed ModifyConversationAccess self
  -- Team conversations incur another round of checks
  case Data.convTeam conv of
    Just tid -> checkTeamConv tid self
    Nothing -> when (targetRole == TeamAccessRole) $ throwM invalidTargetAccess
  -- When there is no update to be done, we return 204; otherwise we go
  -- with 'uncheckedUpdateConversationAccess', which will potentially kick
  -- out some users and do DB updates.
  let currentAccess = Set.fromList (toList $ Data.convAccess conv)
      currentRole = Data.convAccessRole conv
  if currentAccess == targetAccess && currentRole == targetRole
    then pure Unchanged
    else
      Updated
        <$> uncheckedUpdateConversationAccess
          update
          usr
          zcon
          conv
          (currentAccess, targetAccess)
          (currentRole, targetRole)
          users
          bots
  where
    checkTeamConv tid self = do
      -- Access mode change for managed conversation is not allowed
      tcv <- Data.teamConversation tid cnv
      when (maybe False (view managedConversation) tcv) $
        throwM invalidManagedConvOp
      -- Access mode change might result in members being removed from the
      -- conversation, so the user must have the necessary permission flag
      ensureActionAllowed RemoveConversationMember self

uncheckedUpdateConversationAccess ::
  ConversationAccessUpdate ->
  UserId ->
  ConnId ->
  Data.Conversation ->
  (Set Access, Set Access) ->
  (AccessRole, AccessRole) ->
  [Member] ->
  [BotMember] ->
  Galley Event
uncheckedUpdateConversationAccess body usr zcon conv (currentAccess, targetAccess) (currentRole, targetRole) users bots = do
  let cnv = convId conv
  -- Remove conversation codes if CodeAccess is revoked
  when (CodeAccess `elem` currentAccess && CodeAccess `notElem` targetAccess) $ do
    key <- mkKey cnv
    Data.deleteCode key ReusableCode
  -- Depending on a variety of things, some bots and users have to be
  -- removed from the conversation. We keep track of them using 'State'.
  (newUsers, newBots) <- flip execStateT (users, bots) $ do
    -- We might have to remove non-activated members
    -- TODO(akshay): Remove Ord instance for AccessRole.
    when (currentRole > ActivatedAccessRole && targetRole <= ActivatedAccessRole) $ do
      mIds <- map memId <$> use usersL
      activated <- fmap User.userId <$> lift (lookupActivatedUsers mIds)
      usersL %= filter (\user -> memId user `elem` activated)
    -- In a team-only conversation we also want to remove bots and guests
    case (targetRole, Data.convTeam conv) of
      (TeamAccessRole, Just tid) -> do
        currentUsers <- use usersL
        onlyTeamUsers <- filterM (\user -> lift $ isJust <$> Data.teamMember tid (memId user)) currentUsers
        assign usersL onlyTeamUsers
        botsL .= []
      _ -> return ()
  -- Update Cassandra & send an event
  now <- liftIO getCurrentTime
  let accessEvent = Event ConvAccessUpdate cnv usr now (Just $ EdConvAccessUpdate body)
  Data.updateConversationAccess cnv targetAccess targetRole
  pushEvent accessEvent users bots zcon
  -- Remove users and bots
  let removedUsers = map memId users \\ map memId newUsers
      removedBots = map botMemId bots \\ map botMemId newBots
  mapM_ (deleteBot cnv) removedBots
  case removedUsers of
    [] -> return ()
    x : xs -> do
      e <- Data.removeMembers conv usr (Local <$> list1 x xs)
      -- push event to all clients, including zconn
      -- since updateConversationAccess generates a second (member removal) event here
      for_ (newPush (evtFrom e) (ConvEvent e) (recipient <$> users)) $ \p -> push1 p
      void . forkIO $ void $ External.deliver (newBots `zip` repeat e)
  -- Return the event
  pure accessEvent
  where
    usersL :: Lens' ([Member], [BotMember]) [Member]
    usersL = _1
    botsL :: Lens' ([Member], [BotMember]) [BotMember]
    botsL = _2

updateConversationReceiptModeH :: UserId ::: ConnId ::: ConvId ::: JsonRequest ConversationReceiptModeUpdate ::: JSON -> Galley Response
updateConversationReceiptModeH (usr ::: zcon ::: cnv ::: req ::: _) = do
  update <- fromJsonBody req
  handleUpdateResult <$> updateConversationReceiptMode usr zcon cnv update

updateConversationReceiptMode :: UserId -> ConnId -> ConvId -> ConversationReceiptModeUpdate -> Galley UpdateResult
updateConversationReceiptMode usr zcon cnv receiptModeUpdate@(ConversationReceiptModeUpdate target) = do
  (bots, users) <- botsAndUsers <$> Data.members cnv
  ensureActionAllowed ModifyConversationReceiptMode =<< getSelfMember usr users
  current <- Data.lookupReceiptMode cnv
  if current == Just target
    then pure Unchanged
    else Updated <$> update users bots
  where
    update users bots = do
      -- Update Cassandra & send an event
      Data.updateConversationReceiptMode cnv target
      now <- liftIO getCurrentTime
      let receiptEvent = Event ConvReceiptModeUpdate cnv usr now (Just $ EdConvReceiptModeUpdate receiptModeUpdate)
      pushEvent receiptEvent users bots zcon
      pure receiptEvent

updateConversationMessageTimerH :: UserId ::: ConnId ::: ConvId ::: JsonRequest ConversationMessageTimerUpdate -> Galley Response
updateConversationMessageTimerH (usr ::: zcon ::: cnv ::: req) = do
  timerUpdate <- fromJsonBody req
  handleUpdateResult <$> updateConversationMessageTimer usr zcon cnv timerUpdate

updateConversationMessageTimer :: UserId -> ConnId -> ConvId -> ConversationMessageTimerUpdate -> Galley UpdateResult
updateConversationMessageTimer usr zcon cnv timerUpdate@(ConversationMessageTimerUpdate target) = do
  -- checks and balances
  (bots, users) <- botsAndUsers <$> Data.members cnv
  ensureActionAllowed ModifyConversationMessageTimer =<< getSelfMember usr users
  conv <- Data.conversation cnv >>= ifNothing convNotFound
  ensureGroupConv conv
  let currentTimer = Data.convMessageTimer conv
  if currentTimer == target
    then pure Unchanged
    else Updated <$> update users bots
  where
    update users bots = do
      -- update cassandra & send event
      now <- liftIO getCurrentTime
      let timerEvent = Event ConvMessageTimerUpdate cnv usr now (Just $ EdConvMessageTimerUpdate timerUpdate)
      Data.updateConversationMessageTimer cnv target
      pushEvent timerEvent users bots zcon
      pure timerEvent

pushEvent :: Event -> [Member] -> [BotMember] -> ConnId -> Galley ()
pushEvent e users bots zcon = do
  for_ (newPush (evtFrom e) (ConvEvent e) (recipient <$> users)) $ \p ->
    push1 $ p & pushConn ?~ zcon
  void . forkIO $ void $ External.deliver (bots `zip` repeat e)

addCodeH :: UserId ::: ConnId ::: ConvId -> Galley Response
addCodeH (usr ::: zcon ::: cnv) = do
  addCode usr zcon cnv <&> \case
    CodeAdded event -> json event & setStatus status201
    CodeAlreadyExisted conversationCode -> json conversationCode & setStatus status200

data AddCodeResult
  = CodeAdded Event
  | CodeAlreadyExisted ConversationCode

addCode :: UserId -> ConnId -> ConvId -> Galley AddCodeResult
addCode usr zcon cnv = do
  conv <- Data.conversation cnv >>= ifNothing convNotFound
  ensureConvMember (Data.convMembers conv) usr
  ensureAccess conv CodeAccess
  let (bots, users) = botsAndUsers $ Data.convMembers conv
  key <- mkKey cnv
  mCode <- Data.lookupCode key ReusableCode
  case mCode of
    Nothing -> do
      code <- generate cnv ReusableCode (Timeout 3600 * 24 * 365) -- one year TODO: configurable
      Data.insertCode code
      now <- liftIO getCurrentTime
      conversationCode <- createCode code
      let event = Event ConvCodeUpdate cnv usr now (Just $ EdConvCodeUpdate conversationCode)
      pushEvent event users bots zcon
      pure $ CodeAdded event
    Just code -> do
      conversationCode <- createCode code
      pure $ CodeAlreadyExisted conversationCode
  where
    createCode :: Code -> Galley ConversationCode
    createCode code = do
      urlPrefix <- view $ options . optSettings . setConversationCodeURI
      return $ mkConversationCode (codeKey code) (codeValue code) urlPrefix

rmCodeH :: UserId ::: ConnId ::: ConvId -> Galley Response
rmCodeH (usr ::: zcon ::: cnv) = do
  setStatus status200 . json <$> rmCode usr zcon cnv

rmCode :: UserId -> ConnId -> ConvId -> Galley Event
rmCode usr zcon cnv = do
  conv <- Data.conversation cnv >>= ifNothing convNotFound
  ensureConvMember (Data.convMembers conv) usr
  ensureAccess conv CodeAccess
  let (bots, users) = botsAndUsers $ Data.convMembers conv
  key <- mkKey cnv
  Data.deleteCode key ReusableCode
  now <- liftIO getCurrentTime
  let event = Event ConvCodeDelete cnv usr now Nothing
  pushEvent event users bots zcon
  pure event

getCodeH :: UserId ::: ConvId -> Galley Response
getCodeH (usr ::: cnv) = do
  setStatus status200 . json <$> getCode usr cnv

getCode :: UserId -> ConvId -> Galley ConversationCode
getCode usr cnv = do
  conv <- Data.conversation cnv >>= ifNothing convNotFound
  ensureAccess conv CodeAccess
  ensureConvMember (Data.convMembers conv) usr
  key <- mkKey cnv
  c <- Data.lookupCode key ReusableCode >>= ifNothing codeNotFound
  returnCode c

returnCode :: Code -> Galley ConversationCode
returnCode c = do
  urlPrefix <- view $ options . optSettings . setConversationCodeURI
  pure $ mkConversationCode (codeKey c) (codeValue c) urlPrefix

checkReusableCodeH :: JsonRequest ConversationCode -> Galley Response
checkReusableCodeH req = do
  convCode <- fromJsonBody req
  checkReusableCode convCode
  pure empty

checkReusableCode :: ConversationCode -> Galley ()
checkReusableCode convCode = do
  void $ verifyReusableCode convCode

verifyReusableCode :: ConversationCode -> Galley Code
verifyReusableCode convCode = do
  c <- Data.lookupCode (conversationKey convCode) ReusableCode >>= ifNothing codeNotFound
  unless (codeValue c == conversationCode convCode) $
    throwM codeNotFound
  return c

joinConversationByReusableCodeH :: UserId ::: ConnId ::: JsonRequest ConversationCode -> Galley Response
joinConversationByReusableCodeH (zusr ::: zcon ::: req) = do
  convCode <- fromJsonBody req
  handleUpdateResult <$> joinConversationByReusableCode zusr zcon convCode

joinConversationByReusableCode :: UserId -> ConnId -> ConversationCode -> Galley UpdateResult
joinConversationByReusableCode zusr zcon convCode = do
  c <- verifyReusableCode convCode
  joinConversation zusr zcon (codeConversation c) CodeAccess

joinConversationByIdH :: UserId ::: ConnId ::: ConvId ::: JSON -> Galley Response
joinConversationByIdH (zusr ::: zcon ::: cnv ::: _) =
  handleUpdateResult <$> joinConversationById zusr zcon cnv

joinConversationById :: UserId -> ConnId -> ConvId -> Galley UpdateResult
joinConversationById zusr zcon cnv =
  joinConversation zusr zcon cnv LinkAccess

joinConversation :: UserId -> ConnId -> ConvId -> Access -> Galley UpdateResult
joinConversation zusr zcon cnv access = do
  conv <- Data.conversation cnv >>= ifNothing convNotFound
  ensureAccess conv access
<<<<<<< HEAD
  zusrMembership <- maybe (pure Nothing) (`Data.teamMember` zusr) (Data.convTeam conv)
  ensureAccessRoleSimple (Data.convAccessRole conv) [(zusr, zusrMembership)]
  let newUsers = filter (notIsMember conv) [zusr]
  ensureMemberLimit (toList $ Data.convMembers conv) newUsers
=======
  mbTms <- traverse Data.teamMembers $ Data.convTeam conv
  ensureAccessRole (Data.convAccessRole conv) [zusr] mbTms
  let newUsers = filter (notIsMember conv . makeIdOpaque) [zusr]
  ensureMemberLimit (toList $ Data.convMembers conv) (makeIdOpaque <$> newUsers)
>>>>>>> 5840348a
  -- NOTE: When joining conversations, all users become members
  -- as this is our desired behavior for these types of conversations
  -- where there is no way to control who joins, etc.
  addToConversation (botsAndUsers (Data.convMembers conv)) (zusr, roleNameWireMember) zcon ((,roleNameWireMember) <$> newUsers) conv

addMembersH :: UserId ::: ConnId ::: OpaqueConvId ::: JsonRequest Invite -> Galley Response
addMembersH (zusr ::: zcon ::: cid ::: req) = do
  invite <- fromJsonBody req
  handleUpdateResult <$> addMembers zusr zcon cid invite

addMembers :: UserId -> ConnId -> OpaqueConvId -> Invite -> Galley UpdateResult
addMembers zusr zcon cid invite = do
  resolveOpaqueConvId cid >>= \case
    Mapped idMapping -> throwM . federationNotImplemented $ pure idMapping
    Local localConvId -> addMembersToLocalConv localConvId
  where
    addMembersToLocalConv convId = do
      conv <- Data.conversation convId >>= ifNothing convNotFound
      let mems = botsAndUsers (Data.convMembers conv)
      self <- getSelfMember zusr (snd mems)
      ensureActionAllowed AddConversationMember self
      toAdd <- fromMemberSize <$> checkedMemberAddSize (toList $ invUsers invite)
      let newOpaqueUsers = filter (notIsMember conv) (toList toAdd)
      (newUsers, newQualifiedUsers) <- partitionMappedOrLocalIds <$> traverse resolveOpaqueUserId newOpaqueUsers
      -- FUTUREWORK(federation): allow adding remote members
      -- this one is a bit tricky because all of the checks that need to be done,
      -- some of them on remote backends.
      for_ (nonEmpty newQualifiedUsers) $
        throwM . federationNotImplemented
      ensureMemberLimit (toList $ Data.convMembers conv) newOpaqueUsers
      ensureAccess conv InviteAccess
      ensureConvRoleNotElevated self (invRoleName invite)
      case Data.convTeam conv of
        Nothing -> do
          ensureAccessRole (Data.convAccessRole conv) newUsers Nothing
          ensureConnectedOrSameTeam zusr newUsers
        Just ti -> teamConvChecks ti newUsers convId conv
      addToConversation mems (zusr, memConvRoleName self) zcon ((,invRoleName invite) <$> newUsers) conv
    teamConvChecks tid newUsers convId conv = do
      tms <- Data.teamMembersLimited tid newUsers
      ensureAccessRole (Data.convAccessRole conv) newUsers (Just tms)
      tcv <- Data.teamConversation tid convId
      when (maybe True (view managedConversation) tcv) $
        throwM noAddToManaged
      ensureConnectedOrSameTeam zusr newUsers

updateSelfMemberH :: UserId ::: ConnId ::: ConvId ::: JsonRequest MemberUpdate -> Galley Response
updateSelfMemberH (zusr ::: zcon ::: cid ::: req) = do
  update <- fromJsonBody req
  updateSelfMember zusr zcon cid update
  return empty

updateSelfMember :: UserId -> ConnId -> ConvId -> MemberUpdate -> Galley ()
updateSelfMember zusr zcon cid update = do
  conv <- getConversationAndCheckMembership zusr (makeIdOpaque cid)
  m <- getSelfMember zusr (Data.convMembers conv)
  -- Ensure no self role upgrades
  for_ (mupConvRoleName update) $ ensureConvRoleNotElevated m
  void $ processUpdateMemberEvent zusr zcon cid [m] m update

updateOtherMemberH :: UserId ::: ConnId ::: ConvId ::: UserId ::: JsonRequest OtherMemberUpdate -> Galley Response
updateOtherMemberH (zusr ::: zcon ::: cid ::: victim ::: req) = do
  update <- fromJsonBody req
  updateOtherMember zusr zcon cid victim update
  return empty

updateOtherMember :: UserId -> ConnId -> ConvId -> UserId -> OtherMemberUpdate -> Galley ()
updateOtherMember zusr zcon cid victim update = do
  when (zusr == victim) $
    throwM invalidTargetUserOp
  conv <- getConversationAndCheckMembership zusr (makeIdOpaque cid)
  let (bots, users) = botsAndUsers (Data.convMembers conv)
  ensureActionAllowed ModifyOtherConversationMember =<< getSelfMember zusr users
  memTarget <- getOtherMember victim users
  e <- processUpdateMemberEvent zusr zcon cid users memTarget (memberUpdate {mupConvRoleName = omuConvRoleName update})
  void . forkIO $ void $ External.deliver (bots `zip` repeat e)

removeMemberH :: UserId ::: ConnId ::: OpaqueConvId ::: OpaqueUserId -> Galley Response
removeMemberH (zusr ::: zcon ::: cid ::: victim) = do
  handleUpdateResult <$> removeMember zusr zcon cid victim

removeMember :: UserId -> ConnId -> OpaqueConvId -> OpaqueUserId -> Galley UpdateResult
removeMember zusr zcon cid victim = do
  resolveOpaqueConvId cid >>= \case
    Mapped idMapping -> throwM . federationNotImplemented $ pure idMapping
    Local localConvId -> removeMemberOfLocalConversation localConvId
  where
    removeMemberOfLocalConversation convId = do
      conv <- Data.conversation convId >>= ifNothing convNotFound
      let (bots, users) = botsAndUsers (Data.convMembers conv)
      genConvChecks conv users
      case Data.convTeam conv of
        Nothing -> pure ()
        Just ti -> teamConvChecks convId ti
      if victim `isMember` users
        then do
          resolvedVictim <- resolveOpaqueUserId victim
          event <- Data.removeMembers conv zusr (singleton resolvedVictim)
          case resolvedVictim of
            Mapped _ -> pure () -- FUTUREWORK(federation): notify victim
            Local _ -> pure () -- nothing to do
                -- FUTUREWORK(federation): users can be on other backend, how to notify it?
          for_ (newPush (evtFrom event) (ConvEvent event) (recipient <$> users)) $ \p ->
            push1 $ p & pushConn ?~ zcon
          void . forkIO $ void $ External.deliver (bots `zip` repeat event)
          pure $ Updated event
        else pure Unchanged
    genConvChecks conv usrs = do
      ensureGroupConv conv
      if makeIdOpaque zusr == victim
        then ensureActionAllowed LeaveConversation =<< getSelfMember zusr usrs
        else ensureActionAllowed RemoveConversationMember =<< getSelfMember zusr usrs
    teamConvChecks convId tid = do
      tcv <- Data.teamConversation tid convId
      when (maybe False (view managedConversation) tcv) $
        throwM (invalidOp "Users can not be removed from managed conversations.")

-- OTR

data OtrResult
  = OtrSent !ClientMismatch
  | OtrMissingRecipients !ClientMismatch

handleOtrResult :: OtrResult -> Response
handleOtrResult = \case
  OtrSent m -> json m & setStatus status201
  OtrMissingRecipients m -> json m & setStatus status412

postBotMessageH :: BotId ::: ConvId ::: OtrFilterMissing ::: JsonRequest NewOtrMessage ::: JSON -> Galley Response
postBotMessageH (zbot ::: zcnv ::: val ::: req ::: _) = do
  message <- fromJsonBody req
  handleOtrResult <$> postBotMessage zbot zcnv val message

postBotMessage :: BotId -> ConvId -> OtrFilterMissing -> NewOtrMessage -> Galley OtrResult
postBotMessage zbot zcnv val message = do
  postNewOtrMessage (botUserId zbot) Nothing (makeIdOpaque zcnv) val message

postProtoOtrMessageH :: UserId ::: ConnId ::: OpaqueConvId ::: OtrFilterMissing ::: Request ::: Media "application" "x-protobuf" -> Galley Response
postProtoOtrMessageH (zusr ::: zcon ::: cnv ::: val ::: req ::: _) = do
  message <- Proto.toNewOtrMessage <$> fromProtoBody req
  handleOtrResult <$> postOtrMessage zusr zcon cnv val message

postOtrMessageH :: UserId ::: ConnId ::: OpaqueConvId ::: OtrFilterMissing ::: JsonRequest NewOtrMessage -> Galley Response
postOtrMessageH (zusr ::: zcon ::: cnv ::: val ::: req) = do
  message <- fromJsonBody req
  handleOtrResult <$> postOtrMessage zusr zcon cnv val message

postOtrMessage :: UserId -> ConnId -> OpaqueConvId -> OtrFilterMissing -> NewOtrMessage -> Galley OtrResult
postOtrMessage zusr zcon cnv val message =
  postNewOtrMessage zusr (Just zcon) cnv val message

postProtoOtrBroadcastH :: UserId ::: ConnId ::: OtrFilterMissing ::: Request ::: JSON -> Galley Response
postProtoOtrBroadcastH (zusr ::: zcon ::: val ::: req ::: _) = do
  message <- Proto.toNewOtrMessage <$> fromProtoBody req
  handleOtrResult <$> postOtrBroadcast zusr zcon val message

postOtrBroadcastH :: UserId ::: ConnId ::: OtrFilterMissing ::: JsonRequest NewOtrMessage -> Galley Response
postOtrBroadcastH (zusr ::: zcon ::: val ::: req) = do
  message <- fromJsonBody req
  handleOtrResult <$> postOtrBroadcast zusr zcon val message

postOtrBroadcast :: UserId -> ConnId -> OtrFilterMissing -> NewOtrMessage -> Galley OtrResult
postOtrBroadcast zusr zcon val message =
  postNewOtrBroadcast zusr (Just zcon) val message

-- internal OTR helpers

-- | bots are not supported on broadcast
postNewOtrBroadcast :: UserId -> Maybe ConnId -> OtrFilterMissing -> NewOtrMessage -> Galley OtrResult
postNewOtrBroadcast usr con val msg = do
  let sender = newOtrSender msg
  let recvrs = newOtrRecipients msg
  now <- liftIO getCurrentTime
  withValidOtrBroadcastRecipients usr sender recvrs val now $ \rs -> do
    let (_, toUsers) = foldr (newMessage usr con Nothing msg now) ([], []) rs
    pushSome (catMaybes toUsers)

postNewOtrMessage :: UserId -> Maybe ConnId -> OpaqueConvId -> OtrFilterMissing -> NewOtrMessage -> Galley OtrResult
postNewOtrMessage usr con cnv val msg = do
  resolveOpaqueConvId cnv >>= \case
    Mapped idMapping -> throwM . federationNotImplemented $ pure idMapping
    Local localConvId -> postToLocalConv localConvId
  where
    postToLocalConv localConvId = do
      let sender = newOtrSender msg
      let recvrs = newOtrRecipients msg
      now <- liftIO getCurrentTime
      withValidOtrRecipients usr sender localConvId recvrs val now $ \rs -> do
        let (toBots, toUsers) = foldr (newMessage usr con (Just localConvId) msg now) ([], []) rs
        pushSome (catMaybes toUsers)
        void . forkIO $ do
          gone <- External.deliver toBots
          mapM_ (deleteBot localConvId . botMemId) gone

newMessage ::
  UserId ->
  Maybe ConnId ->
  -- | Conversation Id (if Nothing, recipient's self conversation is used)
  Maybe ConvId ->
  NewOtrMessage ->
  UTCTime ->
  (Member, ClientId, Text) ->
  ([(BotMember, Event)], [Maybe Push]) ->
  ([(BotMember, Event)], [Maybe Push])
newMessage usr con cnv msg now (m, c, t) ~(toBots, toUsers) =
  let o =
        OtrMessage
          { otrSender = newOtrSender msg,
            otrRecipient = c,
            otrCiphertext = t,
            otrData = newOtrData msg
          }
      conv = fromMaybe (selfConv $ memId m) cnv -- use recipient's client's self conversation on broadcast
      e = Event OtrMessageAdd conv usr now (Just $ EdOtrMessage o)
      r = recipient m & recipientClients .~ (RecipientClientsSome $ singleton c)
   in case newBotMember m of
        Just b -> ((b, e) : toBots, toUsers)
        Nothing ->
          let p =
                newPush (evtFrom e) (ConvEvent e) [r]
                  <&> set pushConn con
                  . set pushNativePriority (newOtrNativePriority msg)
                  . set pushRoute (bool RouteDirect RouteAny (newOtrNativePush msg))
                  . set pushTransient (newOtrTransient msg)
           in (toBots, p : toUsers)

updateConversationDeprecatedH :: UserId ::: ConnId ::: ConvId ::: JsonRequest ConversationRename -> Galley Response
updateConversationDeprecatedH (zusr ::: zcon ::: cnv ::: req) = do
  convRename <- fromJsonBody req
  setStatus status200 . json <$> updateConversationName zusr zcon cnv convRename

updateConversationNameH :: UserId ::: ConnId ::: ConvId ::: JsonRequest ConversationRename -> Galley Response
updateConversationNameH (zusr ::: zcon ::: cnv ::: req) = do
  convRename <- fromJsonBody req
  setStatus status200 . json <$> updateConversationName zusr zcon cnv convRename

updateConversationName :: UserId -> ConnId -> ConvId -> ConversationRename -> Galley Event
updateConversationName zusr zcon cnv convRename = do
  alive <- Data.isConvAlive cnv
  unless alive $ do
    Data.deleteConversation cnv
    throwM convNotFound
  (bots, users) <- botsAndUsers <$> Data.members cnv
  ensureActionAllowed ModifyConversationName =<< getSelfMember zusr users
  now <- liftIO getCurrentTime
  cn <- rangeChecked (cupName convRename)
  Data.updateConversation cnv cn
  let e = Event ConvRename cnv zusr now (Just $ EdConvRename convRename)
  for_ (newPush (evtFrom e) (ConvEvent e) (recipient <$> users)) $ \p ->
    push1 $ p & pushConn ?~ zcon
  void . forkIO $ void $ External.deliver (bots `zip` repeat e)
  return e

isTypingH :: UserId ::: ConnId ::: ConvId ::: JsonRequest TypingData -> Galley Response
isTypingH (zusr ::: zcon ::: cnv ::: req) = do
  typingData <- fromJsonBody req
  isTyping zusr zcon cnv typingData
  pure empty

isTyping :: UserId -> ConnId -> ConvId -> TypingData -> Galley ()
isTyping zusr zcon cnv typingData = do
  mm <- Data.members cnv
  unless (makeIdOpaque zusr `isMember` mm) $
    throwM convNotFound
  now <- liftIO getCurrentTime
  let e = Event Typing cnv zusr now (Just $ EdTyping typingData)
  for_ (newPush (evtFrom e) (ConvEvent e) (recipient <$> mm)) $ \p ->
    push1 $
      p
        & pushConn ?~ zcon
        & pushRoute .~ RouteDirect
        & pushTransient .~ True

addServiceH :: JsonRequest Service -> Galley Response
addServiceH req = do
  Data.insertService =<< fromJsonBody req
  return empty

rmServiceH :: JsonRequest ServiceRef -> Galley Response
rmServiceH req = do
  Data.deleteService =<< fromJsonBody req
  return empty

addBotH :: UserId ::: ConnId ::: JsonRequest AddBot -> Galley Response
addBotH (zusr ::: zcon ::: req) = do
  bot <- fromJsonBody req
  json <$> addBot zusr zcon bot

addBot :: UserId -> ConnId -> AddBot -> Galley Event
addBot zusr zcon b = do
  c <- Data.conversation (b ^. addBotConv) >>= ifNothing convNotFound
  -- Check some preconditions on adding bots to a conversation
  for_ (Data.convTeam c) $ teamConvChecks (b ^. addBotConv)
  (bots, users) <- regularConvChecks c
  t <- liftIO getCurrentTime
  Data.updateClient True (botUserId (b ^. addBotId)) (b ^. addBotClient)
  (e, bm) <- Data.addBotMember zusr (b ^. addBotService) (b ^. addBotId) (b ^. addBotConv) t
  for_ (newPush (evtFrom e) (ConvEvent e) (recipient <$> users)) $ \p ->
    push1 $ p & pushConn ?~ zcon
  void . forkIO $ void $ External.deliver ((bm : bots) `zip` repeat e)
  pure e
  where
    regularConvChecks c = do
      let (bots, users) = botsAndUsers (Data.convMembers c)
      unless (makeIdOpaque zusr `isMember` users) $
        throwM convNotFound
      ensureGroupConv c
      ensureActionAllowed AddConversationMember =<< getSelfMember zusr users
      unless (any ((== b ^. addBotId) . botMemId) bots) $
        ensureMemberLimit (toList $ Data.convMembers c) [makeIdOpaque (botUserId (b ^. addBotId))]
      return (bots, users)
    teamConvChecks cid tid = do
      tcv <- Data.teamConversation tid cid
      when (maybe True (view managedConversation) tcv) $
        throwM noAddToManaged

rmBotH :: UserId ::: Maybe ConnId ::: JsonRequest RemoveBot -> Galley Response
rmBotH (zusr ::: zcon ::: req) = do
  bot <- fromJsonBody req
  handleUpdateResult <$> rmBot zusr zcon bot

rmBot :: UserId -> Maybe ConnId -> RemoveBot -> Galley UpdateResult
rmBot zusr zcon b = do
  c <- Data.conversation (b ^. rmBotConv) >>= ifNothing convNotFound
  unless (makeIdOpaque zusr `isMember` Data.convMembers c) $
    throwM convNotFound
  let (bots, users) = botsAndUsers (Data.convMembers c)
  if not (any ((== b ^. rmBotId) . botMemId) bots)
    then pure Unchanged
    else do
      t <- liftIO getCurrentTime
      let evd = Just (EdMembersLeave (UserIdList [botUserId (b ^. rmBotId)]))
      let e = Event MemberLeave (Data.convId c) zusr t evd
      for_ (newPush (evtFrom e) (ConvEvent e) (recipient <$> users)) $ \p ->
        push1 $ p & pushConn .~ zcon
      Data.removeMember (botUserId (b ^. rmBotId)) (Data.convId c)
      Data.eraseClients (botUserId (b ^. rmBotId))
      void . forkIO $ void $ External.deliver (bots `zip` repeat e)
      pure $ Updated e

-------------------------------------------------------------------------------
-- Helpers

addToConversation :: ([BotMember], [Member]) -> (UserId, RoleName) -> ConnId -> [(UserId, RoleName)] -> Data.Conversation -> Galley UpdateResult
addToConversation _ _ _ [] _ = pure Unchanged
addToConversation (bots, others) (usr, usrRole) conn xs c = do
  ensureGroupConv c
  mems <- checkedMemberAddSize xs
  now <- liftIO getCurrentTime
  (e, mm) <- Data.addMembersWithRole now (Data.convId c) (usr, usrRole) mems
  for_ (newPush (evtFrom e) (ConvEvent e) (recipient <$> allMembers (toList mm))) $ \p ->
    push1 $ p & pushConn ?~ conn
  void . forkIO $ void $ External.deliver (bots `zip` repeat e)
  pure $ Updated e
  where
    allMembers new = foldl' fn new others
      where
        fn acc m
          | any ((== memId m) . memId) acc = acc
          | otherwise = m : acc

ensureGroupConv :: MonadThrow m => Data.Conversation -> m ()
ensureGroupConv c = case Data.convType c of
  SelfConv -> throwM invalidSelfOp
  One2OneConv -> throwM invalidOne2OneOp
  ConnectConv -> throwM invalidConnectOp
  _ -> return ()

ensureMemberLimit :: [Member] -> [OpaqueUserId] -> Galley ()
ensureMemberLimit old new = do
  o <- view options
  let maxSize = fromIntegral (o ^. optSettings . setMaxConvSize)
  when (length old + length new > maxSize) $
    throwM tooManyMembers

notIsMember :: Data.Conversation -> OpaqueUserId -> Bool
notIsMember cc u = not $ isMember u (Data.convMembers cc)

ensureConvMember :: [Member] -> UserId -> Galley ()
ensureConvMember users usr =
  unless (makeIdOpaque usr `isMember` users) $
    throwM convNotFound

ensureAccess :: Data.Conversation -> Access -> Galley ()
ensureAccess conv access =
  unless (access `elem` Data.convAccess conv) $
    throwM convAccessDenied

applyMemUpdateChanges :: Member -> MemberUpdateData -> Member
applyMemUpdateChanges m u =
  m
    { memOtrMuted = fromMaybe (memOtrMuted m) (misOtrMuted u),
      memOtrMutedRef = misOtrMutedRef u <|> memOtrMutedRef m,
      memOtrArchived = fromMaybe (memOtrArchived m) (misOtrArchived u),
      memOtrArchivedRef = misOtrArchivedRef u <|> memOtrArchivedRef m,
      memHidden = fromMaybe (memHidden m) (misHidden u),
      memHiddenRef = misHiddenRef u <|> memHiddenRef m,
      memConvRoleName = fromMaybe (memConvRoleName m) (misConvRoleName u)
    }

processUpdateMemberEvent ::
  UserId ->
  ConnId ->
  ConvId ->
  [Member] ->
  Member ->
  MemberUpdate ->
  Galley Event
processUpdateMemberEvent zusr zcon cid users target update = do
  up <- Data.updateMember cid (memId target) update
  now <- liftIO getCurrentTime
  let e = Event MemberStateUpdate cid zusr now (Just $ EdMemberUpdate up)
  let ms = applyMemUpdateChanges target up
  for_ (newPush (evtFrom e) (ConvEvent e) (recipient ms : fmap recipient (delete target users))) $ \p ->
    push1 $
      p
        & pushConn ?~ zcon
        & pushRoute .~ RouteDirect
  return e

-------------------------------------------------------------------------------
-- OtrRecipients Validation

data CheckedOtrRecipients
  = -- | Valid sender (user and client) and no missing recipients,
    -- or missing recipients have been willfully ignored.
    ValidOtrRecipients !ClientMismatch [(Member, ClientId, Text)]
  | -- | Missing recipients.
    MissingOtrRecipients !ClientMismatch
  | -- | Invalid sender (user).
    InvalidOtrSenderUser
  | -- | Invalid sender (client).
    InvalidOtrSenderClient

withValidOtrBroadcastRecipients ::
  UserId ->
  ClientId ->
  OtrRecipients ->
  OtrFilterMissing ->
  UTCTime ->
  ([(Member, ClientId, Text)] -> Galley ()) ->
  Galley OtrResult
withValidOtrBroadcastRecipients usr clt rcps val now go = Teams.withBindingTeam usr $ \tid -> do
  tMembers <- fmap (view userId) <$> Data.teamMembersUnsafeForLargeTeams tid
  contacts <- getContactList usr
  let users = Set.toList $ Set.union (Set.fromList tMembers) (Set.fromList contacts)
  isInternal <- view $ options . optSettings . setIntraListing
  clts <-
    if isInternal
      then Clients.fromUserClients <$> Intra.lookupClients users
      else Data.lookupClients users
  let membs = Data.newMember <$> users
  handleOtrResponse usr clt rcps membs clts val now go

withValidOtrRecipients ::
  UserId ->
  ClientId ->
  ConvId ->
  OtrRecipients ->
  OtrFilterMissing ->
  UTCTime ->
  ([(Member, ClientId, Text)] -> Galley ()) ->
  Galley OtrResult
withValidOtrRecipients usr clt cnv rcps val now go = do
  alive <- Data.isConvAlive cnv
  unless alive $ do
    Data.deleteConversation cnv
    throwM convNotFound
  membs <- Data.members cnv
  let memIds = (memId <$> membs)
  isInternal <- view $ options . optSettings . setIntraListing
  clts <-
    if isInternal
      then Clients.fromUserClients <$> Intra.lookupClients memIds
      else Data.lookupClients memIds
  handleOtrResponse usr clt rcps membs clts val now go

handleOtrResponse ::
  -- | Proposed sender (user)
  UserId ->
  -- | Proposed sender (client)
  ClientId ->
  -- | Proposed recipients (users & clients).
  OtrRecipients ->
  -- | Members to consider as valid recipients.
  [Member] ->
  -- | Clients to consider as valid recipients.
  Clients ->
  -- | How to filter missing clients.
  OtrFilterMissing ->
  -- | The current timestamp.
  UTCTime ->
  -- | Callback if OtrRecipients are valid
  ([(Member, ClientId, Text)] -> Galley ()) ->
  Galley OtrResult
handleOtrResponse usr clt rcps membs clts val now go = case checkOtrRecipients usr clt rcps membs clts val now of
  ValidOtrRecipients m r -> go r >> pure (OtrSent m)
  MissingOtrRecipients m -> pure (OtrMissingRecipients m)
  InvalidOtrSenderUser -> throwM convNotFound
  InvalidOtrSenderClient -> throwM unknownClient

-- | Check OTR sender and recipients for validity and completeness
-- against a given list of valid members and clients, optionally
-- ignoring missing clients. Returns 'ValidOtrRecipients' on success
-- for further processing.
checkOtrRecipients ::
  -- | Proposed sender (user)
  UserId ->
  -- | Proposed sender (client)
  ClientId ->
  -- | Proposed recipients (users & clients).
  OtrRecipients ->
  -- | Members to consider as valid recipients.
  [Member] ->
  -- | Clients to consider as valid recipients.
  Clients ->
  -- | How to filter missing clients.
  OtrFilterMissing ->
  -- | The current timestamp.
  UTCTime ->
  CheckedOtrRecipients
checkOtrRecipients (makeIdOpaque -> usr) sid prs vms vcs val now
  | not (Map.member usr vmembers) = InvalidOtrSenderUser
  | not (Clients.contains usr sid vcs) = InvalidOtrSenderClient
  | not (Clients.null missing) = MissingOtrRecipients mismatch
  | otherwise = ValidOtrRecipients mismatch yield
  where
    yield = foldrOtrRecipients next [] prs
    next u c t rs
      | Just m <- member u c = (m, c, t) : rs
      | otherwise = rs
    member :: OpaqueUserId -> ClientId -> Maybe Member
    member u c
      | Just m <- Map.lookup u vmembers,
        Clients.contains u c vclients =
        Just m
      | otherwise = Nothing
    -- Valid recipient members & clients
    vmembers = Map.fromList $ map (\m -> (makeIdOpaque (memId m), m)) vms
    vclients = Clients.rmClient usr sid vcs
    -- Proposed (given) recipients
    recipients = userClientMap (otrRecipientsMap prs)
    given = Clients.fromMap (Map.map Map.keysSet recipients)
    -- Differences between valid and proposed recipients
    missing = filterMissing (Clients.diff vclients given)
    unknown = Clients.diff given vcs
    deleted = Clients.filter (`Map.member` vmembers) unknown
    redundant =
      Clients.diff unknown deleted
        & if Clients.contains usr sid given
          then Clients.insert usr sid
          else id
    mismatch =
      ClientMismatch
        { cmismatchTime = now,
          missingClients = UserClients (Clients.toMap missing),
          redundantClients = UserClients (Clients.toMap redundant),
          deletedClients = UserClients (Clients.toMap deleted)
        }
    filterMissing miss = case val of
      OtrReportAllMissing -> miss
      OtrIgnoreAllMissing -> Clients.nil
      OtrReportMissing us -> Clients.filter (`Set.member` us) miss
      OtrIgnoreMissing us -> Clients.filter (`Set.notMember` us) miss<|MERGE_RESOLUTION|>--- conflicted
+++ resolved
@@ -400,17 +400,10 @@
 joinConversation zusr zcon cnv access = do
   conv <- Data.conversation cnv >>= ifNothing convNotFound
   ensureAccess conv access
-<<<<<<< HEAD
   zusrMembership <- maybe (pure Nothing) (`Data.teamMember` zusr) (Data.convTeam conv)
   ensureAccessRoleSimple (Data.convAccessRole conv) [(zusr, zusrMembership)]
-  let newUsers = filter (notIsMember conv) [zusr]
-  ensureMemberLimit (toList $ Data.convMembers conv) newUsers
-=======
-  mbTms <- traverse Data.teamMembers $ Data.convTeam conv
-  ensureAccessRole (Data.convAccessRole conv) [zusr] mbTms
   let newUsers = filter (notIsMember conv . makeIdOpaque) [zusr]
   ensureMemberLimit (toList $ Data.convMembers conv) (makeIdOpaque <$> newUsers)
->>>>>>> 5840348a
   -- NOTE: When joining conversations, all users become members
   -- as this is our desired behavior for these types of conversations
   -- where there is no way to control who joins, etc.

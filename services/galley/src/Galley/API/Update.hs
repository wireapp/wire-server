--- conflicted
+++ resolved
@@ -46,12 +46,7 @@
     UpdateResponses,
 
     -- * Talking
-<<<<<<< HEAD
-    postQualifiedOtrMessage,
-    postOtrMessage,
-=======
     postProteusMessage,
->>>>>>> cf87ee48
     postOtrMessageUnqualified,
     postOtrBroadcastH,
     postProtoOtrBroadcastH,
@@ -74,29 +69,18 @@
 import Data.Domain (Domain)
 import Data.Id
 import Data.Json.Util (toUTCTimeMillis)
-<<<<<<< HEAD
-import Data.List.Extra (nubOrd)
-import Data.List1
-import qualified Data.Map.Strict as Map
-=======
-import Data.LegalHold (UserLegalHoldStatus (..), defUserLegalHoldStatus)
 import Data.List.Extra (nubOrd)
 import Data.List1
 import qualified Data.Map.Strict as Map
 import Data.Misc (FutureWork (FutureWork))
->>>>>>> cf87ee48
 import Data.Qualified
 import Data.Range
 import qualified Data.Set as Set
 import Data.Time
 import Galley.API.Error
-import Galley.API.LegalHold (guardLegalholdPolicyConflicts)
+import Galley.API.LegalHold.Conflicts (guardLegalholdPolicyConflicts)
 import Galley.API.Mapping
-<<<<<<< HEAD
 import Galley.API.Message
-import qualified Galley.API.Teams as Teams
-=======
->>>>>>> cf87ee48
 import Galley.API.Util
 import Galley.App
 import qualified Galley.Data as Data
@@ -133,6 +117,7 @@
 import qualified Wire.API.Message as Public
 import Wire.API.Routes.Public.Galley (UpdateResponses)
 import qualified Wire.API.Routes.Public.Galley as GalleyAPI
+import Wire.API.Team.LegalHold (LegalholdProtectee (..))
 
 acceptConvH :: UserId ::: Maybe ConnId ::: ConvId -> Galley Response
 acceptConvH (usr ::: conn ::: cnv) = do
@@ -1180,101 +1165,7 @@
       OtrReportAllMissing -> miss
       OtrIgnoreAllMissing -> Clients.nil
       OtrReportMissing us -> Clients.filter (`Set.member` us) miss
-<<<<<<< HEAD
       OtrIgnoreMissing us -> Clients.filter (`Set.notMember` us) miss
-=======
-      OtrIgnoreMissing us -> Clients.filter (`Set.notMember` us) miss
-
--- | If user has legalhold status `no_consent` or has client devices that have no legalhold
--- capability, and some of the clients she is about to get connected are LH devices, respond
--- with 412 and do not process notification.
---
--- This is a fallback safeguard that shouldn't get triggered if backend and clients work as
--- intended.
-guardLegalholdPolicyConflicts :: LegalholdProtectee -> UserClients -> Galley ()
-guardLegalholdPolicyConflicts LegalholdPlusFederationNotImplemented _otherClients = pure ()
-guardLegalholdPolicyConflicts UnprotectedBot _otherClients = pure ()
-guardLegalholdPolicyConflicts (ProtectedUser self) otherClients = do
-  view (options . optSettings . setFeatureFlags . flagLegalHold) >>= \case
-    FeatureLegalHoldDisabledPermanently -> case FutureWork @'LegalholdPlusFederationNotImplemented () of
-      FutureWork () -> pure () -- FUTUREWORK: if federation is enabled, we still need to run the guard!
-    FeatureLegalHoldDisabledByDefault -> guardLegalholdPolicyConflictsUid self otherClients
-    FeatureLegalHoldWhitelistTeamsAndImplicitConsent -> guardLegalholdPolicyConflictsUid self otherClients
-
-guardLegalholdPolicyConflictsUid :: UserId -> UserClients -> Galley ()
-guardLegalholdPolicyConflictsUid self otherClients = do
-  let otherCids :: [ClientId]
-      otherCids = Set.toList . Set.unions . Map.elems . userClients $ otherClients
-
-      otherUids :: [UserId]
-      otherUids = nub $ Map.keys . userClients $ otherClients
-
-  when (nub otherUids /= [self {- if all other clients belong to us, there can be no conflict -}]) $ do
-    allClients :: UserClientsFull <- Intra.lookupClientsFull (nub $ self : otherUids)
-
-    let selfClients :: [Client.Client] =
-          allClients
-            & Client.userClientsFull
-            & Map.lookup self
-            & fromMaybe Set.empty
-            & Set.toList
-
-        otherClientHasLH :: Bool
-        otherClientHasLH =
-          let clients =
-                allClients
-                  & Client.userClientsFull
-                  & Map.delete self
-                  & Map.elems
-                  & Set.unions
-                  & Set.toList
-                  & filter ((`elem` otherCids) . Client.clientId)
-           in Client.LegalHoldClientType `elem` (Client.clientType <$> clients)
-
-        checkSelfHasLHClients :: Bool
-        checkSelfHasLHClients =
-          any ((== Client.LegalHoldClientType) . Client.clientType) selfClients
-
-        checkSelfHasOldClients :: Bool
-        checkSelfHasOldClients =
-          any isOld selfClients
-          where
-            isOld :: Client.Client -> Bool
-            isOld =
-              (Client.ClientSupportsLegalholdImplicitConsent `Set.notMember`)
-                . Client.fromClientCapabilityList
-                . Client.clientCapabilities
-
-        checkConsentMissing :: Galley Bool
-        checkConsentMissing = do
-          -- (we could also get the profile from brig.  would make the code slightly more
-          -- concise, but not really help with the rpc back-and-forth, so, like, why?)
-          mbUser <- accountUser <$$> getUser self
-          mbTeamMember <- join <$> for (mbUser >>= userTeam) (`teamMember` self)
-          let lhStatus = maybe defUserLegalHoldStatus (view legalHoldStatus) mbTeamMember
-          pure (lhStatus == UserLegalHoldNoConsent)
-
-    Log.debug $
-      Log.field "self" (toByteString' self)
-        Log.~~ Log.field "otherClients" (toByteString' $ show otherClients)
-        Log.~~ Log.field "otherClientHasLH" (toByteString' otherClientHasLH)
-        Log.~~ Log.field "checkSelfHasOldClients" (toByteString' checkSelfHasOldClients)
-        Log.~~ Log.field "checkSelfHasLHClients" (toByteString' checkSelfHasLHClients)
-        Log.~~ Log.msg ("guardLegalholdPolicyConflicts[1]" :: Text)
-
-    -- (I've tried to order the following checks for minimum IO; did it work?  ~~fisx)
-    when otherClientHasLH $ do
-      when checkSelfHasOldClients $ do
-        Log.debug $ Log.msg ("guardLegalholdPolicyConflicts[2]: old clients" :: Text)
-        throwM missingLegalholdConsent
-
-      unless checkSelfHasLHClients {- carrying a LH device implies having granted LH consent -} $ do
-        whenM checkConsentMissing $ do
-          -- We assume this is impossible, since conversations are automatically
-          -- blocked if LH consent is missing of any participant.
-          -- We add this check here as an extra failsafe.
-          Log.debug $ Log.msg ("guardLegalholdPolicyConflicts[3]: consent missing" :: Text)
-          throwM missingLegalholdConsent
 
 -- Copied from 'Galley.API.Team' to break import cycles
 withBindingTeam :: UserId -> (TeamId -> Galley b) -> Galley b
@@ -1283,5 +1174,4 @@
   binding <- Data.teamBinding tid >>= ifNothing teamNotFound
   case binding of
     Binding -> callback tid
-    NonBinding -> throwM nonBindingTeam
->>>>>>> cf87ee48
+    NonBinding -> throwM nonBindingTeam
-- This file is part of the Wire Server implementation.
--
-- Copyright (C) 2022 Wire Swiss GmbH <opensource@wire.com>
--
-- This program is free software: you can redistribute it and/or modify it under
-- the terms of the GNU Affero General Public License as published by the Free
-- Software Foundation, either version 3 of the License, or (at your option) any
-- later version.
--
-- This program is distributed in the hope that it will be useful, but WITHOUT
-- ANY WARRANTY; without even the implied warranty of MERCHANTABILITY or FITNESS
-- FOR A PARTICULAR PURPOSE. See the GNU Affero General Public License for more
-- details.
--
-- You should have received a copy of the GNU Affero General Public License along
-- with this program. If not, see <https://www.gnu.org/licenses/>.
{-# LANGUAGE OverloadedRecordDot #-}
{-# LANGUAGE RecordWildCards #-}

module Galley.API.Update
  ( -- * Managing Conversations
    acceptConvH,
    blockConvH,
    unblockConvH,
    checkReusableCode,
    joinConversationByReusableCode,
    joinConversationById,
    addCodeUnqualified,
    addCodeUnqualifiedWithReqBody,
    rmCodeUnqualified,
    getCode,
    updateUnqualifiedConversationName,
    updateConversationName,
    updateConversationReceiptModeUnqualified,
    updateConversationReceiptMode,
    updateConversationMessageTimerUnqualified,
    updateConversationMessageTimer,
    updateConversationAccessUnqualified,
    updateConversationAccess,
    deleteLocalConversation,
    updateRemoteConversation,
    updateConversationProtocolWithLocalUser,
    updateLocalStateOfRemoteConv,

    -- * Managing Members
    addMembersUnqualified,
    addMembersUnqualifiedV2,
    addMembers,
    updateUnqualifiedSelfMember,
    updateSelfMember,
    updateOtherMember,
    updateOtherMemberUnqualified,
    removeMemberQualified,
    removeMemberUnqualified,
    removeMemberFromLocalConv,
    removeMemberFromRemoteConv,

    -- * Talking
    postProteusMessage,
    postOtrMessageUnqualified,
    postProteusBroadcast,
    postOtrBroadcastUnqualified,
    memberTypingUnqualified,
    memberTyping,

    -- * External Services
    addServiceH,
    rmServiceH,
    Galley.API.Update.addBotH,
    rmBotH,
    postBotMessageUnqualified,
  )
where

import Control.Error.Util (hush)
import Control.Lens
import Control.Monad.State
import Data.Code
import Data.Id
import Data.Json.Util
import Data.List1
import qualified Data.Map.Strict as Map
import Data.Qualified
import qualified Data.Set as Set
import Data.Singletons
import Data.Time
import Galley.API.Action
import Galley.API.Error
import Galley.API.Mapping
import Galley.API.Message
import qualified Galley.API.Query as Query
import Galley.API.Util
import Galley.App
import qualified Galley.Data.Conversation as Data
import Galley.Data.Services as Data
import Galley.Data.Types hiding (Conversation)
import Galley.Effects
import qualified Galley.Effects.ClientStore as E
import qualified Galley.Effects.CodeStore as E
import qualified Galley.Effects.ConversationStore as E
import qualified Galley.Effects.ExternalAccess as E
import qualified Galley.Effects.FederatorAccess as E
import qualified Galley.Effects.GundeckAccess as E
import qualified Galley.Effects.MemberStore as E
import qualified Galley.Effects.ServiceStore as E
import Galley.Effects.WaiRoutes
import Galley.Intra.Push
import Galley.Options
import Galley.Types.Bot hiding (addBot)
import Galley.Types.Bot.Service (Service)
import Galley.Types.Conversations.Members (LocalMember (..))
import Galley.Types.UserList
import Imports hiding (forkIO)
import Network.HTTP.Types
import Network.Wai
import Network.Wai.Predicate hiding (Error, and, failure, setStatus, _1, _2)
import Network.Wai.Utilities hiding (Error)
import Polysemy
import Polysemy.Error
import Polysemy.Input
import Polysemy.TinyLog
import System.Logger (Msg)
import Wire.API.Conversation hiding (Member)
import Wire.API.Conversation.Action
import Wire.API.Conversation.Code
import qualified Wire.API.Conversation.Protocol as P
import Wire.API.Conversation.Role
import Wire.API.Conversation.Typing
import Wire.API.Error
import Wire.API.Error.Galley
import Wire.API.Event.Conversation
import Wire.API.Federation.API
import Wire.API.Federation.API.Galley
import Wire.API.Federation.Error
import Wire.API.Message
import Wire.API.Password (mkSafePassword)
import Wire.API.Provider.Service (ServiceRef)
import Wire.API.Routes.Public.Galley.Messaging
import Wire.API.Routes.Public.Util (UpdateResult (..))
import Wire.API.ServantProto (RawProto (..))
import Wire.API.Team.Member
import Wire.API.User.Client

acceptConvH ::
  ( Member ConversationStore r,
    Member (Error InternalError) r,
    Member (ErrorS 'ConvNotFound) r,
    Member (ErrorS 'InvalidOperation) r,
    Member GundeckAccess r,
    Member (Input (Local ())) r,
    Member (Input UTCTime) r,
    Member MemberStore r,
    Member TinyLog r
  ) =>
  UserId ::: Maybe ConnId ::: ConvId ->
  Sem r Response
acceptConvH (usr ::: conn ::: cnv) = do
  lusr <- qualifyLocal usr
  setStatus status200 . json <$> acceptConv lusr conn cnv

acceptConv ::
  ( Member ConversationStore r,
    Member (Error InternalError) r,
    Member (ErrorS 'ConvNotFound) r,
    Member (ErrorS 'InvalidOperation) r,
    Member GundeckAccess r,
    Member (Input UTCTime) r,
    Member MemberStore r,
    Member TinyLog r
  ) =>
  Local UserId ->
  Maybe ConnId ->
  ConvId ->
  Sem r Conversation
acceptConv lusr conn cnv = do
  conv <-
    E.getConversation cnv >>= noteS @'ConvNotFound
  conv' <- acceptOne2One lusr conv conn
  conversationView lusr conv'

blockConvH ::
  ( Member ConversationStore r,
    Member (ErrorS 'ConvNotFound) r,
    Member (ErrorS 'InvalidOperation) r,
    Member MemberStore r
  ) =>
  UserId ::: ConvId ->
  Sem r Response
blockConvH (zusr ::: cnv) =
  empty <$ blockConv zusr cnv

blockConv ::
  ( Member ConversationStore r,
    Member (ErrorS 'ConvNotFound) r,
    Member (ErrorS 'InvalidOperation) r,
    Member MemberStore r
  ) =>
  UserId ->
  ConvId ->
  Sem r ()
blockConv zusr cnv = do
  conv <- E.getConversation cnv >>= noteS @'ConvNotFound
  unless (Data.convType conv `elem` [ConnectConv, One2OneConv]) $
    throwS @'InvalidOperation
  let mems = Data.convLocalMembers conv
  when (zusr `isMember` mems) $
    E.deleteMembers cnv (UserList [zusr] [])

unblockConvH ::
  ( Member ConversationStore r,
    Member (Error InternalError) r,
    Member (ErrorS 'ConvNotFound) r,
    Member (ErrorS 'InvalidOperation) r,
    Member GundeckAccess r,
    Member (Input (Local ())) r,
    Member (Input UTCTime) r,
    Member MemberStore r,
    Member TinyLog r
  ) =>
  UserId ::: Maybe ConnId ::: ConvId ->
  Sem r Response
unblockConvH (usr ::: conn ::: cnv) = do
  lusr <- qualifyLocal usr
  setStatus status200 . json <$> unblockConv lusr conn cnv

unblockConv ::
  ( Member ConversationStore r,
    Member (Error InternalError) r,
    Member (ErrorS 'ConvNotFound) r,
    Member (ErrorS 'InvalidOperation) r,
    Member GundeckAccess r,
    Member (Input UTCTime) r,
    Member MemberStore r,
    Member TinyLog r
  ) =>
  Local UserId ->
  Maybe ConnId ->
  ConvId ->
  Sem r Conversation
unblockConv lusr conn cnv = do
  conv <-
    E.getConversation cnv >>= noteS @'ConvNotFound
  unless (Data.convType conv `elem` [ConnectConv, One2OneConv]) $
    throwS @'InvalidOperation
  conv' <- acceptOne2One lusr conv conn
  conversationView lusr conv'

-- conversation updates

handleUpdateResult :: UpdateResult Event -> Response
handleUpdateResult = \case
  Updated ev -> json ev & setStatus status200
  Unchanged -> empty & setStatus status204

type UpdateConversationAccessEffects =
  '[ BotAccess,
     BrigAccess,
     CodeStore,
     ConversationStore,
     Error FederationError,
     Error InternalError,
     Error InvalidInput,
     ErrorS ('ActionDenied 'ModifyConversationAccess),
     ErrorS ('ActionDenied 'RemoveConversationMember),
     ErrorS 'ConvNotFound,
     ErrorS 'InvalidOperation,
     ErrorS 'InvalidTargetAccess,
     ExternalAccess,
     FederatorAccess,
     FireAndForget,
     GundeckAccess,
     Input Env,
     Input UTCTime,
     MemberStore,
     ProposalStore,
     SubConversationStore,
     TeamStore,
     TinyLog
   ]

updateConversationAccess ::
  ( Members UpdateConversationAccessEffects r
  ) =>
  Local UserId ->
  ConnId ->
  Qualified ConvId ->
  ConversationAccessData ->
  Sem r (UpdateResult Event)
updateConversationAccess lusr con qcnv update = do
  lcnv <- ensureLocal lusr qcnv
  getUpdateResult . fmap (lcuEvent . fst) $
    updateLocalConversation @'ConversationAccessDataTag lcnv (tUntagged lusr) (Just con) update

updateConversationAccessUnqualified ::
  ( Members UpdateConversationAccessEffects r
  ) =>
  Local UserId ->
  ConnId ->
  ConvId ->
  ConversationAccessData ->
  Sem r (UpdateResult Event)
updateConversationAccessUnqualified lusr con cnv update =
  getUpdateResult . fmap (lcuEvent . fst) $
    updateLocalConversation @'ConversationAccessDataTag
      (qualifyAs lusr cnv)
      (tUntagged lusr)
      (Just con)
      update

updateConversationReceiptMode ::
  ( Member BrigAccess r,
    Member ConversationStore r,
    Member (Error FederationError) r,
    Member (ErrorS ('ActionDenied 'ModifyConversationReceiptMode)) r,
    Member (ErrorS 'ConvNotFound) r,
    Member (ErrorS 'InvalidOperation) r,
    Member ExternalAccess r,
    Member FederatorAccess r,
    Member GundeckAccess r,
    Member (Input (Local ())) r,
    Member (Input UTCTime) r,
    Member MemberStore r,
    Member TinyLog r
  ) =>
  Local UserId ->
  ConnId ->
  Qualified ConvId ->
  ConversationReceiptModeUpdate ->
  Sem r (UpdateResult Event)
updateConversationReceiptMode lusr zcon qcnv update =
  foldQualified
    lusr
    ( \lcnv ->
        getUpdateResult . fmap (lcuEvent . fst) $
          updateLocalConversation
            @'ConversationReceiptModeUpdateTag
            lcnv
            (tUntagged lusr)
            (Just zcon)
            update
    )
    ( \rcnv ->
        updateRemoteConversation @'ConversationReceiptModeUpdateTag rcnv lusr zcon update
    )
    qcnv

updateRemoteConversation ::
  forall tag r.
  ( Member BrigAccess r,
    Member ExternalAccess r,
    Member FederatorAccess r,
    Member GundeckAccess r,
    Member (Input (Local ())) r,
    Member MemberStore r,
    Member TinyLog r,
    RethrowErrors (HasConversationActionGalleyErrors tag) r,
    SingI tag
  ) =>
  Remote ConvId ->
  Local UserId ->
  ConnId ->
  ConversationAction tag ->
  Sem r (UpdateResult Event)
updateRemoteConversation rcnv lusr conn action = getUpdateResult $ do
  let updateRequest =
        ConversationUpdateRequest
          { curUser = tUnqualified lusr,
            curConvId = tUnqualified rcnv,
            curAction = SomeConversationAction (sing @tag) action
          }
  response <- E.runFederated rcnv (fedClient @'Galley @"update-conversation" updateRequest)
  convUpdate <- case response of
    ConversationUpdateResponseNoChanges -> throw NoChanges
    ConversationUpdateResponseError err' -> raise $ rethrowErrors @(HasConversationActionGalleyErrors tag) err'
    ConversationUpdateResponseUpdate convUpdate _ -> pure convUpdate

  updateLocalStateOfRemoteConv (qualifyAs rcnv convUpdate) (Just conn) >>= note NoChanges

updateConversationReceiptModeUnqualified ::
  ( Member BrigAccess r,
    Member ConversationStore r,
    Member (Error FederationError) r,
    Member (ErrorS ('ActionDenied 'ModifyConversationReceiptMode)) r,
    Member (ErrorS 'ConvNotFound) r,
    Member (ErrorS 'InvalidOperation) r,
    Member ExternalAccess r,
    Member FederatorAccess r,
    Member GundeckAccess r,
    Member (Input (Local ())) r,
    Member (Input UTCTime) r,
    Member MemberStore r,
    Member TinyLog r
  ) =>
  Local UserId ->
  ConnId ->
  ConvId ->
  ConversationReceiptModeUpdate ->
  Sem r (UpdateResult Event)
updateConversationReceiptModeUnqualified lusr zcon cnv = updateConversationReceiptMode lusr zcon (tUntagged (qualifyAs lusr cnv))

updateConversationMessageTimer ::
  ( Member ConversationStore r,
    Member (ErrorS ('ActionDenied 'ModifyConversationMessageTimer)) r,
    Member (ErrorS 'ConvNotFound) r,
    Member (ErrorS 'InvalidOperation) r,
    Member (Error FederationError) r,
    Member ExternalAccess r,
    Member FederatorAccess r,
    Member GundeckAccess r,
    Member (Input UTCTime) r,
    Member (Logger (Msg -> Msg)) r
  ) =>
  Local UserId ->
  ConnId ->
  Qualified ConvId ->
  ConversationMessageTimerUpdate ->
  Sem r (UpdateResult Event)
updateConversationMessageTimer lusr zcon qcnv update =
  getUpdateResult $
    foldQualified
      lusr
      ( \lcnv ->
          lcuEvent . fst
            <$> updateLocalConversation
              @'ConversationMessageTimerUpdateTag
              lcnv
              (tUntagged lusr)
              (Just zcon)
              update
      )
      (\_ -> throw FederationNotImplemented)
      qcnv

updateConversationMessageTimerUnqualified ::
  ( Member ConversationStore r,
    Member (ErrorS ('ActionDenied 'ModifyConversationMessageTimer)) r,
    Member (ErrorS 'ConvNotFound) r,
    Member (ErrorS 'InvalidOperation) r,
    Member (Error FederationError) r,
    Member ExternalAccess r,
    Member FederatorAccess r,
    Member GundeckAccess r,
    Member (Input UTCTime) r,
    Member (Logger (Msg -> Msg)) r
  ) =>
  Local UserId ->
  ConnId ->
  ConvId ->
  ConversationMessageTimerUpdate ->
  Sem r (UpdateResult Event)
updateConversationMessageTimerUnqualified lusr zcon cnv = updateConversationMessageTimer lusr zcon (tUntagged (qualifyAs lusr cnv))

deleteLocalConversation ::
  ( Member BrigAccess r,
    Member CodeStore r,
    Member ConversationStore r,
    Member (Error FederationError) r,
    Member (ErrorS 'NotATeamMember) r,
    Member (ErrorS ('ActionDenied 'DeleteConversation)) r,
    Member (ErrorS 'ConvNotFound) r,
    Member (ErrorS 'InvalidOperation) r,
    Member ExternalAccess r,
    Member FederatorAccess r,
    Member GundeckAccess r,
    Member SubConversationStore r,
    Member MemberStore r,
    Member ProposalStore r,
    Member (Input UTCTime) r,
    Member TeamStore r,
    Member (Logger (Msg -> Msg)) r
  ) =>
  Local UserId ->
  ConnId ->
  Local ConvId ->
  Sem r (UpdateResult Event)
deleteLocalConversation lusr con lcnv =
  getUpdateResult . fmap (lcuEvent . fst) $
    updateLocalConversation @'ConversationDeleteTag lcnv (tUntagged lusr) (Just con) ()

getUpdateResult :: Sem (Error NoChanges ': r) a -> Sem r (UpdateResult a)
getUpdateResult = fmap (either (const Unchanged) Updated) . runError

addCodeUnqualifiedWithReqBody ::
  forall r.
  ( Member CodeStore r,
    Member ConversationStore r,
    Member (ErrorS 'ConvAccessDenied) r,
    Member (ErrorS 'ConvNotFound) r,
    Member (ErrorS 'GuestLinksDisabled) r,
    Member (ErrorS 'CreateConversationCodeConflict) r,
    Member ExternalAccess r,
    Member GundeckAccess r,
    Member (Input (Local ())) r,
    Member (Input UTCTime) r,
    Member (Embed IO) r,
    Member (Input Opts) r,
    Member TeamFeatureStore r
  ) =>
  UserId ->
  Maybe ConnId ->
  ConvId ->
  CreateConversationCodeRequest ->
  Sem r AddCodeResult
addCodeUnqualifiedWithReqBody usr mZcon cnv req = addCodeUnqualified (Just req) usr mZcon cnv

addCodeUnqualified ::
  forall r.
  ( Member CodeStore r,
    Member ConversationStore r,
    Member (ErrorS 'ConvAccessDenied) r,
    Member (ErrorS 'ConvNotFound) r,
    Member (ErrorS 'GuestLinksDisabled) r,
    Member (ErrorS 'CreateConversationCodeConflict) r,
    Member ExternalAccess r,
    Member GundeckAccess r,
    Member (Input (Local ())) r,
    Member (Input UTCTime) r,
    Member (Input Opts) r,
    Member (Embed IO) r,
    Member TeamFeatureStore r
  ) =>
  Maybe CreateConversationCodeRequest ->
  UserId ->
  Maybe ConnId ->
  ConvId ->
  Sem r AddCodeResult
addCodeUnqualified mReq usr mZcon cnv = do
  lusr <- qualifyLocal usr
  lcnv <- qualifyLocal cnv
  addCode lusr mZcon lcnv mReq

addCode ::
  forall r.
  ( Member CodeStore r,
    Member ConversationStore r,
    Member (ErrorS 'ConvNotFound) r,
    Member (ErrorS 'ConvAccessDenied) r,
    Member (ErrorS 'GuestLinksDisabled) r,
    Member (ErrorS 'CreateConversationCodeConflict) r,
    Member ExternalAccess r,
    Member GundeckAccess r,
    Member (Input UTCTime) r,
    Member (Input Opts) r,
    Member TeamFeatureStore r,
    Member (Embed IO) r
  ) =>
  Local UserId ->
  Maybe ConnId ->
  Local ConvId ->
  Maybe CreateConversationCodeRequest ->
  Sem r AddCodeResult
addCode lusr mZcon lcnv mReq = do
  conv <- E.getConversation (tUnqualified lcnv) >>= noteS @'ConvNotFound
  Query.ensureGuestLinksEnabled (Data.convTeam conv)
  Query.ensureConvAdmin (Data.convLocalMembers conv) (tUnqualified lusr)
  ensureAccess conv CodeAccess
  ensureGuestsOrNonTeamMembersAllowed conv
  let (bots, users) = localBotsAndUsers $ Data.convLocalMembers conv
  key <- E.makeKey (tUnqualified lcnv)
  mCode <- E.getCode key ReusableCode
  case mCode of
    Nothing -> do
      code <- E.generateCode (tUnqualified lcnv) ReusableCode (Timeout 3600 * 24 * 365) -- one year FUTUREWORK: configurable
      mPw <- forM ((.password) =<< mReq) mkSafePassword
      E.createCode code mPw
      now <- input
      conversationCode <- createCode (isJust mPw) code
      let event = Event (tUntagged lcnv) Nothing (tUntagged lusr) now (EdConvCodeUpdate conversationCode)
      pushConversationEvent mZcon event (qualifyAs lusr (map lmId users)) bots
      pure $ CodeAdded event
    Just (code, mPw) -> do
      when (isJust mPw || isJust (mReq >>= (.password))) $ throwS @'CreateConversationCodeConflict
      conversationCode <- createCode (isJust mPw) code
      pure $ CodeAlreadyExisted conversationCode
  where
    createCode :: Bool -> Code -> Sem r ConversationCodeInfo
    createCode hasPw code = do
      mkConversationCodeInfo hasPw (codeKey code) (codeValue code) <$> E.getConversationCodeURI
    ensureGuestsOrNonTeamMembersAllowed :: Data.Conversation -> Sem r ()
    ensureGuestsOrNonTeamMembersAllowed conv =
      unless
        ( GuestAccessRole `Set.member` Data.convAccessRoles conv
            || NonTeamMemberAccessRole `Set.member` Data.convAccessRoles conv
        )
        $ throwS @'ConvAccessDenied

rmCodeUnqualified ::
  ( Member CodeStore r,
    Member ConversationStore r,
    Member (ErrorS 'ConvNotFound) r,
    Member (ErrorS 'ConvAccessDenied) r,
    Member ExternalAccess r,
    Member GundeckAccess r,
    Member (Input (Local ())) r,
    Member (Input UTCTime) r
  ) =>
  Local UserId ->
  ConnId ->
  ConvId ->
  Sem r Event
rmCodeUnqualified lusr zcon cnv = do
  lcnv <- qualifyLocal cnv
  rmCode lusr zcon lcnv

rmCode ::
  ( Member CodeStore r,
    Member ConversationStore r,
    Member (ErrorS 'ConvAccessDenied) r,
    Member (ErrorS 'ConvNotFound) r,
    Member ExternalAccess r,
    Member GundeckAccess r,
    Member (Input UTCTime) r
  ) =>
  Local UserId ->
  ConnId ->
  Local ConvId ->
  Sem r Event
rmCode lusr zcon lcnv = do
  conv <-
    E.getConversation (tUnqualified lcnv) >>= noteS @'ConvNotFound
  Query.ensureConvAdmin (Data.convLocalMembers conv) (tUnqualified lusr)
  ensureAccess conv CodeAccess
  let (bots, users) = localBotsAndUsers $ Data.convLocalMembers conv
  key <- E.makeKey (tUnqualified lcnv)
  E.deleteCode key ReusableCode
  now <- input
  let event = Event (tUntagged lcnv) Nothing (tUntagged lusr) now EdConvCodeDelete
  pushConversationEvent (Just zcon) event (qualifyAs lusr (map lmId users)) bots
  pure event

getCode ::
  forall r.
  ( Member CodeStore r,
    Member ConversationStore r,
    Member (ErrorS 'CodeNotFound) r,
    Member (ErrorS 'ConvAccessDenied) r,
    Member (ErrorS 'ConvNotFound) r,
    Member (ErrorS 'GuestLinksDisabled) r,
    Member (Input Opts) r,
    Member TeamFeatureStore r
  ) =>
  Local UserId ->
  ConvId ->
  Sem r ConversationCodeInfo
getCode lusr cnv = do
  conv <-
    E.getConversation cnv >>= noteS @'ConvNotFound
  Query.ensureGuestLinksEnabled (Data.convTeam conv)
  ensureAccess conv CodeAccess
  ensureConvMember (Data.convLocalMembers conv) (tUnqualified lusr)
  key <- E.makeKey cnv
  (c, mPw) <- E.getCode key ReusableCode >>= noteS @'CodeNotFound
  mkConversationCodeInfo (isJust mPw) (codeKey c) (codeValue c) <$> E.getConversationCodeURI

checkReusableCode ::
  forall r.
  ( Member CodeStore r,
    Member ConversationStore r,
    Member TeamFeatureStore r,
    Member (ErrorS 'CodeNotFound) r,
    Member (ErrorS 'ConvNotFound) r,
    Member (ErrorS 'InvalidConversationPassword) r,
    Member (Input Opts) r
  ) =>
  ConversationCode ->
  Sem r ()
checkReusableCode convCode = do
  code <- verifyReusableCode False Nothing convCode
  conv <- E.getConversation (codeConversation code) >>= noteS @'ConvNotFound
  mapErrorS @'GuestLinksDisabled @'CodeNotFound $
    Query.ensureGuestLinksEnabled (Data.convTeam conv)

updateConversationProtocolWithLocalUser ::
  forall r.
  ( Member (ErrorS 'ConvNotFound) r,
    Member (ErrorS 'ConvInvalidProtocolTransition) r,
    Member (ErrorS ('ActionDenied 'LeaveConversation)) r,
    Member (ErrorS 'InvalidOperation) r,
    Member (Error FederationError) r,
    Member (ErrorS 'MLSMigrationCriteriaNotSatisfied) r,
    Member (ErrorS 'NotATeamMember) r,
    Member (ErrorS OperationDenied) r,
    Member (ErrorS 'TeamNotFound) r,
    Member (Input UTCTime) r,
    Member (Input Env) r,
    Member (Input (Local ())) r,
    Member (Input Opts) r,
    Member BrigAccess r,
    Member ConversationStore r,
    Member MemberStore r,
    Member TinyLog r,
    Member GundeckAccess r,
    Member ExternalAccess r,
    Member FederatorAccess r,
    Member ProposalStore r,
    Member SubConversationStore r,
    Member TeamFeatureStore r,
    Member TeamStore r
  ) =>
  Local UserId ->
  ConnId ->
  Qualified ConvId ->
  P.ProtocolUpdate ->
  Sem r (UpdateResult Event)
updateConversationProtocolWithLocalUser lusr conn qcnv (P.ProtocolUpdate newProtocol) =
  foldQualified
    lusr
    ( \lcnv -> do
        fmap (maybe Unchanged (Updated . lcuEvent . fst) . hush)
          . runError @NoChanges
          . updateLocalConversation @'ConversationUpdateProtocolTag lcnv (tUntagged lusr) (Just conn)
          $ newProtocol
    )
    ( \rcnv ->
        updateRemoteConversation @'ConversationUpdateProtocolTag rcnv lusr conn $
          newProtocol
    )
    qcnv

joinConversationByReusableCode ::
  forall r.
  ( Member BrigAccess r,
    Member CodeStore r,
    Member ConversationStore r,
    Member (ErrorS 'CodeNotFound) r,
    Member (ErrorS 'InvalidConversationPassword) r,
    Member (ErrorS 'ConvAccessDenied) r,
    Member (ErrorS 'ConvNotFound) r,
    Member (ErrorS 'GuestLinksDisabled) r,
    Member (ErrorS 'InvalidOperation) r,
    Member (ErrorS 'NotATeamMember) r,
    Member (ErrorS 'TooManyMembers) r,
    Member FederatorAccess r,
    Member ExternalAccess r,
    Member GundeckAccess r,
    Member (Input Opts) r,
    Member (Input UTCTime) r,
    Member MemberStore r,
    Member TeamStore r,
    Member TeamFeatureStore r,
    Member (Logger (Msg -> Msg)) r
  ) =>
  Local UserId ->
  ConnId ->
  JoinConversationByCode ->
  Sem r (UpdateResult Event)
joinConversationByReusableCode lusr zcon req = do
  c <- verifyReusableCode True req.password req.code
  conv <- E.getConversation (codeConversation c) >>= noteS @'ConvNotFound
  Query.ensureGuestLinksEnabled (Data.convTeam conv)
  joinConversation lusr zcon conv CodeAccess

joinConversationById ::
  forall r.
  ( Member BrigAccess r,
    Member FederatorAccess r,
    Member ConversationStore r,
    Member (ErrorS 'ConvAccessDenied) r,
    Member (ErrorS 'ConvNotFound) r,
    Member (ErrorS 'InvalidOperation) r,
    Member (ErrorS 'NotATeamMember) r,
    Member (ErrorS 'TooManyMembers) r,
    Member ExternalAccess r,
    Member GundeckAccess r,
    Member (Input Opts) r,
    Member (Input UTCTime) r,
    Member MemberStore r,
    Member TeamStore r,
    Member (Logger (Msg -> Msg)) r
  ) =>
  Local UserId ->
  ConnId ->
  ConvId ->
  Sem r (UpdateResult Event)
joinConversationById lusr zcon cnv = do
  conv <- E.getConversation cnv >>= noteS @'ConvNotFound
  joinConversation lusr zcon conv LinkAccess

joinConversation ::
  ( Member BrigAccess r,
    Member FederatorAccess r,
    Member (ErrorS 'ConvAccessDenied) r,
    Member (ErrorS 'InvalidOperation) r,
    Member (ErrorS 'NotATeamMember) r,
    Member (ErrorS 'TooManyMembers) r,
    Member ExternalAccess r,
    Member GundeckAccess r,
    Member (Input Opts) r,
    Member (Input UTCTime) r,
    Member MemberStore r,
    Member TeamStore r,
    Member (Logger (Msg -> Msg)) r
  ) =>
  Local UserId ->
  ConnId ->
  Data.Conversation ->
  Access ->
  Sem r (UpdateResult Event)
joinConversation lusr zcon conv access = do
  let lcnv = qualifyAs lusr (convId conv)
  ensureConversationAccess (tUnqualified lusr) conv access
  ensureGroupConversation conv
  -- FUTUREWORK: remote users?
  ensureMemberLimit (toList $ Data.convLocalMembers conv) [tUnqualified lusr]
  getUpdateResult $ do
    -- NOTE: When joining conversations, all users become members
    -- as this is our desired behavior for these types of conversations
    -- where there is no way to control who joins, etc.
    let users = filter (notIsConvMember lusr conv) [tUnqualified lusr]
    (extraTargets, action) <-
      addMembersToLocalConversation lcnv (UserList users []) roleNameWireMember
    lcuEvent . fst
      <$> notifyConversationAction
        (sing @'ConversationJoinTag)
        (tUntagged lusr)
        False
        (Just zcon)
        (qualifyAs lusr conv)
        (convBotsAndMembers conv <> extraTargets)
        action

addMembers ::
  ( Member BrigAccess r,
    Member ConversationStore r,
    Member (Error FederationError) r,
    Member (Error InternalError) r,
    Member (ErrorS ('ActionDenied 'AddConversationMember)) r,
    Member (ErrorS ('ActionDenied 'LeaveConversation)) r,
    Member (ErrorS 'ConvAccessDenied) r,
    Member (ErrorS 'ConvNotFound) r,
    Member (ErrorS 'InvalidOperation) r,
    Member (ErrorS 'NotConnected) r,
    Member (ErrorS 'NotATeamMember) r,
    Member (ErrorS 'TooManyMembers) r,
    Member (ErrorS 'MissingLegalholdConsent) r,
    Member ExternalAccess r,
    Member FederatorAccess r,
    Member GundeckAccess r,
    Member (Input Env) r,
    Member (Input Opts) r,
    Member (Input UTCTime) r,
    Member LegalHoldStore r,
    Member MemberStore r,
    Member ProposalStore r,
    Member SubConversationStore r,
    Member TeamStore r,
    Member TinyLog r
  ) =>
  Local UserId ->
  ConnId ->
  Qualified ConvId ->
  InviteQualified ->
  Sem r (UpdateResult Event)
addMembers lusr zcon qcnv (InviteQualified users role) = do
  lcnv <- ensureLocal lusr qcnv
  getUpdateResult . fmap (lcuEvent . fst) $
    updateLocalConversation @'ConversationJoinTag lcnv (tUntagged lusr) (Just zcon) $
      ConversationJoin users role

addMembersUnqualifiedV2 ::
  ( Member BrigAccess r,
    Member ConversationStore r,
    Member (Error FederationError) r,
    Member (Error InternalError) r,
    Member (ErrorS ('ActionDenied 'AddConversationMember)) r,
    Member (ErrorS ('ActionDenied 'LeaveConversation)) r,
    Member (ErrorS 'ConvAccessDenied) r,
    Member (ErrorS 'ConvNotFound) r,
    Member (ErrorS 'InvalidOperation) r,
    Member (ErrorS 'NotConnected) r,
    Member (ErrorS 'NotATeamMember) r,
    Member (ErrorS 'TooManyMembers) r,
    Member (ErrorS 'MissingLegalholdConsent) r,
    Member ExternalAccess r,
    Member FederatorAccess r,
    Member GundeckAccess r,
    Member (Input Env) r,
    Member (Input Opts) r,
    Member (Input UTCTime) r,
    Member LegalHoldStore r,
    Member MemberStore r,
    Member ProposalStore r,
    Member SubConversationStore r,
    Member TeamStore r,
    Member TinyLog r
  ) =>
  Local UserId ->
  ConnId ->
  ConvId ->
  InviteQualified ->
  Sem r (UpdateResult Event)
addMembersUnqualifiedV2 lusr zcon cnv (InviteQualified users role) = do
  let lcnv = qualifyAs lusr cnv
  getUpdateResult . fmap (lcuEvent . fst) $
    updateLocalConversation @'ConversationJoinTag lcnv (tUntagged lusr) (Just zcon) $
      ConversationJoin users role

addMembersUnqualified ::
  ( Member BrigAccess r,
    Member ConversationStore r,
    Member (Error FederationError) r,
    Member (Error InternalError) r,
    Member (ErrorS ('ActionDenied 'AddConversationMember)) r,
    Member (ErrorS ('ActionDenied 'LeaveConversation)) r,
    Member (ErrorS 'ConvAccessDenied) r,
    Member (ErrorS 'ConvNotFound) r,
    Member (ErrorS 'InvalidOperation) r,
    Member (ErrorS 'NotConnected) r,
    Member (ErrorS 'NotATeamMember) r,
    Member (ErrorS 'TooManyMembers) r,
    Member (ErrorS 'MissingLegalholdConsent) r,
    Member ExternalAccess r,
    Member FederatorAccess r,
    Member GundeckAccess r,
    Member (Input Env) r,
    Member (Input Opts) r,
    Member (Input UTCTime) r,
    Member LegalHoldStore r,
    Member MemberStore r,
    Member ProposalStore r,
    Member SubConversationStore r,
    Member TeamStore r,
    Member TinyLog r
  ) =>
  Local UserId ->
  ConnId ->
  ConvId ->
  Invite ->
  Sem r (UpdateResult Event)
addMembersUnqualified lusr zcon cnv (Invite users role) = do
  let qusers = fmap (tUntagged . qualifyAs lusr) (toNonEmpty users)
  addMembers lusr zcon (tUntagged (qualifyAs lusr cnv)) (InviteQualified qusers role)

updateSelfMember ::
  ( Member ConversationStore r,
    Member (ErrorS 'ConvNotFound) r,
    Member ExternalAccess r,
    Member GundeckAccess r,
    Member (Input UTCTime) r,
    Member MemberStore r
  ) =>
  Local UserId ->
  ConnId ->
  Qualified ConvId ->
  MemberUpdate ->
  Sem r ()
updateSelfMember lusr zcon qcnv update = do
  exists <- foldQualified lusr checkLocalMembership checkRemoteMembership qcnv
  unless exists $ throwS @'ConvNotFound
  E.setSelfMember qcnv lusr update
  now <- input
  let e = Event qcnv Nothing (tUntagged lusr) now (EdMemberUpdate (updateData lusr))
  pushConversationEvent (Just zcon) e (fmap pure lusr) []
  where
    checkLocalMembership ::
      Member MemberStore r =>
      Local ConvId ->
      Sem r Bool
    checkLocalMembership lcnv =
      isMember (tUnqualified lusr)
        <$> E.getLocalMembers (tUnqualified lcnv)
    checkRemoteMembership ::
      Member ConversationStore r =>
      Remote ConvId ->
      Sem r Bool
    checkRemoteMembership rcnv =
      isJust . Map.lookup rcnv
        <$> E.getRemoteConversationStatus (tUnqualified lusr) [rcnv]
    updateData luid =
      MemberUpdateData
        { misTarget = tUntagged luid,
          misOtrMutedStatus = mupOtrMuteStatus update,
          misOtrMutedRef = mupOtrMuteRef update,
          misOtrArchived = mupOtrArchive update,
          misOtrArchivedRef = mupOtrArchiveRef update,
          misHidden = mupHidden update,
          misHiddenRef = mupHiddenRef update,
          misConvRoleName = Nothing
        }

updateUnqualifiedSelfMember ::
  ( Member ConversationStore r,
    Member (ErrorS 'ConvNotFound) r,
    Member ExternalAccess r,
    Member GundeckAccess r,
    Member (Input UTCTime) r,
    Member MemberStore r
  ) =>
  Local UserId ->
  ConnId ->
  ConvId ->
  MemberUpdate ->
  Sem r ()
updateUnqualifiedSelfMember lusr zcon cnv update = do
  let lcnv = qualifyAs lusr cnv
  updateSelfMember lusr zcon (tUntagged lcnv) update

updateOtherMemberLocalConv ::
  ( Member ConversationStore r,
    Member (Error FederationError) r,
    Member (ErrorS ('ActionDenied 'ModifyOtherConversationMember)) r,
    Member (ErrorS 'InvalidTarget) r,
    Member (ErrorS 'InvalidOperation) r,
    Member (ErrorS 'ConvNotFound) r,
    Member (ErrorS 'ConvMemberNotFound) r,
    Member ExternalAccess r,
    Member FederatorAccess r,
    Member GundeckAccess r,
    Member (Input UTCTime) r,
    Member MemberStore r,
    Member (Logger (Msg -> Msg)) r
  ) =>
  Local ConvId ->
  Local UserId ->
  ConnId ->
  Qualified UserId ->
  OtherMemberUpdate ->
  Sem r ()
updateOtherMemberLocalConv lcnv lusr con qvictim update = void . getUpdateResult . fmap (lcuEvent . fst) $ do
  when (tUntagged lusr == qvictim) $
    throwS @'InvalidTarget
  updateLocalConversation @'ConversationMemberUpdateTag lcnv (tUntagged lusr) (Just con) $
    ConversationMemberUpdate qvictim update

updateOtherMemberUnqualified ::
  ( Member ConversationStore r,
    Member (Error FederationError) r,
    Member (ErrorS ('ActionDenied 'ModifyOtherConversationMember)) r,
    Member (ErrorS 'InvalidTarget) r,
    Member (ErrorS 'InvalidOperation) r,
    Member (ErrorS 'ConvNotFound) r,
    Member (ErrorS 'ConvMemberNotFound) r,
    Member ExternalAccess r,
    Member FederatorAccess r,
    Member GundeckAccess r,
    Member (Input UTCTime) r,
    Member MemberStore r,
    Member (Logger (Msg -> Msg)) r
  ) =>
  Local UserId ->
  ConnId ->
  ConvId ->
  UserId ->
  OtherMemberUpdate ->
  Sem r ()
updateOtherMemberUnqualified lusr zcon cnv victim update = do
  let lcnv = qualifyAs lusr cnv
  let lvictim = qualifyAs lusr victim
  updateOtherMemberLocalConv lcnv lusr zcon (tUntagged lvictim) update

updateOtherMember ::
  ( Member ConversationStore r,
    Member (Error FederationError) r,
    Member (ErrorS ('ActionDenied 'ModifyOtherConversationMember)) r,
    Member (ErrorS 'InvalidTarget) r,
    Member (ErrorS 'InvalidOperation) r,
    Member (ErrorS 'ConvNotFound) r,
    Member (ErrorS 'ConvMemberNotFound) r,
    Member ExternalAccess r,
    Member FederatorAccess r,
    Member GundeckAccess r,
    Member (Input UTCTime) r,
    Member MemberStore r,
    Member (Logger (Msg -> Msg)) r
  ) =>
  Local UserId ->
  ConnId ->
  Qualified ConvId ->
  Qualified UserId ->
  OtherMemberUpdate ->
  Sem r ()
updateOtherMember lusr zcon qcnv qvictim update = do
  let doUpdate = foldQualified lusr updateOtherMemberLocalConv updateOtherMemberRemoteConv
  doUpdate qcnv lusr zcon qvictim update

updateOtherMemberRemoteConv ::
  Member (Error FederationError) r =>
  Remote ConvId ->
  Local UserId ->
  ConnId ->
  Qualified UserId ->
  OtherMemberUpdate ->
  Sem r ()
updateOtherMemberRemoteConv _ _ _ _ _ = throw FederationNotImplemented

removeMemberUnqualified ::
  ( Member ConversationStore r,
    Member (Error FederationError) r,
    Member (Error InternalError) r,
    Member (ErrorS ('ActionDenied 'RemoveConversationMember)) r,
    Member (ErrorS 'ConvNotFound) r,
    Member (ErrorS 'InvalidOperation) r,
    Member ExternalAccess r,
    Member FederatorAccess r,
    Member GundeckAccess r,
    Member (Input Env) r,
    Member (Input UTCTime) r,
    Member MemberStore r,
    Member ProposalStore r,
    Member SubConversationStore r,
    Member TinyLog r
  ) =>
  Local UserId ->
  ConnId ->
  ConvId ->
  UserId ->
  Sem r (Maybe Event)
removeMemberUnqualified lusr con cnv victim = do
  let lvictim = qualifyAs lusr victim
      lcnv = qualifyAs lusr cnv
  removeMemberQualified lusr con (tUntagged lcnv) (tUntagged lvictim)

removeMemberQualified ::
  ( Member ConversationStore r,
    Member (Error FederationError) r,
    Member (Error InternalError) r,
    Member (ErrorS ('ActionDenied 'RemoveConversationMember)) r,
    Member (ErrorS 'ConvNotFound) r,
    Member (ErrorS 'InvalidOperation) r,
    Member ExternalAccess r,
    Member FederatorAccess r,
    Member GundeckAccess r,
    Member (Input Env) r,
    Member (Input UTCTime) r,
    Member MemberStore r,
    Member ProposalStore r,
    Member SubConversationStore r,
    Member TinyLog r
  ) =>
  Local UserId ->
  ConnId ->
  Qualified ConvId ->
  Qualified UserId ->
  Sem r (Maybe Event)
removeMemberQualified lusr con qcnv victim =
  mapErrorS @('ActionDenied 'LeaveConversation) @('ActionDenied 'RemoveConversationMember) $
    foldQualified
      lusr
      (\lcnv -> removeMemberFromLocalConv lcnv lusr (Just con))
      (\rcnv -> removeMemberFromRemoteConv rcnv lusr)
      qcnv
      victim

removeMemberFromRemoteConv ::
  ( Member FederatorAccess r,
    Member (ErrorS ('ActionDenied 'RemoveConversationMember)) r,
    Member (ErrorS 'ConvNotFound) r,
    Member (Input UTCTime) r
  ) =>
  Remote ConvId ->
  Local UserId ->
  Qualified UserId ->
  Sem r (Maybe Event)
removeMemberFromRemoteConv cnv lusr victim
  | tUntagged lusr == victim = do
      let lc = LeaveConversationRequest (tUnqualified cnv) (qUnqualified victim)
      let rpc = fedClient @'Galley @"leave-conversation" lc
      (either handleError handleSuccess . void . leaveResponse =<<) $
        E.runFederated cnv rpc
  | otherwise = throwS @('ActionDenied 'RemoveConversationMember)
  where
    handleError ::
      ( Member (ErrorS ('ActionDenied 'RemoveConversationMember)) r,
        Member (ErrorS 'ConvNotFound) r
      ) =>
      RemoveFromConversationError ->
      Sem r (Maybe Event)
    handleError RemoveFromConversationErrorRemovalNotAllowed =
      throwS @('ActionDenied 'RemoveConversationMember)
    handleError RemoveFromConversationErrorNotFound = throwS @'ConvNotFound
    handleError RemoveFromConversationErrorUnchanged = pure Nothing

    handleSuccess :: Member (Input UTCTime) r => () -> Sem r (Maybe Event)
    handleSuccess _ = do
      t <- input
      pure . Just $
        Event (tUntagged cnv) Nothing (tUntagged lusr) t $
          EdMembersLeave (QualifiedUserIdList [victim])

-- | Remove a member from a local conversation.
removeMemberFromLocalConv ::
  ( Member ConversationStore r,
    Member (Error FederationError) r,
    Member (Error InternalError) r,
    Member (ErrorS ('ActionDenied 'LeaveConversation)) r,
    Member (ErrorS ('ActionDenied 'RemoveConversationMember)) r,
    Member (ErrorS 'ConvNotFound) r,
    Member (ErrorS 'InvalidOperation) r,
    Member ExternalAccess r,
    Member FederatorAccess r,
    Member GundeckAccess r,
    Member (Input Env) r,
    Member (Input UTCTime) r,
    Member MemberStore r,
    Member ProposalStore r,
    Member SubConversationStore r,
    Member TinyLog r
  ) =>
  Local ConvId ->
  Local UserId ->
  Maybe ConnId ->
  Qualified UserId ->
  Sem r (Maybe Event)
removeMemberFromLocalConv lcnv lusr con victim
  | tUntagged lusr == victim =
      fmap (fmap lcuEvent . hush . fmap fst)
        . runError @NoChanges
        . updateLocalConversation @'ConversationLeaveTag lcnv (tUntagged lusr) con
        $ ()
  | otherwise =
      fmap (fmap lcuEvent . hush . fmap fst)
        . runError @NoChanges
        . updateLocalConversation @'ConversationRemoveMembersTag lcnv (tUntagged lusr) con
        . pure
        $ victim

-- OTR

postProteusMessage ::
  ( Member BrigAccess r,
    Member ClientStore r,
    Member ConversationStore r,
    Member FederatorAccess r,
    Member GundeckAccess r,
    Member ExternalAccess r,
    Member (Input Opts) r,
    Member (Input UTCTime) r,
    Member TeamStore r,
    Member TinyLog r
  ) =>
  Local UserId ->
  ConnId ->
  Qualified ConvId ->
  RawProto QualifiedNewOtrMessage ->
  Sem r (PostOtrResponse MessageSendingStatus)
postProteusMessage sender zcon conv msg = runLocalInput sender $ do
  foldQualified
    sender
    (\c -> postQualifiedOtrMessage User (tUntagged sender) (Just zcon) c (rpValue msg))
    (\c -> postRemoteOtrMessage (tUntagged sender) c (rpRaw msg))
    conv

postProteusBroadcast ::
  ( Member BrigAccess r,
    Member ClientStore r,
    Member (ErrorS 'TeamNotFound) r,
    Member (ErrorS 'NonBindingTeam) r,
    Member (ErrorS 'BroadcastLimitExceeded) r,
    Member GundeckAccess r,
    Member ExternalAccess r,
    Member (Input Opts) r,
    Member (Input UTCTime) r,
    Member TeamStore r,
    Member TinyLog r
  ) =>
  Local UserId ->
  ConnId ->
  QualifiedNewOtrMessage ->
  Sem r (PostOtrResponse MessageSendingStatus)
postProteusBroadcast sender zcon = postBroadcast sender (Just zcon)

unqualifyEndpoint ::
  Functor f =>
  Local x ->
  (QualifiedNewOtrMessage -> f (PostOtrResponse MessageSendingStatus)) ->
  Maybe IgnoreMissing ->
  Maybe ReportMissing ->
  NewOtrMessage ->
  f (PostOtrResponse ClientMismatch)
unqualifyEndpoint loc f ignoreMissing reportMissing message = do
  let qualifiedRecipients =
        QualifiedOtrRecipients
          . QualifiedUserClientMap
          . Map.singleton (tDomain loc)
          . userClientMap
          . fmap fromBase64TextLenient
          . otrRecipientsMap
          . newOtrRecipients
          $ message
      clientMismatchStrategy = legacyClientMismatchStrategy (tDomain loc) (newOtrReportMissing message) ignoreMissing reportMissing
      qualifiedMessage =
        QualifiedNewOtrMessage
          { qualifiedNewOtrSender = newOtrSender message,
            qualifiedNewOtrRecipients = qualifiedRecipients,
            qualifiedNewOtrNativePush = newOtrNativePush message,
            qualifiedNewOtrTransient = newOtrTransient message,
            qualifiedNewOtrNativePriority = newOtrNativePriority message,
            qualifiedNewOtrData = foldMap fromBase64TextLenient (newOtrData message),
            qualifiedNewOtrClientMismatchStrategy = clientMismatchStrategy
          }
  unqualify (tDomain loc) <$> f qualifiedMessage

postBotMessageUnqualified ::
  ( Member BrigAccess r,
    Member ClientStore r,
    Member ConversationStore r,
    Member ExternalAccess r,
    Member FederatorAccess r,
    Member GundeckAccess r,
    Member (Input (Local ())) r,
    Member (Input Opts) r,
    Member TeamStore r,
    Member TinyLog r,
    Member (Input UTCTime) r
  ) =>
  BotId ->
  ConvId ->
  Maybe IgnoreMissing ->
  Maybe ReportMissing ->
  NewOtrMessage ->
  Sem r (PostOtrResponse ClientMismatch)
postBotMessageUnqualified sender cnv ignoreMissing reportMissing message = do
  lusr <- qualifyLocal (botUserId sender)
  lcnv <- qualifyLocal cnv
  unqualifyEndpoint
    lusr
    (runLocalInput lusr . postQualifiedOtrMessage Bot (tUntagged lusr) Nothing lcnv)
    ignoreMissing
    reportMissing
    message

postOtrBroadcastUnqualified ::
  ( Member BrigAccess r,
    Member ClientStore r,
    Member (ErrorS 'TeamNotFound) r,
    Member (ErrorS 'NonBindingTeam) r,
    Member (ErrorS 'BroadcastLimitExceeded) r,
    Member GundeckAccess r,
    Member ExternalAccess r,
    Member (Input Opts) r,
    Member (Input UTCTime) r,
    Member TeamStore r,
    Member TinyLog r
  ) =>
  Local UserId ->
  ConnId ->
  Maybe IgnoreMissing ->
  Maybe ReportMissing ->
  NewOtrMessage ->
  Sem r (PostOtrResponse ClientMismatch)
postOtrBroadcastUnqualified sender zcon =
  unqualifyEndpoint
    sender
    (postBroadcast sender (Just zcon))

postOtrMessageUnqualified ::
  ( Member BrigAccess r,
    Member ClientStore r,
    Member ConversationStore r,
    Member FederatorAccess r,
    Member ExternalAccess r,
    Member GundeckAccess r,
    Member (Input Opts) r,
    Member (Input UTCTime) r,
    Member TeamStore r,
    Member TinyLog r
  ) =>
  Local UserId ->
  ConnId ->
  ConvId ->
  Maybe IgnoreMissing ->
  Maybe ReportMissing ->
  NewOtrMessage ->
  Sem r (PostOtrResponse ClientMismatch)
postOtrMessageUnqualified sender zcon cnv =
  let lcnv = qualifyAs sender cnv
   in unqualifyEndpoint
        sender
        (runLocalInput sender . postQualifiedOtrMessage User (tUntagged sender) (Just zcon) lcnv)

updateConversationName ::
  ( Member ConversationStore r,
    Member (Error FederationError) r,
    Member (Error InvalidInput) r,
    Member (ErrorS ('ActionDenied 'ModifyConversationName)) r,
    Member (ErrorS 'ConvNotFound) r,
    Member (ErrorS 'InvalidOperation) r,
    Member ExternalAccess r,
    Member FederatorAccess r,
    Member GundeckAccess r,
    Member (Input UTCTime) r,
    Member (Logger (Msg -> Msg)) r
  ) =>
  Local UserId ->
  ConnId ->
  Qualified ConvId ->
  ConversationRename ->
  Sem r (UpdateResult Event)
updateConversationName lusr zcon qcnv convRename = do
  foldQualified
    lusr
    (updateLocalConversationName lusr zcon)
    (\_ _ -> throw FederationNotImplemented)
    qcnv
    convRename

updateUnqualifiedConversationName ::
  ( Member ConversationStore r,
    Member (Error FederationError) r,
    Member (Error InvalidInput) r,
    Member (ErrorS ('ActionDenied 'ModifyConversationName)) r,
    Member (ErrorS 'ConvNotFound) r,
    Member (ErrorS 'InvalidOperation) r,
    Member ExternalAccess r,
    Member FederatorAccess r,
    Member GundeckAccess r,
    Member (Input UTCTime) r,
    Member (Logger (Msg -> Msg)) r
  ) =>
  Local UserId ->
  ConnId ->
  ConvId ->
  ConversationRename ->
  Sem r (UpdateResult Event)
updateUnqualifiedConversationName lusr zcon cnv rename = do
  let lcnv = qualifyAs lusr cnv
  updateLocalConversationName lusr zcon lcnv rename

updateLocalConversationName ::
  ( Member ConversationStore r,
    Member (Error FederationError) r,
    Member (Error InvalidInput) r,
    Member (ErrorS ('ActionDenied 'ModifyConversationName)) r,
    Member (ErrorS 'ConvNotFound) r,
    Member (ErrorS 'InvalidOperation) r,
    Member ExternalAccess r,
    Member FederatorAccess r,
    Member GundeckAccess r,
    Member (Input UTCTime) r,
    Member (Logger (Msg -> Msg)) r
  ) =>
  Local UserId ->
  ConnId ->
  Local ConvId ->
  ConversationRename ->
  Sem r (UpdateResult Event)
updateLocalConversationName lusr zcon lcnv rename =
  getUpdateResult . fmap (lcuEvent . fst) $
    updateLocalConversation @'ConversationRenameTag lcnv (tUntagged lusr) (Just zcon) rename

memberTyping ::
  ( Member GundeckAccess r,
    Member (ErrorS 'ConvNotFound) r,
    Member (Input (Local ())) r,
    Member (Input UTCTime) r,
    Member ConversationStore r,
    Member MemberStore r,
    Member FederatorAccess r
  ) =>
  Local UserId ->
  ConnId ->
  Qualified ConvId ->
  TypingStatus ->
  Sem r ()
memberTyping lusr zcon qcnv ts = do
  foldQualified
    lusr
    ( \lcnv -> do
        (conv, _) <- getConversationAndMemberWithError @'ConvNotFound (tUntagged lusr) lcnv
        void $ notifyTypingIndicator conv (tUntagged lusr) (Just zcon) ts
    )
    ( \rcnv -> do
        isMemberRemoteConv <- E.checkLocalMemberRemoteConv (tUnqualified lusr) rcnv
        unless isMemberRemoteConv $ throwS @'ConvNotFound
        let rpc =
              TypingDataUpdateRequest
                { tdurTypingStatus = ts,
                  tdurUserId = tUnqualified lusr,
                  tdurConvId = tUnqualified rcnv
                }
        res <- E.runFederated rcnv (fedClient @'Galley @"update-typing-indicator" rpc)
        case res of
          TypingDataUpdateSuccess (TypingDataUpdated {..}) -> do
            pushTypingIndicatorEvents tudOrigUserId tudTime tudUsersInConv (Just zcon) qcnv tudTypingStatus
          TypingDataUpdateError _ -> pure ()
    )
    qcnv

memberTypingUnqualified ::
  ( Member GundeckAccess r,
    Member (ErrorS 'ConvNotFound) r,
    Member (Input (Local ())) r,
    Member (Input UTCTime) r,
    Member MemberStore r,
    Member ConversationStore r,
    Member FederatorAccess r
  ) =>
  Local UserId ->
  ConnId ->
  ConvId ->
  TypingStatus ->
  Sem r ()
memberTypingUnqualified lusr zcon cnv ts = do
  lcnv <- qualifyLocal cnv
  memberTyping lusr zcon (tUntagged lcnv) ts

addServiceH ::
  ( Member ServiceStore r,
    Member WaiRoutes r
  ) =>
  JsonRequest Service ->
  Sem r Response
addServiceH req = do
  E.createService =<< fromJsonBody req
  pure empty

rmServiceH ::
  ( Member ServiceStore r,
    Member WaiRoutes r
  ) =>
  JsonRequest ServiceRef ->
  Sem r Response
rmServiceH req = do
  E.deleteService =<< fromJsonBody req
  pure empty

addBotH ::
  ( Member ClientStore r,
    Member ConversationStore r,
    Member (ErrorS ('ActionDenied 'AddConversationMember)) r,
    Member (ErrorS 'ConvNotFound) r,
    Member (ErrorS 'InvalidOperation) r,
    Member (ErrorS 'TooManyMembers) r,
    Member ExternalAccess r,
    Member GundeckAccess r,
    Member (Input (Local ())) r,
    Member (Input Opts) r,
    Member (Input UTCTime) r,
    Member MemberStore r,
    Member WaiRoutes r
  ) =>
  UserId ::: ConnId ::: JsonRequest AddBot ->
  Sem r Response
addBotH (zusr ::: zcon ::: req) = do
  bot <- fromJsonBody req
  lusr <- qualifyLocal zusr
  json <$> addBot lusr zcon bot

addBot ::
  forall r.
  ( Member ClientStore r,
    Member ConversationStore r,
    Member (ErrorS ('ActionDenied 'AddConversationMember)) r,
    Member (ErrorS 'ConvNotFound) r,
    Member (ErrorS 'InvalidOperation) r,
    Member (ErrorS 'TooManyMembers) r,
    Member ExternalAccess r,
    Member GundeckAccess r,
    Member (Input Opts) r,
    Member (Input UTCTime) r,
    Member MemberStore r
  ) =>
  Local UserId ->
  ConnId ->
  AddBot ->
  Sem r Event
addBot lusr zcon b = do
  c <-
    E.getConversation (b ^. addBotConv) >>= noteS @'ConvNotFound
  -- Check some preconditions on adding bots to a conversation
  (bots, users) <- regularConvChecks c
  t <- input
  E.createClient (botUserId (b ^. addBotId)) (b ^. addBotClient)
  bm <- E.createBotMember (b ^. addBotService) (b ^. addBotId) (b ^. addBotConv)
  let e =
        Event
          (tUntagged (qualifyAs lusr (b ^. addBotConv)))
          Nothing
          (tUntagged lusr)
          t
          ( EdMembersJoin
              ( SimpleMembers
                  [ SimpleMember
                      (tUntagged (qualifyAs lusr (botUserId (botMemId bm))))
                      roleNameWireAdmin
                  ]
              )
          )
  for_ (newPushLocal ListComplete (tUnqualified lusr) (ConvEvent e) (recipient <$> users)) $ \p ->
    E.push1 $ p & pushConn ?~ zcon
  E.deliverAsync ((bm : bots) `zip` repeat e)
  pure e
  where
    regularConvChecks c = do
      let (bots, users) = localBotsAndUsers (Data.convLocalMembers c)
      unless (tUnqualified lusr `isMember` users) $ throwS @'ConvNotFound
      ensureGroupConversation c
      self <- getSelfMemberFromLocals (tUnqualified lusr) users
      -- Note that in brig from where this internal handler is called, we additionally check for conversation admin role.
      -- Remember to change this if we ever want to allow non admins to add bots.
      ensureActionAllowed SAddConversationMember self
      unless (any ((== b ^. addBotId) . botMemId) bots) $ do
        let botId = qualifyAs lusr (botUserId (b ^. addBotId))
        ensureMemberLimit (toList $ Data.convLocalMembers c) [tUntagged botId]
      pure (bots, users)

rmBotH ::
  ( Member ClientStore r,
    Member ConversationStore r,
    Member (ErrorS 'ConvNotFound) r,
    Member ExternalAccess r,
    Member GundeckAccess r,
    Member (Input (Local ())) r,
    Member (Input UTCTime) r,
    Member MemberStore r,
    Member WaiRoutes r,
    Member (ErrorS ('ActionDenied 'RemoveConversationMember)) r
  ) =>
  UserId ::: Maybe ConnId ::: JsonRequest RemoveBot ->
  Sem r Response
rmBotH (zusr ::: zcon ::: req) = do
  lusr <- qualifyLocal zusr
  bot <- fromJsonBody req
  handleUpdateResult <$> rmBot lusr zcon bot

rmBot ::
  ( Member ClientStore r,
    Member ConversationStore r,
    Member (ErrorS 'ConvNotFound) r,
    Member ExternalAccess r,
    Member GundeckAccess r,
    Member (Input UTCTime) r,
    Member MemberStore r,
    Member (ErrorS ('ActionDenied 'RemoveConversationMember)) r
  ) =>
  Local UserId ->
  Maybe ConnId ->
  RemoveBot ->
  Sem r (UpdateResult Event)
rmBot lusr zcon b = do
  c <-
    E.getConversation (b ^. rmBotConv) >>= noteS @'ConvNotFound
  let (bots, users) = localBotsAndUsers (Data.convLocalMembers c)
  unless (tUnqualified lusr `isMember` Data.convLocalMembers c) $
    throwS @'ConvNotFound
  -- A bot can remove itself (which will internally be triggered when a service is deleted),
  -- otherwise we have to check for the correct permissions
  unless (botUserId (b ^. rmBotId) == tUnqualified lusr) $ do
    -- Note that in brig from where this internal handler is called, we additionally check for conversation admin role.
    -- Remember to change this if we ever want to allow non admins to remove bots.
    self <- getSelfMemberFromLocals (tUnqualified lusr) users
    ensureActionAllowed SRemoveConversationMember self
  let lcnv = qualifyAs lusr (Data.convId c)
  if not (any ((== b ^. rmBotId) . botMemId) bots)
    then pure Unchanged
    else do
      t <- input
      do
        let evd = EdMembersLeave (QualifiedUserIdList [tUntagged (qualifyAs lusr (botUserId (b ^. rmBotId)))])
        let e = Event (tUntagged lcnv) Nothing (tUntagged lusr) t evd
        for_ (newPushLocal ListComplete (tUnqualified lusr) (ConvEvent e) (recipient <$> users)) $ \p ->
          E.push1 $ p & pushConn .~ zcon
        E.deleteMembers (Data.convId c) (UserList [botUserId (b ^. rmBotId)] [])
        E.deleteClients (botUserId (b ^. rmBotId))
        E.deliverAsync (bots `zip` repeat e)
        pure $ Updated e

<<<<<<< HEAD
-- | Update the local database with information on conversation members joining
-- or leaving. Finally, push out notifications to local users.
updateLocalStateOfRemoteConv ::
  ( Member BrigAccess r,
    Member GundeckAccess r,
    Member ExternalAccess r,
    Member (Input (Local ())) r,
    Member MemberStore r,
    Member P.TinyLog r
  ) =>
  Domain ->
  F.ConversationUpdate ->
  Sem r ()
updateLocalStateOfRemoteConv requestingDomain cu = do
  loc <- qualifyLocal ()
  let rconvId = toRemoteUnsafe requestingDomain (F.cuConvId cu)
      qconvId = tUntagged rconvId

  -- Note: we generally do not send notifications to users that are not part of
  -- the conversation (from our point of view), to prevent spam from the remote
  -- backend. See also the comment below.
  (presentUsers, allUsersArePresent) <-
    E.selectRemoteMembers (F.cuAlreadyPresentUsers cu) rconvId

  -- Perform action, and determine extra notification targets.
  --
  -- When new users are being added to the conversation, we consider them as
  -- notification targets. Since we check connections before letting
  -- people being added, this is safe against spam. However, if users that
  -- are not in the conversations are being removed or have their membership state
  -- updated, we do **not** add them to the list of targets, because we have no
  -- way to make sure that they are actually supposed to receive that notification.

  (mActualAction :: Maybe SomeConversationAction, extraTargets :: [UserId]) <- case F.cuAction cu of
    sca@(SomeConversationAction singTag action) -> case singTag of
      SConversationJoinTag -> do
        let ConversationJoin toAdd role = action
        let (localUsers, remoteUsers) = partitionQualified loc toAdd
        addedLocalUsers <- Set.toList <$> addLocalUsersToRemoteConv rconvId (F.cuOrigUserId cu) localUsers
        let allAddedUsers = map (tUntagged . qualifyAs loc) addedLocalUsers <> map tUntagged remoteUsers
        case allAddedUsers of
          [] -> pure (Nothing, []) -- If no users get added, its like no action was performed.
          (u : us) -> pure (Just (SomeConversationAction (sing @'ConversationJoinTag) (ConversationJoin (u :| us) role)), addedLocalUsers)
      SConversationLeaveTag -> do
        let users = foldQualified loc (pure . tUnqualified) (const []) (F.cuOrigUserId cu)
        E.deleteMembersInRemoteConversation rconvId users
        pure (Just sca, [])
      SConversationRemoveMembersTag -> do
        let localUsers = getLocalUsers (tDomain loc) action
        E.deleteMembersInRemoteConversation rconvId localUsers
        pure (Just sca, [])
      SConversationMemberUpdateTag ->
        pure (Just sca, [])
      SConversationDeleteTag -> do
        E.deleteMembersInRemoteConversation rconvId presentUsers
        pure (Just sca, [])
      SConversationRenameTag -> pure (Just sca, [])
      SConversationMessageTimerUpdateTag -> pure (Just sca, [])
      SConversationReceiptModeUpdateTag -> pure (Just sca, [])
      SConversationAccessDataTag -> pure (Just sca, [])
      SConversationUpdateProtocolTag -> pure (Just sca, [])

  unless allUsersArePresent $
    P.warn $
      Log.field "conversation" (toByteString' (F.cuConvId cu))
        . Log.field "domain" (toByteString' requestingDomain)
        . Log.msg
          ( "Attempt to send notification about conversation update \
            \to users not in the conversation" ::
              ByteString
          )

  -- Send notifications
  for_ mActualAction $ \(SomeConversationAction tag action) -> do
    let event = conversationActionToEvent tag (F.cuTime cu) (F.cuOrigUserId cu) qconvId Nothing action
        targets = nubOrd $ presentUsers <> extraTargets
    -- FUTUREWORK: support bots?
    pushConversationEvent Nothing event (qualifyAs loc targets) []

addLocalUsersToRemoteConv ::
  ( Member BrigAccess r,
    Member MemberStore r,
    Member P.TinyLog r
  ) =>
  Remote ConvId ->
  Qualified UserId ->
  [UserId] ->
  Sem r (Set UserId)
addLocalUsersToRemoteConv remoteConvId qAdder localUsers = do
  connStatus <- E.getConnections localUsers (Just [qAdder]) (Just Accepted)
  let localUserIdsSet = Set.fromList localUsers
      connected = Set.fromList $ fmap csv2From connStatus
      unconnected = Set.difference localUserIdsSet connected
      connectedList = Set.toList connected

  -- FUTUREWORK: Consider handling the discrepancy between the views of the
  -- conversation-owning backend and the local backend
  unless (Set.null unconnected) $
    P.warn $
      Log.msg ("A remote user is trying to add unconnected local users to a remote conversation" :: Text)
        . Log.field "remote_user" (show qAdder)
        . Log.field "local_unconnected_users" (show unconnected)

  -- Update the local view of the remote conversation by adding only those local
  -- users that are connected to the adder
  E.createMembersInRemoteConversation remoteConvId connectedList
  pure connected

=======
>>>>>>> cbca125c
-------------------------------------------------------------------------------
-- Helpers

ensureConvMember :: Member (ErrorS 'ConvNotFound) r => [LocalMember] -> UserId -> Sem r ()
ensureConvMember users usr =
  unless (usr `isMember` users) $ throwS @'ConvNotFound<|MERGE_RESOLUTION|>--- conflicted
+++ resolved
@@ -1655,117 +1655,6 @@
         E.deliverAsync (bots `zip` repeat e)
         pure $ Updated e
 
-<<<<<<< HEAD
--- | Update the local database with information on conversation members joining
--- or leaving. Finally, push out notifications to local users.
-updateLocalStateOfRemoteConv ::
-  ( Member BrigAccess r,
-    Member GundeckAccess r,
-    Member ExternalAccess r,
-    Member (Input (Local ())) r,
-    Member MemberStore r,
-    Member P.TinyLog r
-  ) =>
-  Domain ->
-  F.ConversationUpdate ->
-  Sem r ()
-updateLocalStateOfRemoteConv requestingDomain cu = do
-  loc <- qualifyLocal ()
-  let rconvId = toRemoteUnsafe requestingDomain (F.cuConvId cu)
-      qconvId = tUntagged rconvId
-
-  -- Note: we generally do not send notifications to users that are not part of
-  -- the conversation (from our point of view), to prevent spam from the remote
-  -- backend. See also the comment below.
-  (presentUsers, allUsersArePresent) <-
-    E.selectRemoteMembers (F.cuAlreadyPresentUsers cu) rconvId
-
-  -- Perform action, and determine extra notification targets.
-  --
-  -- When new users are being added to the conversation, we consider them as
-  -- notification targets. Since we check connections before letting
-  -- people being added, this is safe against spam. However, if users that
-  -- are not in the conversations are being removed or have their membership state
-  -- updated, we do **not** add them to the list of targets, because we have no
-  -- way to make sure that they are actually supposed to receive that notification.
-
-  (mActualAction :: Maybe SomeConversationAction, extraTargets :: [UserId]) <- case F.cuAction cu of
-    sca@(SomeConversationAction singTag action) -> case singTag of
-      SConversationJoinTag -> do
-        let ConversationJoin toAdd role = action
-        let (localUsers, remoteUsers) = partitionQualified loc toAdd
-        addedLocalUsers <- Set.toList <$> addLocalUsersToRemoteConv rconvId (F.cuOrigUserId cu) localUsers
-        let allAddedUsers = map (tUntagged . qualifyAs loc) addedLocalUsers <> map tUntagged remoteUsers
-        case allAddedUsers of
-          [] -> pure (Nothing, []) -- If no users get added, its like no action was performed.
-          (u : us) -> pure (Just (SomeConversationAction (sing @'ConversationJoinTag) (ConversationJoin (u :| us) role)), addedLocalUsers)
-      SConversationLeaveTag -> do
-        let users = foldQualified loc (pure . tUnqualified) (const []) (F.cuOrigUserId cu)
-        E.deleteMembersInRemoteConversation rconvId users
-        pure (Just sca, [])
-      SConversationRemoveMembersTag -> do
-        let localUsers = getLocalUsers (tDomain loc) action
-        E.deleteMembersInRemoteConversation rconvId localUsers
-        pure (Just sca, [])
-      SConversationMemberUpdateTag ->
-        pure (Just sca, [])
-      SConversationDeleteTag -> do
-        E.deleteMembersInRemoteConversation rconvId presentUsers
-        pure (Just sca, [])
-      SConversationRenameTag -> pure (Just sca, [])
-      SConversationMessageTimerUpdateTag -> pure (Just sca, [])
-      SConversationReceiptModeUpdateTag -> pure (Just sca, [])
-      SConversationAccessDataTag -> pure (Just sca, [])
-      SConversationUpdateProtocolTag -> pure (Just sca, [])
-
-  unless allUsersArePresent $
-    P.warn $
-      Log.field "conversation" (toByteString' (F.cuConvId cu))
-        . Log.field "domain" (toByteString' requestingDomain)
-        . Log.msg
-          ( "Attempt to send notification about conversation update \
-            \to users not in the conversation" ::
-              ByteString
-          )
-
-  -- Send notifications
-  for_ mActualAction $ \(SomeConversationAction tag action) -> do
-    let event = conversationActionToEvent tag (F.cuTime cu) (F.cuOrigUserId cu) qconvId Nothing action
-        targets = nubOrd $ presentUsers <> extraTargets
-    -- FUTUREWORK: support bots?
-    pushConversationEvent Nothing event (qualifyAs loc targets) []
-
-addLocalUsersToRemoteConv ::
-  ( Member BrigAccess r,
-    Member MemberStore r,
-    Member P.TinyLog r
-  ) =>
-  Remote ConvId ->
-  Qualified UserId ->
-  [UserId] ->
-  Sem r (Set UserId)
-addLocalUsersToRemoteConv remoteConvId qAdder localUsers = do
-  connStatus <- E.getConnections localUsers (Just [qAdder]) (Just Accepted)
-  let localUserIdsSet = Set.fromList localUsers
-      connected = Set.fromList $ fmap csv2From connStatus
-      unconnected = Set.difference localUserIdsSet connected
-      connectedList = Set.toList connected
-
-  -- FUTUREWORK: Consider handling the discrepancy between the views of the
-  -- conversation-owning backend and the local backend
-  unless (Set.null unconnected) $
-    P.warn $
-      Log.msg ("A remote user is trying to add unconnected local users to a remote conversation" :: Text)
-        . Log.field "remote_user" (show qAdder)
-        . Log.field "local_unconnected_users" (show unconnected)
-
-  -- Update the local view of the remote conversation by adding only those local
-  -- users that are connected to the adder
-  E.createMembersInRemoteConversation remoteConvId connectedList
-  pure connected
-
-=======
->>>>>>> cbca125c
 -------------------------------------------------------------------------------
 -- Helpers
 

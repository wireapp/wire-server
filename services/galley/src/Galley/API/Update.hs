--- conflicted
+++ resolved
@@ -482,14 +482,9 @@
   -- NOTE: When joining conversations, all users become members
   -- as this is our desired behavior for these types of conversations
   -- where there is no way to control who joins, etc.
-<<<<<<< HEAD
-  let mems = botsAndUsers (Data.convMembers conv)
+  let mems = botsAndUsers (Data.convLocalMembers conv)
   let rMems = Data.convRemoteMembers conv
   addToConversation mems rMems (zusr, roleNameWireMember) zcon ((,roleNameWireMember) <$> newUsers) [] conv
-=======
-  let mems = botsAndUsers (Data.convLocalMembers conv)
-  addToConversation mems (zusr, roleNameWireMember) zcon ((,roleNameWireMember) <$> newUsers) [] conv
->>>>>>> 57e20fe1
 
 addMembersH :: UserId ::: ConnId ::: ConvId ::: JsonRequest Public.Invite -> Galley Response
 addMembersH (zusr ::: zcon ::: cid ::: req) = do
@@ -521,12 +516,8 @@
 addMembers :: UserId -> ConnId -> ConvId -> Public.InviteQualified -> Galley UpdateResult
 addMembers zusr zcon convId invite = do
   conv <- Data.conversation convId >>= ifNothing convNotFound
-<<<<<<< HEAD
-  let mems = botsAndUsers (Data.convMembers conv)
+  let mems = botsAndUsers (Data.convLocalMembers conv)
   let rMems = Data.convRemoteMembers conv
-=======
-  let mems = botsAndUsers (Data.convLocalMembers conv)
->>>>>>> 57e20fe1
   self <- getSelfMember zusr (snd mems)
   ensureActionAllowed AddConversationMember self
   let invitedUsers = toList $ Public.invQUsers invite

--- conflicted
+++ resolved
@@ -803,12 +803,8 @@
   mems <- checkedMemberAddSize xs
   now <- liftIO getCurrentTime
   (e, mm) <- Data.addMembersWithRole now (Data.convId c) (usr, usrRole) mems
-<<<<<<< HEAD
-  for_ (newPushLimited Data.ListComplete (evtFrom e) (ConvEvent e) (recipient <$> allMembers (toList mm))) $ \p ->
-=======
   let allMembers = nubOrdOn memId (toList mm <> others)
-  for_ (newPush (evtFrom e) (ConvEvent e) (recipient <$> allMembers)) $ \p ->
->>>>>>> 29de94be
+  for_ (newPushLimited Data.ListComplete (evtFrom e) (ConvEvent e) (recipient <$> allMembers)) $ \p ->
     push1 $ p & pushConn ?~ conn
   void . forkIO $ void $ External.deliver (bots `zip` repeat e)
   pure $ Updated e

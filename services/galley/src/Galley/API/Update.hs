--- conflicted
+++ resolved
@@ -39,11 +39,8 @@
     updateConversationAccess,
     deleteLocalConversation,
     updateRemoteConversation,
-<<<<<<< HEAD
+    updateLocalStateOfRemoteConv,
     updateConversationProtocolWithLocalUser,
-=======
-    updateLocalStateOfRemoteConv,
->>>>>>> 2c4a3ce5
 
     -- * Managing Members
     addMembersUnqualified,
@@ -94,11 +91,7 @@
 import Data.Time
 import Galley.API.Action
 import Galley.API.Error
-<<<<<<< HEAD
-import Galley.API.Federation (onConversationUpdated)
 import Galley.API.MLS.KeyPackage (nullKeyPackageRef)
-=======
->>>>>>> 2c4a3ce5
 import Galley.API.Mapping
 import Galley.API.Message
 import qualified Galley.API.Query as Query
@@ -342,8 +335,8 @@
     Member (Input (Local ())) r,
     Member (Input UTCTime) r,
     Member MemberStore r,
-    Member SubConversationStore r,
-    Member TinyLog r
+    Member TinyLog r,
+    Member SubConversationStore r
   ) =>
   Local UserId ->
   ConnId ->
@@ -395,12 +388,7 @@
     ConversationUpdateResponseError err' -> rethrowErrors @(HasConversationActionGalleyErrors tag) err'
     ConversationUpdateResponseUpdate convUpdate _failedToProcess -> pure convUpdate
 
-<<<<<<< HEAD
-  -- FUTUREWORK: Should we really be calling a federation handler here?
-  onConversationUpdated (tDomain rcnv) convUpdate
-=======
   updateLocalStateOfRemoteConv (tDomain rcnv) convUpdate
->>>>>>> 2c4a3ce5
   notifyRemoteConversationAction lusr (qualifyAs rcnv convUpdate) (Just conn)
 
 updateConversationReceiptModeUnqualified ::
@@ -416,8 +404,8 @@
     Member (Input (Local ())) r,
     Member (Input UTCTime) r,
     Member MemberStore r,
-    Member SubConversationStore r,
-    Member TinyLog r
+    Member TinyLog r,
+    Member SubConversationStore r
   ) =>
   Local UserId ->
   ConnId ->
@@ -436,8 +424,8 @@
     Member FederatorAccess r,
     Member GundeckAccess r,
     Member (Input UTCTime) r,
-    Member SubConversationStore r,
-    Member (Logger (Msg -> Msg)) r
+    Member (Logger (Msg -> Msg)) r,
+    Member SubConversationStore r
   ) =>
   Local UserId ->
   ConnId ->
@@ -470,8 +458,8 @@
     Member FederatorAccess r,
     Member GundeckAccess r,
     Member (Input UTCTime) r,
-    Member SubConversationStore r,
-    Member (Logger (Msg -> Msg)) r
+    Member (Logger (Msg -> Msg)) r,
+    Member SubConversationStore r
   ) =>
   Local UserId ->
   ConnId ->
@@ -782,10 +770,10 @@
     Member (Input Opts) r,
     Member (Input UTCTime) r,
     Member MemberStore r,
-    Member SubConversationStore r,
     Member TeamStore r,
     Member TeamFeatureStore r,
-    Member (Logger (Msg -> Msg)) r
+    Member (Logger (Msg -> Msg)) r,
+    Member SubConversationStore r
   ) =>
   Local UserId ->
   ConnId ->
@@ -810,10 +798,10 @@
     Member (ErrorS 'TooManyMembers) r,
     Member ExternalAccess r,
     Member GundeckAccess r,
+    Member SubConversationStore r,
     Member (Input Opts) r,
     Member (Input UTCTime) r,
     Member MemberStore r,
-    Member SubConversationStore r,
     Member TeamStore r,
     Member (Logger (Msg -> Msg)) r
   ) =>
@@ -838,9 +826,9 @@
     Member (Input Opts) r,
     Member (Input UTCTime) r,
     Member MemberStore r,
-    Member SubConversationStore r,
     Member TeamStore r,
-    Member (Logger (Msg -> Msg)) r
+    Member (Logger (Msg -> Msg)) r,
+    Member SubConversationStore r
   ) =>
   Local UserId ->
   ConnId ->
@@ -1059,8 +1047,8 @@
     Member GundeckAccess r,
     Member (Input UTCTime) r,
     Member MemberStore r,
-    Member SubConversationStore r,
-    Member (Logger (Msg -> Msg)) r
+    Member (Logger (Msg -> Msg)) r,
+    Member SubConversationStore r
   ) =>
   Local ConvId ->
   Local UserId ->
@@ -1085,9 +1073,9 @@
     Member ExternalAccess r,
     Member FederatorAccess r,
     Member GundeckAccess r,
-    Member (Input UTCTime) r,
-    Member MemberStore r,
     Member SubConversationStore r,
+    Member (Input UTCTime) r,
+    Member MemberStore r,
     Member (Logger (Msg -> Msg)) r
   ) =>
   Local UserId ->
@@ -1114,8 +1102,8 @@
     Member GundeckAccess r,
     Member (Input UTCTime) r,
     Member MemberStore r,
-    Member SubConversationStore r,
-    Member (Logger (Msg -> Msg)) r
+    Member (Logger (Msg -> Msg)) r,
+    Member SubConversationStore r
   ) =>
   Local UserId ->
   ConnId ->
@@ -1431,8 +1419,8 @@
     Member FederatorAccess r,
     Member GundeckAccess r,
     Member (Input UTCTime) r,
-    Member SubConversationStore r,
-    Member (Logger (Msg -> Msg)) r
+    Member (Logger (Msg -> Msg)) r,
+    Member SubConversationStore r
   ) =>
   Local UserId ->
   ConnId ->
@@ -1458,8 +1446,8 @@
     Member FederatorAccess r,
     Member GundeckAccess r,
     Member (Input UTCTime) r,
-    Member SubConversationStore r,
-    Member (Logger (Msg -> Msg)) r
+    Member (Logger (Msg -> Msg)) r,
+    Member SubConversationStore r
   ) =>
   Local UserId ->
   ConnId ->
@@ -1481,8 +1469,8 @@
     Member FederatorAccess r,
     Member GundeckAccess r,
     Member (Input UTCTime) r,
-    Member SubConversationStore r,
-    Member (Logger (Msg -> Msg)) r
+    Member (Logger (Msg -> Msg)) r,
+    Member SubConversationStore r
   ) =>
   Local UserId ->
   ConnId ->

--- conflicted
+++ resolved
@@ -379,14 +379,8 @@
   convUpdate <- case response of
     ConversationUpdateResponseNoChanges -> throw NoChanges
     ConversationUpdateResponseError err' -> rethrowErrors @(HasConversationActionGalleyErrors tag) err'
-<<<<<<< HEAD
-    ConversationUpdateResponseUpdate convUpdate -> pure convUpdate
-  onConversationUpdated (tDomain rcnv) convUpdate
-=======
     ConversationUpdateResponseUpdate convUpdate _failedToProcess -> pure convUpdate
-
   updateLocalStateOfRemoteConv (tDomain rcnv) convUpdate
->>>>>>> 1ffaab20
   notifyRemoteConversationAction lusr (qualifyAs rcnv convUpdate) (Just conn)
 
 updateConversationReceiptModeUnqualified ::

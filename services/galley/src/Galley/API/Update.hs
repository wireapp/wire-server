-- This file is part of the Wire Server implementation.
--
-- Copyright (C) 2022 Wire Swiss GmbH <opensource@wire.com>
--
-- This program is free software: you can redistribute it and/or modify it under
-- the terms of the GNU Affero General Public License as published by the Free
-- Software Foundation, either version 3 of the License, or (at your option) any
-- later version.
--
-- This program is distributed in the hope that it will be useful, but WITHOUT
-- ANY WARRANTY; without even the implied warranty of MERCHANTABILITY or FITNESS
-- FOR A PARTICULAR PURPOSE. See the GNU Affero General Public License for more
-- details.
--
-- You should have received a copy of the GNU Affero General Public License along
-- with this program. If not, see <https://www.gnu.org/licenses/>.
{-# LANGUAGE OverloadedRecordDot #-}
{-# LANGUAGE RecordWildCards #-}

module Galley.API.Update
  ( -- * Managing Conversations
    acceptConvH,
    blockConvH,
    unblockConvH,
    checkReusableCode,
    joinConversationByReusableCode,
    joinConversationById,
    addCodeUnqualified,
    addCodeUnqualifiedWithReqBody,
    rmCodeUnqualified,
    getCode,
    updateUnqualifiedConversationName,
    updateConversationName,
    updateConversationReceiptModeUnqualified,
    updateConversationReceiptMode,
    updateConversationMessageTimerUnqualified,
    updateConversationMessageTimer,
    updateConversationAccessUnqualified,
    updateConversationAccess,
    deleteLocalConversation,
    updateRemoteConversation,
    updateConversationProtocolWithLocalUser,
    updateLocalStateOfRemoteConv,

    -- * Managing Members
    addMembersUnqualified,
    addMembersUnqualifiedV2,
    addMembers,
    updateUnqualifiedSelfMember,
    updateSelfMember,
    updateOtherMember,
    updateOtherMemberUnqualified,
    removeMemberQualified,
    removeMemberUnqualified,
    removeMemberFromLocalConv,
    removeMemberFromRemoteConv,

    -- * Talking
    postProteusMessage,
    postOtrMessageUnqualified,
    postProteusBroadcast,
    postOtrBroadcastUnqualified,
    memberTypingUnqualified,
    memberTyping,

    -- * External Services
    addServiceH,
    rmServiceH,
    Galley.API.Update.addBotH,
    rmBotH,
    postBotMessageUnqualified,
  )
where

import Control.Error.Util (hush)
import Control.Lens
import Control.Monad.State
import Data.Code
import Data.Id
import Data.Json.Util
import Data.List1
import Data.Map.Strict qualified as Map
import Data.Qualified
import Data.Set qualified as Set
import Data.Singletons
import Data.Time
import Galley.API.Action
import Galley.API.Error
import Galley.API.Mapping
import Galley.API.Message
import Galley.API.Query qualified as Query
import Galley.API.Util
import Galley.App
<<<<<<< HEAD
import qualified Galley.Data.Conversation as Data
import qualified Galley.Data.Conversation.Types as Data
=======
import Galley.Data.Conversation qualified as Data
>>>>>>> e3dbd56f
import Galley.Data.Services as Data
import Galley.Data.Types hiding (Conversation)
import Galley.Effects
import Galley.Effects.BackendNotificationQueueAccess
<<<<<<< HEAD
import qualified Galley.Effects.ClientStore as E
import qualified Galley.Effects.CodeStore as E
import qualified Galley.Effects.ConversationStore as E
import qualified Galley.Effects.ExternalAccess as E
import qualified Galley.Effects.FederatorAccess as E
import qualified Galley.Effects.GundeckAccess as E
import qualified Galley.Effects.MemberStore as E
import qualified Galley.Effects.ServiceStore as E
=======
import Galley.Effects.ClientStore qualified as E
import Galley.Effects.CodeStore qualified as E
import Galley.Effects.ConversationStore qualified as E
import Galley.Effects.ExternalAccess qualified as E
import Galley.Effects.FederatorAccess qualified as E
import Galley.Effects.GundeckAccess qualified as E
import Galley.Effects.MemberStore qualified as E
import Galley.Effects.ProposalStore
import Galley.Effects.ServiceStore qualified as E
>>>>>>> e3dbd56f
import Galley.Effects.WaiRoutes
import Galley.Intra.Push
import Galley.Options
import Galley.Types.Bot hiding (addBot)
import Galley.Types.Bot.Service (Service)
import Galley.Types.Conversations.Members (LocalMember (..))
import Galley.Types.UserList
import Imports hiding (forkIO)
import Network.HTTP.Types
import Network.Wai
import Network.Wai.Predicate hiding (Error, and, failure, setStatus, _1, _2)
import Network.Wai.Utilities hiding (Error)
import Polysemy
import Polysemy.Error
import Polysemy.Input
import Polysemy.TinyLog
import System.Logger (Msg)
import Wire.API.Conversation hiding (Member)
import Wire.API.Conversation.Action
import Wire.API.Conversation.Code
import qualified Wire.API.Conversation.Protocol as P
import Wire.API.Conversation.Role
import Wire.API.Conversation.Typing
import Wire.API.Error
import Wire.API.Error.Galley
import Wire.API.Event.Conversation
import Wire.API.Federation.API
import Wire.API.Federation.API.Galley
import Wire.API.Federation.Error
import Wire.API.Message
import Wire.API.Password (mkSafePassword)
import Wire.API.Provider.Service (ServiceRef)
import Wire.API.Routes.Public.Galley.Messaging
import Wire.API.Routes.Public.Util (UpdateResult (..))
import Wire.API.ServantProto (RawProto (..))
import Wire.API.Team.Member
import Wire.API.User.Client

acceptConvH ::
  ( Member ConversationStore r,
    Member (Error InternalError) r,
    Member (ErrorS 'ConvNotFound) r,
    Member (ErrorS 'InvalidOperation) r,
    Member GundeckAccess r,
    Member (Input (Local ())) r,
    Member (Input UTCTime) r,
    Member MemberStore r,
    Member TinyLog r
  ) =>
  UserId ::: Maybe ConnId ::: ConvId ->
  Sem r Response
acceptConvH (usr ::: conn ::: cnv) = do
  lusr <- qualifyLocal usr
  setStatus status200 . json <$> acceptConv lusr conn cnv

acceptConv ::
  ( Member ConversationStore r,
    Member (Error InternalError) r,
    Member (ErrorS 'ConvNotFound) r,
    Member (ErrorS 'InvalidOperation) r,
    Member GundeckAccess r,
    Member (Input UTCTime) r,
    Member MemberStore r,
    Member TinyLog r
  ) =>
  Local UserId ->
  Maybe ConnId ->
  ConvId ->
  Sem r Conversation
acceptConv lusr conn cnv = do
  conv <-
    E.getConversation cnv >>= noteS @'ConvNotFound
  conv' <- acceptOne2One lusr conv conn
  conversationView lusr conv'

blockConvH ::
  ( Member ConversationStore r,
    Member (ErrorS 'ConvNotFound) r,
    Member (ErrorS 'InvalidOperation) r,
    Member MemberStore r
  ) =>
  UserId ::: ConvId ->
  Sem r Response
blockConvH (zusr ::: cnv) =
  empty <$ blockConv zusr cnv

blockConv ::
  ( Member ConversationStore r,
    Member (ErrorS 'ConvNotFound) r,
    Member (ErrorS 'InvalidOperation) r,
    Member MemberStore r
  ) =>
  UserId ->
  ConvId ->
  Sem r ()
blockConv zusr cnv = do
  conv <- E.getConversation cnv >>= noteS @'ConvNotFound
  unless (Data.convType conv `elem` [ConnectConv, One2OneConv]) $
    throwS @'InvalidOperation
  let mems = Data.convLocalMembers conv
  when (zusr `isMember` mems) $
    E.deleteMembers cnv (UserList [zusr] [])

unblockConvH ::
  ( Member ConversationStore r,
    Member (Error InternalError) r,
    Member (ErrorS 'ConvNotFound) r,
    Member (ErrorS 'InvalidOperation) r,
    Member GundeckAccess r,
    Member (Input (Local ())) r,
    Member (Input UTCTime) r,
    Member MemberStore r,
    Member TinyLog r
  ) =>
  UserId ::: Maybe ConnId ::: ConvId ->
  Sem r Response
unblockConvH (usr ::: conn ::: cnv) = do
  lusr <- qualifyLocal usr
  setStatus status200 . json <$> unblockConv lusr conn cnv

unblockConv ::
  ( Member ConversationStore r,
    Member (Error InternalError) r,
    Member (ErrorS 'ConvNotFound) r,
    Member (ErrorS 'InvalidOperation) r,
    Member GundeckAccess r,
    Member (Input UTCTime) r,
    Member MemberStore r,
    Member TinyLog r
  ) =>
  Local UserId ->
  Maybe ConnId ->
  ConvId ->
  Sem r Conversation
unblockConv lusr conn cnv = do
  conv <-
    E.getConversation cnv >>= noteS @'ConvNotFound
  unless (Data.convType conv `elem` [ConnectConv, One2OneConv]) $
    throwS @'InvalidOperation
  conv' <- acceptOne2One lusr conv conn
  conversationView lusr conv'

-- conversation updates

handleUpdateResult :: UpdateResult Event -> Response
handleUpdateResult = \case
  Updated ev -> json ev & setStatus status200
  Unchanged -> empty & setStatus status204

type UpdateConversationAccessEffects =
  '[ BotAccess,
     BrigAccess,
     CodeStore,
     ConversationStore,
     Error FederationError,
     Error InternalError,
     Error InvalidInput,
     ErrorS ('ActionDenied 'ModifyConversationAccess),
     ErrorS ('ActionDenied 'RemoveConversationMember),
     ErrorS 'ConvNotFound,
     ErrorS 'InvalidOperation,
     ErrorS 'InvalidTargetAccess,
     ExternalAccess,
     FederatorAccess,
     FireAndForget,
     GundeckAccess,
     Input Env,
     Input UTCTime,
     MemberStore,
     ProposalStore,
     SubConversationStore,
     TeamStore,
     TinyLog
   ]

updateConversationAccess ::
  ( Members UpdateConversationAccessEffects r
  ) =>
  Local UserId ->
  ConnId ->
  Qualified ConvId ->
  ConversationAccessData ->
  Sem r (UpdateResult Event)
updateConversationAccess lusr con qcnv update = do
  lcnv <- ensureLocal lusr qcnv
  getUpdateResult . fmap lcuEvent $
    updateLocalConversation @'ConversationAccessDataTag lcnv (tUntagged lusr) (Just con) update

updateConversationAccessUnqualified ::
  ( Members UpdateConversationAccessEffects r
  ) =>
  Local UserId ->
  ConnId ->
  ConvId ->
  ConversationAccessData ->
  Sem r (UpdateResult Event)
updateConversationAccessUnqualified lusr con cnv update =
  getUpdateResult . fmap lcuEvent $
    updateLocalConversation @'ConversationAccessDataTag
      (qualifyAs lusr cnv)
      (tUntagged lusr)
      (Just con)
      update

updateConversationReceiptMode ::
  ( Member BrigAccess r,
    Member ConversationStore r,
    Member (Error FederationError) r,
    Member (Error InternalError) r,
    Member (ErrorS ('ActionDenied 'ModifyConversationReceiptMode)) r,
    Member (ErrorS 'ConvNotFound) r,
    Member (ErrorS 'InvalidOperation) r,
    Member ExternalAccess r,
    Member FederatorAccess r,
    Member GundeckAccess r,
    Member (Input (Local ())) r,
    Member (Input UTCTime) r,
    Member MemberStore r,
    Member TinyLog r
  ) =>
  Local UserId ->
  ConnId ->
  Qualified ConvId ->
  ConversationReceiptModeUpdate ->
  Sem r (UpdateResult Event)
updateConversationReceiptMode lusr zcon qcnv update =
<<<<<<< HEAD
  foldQualified
    lusr
    ( \lcnv ->
        getUpdateResult . fmap lcuEvent $
          updateLocalConversation
            @'ConversationReceiptModeUpdateTag
            lcnv
            (tUntagged lusr)
            (Just zcon)
            update
    )
    ( \rcnv ->
        updateRemoteConversation @'ConversationReceiptModeUpdateTag rcnv lusr zcon update
    )
    qcnv
=======
  mapError @UnreachableBackends @InternalError (\_ -> InternalErrorWithDescription "Unexpected UnreachableBackends error when updating remote receipt mode")
    . mapError @NonFederatingBackends @InternalError (\_ -> InternalErrorWithDescription "Unexpected NonFederatingBackends error when updating remote receipt mode")
    $ foldQualified
      lusr
      ( \lcnv ->
          getUpdateResult . fmap lcuEvent $
            updateLocalConversation
              @'ConversationReceiptModeUpdateTag
              lcnv
              (tUntagged lusr)
              (Just zcon)
              update
      )
      (\rcnv -> updateRemoteConversation @'ConversationReceiptModeUpdateTag rcnv lusr zcon update)
      qcnv
>>>>>>> e3dbd56f

updateRemoteConversation ::
  forall tag r.
  ( Member BrigAccess r,
    Member ExternalAccess r,
    Member FederatorAccess r,
    Member GundeckAccess r,
    Member (Input (Local ())) r,
    Member MemberStore r,
    Member TinyLog r,
<<<<<<< HEAD
    RethrowErrors (HasConversationActionGalleyErrors tag) r,
=======
    Member (Error NonFederatingBackends) r,
    Member (Error UnreachableBackends) r,
    RethrowErrors (HasConversationActionGalleyErrors tag) (Error NoChanges : r),
>>>>>>> e3dbd56f
    SingI tag
  ) =>
  Remote ConvId ->
  Local UserId ->
  ConnId ->
  ConversationAction tag ->
  Sem r (UpdateResult Event)
updateRemoteConversation rcnv lusr conn action = getUpdateResult $ do
  let updateRequest =
        ConversationUpdateRequest
          { curUser = tUnqualified lusr,
            curConvId = tUnqualified rcnv,
            curAction = SomeConversationAction (sing @tag) action
          }
  response <- E.runFederated rcnv (fedClient @'Galley @"update-conversation" updateRequest)
  convUpdate <- case response of
    ConversationUpdateResponseNoChanges -> throw NoChanges
    ConversationUpdateResponseError err' -> raise $ rethrowErrors @(HasConversationActionGalleyErrors tag) err'
    ConversationUpdateResponseUpdate convUpdate -> pure convUpdate
    ConversationUpdateResponseNonFederatingBackends e -> throw e
    ConversationUpdateResponseUnreachableBackends e -> throw e
  updateLocalStateOfRemoteConv (qualifyAs rcnv convUpdate) (Just conn) >>= note NoChanges

updateConversationReceiptModeUnqualified ::
  ( Member BrigAccess r,
    Member ConversationStore r,
    Member (Error FederationError) r,
    Member (Error InternalError) r,
    Member (ErrorS ('ActionDenied 'ModifyConversationReceiptMode)) r,
    Member (ErrorS 'ConvNotFound) r,
    Member (ErrorS 'InvalidOperation) r,
    Member ExternalAccess r,
    Member FederatorAccess r,
    Member GundeckAccess r,
    Member (Input (Local ())) r,
    Member (Input UTCTime) r,
    Member MemberStore r,
    Member TinyLog r
  ) =>
  Local UserId ->
  ConnId ->
  ConvId ->
  ConversationReceiptModeUpdate ->
  Sem r (UpdateResult Event)
updateConversationReceiptModeUnqualified lusr zcon cnv = updateConversationReceiptMode lusr zcon (tUntagged (qualifyAs lusr cnv))

updateConversationMessageTimer ::
  ( Member ConversationStore r,
    Member (ErrorS ('ActionDenied 'ModifyConversationMessageTimer)) r,
    Member (ErrorS 'ConvNotFound) r,
    Member (ErrorS 'InvalidOperation) r,
    Member (Error FederationError) r,
    Member ExternalAccess r,
    Member FederatorAccess r,
    Member GundeckAccess r,
    Member (Input UTCTime) r,
    Member (Logger (Msg -> Msg)) r
  ) =>
  Local UserId ->
  ConnId ->
  Qualified ConvId ->
  ConversationMessageTimerUpdate ->
  Sem r (UpdateResult Event)
updateConversationMessageTimer lusr zcon qcnv update =
  getUpdateResult $
    foldQualified
      lusr
      ( \lcnv ->
          lcuEvent
            <$> updateLocalConversation
              @'ConversationMessageTimerUpdateTag
              lcnv
              (tUntagged lusr)
              (Just zcon)
              update
      )
      (\_ -> throw FederationNotImplemented)
      qcnv

updateConversationMessageTimerUnqualified ::
  ( Member ConversationStore r,
    Member (ErrorS ('ActionDenied 'ModifyConversationMessageTimer)) r,
    Member (ErrorS 'ConvNotFound) r,
    Member (ErrorS 'InvalidOperation) r,
    Member (Error FederationError) r,
    Member ExternalAccess r,
    Member FederatorAccess r,
    Member GundeckAccess r,
    Member (Input UTCTime) r,
    Member (Logger (Msg -> Msg)) r
  ) =>
  Local UserId ->
  ConnId ->
  ConvId ->
  ConversationMessageTimerUpdate ->
  Sem r (UpdateResult Event)
updateConversationMessageTimerUnqualified lusr zcon cnv = updateConversationMessageTimer lusr zcon (tUntagged (qualifyAs lusr cnv))

deleteLocalConversation ::
  ( Member BrigAccess r,
    Member CodeStore r,
    Member ConversationStore r,
    Member (Error FederationError) r,
    Member (ErrorS 'NotATeamMember) r,
    Member (ErrorS ('ActionDenied 'DeleteConversation)) r,
    Member (ErrorS 'ConvNotFound) r,
    Member (ErrorS 'InvalidOperation) r,
    Member ExternalAccess r,
    Member FederatorAccess r,
    Member GundeckAccess r,
    Member SubConversationStore r,
    Member MemberStore r,
    Member ProposalStore r,
    Member (Input UTCTime) r,
    Member TeamStore r,
    Member (Logger (Msg -> Msg)) r
  ) =>
  Local UserId ->
  ConnId ->
  Local ConvId ->
  Sem r (UpdateResult Event)
deleteLocalConversation lusr con lcnv =
  getUpdateResult . fmap lcuEvent $
    updateLocalConversation @'ConversationDeleteTag lcnv (tUntagged lusr) (Just con) ()

getUpdateResult :: Sem (Error NoChanges ': r) a -> Sem r (UpdateResult a)
getUpdateResult = fmap (either (const Unchanged) Updated) . runError

addCodeUnqualifiedWithReqBody ::
  forall r.
  ( Member CodeStore r,
    Member ConversationStore r,
    Member (ErrorS 'ConvAccessDenied) r,
    Member (ErrorS 'ConvNotFound) r,
    Member (ErrorS 'GuestLinksDisabled) r,
    Member (ErrorS 'CreateConversationCodeConflict) r,
    Member ExternalAccess r,
    Member GundeckAccess r,
    Member (Input (Local ())) r,
    Member (Input UTCTime) r,
    Member (Embed IO) r,
    Member (Input Opts) r,
    Member TeamFeatureStore r
  ) =>
  UserId ->
  Maybe ConnId ->
  ConvId ->
  CreateConversationCodeRequest ->
  Sem r AddCodeResult
addCodeUnqualifiedWithReqBody usr mZcon cnv req = addCodeUnqualified (Just req) usr mZcon cnv

addCodeUnqualified ::
  forall r.
  ( Member CodeStore r,
    Member ConversationStore r,
    Member (ErrorS 'ConvAccessDenied) r,
    Member (ErrorS 'ConvNotFound) r,
    Member (ErrorS 'GuestLinksDisabled) r,
    Member (ErrorS 'CreateConversationCodeConflict) r,
    Member ExternalAccess r,
    Member GundeckAccess r,
    Member (Input (Local ())) r,
    Member (Input UTCTime) r,
    Member (Input Opts) r,
    Member (Embed IO) r,
    Member TeamFeatureStore r
  ) =>
  Maybe CreateConversationCodeRequest ->
  UserId ->
  Maybe ConnId ->
  ConvId ->
  Sem r AddCodeResult
addCodeUnqualified mReq usr mZcon cnv = do
  lusr <- qualifyLocal usr
  lcnv <- qualifyLocal cnv
  addCode lusr mZcon lcnv mReq

addCode ::
  forall r.
  ( Member CodeStore r,
    Member ConversationStore r,
    Member (ErrorS 'ConvNotFound) r,
    Member (ErrorS 'ConvAccessDenied) r,
    Member (ErrorS 'GuestLinksDisabled) r,
    Member (ErrorS 'CreateConversationCodeConflict) r,
    Member ExternalAccess r,
    Member GundeckAccess r,
    Member (Input UTCTime) r,
    Member (Input Opts) r,
    Member TeamFeatureStore r,
    Member (Embed IO) r
  ) =>
  Local UserId ->
  Maybe ConnId ->
  Local ConvId ->
  Maybe CreateConversationCodeRequest ->
  Sem r AddCodeResult
addCode lusr mZcon lcnv mReq = do
  conv <- E.getConversation (tUnqualified lcnv) >>= noteS @'ConvNotFound
  Query.ensureGuestLinksEnabled (Data.convTeam conv)
  Query.ensureConvAdmin (Data.convLocalMembers conv) (tUnqualified lusr)
  ensureAccess conv CodeAccess
  ensureGuestsOrNonTeamMembersAllowed conv
  let (bots, users) = localBotsAndUsers $ Data.convLocalMembers conv
  key <- E.makeKey (tUnqualified lcnv)
  mCode <- E.getCode key ReusableCode
  case mCode of
    Nothing -> do
      code <- E.generateCode (tUnqualified lcnv) ReusableCode (Timeout 3600 * 24 * 365) -- one year FUTUREWORK: configurable
      mPw <- forM ((.password) =<< mReq) mkSafePassword
      E.createCode code mPw
      now <- input
      conversationCode <- createCode (isJust mPw) code
      let event = Event (tUntagged lcnv) Nothing (tUntagged lusr) now (EdConvCodeUpdate conversationCode)
      pushConversationEvent mZcon event (qualifyAs lusr (map lmId users)) bots
      pure $ CodeAdded event
    Just (code, mPw) -> do
      when (isJust mPw || isJust (mReq >>= (.password))) $ throwS @'CreateConversationCodeConflict
      conversationCode <- createCode (isJust mPw) code
      pure $ CodeAlreadyExisted conversationCode
  where
    createCode :: Bool -> Code -> Sem r ConversationCodeInfo
    createCode hasPw code = do
      mkConversationCodeInfo hasPw (codeKey code) (codeValue code) <$> E.getConversationCodeURI
    ensureGuestsOrNonTeamMembersAllowed :: Data.Conversation -> Sem r ()
    ensureGuestsOrNonTeamMembersAllowed conv =
      unless
        ( GuestAccessRole `Set.member` Data.convAccessRoles conv
            || NonTeamMemberAccessRole `Set.member` Data.convAccessRoles conv
        )
        $ throwS @'ConvAccessDenied

rmCodeUnqualified ::
  ( Member CodeStore r,
    Member ConversationStore r,
    Member (ErrorS 'ConvNotFound) r,
    Member (ErrorS 'ConvAccessDenied) r,
    Member ExternalAccess r,
    Member GundeckAccess r,
    Member (Input (Local ())) r,
    Member (Input UTCTime) r
  ) =>
  Local UserId ->
  ConnId ->
  ConvId ->
  Sem r Event
rmCodeUnqualified lusr zcon cnv = do
  lcnv <- qualifyLocal cnv
  rmCode lusr zcon lcnv

rmCode ::
  ( Member CodeStore r,
    Member ConversationStore r,
    Member (ErrorS 'ConvAccessDenied) r,
    Member (ErrorS 'ConvNotFound) r,
    Member ExternalAccess r,
    Member GundeckAccess r,
    Member (Input UTCTime) r
  ) =>
  Local UserId ->
  ConnId ->
  Local ConvId ->
  Sem r Event
rmCode lusr zcon lcnv = do
  conv <-
    E.getConversation (tUnqualified lcnv) >>= noteS @'ConvNotFound
  Query.ensureConvAdmin (Data.convLocalMembers conv) (tUnqualified lusr)
  ensureAccess conv CodeAccess
  let (bots, users) = localBotsAndUsers $ Data.convLocalMembers conv
  key <- E.makeKey (tUnqualified lcnv)
  E.deleteCode key ReusableCode
  now <- input
  let event = Event (tUntagged lcnv) Nothing (tUntagged lusr) now EdConvCodeDelete
  pushConversationEvent (Just zcon) event (qualifyAs lusr (map lmId users)) bots
  pure event

getCode ::
  forall r.
  ( Member CodeStore r,
    Member ConversationStore r,
    Member (ErrorS 'CodeNotFound) r,
    Member (ErrorS 'ConvAccessDenied) r,
    Member (ErrorS 'ConvNotFound) r,
    Member (ErrorS 'GuestLinksDisabled) r,
    Member (Input Opts) r,
    Member TeamFeatureStore r
  ) =>
  Local UserId ->
  ConvId ->
  Sem r ConversationCodeInfo
getCode lusr cnv = do
  conv <-
    E.getConversation cnv >>= noteS @'ConvNotFound
  Query.ensureGuestLinksEnabled (Data.convTeam conv)
  ensureAccess conv CodeAccess
  ensureConvMember (Data.convLocalMembers conv) (tUnqualified lusr)
  key <- E.makeKey cnv
  (c, mPw) <- E.getCode key ReusableCode >>= noteS @'CodeNotFound
  mkConversationCodeInfo (isJust mPw) (codeKey c) (codeValue c) <$> E.getConversationCodeURI

checkReusableCode ::
  forall r.
  ( Member CodeStore r,
    Member ConversationStore r,
    Member TeamFeatureStore r,
    Member (ErrorS 'CodeNotFound) r,
    Member (ErrorS 'ConvNotFound) r,
    Member (ErrorS 'InvalidConversationPassword) r,
    Member (Input Opts) r
  ) =>
  ConversationCode ->
  Sem r ()
checkReusableCode convCode = do
  code <- verifyReusableCode False Nothing convCode
  conv <- E.getConversation (codeConversation code) >>= noteS @'ConvNotFound
  mapErrorS @'GuestLinksDisabled @'CodeNotFound $
    Query.ensureGuestLinksEnabled (Data.convTeam conv)

updateConversationProtocolWithLocalUser ::
  forall r.
  ( Member (ErrorS 'ConvNotFound) r,
    Member (ErrorS 'ConvInvalidProtocolTransition) r,
    Member (ErrorS ('ActionDenied 'LeaveConversation)) r,
    Member (ErrorS 'InvalidOperation) r,
    Member (Error FederationError) r,
    Member (ErrorS 'MLSMigrationCriteriaNotSatisfied) r,
    Member (ErrorS 'NotATeamMember) r,
    Member (ErrorS OperationDenied) r,
    Member (ErrorS 'TeamNotFound) r,
    Member (Input UTCTime) r,
    Member (Input Env) r,
    Member (Input (Local ())) r,
    Member (Input Opts) r,
    Member BrigAccess r,
    Member ConversationStore r,
    Member MemberStore r,
    Member TinyLog r,
    Member GundeckAccess r,
    Member ExternalAccess r,
    Member FederatorAccess r,
    Member ProposalStore r,
    Member SubConversationStore r,
    Member TeamFeatureStore r,
    Member TeamStore r
  ) =>
  Local UserId ->
  ConnId ->
  Qualified ConvId ->
  P.ProtocolUpdate ->
  Sem r (UpdateResult Event)
updateConversationProtocolWithLocalUser lusr conn qcnv (P.ProtocolUpdate newProtocol) =
  foldQualified
    lusr
    ( \lcnv -> do
        fmap (maybe Unchanged (Updated . lcuEvent) . hush)
          . runError @NoChanges
          . updateLocalConversation @'ConversationUpdateProtocolTag lcnv (tUntagged lusr) (Just conn)
          $ newProtocol
    )
    ( \rcnv ->
        updateRemoteConversation @'ConversationUpdateProtocolTag rcnv lusr conn $
          newProtocol
    )
    qcnv

joinConversationByReusableCode ::
  forall r.
  ( Member BrigAccess r,
    Member CodeStore r,
    Member ConversationStore r,
    Member (ErrorS 'CodeNotFound) r,
    Member (ErrorS 'InvalidConversationPassword) r,
    Member (ErrorS 'ConvAccessDenied) r,
    Member (ErrorS 'ConvNotFound) r,
    Member (ErrorS 'GuestLinksDisabled) r,
    Member (ErrorS 'InvalidOperation) r,
    Member (ErrorS 'NotATeamMember) r,
    Member (ErrorS 'TooManyMembers) r,
    Member FederatorAccess r,
    Member ExternalAccess r,
    Member GundeckAccess r,
    Member (Input Opts) r,
    Member (Input UTCTime) r,
    Member MemberStore r,
    Member TeamStore r,
    Member TeamFeatureStore r,
    Member (Logger (Msg -> Msg)) r,
    Member (Error FederationError) r
  ) =>
  Local UserId ->
  ConnId ->
  JoinConversationByCode ->
  Sem r (UpdateResult Event)
joinConversationByReusableCode lusr zcon req = do
  c <- verifyReusableCode True req.password req.code
  conv <- E.getConversation (codeConversation c) >>= noteS @'ConvNotFound
  Query.ensureGuestLinksEnabled (Data.convTeam conv)
  joinConversation lusr zcon conv CodeAccess

joinConversationById ::
  forall r.
  ( Member BrigAccess r,
    Member FederatorAccess r,
    Member ConversationStore r,
    Member (ErrorS 'ConvAccessDenied) r,
    Member (ErrorS 'ConvNotFound) r,
    Member (ErrorS 'InvalidOperation) r,
    Member (ErrorS 'NotATeamMember) r,
    Member (ErrorS 'TooManyMembers) r,
    Member ExternalAccess r,
    Member GundeckAccess r,
    Member (Input Opts) r,
    Member (Input UTCTime) r,
    Member MemberStore r,
    Member TeamStore r,
    Member (Logger (Msg -> Msg)) r,
    Member (Error FederationError) r
  ) =>
  Local UserId ->
  ConnId ->
  ConvId ->
  Sem r (UpdateResult Event)
joinConversationById lusr zcon cnv = do
  conv <- E.getConversation cnv >>= noteS @'ConvNotFound
  joinConversation lusr zcon conv LinkAccess

joinConversation ::
  ( Member BrigAccess r,
    Member FederatorAccess r,
    Member (ErrorS 'ConvAccessDenied) r,
    Member (ErrorS 'InvalidOperation) r,
    Member (ErrorS 'NotATeamMember) r,
    Member (ErrorS 'TooManyMembers) r,
    Member ExternalAccess r,
    Member GundeckAccess r,
    Member (Input Opts) r,
    Member (Input UTCTime) r,
    Member MemberStore r,
    Member TeamStore r,
    Member (Logger (Msg -> Msg)) r,
    Member (Error FederationError) r
  ) =>
  Local UserId ->
  ConnId ->
  Data.Conversation ->
  Access ->
  Sem r (UpdateResult Event)
joinConversation lusr zcon conv access = do
  let lcnv = qualifyAs lusr (convId conv)
  ensureConversationAccess (tUnqualified lusr) conv access
  ensureGroupConversation conv
  -- FUTUREWORK: remote users?
  ensureMemberLimit (Data.convProtocolTag conv) (toList $ Data.convLocalMembers conv) [tUnqualified lusr]
  getUpdateResult $ do
    -- NOTE: When joining conversations, all users become members
    -- as this is our desired behavior for these types of conversations
    -- where there is no way to control who joins, etc.
    let users = filter (notIsConvMember lusr conv) [tUnqualified lusr]
    (extraTargets, action) <-
      addMembersToLocalConversation lcnv (UserList users []) roleNameWireMember
    lcuEvent
      <$> notifyConversationAction
        (sing @'ConversationJoinTag)
        (tUntagged lusr)
        False
        (Just zcon)
        (qualifyAs lusr conv)
        (convBotsAndMembers conv <> extraTargets)
        action

addMembers ::
  ( Member BrigAccess r,
    Member ConversationStore r,
    Member (Error InternalError) r,
    Member (ErrorS ('ActionDenied 'AddConversationMember)) r,
    Member (ErrorS ('ActionDenied 'LeaveConversation)) r,
    Member (ErrorS 'ConvAccessDenied) r,
    Member (ErrorS 'ConvNotFound) r,
    Member (ErrorS 'InvalidOperation) r,
    Member (ErrorS 'NotConnected) r,
    Member (ErrorS 'NotATeamMember) r,
    Member (ErrorS 'TooManyMembers) r,
    Member (ErrorS 'MissingLegalholdConsent) r,
    Member (Error FederationError) r,
    Member (Error NonFederatingBackends) r,
    Member (Error UnreachableBackends) r,
    Member ExternalAccess r,
    Member FederatorAccess r,
    Member GundeckAccess r,
    Member (Input Env) r,
    Member (Input Opts) r,
    Member (Input UTCTime) r,
    Member LegalHoldStore r,
    Member MemberStore r,
    Member ProposalStore r,
    Member SubConversationStore r,
    Member TeamStore r,
    Member TinyLog r
  ) =>
  Local UserId ->
  ConnId ->
  Qualified ConvId ->
  InviteQualified ->
  Sem r (UpdateResult Event)
addMembers lusr zcon qcnv (InviteQualified users role) = do
  lcnv <- ensureLocal lusr qcnv
  getUpdateResult . fmap lcuEvent $
    updateLocalConversation @'ConversationJoinTag lcnv (tUntagged lusr) (Just zcon) $
      ConversationJoin users role

addMembersUnqualifiedV2 ::
  ( Member BrigAccess r,
    Member ConversationStore r,
    Member (Error FederationError) r,
    Member (Error InternalError) r,
    Member (ErrorS ('ActionDenied 'AddConversationMember)) r,
    Member (ErrorS ('ActionDenied 'LeaveConversation)) r,
    Member (ErrorS 'ConvAccessDenied) r,
    Member (ErrorS 'ConvNotFound) r,
    Member (ErrorS 'InvalidOperation) r,
    Member (ErrorS 'NotConnected) r,
    Member (ErrorS 'NotATeamMember) r,
    Member (ErrorS 'TooManyMembers) r,
    Member (ErrorS 'MissingLegalholdConsent) r,
    Member (Error NonFederatingBackends) r,
    Member (Error UnreachableBackends) r,
    Member ExternalAccess r,
    Member FederatorAccess r,
    Member GundeckAccess r,
    Member (Input Env) r,
    Member (Input Opts) r,
    Member (Input UTCTime) r,
    Member LegalHoldStore r,
    Member MemberStore r,
    Member ProposalStore r,
    Member SubConversationStore r,
    Member TeamStore r,
    Member TinyLog r
  ) =>
  Local UserId ->
  ConnId ->
  ConvId ->
  InviteQualified ->
  Sem r (UpdateResult Event)
addMembersUnqualifiedV2 lusr zcon cnv (InviteQualified users role) = do
  let lcnv = qualifyAs lusr cnv
  getUpdateResult . fmap lcuEvent $
    updateLocalConversation @'ConversationJoinTag lcnv (tUntagged lusr) (Just zcon) $
      ConversationJoin users role

addMembersUnqualified ::
  ( Member BrigAccess r,
    Member ConversationStore r,
    Member (Error FederationError) r,
    Member (Error InternalError) r,
    Member (ErrorS ('ActionDenied 'AddConversationMember)) r,
    Member (ErrorS ('ActionDenied 'LeaveConversation)) r,
    Member (ErrorS 'ConvAccessDenied) r,
    Member (ErrorS 'ConvNotFound) r,
    Member (ErrorS 'InvalidOperation) r,
    Member (ErrorS 'NotConnected) r,
    Member (ErrorS 'NotATeamMember) r,
    Member (ErrorS 'TooManyMembers) r,
    Member (ErrorS 'MissingLegalholdConsent) r,
    Member (Error NonFederatingBackends) r,
    Member (Error UnreachableBackends) r,
    Member ExternalAccess r,
    Member FederatorAccess r,
    Member GundeckAccess r,
    Member (Input Env) r,
    Member (Input Opts) r,
    Member (Input UTCTime) r,
    Member LegalHoldStore r,
    Member MemberStore r,
    Member ProposalStore r,
    Member SubConversationStore r,
    Member TeamStore r,
    Member TinyLog r
  ) =>
  Local UserId ->
  ConnId ->
  ConvId ->
  Invite ->
  Sem r (UpdateResult Event)
addMembersUnqualified lusr zcon cnv (Invite users role) = do
  let qusers = fmap (tUntagged . qualifyAs lusr) (toNonEmpty users)
  addMembers lusr zcon (tUntagged (qualifyAs lusr cnv)) (InviteQualified qusers role)

updateSelfMember ::
  ( Member ConversationStore r,
    Member (ErrorS 'ConvNotFound) r,
    Member ExternalAccess r,
    Member GundeckAccess r,
    Member (Input UTCTime) r,
    Member MemberStore r
  ) =>
  Local UserId ->
  ConnId ->
  Qualified ConvId ->
  MemberUpdate ->
  Sem r ()
updateSelfMember lusr zcon qcnv update = do
  exists <- foldQualified lusr checkLocalMembership checkRemoteMembership qcnv
  unless exists $ throwS @'ConvNotFound
  E.setSelfMember qcnv lusr update
  now <- input
  let e = Event qcnv Nothing (tUntagged lusr) now (EdMemberUpdate (updateData lusr))
  pushConversationEvent (Just zcon) e (fmap pure lusr) []
  where
    checkLocalMembership ::
      (Member MemberStore r) =>
      Local ConvId ->
      Sem r Bool
    checkLocalMembership lcnv =
      isMember (tUnqualified lusr)
        <$> E.getLocalMembers (tUnqualified lcnv)
    checkRemoteMembership ::
      (Member ConversationStore r) =>
      Remote ConvId ->
      Sem r Bool
    checkRemoteMembership rcnv =
      isJust . Map.lookup rcnv
        <$> E.getRemoteConversationStatus (tUnqualified lusr) [rcnv]
    updateData luid =
      MemberUpdateData
        { misTarget = tUntagged luid,
          misOtrMutedStatus = mupOtrMuteStatus update,
          misOtrMutedRef = mupOtrMuteRef update,
          misOtrArchived = mupOtrArchive update,
          misOtrArchivedRef = mupOtrArchiveRef update,
          misHidden = mupHidden update,
          misHiddenRef = mupHiddenRef update,
          misConvRoleName = Nothing
        }

updateUnqualifiedSelfMember ::
  ( Member ConversationStore r,
    Member (ErrorS 'ConvNotFound) r,
    Member ExternalAccess r,
    Member GundeckAccess r,
    Member (Input UTCTime) r,
    Member MemberStore r
  ) =>
  Local UserId ->
  ConnId ->
  ConvId ->
  MemberUpdate ->
  Sem r ()
updateUnqualifiedSelfMember lusr zcon cnv update = do
  let lcnv = qualifyAs lusr cnv
  updateSelfMember lusr zcon (tUntagged lcnv) update

updateOtherMemberLocalConv ::
  ( Member ConversationStore r,
    Member (Error FederationError) r,
    Member (ErrorS ('ActionDenied 'ModifyOtherConversationMember)) r,
    Member (ErrorS 'InvalidTarget) r,
    Member (ErrorS 'InvalidOperation) r,
    Member (ErrorS 'ConvNotFound) r,
    Member (ErrorS 'ConvMemberNotFound) r,
    Member ExternalAccess r,
    Member FederatorAccess r,
    Member GundeckAccess r,
    Member (Input UTCTime) r,
    Member MemberStore r,
    Member (Logger (Msg -> Msg)) r
  ) =>
  Local ConvId ->
  Local UserId ->
  ConnId ->
  Qualified UserId ->
  OtherMemberUpdate ->
  Sem r ()
updateOtherMemberLocalConv lcnv lusr con qvictim update = void . getUpdateResult . fmap lcuEvent $ do
  when (tUntagged lusr == qvictim) $
    throwS @'InvalidTarget
  updateLocalConversation @'ConversationMemberUpdateTag lcnv (tUntagged lusr) (Just con) $
    ConversationMemberUpdate qvictim update

updateOtherMemberUnqualified ::
  ( Member ConversationStore r,
    Member (Error FederationError) r,
    Member (ErrorS ('ActionDenied 'ModifyOtherConversationMember)) r,
    Member (ErrorS 'InvalidTarget) r,
    Member (ErrorS 'InvalidOperation) r,
    Member (ErrorS 'ConvNotFound) r,
    Member (ErrorS 'ConvMemberNotFound) r,
    Member ExternalAccess r,
    Member FederatorAccess r,
    Member GundeckAccess r,
    Member (Input UTCTime) r,
    Member MemberStore r,
    Member (Logger (Msg -> Msg)) r
  ) =>
  Local UserId ->
  ConnId ->
  ConvId ->
  UserId ->
  OtherMemberUpdate ->
  Sem r ()
updateOtherMemberUnqualified lusr zcon cnv victim update = do
  let lcnv = qualifyAs lusr cnv
  let lvictim = qualifyAs lusr victim
  updateOtherMemberLocalConv lcnv lusr zcon (tUntagged lvictim) update

updateOtherMember ::
  ( Member ConversationStore r,
    Member (Error FederationError) r,
    Member (ErrorS ('ActionDenied 'ModifyOtherConversationMember)) r,
    Member (ErrorS 'InvalidTarget) r,
    Member (ErrorS 'InvalidOperation) r,
    Member (ErrorS 'ConvNotFound) r,
    Member (ErrorS 'ConvMemberNotFound) r,
    Member ExternalAccess r,
    Member FederatorAccess r,
    Member GundeckAccess r,
    Member (Input UTCTime) r,
    Member MemberStore r,
    Member (Logger (Msg -> Msg)) r
  ) =>
  Local UserId ->
  ConnId ->
  Qualified ConvId ->
  Qualified UserId ->
  OtherMemberUpdate ->
  Sem r ()
updateOtherMember lusr zcon qcnv qvictim update = do
  let doUpdate = foldQualified lusr updateOtherMemberLocalConv updateOtherMemberRemoteConv
  doUpdate qcnv lusr zcon qvictim update

updateOtherMemberRemoteConv ::
  (Member (Error FederationError) r) =>
  Remote ConvId ->
  Local UserId ->
  ConnId ->
  Qualified UserId ->
  OtherMemberUpdate ->
  Sem r ()
updateOtherMemberRemoteConv _ _ _ _ _ = throw FederationNotImplemented

removeMemberUnqualified ::
  ( Member ConversationStore r,
    Member (Error FederationError) r,
    Member (Error InternalError) r,
    Member (ErrorS ('ActionDenied 'RemoveConversationMember)) r,
    Member (ErrorS 'ConvNotFound) r,
    Member (ErrorS 'InvalidOperation) r,
    Member ExternalAccess r,
    Member FederatorAccess r,
    Member GundeckAccess r,
    Member (Input Env) r,
    Member (Input UTCTime) r,
    Member MemberStore r,
    Member ProposalStore r,
    Member SubConversationStore r,
    Member TinyLog r
  ) =>
  Local UserId ->
  ConnId ->
  ConvId ->
  UserId ->
  Sem r (Maybe Event)
removeMemberUnqualified lusr con cnv victim = do
  let lvictim = qualifyAs lusr victim
      lcnv = qualifyAs lusr cnv
  removeMemberQualified lusr con (tUntagged lcnv) (tUntagged lvictim)

removeMemberQualified ::
  ( Member ConversationStore r,
    Member (Error FederationError) r,
    Member (Error InternalError) r,
    Member (ErrorS ('ActionDenied 'RemoveConversationMember)) r,
    Member (ErrorS 'ConvNotFound) r,
    Member (ErrorS 'InvalidOperation) r,
    Member ExternalAccess r,
    Member FederatorAccess r,
    Member GundeckAccess r,
    Member (Input Env) r,
    Member (Input UTCTime) r,
    Member MemberStore r,
    Member ProposalStore r,
    Member SubConversationStore r,
    Member TinyLog r
  ) =>
  Local UserId ->
  ConnId ->
  Qualified ConvId ->
  Qualified UserId ->
  Sem r (Maybe Event)
removeMemberQualified lusr con qcnv victim =
  mapErrorS @('ActionDenied 'LeaveConversation) @('ActionDenied 'RemoveConversationMember) $
    foldQualified
      lusr
      (\lcnv -> removeMemberFromLocalConv lcnv lusr (Just con))
      (\rcnv -> removeMemberFromRemoteConv rcnv lusr)
      qcnv
      victim

removeMemberFromRemoteConv ::
  ( Member FederatorAccess r,
    Member (ErrorS ('ActionDenied 'RemoveConversationMember)) r,
    Member (ErrorS 'ConvNotFound) r,
    Member (Input UTCTime) r
  ) =>
  Remote ConvId ->
  Local UserId ->
  Qualified UserId ->
  Sem r (Maybe Event)
removeMemberFromRemoteConv cnv lusr victim
  | tUntagged lusr == victim = do
      let lc = LeaveConversationRequest (tUnqualified cnv) (qUnqualified victim)
      let rpc = fedClient @'Galley @"leave-conversation" lc
      (either handleError handleSuccess . void . leaveResponse =<<) $
        E.runFederated cnv rpc
  | otherwise = throwS @('ActionDenied 'RemoveConversationMember)
  where
    handleError ::
      ( Member (ErrorS ('ActionDenied 'RemoveConversationMember)) r,
        Member (ErrorS 'ConvNotFound) r
      ) =>
      RemoveFromConversationError ->
      Sem r (Maybe Event)
    handleError RemoveFromConversationErrorRemovalNotAllowed =
      throwS @('ActionDenied 'RemoveConversationMember)
    handleError RemoveFromConversationErrorNotFound = throwS @'ConvNotFound
    handleError RemoveFromConversationErrorUnchanged = pure Nothing

    handleSuccess :: (Member (Input UTCTime) r) => () -> Sem r (Maybe Event)
    handleSuccess _ = do
      t <- input
      pure . Just $
        Event (tUntagged cnv) Nothing (tUntagged lusr) t $
          EdMembersLeave (QualifiedUserIdList [victim])

-- | Remove a member from a local conversation.
removeMemberFromLocalConv ::
  ( Member ConversationStore r,
    Member (Error FederationError) r,
    Member (Error InternalError) r,
    Member (ErrorS ('ActionDenied 'LeaveConversation)) r,
    Member (ErrorS ('ActionDenied 'RemoveConversationMember)) r,
    Member (ErrorS 'ConvNotFound) r,
    Member (ErrorS 'InvalidOperation) r,
    Member ExternalAccess r,
    Member FederatorAccess r,
    Member GundeckAccess r,
    Member (Input Env) r,
    Member (Input UTCTime) r,
    Member MemberStore r,
    Member ProposalStore r,
    Member SubConversationStore r,
    Member TinyLog r
  ) =>
  Local ConvId ->
  Local UserId ->
  Maybe ConnId ->
  Qualified UserId ->
  Sem r (Maybe Event)
removeMemberFromLocalConv lcnv lusr con victim
  | tUntagged lusr == victim =
      fmap (fmap lcuEvent . hush)
        . runError @NoChanges
        . updateLocalConversation @'ConversationLeaveTag lcnv (tUntagged lusr) con
        $ ()
  | otherwise =
      fmap (fmap lcuEvent . hush)
        . runError @NoChanges
        . updateLocalConversation @'ConversationRemoveMembersTag lcnv (tUntagged lusr) con
        . pure
        $ victim

-- OTR

postProteusMessage ::
  ( Member BrigAccess r,
    Member ClientStore r,
    Member ConversationStore r,
    Member FederatorAccess r,
    Member BackendNotificationQueueAccess r,
    Member GundeckAccess r,
    Member ExternalAccess r,
    Member (Input Opts) r,
    Member (Input UTCTime) r,
    Member TeamStore r,
    Member TinyLog r
  ) =>
  Local UserId ->
  ConnId ->
  Qualified ConvId ->
  RawProto QualifiedNewOtrMessage ->
  Sem r (PostOtrResponse MessageSendingStatus)
postProteusMessage sender zcon conv msg = runLocalInput sender $ do
  foldQualified
    sender
    (\c -> postQualifiedOtrMessage User (tUntagged sender) (Just zcon) c (rpValue msg))
    (\c -> postRemoteOtrMessage (tUntagged sender) c (rpRaw msg))
    conv

postProteusBroadcast ::
  ( Member BrigAccess r,
    Member ClientStore r,
    Member (ErrorS 'TeamNotFound) r,
    Member (ErrorS 'NonBindingTeam) r,
    Member (ErrorS 'BroadcastLimitExceeded) r,
    Member GundeckAccess r,
    Member ExternalAccess r,
    Member (Input Opts) r,
    Member (Input UTCTime) r,
    Member TeamStore r,
    Member TinyLog r
  ) =>
  Local UserId ->
  ConnId ->
  QualifiedNewOtrMessage ->
  Sem r (PostOtrResponse MessageSendingStatus)
postProteusBroadcast sender zcon = postBroadcast sender (Just zcon)

unqualifyEndpoint ::
  (Functor f) =>
  Local x ->
  (QualifiedNewOtrMessage -> f (PostOtrResponse MessageSendingStatus)) ->
  Maybe IgnoreMissing ->
  Maybe ReportMissing ->
  NewOtrMessage ->
  f (PostOtrResponse ClientMismatch)
unqualifyEndpoint loc f ignoreMissing reportMissing message = do
  let qualifiedRecipients =
        QualifiedOtrRecipients
          . QualifiedUserClientMap
          . Map.singleton (tDomain loc)
          . userClientMap
          . fmap fromBase64TextLenient
          . otrRecipientsMap
          . newOtrRecipients
          $ message
      clientMismatchStrategy = legacyClientMismatchStrategy (tDomain loc) (newOtrReportMissing message) ignoreMissing reportMissing
      qualifiedMessage =
        QualifiedNewOtrMessage
          { qualifiedNewOtrSender = newOtrSender message,
            qualifiedNewOtrRecipients = qualifiedRecipients,
            qualifiedNewOtrNativePush = newOtrNativePush message,
            qualifiedNewOtrTransient = newOtrTransient message,
            qualifiedNewOtrNativePriority = newOtrNativePriority message,
            qualifiedNewOtrData = foldMap fromBase64TextLenient (newOtrData message),
            qualifiedNewOtrClientMismatchStrategy = clientMismatchStrategy
          }
  unqualify (tDomain loc) <$> f qualifiedMessage

postBotMessageUnqualified ::
  ( Member BrigAccess r,
    Member ClientStore r,
    Member ConversationStore r,
    Member ExternalAccess r,
    Member FederatorAccess r,
    Member BackendNotificationQueueAccess r,
    Member GundeckAccess r,
    Member (Input (Local ())) r,
    Member (Input Opts) r,
    Member TeamStore r,
    Member TinyLog r,
    Member (Input UTCTime) r
  ) =>
  BotId ->
  ConvId ->
  Maybe IgnoreMissing ->
  Maybe ReportMissing ->
  NewOtrMessage ->
  Sem r (PostOtrResponse ClientMismatch)
postBotMessageUnqualified sender cnv ignoreMissing reportMissing message = do
  lusr <- qualifyLocal (botUserId sender)
  lcnv <- qualifyLocal cnv
  unqualifyEndpoint
    lusr
    (runLocalInput lusr . postQualifiedOtrMessage Bot (tUntagged lusr) Nothing lcnv)
    ignoreMissing
    reportMissing
    message

postOtrBroadcastUnqualified ::
  ( Member BrigAccess r,
    Member ClientStore r,
    Member (ErrorS 'TeamNotFound) r,
    Member (ErrorS 'NonBindingTeam) r,
    Member (ErrorS 'BroadcastLimitExceeded) r,
    Member GundeckAccess r,
    Member ExternalAccess r,
    Member (Input Opts) r,
    Member (Input UTCTime) r,
    Member TeamStore r,
    Member TinyLog r
  ) =>
  Local UserId ->
  ConnId ->
  Maybe IgnoreMissing ->
  Maybe ReportMissing ->
  NewOtrMessage ->
  Sem r (PostOtrResponse ClientMismatch)
postOtrBroadcastUnqualified sender zcon =
  unqualifyEndpoint
    sender
    (postBroadcast sender (Just zcon))

postOtrMessageUnqualified ::
  ( Member BrigAccess r,
    Member ClientStore r,
    Member ConversationStore r,
    Member FederatorAccess r,
    Member BackendNotificationQueueAccess r,
    Member ExternalAccess r,
    Member GundeckAccess r,
    Member (Input Opts) r,
    Member (Input UTCTime) r,
    Member TeamStore r,
    Member TinyLog r
  ) =>
  Local UserId ->
  ConnId ->
  ConvId ->
  Maybe IgnoreMissing ->
  Maybe ReportMissing ->
  NewOtrMessage ->
  Sem r (PostOtrResponse ClientMismatch)
postOtrMessageUnqualified sender zcon cnv =
  let lcnv = qualifyAs sender cnv
   in unqualifyEndpoint
        sender
        (runLocalInput sender . postQualifiedOtrMessage User (tUntagged sender) (Just zcon) lcnv)

updateConversationName ::
  ( Member ConversationStore r,
    Member (Error FederationError) r,
    Member (Error InvalidInput) r,
    Member (ErrorS ('ActionDenied 'ModifyConversationName)) r,
    Member (ErrorS 'ConvNotFound) r,
    Member (ErrorS 'InvalidOperation) r,
    Member ExternalAccess r,
    Member FederatorAccess r,
    Member GundeckAccess r,
    Member (Input UTCTime) r,
    Member (Logger (Msg -> Msg)) r
  ) =>
  Local UserId ->
  ConnId ->
  Qualified ConvId ->
  ConversationRename ->
  Sem r (UpdateResult Event)
updateConversationName lusr zcon qcnv convRename = do
  foldQualified
    lusr
    (updateLocalConversationName lusr zcon)
    (\_ _ -> throw FederationNotImplemented)
    qcnv
    convRename

updateUnqualifiedConversationName ::
  ( Member ConversationStore r,
    Member (Error FederationError) r,
    Member (Error InvalidInput) r,
    Member (ErrorS ('ActionDenied 'ModifyConversationName)) r,
    Member (ErrorS 'ConvNotFound) r,
    Member (ErrorS 'InvalidOperation) r,
    Member ExternalAccess r,
    Member FederatorAccess r,
    Member GundeckAccess r,
    Member (Input UTCTime) r,
    Member (Logger (Msg -> Msg)) r
  ) =>
  Local UserId ->
  ConnId ->
  ConvId ->
  ConversationRename ->
  Sem r (UpdateResult Event)
updateUnqualifiedConversationName lusr zcon cnv rename = do
  let lcnv = qualifyAs lusr cnv
  updateLocalConversationName lusr zcon lcnv rename

updateLocalConversationName ::
  ( Member ConversationStore r,
    Member (Error FederationError) r,
    Member (Error InvalidInput) r,
    Member (ErrorS ('ActionDenied 'ModifyConversationName)) r,
    Member (ErrorS 'ConvNotFound) r,
    Member (ErrorS 'InvalidOperation) r,
    Member ExternalAccess r,
    Member FederatorAccess r,
    Member GundeckAccess r,
    Member (Input UTCTime) r,
    Member (Logger (Msg -> Msg)) r
  ) =>
  Local UserId ->
  ConnId ->
  Local ConvId ->
  ConversationRename ->
  Sem r (UpdateResult Event)
updateLocalConversationName lusr zcon lcnv rename =
  getUpdateResult . fmap lcuEvent $
    updateLocalConversation @'ConversationRenameTag lcnv (tUntagged lusr) (Just zcon) rename

memberTyping ::
  ( Member GundeckAccess r,
    Member (ErrorS 'ConvNotFound) r,
    Member (Input (Local ())) r,
    Member (Input UTCTime) r,
    Member ConversationStore r,
    Member MemberStore r,
    Member FederatorAccess r
  ) =>
  Local UserId ->
  ConnId ->
  Qualified ConvId ->
  TypingStatus ->
  Sem r ()
memberTyping lusr zcon qcnv ts = do
  foldQualified
    lusr
    ( \lcnv -> do
        (conv, _) <- getConversationAndMemberWithError @'ConvNotFound (tUntagged lusr) lcnv
        void $ notifyTypingIndicator conv (tUntagged lusr) (Just zcon) ts
    )
    ( \rcnv -> do
        isMemberRemoteConv <- E.checkLocalMemberRemoteConv (tUnqualified lusr) rcnv
        unless isMemberRemoteConv $ throwS @'ConvNotFound
        let rpc =
              TypingDataUpdateRequest
                { tdurTypingStatus = ts,
                  tdurUserId = tUnqualified lusr,
                  tdurConvId = tUnqualified rcnv
                }
        res <- E.runFederated rcnv (fedClient @'Galley @"update-typing-indicator" rpc)
        case res of
          TypingDataUpdateSuccess (TypingDataUpdated {..}) -> do
            pushTypingIndicatorEvents tudOrigUserId tudTime tudUsersInConv (Just zcon) qcnv tudTypingStatus
          TypingDataUpdateError _ -> pure ()
    )
    qcnv

memberTypingUnqualified ::
  ( Member GundeckAccess r,
    Member (ErrorS 'ConvNotFound) r,
    Member (Input (Local ())) r,
    Member (Input UTCTime) r,
    Member MemberStore r,
    Member ConversationStore r,
    Member FederatorAccess r
  ) =>
  Local UserId ->
  ConnId ->
  ConvId ->
  TypingStatus ->
  Sem r ()
memberTypingUnqualified lusr zcon cnv ts = do
  lcnv <- qualifyLocal cnv
  memberTyping lusr zcon (tUntagged lcnv) ts

addServiceH ::
  ( Member ServiceStore r,
    Member WaiRoutes r
  ) =>
  JsonRequest Service ->
  Sem r Response
addServiceH req = do
  E.createService =<< fromJsonBody req
  pure empty

rmServiceH ::
  ( Member ServiceStore r,
    Member WaiRoutes r
  ) =>
  JsonRequest ServiceRef ->
  Sem r Response
rmServiceH req = do
  E.deleteService =<< fromJsonBody req
  pure empty

addBotH ::
  ( Member ClientStore r,
    Member ConversationStore r,
    Member (ErrorS ('ActionDenied 'AddConversationMember)) r,
    Member (ErrorS 'ConvNotFound) r,
    Member (ErrorS 'InvalidOperation) r,
    Member (ErrorS 'TooManyMembers) r,
    Member ExternalAccess r,
    Member GundeckAccess r,
    Member (Input (Local ())) r,
    Member (Input Opts) r,
    Member (Input UTCTime) r,
    Member MemberStore r,
    Member WaiRoutes r
  ) =>
  UserId ::: ConnId ::: JsonRequest AddBot ->
  Sem r Response
addBotH (zusr ::: zcon ::: req) = do
  bot <- fromJsonBody req
  lusr <- qualifyLocal zusr
  json <$> addBot lusr zcon bot

addBot ::
  forall r.
  ( Member ClientStore r,
    Member ConversationStore r,
    Member (ErrorS ('ActionDenied 'AddConversationMember)) r,
    Member (ErrorS 'ConvNotFound) r,
    Member (ErrorS 'InvalidOperation) r,
    Member (ErrorS 'TooManyMembers) r,
    Member ExternalAccess r,
    Member GundeckAccess r,
    Member (Input Opts) r,
    Member (Input UTCTime) r,
    Member MemberStore r
  ) =>
  Local UserId ->
  ConnId ->
  AddBot ->
  Sem r Event
addBot lusr zcon b = do
  c <-
    E.getConversation (b ^. addBotConv) >>= noteS @'ConvNotFound
  -- Check some preconditions on adding bots to a conversation
  (bots, users) <- regularConvChecks c
  t <- input
  E.createClient (botUserId (b ^. addBotId)) (b ^. addBotClient)
  bm <- E.createBotMember (b ^. addBotService) (b ^. addBotId) (b ^. addBotConv)
  let e =
        Event
          (tUntagged (qualifyAs lusr (b ^. addBotConv)))
          Nothing
          (tUntagged lusr)
          t
          ( EdMembersJoin
              ( SimpleMembers
                  [ SimpleMember
                      (tUntagged (qualifyAs lusr (botUserId (botMemId bm))))
                      roleNameWireAdmin
                  ]
              )
          )
  for_ (newPushLocal ListComplete (tUnqualified lusr) (ConvEvent e) (recipient <$> users)) $ \p ->
    E.push1 $ p & pushConn ?~ zcon
  E.deliverAsync ((bm : bots) `zip` repeat e)
  pure e
  where
    regularConvChecks c = do
      let (bots, users) = localBotsAndUsers (Data.convLocalMembers c)
      unless (tUnqualified lusr `isMember` users) $ throwS @'ConvNotFound
      ensureGroupConversation c
      self <- getSelfMemberFromLocals (tUnqualified lusr) users
      -- Note that in brig from where this internal handler is called, we additionally check for conversation admin role.
      -- Remember to change this if we ever want to allow non admins to add bots.
      ensureActionAllowed SAddConversationMember self
      unless (any ((== b ^. addBotId) . botMemId) bots) $ do
        let botId = qualifyAs lusr (botUserId (b ^. addBotId))
        ensureMemberLimit (Data.convProtocolTag c) (toList $ Data.convLocalMembers c) [tUntagged botId]
      pure (bots, users)

rmBotH ::
  ( Member ClientStore r,
    Member ConversationStore r,
    Member (ErrorS 'ConvNotFound) r,
    Member ExternalAccess r,
    Member GundeckAccess r,
    Member (Input (Local ())) r,
    Member (Input UTCTime) r,
    Member MemberStore r,
    Member WaiRoutes r,
    Member (ErrorS ('ActionDenied 'RemoveConversationMember)) r
  ) =>
  UserId ::: Maybe ConnId ::: JsonRequest RemoveBot ->
  Sem r Response
rmBotH (zusr ::: zcon ::: req) = do
  lusr <- qualifyLocal zusr
  bot <- fromJsonBody req
  handleUpdateResult <$> rmBot lusr zcon bot

rmBot ::
  ( Member ClientStore r,
    Member ConversationStore r,
    Member (ErrorS 'ConvNotFound) r,
    Member ExternalAccess r,
    Member GundeckAccess r,
    Member (Input UTCTime) r,
    Member MemberStore r,
    Member (ErrorS ('ActionDenied 'RemoveConversationMember)) r
  ) =>
  Local UserId ->
  Maybe ConnId ->
  RemoveBot ->
  Sem r (UpdateResult Event)
rmBot lusr zcon b = do
  c <-
    E.getConversation (b ^. rmBotConv) >>= noteS @'ConvNotFound
  let (bots, users) = localBotsAndUsers (Data.convLocalMembers c)
  unless (tUnqualified lusr `isMember` Data.convLocalMembers c) $
    throwS @'ConvNotFound
  -- A bot can remove itself (which will internally be triggered when a service is deleted),
  -- otherwise we have to check for the correct permissions
  unless (botUserId (b ^. rmBotId) == tUnqualified lusr) $ do
    -- Note that in brig from where this internal handler is called, we additionally check for conversation admin role.
    -- Remember to change this if we ever want to allow non admins to remove bots.
    self <- getSelfMemberFromLocals (tUnqualified lusr) users
    ensureActionAllowed SRemoveConversationMember self
  let lcnv = qualifyAs lusr (Data.convId c)
  if not (any ((== b ^. rmBotId) . botMemId) bots)
    then pure Unchanged
    else do
      t <- input
      do
        let evd = EdMembersLeave (QualifiedUserIdList [tUntagged (qualifyAs lusr (botUserId (b ^. rmBotId)))])
        let e = Event (tUntagged lcnv) Nothing (tUntagged lusr) t evd
        for_ (newPushLocal ListComplete (tUnqualified lusr) (ConvEvent e) (recipient <$> users)) $ \p ->
          E.push1 $ p & pushConn .~ zcon
        E.deleteMembers (Data.convId c) (UserList [botUserId (b ^. rmBotId)] [])
        E.deleteClients (botUserId (b ^. rmBotId))
        E.deliverAsync (bots `zip` repeat e)
        pure $ Updated e

-------------------------------------------------------------------------------
-- Helpers

ensureConvMember :: (Member (ErrorS 'ConvNotFound) r) => [LocalMember] -> UserId -> Sem r ()
ensureConvMember users usr =
  unless (usr `isMember` users) $ throwS @'ConvNotFound<|MERGE_RESOLUTION|>--- conflicted
+++ resolved
@@ -91,26 +91,12 @@
 import Galley.API.Query qualified as Query
 import Galley.API.Util
 import Galley.App
-<<<<<<< HEAD
-import qualified Galley.Data.Conversation as Data
-import qualified Galley.Data.Conversation.Types as Data
-=======
 import Galley.Data.Conversation qualified as Data
->>>>>>> e3dbd56f
+import Galley.Data.Conversation.Types qualified as Data
 import Galley.Data.Services as Data
 import Galley.Data.Types hiding (Conversation)
 import Galley.Effects
 import Galley.Effects.BackendNotificationQueueAccess
-<<<<<<< HEAD
-import qualified Galley.Effects.ClientStore as E
-import qualified Galley.Effects.CodeStore as E
-import qualified Galley.Effects.ConversationStore as E
-import qualified Galley.Effects.ExternalAccess as E
-import qualified Galley.Effects.FederatorAccess as E
-import qualified Galley.Effects.GundeckAccess as E
-import qualified Galley.Effects.MemberStore as E
-import qualified Galley.Effects.ServiceStore as E
-=======
 import Galley.Effects.ClientStore qualified as E
 import Galley.Effects.CodeStore qualified as E
 import Galley.Effects.ConversationStore qualified as E
@@ -118,9 +104,7 @@
 import Galley.Effects.FederatorAccess qualified as E
 import Galley.Effects.GundeckAccess qualified as E
 import Galley.Effects.MemberStore qualified as E
-import Galley.Effects.ProposalStore
 import Galley.Effects.ServiceStore qualified as E
->>>>>>> e3dbd56f
 import Galley.Effects.WaiRoutes
 import Galley.Intra.Push
 import Galley.Options
@@ -141,7 +125,7 @@
 import Wire.API.Conversation hiding (Member)
 import Wire.API.Conversation.Action
 import Wire.API.Conversation.Code
-import qualified Wire.API.Conversation.Protocol as P
+import Wire.API.Conversation.Protocol qualified as P
 import Wire.API.Conversation.Role
 import Wire.API.Conversation.Typing
 import Wire.API.Error
@@ -347,23 +331,6 @@
   ConversationReceiptModeUpdate ->
   Sem r (UpdateResult Event)
 updateConversationReceiptMode lusr zcon qcnv update =
-<<<<<<< HEAD
-  foldQualified
-    lusr
-    ( \lcnv ->
-        getUpdateResult . fmap lcuEvent $
-          updateLocalConversation
-            @'ConversationReceiptModeUpdateTag
-            lcnv
-            (tUntagged lusr)
-            (Just zcon)
-            update
-    )
-    ( \rcnv ->
-        updateRemoteConversation @'ConversationReceiptModeUpdateTag rcnv lusr zcon update
-    )
-    qcnv
-=======
   mapError @UnreachableBackends @InternalError (\_ -> InternalErrorWithDescription "Unexpected UnreachableBackends error when updating remote receipt mode")
     . mapError @NonFederatingBackends @InternalError (\_ -> InternalErrorWithDescription "Unexpected NonFederatingBackends error when updating remote receipt mode")
     $ foldQualified
@@ -379,7 +346,6 @@
       )
       (\rcnv -> updateRemoteConversation @'ConversationReceiptModeUpdateTag rcnv lusr zcon update)
       qcnv
->>>>>>> e3dbd56f
 
 updateRemoteConversation ::
   forall tag r.
@@ -390,13 +356,9 @@
     Member (Input (Local ())) r,
     Member MemberStore r,
     Member TinyLog r,
-<<<<<<< HEAD
     RethrowErrors (HasConversationActionGalleyErrors tag) r,
-=======
     Member (Error NonFederatingBackends) r,
     Member (Error UnreachableBackends) r,
-    RethrowErrors (HasConversationActionGalleyErrors tag) (Error NoChanges : r),
->>>>>>> e3dbd56f
     SingI tag
   ) =>
   Remote ConvId ->
@@ -726,6 +688,7 @@
     Member (ErrorS 'NotATeamMember) r,
     Member (ErrorS OperationDenied) r,
     Member (ErrorS 'TeamNotFound) r,
+    Member (Error InternalError) r,
     Member (Input UTCTime) r,
     Member (Input Env) r,
     Member (Input (Local ())) r,
@@ -748,19 +711,21 @@
   P.ProtocolUpdate ->
   Sem r (UpdateResult Event)
 updateConversationProtocolWithLocalUser lusr conn qcnv (P.ProtocolUpdate newProtocol) =
-  foldQualified
-    lusr
-    ( \lcnv -> do
-        fmap (maybe Unchanged (Updated . lcuEvent) . hush)
-          . runError @NoChanges
-          . updateLocalConversation @'ConversationUpdateProtocolTag lcnv (tUntagged lusr) (Just conn)
-          $ newProtocol
-    )
-    ( \rcnv ->
-        updateRemoteConversation @'ConversationUpdateProtocolTag rcnv lusr conn $
-          newProtocol
-    )
-    qcnv
+  mapError @UnreachableBackends @InternalError (\_ -> InternalErrorWithDescription "Unexpected UnreachableBackends error when updating remote protocol")
+    . mapError @NonFederatingBackends @InternalError (\_ -> InternalErrorWithDescription "Unexpected NonFederatingBackends error when updating remote protocol")
+    $ foldQualified
+      lusr
+      ( \lcnv -> do
+          fmap (maybe Unchanged (Updated . lcuEvent) . hush)
+            . runError @NoChanges
+            . updateLocalConversation @'ConversationUpdateProtocolTag lcnv (tUntagged lusr) (Just conn)
+            $ newProtocol
+      )
+      ( \rcnv ->
+          updateRemoteConversation @'ConversationUpdateProtocolTag rcnv lusr conn $
+            newProtocol
+      )
+      qcnv
 
 joinConversationByReusableCode ::
   forall r.

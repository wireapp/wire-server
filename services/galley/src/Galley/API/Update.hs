-- This file is part of the Wire Server implementation.
--
-- Copyright (C) 2022 Wire Swiss GmbH <opensource@wire.com>
--
-- This program is free software: you can redistribute it and/or modify it under
-- the terms of the GNU Affero General Public License as published by the Free
-- Software Foundation, either version 3 of the License, or (at your option) any
-- later version.
--
-- This program is distributed in the hope that it will be useful, but WITHOUT
-- ANY WARRANTY; without even the implied warranty of MERCHANTABILITY or FITNESS
-- FOR A PARTICULAR PURPOSE. See the GNU Affero General Public License for more
-- details.
--
-- You should have received a copy of the GNU Affero General Public License along
-- with this program. If not, see <https://www.gnu.org/licenses/>.
{-# LANGUAGE RecordWildCards #-}

module Galley.API.Update
  ( -- * Managing Conversations
    acceptConvH,
    blockConvH,
    unblockConvH,
    checkReusableCode,
    joinConversationByReusableCode,
    joinConversationById,
    addCodeUnqualified,
    addCodeUnqualifiedWithReqBody,
    rmCodeUnqualified,
    getCode,
    updateUnqualifiedConversationName,
    updateConversationName,
    updateConversationReceiptModeUnqualified,
    updateConversationReceiptMode,
    updateConversationMessageTimerUnqualified,
    updateConversationMessageTimer,
    updateConversationAccessUnqualified,
    updateConversationAccess,
    deleteLocalConversation,
    updateRemoteConversation,

    -- * Managing Members
    addMembersUnqualified,
    addMembersUnqualifiedV2,
    addMembers,
    updateUnqualifiedSelfMember,
    updateSelfMember,
    updateOtherMember,
    updateOtherMemberUnqualified,
    removeMemberQualified,
    removeMemberUnqualified,
    removeMemberFromLocalConv,
    removeMemberFromRemoteConv,

    -- * Talking
    postProteusMessage,
    postOtrMessageUnqualified,
    postProteusBroadcast,
    postOtrBroadcastUnqualified,
    memberTypingUnqualified,
    memberTyping,

    -- * External Services
    addServiceH,
    rmServiceH,
    Galley.API.Update.addBotH,
    rmBotH,
    postBotMessageUnqualified,
  )
where

import Control.Error.Util (hush)
import Control.Lens
import Control.Monad.State
import Data.Code
import Data.Id
import Data.Json.Util
import Data.List1
import qualified Data.Map.Strict as Map
import Data.Qualified
import qualified Data.Set as Set
import Data.Singletons
import Data.Time
import Galley.API.Action
import Galley.API.Error
import Galley.API.Federation (onConversationUpdated)
import Galley.API.Mapping
import Galley.API.Message
import qualified Galley.API.Query as Query
import Galley.API.Util
import Galley.App
import qualified Galley.Data.Conversation as Data
import Galley.Data.Services as Data
import Galley.Data.Types hiding (Conversation)
import Galley.Effects
import qualified Galley.Effects.ClientStore as E
import qualified Galley.Effects.CodeStore as E
import qualified Galley.Effects.ConversationStore as E
import qualified Galley.Effects.ExternalAccess as E
import qualified Galley.Effects.FederatorAccess as E
import qualified Galley.Effects.GundeckAccess as E
import qualified Galley.Effects.MemberStore as E
import Galley.Effects.ProposalStore
import qualified Galley.Effects.ServiceStore as E
import Galley.Effects.TeamFeatureStore (FeaturePersistentConstraint)
import Galley.Effects.WaiRoutes
import Galley.Intra.Push
import Galley.Options
import Galley.Types.Bot hiding (addBot)
import Galley.Types.Bot.Service (Service)
import Galley.Types.Conversations.Members (LocalMember (..))
import Galley.Types.UserList
import Imports hiding (forkIO)
import Network.HTTP.Types
import Network.Wai
import Network.Wai.Predicate hiding (Error, and, failure, setStatus, _1, _2)
import Network.Wai.Utilities hiding (Error)
import Polysemy
import Polysemy.Error
import Polysemy.Input
import Polysemy.TinyLog
import System.Logger (Msg)
import Wire.API.Conversation hiding (Member)
import Wire.API.Conversation.Action
import Wire.API.Conversation.Code
import Wire.API.Conversation.Role
import Wire.API.Conversation.Typing
import Wire.API.Error
import Wire.API.Error.Galley
import Wire.API.Event.Conversation
import Wire.API.Federation.API
import Wire.API.Federation.API.Galley
import Wire.API.Federation.Error
import Wire.API.Message
import Wire.API.Provider.Service (ServiceRef)
import Wire.API.Routes.Public.Galley.Messaging
import Wire.API.Routes.Public.Util (UpdateResult (..))
import Wire.API.ServantProto (RawProto (..))
import Wire.API.Team.Feature hiding (setStatus)
import Wire.API.Team.Member
import Wire.API.User.Client

acceptConvH ::
  ( Member ConversationStore r,
    Member (Error InternalError) r,
    Member (ErrorS 'ConvNotFound) r,
    Member (ErrorS 'InvalidOperation) r,
    Member GundeckAccess r,
    Member (Input (Local ())) r,
    Member (Input UTCTime) r,
    Member MemberStore r,
    Member TinyLog r
  ) =>
  UserId ::: Maybe ConnId ::: ConvId ->
  Sem r Response
acceptConvH (usr ::: conn ::: cnv) = do
  lusr <- qualifyLocal usr
  setStatus status200 . json <$> acceptConv lusr conn cnv

acceptConv ::
  ( Member ConversationStore r,
    Member (Error InternalError) r,
    Member (ErrorS 'ConvNotFound) r,
    Member (ErrorS 'InvalidOperation) r,
    Member GundeckAccess r,
    Member (Input UTCTime) r,
    Member MemberStore r,
    Member TinyLog r
  ) =>
  Local UserId ->
  Maybe ConnId ->
  ConvId ->
  Sem r Conversation
acceptConv lusr conn cnv = do
  conv <-
    E.getConversation cnv >>= noteS @'ConvNotFound
  conv' <- acceptOne2One lusr conv conn
  conversationView lusr conv'

blockConvH ::
  ( Member ConversationStore r,
    Member (ErrorS 'ConvNotFound) r,
    Member (ErrorS 'InvalidOperation) r,
    Member MemberStore r
  ) =>
  UserId ::: ConvId ->
  Sem r Response
blockConvH (zusr ::: cnv) =
  empty <$ blockConv zusr cnv

blockConv ::
  ( Member ConversationStore r,
    Member (ErrorS 'ConvNotFound) r,
    Member (ErrorS 'InvalidOperation) r,
    Member MemberStore r
  ) =>
  UserId ->
  ConvId ->
  Sem r ()
blockConv zusr cnv = do
  conv <- E.getConversation cnv >>= noteS @'ConvNotFound
  unless (Data.convType conv `elem` [ConnectConv, One2OneConv]) $
    throwS @'InvalidOperation
  let mems = Data.convLocalMembers conv
  when (zusr `isMember` mems) $
    E.deleteMembers cnv (UserList [zusr] [])

unblockConvH ::
  ( Member ConversationStore r,
    Member (Error InternalError) r,
    Member (ErrorS 'ConvNotFound) r,
    Member (ErrorS 'InvalidOperation) r,
    Member GundeckAccess r,
    Member (Input (Local ())) r,
    Member (Input UTCTime) r,
    Member MemberStore r,
    Member TinyLog r
  ) =>
  UserId ::: Maybe ConnId ::: ConvId ->
  Sem r Response
unblockConvH (usr ::: conn ::: cnv) = do
  lusr <- qualifyLocal usr
  setStatus status200 . json <$> unblockConv lusr conn cnv

unblockConv ::
  ( Member ConversationStore r,
    Member (Error InternalError) r,
    Member (ErrorS 'ConvNotFound) r,
    Member (ErrorS 'InvalidOperation) r,
    Member GundeckAccess r,
    Member (Input UTCTime) r,
    Member MemberStore r,
    Member TinyLog r
  ) =>
  Local UserId ->
  Maybe ConnId ->
  ConvId ->
  Sem r Conversation
unblockConv lusr conn cnv = do
  conv <-
    E.getConversation cnv >>= noteS @'ConvNotFound
  unless (Data.convType conv `elem` [ConnectConv, One2OneConv]) $
    throwS @'InvalidOperation
  conv' <- acceptOne2One lusr conv conn
  conversationView lusr conv'

-- conversation updates

handleUpdateResult :: UpdateResult Event -> Response
handleUpdateResult = \case
  Updated ev -> json ev & setStatus status200
  Unchanged -> empty & setStatus status204

type UpdateConversationAccessEffects =
  '[ BotAccess,
     BrigAccess,
     CodeStore,
     ConversationStore,
     Error FederationError,
     Error InternalError,
     Error InvalidInput,
     ErrorS ('ActionDenied 'ModifyConversationAccess),
     ErrorS ('ActionDenied 'RemoveConversationMember),
     ErrorS 'ConvNotFound,
     ErrorS 'InvalidOperation,
     ErrorS 'InvalidTargetAccess,
     ExternalAccess,
     FederatorAccess,
     FireAndForget,
     GundeckAccess,
     Input Env,
     Input UTCTime,
     MemberStore,
     ProposalStore,
     TeamStore,
     TinyLog
   ]

updateConversationAccess ::
  ( Members UpdateConversationAccessEffects r
  ) =>
  Local UserId ->
  ConnId ->
  Qualified ConvId ->
  ConversationAccessData ->
  Sem r (UpdateResult Event)
updateConversationAccess lusr con qcnv update = do
  lcnv <- ensureLocal lusr qcnv
  getUpdateResult . fmap lcuEvent $
    updateLocalConversation @'ConversationAccessDataTag lcnv (tUntagged lusr) (Just con) update

updateConversationAccessUnqualified ::
  ( Members UpdateConversationAccessEffects r
  ) =>
  Local UserId ->
  ConnId ->
  ConvId ->
  ConversationAccessData ->
  Sem r (UpdateResult Event)
updateConversationAccessUnqualified lusr con cnv update =
  getUpdateResult . fmap lcuEvent $
    updateLocalConversation @'ConversationAccessDataTag
      (qualifyAs lusr cnv)
      (tUntagged lusr)
      (Just con)
      update

updateConversationReceiptMode ::
  ( Member BrigAccess r,
    Member ConversationStore r,
    Member (Error FederationError) r,
    Member (ErrorS ('ActionDenied 'ModifyConversationReceiptMode)) r,
    Member (ErrorS 'ConvNotFound) r,
    Member (ErrorS 'InvalidOperation) r,
    Member ExternalAccess r,
    Member FederatorAccess r,
    Member GundeckAccess r,
    Member (Input (Local ())) r,
    Member (Input UTCTime) r,
    Member MemberStore r,
    Member TinyLog r
  ) =>
  Local UserId ->
  ConnId ->
  Qualified ConvId ->
  ConversationReceiptModeUpdate ->
  Sem r (UpdateResult Event)
updateConversationReceiptMode lusr zcon qcnv update =
  foldQualified
    lusr
    ( \lcnv ->
        getUpdateResult . fmap lcuEvent $
          updateLocalConversation
            @'ConversationReceiptModeUpdateTag
            lcnv
            (tUntagged lusr)
            (Just zcon)
            update
    )
    (\rcnv -> updateRemoteConversation @'ConversationReceiptModeUpdateTag rcnv lusr zcon update)
    qcnv

updateRemoteConversation ::
  forall tag r.
  ( Member BrigAccess r,
    Member ExternalAccess r,
    Member FederatorAccess r,
    Member GundeckAccess r,
    Member (Input (Local ())) r,
    Member MemberStore r,
    Member TinyLog r,
    RethrowErrors (HasConversationActionGalleyErrors tag) (Error NoChanges : r),
    SingI tag
  ) =>
  Remote ConvId ->
  Local UserId ->
  ConnId ->
  ConversationAction tag ->
  Sem r (UpdateResult Event)
updateRemoteConversation rcnv lusr conn action = getUpdateResult $ do
  let updateRequest =
        ConversationUpdateRequest
          { curUser = tUnqualified lusr,
            curConvId = tUnqualified rcnv,
            curAction = SomeConversationAction (sing @tag) action
          }
  response <- E.runFederated rcnv (fedClient @'Galley @"update-conversation" updateRequest)
  convUpdate <- case response of
    ConversationUpdateResponseNoChanges -> throw NoChanges
    ConversationUpdateResponseError err' -> rethrowErrors @(HasConversationActionGalleyErrors tag) err'
    ConversationUpdateResponseUpdate convUpdate -> pure convUpdate

  onConversationUpdated (tDomain rcnv) convUpdate
  notifyRemoteConversationAction lusr (qualifyAs rcnv convUpdate) (Just conn)

updateConversationReceiptModeUnqualified ::
  ( Member BrigAccess r,
    Member ConversationStore r,
    Member (Error FederationError) r,
    Member (ErrorS ('ActionDenied 'ModifyConversationReceiptMode)) r,
    Member (ErrorS 'ConvNotFound) r,
    Member (ErrorS 'InvalidOperation) r,
    Member ExternalAccess r,
    Member FederatorAccess r,
    Member GundeckAccess r,
    Member (Input (Local ())) r,
    Member (Input UTCTime) r,
    Member MemberStore r,
    Member TinyLog r
  ) =>
  Local UserId ->
  ConnId ->
  ConvId ->
  ConversationReceiptModeUpdate ->
  Sem r (UpdateResult Event)
updateConversationReceiptModeUnqualified lusr zcon cnv = updateConversationReceiptMode lusr zcon (tUntagged (qualifyAs lusr cnv))

updateConversationMessageTimer ::
  ( Member ConversationStore r,
    Member (ErrorS ('ActionDenied 'ModifyConversationMessageTimer)) r,
    Member (ErrorS 'ConvNotFound) r,
    Member (ErrorS 'InvalidOperation) r,
    Member (Error FederationError) r,
    Member ExternalAccess r,
    Member FederatorAccess r,
    Member GundeckAccess r,
    Member (Input UTCTime) r,
    Member (Logger (Msg -> Msg)) r
  ) =>
  Local UserId ->
  ConnId ->
  Qualified ConvId ->
  ConversationMessageTimerUpdate ->
  Sem r (UpdateResult Event)
updateConversationMessageTimer lusr zcon qcnv update =
  getUpdateResult $
    foldQualified
      lusr
      ( \lcnv ->
          lcuEvent
            <$> updateLocalConversation
              @'ConversationMessageTimerUpdateTag
              lcnv
              (tUntagged lusr)
              (Just zcon)
              update
      )
      (\_ -> throw FederationNotImplemented)
      qcnv

updateConversationMessageTimerUnqualified ::
  ( Member ConversationStore r,
    Member (ErrorS ('ActionDenied 'ModifyConversationMessageTimer)) r,
    Member (ErrorS 'ConvNotFound) r,
    Member (ErrorS 'InvalidOperation) r,
    Member (Error FederationError) r,
    Member ExternalAccess r,
    Member FederatorAccess r,
    Member GundeckAccess r,
    Member (Input UTCTime) r,
    Member (Logger (Msg -> Msg)) r
  ) =>
  Local UserId ->
  ConnId ->
  ConvId ->
  ConversationMessageTimerUpdate ->
  Sem r (UpdateResult Event)
updateConversationMessageTimerUnqualified lusr zcon cnv = updateConversationMessageTimer lusr zcon (tUntagged (qualifyAs lusr cnv))

deleteLocalConversation ::
  ( Member CodeStore r,
    Member ConversationStore r,
    Member (Error FederationError) r,
    Member (ErrorS 'NotATeamMember) r,
    Member (ErrorS ('ActionDenied 'DeleteConversation)) r,
    Member (ErrorS 'ConvNotFound) r,
    Member (ErrorS 'InvalidOperation) r,
    Member ExternalAccess r,
    Member FederatorAccess r,
    Member GundeckAccess r,
    Member (Input UTCTime) r,
    Member TeamStore r,
    Member (Logger (Msg -> Msg)) r
  ) =>
  Local UserId ->
  ConnId ->
  Local ConvId ->
  Sem r (UpdateResult Event)
deleteLocalConversation lusr con lcnv =
  getUpdateResult . fmap lcuEvent $
    updateLocalConversation @'ConversationDeleteTag lcnv (tUntagged lusr) (Just con) ()

getUpdateResult :: Sem (Error NoChanges ': r) a -> Sem r (UpdateResult a)
getUpdateResult = fmap (either (const Unchanged) Updated) . runError

addCodeUnqualifiedWithReqBody ::
  forall db r.
  ( Member CodeStore r,
    Member ConversationStore r,
    Member (ErrorS 'ConvAccessDenied) r,
    Member (ErrorS 'ConvNotFound) r,
    Member (ErrorS 'GuestLinksDisabled) r,
    Member ExternalAccess r,
    Member GundeckAccess r,
    Member (Input (Local ())) r,
    Member (Input UTCTime) r,
    Member (Input Opts) r,
    Member (TeamFeatureStore db) r,
    FeaturePersistentConstraint db GuestLinksConfig
  ) =>
  UserId ->
  ConnId ->
  ConvId ->
  CreateConversationCodeRequest ->
  Sem r AddCodeResult
addCodeUnqualifiedWithReqBody usr zcon cnv pw = addCodeUnqualified @db (Just pw) usr zcon cnv

addCodeUnqualified ::
  forall db r.
  ( Member CodeStore r,
    Member ConversationStore r,
    Member (ErrorS 'ConvAccessDenied) r,
    Member (ErrorS 'ConvNotFound) r,
    Member (ErrorS 'GuestLinksDisabled) r,
    Member ExternalAccess r,
    Member GundeckAccess r,
    Member (Input (Local ())) r,
    Member (Input UTCTime) r,
    Member (Input Opts) r,
    Member (TeamFeatureStore db) r,
    FeaturePersistentConstraint db GuestLinksConfig
  ) =>
  Maybe CreateConversationCodeRequest ->
  UserId ->
  Maybe ConnId ->
  ConvId ->
  Sem r AddCodeResult
<<<<<<< HEAD
addCodeUnqualified _mPw usr zcon cnv = do
=======
addCodeUnqualified usr mZcon cnv = do
>>>>>>> 816b3d3d
  lusr <- qualifyLocal usr
  lcnv <- qualifyLocal cnv
  addCode @db lusr mZcon lcnv

addCode ::
  forall db r.
  ( Member CodeStore r,
    Member ConversationStore r,
    Member (ErrorS 'ConvNotFound) r,
    Member (ErrorS 'ConvAccessDenied) r,
    Member (ErrorS 'GuestLinksDisabled) r,
    Member ExternalAccess r,
    Member GundeckAccess r,
    Member (Input UTCTime) r,
    Member (Input Opts) r,
    Member (TeamFeatureStore db) r,
    FeaturePersistentConstraint db GuestLinksConfig
  ) =>
  Local UserId ->
  Maybe ConnId ->
  Local ConvId ->
  Sem r AddCodeResult
addCode lusr mZcon lcnv = do
  conv <- E.getConversation (tUnqualified lcnv) >>= noteS @'ConvNotFound
  Query.ensureGuestLinksEnabled @db (Data.convTeam conv)
  Query.ensureConvAdmin (Data.convLocalMembers conv) (tUnqualified lusr)
  ensureAccess conv CodeAccess
  ensureGuestsOrNonTeamMembersAllowed conv
  let (bots, users) = localBotsAndUsers $ Data.convLocalMembers conv
  key <- E.makeKey (tUnqualified lcnv)
  mCode <- E.getCode key ReusableCode
  case mCode of
    Nothing -> do
      code <- E.generateCode (tUnqualified lcnv) ReusableCode (Timeout 3600 * 24 * 365) -- one year FUTUREWORK: configurable
      E.createCode code
      now <- input
      conversationCode <- createCode code
      let event = Event (tUntagged lcnv) Nothing (tUntagged lusr) now (EdConvCodeUpdate conversationCode)
      pushConversationEvent mZcon event (qualifyAs lusr (map lmId users)) bots
      pure $ CodeAdded event
    Just code -> do
      conversationCode <- createCode code
      pure $ CodeAlreadyExisted conversationCode
  where
    createCode :: Code -> Sem r ConversationCode
    createCode code = do
      mkConversationCode (codeKey code) (codeValue code) (codeHasPassword code) <$> E.getConversationCodeURI
    ensureGuestsOrNonTeamMembersAllowed :: Data.Conversation -> Sem r ()
    ensureGuestsOrNonTeamMembersAllowed conv =
      unless
        ( GuestAccessRole `Set.member` Data.convAccessRoles conv
            || NonTeamMemberAccessRole `Set.member` Data.convAccessRoles conv
        )
        $ throwS @'ConvAccessDenied

rmCodeUnqualified ::
  ( Member CodeStore r,
    Member ConversationStore r,
    Member (ErrorS 'ConvNotFound) r,
    Member (ErrorS 'ConvAccessDenied) r,
    Member ExternalAccess r,
    Member GundeckAccess r,
    Member (Input (Local ())) r,
    Member (Input UTCTime) r
  ) =>
  Local UserId ->
  ConnId ->
  ConvId ->
  Sem r Event
rmCodeUnqualified lusr zcon cnv = do
  lcnv <- qualifyLocal cnv
  rmCode lusr zcon lcnv

rmCode ::
  ( Member CodeStore r,
    Member ConversationStore r,
    Member (ErrorS 'ConvAccessDenied) r,
    Member (ErrorS 'ConvNotFound) r,
    Member ExternalAccess r,
    Member GundeckAccess r,
    Member (Input UTCTime) r
  ) =>
  Local UserId ->
  ConnId ->
  Local ConvId ->
  Sem r Event
rmCode lusr zcon lcnv = do
  conv <-
    E.getConversation (tUnqualified lcnv) >>= noteS @'ConvNotFound
  Query.ensureConvAdmin (Data.convLocalMembers conv) (tUnqualified lusr)
  ensureAccess conv CodeAccess
  let (bots, users) = localBotsAndUsers $ Data.convLocalMembers conv
  key <- E.makeKey (tUnqualified lcnv)
  E.deleteCode key ReusableCode
  now <- input
  let event = Event (tUntagged lcnv) Nothing (tUntagged lusr) now EdConvCodeDelete
  pushConversationEvent (Just zcon) event (qualifyAs lusr (map lmId users)) bots
  pure event

getCode ::
  forall db r.
  ( Member CodeStore r,
    Member ConversationStore r,
    Member (ErrorS 'CodeNotFound) r,
    Member (ErrorS 'ConvAccessDenied) r,
    Member (ErrorS 'ConvNotFound) r,
    Member (ErrorS 'GuestLinksDisabled) r,
    Member (Input Opts) r,
    Member (TeamFeatureStore db) r,
    FeaturePersistentConstraint db GuestLinksConfig
  ) =>
  Local UserId ->
  ConvId ->
  Sem r ConversationCode
getCode lusr cnv = do
  conv <-
    E.getConversation cnv >>= noteS @'ConvNotFound
  Query.ensureGuestLinksEnabled @db (Data.convTeam conv)
  ensureAccess conv CodeAccess
  ensureConvMember (Data.convLocalMembers conv) (tUnqualified lusr)
  key <- E.makeKey cnv
  c <- E.getCode key ReusableCode >>= noteS @'CodeNotFound
  returnCode c

returnCode :: Member CodeStore r => Code -> Sem r ConversationCode
returnCode c = do
  mkConversationCode (codeKey c) (codeValue c) (codeHasPassword c) <$> E.getConversationCodeURI

checkReusableCode ::
  forall db r.
  ( Member CodeStore r,
    Member ConversationStore r,
    Member (TeamFeatureStore db) r,
    Member (ErrorS 'CodeNotFound) r,
    Member (ErrorS 'ConvNotFound) r,
    Member (Input Opts) r,
    FeaturePersistentConstraint db GuestLinksConfig
  ) =>
  ConversationCode ->
  Sem r ()
checkReusableCode convCode = do
  code <- verifyReusableCode convCode
  conv <- E.getConversation (codeConversation code) >>= noteS @'ConvNotFound
  mapErrorS @'GuestLinksDisabled @'CodeNotFound $
    Query.ensureGuestLinksEnabled @db (Data.convTeam conv)

joinConversationByReusableCode ::
  forall db r.
  ( Member BrigAccess r,
    Member CodeStore r,
    Member ConversationStore r,
    Member (ErrorS 'CodeNotFound) r,
    Member (ErrorS 'ConvAccessDenied) r,
    Member (ErrorS 'ConvNotFound) r,
    Member (ErrorS 'GuestLinksDisabled) r,
    Member (ErrorS 'InvalidOperation) r,
    Member (ErrorS 'NotATeamMember) r,
    Member (ErrorS 'TooManyMembers) r,
    Member FederatorAccess r,
    Member ExternalAccess r,
    Member GundeckAccess r,
    Member (Input Opts) r,
    Member (Input UTCTime) r,
    Member MemberStore r,
    Member TeamStore r,
    Member (TeamFeatureStore db) r,
    Member (Logger (Msg -> Msg)) r,
    FeaturePersistentConstraint db GuestLinksConfig
  ) =>
  Local UserId ->
  ConnId ->
  ConversationCode ->
  Sem r (UpdateResult Event)
joinConversationByReusableCode lusr zcon convCode = do
  c <- verifyReusableCode convCode
  conv <- E.getConversation (codeConversation c) >>= noteS @'ConvNotFound
  Query.ensureGuestLinksEnabled @db (Data.convTeam conv)
  joinConversation lusr zcon conv CodeAccess

joinConversationById ::
  forall r.
  ( Member BrigAccess r,
    Member FederatorAccess r,
    Member ConversationStore r,
    Member (ErrorS 'ConvAccessDenied) r,
    Member (ErrorS 'ConvNotFound) r,
    Member (ErrorS 'InvalidOperation) r,
    Member (ErrorS 'NotATeamMember) r,
    Member (ErrorS 'TooManyMembers) r,
    Member ExternalAccess r,
    Member GundeckAccess r,
    Member (Input Opts) r,
    Member (Input UTCTime) r,
    Member MemberStore r,
    Member TeamStore r,
    Member (Logger (Msg -> Msg)) r
  ) =>
  Local UserId ->
  ConnId ->
  ConvId ->
  Sem r (UpdateResult Event)
joinConversationById lusr zcon cnv = do
  conv <- E.getConversation cnv >>= noteS @'ConvNotFound
  joinConversation lusr zcon conv LinkAccess

joinConversation ::
  forall r.
  ( Member BrigAccess r,
    Member FederatorAccess r,
    Member (ErrorS 'ConvAccessDenied) r,
    Member (ErrorS 'InvalidOperation) r,
    Member (ErrorS 'NotATeamMember) r,
    Member (ErrorS 'TooManyMembers) r,
    Member ExternalAccess r,
    Member GundeckAccess r,
    Member (Input Opts) r,
    Member (Input UTCTime) r,
    Member MemberStore r,
    Member TeamStore r,
    Member (Logger (Msg -> Msg)) r
  ) =>
  Local UserId ->
  ConnId ->
  Data.Conversation ->
  Access ->
  Sem r (UpdateResult Event)
joinConversation lusr zcon conv access = do
  let lcnv = qualifyAs lusr (convId conv)
  ensureConversationAccess (tUnqualified lusr) conv access
  ensureGroupConversation conv
  -- FUTUREWORK: remote users?
  ensureMemberLimit (toList $ Data.convLocalMembers conv) [tUnqualified lusr]
  getUpdateResult $ do
    -- NOTE: When joining conversations, all users become members
    -- as this is our desired behavior for these types of conversations
    -- where there is no way to control who joins, etc.
    let users = filter (notIsConvMember lusr conv) [tUnqualified lusr]
    (extraTargets, action) <-
      addMembersToLocalConversation lcnv (UserList users []) roleNameWireMember
    lcuEvent
      <$> notifyConversationAction
        False
        (sing @'ConversationJoinTag)
        (tUntagged lusr)
        False
        (Just zcon)
        (qualifyAs lusr conv)
        (convBotsAndMembers conv <> extraTargets)
        action

addMembers ::
  ( Member BrigAccess r,
    Member ConversationStore r,
    Member (Error FederationError) r,
    Member (Error InternalError) r,
    Member (ErrorS ('ActionDenied 'AddConversationMember)) r,
    Member (ErrorS ('ActionDenied 'LeaveConversation)) r,
    Member (ErrorS 'ConvAccessDenied) r,
    Member (ErrorS 'ConvNotFound) r,
    Member (ErrorS 'InvalidOperation) r,
    Member (ErrorS 'NotConnected) r,
    Member (ErrorS 'NotATeamMember) r,
    Member (ErrorS 'TooManyMembers) r,
    Member (ErrorS 'MissingLegalholdConsent) r,
    Member ExternalAccess r,
    Member FederatorAccess r,
    Member GundeckAccess r,
    Member (Input Env) r,
    Member (Input Opts) r,
    Member (Input UTCTime) r,
    Member LegalHoldStore r,
    Member MemberStore r,
    Member ProposalStore r,
    Member TeamStore r,
    Member TinyLog r
  ) =>
  Local UserId ->
  ConnId ->
  Qualified ConvId ->
  InviteQualified ->
  Sem r (UpdateResult Event)
addMembers lusr zcon qcnv (InviteQualified users role) = do
  lcnv <- ensureLocal lusr qcnv
  getUpdateResult . fmap lcuEvent $
    updateLocalConversation @'ConversationJoinTag lcnv (tUntagged lusr) (Just zcon) $
      ConversationJoin users role

addMembersUnqualifiedV2 ::
  ( Member BrigAccess r,
    Member ConversationStore r,
    Member (Error FederationError) r,
    Member (Error InternalError) r,
    Member (ErrorS ('ActionDenied 'AddConversationMember)) r,
    Member (ErrorS ('ActionDenied 'LeaveConversation)) r,
    Member (ErrorS 'ConvAccessDenied) r,
    Member (ErrorS 'ConvNotFound) r,
    Member (ErrorS 'InvalidOperation) r,
    Member (ErrorS 'NotConnected) r,
    Member (ErrorS 'NotATeamMember) r,
    Member (ErrorS 'TooManyMembers) r,
    Member (ErrorS 'MissingLegalholdConsent) r,
    Member ExternalAccess r,
    Member FederatorAccess r,
    Member GundeckAccess r,
    Member (Input Env) r,
    Member (Input Opts) r,
    Member (Input UTCTime) r,
    Member LegalHoldStore r,
    Member MemberStore r,
    Member ProposalStore r,
    Member TeamStore r,
    Member TinyLog r
  ) =>
  Local UserId ->
  ConnId ->
  ConvId ->
  InviteQualified ->
  Sem r (UpdateResult Event)
addMembersUnqualifiedV2 lusr zcon cnv (InviteQualified users role) = do
  let lcnv = qualifyAs lusr cnv
  getUpdateResult . fmap lcuEvent $
    updateLocalConversation @'ConversationJoinTag lcnv (tUntagged lusr) (Just zcon) $
      ConversationJoin users role

addMembersUnqualified ::
  ( Member BrigAccess r,
    Member ConversationStore r,
    Member (Error FederationError) r,
    Member (Error InternalError) r,
    Member (ErrorS ('ActionDenied 'AddConversationMember)) r,
    Member (ErrorS ('ActionDenied 'LeaveConversation)) r,
    Member (ErrorS 'ConvAccessDenied) r,
    Member (ErrorS 'ConvNotFound) r,
    Member (ErrorS 'InvalidOperation) r,
    Member (ErrorS 'NotConnected) r,
    Member (ErrorS 'NotATeamMember) r,
    Member (ErrorS 'TooManyMembers) r,
    Member (ErrorS 'MissingLegalholdConsent) r,
    Member ExternalAccess r,
    Member FederatorAccess r,
    Member GundeckAccess r,
    Member (Input Env) r,
    Member (Input Opts) r,
    Member (Input UTCTime) r,
    Member LegalHoldStore r,
    Member MemberStore r,
    Member ProposalStore r,
    Member TeamStore r,
    Member TinyLog r
  ) =>
  Local UserId ->
  ConnId ->
  ConvId ->
  Invite ->
  Sem r (UpdateResult Event)
addMembersUnqualified lusr zcon cnv (Invite users role) = do
  let qusers = fmap (tUntagged . qualifyAs lusr) (toNonEmpty users)
  addMembers lusr zcon (tUntagged (qualifyAs lusr cnv)) (InviteQualified qusers role)

updateSelfMember ::
  ( Member ConversationStore r,
    Member (ErrorS 'ConvNotFound) r,
    Member ExternalAccess r,
    Member GundeckAccess r,
    Member (Input UTCTime) r,
    Member MemberStore r
  ) =>
  Local UserId ->
  ConnId ->
  Qualified ConvId ->
  MemberUpdate ->
  Sem r ()
updateSelfMember lusr zcon qcnv update = do
  exists <- foldQualified lusr checkLocalMembership checkRemoteMembership qcnv
  unless exists $ throwS @'ConvNotFound
  E.setSelfMember qcnv lusr update
  now <- input
  let e = Event qcnv Nothing (tUntagged lusr) now (EdMemberUpdate (updateData lusr))
  pushConversationEvent (Just zcon) e (fmap pure lusr) []
  where
    checkLocalMembership ::
      Member MemberStore r =>
      Local ConvId ->
      Sem r Bool
    checkLocalMembership lcnv =
      isMember (tUnqualified lusr)
        <$> E.getLocalMembers (tUnqualified lcnv)
    checkRemoteMembership ::
      Member ConversationStore r =>
      Remote ConvId ->
      Sem r Bool
    checkRemoteMembership rcnv =
      isJust . Map.lookup rcnv
        <$> E.getRemoteConversationStatus (tUnqualified lusr) [rcnv]
    updateData luid =
      MemberUpdateData
        { misTarget = tUntagged luid,
          misOtrMutedStatus = mupOtrMuteStatus update,
          misOtrMutedRef = mupOtrMuteRef update,
          misOtrArchived = mupOtrArchive update,
          misOtrArchivedRef = mupOtrArchiveRef update,
          misHidden = mupHidden update,
          misHiddenRef = mupHiddenRef update,
          misConvRoleName = Nothing
        }

updateUnqualifiedSelfMember ::
  ( Member ConversationStore r,
    Member (ErrorS 'ConvNotFound) r,
    Member ExternalAccess r,
    Member GundeckAccess r,
    Member (Input UTCTime) r,
    Member MemberStore r
  ) =>
  Local UserId ->
  ConnId ->
  ConvId ->
  MemberUpdate ->
  Sem r ()
updateUnqualifiedSelfMember lusr zcon cnv update = do
  let lcnv = qualifyAs lusr cnv
  updateSelfMember lusr zcon (tUntagged lcnv) update

updateOtherMemberLocalConv ::
  ( Member ConversationStore r,
    Member (ErrorS ('ActionDenied 'ModifyOtherConversationMember)) r,
    Member (ErrorS 'InvalidTarget) r,
    Member (ErrorS 'InvalidOperation) r,
    Member (ErrorS 'ConvNotFound) r,
    Member (ErrorS 'ConvMemberNotFound) r,
    Member ExternalAccess r,
    Member FederatorAccess r,
    Member GundeckAccess r,
    Member (Input UTCTime) r,
    Member MemberStore r,
    Member (Logger (Msg -> Msg)) r
  ) =>
  Local ConvId ->
  Local UserId ->
  ConnId ->
  Qualified UserId ->
  OtherMemberUpdate ->
  Sem r ()
updateOtherMemberLocalConv lcnv lusr con qvictim update = void . getUpdateResult . fmap lcuEvent $ do
  when (tUntagged lusr == qvictim) $
    throwS @'InvalidTarget
  updateLocalConversation @'ConversationMemberUpdateTag lcnv (tUntagged lusr) (Just con) $
    ConversationMemberUpdate qvictim update

updateOtherMemberUnqualified ::
  ( Member ConversationStore r,
    Member (ErrorS ('ActionDenied 'ModifyOtherConversationMember)) r,
    Member (ErrorS 'InvalidTarget) r,
    Member (ErrorS 'InvalidOperation) r,
    Member (ErrorS 'ConvNotFound) r,
    Member (ErrorS 'ConvMemberNotFound) r,
    Member ExternalAccess r,
    Member FederatorAccess r,
    Member GundeckAccess r,
    Member (Input UTCTime) r,
    Member MemberStore r,
    Member (Logger (Msg -> Msg)) r
  ) =>
  Local UserId ->
  ConnId ->
  ConvId ->
  UserId ->
  OtherMemberUpdate ->
  Sem r ()
updateOtherMemberUnqualified lusr zcon cnv victim update = do
  let lcnv = qualifyAs lusr cnv
  let lvictim = qualifyAs lusr victim
  updateOtherMemberLocalConv lcnv lusr zcon (tUntagged lvictim) update

updateOtherMember ::
  ( Member ConversationStore r,
    Member (Error FederationError) r,
    Member (ErrorS ('ActionDenied 'ModifyOtherConversationMember)) r,
    Member (ErrorS 'InvalidTarget) r,
    Member (ErrorS 'InvalidOperation) r,
    Member (ErrorS 'ConvNotFound) r,
    Member (ErrorS 'ConvMemberNotFound) r,
    Member ExternalAccess r,
    Member FederatorAccess r,
    Member GundeckAccess r,
    Member (Input UTCTime) r,
    Member MemberStore r,
    Member (Logger (Msg -> Msg)) r
  ) =>
  Local UserId ->
  ConnId ->
  Qualified ConvId ->
  Qualified UserId ->
  OtherMemberUpdate ->
  Sem r ()
updateOtherMember lusr zcon qcnv qvictim update = do
  let doUpdate = foldQualified lusr updateOtherMemberLocalConv updateOtherMemberRemoteConv
  doUpdate qcnv lusr zcon qvictim update

updateOtherMemberRemoteConv ::
  Member (Error FederationError) r =>
  Remote ConvId ->
  Local UserId ->
  ConnId ->
  Qualified UserId ->
  OtherMemberUpdate ->
  Sem r ()
updateOtherMemberRemoteConv _ _ _ _ _ = throw FederationNotImplemented

removeMemberUnqualified ::
  ( Member ConversationStore r,
    Member (Error InternalError) r,
    Member (ErrorS ('ActionDenied 'RemoveConversationMember)) r,
    Member (ErrorS 'ConvNotFound) r,
    Member (ErrorS 'InvalidOperation) r,
    Member ExternalAccess r,
    Member FederatorAccess r,
    Member GundeckAccess r,
    Member (Input Env) r,
    Member (Input UTCTime) r,
    Member MemberStore r,
    Member ProposalStore r,
    Member TinyLog r
  ) =>
  Local UserId ->
  ConnId ->
  ConvId ->
  UserId ->
  Sem r (Maybe Event)
removeMemberUnqualified lusr con cnv victim = do
  let lvictim = qualifyAs lusr victim
      lcnv = qualifyAs lusr cnv
  removeMemberQualified lusr con (tUntagged lcnv) (tUntagged lvictim)

removeMemberQualified ::
  ( Member ConversationStore r,
    Member (Error InternalError) r,
    Member (ErrorS ('ActionDenied 'RemoveConversationMember)) r,
    Member (ErrorS 'ConvNotFound) r,
    Member (ErrorS 'InvalidOperation) r,
    Member ExternalAccess r,
    Member FederatorAccess r,
    Member GundeckAccess r,
    Member (Input Env) r,
    Member (Input UTCTime) r,
    Member MemberStore r,
    Member ProposalStore r,
    Member TinyLog r
  ) =>
  Local UserId ->
  ConnId ->
  Qualified ConvId ->
  Qualified UserId ->
  Sem r (Maybe Event)
removeMemberQualified lusr con qcnv victim =
  mapErrorS @('ActionDenied 'LeaveConversation) @('ActionDenied 'RemoveConversationMember) $
    foldQualified
      lusr
      (\lcnv -> removeMemberFromLocalConv lcnv lusr (Just con))
      (\rcnv -> removeMemberFromRemoteConv rcnv lusr)
      qcnv
      victim

removeMemberFromRemoteConv ::
  ( Member FederatorAccess r,
    Member (ErrorS ('ActionDenied 'RemoveConversationMember)) r,
    Member (ErrorS 'ConvNotFound) r,
    Member (Input UTCTime) r
  ) =>
  Remote ConvId ->
  Local UserId ->
  Qualified UserId ->
  Sem r (Maybe Event)
removeMemberFromRemoteConv cnv lusr victim
  | tUntagged lusr == victim = do
      let lc = LeaveConversationRequest (tUnqualified cnv) (qUnqualified victim)
      let rpc = fedClient @'Galley @"leave-conversation" lc
      (either handleError handleSuccess . leaveResponse =<<) $
        E.runFederated cnv rpc
  | otherwise = throwS @('ActionDenied 'RemoveConversationMember)
  where
    handleError ::
      ( Member (ErrorS ('ActionDenied 'RemoveConversationMember)) r,
        Member (ErrorS 'ConvNotFound) r
      ) =>
      RemoveFromConversationError ->
      Sem r (Maybe Event)
    handleError RemoveFromConversationErrorRemovalNotAllowed =
      throwS @('ActionDenied 'RemoveConversationMember)
    handleError RemoveFromConversationErrorNotFound = throwS @'ConvNotFound
    handleError RemoveFromConversationErrorUnchanged = pure Nothing

    handleSuccess :: Member (Input UTCTime) r => () -> Sem r (Maybe Event)
    handleSuccess _ = do
      t <- input
      pure . Just $
        Event (tUntagged cnv) Nothing (tUntagged lusr) t $
          EdMembersLeave (QualifiedUserIdList [victim])

-- | Remove a member from a local conversation.
removeMemberFromLocalConv ::
  ( Member ConversationStore r,
    Member (Error InternalError) r,
    Member (ErrorS ('ActionDenied 'LeaveConversation)) r,
    Member (ErrorS ('ActionDenied 'RemoveConversationMember)) r,
    Member (ErrorS 'ConvNotFound) r,
    Member (ErrorS 'InvalidOperation) r,
    Member ExternalAccess r,
    Member FederatorAccess r,
    Member GundeckAccess r,
    Member (Input Env) r,
    Member (Input UTCTime) r,
    Member MemberStore r,
    Member ProposalStore r,
    Member TinyLog r
  ) =>
  Local ConvId ->
  Local UserId ->
  Maybe ConnId ->
  Qualified UserId ->
  Sem r (Maybe Event)
removeMemberFromLocalConv lcnv lusr con victim
  | tUntagged lusr == victim =
      fmap (fmap lcuEvent . hush)
        . runError @NoChanges
        . updateLocalConversation @'ConversationLeaveTag lcnv (tUntagged lusr) con
        $ ()
  | otherwise =
      fmap (fmap lcuEvent . hush)
        . runError @NoChanges
        . updateLocalConversation @'ConversationRemoveMembersTag lcnv (tUntagged lusr) con
        . pure
        $ victim

-- OTR

postProteusMessage ::
  ( Member BrigAccess r,
    Member ClientStore r,
    Member ConversationStore r,
    Member FederatorAccess r,
    Member GundeckAccess r,
    Member ExternalAccess r,
    Member (Input Opts) r,
    Member (Input UTCTime) r,
    Member TeamStore r,
    Member TinyLog r
  ) =>
  Local UserId ->
  ConnId ->
  Qualified ConvId ->
  RawProto QualifiedNewOtrMessage ->
  Sem r (PostOtrResponse MessageSendingStatus)
postProteusMessage sender zcon conv msg = runLocalInput sender $ do
  foldQualified
    sender
    (\c -> postQualifiedOtrMessage User (tUntagged sender) (Just zcon) c (rpValue msg))
    (\c -> postRemoteOtrMessage (tUntagged sender) c (rpRaw msg))
    conv

postProteusBroadcast ::
  ( Member BrigAccess r,
    Member ClientStore r,
    Member (ErrorS 'TeamNotFound) r,
    Member (ErrorS 'NonBindingTeam) r,
    Member (ErrorS 'BroadcastLimitExceeded) r,
    Member GundeckAccess r,
    Member (Input Opts) r,
    Member (Input UTCTime) r,
    Member TeamStore r,
    Member TinyLog r
  ) =>
  Local UserId ->
  ConnId ->
  QualifiedNewOtrMessage ->
  Sem r (PostOtrResponse MessageSendingStatus)
postProteusBroadcast sender zcon = postBroadcast sender (Just zcon)

unqualifyEndpoint ::
  Functor f =>
  Local x ->
  (QualifiedNewOtrMessage -> f (PostOtrResponse MessageSendingStatus)) ->
  Maybe IgnoreMissing ->
  Maybe ReportMissing ->
  NewOtrMessage ->
  f (PostOtrResponse ClientMismatch)
unqualifyEndpoint loc f ignoreMissing reportMissing message = do
  let qualifiedRecipients =
        QualifiedOtrRecipients
          . QualifiedUserClientMap
          . Map.singleton (tDomain loc)
          . userClientMap
          . fmap fromBase64TextLenient
          . otrRecipientsMap
          . newOtrRecipients
          $ message
      clientMismatchStrategy = legacyClientMismatchStrategy (tDomain loc) (newOtrReportMissing message) ignoreMissing reportMissing
      qualifiedMessage =
        QualifiedNewOtrMessage
          { qualifiedNewOtrSender = newOtrSender message,
            qualifiedNewOtrRecipients = qualifiedRecipients,
            qualifiedNewOtrNativePush = newOtrNativePush message,
            qualifiedNewOtrTransient = newOtrTransient message,
            qualifiedNewOtrNativePriority = newOtrNativePriority message,
            qualifiedNewOtrData = foldMap fromBase64TextLenient (newOtrData message),
            qualifiedNewOtrClientMismatchStrategy = clientMismatchStrategy
          }
  unqualify (tDomain loc) <$> f qualifiedMessage

postBotMessageUnqualified ::
  ( Member BrigAccess r,
    Member ClientStore r,
    Member ConversationStore r,
    Member ExternalAccess r,
    Member FederatorAccess r,
    Member GundeckAccess r,
    Member (Input (Local ())) r,
    Member (Input Opts) r,
    Member TeamStore r,
    Member TinyLog r,
    Member (Input UTCTime) r
  ) =>
  BotId ->
  ConvId ->
  Maybe IgnoreMissing ->
  Maybe ReportMissing ->
  NewOtrMessage ->
  Sem r (PostOtrResponse ClientMismatch)
postBotMessageUnqualified sender cnv ignoreMissing reportMissing message = do
  lusr <- qualifyLocal (botUserId sender)
  lcnv <- qualifyLocal cnv
  unqualifyEndpoint
    lusr
    (runLocalInput lusr . postQualifiedOtrMessage Bot (tUntagged lusr) Nothing lcnv)
    ignoreMissing
    reportMissing
    message

postOtrBroadcastUnqualified ::
  ( Member BrigAccess r,
    Member ClientStore r,
    Member (ErrorS 'TeamNotFound) r,
    Member (ErrorS 'NonBindingTeam) r,
    Member (ErrorS 'BroadcastLimitExceeded) r,
    Member GundeckAccess r,
    Member (Input Opts) r,
    Member (Input UTCTime) r,
    Member TeamStore r,
    Member TinyLog r
  ) =>
  Local UserId ->
  ConnId ->
  Maybe IgnoreMissing ->
  Maybe ReportMissing ->
  NewOtrMessage ->
  Sem r (PostOtrResponse ClientMismatch)
postOtrBroadcastUnqualified sender zcon =
  unqualifyEndpoint
    sender
    (postBroadcast sender (Just zcon))

postOtrMessageUnqualified ::
  ( Member BrigAccess r,
    Member ClientStore r,
    Member ConversationStore r,
    Member FederatorAccess r,
    Member GundeckAccess r,
    Member ExternalAccess r,
    Member (Input Opts) r,
    Member (Input UTCTime) r,
    Member TeamStore r,
    Member TinyLog r
  ) =>
  Local UserId ->
  ConnId ->
  ConvId ->
  Maybe IgnoreMissing ->
  Maybe ReportMissing ->
  NewOtrMessage ->
  Sem r (PostOtrResponse ClientMismatch)
postOtrMessageUnqualified sender zcon cnv =
  let lcnv = qualifyAs sender cnv
   in unqualifyEndpoint
        sender
        (runLocalInput sender . postQualifiedOtrMessage User (tUntagged sender) (Just zcon) lcnv)

updateConversationName ::
  ( Member ConversationStore r,
    Member (Error FederationError) r,
    Member (Error InvalidInput) r,
    Member (ErrorS ('ActionDenied 'ModifyConversationName)) r,
    Member (ErrorS 'ConvNotFound) r,
    Member (ErrorS 'InvalidOperation) r,
    Member ExternalAccess r,
    Member FederatorAccess r,
    Member GundeckAccess r,
    Member (Input UTCTime) r,
    Member (Logger (Msg -> Msg)) r
  ) =>
  Local UserId ->
  ConnId ->
  Qualified ConvId ->
  ConversationRename ->
  Sem r (UpdateResult Event)
updateConversationName lusr zcon qcnv convRename = do
  foldQualified
    lusr
    (updateLocalConversationName lusr zcon)
    (\_ _ -> throw FederationNotImplemented)
    qcnv
    convRename

updateUnqualifiedConversationName ::
  ( Member ConversationStore r,
    Member (Error InvalidInput) r,
    Member (ErrorS ('ActionDenied 'ModifyConversationName)) r,
    Member (ErrorS 'ConvNotFound) r,
    Member (ErrorS 'InvalidOperation) r,
    Member ExternalAccess r,
    Member FederatorAccess r,
    Member GundeckAccess r,
    Member (Input UTCTime) r,
    Member (Logger (Msg -> Msg)) r
  ) =>
  Local UserId ->
  ConnId ->
  ConvId ->
  ConversationRename ->
  Sem r (UpdateResult Event)
updateUnqualifiedConversationName lusr zcon cnv rename = do
  let lcnv = qualifyAs lusr cnv
  updateLocalConversationName lusr zcon lcnv rename

updateLocalConversationName ::
  ( Member ConversationStore r,
    Member (Error InvalidInput) r,
    Member (ErrorS ('ActionDenied 'ModifyConversationName)) r,
    Member (ErrorS 'ConvNotFound) r,
    Member (ErrorS 'InvalidOperation) r,
    Member ExternalAccess r,
    Member FederatorAccess r,
    Member GundeckAccess r,
    Member (Input UTCTime) r,
    Member (Logger (Msg -> Msg)) r
  ) =>
  Local UserId ->
  ConnId ->
  Local ConvId ->
  ConversationRename ->
  Sem r (UpdateResult Event)
updateLocalConversationName lusr zcon lcnv rename =
  getUpdateResult . fmap lcuEvent $
    updateLocalConversation @'ConversationRenameTag lcnv (tUntagged lusr) (Just zcon) rename

memberTyping ::
  ( Member GundeckAccess r,
    Member (ErrorS 'ConvNotFound) r,
    Member (Input (Local ())) r,
    Member (Input UTCTime) r,
    Member ConversationStore r,
    Member MemberStore r,
    Member FederatorAccess r
  ) =>
  Local UserId ->
  ConnId ->
  Qualified ConvId ->
  TypingStatus ->
  Sem r ()
memberTyping lusr zcon qcnv ts = do
  foldQualified
    lusr
    ( \lcnv -> do
        (conv, _) <- getConversationAndMemberWithError @'ConvNotFound (tUntagged lusr) lcnv
        void $ notifyTypingIndicator conv (tUntagged lusr) (Just zcon) ts
    )
    ( \rcnv -> do
        isMemberRemoteConv <- E.checkLocalMemberRemoteConv (tUnqualified lusr) rcnv
        unless isMemberRemoteConv $ throwS @'ConvNotFound
        let rpc =
              TypingDataUpdateRequest
                { tdurTypingStatus = ts,
                  tdurUserId = tUnqualified lusr,
                  tdurConvId = tUnqualified rcnv
                }
        res <- E.runFederated rcnv (fedClient @'Galley @"update-typing-indicator" rpc)
        case res of
          TypingDataUpdateSuccess (TypingDataUpdated {..}) -> do
            pushTypingIndicatorEvents tudOrigUserId tudTime tudUsersInConv (Just zcon) qcnv tudTypingStatus
          TypingDataUpdateError _ -> pure ()
    )
    qcnv

memberTypingUnqualified ::
  ( Member GundeckAccess r,
    Member (ErrorS 'ConvNotFound) r,
    Member (Input (Local ())) r,
    Member (Input UTCTime) r,
    Member MemberStore r,
    Member ConversationStore r,
    Member FederatorAccess r
  ) =>
  Local UserId ->
  ConnId ->
  ConvId ->
  TypingStatus ->
  Sem r ()
memberTypingUnqualified lusr zcon cnv ts = do
  lcnv <- qualifyLocal cnv
  memberTyping lusr zcon (tUntagged lcnv) ts

addServiceH ::
  ( Member ServiceStore r,
    Member WaiRoutes r
  ) =>
  JsonRequest Service ->
  Sem r Response
addServiceH req = do
  E.createService =<< fromJsonBody req
  pure empty

rmServiceH ::
  ( Member ServiceStore r,
    Member WaiRoutes r
  ) =>
  JsonRequest ServiceRef ->
  Sem r Response
rmServiceH req = do
  E.deleteService =<< fromJsonBody req
  pure empty

addBotH ::
  ( Member ClientStore r,
    Member ConversationStore r,
    Member (ErrorS ('ActionDenied 'AddConversationMember)) r,
    Member (ErrorS 'ConvNotFound) r,
    Member (ErrorS 'InvalidOperation) r,
    Member (ErrorS 'TooManyMembers) r,
    Member ExternalAccess r,
    Member GundeckAccess r,
    Member (Input (Local ())) r,
    Member (Input Opts) r,
    Member (Input UTCTime) r,
    Member MemberStore r,
    Member WaiRoutes r
  ) =>
  UserId ::: ConnId ::: JsonRequest AddBot ->
  Sem r Response
addBotH (zusr ::: zcon ::: req) = do
  bot <- fromJsonBody req
  lusr <- qualifyLocal zusr
  json <$> addBot lusr zcon bot

addBot ::
  forall r.
  ( Member ClientStore r,
    Member ConversationStore r,
    Member (ErrorS ('ActionDenied 'AddConversationMember)) r,
    Member (ErrorS 'ConvNotFound) r,
    Member (ErrorS 'InvalidOperation) r,
    Member (ErrorS 'TooManyMembers) r,
    Member ExternalAccess r,
    Member GundeckAccess r,
    Member (Input Opts) r,
    Member (Input UTCTime) r,
    Member MemberStore r
  ) =>
  Local UserId ->
  ConnId ->
  AddBot ->
  Sem r Event
addBot lusr zcon b = do
  c <-
    E.getConversation (b ^. addBotConv) >>= noteS @'ConvNotFound
  -- Check some preconditions on adding bots to a conversation
  (bots, users) <- regularConvChecks c
  t <- input
  E.createClient (botUserId (b ^. addBotId)) (b ^. addBotClient)
  bm <- E.createBotMember (b ^. addBotService) (b ^. addBotId) (b ^. addBotConv)
  let e =
        Event
          (tUntagged (qualifyAs lusr (b ^. addBotConv)))
          Nothing
          (tUntagged lusr)
          t
          ( EdMembersJoin
              ( SimpleMembers
                  [ SimpleMember
                      (tUntagged (qualifyAs lusr (botUserId (botMemId bm))))
                      roleNameWireAdmin
                  ]
              )
          )
  for_ (newPushLocal ListComplete (tUnqualified lusr) (ConvEvent e) (recipient <$> users)) $ \p ->
    E.push1 $ p & pushConn ?~ zcon
  E.deliverAsync ((bm : bots) `zip` repeat e)
  pure e
  where
    regularConvChecks c = do
      let (bots, users) = localBotsAndUsers (Data.convLocalMembers c)
      unless (tUnqualified lusr `isMember` users) $ throwS @'ConvNotFound
      ensureGroupConversation c
      self <- getSelfMemberFromLocals (tUnqualified lusr) users
      -- Note that in brig from where this internal handler is called, we additionally check for conversation admin role.
      -- Remember to change this if we ever want to allow non admins to add bots.
      ensureActionAllowed SAddConversationMember self
      unless (any ((== b ^. addBotId) . botMemId) bots) $ do
        let botId = qualifyAs lusr (botUserId (b ^. addBotId))
        ensureMemberLimit (toList $ Data.convLocalMembers c) [tUntagged botId]
      pure (bots, users)

rmBotH ::
  ( Member ClientStore r,
    Member ConversationStore r,
    Member (ErrorS 'ConvNotFound) r,
    Member ExternalAccess r,
    Member GundeckAccess r,
    Member (Input (Local ())) r,
    Member (Input UTCTime) r,
    Member MemberStore r,
    Member WaiRoutes r,
    Member (ErrorS ('ActionDenied 'RemoveConversationMember)) r
  ) =>
  UserId ::: Maybe ConnId ::: JsonRequest RemoveBot ->
  Sem r Response
rmBotH (zusr ::: zcon ::: req) = do
  lusr <- qualifyLocal zusr
  bot <- fromJsonBody req
  handleUpdateResult <$> rmBot lusr zcon bot

rmBot ::
  ( Member ClientStore r,
    Member ConversationStore r,
    Member (ErrorS 'ConvNotFound) r,
    Member ExternalAccess r,
    Member GundeckAccess r,
    Member (Input UTCTime) r,
    Member MemberStore r,
    Member (ErrorS ('ActionDenied 'RemoveConversationMember)) r
  ) =>
  Local UserId ->
  Maybe ConnId ->
  RemoveBot ->
  Sem r (UpdateResult Event)
rmBot lusr zcon b = do
  c <-
    E.getConversation (b ^. rmBotConv) >>= noteS @'ConvNotFound
  let (bots, users) = localBotsAndUsers (Data.convLocalMembers c)
  unless (tUnqualified lusr `isMember` Data.convLocalMembers c) $
    throwS @'ConvNotFound
  -- A bot can remove itself (which will internally be triggered when a service is deleted),
  -- otherwise we have to check for the correct permissions
  unless (botUserId (b ^. rmBotId) == tUnqualified lusr) $ do
    -- Note that in brig from where this internal handler is called, we additionally check for conversation admin role.
    -- Remember to change this if we ever want to allow non admins to remove bots.
    self <- getSelfMemberFromLocals (tUnqualified lusr) users
    ensureActionAllowed SRemoveConversationMember self
  let lcnv = qualifyAs lusr (Data.convId c)
  if not (any ((== b ^. rmBotId) . botMemId) bots)
    then pure Unchanged
    else do
      t <- input
      do
        let evd = EdMembersLeave (QualifiedUserIdList [tUntagged (qualifyAs lusr (botUserId (b ^. rmBotId)))])
        let e = Event (tUntagged lcnv) Nothing (tUntagged lusr) t evd
        for_ (newPushLocal ListComplete (tUnqualified lusr) (ConvEvent e) (recipient <$> users)) $ \p ->
          E.push1 $ p & pushConn .~ zcon
        E.deleteMembers (Data.convId c) (UserList [botUserId (b ^. rmBotId)] [])
        E.deleteClients (botUserId (b ^. rmBotId))
        E.deliverAsync (bots `zip` repeat e)
        pure $ Updated e

-------------------------------------------------------------------------------
-- Helpers

ensureConvMember :: Member (ErrorS 'ConvNotFound) r => [LocalMember] -> UserId -> Sem r ()
ensureConvMember users usr =
  unless (usr `isMember` users) $ throwS @'ConvNotFound<|MERGE_RESOLUTION|>--- conflicted
+++ resolved
@@ -489,11 +489,11 @@
     FeaturePersistentConstraint db GuestLinksConfig
   ) =>
   UserId ->
-  ConnId ->
+  Maybe ConnId ->
   ConvId ->
   CreateConversationCodeRequest ->
   Sem r AddCodeResult
-addCodeUnqualifiedWithReqBody usr zcon cnv pw = addCodeUnqualified @db (Just pw) usr zcon cnv
+addCodeUnqualifiedWithReqBody usr mZcon cnv pw = addCodeUnqualified @db (Just pw) usr mZcon cnv
 
 addCodeUnqualified ::
   forall db r.
@@ -515,11 +515,7 @@
   Maybe ConnId ->
   ConvId ->
   Sem r AddCodeResult
-<<<<<<< HEAD
-addCodeUnqualified _mPw usr zcon cnv = do
-=======
-addCodeUnqualified usr mZcon cnv = do
->>>>>>> 816b3d3d
+addCodeUnqualified _mPw usr mZcon cnv = do
   lusr <- qualifyLocal usr
   lcnv <- qualifyLocal cnv
   addCode @db lusr mZcon lcnv

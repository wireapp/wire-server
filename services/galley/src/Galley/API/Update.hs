--- conflicted
+++ resolved
@@ -301,14 +301,10 @@
 
 updateConversationReceiptMode :: UserId -> ConnId -> ConvId -> Public.ConversationReceiptModeUpdate -> Galley UpdateResult
 updateConversationReceiptMode usr zcon cnv receiptModeUpdate@(Public.ConversationReceiptModeUpdate target) = do
-<<<<<<< HEAD
   localDomain <- viewFederationDomain
   let qcnv = Qualified cnv localDomain
       qusr = Qualified usr localDomain
-  (bots, users) <- botsAndUsers =<< Data.members cnv
-=======
   (bots, users) <- botsAndUsers <$> Data.members cnv
->>>>>>> 8ded34b8
   ensureActionAllowed ModifyConversationReceiptMode =<< getSelfMember usr users
   current <- Data.lookupReceiptMode cnv
   if current == Just target

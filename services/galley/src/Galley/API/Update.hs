--- conflicted
+++ resolved
@@ -274,16 +274,7 @@
    ]
 
 updateConversationAccess ::
-<<<<<<< HEAD
-  ( Members UpdateConversationAccessEffects r,
-    CallsFed 'Galley "on-mls-message-sent",
-    CallsFed 'Galley "on-new-remote-conversation",
-    CallsFed 'Galley "on-new-remote-subconversation",
-    CallsFed 'Galley "on-conversation-updated",
-    CallsFed 'Galley "on-delete-mls-conversation"
-=======
   ( Members UpdateConversationAccessEffects r
->>>>>>> 17c81f8c
   ) =>
   Local UserId ->
   ConnId ->
@@ -296,16 +287,7 @@
     updateLocalConversation @'ConversationAccessDataTag lcnv (tUntagged lusr) (Just con) update
 
 updateConversationAccessUnqualified ::
-<<<<<<< HEAD
-  ( Members UpdateConversationAccessEffects r,
-    CallsFed 'Galley "on-mls-message-sent",
-    CallsFed 'Galley "on-new-remote-conversation",
-    CallsFed 'Galley "on-new-remote-subconversation",
-    CallsFed 'Galley "on-conversation-updated",
-    CallsFed 'Galley "on-delete-mls-conversation"
-=======
   ( Members UpdateConversationAccessEffects r
->>>>>>> 17c81f8c
   ) =>
   Local UserId ->
   ConnId ->
@@ -333,16 +315,8 @@
     Member (Input (Local ())) r,
     Member (Input UTCTime) r,
     Member MemberStore r,
-<<<<<<< HEAD
     Member SubConversationStore r,
-    Member TinyLog r,
-    CallsFed 'Galley "on-conversation-updated",
-    CallsFed 'Galley "on-new-remote-conversation",
-    CallsFed 'Galley "on-new-remote-subconversation",
-    CallsFed 'Galley "update-conversation"
-=======
     Member TinyLog r
->>>>>>> 17c81f8c
   ) =>
   Local UserId ->
   ConnId ->
@@ -411,16 +385,8 @@
     Member (Input (Local ())) r,
     Member (Input UTCTime) r,
     Member MemberStore r,
-<<<<<<< HEAD
     Member SubConversationStore r,
-    Member TinyLog r,
-    CallsFed 'Galley "on-conversation-updated",
-    CallsFed 'Galley "on-new-remote-conversation",
-    CallsFed 'Galley "on-new-remote-subconversation",
-    CallsFed 'Galley "update-conversation"
-=======
     Member TinyLog r
->>>>>>> 17c81f8c
   ) =>
   Local UserId ->
   ConnId ->
@@ -438,15 +404,8 @@
     Member ExternalAccess r,
     Member FederatorAccess r,
     Member GundeckAccess r,
-<<<<<<< HEAD
-    Member (Input UTCTime) r,
-    Member SubConversationStore r,
-    CallsFed 'Galley "on-conversation-updated",
-    CallsFed 'Galley "on-new-remote-conversation",
-    CallsFed 'Galley "on-new-remote-subconversation"
-=======
-    Member (Input UTCTime) r
->>>>>>> 17c81f8c
+    Member (Input UTCTime) r,
+    Member SubConversationStore r
   ) =>
   Local UserId ->
   ConnId ->
@@ -478,15 +437,8 @@
     Member ExternalAccess r,
     Member FederatorAccess r,
     Member GundeckAccess r,
-<<<<<<< HEAD
-    Member (Input UTCTime) r,
-    Member SubConversationStore r,
-    CallsFed 'Galley "on-conversation-updated",
-    CallsFed 'Galley "on-new-remote-conversation",
-    CallsFed 'Galley "on-new-remote-subconversation"
-=======
-    Member (Input UTCTime) r
->>>>>>> 17c81f8c
+    Member (Input UTCTime) r,
+    Member SubConversationStore r
   ) =>
   Local UserId ->
   ConnId ->
@@ -511,15 +463,7 @@
     Member MemberStore r,
     Member ProposalStore r,
     Member (Input UTCTime) r,
-<<<<<<< HEAD
-    Member TeamStore r,
-    CallsFed 'Galley "on-conversation-updated",
-    CallsFed 'Galley "on-delete-mls-conversation",
-    CallsFed 'Galley "on-new-remote-conversation",
-    CallsFed 'Galley "on-new-remote-subconversation"
-=======
     Member TeamStore r
->>>>>>> 17c81f8c
   ) =>
   Local UserId ->
   ConnId ->
@@ -719,14 +663,7 @@
     Member SubConversationStore r,
     Member TeamStore r,
     Member (TeamFeatureStore db) r,
-<<<<<<< HEAD
-    FeaturePersistentConstraint db GuestLinksConfig,
-    CallsFed 'Galley "on-conversation-updated",
-    CallsFed 'Galley "on-new-remote-conversation",
-    CallsFed 'Galley "on-new-remote-subconversation"
-=======
     FeaturePersistentConstraint db GuestLinksConfig
->>>>>>> 17c81f8c
   ) =>
   Local UserId ->
   ConnId ->
@@ -753,15 +690,8 @@
     Member (Input Opts) r,
     Member (Input UTCTime) r,
     Member MemberStore r,
-<<<<<<< HEAD
     Member SubConversationStore r,
-    Member TeamStore r,
-    CallsFed 'Galley "on-conversation-updated",
-    CallsFed 'Galley "on-new-remote-conversation",
-    CallsFed 'Galley "on-new-remote-subconversation"
-=======
     Member TeamStore r
->>>>>>> 17c81f8c
   ) =>
   Local UserId ->
   ConnId ->
@@ -783,15 +713,8 @@
     Member (Input Opts) r,
     Member (Input UTCTime) r,
     Member MemberStore r,
-<<<<<<< HEAD
     Member SubConversationStore r,
-    Member TeamStore r,
-    CallsFed 'Galley "on-conversation-updated",
-    CallsFed 'Galley "on-new-remote-conversation",
-    CallsFed 'Galley "on-new-remote-subconversation"
-=======
     Member TeamStore r
->>>>>>> 17c81f8c
   ) =>
   Local UserId ->
   ConnId ->
@@ -846,16 +769,7 @@
     Member ProposalStore r,
     Member SubConversationStore r,
     Member TeamStore r,
-<<<<<<< HEAD
-    Member TinyLog r,
-    CallsFed 'Galley "on-conversation-updated",
-    CallsFed 'Galley "on-delete-mls-conversation",
-    CallsFed 'Galley "on-mls-message-sent",
-    CallsFed 'Galley "on-new-remote-conversation",
-    CallsFed 'Galley "on-new-remote-subconversation"
-=======
     Member TinyLog r
->>>>>>> 17c81f8c
   ) =>
   Local UserId ->
   ConnId ->
@@ -893,16 +807,7 @@
     Member ProposalStore r,
     Member SubConversationStore r,
     Member TeamStore r,
-<<<<<<< HEAD
-    Member TinyLog r,
-    CallsFed 'Galley "on-conversation-updated",
-    CallsFed 'Galley "on-mls-message-sent",
-    CallsFed 'Galley "on-new-remote-conversation",
-    CallsFed 'Galley "on-new-remote-subconversation",
-    CallsFed 'Galley "on-delete-mls-conversation"
-=======
     Member TinyLog r
->>>>>>> 17c81f8c
   ) =>
   Local UserId ->
   ConnId ->
@@ -940,16 +845,7 @@
     Member ProposalStore r,
     Member SubConversationStore r,
     Member TeamStore r,
-<<<<<<< HEAD
-    Member TinyLog r,
-    CallsFed 'Galley "on-conversation-updated",
-    CallsFed 'Galley "on-mls-message-sent",
-    CallsFed 'Galley "on-new-remote-conversation",
-    CallsFed 'Galley "on-new-remote-subconversation",
-    CallsFed 'Galley "on-delete-mls-conversation"
-=======
     Member TinyLog r
->>>>>>> 17c81f8c
   ) =>
   Local UserId ->
   ConnId ->
@@ -1035,15 +931,8 @@
     Member FederatorAccess r,
     Member GundeckAccess r,
     Member (Input UTCTime) r,
-<<<<<<< HEAD
-    Member MemberStore r,
-    Member SubConversationStore r,
-    CallsFed 'Galley "on-conversation-updated",
-    CallsFed 'Galley "on-new-remote-conversation",
-    CallsFed 'Galley "on-new-remote-subconversation"
-=======
-    Member MemberStore r
->>>>>>> 17c81f8c
+    Member MemberStore r,
+    Member SubConversationStore r
   ) =>
   Local ConvId ->
   Local UserId ->
@@ -1068,15 +957,8 @@
     Member FederatorAccess r,
     Member GundeckAccess r,
     Member (Input UTCTime) r,
-<<<<<<< HEAD
-    Member MemberStore r,
-    Member SubConversationStore r,
-    CallsFed 'Galley "on-conversation-updated",
-    CallsFed 'Galley "on-new-remote-conversation",
-    CallsFed 'Galley "on-new-remote-subconversation"
-=======
-    Member MemberStore r
->>>>>>> 17c81f8c
+    Member MemberStore r,
+    Member SubConversationStore r
   ) =>
   Local UserId ->
   ConnId ->
@@ -1101,15 +983,8 @@
     Member FederatorAccess r,
     Member GundeckAccess r,
     Member (Input UTCTime) r,
-<<<<<<< HEAD
-    Member MemberStore r,
-    Member SubConversationStore r,
-    CallsFed 'Galley "on-conversation-updated",
-    CallsFed 'Galley "on-new-remote-conversation",
-    CallsFed 'Galley "on-new-remote-subconversation"
-=======
-    Member MemberStore r
->>>>>>> 17c81f8c
+    Member MemberStore r,
+    Member SubConversationStore r
   ) =>
   Local UserId ->
   ConnId ->
@@ -1144,17 +1019,8 @@
     Member (Input UTCTime) r,
     Member MemberStore r,
     Member ProposalStore r,
-<<<<<<< HEAD
     Member SubConversationStore r,
-    Member TinyLog r,
-    CallsFed 'Galley "leave-conversation",
-    CallsFed 'Galley "on-conversation-updated",
-    CallsFed 'Galley "on-mls-message-sent",
-    CallsFed 'Galley "on-new-remote-conversation",
-    CallsFed 'Galley "on-new-remote-subconversation"
-=======
     Member TinyLog r
->>>>>>> 17c81f8c
   ) =>
   Local UserId ->
   ConnId ->
@@ -1179,17 +1045,8 @@
     Member (Input UTCTime) r,
     Member MemberStore r,
     Member ProposalStore r,
-<<<<<<< HEAD
     Member SubConversationStore r,
-    Member TinyLog r,
-    CallsFed 'Galley "leave-conversation",
-    CallsFed 'Galley "on-conversation-updated",
-    CallsFed 'Galley "on-mls-message-sent",
-    CallsFed 'Galley "on-new-remote-conversation",
-    CallsFed 'Galley "on-new-remote-subconversation"
-=======
     Member TinyLog r
->>>>>>> 17c81f8c
   ) =>
   Local UserId ->
   ConnId ->
@@ -1256,16 +1113,8 @@
     Member (Input UTCTime) r,
     Member MemberStore r,
     Member ProposalStore r,
-<<<<<<< HEAD
     Member SubConversationStore r,
-    Member TinyLog r,
-    CallsFed 'Galley "on-conversation-updated",
-    CallsFed 'Galley "on-mls-message-sent",
-    CallsFed 'Galley "on-new-remote-conversation",
-    CallsFed 'Galley "on-new-remote-subconversation"
-=======
     Member TinyLog r
->>>>>>> 17c81f8c
   ) =>
   Local ConvId ->
   Local UserId ->
@@ -1447,15 +1296,8 @@
     Member ExternalAccess r,
     Member FederatorAccess r,
     Member GundeckAccess r,
-<<<<<<< HEAD
-    Member (Input UTCTime) r,
-    Member SubConversationStore r,
-    CallsFed 'Galley "on-conversation-updated",
-    CallsFed 'Galley "on-new-remote-conversation",
-    CallsFed 'Galley "on-new-remote-subconversation"
-=======
-    Member (Input UTCTime) r
->>>>>>> 17c81f8c
+    Member (Input UTCTime) r,
+    Member SubConversationStore r
   ) =>
   Local UserId ->
   ConnId ->
@@ -1479,15 +1321,8 @@
     Member ExternalAccess r,
     Member FederatorAccess r,
     Member GundeckAccess r,
-<<<<<<< HEAD
-    Member (Input UTCTime) r,
-    Member SubConversationStore r,
-    CallsFed 'Galley "on-conversation-updated",
-    CallsFed 'Galley "on-new-remote-conversation",
-    CallsFed 'Galley "on-new-remote-subconversation"
-=======
-    Member (Input UTCTime) r
->>>>>>> 17c81f8c
+    Member (Input UTCTime) r,
+    Member SubConversationStore r
   ) =>
   Local UserId ->
   ConnId ->
@@ -1507,15 +1342,8 @@
     Member ExternalAccess r,
     Member FederatorAccess r,
     Member GundeckAccess r,
-<<<<<<< HEAD
-    Member (Input UTCTime) r,
-    Member SubConversationStore r,
-    CallsFed 'Galley "on-conversation-updated",
-    CallsFed 'Galley "on-new-remote-conversation",
-    CallsFed 'Galley "on-new-remote-subconversation"
-=======
-    Member (Input UTCTime) r
->>>>>>> 17c81f8c
+    Member (Input UTCTime) r,
+    Member SubConversationStore r
   ) =>
   Local UserId ->
   ConnId ->

-- This file is part of the Wire Server implementation.
--
-- Copyright (C) 2022 Wire Swiss GmbH <opensource@wire.com>
--
-- This program is free software: you can redistribute it and/or modify it under
-- the terms of the GNU Affero General Public License as published by the Free
-- Software Foundation, either version 3 of the License, or (at your option) any
-- later version.
--
-- This program is distributed in the hope that it will be useful, but WITHOUT
-- ANY WARRANTY; without even the implied warranty of MERCHANTABILITY or FITNESS
-- FOR A PARTICULAR PURPOSE. See the GNU Affero General Public License for more
-- details.
--
-- You should have received a copy of the GNU Affero General Public License along
-- with this program. If not, see <https://www.gnu.org/licenses/>.
{-# LANGUAGE OverloadedRecordDot #-}
{-# LANGUAGE RecordWildCards #-}

module Galley.API.Update
  ( -- * Managing Conversations
    acceptConvH,
    blockConvH,
    unblockConvH,
    checkReusableCode,
    joinConversationByReusableCode,
    joinConversationById,
    addCodeUnqualified,
    addCodeUnqualifiedWithReqBody,
    rmCodeUnqualified,
    getCode,
    updateUnqualifiedConversationName,
    updateConversationName,
    updateConversationReceiptModeUnqualified,
    updateConversationReceiptMode,
    updateConversationMessageTimerUnqualified,
    updateConversationMessageTimer,
    updateConversationAccessUnqualified,
    updateConversationAccess,
    deleteLocalConversation,
    updateRemoteConversation,
    updateConversationProtocolWithLocalUser,
    updateLocalStateOfRemoteConv,

    -- * Managing Members
    addMembersUnqualified,
    addMembersUnqualifiedV2,
    addMembers,
    updateUnqualifiedSelfMember,
    updateSelfMember,
    updateOtherMember,
    updateOtherMemberUnqualified,
    removeMemberQualified,
    removeMemberUnqualified,
    removeMemberFromLocalConv,
    removeMemberFromRemoteConv,

    -- * Talking
    postProteusMessage,
    postOtrMessageUnqualified,
    postProteusBroadcast,
    postOtrBroadcastUnqualified,
    memberTypingUnqualified,
    memberTyping,

    -- * External Services
    addServiceH,
    rmServiceH,
    Galley.API.Update.addBotH,
    rmBotH,
    postBotMessageUnqualified,
  )
where

import Control.Error.Util (hush)
import Control.Lens
import Control.Monad.State
import Data.Code
import Data.Id
import Data.Json.Util
import Data.List1
import Data.Map.Strict qualified as Map
import Data.Misc (HttpsUrl)
import Data.Qualified
import Data.Set qualified as Set
import Data.Singletons
import Data.Time
import Galley.API.Action
import Galley.API.Error
import Galley.API.Mapping
import Galley.API.Message
import Galley.API.Query qualified as Query
import Galley.API.Util
import Galley.App
import Galley.Data.Conversation qualified as Data
import Galley.Data.Conversation.Types qualified as Data
import Galley.Data.Services as Data
import Galley.Data.Types hiding (Conversation)
import Galley.Effects
import Galley.Effects.ClientStore qualified as E
import Galley.Effects.CodeStore qualified as E
import Galley.Effects.ConversationStore qualified as E
import Galley.Effects.ExternalAccess qualified as E
import Galley.Effects.FederatorAccess qualified as E
import Galley.Effects.GundeckAccess qualified as E
import Galley.Effects.MemberStore qualified as E
import Galley.Effects.ServiceStore qualified as E
import Galley.Effects.WaiRoutes
import Galley.Intra.Push
import Galley.Options
import Galley.Types.Bot hiding (addBot)
import Galley.Types.Bot.Service (Service)
import Galley.Types.Conversations.Members (LocalMember (..))
import Galley.Types.UserList
import Imports hiding (forkIO)
import Network.HTTP.Types
import Network.Wai
import Network.Wai.Predicate hiding (Error, and, failure, setStatus, _1, _2)
import Network.Wai.Utilities hiding (Error)
import Polysemy
import Polysemy.Error
import Polysemy.Input
import Polysemy.TinyLog
import System.Logger (Msg)
import Wire.API.Conversation hiding (Member)
import Wire.API.Conversation.Action
import Wire.API.Conversation.Code
import Wire.API.Conversation.Protocol qualified as P
import Wire.API.Conversation.Role
import Wire.API.Conversation.Typing
import Wire.API.Error
import Wire.API.Error.Galley
import Wire.API.Event.Conversation
import Wire.API.Federation.API
import Wire.API.Federation.API.Galley
import Wire.API.Federation.Error
import Wire.API.Message
import Wire.API.Password (mkSafePassword)
import Wire.API.Provider.Service (ServiceRef)
import Wire.API.Routes.Public (ZHostValue)
import Wire.API.Routes.Public.Galley.Messaging
import Wire.API.Routes.Public.Util (UpdateResult (..))
import Wire.API.ServantProto (RawProto (..))
import Wire.API.Team.Member
import Wire.API.User.Client

acceptConvH ::
  ( Member ConversationStore r,
    Member (Error InternalError) r,
    Member (ErrorS 'ConvNotFound) r,
    Member (ErrorS 'InvalidOperation) r,
    Member GundeckAccess r,
    Member (Input (Local ())) r,
    Member (Input UTCTime) r,
    Member MemberStore r,
    Member TinyLog r
  ) =>
  UserId ::: Maybe ConnId ::: ConvId ->
  Sem r Response
acceptConvH (usr ::: conn ::: cnv) = do
  lusr <- qualifyLocal usr
  setStatus status200 . json <$> acceptConv lusr conn cnv

acceptConv ::
  ( Member ConversationStore r,
    Member (Error InternalError) r,
    Member (ErrorS 'ConvNotFound) r,
    Member (ErrorS 'InvalidOperation) r,
    Member GundeckAccess r,
    Member (Input UTCTime) r,
    Member MemberStore r,
    Member TinyLog r
  ) =>
  Local UserId ->
  Maybe ConnId ->
  ConvId ->
  Sem r Conversation
acceptConv lusr conn cnv = do
  conv <-
    E.getConversation cnv >>= noteS @'ConvNotFound
  conv' <- acceptOne2One lusr conv conn
  conversationView lusr conv'

blockConvH ::
  ( Member ConversationStore r,
    Member (ErrorS 'ConvNotFound) r,
    Member (ErrorS 'InvalidOperation) r,
    Member MemberStore r
  ) =>
  UserId ::: ConvId ->
  Sem r Response
blockConvH (zusr ::: cnv) =
  empty <$ blockConv zusr cnv

blockConv ::
  ( Member ConversationStore r,
    Member (ErrorS 'ConvNotFound) r,
    Member (ErrorS 'InvalidOperation) r,
    Member MemberStore r
  ) =>
  UserId ->
  ConvId ->
  Sem r ()
blockConv zusr cnv = do
  conv <- E.getConversation cnv >>= noteS @'ConvNotFound
  unless (Data.convType conv `elem` [ConnectConv, One2OneConv]) $
    throwS @'InvalidOperation
  let mems = Data.convLocalMembers conv
  when (zusr `isMember` mems) $
    E.deleteMembers cnv (UserList [zusr] [])

unblockConvH ::
  ( Member ConversationStore r,
    Member (Error InternalError) r,
    Member (ErrorS 'ConvNotFound) r,
    Member (ErrorS 'InvalidOperation) r,
    Member GundeckAccess r,
    Member (Input (Local ())) r,
    Member (Input UTCTime) r,
    Member MemberStore r,
    Member TinyLog r
  ) =>
  UserId ::: Maybe ConnId ::: ConvId ->
  Sem r Response
unblockConvH (usr ::: conn ::: cnv) = do
  lusr <- qualifyLocal usr
  setStatus status200 . json <$> unblockConv lusr conn cnv

unblockConv ::
  ( Member ConversationStore r,
    Member (Error InternalError) r,
    Member (ErrorS 'ConvNotFound) r,
    Member (ErrorS 'InvalidOperation) r,
    Member GundeckAccess r,
    Member (Input UTCTime) r,
    Member MemberStore r,
    Member TinyLog r
  ) =>
  Local UserId ->
  Maybe ConnId ->
  ConvId ->
  Sem r Conversation
unblockConv lusr conn cnv = do
  conv <-
    E.getConversation cnv >>= noteS @'ConvNotFound
  unless (Data.convType conv `elem` [ConnectConv, One2OneConv]) $
    throwS @'InvalidOperation
  conv' <- acceptOne2One lusr conv conn
  conversationView lusr conv'

-- conversation updates

handleUpdateResult :: UpdateResult Event -> Response
handleUpdateResult = \case
  Updated ev -> json ev & setStatus status200
  Unchanged -> empty & setStatus status204

type UpdateConversationAccessEffects =
  '[ BackendNotificationQueueAccess,
     BotAccess,
     BrigAccess,
     CodeStore,
     ConversationStore,
     Error FederationError,
     Error InternalError,
     Error InvalidInput,
     ErrorS ('ActionDenied 'ModifyConversationAccess),
     ErrorS ('ActionDenied 'RemoveConversationMember),
     ErrorS 'ConvNotFound,
     ErrorS 'InvalidOperation,
     ErrorS 'InvalidTargetAccess,
     ExternalAccess,
     FederatorAccess,
     FireAndForget,
     GundeckAccess,
     Input Env,
     Input UTCTime,
     MemberStore,
     ProposalStore,
     SubConversationStore,
     TeamStore,
     TinyLog
   ]

updateConversationAccess ::
  ( Members UpdateConversationAccessEffects r
  ) =>
  Local UserId ->
  ConnId ->
  Qualified ConvId ->
  ConversationAccessData ->
  Sem r (UpdateResult Event)
updateConversationAccess lusr con qcnv update = do
  lcnv <- ensureLocal lusr qcnv
  getUpdateResult . fmap lcuEvent $
    updateLocalConversation @'ConversationAccessDataTag lcnv (tUntagged lusr) (Just con) update

updateConversationAccessUnqualified ::
  ( Members UpdateConversationAccessEffects r
  ) =>
  Local UserId ->
  ConnId ->
  ConvId ->
  ConversationAccessData ->
  Sem r (UpdateResult Event)
updateConversationAccessUnqualified lusr con cnv update =
  getUpdateResult . fmap lcuEvent $
    updateLocalConversation @'ConversationAccessDataTag
      (qualifyAs lusr cnv)
      (tUntagged lusr)
      (Just con)
      update

updateConversationReceiptMode ::
  ( Member BackendNotificationQueueAccess r,
    Member BrigAccess r,
    Member ConversationStore r,
    Member (Error FederationError) r,
    Member (Error InternalError) r,
    Member (ErrorS ('ActionDenied 'ModifyConversationReceiptMode)) r,
    Member (ErrorS 'ConvNotFound) r,
    Member (ErrorS 'InvalidOperation) r,
    Member ExternalAccess r,
    Member FederatorAccess r,
    Member GundeckAccess r,
    Member (Input (Local ())) r,
    Member (Input UTCTime) r,
    Member MemberStore r,
    Member TinyLog r
  ) =>
  Local UserId ->
  ConnId ->
  Qualified ConvId ->
  ConversationReceiptModeUpdate ->
  Sem r (UpdateResult Event)
updateConversationReceiptMode lusr zcon qcnv update =
  mapError @UnreachableBackends @InternalError (\_ -> InternalErrorWithDescription "Unexpected UnreachableBackends error when updating remote receipt mode")
    . mapError @NonFederatingBackends @InternalError (\_ -> InternalErrorWithDescription "Unexpected NonFederatingBackends error when updating remote receipt mode")
    $ foldQualified
      lusr
      ( \lcnv ->
          getUpdateResult . fmap lcuEvent $
            updateLocalConversation
              @'ConversationReceiptModeUpdateTag
              lcnv
              (tUntagged lusr)
              (Just zcon)
              update
      )
      (\rcnv -> updateRemoteConversation @'ConversationReceiptModeUpdateTag rcnv lusr zcon update)
      qcnv

updateRemoteConversation ::
  forall tag r.
  ( Member BrigAccess r,
    Member ExternalAccess r,
    Member FederatorAccess r,
    Member GundeckAccess r,
    Member (Input (Local ())) r,
    Member MemberStore r,
    Member TinyLog r,
    RethrowErrors (HasConversationActionGalleyErrors tag) r,
    Member (Error NonFederatingBackends) r,
    Member (Error UnreachableBackends) r,
    SingI tag
  ) =>
  Remote ConvId ->
  Local UserId ->
  ConnId ->
  ConversationAction tag ->
  Sem r (UpdateResult Event)
updateRemoteConversation rcnv lusr conn action = getUpdateResult $ do
  let updateRequest =
        ConversationUpdateRequest
          { user = tUnqualified lusr,
            convId = tUnqualified rcnv,
            action = SomeConversationAction (sing @tag) action
          }
  response <- E.runFederated rcnv (fedClient @'Galley @"update-conversation" updateRequest)
  convUpdate <- case response of
    ConversationUpdateResponseNoChanges -> throw NoChanges
    ConversationUpdateResponseError err' -> raise $ rethrowErrors @(HasConversationActionGalleyErrors tag) err'
    ConversationUpdateResponseUpdate convUpdate -> pure convUpdate
    ConversationUpdateResponseNonFederatingBackends e -> throw e
    ConversationUpdateResponseUnreachableBackends e -> throw e
  updateLocalStateOfRemoteConv (qualifyAs rcnv convUpdate) (Just conn) >>= note NoChanges

updateConversationReceiptModeUnqualified ::
  ( Member BackendNotificationQueueAccess r,
    Member BrigAccess r,
    Member ConversationStore r,
    Member (Error FederationError) r,
    Member (Error InternalError) r,
    Member (ErrorS ('ActionDenied 'ModifyConversationReceiptMode)) r,
    Member (ErrorS 'ConvNotFound) r,
    Member (ErrorS 'InvalidOperation) r,
    Member ExternalAccess r,
    Member FederatorAccess r,
    Member GundeckAccess r,
    Member (Input (Local ())) r,
    Member (Input UTCTime) r,
    Member MemberStore r,
    Member TinyLog r
  ) =>
  Local UserId ->
  ConnId ->
  ConvId ->
  ConversationReceiptModeUpdate ->
  Sem r (UpdateResult Event)
updateConversationReceiptModeUnqualified lusr zcon cnv = updateConversationReceiptMode lusr zcon (tUntagged (qualifyAs lusr cnv))

updateConversationMessageTimer ::
  ( Member BackendNotificationQueueAccess r,
    Member ConversationStore r,
    Member (ErrorS ('ActionDenied 'ModifyConversationMessageTimer)) r,
    Member (ErrorS 'ConvNotFound) r,
    Member (ErrorS 'InvalidOperation) r,
    Member (Error FederationError) r,
    Member ExternalAccess r,
    Member GundeckAccess r,
    Member (Input UTCTime) r,
    Member (Logger (Msg -> Msg)) r
  ) =>
  Local UserId ->
  ConnId ->
  Qualified ConvId ->
  ConversationMessageTimerUpdate ->
  Sem r (UpdateResult Event)
updateConversationMessageTimer lusr zcon qcnv update =
  getUpdateResult $
    foldQualified
      lusr
      ( \lcnv ->
          lcuEvent
            <$> updateLocalConversation
              @'ConversationMessageTimerUpdateTag
              lcnv
              (tUntagged lusr)
              (Just zcon)
              update
      )
      (\_ -> throw FederationNotImplemented)
      qcnv

updateConversationMessageTimerUnqualified ::
  ( Member BackendNotificationQueueAccess r,
    Member ConversationStore r,
    Member (ErrorS ('ActionDenied 'ModifyConversationMessageTimer)) r,
    Member (ErrorS 'ConvNotFound) r,
    Member (ErrorS 'InvalidOperation) r,
    Member (Error FederationError) r,
    Member ExternalAccess r,
    Member GundeckAccess r,
    Member (Input UTCTime) r,
    Member (Logger (Msg -> Msg)) r
  ) =>
  Local UserId ->
  ConnId ->
  ConvId ->
  ConversationMessageTimerUpdate ->
  Sem r (UpdateResult Event)
updateConversationMessageTimerUnqualified lusr zcon cnv = updateConversationMessageTimer lusr zcon (tUntagged (qualifyAs lusr cnv))

deleteLocalConversation ::
<<<<<<< HEAD
  ( Member BrigAccess r,
=======
  ( Member BackendNotificationQueueAccess r,
>>>>>>> 2e3a6ec3
    Member CodeStore r,
    Member ConversationStore r,
    Member (Error FederationError) r,
    Member (ErrorS 'NotATeamMember) r,
    Member (ErrorS ('ActionDenied 'DeleteConversation)) r,
    Member (ErrorS 'ConvNotFound) r,
    Member (ErrorS 'InvalidOperation) r,
    Member ExternalAccess r,
    Member GundeckAccess r,
    Member SubConversationStore r,
    Member MemberStore r,
    Member ProposalStore r,
    Member (Input UTCTime) r,
    Member TeamStore r,
    Member (Logger (Msg -> Msg)) r
  ) =>
  Local UserId ->
  ConnId ->
  Local ConvId ->
  Sem r (UpdateResult Event)
deleteLocalConversation lusr con lcnv =
  getUpdateResult . fmap lcuEvent $
    updateLocalConversation @'ConversationDeleteTag lcnv (tUntagged lusr) (Just con) ()

getUpdateResult :: Sem (Error NoChanges ': r) a -> Sem r (UpdateResult a)
getUpdateResult = fmap (either (const Unchanged) Updated) . runError

addCodeUnqualifiedWithReqBody ::
  forall r.
  ( Member CodeStore r,
    Member ConversationStore r,
    Member (ErrorS 'ConvAccessDenied) r,
    Member (ErrorS 'ConvNotFound) r,
    Member (ErrorS 'GuestLinksDisabled) r,
    Member (ErrorS 'CreateConversationCodeConflict) r,
    Member ExternalAccess r,
    Member GundeckAccess r,
    Member (Input (Local ())) r,
    Member (Input UTCTime) r,
    Member (Embed IO) r,
    Member (Input Opts) r,
    Member TeamFeatureStore r
  ) =>
  UserId ->
  Maybe Text ->
  Maybe ConnId ->
  ConvId ->
  CreateConversationCodeRequest ->
  Sem r AddCodeResult
addCodeUnqualifiedWithReqBody usr mbZHost mZcon cnv req = addCodeUnqualified (Just req) usr mbZHost mZcon cnv

addCodeUnqualified ::
  forall r.
  ( Member CodeStore r,
    Member ConversationStore r,
    Member (ErrorS 'ConvAccessDenied) r,
    Member (ErrorS 'ConvNotFound) r,
    Member (ErrorS 'GuestLinksDisabled) r,
    Member (ErrorS 'CreateConversationCodeConflict) r,
    Member ExternalAccess r,
    Member GundeckAccess r,
    Member (Input (Local ())) r,
    Member (Input UTCTime) r,
    Member (Input Opts) r,
    Member (Embed IO) r,
    Member TeamFeatureStore r
  ) =>
  Maybe CreateConversationCodeRequest ->
  UserId ->
  Maybe ZHostValue ->
  Maybe ConnId ->
  ConvId ->
  Sem r AddCodeResult
addCodeUnqualified mReq usr mbZHost mZcon cnv = do
  lusr <- qualifyLocal usr
  lcnv <- qualifyLocal cnv
  addCode lusr mbZHost mZcon lcnv mReq

addCode ::
  forall r.
  ( Member CodeStore r,
    Member ConversationStore r,
    Member (ErrorS 'ConvNotFound) r,
    Member (ErrorS 'ConvAccessDenied) r,
    Member (ErrorS 'GuestLinksDisabled) r,
    Member (ErrorS 'CreateConversationCodeConflict) r,
    Member ExternalAccess r,
    Member GundeckAccess r,
    Member (Input UTCTime) r,
    Member (Input Opts) r,
    Member TeamFeatureStore r,
    Member (Embed IO) r
  ) =>
  Local UserId ->
  Maybe ZHostValue ->
  Maybe ConnId ->
  Local ConvId ->
  Maybe CreateConversationCodeRequest ->
  Sem r AddCodeResult
addCode lusr mbZHost mZcon lcnv mReq = do
  conv <- E.getConversation (tUnqualified lcnv) >>= noteS @'ConvNotFound
  Query.ensureGuestLinksEnabled (Data.convTeam conv)
  Query.ensureConvAdmin (Data.convLocalMembers conv) (tUnqualified lusr)
  ensureAccess conv CodeAccess
  ensureGuestsOrNonTeamMembersAllowed conv
  convUri <- getConversationCodeURI mbZHost
  key <- E.makeKey (tUnqualified lcnv)
  E.getCode key ReusableCode >>= \case
    Nothing -> do
      code <- E.generateCode (tUnqualified lcnv) ReusableCode (Timeout 3600 * 24 * 365) -- one year FUTUREWORK: configurable
      mPw <- for (mReq >>= (.password)) mkSafePassword
      E.createCode code mPw
      now <- input
      let event = Event (tUntagged lcnv) Nothing (tUntagged lusr) now (EdConvCodeUpdate (mkConversationCodeInfo (isJust mPw) (codeKey code) (codeValue code) convUri))
      let (bots, users) = localBotsAndUsers $ Data.convLocalMembers conv
      pushConversationEvent mZcon event (qualifyAs lusr (map lmId users)) bots
      pure $ CodeAdded event
    -- In case conversation already has a code this case covers the allowed no-ops
    Just (code, mPw) -> do
      when (isJust mPw || isJust (mReq >>= (.password))) $ throwS @'CreateConversationCodeConflict
      pure $ CodeAlreadyExisted (mkConversationCodeInfo (isJust mPw) (codeKey code) (codeValue code) convUri)
  where
    ensureGuestsOrNonTeamMembersAllowed :: Data.Conversation -> Sem r ()
    ensureGuestsOrNonTeamMembersAllowed conv =
      unless
        ( GuestAccessRole `Set.member` Data.convAccessRoles conv
            || NonTeamMemberAccessRole `Set.member` Data.convAccessRoles conv
        )
        $ throwS @'ConvAccessDenied

rmCodeUnqualified ::
  ( Member CodeStore r,
    Member ConversationStore r,
    Member (ErrorS 'ConvNotFound) r,
    Member (ErrorS 'ConvAccessDenied) r,
    Member ExternalAccess r,
    Member GundeckAccess r,
    Member (Input (Local ())) r,
    Member (Input UTCTime) r
  ) =>
  Local UserId ->
  ConnId ->
  ConvId ->
  Sem r Event
rmCodeUnqualified lusr zcon cnv = do
  lcnv <- qualifyLocal cnv
  rmCode lusr zcon lcnv

rmCode ::
  ( Member CodeStore r,
    Member ConversationStore r,
    Member (ErrorS 'ConvAccessDenied) r,
    Member (ErrorS 'ConvNotFound) r,
    Member ExternalAccess r,
    Member GundeckAccess r,
    Member (Input UTCTime) r
  ) =>
  Local UserId ->
  ConnId ->
  Local ConvId ->
  Sem r Event
rmCode lusr zcon lcnv = do
  conv <-
    E.getConversation (tUnqualified lcnv) >>= noteS @'ConvNotFound
  Query.ensureConvAdmin (Data.convLocalMembers conv) (tUnqualified lusr)
  ensureAccess conv CodeAccess
  let (bots, users) = localBotsAndUsers $ Data.convLocalMembers conv
  key <- E.makeKey (tUnqualified lcnv)
  E.deleteCode key ReusableCode
  now <- input
  let event = Event (tUntagged lcnv) Nothing (tUntagged lusr) now EdConvCodeDelete
  pushConversationEvent (Just zcon) event (qualifyAs lusr (map lmId users)) bots
  pure event

getCode ::
  forall r.
  ( Member CodeStore r,
    Member ConversationStore r,
    Member (ErrorS 'CodeNotFound) r,
    Member (ErrorS 'ConvAccessDenied) r,
    Member (ErrorS 'ConvNotFound) r,
    Member (ErrorS 'GuestLinksDisabled) r,
    Member (Input Opts) r,
    Member TeamFeatureStore r
  ) =>
  Maybe ZHostValue ->
  Local UserId ->
  ConvId ->
  Sem r ConversationCodeInfo
getCode mbZHost lusr cnv = do
  conv <-
    E.getConversation cnv >>= noteS @'ConvNotFound
  Query.ensureGuestLinksEnabled (Data.convTeam conv)
  ensureAccess conv CodeAccess
  ensureConvMember (Data.convLocalMembers conv) (tUnqualified lusr)
  key <- E.makeKey cnv
  (c, mPw) <- E.getCode key ReusableCode >>= noteS @'CodeNotFound
  convUri <- getConversationCodeURI mbZHost
  pure $ mkConversationCodeInfo (isJust mPw) (codeKey c) (codeValue c) convUri

checkReusableCode ::
  forall r.
  ( Member CodeStore r,
    Member ConversationStore r,
    Member TeamFeatureStore r,
    Member (ErrorS 'CodeNotFound) r,
    Member (ErrorS 'ConvNotFound) r,
    Member (ErrorS 'InvalidConversationPassword) r,
    Member (Input Opts) r
  ) =>
  ConversationCode ->
  Sem r ()
checkReusableCode convCode = do
  code <- verifyReusableCode False Nothing convCode
  conv <- E.getConversation (codeConversation code) >>= noteS @'ConvNotFound
  mapErrorS @'GuestLinksDisabled @'CodeNotFound $
    Query.ensureGuestLinksEnabled (Data.convTeam conv)

updateConversationProtocolWithLocalUser ::
  forall r.
  ( Member (ErrorS 'ConvNotFound) r,
    Member (ErrorS 'ConvInvalidProtocolTransition) r,
    Member (ErrorS ('ActionDenied 'LeaveConversation)) r,
    Member (ErrorS 'InvalidOperation) r,
    Member (Error FederationError) r,
    Member (ErrorS 'MLSMigrationCriteriaNotSatisfied) r,
    Member (ErrorS 'NotATeamMember) r,
    Member (ErrorS OperationDenied) r,
    Member (ErrorS 'TeamNotFound) r,
    Member (Error InternalError) r,
    Member (Input UTCTime) r,
    Member (Input Env) r,
    Member (Input (Local ())) r,
    Member (Input Opts) r,
    Member BrigAccess r,
    Member ConversationStore r,
    Member MemberStore r,
    Member TinyLog r,
    Member GundeckAccess r,
    Member ExternalAccess r,
    Member FederatorAccess r,
    Member ProposalStore r,
    Member SubConversationStore r,
    Member TeamFeatureStore r,
    Member TeamStore r
  ) =>
  Local UserId ->
  ConnId ->
  Qualified ConvId ->
  P.ProtocolUpdate ->
  Sem r (UpdateResult Event)
updateConversationProtocolWithLocalUser lusr conn qcnv (P.ProtocolUpdate newProtocol) =
  mapError @UnreachableBackends @InternalError (\_ -> InternalErrorWithDescription "Unexpected UnreachableBackends error when updating remote protocol")
    . mapError @NonFederatingBackends @InternalError (\_ -> InternalErrorWithDescription "Unexpected NonFederatingBackends error when updating remote protocol")
    $ foldQualified
      lusr
      ( \lcnv -> do
          fmap (maybe Unchanged (Updated . lcuEvent) . hush)
            . runError @NoChanges
            . updateLocalConversation @'ConversationUpdateProtocolTag lcnv (tUntagged lusr) (Just conn)
            $ newProtocol
      )
      ( \rcnv ->
          updateRemoteConversation @'ConversationUpdateProtocolTag rcnv lusr conn $
            newProtocol
      )
      qcnv

joinConversationByReusableCode ::
  forall r.
  ( Member BackendNotificationQueueAccess r,
    Member BrigAccess r,
    Member CodeStore r,
    Member ConversationStore r,
    Member (ErrorS 'CodeNotFound) r,
    Member (ErrorS 'InvalidConversationPassword) r,
    Member (ErrorS 'ConvAccessDenied) r,
    Member (ErrorS 'ConvNotFound) r,
    Member (ErrorS 'GuestLinksDisabled) r,
    Member (ErrorS 'InvalidOperation) r,
    Member (ErrorS 'NotATeamMember) r,
    Member (ErrorS 'TooManyMembers) r,
    Member ExternalAccess r,
    Member GundeckAccess r,
    Member (Input Opts) r,
    Member (Input UTCTime) r,
    Member MemberStore r,
    Member TeamStore r,
    Member TeamFeatureStore r,
    Member (Logger (Msg -> Msg)) r
  ) =>
  Local UserId ->
  ConnId ->
  JoinConversationByCode ->
  Sem r (UpdateResult Event)
joinConversationByReusableCode lusr zcon req = do
  c <- verifyReusableCode True req.password req.code
  conv <- E.getConversation (codeConversation c) >>= noteS @'ConvNotFound
  Query.ensureGuestLinksEnabled (Data.convTeam conv)
  joinConversation lusr zcon conv CodeAccess

joinConversationById ::
  forall r.
  ( Member BackendNotificationQueueAccess r,
    Member BrigAccess r,
    Member ConversationStore r,
    Member (ErrorS 'ConvAccessDenied) r,
    Member (ErrorS 'ConvNotFound) r,
    Member (ErrorS 'InvalidOperation) r,
    Member (ErrorS 'NotATeamMember) r,
    Member (ErrorS 'TooManyMembers) r,
    Member ExternalAccess r,
    Member GundeckAccess r,
    Member (Input Opts) r,
    Member (Input UTCTime) r,
    Member MemberStore r,
    Member TeamStore r,
    Member (Logger (Msg -> Msg)) r
  ) =>
  Local UserId ->
  ConnId ->
  ConvId ->
  Sem r (UpdateResult Event)
joinConversationById lusr zcon cnv = do
  conv <- E.getConversation cnv >>= noteS @'ConvNotFound
  joinConversation lusr zcon conv LinkAccess

joinConversation ::
<<<<<<< HEAD
  ( Member BrigAccess r,
    Member FederatorAccess r,
=======
  forall r.
  ( Member BackendNotificationQueueAccess r,
    Member BrigAccess r,
>>>>>>> 2e3a6ec3
    Member (ErrorS 'ConvAccessDenied) r,
    Member (ErrorS 'InvalidOperation) r,
    Member (ErrorS 'NotATeamMember) r,
    Member (ErrorS 'TooManyMembers) r,
    Member ExternalAccess r,
    Member GundeckAccess r,
    Member (Input Opts) r,
    Member (Input UTCTime) r,
    Member MemberStore r,
    Member TeamStore r,
    Member (Logger (Msg -> Msg)) r
  ) =>
  Local UserId ->
  ConnId ->
  Data.Conversation ->
  Access ->
  Sem r (UpdateResult Event)
joinConversation lusr zcon conv access = do
  let lcnv = qualifyAs lusr conv.convId
  ensureConversationAccess (tUnqualified lusr) conv access
  ensureGroupConversation conv
  -- FUTUREWORK: remote users?
  ensureMemberLimit (Data.convProtocolTag conv) (toList $ Data.convLocalMembers conv) [tUnqualified lusr]
  getUpdateResult $ do
    -- NOTE: When joining conversations, all users become members
    -- as this is our desired behavior for these types of conversations
    -- where there is no way to control who joins, etc.
    let users = filter (notIsConvMember lusr conv) [tUnqualified lusr]
    (extraTargets, action) <-
      addMembersToLocalConversation lcnv (UserList users []) roleNameWireMember
    lcuEvent
      <$> notifyConversationAction
        (sing @'ConversationJoinTag)
        (tUntagged lusr)
        False
        (Just zcon)
        (qualifyAs lusr conv)
        (convBotsAndMembers conv <> extraTargets)
        action

addMembers ::
  ( Member BackendNotificationQueueAccess r,
    Member BrigAccess r,
    Member ConversationStore r,
    Member (Error InternalError) r,
    Member (ErrorS ('ActionDenied 'AddConversationMember)) r,
    Member (ErrorS ('ActionDenied 'LeaveConversation)) r,
    Member (ErrorS 'ConvAccessDenied) r,
    Member (ErrorS 'ConvNotFound) r,
    Member (ErrorS 'InvalidOperation) r,
    Member (ErrorS 'NotConnected) r,
    Member (ErrorS 'NotATeamMember) r,
    Member (ErrorS 'TooManyMembers) r,
    Member (ErrorS 'MissingLegalholdConsent) r,
    Member (Error FederationError) r,
    Member (Error NonFederatingBackends) r,
    Member (Error UnreachableBackends) r,
    Member ExternalAccess r,
    Member FederatorAccess r,
    Member GundeckAccess r,
    Member (Input Env) r,
    Member (Input Opts) r,
    Member (Input UTCTime) r,
    Member LegalHoldStore r,
    Member MemberStore r,
    Member ProposalStore r,
    Member SubConversationStore r,
    Member TeamStore r,
    Member TinyLog r
  ) =>
  Local UserId ->
  ConnId ->
  Qualified ConvId ->
  InviteQualified ->
  Sem r (UpdateResult Event)
addMembers lusr zcon qcnv (InviteQualified users role) = do
  lcnv <- ensureLocal lusr qcnv
  getUpdateResult . fmap lcuEvent $
    updateLocalConversation @'ConversationJoinTag lcnv (tUntagged lusr) (Just zcon) $
      ConversationJoin users role

addMembersUnqualifiedV2 ::
  ( Member BackendNotificationQueueAccess r,
    Member BrigAccess r,
    Member ConversationStore r,
    Member (Error FederationError) r,
    Member (Error InternalError) r,
    Member (ErrorS ('ActionDenied 'AddConversationMember)) r,
    Member (ErrorS ('ActionDenied 'LeaveConversation)) r,
    Member (ErrorS 'ConvAccessDenied) r,
    Member (ErrorS 'ConvNotFound) r,
    Member (ErrorS 'InvalidOperation) r,
    Member (ErrorS 'NotConnected) r,
    Member (ErrorS 'NotATeamMember) r,
    Member (ErrorS 'TooManyMembers) r,
    Member (ErrorS 'MissingLegalholdConsent) r,
    Member (Error NonFederatingBackends) r,
    Member (Error UnreachableBackends) r,
    Member ExternalAccess r,
    Member FederatorAccess r,
    Member GundeckAccess r,
    Member (Input Env) r,
    Member (Input Opts) r,
    Member (Input UTCTime) r,
    Member LegalHoldStore r,
    Member MemberStore r,
    Member ProposalStore r,
    Member SubConversationStore r,
    Member TeamStore r,
    Member TinyLog r
  ) =>
  Local UserId ->
  ConnId ->
  ConvId ->
  InviteQualified ->
  Sem r (UpdateResult Event)
addMembersUnqualifiedV2 lusr zcon cnv (InviteQualified users role) = do
  let lcnv = qualifyAs lusr cnv
  getUpdateResult . fmap lcuEvent $
    updateLocalConversation @'ConversationJoinTag lcnv (tUntagged lusr) (Just zcon) $
      ConversationJoin users role

addMembersUnqualified ::
  ( Member BackendNotificationQueueAccess r,
    Member BrigAccess r,
    Member ConversationStore r,
    Member (Error FederationError) r,
    Member (Error InternalError) r,
    Member (ErrorS ('ActionDenied 'AddConversationMember)) r,
    Member (ErrorS ('ActionDenied 'LeaveConversation)) r,
    Member (ErrorS 'ConvAccessDenied) r,
    Member (ErrorS 'ConvNotFound) r,
    Member (ErrorS 'InvalidOperation) r,
    Member (ErrorS 'NotConnected) r,
    Member (ErrorS 'NotATeamMember) r,
    Member (ErrorS 'TooManyMembers) r,
    Member (ErrorS 'MissingLegalholdConsent) r,
    Member (Error NonFederatingBackends) r,
    Member (Error UnreachableBackends) r,
    Member ExternalAccess r,
    Member FederatorAccess r,
    Member GundeckAccess r,
    Member (Input Env) r,
    Member (Input Opts) r,
    Member (Input UTCTime) r,
    Member LegalHoldStore r,
    Member MemberStore r,
    Member ProposalStore r,
    Member SubConversationStore r,
    Member TeamStore r,
    Member TinyLog r
  ) =>
  Local UserId ->
  ConnId ->
  ConvId ->
  Invite ->
  Sem r (UpdateResult Event)
addMembersUnqualified lusr zcon cnv (Invite users role) = do
  let qusers = fmap (tUntagged . qualifyAs lusr) (toNonEmpty users)
  addMembers lusr zcon (tUntagged (qualifyAs lusr cnv)) (InviteQualified qusers role)

updateSelfMember ::
  ( Member ConversationStore r,
    Member (ErrorS 'ConvNotFound) r,
    Member ExternalAccess r,
    Member GundeckAccess r,
    Member (Input UTCTime) r,
    Member MemberStore r
  ) =>
  Local UserId ->
  ConnId ->
  Qualified ConvId ->
  MemberUpdate ->
  Sem r ()
updateSelfMember lusr zcon qcnv update = do
  exists <- foldQualified lusr checkLocalMembership checkRemoteMembership qcnv
  unless exists $ throwS @'ConvNotFound
  E.setSelfMember qcnv lusr update
  now <- input
  let e = Event qcnv Nothing (tUntagged lusr) now (EdMemberUpdate (updateData lusr))
  pushConversationEvent (Just zcon) e (fmap pure lusr) []
  where
    checkLocalMembership ::
      (Member MemberStore r) =>
      Local ConvId ->
      Sem r Bool
    checkLocalMembership lcnv =
      isMember (tUnqualified lusr)
        <$> E.getLocalMembers (tUnqualified lcnv)
    checkRemoteMembership ::
      (Member ConversationStore r) =>
      Remote ConvId ->
      Sem r Bool
    checkRemoteMembership rcnv =
      isJust . Map.lookup rcnv
        <$> E.getRemoteConversationStatus (tUnqualified lusr) [rcnv]
    updateData luid =
      MemberUpdateData
        { misTarget = tUntagged luid,
          misOtrMutedStatus = mupOtrMuteStatus update,
          misOtrMutedRef = mupOtrMuteRef update,
          misOtrArchived = mupOtrArchive update,
          misOtrArchivedRef = mupOtrArchiveRef update,
          misHidden = mupHidden update,
          misHiddenRef = mupHiddenRef update,
          misConvRoleName = Nothing
        }

updateUnqualifiedSelfMember ::
  ( Member ConversationStore r,
    Member (ErrorS 'ConvNotFound) r,
    Member ExternalAccess r,
    Member GundeckAccess r,
    Member (Input UTCTime) r,
    Member MemberStore r
  ) =>
  Local UserId ->
  ConnId ->
  ConvId ->
  MemberUpdate ->
  Sem r ()
updateUnqualifiedSelfMember lusr zcon cnv update = do
  let lcnv = qualifyAs lusr cnv
  updateSelfMember lusr zcon (tUntagged lcnv) update

updateOtherMemberLocalConv ::
  ( Member BackendNotificationQueueAccess r,
    Member ConversationStore r,
    Member (Error FederationError) r,
    Member (ErrorS ('ActionDenied 'ModifyOtherConversationMember)) r,
    Member (ErrorS 'InvalidTarget) r,
    Member (ErrorS 'InvalidOperation) r,
    Member (ErrorS 'ConvNotFound) r,
    Member (ErrorS 'ConvMemberNotFound) r,
    Member ExternalAccess r,
    Member GundeckAccess r,
    Member (Input UTCTime) r,
    Member MemberStore r,
    Member (Logger (Msg -> Msg)) r
  ) =>
  Local ConvId ->
  Local UserId ->
  ConnId ->
  Qualified UserId ->
  OtherMemberUpdate ->
  Sem r ()
updateOtherMemberLocalConv lcnv lusr con qvictim update = void . getUpdateResult . fmap lcuEvent $ do
  when (tUntagged lusr == qvictim) $
    throwS @'InvalidTarget
  updateLocalConversation @'ConversationMemberUpdateTag lcnv (tUntagged lusr) (Just con) $
    ConversationMemberUpdate qvictim update

updateOtherMemberUnqualified ::
  ( Member BackendNotificationQueueAccess r,
    Member ConversationStore r,
    Member (Error FederationError) r,
    Member (ErrorS ('ActionDenied 'ModifyOtherConversationMember)) r,
    Member (ErrorS 'InvalidTarget) r,
    Member (ErrorS 'InvalidOperation) r,
    Member (ErrorS 'ConvNotFound) r,
    Member (ErrorS 'ConvMemberNotFound) r,
    Member ExternalAccess r,
    Member GundeckAccess r,
    Member (Input UTCTime) r,
    Member MemberStore r,
    Member (Logger (Msg -> Msg)) r
  ) =>
  Local UserId ->
  ConnId ->
  ConvId ->
  UserId ->
  OtherMemberUpdate ->
  Sem r ()
updateOtherMemberUnqualified lusr zcon cnv victim update = do
  let lcnv = qualifyAs lusr cnv
  let lvictim = qualifyAs lusr victim
  updateOtherMemberLocalConv lcnv lusr zcon (tUntagged lvictim) update

updateOtherMember ::
  ( Member BackendNotificationQueueAccess r,
    Member ConversationStore r,
    Member (Error FederationError) r,
    Member (ErrorS ('ActionDenied 'ModifyOtherConversationMember)) r,
    Member (ErrorS 'InvalidTarget) r,
    Member (ErrorS 'InvalidOperation) r,
    Member (ErrorS 'ConvNotFound) r,
    Member (ErrorS 'ConvMemberNotFound) r,
    Member ExternalAccess r,
    Member GundeckAccess r,
    Member (Input UTCTime) r,
    Member MemberStore r,
    Member (Logger (Msg -> Msg)) r
  ) =>
  Local UserId ->
  ConnId ->
  Qualified ConvId ->
  Qualified UserId ->
  OtherMemberUpdate ->
  Sem r ()
updateOtherMember lusr zcon qcnv qvictim update = do
  let doUpdate = foldQualified lusr updateOtherMemberLocalConv updateOtherMemberRemoteConv
  doUpdate qcnv lusr zcon qvictim update

updateOtherMemberRemoteConv ::
  (Member (Error FederationError) r) =>
  Remote ConvId ->
  Local UserId ->
  ConnId ->
  Qualified UserId ->
  OtherMemberUpdate ->
  Sem r ()
updateOtherMemberRemoteConv _ _ _ _ _ = throw FederationNotImplemented

removeMemberUnqualified ::
  ( Member BackendNotificationQueueAccess r,
    Member ConversationStore r,
    Member (Error FederationError) r,
    Member (Error InternalError) r,
    Member (ErrorS ('ActionDenied 'RemoveConversationMember)) r,
    Member (ErrorS 'ConvNotFound) r,
    Member (ErrorS 'InvalidOperation) r,
    Member ExternalAccess r,
    Member FederatorAccess r,
    Member GundeckAccess r,
    Member (Input Env) r,
    Member (Input UTCTime) r,
    Member MemberStore r,
    Member ProposalStore r,
    Member SubConversationStore r,
    Member TinyLog r
  ) =>
  Local UserId ->
  ConnId ->
  ConvId ->
  UserId ->
  Sem r (Maybe Event)
removeMemberUnqualified lusr con cnv victim = do
  let lvictim = qualifyAs lusr victim
      lcnv = qualifyAs lusr cnv
  removeMemberQualified lusr con (tUntagged lcnv) (tUntagged lvictim)

removeMemberQualified ::
  ( Member BackendNotificationQueueAccess r,
    Member ConversationStore r,
    Member (Error FederationError) r,
    Member (Error InternalError) r,
    Member (ErrorS ('ActionDenied 'RemoveConversationMember)) r,
    Member (ErrorS 'ConvNotFound) r,
    Member (ErrorS 'InvalidOperation) r,
    Member ExternalAccess r,
    Member FederatorAccess r,
    Member GundeckAccess r,
    Member (Input Env) r,
    Member (Input UTCTime) r,
    Member MemberStore r,
    Member ProposalStore r,
    Member SubConversationStore r,
    Member TinyLog r
  ) =>
  Local UserId ->
  ConnId ->
  Qualified ConvId ->
  Qualified UserId ->
  Sem r (Maybe Event)
removeMemberQualified lusr con qcnv victim =
  mapErrorS @('ActionDenied 'LeaveConversation) @('ActionDenied 'RemoveConversationMember) $
    foldQualified
      lusr
      (\lcnv -> removeMemberFromLocalConv lcnv lusr (Just con))
      (\rcnv -> removeMemberFromRemoteConv rcnv lusr)
      qcnv
      victim

removeMemberFromRemoteConv ::
  ( Member FederatorAccess r,
    Member (ErrorS ('ActionDenied 'RemoveConversationMember)) r,
    Member (ErrorS 'ConvNotFound) r,
    Member (Input UTCTime) r
  ) =>
  Remote ConvId ->
  Local UserId ->
  Qualified UserId ->
  Sem r (Maybe Event)
removeMemberFromRemoteConv cnv lusr victim
  | tUntagged lusr == victim = do
      let lc = LeaveConversationRequest (tUnqualified cnv) (qUnqualified victim)
      let rpc = fedClient @'Galley @"leave-conversation" lc
      (either handleError handleSuccess . void . (.response) =<<) $
        E.runFederated cnv rpc
  | otherwise = throwS @('ActionDenied 'RemoveConversationMember)
  where
    handleError ::
      ( Member (ErrorS ('ActionDenied 'RemoveConversationMember)) r,
        Member (ErrorS 'ConvNotFound) r
      ) =>
      RemoveFromConversationError ->
      Sem r (Maybe Event)
    handleError RemoveFromConversationErrorRemovalNotAllowed =
      throwS @('ActionDenied 'RemoveConversationMember)
    handleError RemoveFromConversationErrorNotFound = throwS @'ConvNotFound
    handleError RemoveFromConversationErrorUnchanged = pure Nothing

    handleSuccess :: (Member (Input UTCTime) r) => () -> Sem r (Maybe Event)
    handleSuccess _ = do
      t <- input
      pure . Just $
        Event (tUntagged cnv) Nothing (tUntagged lusr) t $
          EdMembersLeave (QualifiedUserIdList [victim])

-- | Remove a member from a local conversation.
removeMemberFromLocalConv ::
  ( Member BackendNotificationQueueAccess r,
    Member ConversationStore r,
    Member (Error FederationError) r,
    Member (Error InternalError) r,
    Member (ErrorS ('ActionDenied 'LeaveConversation)) r,
    Member (ErrorS ('ActionDenied 'RemoveConversationMember)) r,
    Member (ErrorS 'ConvNotFound) r,
    Member (ErrorS 'InvalidOperation) r,
    Member ExternalAccess r,
    Member FederatorAccess r,
    Member GundeckAccess r,
    Member (Input Env) r,
    Member (Input UTCTime) r,
    Member MemberStore r,
    Member ProposalStore r,
    Member SubConversationStore r,
    Member TinyLog r
  ) =>
  Local ConvId ->
  Local UserId ->
  Maybe ConnId ->
  Qualified UserId ->
  Sem r (Maybe Event)
removeMemberFromLocalConv lcnv lusr con victim
  | tUntagged lusr == victim =
      fmap (fmap lcuEvent . hush)
        . runError @NoChanges
        . updateLocalConversation @'ConversationLeaveTag lcnv (tUntagged lusr) con
        $ ()
  | otherwise =
      fmap (fmap lcuEvent . hush)
        . runError @NoChanges
        . updateLocalConversation @'ConversationRemoveMembersTag lcnv (tUntagged lusr) con
        . pure
        $ victim

-- OTR

postProteusMessage ::
  ( Member BrigAccess r,
    Member ClientStore r,
    Member ConversationStore r,
    Member FederatorAccess r,
    Member BackendNotificationQueueAccess r,
    Member GundeckAccess r,
    Member ExternalAccess r,
    Member (Input Opts) r,
    Member (Input UTCTime) r,
    Member TeamStore r,
    Member TinyLog r
  ) =>
  Local UserId ->
  ConnId ->
  Qualified ConvId ->
  RawProto QualifiedNewOtrMessage ->
  Sem r (PostOtrResponse MessageSendingStatus)
postProteusMessage sender zcon conv msg = runLocalInput sender $ do
  foldQualified
    sender
    (\c -> postQualifiedOtrMessage User (tUntagged sender) (Just zcon) c (rpValue msg))
    (\c -> postRemoteOtrMessage (tUntagged sender) c (rpRaw msg))
    conv

postProteusBroadcast ::
  ( Member BrigAccess r,
    Member ClientStore r,
    Member (ErrorS 'TeamNotFound) r,
    Member (ErrorS 'NonBindingTeam) r,
    Member (ErrorS 'BroadcastLimitExceeded) r,
    Member GundeckAccess r,
    Member ExternalAccess r,
    Member (Input Opts) r,
    Member (Input UTCTime) r,
    Member TeamStore r,
    Member TinyLog r
  ) =>
  Local UserId ->
  ConnId ->
  QualifiedNewOtrMessage ->
  Sem r (PostOtrResponse MessageSendingStatus)
postProteusBroadcast sender zcon = postBroadcast sender (Just zcon)

unqualifyEndpoint ::
  (Functor f) =>
  Local x ->
  (QualifiedNewOtrMessage -> f (PostOtrResponse MessageSendingStatus)) ->
  Maybe IgnoreMissing ->
  Maybe ReportMissing ->
  NewOtrMessage ->
  f (PostOtrResponse ClientMismatch)
unqualifyEndpoint loc f ignoreMissing reportMissing message = do
  let qualifiedRecipients =
        QualifiedOtrRecipients
          . QualifiedUserClientMap
          . Map.singleton (tDomain loc)
          . userClientMap
          . fmap fromBase64TextLenient
          . otrRecipientsMap
          . newOtrRecipients
          $ message
      clientMismatchStrategy = legacyClientMismatchStrategy (tDomain loc) (newOtrReportMissing message) ignoreMissing reportMissing
      qualifiedMessage =
        QualifiedNewOtrMessage
          { qualifiedNewOtrSender = newOtrSender message,
            qualifiedNewOtrRecipients = qualifiedRecipients,
            qualifiedNewOtrNativePush = newOtrNativePush message,
            qualifiedNewOtrTransient = newOtrTransient message,
            qualifiedNewOtrNativePriority = newOtrNativePriority message,
            qualifiedNewOtrData = foldMap fromBase64TextLenient (newOtrData message),
            qualifiedNewOtrClientMismatchStrategy = clientMismatchStrategy
          }
  unqualify (tDomain loc) <$> f qualifiedMessage

postBotMessageUnqualified ::
  ( Member BrigAccess r,
    Member ClientStore r,
    Member ConversationStore r,
    Member ExternalAccess r,
    Member FederatorAccess r,
    Member BackendNotificationQueueAccess r,
    Member GundeckAccess r,
    Member (Input (Local ())) r,
    Member (Input Opts) r,
    Member TeamStore r,
    Member TinyLog r,
    Member (Input UTCTime) r
  ) =>
  BotId ->
  ConvId ->
  Maybe IgnoreMissing ->
  Maybe ReportMissing ->
  NewOtrMessage ->
  Sem r (PostOtrResponse ClientMismatch)
postBotMessageUnqualified sender cnv ignoreMissing reportMissing message = do
  lusr <- qualifyLocal (botUserId sender)
  lcnv <- qualifyLocal cnv
  unqualifyEndpoint
    lusr
    (runLocalInput lusr . postQualifiedOtrMessage Bot (tUntagged lusr) Nothing lcnv)
    ignoreMissing
    reportMissing
    message

postOtrBroadcastUnqualified ::
  ( Member BrigAccess r,
    Member ClientStore r,
    Member (ErrorS 'TeamNotFound) r,
    Member (ErrorS 'NonBindingTeam) r,
    Member (ErrorS 'BroadcastLimitExceeded) r,
    Member GundeckAccess r,
    Member ExternalAccess r,
    Member (Input Opts) r,
    Member (Input UTCTime) r,
    Member TeamStore r,
    Member TinyLog r
  ) =>
  Local UserId ->
  ConnId ->
  Maybe IgnoreMissing ->
  Maybe ReportMissing ->
  NewOtrMessage ->
  Sem r (PostOtrResponse ClientMismatch)
postOtrBroadcastUnqualified sender zcon =
  unqualifyEndpoint
    sender
    (postBroadcast sender (Just zcon))

postOtrMessageUnqualified ::
  ( Member BrigAccess r,
    Member ClientStore r,
    Member ConversationStore r,
    Member FederatorAccess r,
    Member BackendNotificationQueueAccess r,
    Member ExternalAccess r,
    Member GundeckAccess r,
    Member (Input Opts) r,
    Member (Input UTCTime) r,
    Member TeamStore r,
    Member TinyLog r
  ) =>
  Local UserId ->
  ConnId ->
  ConvId ->
  Maybe IgnoreMissing ->
  Maybe ReportMissing ->
  NewOtrMessage ->
  Sem r (PostOtrResponse ClientMismatch)
postOtrMessageUnqualified sender zcon cnv =
  let lcnv = qualifyAs sender cnv
   in unqualifyEndpoint
        sender
        (runLocalInput sender . postQualifiedOtrMessage User (tUntagged sender) (Just zcon) lcnv)

updateConversationName ::
  ( Member BackendNotificationQueueAccess r,
    Member ConversationStore r,
    Member (Error FederationError) r,
    Member (Error InvalidInput) r,
    Member (ErrorS ('ActionDenied 'ModifyConversationName)) r,
    Member (ErrorS 'ConvNotFound) r,
    Member (ErrorS 'InvalidOperation) r,
    Member ExternalAccess r,
    Member GundeckAccess r,
    Member (Input UTCTime) r,
    Member (Logger (Msg -> Msg)) r
  ) =>
  Local UserId ->
  ConnId ->
  Qualified ConvId ->
  ConversationRename ->
  Sem r (UpdateResult Event)
updateConversationName lusr zcon qcnv convRename = do
  foldQualified
    lusr
    (updateLocalConversationName lusr zcon)
    (\_ _ -> throw FederationNotImplemented)
    qcnv
    convRename

updateUnqualifiedConversationName ::
  ( Member BackendNotificationQueueAccess r,
    Member ConversationStore r,
    Member (Error FederationError) r,
    Member (Error InvalidInput) r,
    Member (ErrorS ('ActionDenied 'ModifyConversationName)) r,
    Member (ErrorS 'ConvNotFound) r,
    Member (ErrorS 'InvalidOperation) r,
    Member ExternalAccess r,
    Member GundeckAccess r,
    Member (Input UTCTime) r,
    Member (Logger (Msg -> Msg)) r
  ) =>
  Local UserId ->
  ConnId ->
  ConvId ->
  ConversationRename ->
  Sem r (UpdateResult Event)
updateUnqualifiedConversationName lusr zcon cnv rename = do
  let lcnv = qualifyAs lusr cnv
  updateLocalConversationName lusr zcon lcnv rename

updateLocalConversationName ::
  ( Member BackendNotificationQueueAccess r,
    Member ConversationStore r,
    Member (Error FederationError) r,
    Member (Error InvalidInput) r,
    Member (ErrorS ('ActionDenied 'ModifyConversationName)) r,
    Member (ErrorS 'ConvNotFound) r,
    Member (ErrorS 'InvalidOperation) r,
    Member ExternalAccess r,
    Member GundeckAccess r,
    Member (Input UTCTime) r,
    Member (Logger (Msg -> Msg)) r
  ) =>
  Local UserId ->
  ConnId ->
  Local ConvId ->
  ConversationRename ->
  Sem r (UpdateResult Event)
updateLocalConversationName lusr zcon lcnv rename =
  getUpdateResult . fmap lcuEvent $
    updateLocalConversation @'ConversationRenameTag lcnv (tUntagged lusr) (Just zcon) rename

memberTyping ::
  ( Member GundeckAccess r,
    Member (ErrorS 'ConvNotFound) r,
    Member (Input (Local ())) r,
    Member (Input UTCTime) r,
    Member ConversationStore r,
    Member MemberStore r,
    Member FederatorAccess r
  ) =>
  Local UserId ->
  ConnId ->
  Qualified ConvId ->
  TypingStatus ->
  Sem r ()
memberTyping lusr zcon qcnv ts = do
  foldQualified
    lusr
    ( \lcnv -> do
        (conv, _) <- getConversationAndMemberWithError @'ConvNotFound (tUntagged lusr) lcnv
        void $ notifyTypingIndicator conv (tUntagged lusr) (Just zcon) ts
    )
    ( \rcnv -> do
        isMemberRemoteConv <- E.checkLocalMemberRemoteConv (tUnqualified lusr) rcnv
        unless isMemberRemoteConv $ throwS @'ConvNotFound
        let rpc =
              TypingDataUpdateRequest
                { typingStatus = ts,
                  userId = tUnqualified lusr,
                  convId = tUnqualified rcnv
                }
        res <- E.runFederated rcnv (fedClient @'Galley @"update-typing-indicator" rpc)
        case res of
          TypingDataUpdateSuccess (TypingDataUpdated {..}) -> do
            pushTypingIndicatorEvents origUserId time usersInConv (Just zcon) qcnv typingStatus
          TypingDataUpdateError _ -> pure ()
    )
    qcnv

memberTypingUnqualified ::
  ( Member GundeckAccess r,
    Member (ErrorS 'ConvNotFound) r,
    Member (Input (Local ())) r,
    Member (Input UTCTime) r,
    Member MemberStore r,
    Member ConversationStore r,
    Member FederatorAccess r
  ) =>
  Local UserId ->
  ConnId ->
  ConvId ->
  TypingStatus ->
  Sem r ()
memberTypingUnqualified lusr zcon cnv ts = do
  lcnv <- qualifyLocal cnv
  memberTyping lusr zcon (tUntagged lcnv) ts

addServiceH ::
  ( Member ServiceStore r,
    Member WaiRoutes r
  ) =>
  JsonRequest Service ->
  Sem r Response
addServiceH req = do
  E.createService =<< fromJsonBody req
  pure empty

rmServiceH ::
  ( Member ServiceStore r,
    Member WaiRoutes r
  ) =>
  JsonRequest ServiceRef ->
  Sem r Response
rmServiceH req = do
  E.deleteService =<< fromJsonBody req
  pure empty

addBotH ::
  ( Member ClientStore r,
    Member ConversationStore r,
    Member (ErrorS ('ActionDenied 'AddConversationMember)) r,
    Member (ErrorS 'ConvNotFound) r,
    Member (ErrorS 'InvalidOperation) r,
    Member (ErrorS 'TooManyMembers) r,
    Member ExternalAccess r,
    Member GundeckAccess r,
    Member (Input (Local ())) r,
    Member (Input Opts) r,
    Member (Input UTCTime) r,
    Member MemberStore r,
    Member WaiRoutes r
  ) =>
  UserId ::: ConnId ::: JsonRequest AddBot ->
  Sem r Response
addBotH (zusr ::: zcon ::: req) = do
  bot <- fromJsonBody req
  lusr <- qualifyLocal zusr
  json <$> addBot lusr zcon bot

addBot ::
  forall r.
  ( Member ClientStore r,
    Member ConversationStore r,
    Member (ErrorS ('ActionDenied 'AddConversationMember)) r,
    Member (ErrorS 'ConvNotFound) r,
    Member (ErrorS 'InvalidOperation) r,
    Member (ErrorS 'TooManyMembers) r,
    Member ExternalAccess r,
    Member GundeckAccess r,
    Member (Input Opts) r,
    Member (Input UTCTime) r,
    Member MemberStore r
  ) =>
  Local UserId ->
  ConnId ->
  AddBot ->
  Sem r Event
addBot lusr zcon b = do
  c <-
    E.getConversation (b ^. addBotConv) >>= noteS @'ConvNotFound
  -- Check some preconditions on adding bots to a conversation
  (bots, users) <- regularConvChecks c
  t <- input
  E.createClient (botUserId (b ^. addBotId)) (b ^. addBotClient)
  bm <- E.createBotMember (b ^. addBotService) (b ^. addBotId) (b ^. addBotConv)
  let e =
        Event
          (tUntagged (qualifyAs lusr (b ^. addBotConv)))
          Nothing
          (tUntagged lusr)
          t
          ( EdMembersJoin
              ( SimpleMembers
                  [ SimpleMember
                      (tUntagged (qualifyAs lusr (botUserId (botMemId bm))))
                      roleNameWireAdmin
                  ]
              )
          )
  for_ (newPushLocal ListComplete (tUnqualified lusr) (ConvEvent e) (recipient <$> users)) $ \p ->
    E.push1 $ p & pushConn ?~ zcon
  E.deliverAsync ((bm : bots) `zip` repeat e)
  pure e
  where
    regularConvChecks c = do
      let (bots, users) = localBotsAndUsers (Data.convLocalMembers c)
      unless (tUnqualified lusr `isMember` users) $ throwS @'ConvNotFound
      ensureGroupConversation c
      self <- getSelfMemberFromLocals (tUnqualified lusr) users
      -- Note that in brig from where this internal handler is called, we additionally check for conversation admin role.
      -- Remember to change this if we ever want to allow non admins to add bots.
      ensureActionAllowed SAddConversationMember self
      unless (any ((== b ^. addBotId) . botMemId) bots) $ do
        let botId = qualifyAs lusr (botUserId (b ^. addBotId))
        ensureMemberLimit (Data.convProtocolTag c) (toList $ Data.convLocalMembers c) [tUntagged botId]
      pure (bots, users)

rmBotH ::
  ( Member ClientStore r,
    Member ConversationStore r,
    Member (ErrorS 'ConvNotFound) r,
    Member ExternalAccess r,
    Member GundeckAccess r,
    Member (Input (Local ())) r,
    Member (Input UTCTime) r,
    Member MemberStore r,
    Member WaiRoutes r,
    Member (ErrorS ('ActionDenied 'RemoveConversationMember)) r
  ) =>
  UserId ::: Maybe ConnId ::: JsonRequest RemoveBot ->
  Sem r Response
rmBotH (zusr ::: zcon ::: req) = do
  lusr <- qualifyLocal zusr
  bot <- fromJsonBody req
  handleUpdateResult <$> rmBot lusr zcon bot

rmBot ::
  ( Member ClientStore r,
    Member ConversationStore r,
    Member (ErrorS 'ConvNotFound) r,
    Member ExternalAccess r,
    Member GundeckAccess r,
    Member (Input UTCTime) r,
    Member MemberStore r,
    Member (ErrorS ('ActionDenied 'RemoveConversationMember)) r
  ) =>
  Local UserId ->
  Maybe ConnId ->
  RemoveBot ->
  Sem r (UpdateResult Event)
rmBot lusr zcon b = do
  c <-
    E.getConversation (b ^. rmBotConv) >>= noteS @'ConvNotFound
  let (bots, users) = localBotsAndUsers (Data.convLocalMembers c)
  unless (tUnqualified lusr `isMember` Data.convLocalMembers c) $
    throwS @'ConvNotFound
  -- A bot can remove itself (which will internally be triggered when a service is deleted),
  -- otherwise we have to check for the correct permissions
  unless (botUserId (b ^. rmBotId) == tUnqualified lusr) $ do
    -- Note that in brig from where this internal handler is called, we additionally check for conversation admin role.
    -- Remember to change this if we ever want to allow non admins to remove bots.
    self <- getSelfMemberFromLocals (tUnqualified lusr) users
    ensureActionAllowed SRemoveConversationMember self
  let lcnv = qualifyAs lusr (Data.convId c)
  if not (any ((== b ^. rmBotId) . botMemId) bots)
    then pure Unchanged
    else do
      t <- input
      do
        let evd = EdMembersLeave (QualifiedUserIdList [tUntagged (qualifyAs lusr (botUserId (b ^. rmBotId)))])
        let e = Event (tUntagged lcnv) Nothing (tUntagged lusr) t evd
        for_ (newPushLocal ListComplete (tUnqualified lusr) (ConvEvent e) (recipient <$> users)) $ \p ->
          E.push1 $ p & pushConn .~ zcon
        E.deleteMembers (Data.convId c) (UserList [botUserId (b ^. rmBotId)] [])
        E.deleteClients (botUserId (b ^. rmBotId))
        E.deliverAsync (bots `zip` repeat e)
        pure $ Updated e

-------------------------------------------------------------------------------
-- Helpers

ensureConvMember :: (Member (ErrorS 'ConvNotFound) r) => [LocalMember] -> UserId -> Sem r ()
ensureConvMember users usr =
  unless (usr `isMember` users) $ throwS @'ConvNotFound

getConversationCodeURI ::
  ( Member (ErrorS 'ConvAccessDenied) r,
    Member CodeStore r
  ) =>
  Maybe ZHostValue ->
  Sem r HttpsUrl
getConversationCodeURI mbZHost = do
  mbURI <- E.getConversationCodeURI mbZHost
  case mbURI of
    Just uri -> pure uri
    Nothing -> throwS @'ConvAccessDenied<|MERGE_RESOLUTION|>--- conflicted
+++ resolved
@@ -462,11 +462,8 @@
 updateConversationMessageTimerUnqualified lusr zcon cnv = updateConversationMessageTimer lusr zcon (tUntagged (qualifyAs lusr cnv))
 
 deleteLocalConversation ::
-<<<<<<< HEAD
   ( Member BrigAccess r,
-=======
-  ( Member BackendNotificationQueueAccess r,
->>>>>>> 2e3a6ec3
+    Member BackendNotificationQueueAccess r,
     Member CodeStore r,
     Member ConversationStore r,
     Member (Error FederationError) r,
@@ -475,6 +472,7 @@
     Member (ErrorS 'ConvNotFound) r,
     Member (ErrorS 'InvalidOperation) r,
     Member ExternalAccess r,
+    Member FederatorAccess r,
     Member GundeckAccess r,
     Member SubConversationStore r,
     Member MemberStore r,
@@ -701,6 +699,7 @@
     Member (Input Env) r,
     Member (Input (Local ())) r,
     Member (Input Opts) r,
+    Member BackendNotificationQueueAccess r,
     Member BrigAccess r,
     Member ConversationStore r,
     Member MemberStore r,
@@ -795,14 +794,9 @@
   joinConversation lusr zcon conv LinkAccess
 
 joinConversation ::
-<<<<<<< HEAD
-  ( Member BrigAccess r,
-    Member FederatorAccess r,
-=======
   forall r.
   ( Member BackendNotificationQueueAccess r,
     Member BrigAccess r,
->>>>>>> 2e3a6ec3
     Member (ErrorS 'ConvAccessDenied) r,
     Member (ErrorS 'InvalidOperation) r,
     Member (ErrorS 'NotATeamMember) r,

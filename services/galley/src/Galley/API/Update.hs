--- conflicted
+++ resolved
@@ -1489,11 +1489,7 @@
   Sem r ()
 isTypingUnqualified lusr zcon cnv ts = do
   lcnv <- qualifyLocal cnv
-<<<<<<< HEAD
-  isTyping (qUntagged lusr) (Just zcon) lcnv ts
-=======
-  isTyping (tUntagged lusr) (Just zcon) lcnv typingData
->>>>>>> 6bc787fd
+  isTyping (tUntagged lusr) (Just zcon) lcnv ts
 
 addServiceH ::
   Members

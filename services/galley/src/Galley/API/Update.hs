--- conflicted
+++ resolved
@@ -62,9 +62,7 @@
 import Control.Lens
 import Control.Monad.Catch
 import Control.Monad.State
-import Control.Monad.Trans.Except
 import Data.Code
-import Data.Domain (Domain)
 import Data.Id
 import Data.List.Extra (nubOrdOn)
 import Data.List1
@@ -72,7 +70,6 @@
 import Data.Qualified
 import Data.Range
 import qualified Data.Set as Set
-import Data.Tagged (unTagged)
 import Data.Time
 import Galley.API.Error
 import Galley.API.Mapping
@@ -107,9 +104,6 @@
 import qualified Wire.API.Conversation as Public
 import qualified Wire.API.Conversation.Code as Public
 import qualified Wire.API.Event.Conversation as Public
-import Wire.API.Federation.API.Brig as FederatedBrig
-import Wire.API.Federation.Client as FederatedBrig
-import Wire.API.Federation.Error
 import qualified Wire.API.Message as Public
 import qualified Wire.API.Message.Proto as Proto
 import Wire.API.Routes.Public.Galley (UpdateResponses)
@@ -497,11 +491,7 @@
   ensureAccess conv InviteAccess
   ensureConvRoleNotElevated self (invQRoleName invite)
   checkLocals conv (Data.convTeam conv) newLocals
-<<<<<<< HEAD
-  checkRemotes newRemotes
-=======
   checkRemoteUsersExist newRemotes
->>>>>>> 386c1508
   addToConversation mems (zusr, memConvRoleName self) zcon ((,invQRoleName invite) <$> newLocals) ((,invQRoleName invite) <$> newRemotes) conv
   where
     userIsMember u = (^. userId . to (== u))
@@ -518,29 +508,6 @@
     checkLocals conv Nothing newUsers = do
       ensureAccessRole (Data.convAccessRole conv) (zip newUsers $ repeat Nothing)
       ensureConnectedOrSameTeam zusr newUsers
-<<<<<<< HEAD
-
-    checkRemotes :: [Remote UserId] -> Galley ()
-    checkRemotes =
-      traverse_ (uncurry checkRemotesFor)
-        . Map.assocs
-        . partitionQualified
-        . map unTagged
-
-    checkRemotesFor :: Domain -> [UserId] -> Galley ()
-    checkRemotesFor domain uids = do
-      let rpc = FederatedBrig.getUsersByIds FederatedBrig.clientRoutes uids
-      users <-
-        runExceptT (executeFederated domain rpc)
-          >>= either (throwM . federationErrorToWai) pure
-      let uids' =
-            map
-              (qUnqualified . User.profileQualifiedId)
-              (filter (not . User.profileDeleted) users)
-      unless (Set.fromList uids == Set.fromList uids') $
-        throwM unknownRemoteUser
-=======
->>>>>>> 386c1508
 
 updateSelfMemberH :: UserId ::: ConnId ::: ConvId ::: JsonRequest Public.MemberUpdate -> Galley Response
 updateSelfMemberH (zusr ::: zcon ::: cid ::: req) = do

-- This file is part of the Wire Server implementation.
--
-- Copyright (C) 2020 Wire Swiss GmbH <opensource@wire.com>
--
-- This program is free software: you can redistribute it and/or modify it under
-- the terms of the GNU Affero General Public License as published by the Free
-- Software Foundation, either version 3 of the License, or (at your option) any
-- later version.
--
-- This program is distributed in the hope that it will be useful, but WITHOUT
-- ANY WARRANTY; without even the implied warranty of MERCHANTABILITY or FITNESS
-- FOR A PARTICULAR PURPOSE. See the GNU Affero General Public License for more
-- details.
--
-- You should have received a copy of the GNU Affero General Public License along
-- with this program. If not, see <https://www.gnu.org/licenses/>.

module Galley.API.Create
  ( createGroupConversation,
    internalCreateManagedConversationH,
    createSelfConversation,
    createOne2OneConversation,
    createConnectConversationH,
    ConversationResponses,
  )
where

import Control.Lens hiding ((??))
import Control.Monad.Catch
import Data.Id
import Data.List1 (list1)
import Data.Misc (FutureWork (FutureWork))
import Data.Qualified (Qualified (..), Remote, partitionRemoteOrLocalIds')
import Data.Range
import qualified Data.Set as Set
import Data.Time
import qualified Data.UUID.Tagged as U
import Galley.API.Error
import Galley.API.Mapping
import Galley.API.Util
import Galley.App
import qualified Galley.Data as Data
import Galley.Intra.Push
import Galley.Types
import Galley.Types.Teams (ListType (..), Perm (..), TeamBinding (Binding), notTeamMember, teamMembers, userId)
import Galley.Validation
import Imports hiding ((\\))
import Network.HTTP.Types
import Network.Wai
import Network.Wai.Predicate hiding (setStatus)
import Network.Wai.Utilities
import Servant (WithStatus (..))
import qualified Servant
import Servant.API (Union)
import qualified Wire.API.Conversation as Public
import Wire.API.Routes.Public.Galley (ConversationResponses)
import Wire.API.Team.LegalHold (LegalholdProtectee (LegalholdPlusFederationNotImplemented))

-- Servant helpers ------------------------------------------------------

conversationResponse :: ConversationResponse -> Galley (Union ConversationResponses)
conversationResponse (ConversationExisted c) =
  Servant.respond . WithStatus @200 . Servant.addHeader @"Location" (cnvId c) $ c
conversationResponse (ConversationCreated c) =
  Servant.respond . WithStatus @201 . Servant.addHeader @"Location" (cnvId c) $ c

-------------------------------------------------------------------------

----------------------------------------------------------------------------
-- Group conversations

-- | The public-facing endpoint for creating group conversations.
--
-- See Note [managed conversations].
createGroupConversation ::
  UserId ->
  ConnId ->
  Public.NewConvUnmanaged ->
  Galley (Union ConversationResponses)
createGroupConversation user conn wrapped@(Public.NewConvUnmanaged body) =
  conversationResponse =<< case newConvTeam body of
    Nothing -> createRegularGroupConv user conn wrapped
    Just tinfo -> createTeamGroupConv user conn tinfo body

-- | An internal endpoint for creating managed group conversations. Will
-- throw an error for everything else.
internalCreateManagedConversationH :: UserId ::: ConnId ::: JsonRequest NewConvManaged -> Galley Response
internalCreateManagedConversationH (zusr ::: zcon ::: req) = do
  newConv <- fromJsonBody req
  handleConversationResponse <$> internalCreateManagedConversation zusr zcon newConv

internalCreateManagedConversation :: UserId -> ConnId -> NewConvManaged -> Galley ConversationResponse
internalCreateManagedConversation zusr zcon (NewConvManaged body) = do
  case newConvTeam body of
    Nothing -> throwM internalError
    Just tinfo -> createTeamGroupConv zusr zcon tinfo body

ensureNoLegalholdConflicts :: [Remote UserId] -> [UserId] -> Galley ()
ensureNoLegalholdConflicts remotes locals = do
  let FutureWork _remotes = FutureWork @'LegalholdPlusFederationNotImplemented remotes
  whenM (anyLegalholdActivated locals) $
    whenM (allLegalholdConsentGiven locals) $
      throwM missingLegalholdConsent

-- | A helper for creating a regular (non-team) group conversation.
createRegularGroupConv :: UserId -> ConnId -> NewConvUnmanaged -> Galley ConversationResponse
createRegularGroupConv zusr zcon (NewConvUnmanaged body) = do
  localDomain <- viewFederationDomain
  name <- rangeCheckedMaybe (newConvName body)
  let unqualifiedUserIds = newConvUsers body
      qualifiedUserIds = newConvQualifiedUsers body
  let allUsers = map (`Qualified` localDomain) unqualifiedUserIds <> qualifiedUserIds
  checkedUsers <- checkedConvSize allUsers
  let checkedPartitionedUsers = partitionRemoteOrLocalIds' localDomain <$> checkedUsers
  let (remotes, locals) = fromConvSize checkedPartitionedUsers
  ensureConnected zusr locals
  checkRemoteUsersExist remotes
<<<<<<< HEAD
  ensureNoLegalholdConflicts remotes locals
  -- FUTUREWORK: Implement (2) and (3) as per comments for Update.addMembers. (also for createTeamGroupConv)
=======
  -- FUTUREWORK: Implement (3) per comments for Update.addMembers. (also for createTeamGroupConv)
>>>>>>> 6f8b08b0
  c <-
    Data.createConversation
      localDomain
      zusr
      name
      (access body)
      (accessRole body)
      checkedPartitionedUsers
      (newConvTeam body)
      (newConvMessageTimer body)
      (newConvReceiptMode body)
      (newConvUsersRole body)
  notifyCreatedConversation Nothing zusr (Just zcon) c
  conversationCreated zusr c

-- | A helper for creating a team group conversation, used by the endpoint
-- handlers above. Allows both unmanaged and managed conversations.
createTeamGroupConv :: UserId -> ConnId -> Public.ConvTeamInfo -> Public.NewConv -> Galley ConversationResponse
createTeamGroupConv zusr zcon tinfo body = do
  localDomain <- viewFederationDomain
  name <- rangeCheckedMaybe (newConvName body)
  let unqualifiedUserIds = newConvUsers body
      qualifiedUserIds = newConvQualifiedUsers body
      allUserIds = map (`Qualified` localDomain) unqualifiedUserIds <> qualifiedUserIds
  let convTeam = cnvTeamId tinfo
  zusrMembership <- Data.teamMember convTeam zusr
  void $ permissionCheck CreateConversation zusrMembership
  checkedUsers <- checkedConvSize allUserIds
  let checkedPartitionedUsers = partitionRemoteOrLocalIds' localDomain <$> checkedUsers
      (remotes, localUserIds) = fromConvSize checkedPartitionedUsers
  convLocalMemberships <- mapM (Data.teamMember convTeam) localUserIds
  ensureAccessRole (accessRole body) (zip localUserIds convLocalMemberships)
  checkedPartitionedUsersManaged <-
    if cnvManaged tinfo
      then do
        -- ConvMaxSize MUST be < than hardlimit so the conv size check is enough
        maybeAllMembers <- Data.teamMembersForFanout convTeam
        let otherConvMems = filter (/= zusr) $ map (view userId) $ (maybeAllMembers ^. teamMembers)
        checkedLocalUsers <- checkedConvSize otherConvMems
        -- NOTE: Team members are local, therefore there are no remote users in
        -- this case
        pure (fmap ([],) checkedLocalUsers)
      else do
        -- In teams we don't have 1:1 conversations, only regular conversations. We want
        -- users without the 'AddRemoveConvMember' permission to still be able to create
        -- regular conversations, therefore we check for 'AddRemoveConvMember' only if
        -- there are going to be more than two users in the conversation.
        -- FUTUREWORK: We keep this permission around because not doing so will break backwards
        -- compatibility in the sense that the team role 'partners' would be able to create group
        -- conversations (which they should not be able to).
        -- Not sure at the moment how to best solve this but it is unlikely
        -- we can ever get rid of the team permission model anyway - the only thing I can
        -- think of is that 'partners' can create convs but not be admins...
        when (length allUserIds > 1) $ do
          void $ permissionCheck DoNotUseDeprecatedAddRemoveConvMember zusrMembership
        -- Team members are always considered to be connected, so we only check
        -- 'ensureConnected' for non-team-members.
        ensureConnectedToLocals zusr (notTeamMember localUserIds (catMaybes convLocalMemberships))
        pure checkedPartitionedUsers
  checkRemoteUsersExist remotes
<<<<<<< HEAD
  ensureNoLegalholdConflicts remotes localUserIds
  -- FUTUREWORK: Implement (2) and (3) as per comments for Update.addMembers.
=======
  -- FUTUREWORK: Implement (3) per comments for Update.addMembers.
>>>>>>> 6f8b08b0
  conv <-
    Data.createConversation
      localDomain
      zusr
      name
      (access body)
      (accessRole body)
      checkedPartitionedUsersManaged
      (newConvTeam body)
      (newConvMessageTimer body)
      (newConvReceiptMode body)
      (newConvUsersRole body)
  now <- liftIO getCurrentTime
  -- NOTE: We only send (conversation) events to members of the conversation
  notifyCreatedConversation (Just now) zusr (Just zcon) conv
  conversationCreated zusr conv

----------------------------------------------------------------------------
-- Other kinds of conversations

createSelfConversation :: UserId -> Galley (Union ConversationResponses)
createSelfConversation zusr = do
  c <- Data.conversation (Id . toUUID $ zusr)
  conversationResponse
    =<< maybe create (conversationExisted zusr) c
  where
    create = do
      localDomain <- viewFederationDomain
      c <- Data.createSelfConversation localDomain zusr Nothing
      conversationCreated zusr c

createOne2OneConversation :: UserId -> ConnId -> NewConvUnmanaged -> Galley (Union ConversationResponses)
createOne2OneConversation zusr zcon (NewConvUnmanaged j) = do
  otherUserId <- head . fromRange <$> (rangeChecked (newConvUsers j) :: Galley (Range 1 1 [UserId]))
  (x, y) <- toUUIDs zusr otherUserId
  when (x == y) $
    throwM $
      invalidOp "Cannot create a 1-1 with yourself"
  case newConvTeam j of
    Just ti
      | cnvManaged ti -> throwM noManagedTeamConv
      | otherwise ->
        checkBindingTeamPermissions zusr otherUserId (cnvTeamId ti)
    Nothing -> do
      ensureConnected zusr [otherUserId]
  n <- rangeCheckedMaybe (newConvName j)
  c <- Data.conversation (Data.one2OneConvId x y)
  resp <- maybe (create x y n $ newConvTeam j) (conversationExisted zusr) c
  conversationResponse resp
  where
    verifyMembership tid u = do
      membership <- Data.teamMember tid u
      when (isNothing membership) $
        throwM noBindingTeamMembers
    checkBindingTeamPermissions x y tid = do
      zusrMembership <- Data.teamMember tid zusr
      void $ permissionCheck CreateConversation zusrMembership
      Data.teamBinding tid >>= \case
        Just Binding -> do
          verifyMembership tid x
          verifyMembership tid y
        Just _ -> throwM nonBindingTeam
        Nothing -> throwM teamNotFound
    create x y n tinfo = do
      localDomain <- viewFederationDomain
      c <- Data.createOne2OneConversation localDomain x y n (cnvTeamId <$> tinfo)
      notifyCreatedConversation Nothing zusr (Just zcon) c
      conversationCreated zusr c

createConnectConversationH :: UserId ::: Maybe ConnId ::: JsonRequest Connect -> Galley Response
createConnectConversationH (usr ::: conn ::: req) = do
  j <- fromJsonBody req
  handleConversationResponse <$> createConnectConversation usr conn j

createConnectConversation :: UserId -> Maybe ConnId -> Connect -> Galley ConversationResponse
createConnectConversation usr conn j = do
  (x, y) <- toUUIDs usr (cRecipient j)
  n <- rangeCheckedMaybe (cName j)
  conv <- Data.conversation (Data.one2OneConvId x y)
  maybe (create x y n) (update n) conv
  where
    create x y n = do
      localDomain <- viewFederationDomain
      (c, e) <- Data.createConnectConversation localDomain x y n j
      notifyCreatedConversation Nothing usr conn c
      for_ (newPush ListComplete usr (ConvEvent e) (recipient <$> Data.convLocalMembers c)) $ \p ->
        push1 $
          p
            & pushRoute .~ RouteDirect
            & pushConn .~ conn
      conversationCreated usr c
    update n conv = do
      localDomain <- viewFederationDomain
      let mems = Data.convLocalMembers conv
       in conversationExisted usr
            =<< if
                | usr `isMember` mems ->
                  -- we already were in the conversation, maybe also other
                  connect n conv
                | otherwise -> do
                  now <- liftIO getCurrentTime
                  mm <- snd <$> Data.addMember localDomain now (Data.convId conv) usr
                  let conv' =
                        conv
                          { Data.convLocalMembers = Data.convLocalMembers conv <> toList mm
                          }
                  if null mems
                    then do
                      -- the conversation was empty
                      connect n conv'
                    else do
                      -- we were not in the conversation, but someone else
                      conv'' <- acceptOne2One usr conv' conn
                      if Data.convType conv'' == ConnectConv
                        then connect n conv''
                        else return conv''
    connect n conv
      | Data.convType conv == ConnectConv = do
        localDomain <- viewFederationDomain
        let qconv = Qualified (Data.convId conv) localDomain
            qusr = Qualified usr localDomain
        n' <- case n of
          Just x -> do
            Data.updateConversation (Data.convId conv) x
            return . Just $ fromRange x
          Nothing -> return $ Data.convName conv
        t <- liftIO getCurrentTime
        let e = Event ConvConnect qconv qusr t (EdConnect j)
        for_ (newPush ListComplete usr (ConvEvent e) (recipient <$> Data.convLocalMembers conv)) $ \p ->
          push1 $
            p
              & pushRoute .~ RouteDirect
              & pushConn .~ conn
        return $ conv {Data.convName = n'}
      | otherwise = return conv

-------------------------------------------------------------------------------
-- Helpers

data ConversationResponse
  = ConversationCreated !Public.Conversation
  | ConversationExisted !Public.Conversation

conversationCreated :: UserId -> Data.Conversation -> Galley ConversationResponse
conversationCreated usr cnv = ConversationCreated <$> conversationView usr cnv

conversationExisted :: UserId -> Data.Conversation -> Galley ConversationResponse
conversationExisted usr cnv = ConversationExisted <$> conversationView usr cnv

handleConversationResponse :: ConversationResponse -> Response
handleConversationResponse = \case
  ConversationCreated cnv -> json cnv & setStatus status201 . location (cnvId cnv)
  ConversationExisted cnv -> json cnv & setStatus status200 . location (cnvId cnv)

notifyCreatedConversation :: Maybe UTCTime -> UserId -> Maybe ConnId -> Data.Conversation -> Galley ()
notifyCreatedConversation dtime usr conn c = do
  localDomain <- viewFederationDomain
  now <- maybe (liftIO getCurrentTime) pure dtime
  -- FUTUREWORK: Should these calls that push notifications to local and remote
  -- users be made in this, or a different order, or in parallel/applicative
  -- fashion?
  --
  -- Ask remote server to store conversation membership and notify remote users
  -- of being added to a conversation
  registerRemoteConversationMemberships now localDomain c
  -- Notify local users
  pushSome =<< mapM (toPush localDomain now) (Data.convLocalMembers c)
  where
    route
      | Data.convType c == RegularConv = RouteAny
      | otherwise = RouteDirect
    toPush dom t m = do
      let qconv = Qualified (Data.convId c) dom
          qusr = Qualified usr dom
      c' <- conversationView (memId m) c
      let e = Event ConvCreate qconv qusr t (EdConversation c')
      return $
        newPush1 ListComplete usr (ConvEvent e) (list1 (recipient m) [])
          & pushConn .~ conn
          & pushRoute .~ route

toUUIDs :: UserId -> UserId -> Galley (U.UUID U.V4, U.UUID U.V4)
toUUIDs a b = do
  a' <- U.fromUUID (toUUID a) & ifNothing invalidUUID4
  b' <- U.fromUUID (toUUID b) & ifNothing invalidUUID4
  return (a', b')

accessRole :: NewConv -> AccessRole
accessRole b = fromMaybe Data.defRole (newConvAccessRole b)

access :: NewConv -> [Access]
access a = case Set.toList (newConvAccess a) of
  [] -> Data.defRegularConvAccess
  (x : xs) -> x : xs<|MERGE_RESOLUTION|>--- conflicted
+++ resolved
@@ -115,12 +115,8 @@
   let (remotes, locals) = fromConvSize checkedPartitionedUsers
   ensureConnected zusr locals
   checkRemoteUsersExist remotes
-<<<<<<< HEAD
   ensureNoLegalholdConflicts remotes locals
-  -- FUTUREWORK: Implement (2) and (3) as per comments for Update.addMembers. (also for createTeamGroupConv)
-=======
   -- FUTUREWORK: Implement (3) per comments for Update.addMembers. (also for createTeamGroupConv)
->>>>>>> 6f8b08b0
   c <-
     Data.createConversation
       localDomain
@@ -181,12 +177,8 @@
         ensureConnectedToLocals zusr (notTeamMember localUserIds (catMaybes convLocalMemberships))
         pure checkedPartitionedUsers
   checkRemoteUsersExist remotes
-<<<<<<< HEAD
   ensureNoLegalholdConflicts remotes localUserIds
-  -- FUTUREWORK: Implement (2) and (3) as per comments for Update.addMembers.
-=======
   -- FUTUREWORK: Implement (3) per comments for Update.addMembers.
->>>>>>> 6f8b08b0
   conv <-
     Data.createConversation
       localDomain

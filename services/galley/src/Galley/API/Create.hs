--- conflicted
+++ resolved
@@ -151,26 +151,16 @@
   Maybe ConnId ->
   NewConv ->
   Sem r CreateGroupConversationResponse
-<<<<<<< HEAD
-createGroupConversation lusr conn newConv =
-  createGroupConversationGeneric
-    lusr
-    conn
-    newConv
-    groupConversationCreated
-=======
-createGroupConversation lusr mCreatorClient conn newConv = do
+createGroupConversation lusr conn newConv = do
   let remoteDomains = tDomain <$> snd (partitionQualified lusr $ newConv.newConvQualifiedUsers)
   getFederationStatus lusr (RemoteDomains $ Set.fromList remoteDomains) >>= \case
     NotConnectedDomains rd1 rd2 -> pure $ GroupConversationFailedToCreate $ CreateConversationRejected (rd1, rd2)
     FullyConnected ->
       createGroupConversationGeneric
         lusr
-        mCreatorClient
         conn
         newConv
         groupConversationCreated
->>>>>>> 9d029bc0
 
 createGroupConversationGeneric ::
   ( Member BrigAccess r,

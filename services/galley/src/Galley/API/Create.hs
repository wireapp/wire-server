-- This file is part of the Wire Server implementation.
--
-- Copyright (C) 2022 Wire Swiss GmbH <opensource@wire.com>
--
-- This program is free software: you can redistribute it and/or modify it under
-- the terms of the GNU Affero General Public License as published by the Free
-- Software Foundation, either version 3 of the License, or (at your option) any
-- later version.
--
-- This program is distributed in the hope that it will be useful, but WITHOUT
-- ANY WARRANTY; without even the implied warranty of MERCHANTABILITY or FITNESS
-- FOR A PARTICULAR PURPOSE. See the GNU Affero General Public License for more
-- details.
--
-- You should have received a copy of the GNU Affero General Public License along
-- with this program. If not, see <https://www.gnu.org/licenses/>.

-- This program is distributed in the hope that it will be useful, but WITHOUT
-- ANY WARRANTY; without even the implied warranty of MERCHANTABILITY or FITNESS
-- FOR A PARTICULAR PURPOSE. See the GNU Affero General Public License for more
-- details.
--
-- You should have received a copy of the GNU Affero General Public License along
-- with this program. If not, see <https://www.gnu.org/licenses/>.
module Galley.API.Create
  ( createGroupConversation,
    createProteusSelfConversation,
    createOne2OneConversation,
    createConnectConversation,
  )
where

import Control.Lens hiding ((??))
import Data.Id
import Data.List1 (list1)
import Data.Misc (FutureWork (FutureWork))
import Data.Qualified
import Data.Range
import qualified Data.Set as Set
import Data.Time
import qualified Data.UUID.Tagged as U
import Galley.API.Error
import Galley.API.MLS
import Galley.API.MLS.KeyPackage (nullKeyPackageRef)
import Galley.API.MLS.Keys (getMLSRemovalKey)
import Galley.API.Mapping
import Galley.API.One2One
import Galley.API.Util
import Galley.App (Env)
import qualified Galley.Data.Conversation as Data
import Galley.Data.Conversation.Types
import Galley.Effects
import qualified Galley.Effects.ConversationStore as E
import qualified Galley.Effects.GundeckAccess as E
import qualified Galley.Effects.MemberStore as E
import qualified Galley.Effects.TeamStore as E
import Galley.Intra.Push
import Galley.Options
import Galley.Types.Conversations.Members
import Galley.Types.Teams (notTeamMember)
import Galley.Types.ToUserRole
import Galley.Types.UserList
import Galley.Validation
import Imports hiding ((\\))
import Polysemy
import Polysemy.Error
import Polysemy.Input
import qualified Polysemy.TinyLog as P
import Wire.API.Conversation hiding (Conversation, Member)
import Wire.API.Conversation.Protocol
import Wire.API.Error
import Wire.API.Error.Galley
import Wire.API.Event.Conversation
import Wire.API.Federation.Error
import Wire.API.Routes.Public.Galley.Conversation
import Wire.API.Routes.Public.Util
import Wire.API.Team
import Wire.API.Team.LegalHold (LegalholdProtectee (LegalholdPlusFederationNotImplemented))
import Wire.API.Team.Member
import Wire.API.Team.Permission hiding (self)

----------------------------------------------------------------------------
-- Group conversations

-- | The public-facing endpoint for creating group conversations.
createGroupConversation ::
<<<<<<< HEAD
  ( Members
      '[ BrigAccess,
         ConversationStore,
         MemberStore,
         ErrorS 'ConvAccessDenied,
         Error InternalError,
         Error InvalidInput,
         ErrorS 'NotATeamMember,
         ErrorS OperationDenied,
         ErrorS 'NotConnected,
         ErrorS 'MLSNotEnabled,
         ErrorS 'MLSNonEmptyMemberList,
         ErrorS 'MissingLegalholdConsent,
         FederatorAccess,
         GundeckAccess,
         Input Env,
         Input Opts,
         Input UTCTime,
         LegalHoldStore,
         TeamStore,
         P.TinyLog
       ]
      r
=======
  ( Member BrigAccess r,
    Member ConversationStore r,
    Member MemberStore r,
    Member (ErrorS 'ConvAccessDenied) r,
    Member (Error InternalError) r,
    Member (Error InvalidInput) r,
    Member (ErrorS 'NotATeamMember) r,
    Member (ErrorS OperationDenied) r,
    Member (ErrorS 'NotConnected) r,
    Member (ErrorS 'MLSNotEnabled) r,
    Member (ErrorS 'MLSNonEmptyMemberList) r,
    Member (ErrorS 'MissingLegalholdConsent) r,
    Member FederatorAccess r,
    Member GundeckAccess r,
    Member (Input Env) r,
    Member (Input Opts) r,
    Member (Input UTCTime) r,
    Member LegalHoldStore r,
    Member TeamStore r,
    Member P.TinyLog r,
    CallsFed 'Galley "on-conversation-created"
>>>>>>> f3e980d8
  ) =>
  Local UserId ->
  ConnId ->
  NewConv ->
  Sem r ConversationResponse
createGroupConversation lusr conn newConv = do
  (nc, fromConvSize -> allUsers) <- newRegularConversation lusr newConv
  let tinfo = newConvTeam newConv
  checkCreateConvPermissions lusr newConv tinfo allUsers
  ensureNoLegalholdConflicts allUsers

  case newConvProtocol newConv of
    ProtocolMLSTag -> do
      -- Here we fail early in order to notify users of this misconfiguration
      assertMLSEnabled
      unlessM (isJust <$> getMLSRemovalKey) $
        throw (InternalErrorWithDescription "No backend removal key is configured (See 'mlsPrivateKeyPaths' in galley's config). Refusing to create MLS conversation.")
    ProtocolProteusTag -> pure ()

  lcnv <- traverse (const E.createConversationId) lusr
  -- FUTUREWORK: Invoke the creating a conversation action only once
  -- protocol-specific validation is successful. Otherwise we might write the
  -- conversation to the database, and throw a validation error when the
  -- conversation is already in the database.
  conv <- E.createConversation lcnv nc

  -- set creator client for MLS conversations
  case (convProtocol conv, newConvCreatorClient newConv) of
    (ProtocolProteus, _) -> pure ()
    (ProtocolMLS mlsMeta, Just c) ->
      E.addMLSClients (cnvmlsGroupId mlsMeta) (tUntagged lusr) (Set.singleton (c, nullKeyPackageRef))
    (ProtocolMLS _mlsMeta, Nothing) ->
      throw (InvalidPayload "Missing creator_client field when creating an MLS conversation")

  now <- input
  -- NOTE: We only send (conversation) events to members of the conversation
  notifyCreatedConversation (Just now) lusr (Just conn) conv
  conversationCreated lusr conv

ensureNoLegalholdConflicts ::
  ( Member (ErrorS 'MissingLegalholdConsent) r,
    Member (Input Opts) r,
    Member LegalHoldStore r,
    Member TeamStore r
  ) =>
  UserList UserId ->
  Sem r ()
ensureNoLegalholdConflicts (UserList locals remotes) = do
  let FutureWork _remotes = FutureWork @'LegalholdPlusFederationNotImplemented remotes
  whenM (anyLegalholdActivated locals) $
    unlessM (allLegalholdConsentGiven locals) $
      throwS @'MissingLegalholdConsent

checkCreateConvPermissions ::
  ( Member BrigAccess r,
    Member (ErrorS 'ConvAccessDenied) r,
    Member (ErrorS 'NotATeamMember) r,
    Member (ErrorS OperationDenied) r,
    Member (ErrorS 'NotConnected) r,
    Member TeamStore r
  ) =>
  Local UserId ->
  NewConv ->
  Maybe ConvTeamInfo ->
  UserList UserId ->
  Sem r ()
checkCreateConvPermissions lusr _newConv Nothing allUsers =
  ensureConnected lusr allUsers
checkCreateConvPermissions lusr newConv (Just tinfo) allUsers = do
  let convTeam = cnvTeamId tinfo
  zusrMembership <- E.getTeamMember convTeam (tUnqualified lusr)
  void $ permissionCheck CreateConversation zusrMembership
  convLocalMemberships <- mapM (E.getTeamMember convTeam) (ulLocals allUsers)
  ensureAccessRole (accessRoles newConv) (zip (ulLocals allUsers) convLocalMemberships)
  -- In teams we don't have 1:1 conversations, only regular conversations. We want
  -- users without the 'AddRemoveConvMember' permission to still be able to create
  -- regular conversations, therefore we check for 'AddRemoveConvMember' only if
  -- there are going to be more than two users in the conversation.
  -- FUTUREWORK: We keep this permission around because not doing so will break backwards
  -- compatibility in the sense that the team role 'partners' would be able to create group
  -- conversations (which they should not be able to).
  -- Not sure at the moment how to best solve this but it is unlikely
  -- we can ever get rid of the team permission model anyway - the only thing I can
  -- think of is that 'partners' can create convs but not be admins...
  when (length allUsers > 1) $ do
    void $ permissionCheck DoNotUseDeprecatedAddRemoveConvMember zusrMembership

  -- Team members are always considered to be connected, so we only check
  -- 'ensureConnected' for non-team-members.
  ensureConnectedToLocals (tUnqualified lusr) (notTeamMember (ulLocals allUsers) (catMaybes convLocalMemberships))
  ensureConnectedToRemotes lusr (ulRemotes allUsers)

----------------------------------------------------------------------------
-- Other kinds of conversations

createProteusSelfConversation ::
  forall r.
  ( Member ConversationStore r,
    Member (Error InternalError) r,
    Member P.TinyLog r
  ) =>
  Local UserId ->
  Sem r ConversationResponse
createProteusSelfConversation lusr = do
  let lcnv = fmap Data.selfConv lusr
  c <- E.getConversation (tUnqualified lcnv)
  maybe (create lcnv) (conversationExisted lusr) c
  where
    create :: Local ConvId -> Sem r ConversationResponse
    create lcnv = do
      let nc =
            NewConversation
              { ncMetadata = (defConversationMetadata (tUnqualified lusr)) {cnvmType = SelfConv},
                ncUsers = ulFromLocals [toUserRole (tUnqualified lusr)],
                ncProtocol = ProtocolProteusTag
              }
      c <- E.createConversation lcnv nc
      conversationCreated lusr c

createOne2OneConversation ::
  forall r.
<<<<<<< HEAD
  ( Members
      '[ BrigAccess,
         ConversationStore,
         ErrorS 'ConvAccessDenied,
         Error FederationError,
         Error InternalError,
         Error InvalidInput,
         ErrorS 'ConvAccessDenied,
         ErrorS 'NotATeamMember,
         ErrorS 'NonBindingTeam,
         ErrorS 'NoBindingTeamMembers,
         ErrorS OperationDenied,
         ErrorS 'TeamNotFound,
         ErrorS 'InvalidOperation,
         ErrorS 'NotConnected,
         ErrorS 'MissingLegalholdConsent,
         FederatorAccess,
         GundeckAccess,
         Input UTCTime,
         TeamStore,
         P.TinyLog
       ]
      r
=======
  ( Member BrigAccess r,
    Member ConversationStore r,
    Member (Error FederationError) r,
    Member (Error InternalError) r,
    Member (Error InvalidInput) r,
    Member (ErrorS 'NotATeamMember) r,
    Member (ErrorS 'NonBindingTeam) r,
    Member (ErrorS 'NoBindingTeamMembers) r,
    Member (ErrorS OperationDenied) r,
    Member (ErrorS 'TeamNotFound) r,
    Member (ErrorS 'InvalidOperation) r,
    Member (ErrorS 'NotConnected) r,
    Member FederatorAccess r,
    Member GundeckAccess r,
    Member (Input UTCTime) r,
    Member TeamStore r,
    Member P.TinyLog r,
    CallsFed 'Galley "on-conversation-created"
>>>>>>> f3e980d8
  ) =>
  Local UserId ->
  ConnId ->
  NewConv ->
  Sem r ConversationResponse
createOne2OneConversation lusr zcon j = do
  let allUsers = newConvMembers lusr j
  other <- ensureOne (ulAll lusr allUsers)
  when (tUntagged lusr == other) $
    throwS @'InvalidOperation
  mtid <- case newConvTeam j of
    Just ti -> do
      foldQualified
        lusr
        (\lother -> checkBindingTeamPermissions lother (cnvTeamId ti))
        (const (pure Nothing))
        other
    Nothing -> ensureConnected lusr allUsers $> Nothing
  foldQualified
    lusr
    (createLegacyOne2OneConversationUnchecked lusr zcon (newConvName j) mtid)
    (createOne2OneConversationUnchecked lusr zcon (newConvName j) mtid . tUntagged)
    other
  where
    verifyMembership :: TeamId -> UserId -> Sem r ()
    verifyMembership tid u = do
      membership <- E.getTeamMember tid u
      when (isNothing membership) $
        throwS @'NoBindingTeamMembers
    checkBindingTeamPermissions ::
      Local UserId ->
      TeamId ->
      Sem r (Maybe TeamId)
    checkBindingTeamPermissions lother tid = do
      zusrMembership <- E.getTeamMember tid (tUnqualified lusr)
      void $ permissionCheck CreateConversation zusrMembership
      E.getTeamBinding tid >>= \case
        Just Binding -> do
          verifyMembership tid (tUnqualified lusr)
          verifyMembership tid (tUnqualified lother)
          pure (Just tid)
        Just _ -> throwS @'NonBindingTeam
        Nothing -> throwS @'TeamNotFound

createLegacyOne2OneConversationUnchecked ::
<<<<<<< HEAD
  ( Members
      '[ ConversationStore,
         Error InternalError,
         Error InvalidInput,
         FederatorAccess,
         GundeckAccess,
         Input UTCTime,
         P.TinyLog
       ]
      r
=======
  ( Member ConversationStore r,
    Member (Error InternalError) r,
    Member (Error InvalidInput) r,
    Member FederatorAccess r,
    Member GundeckAccess r,
    Member (Input UTCTime) r,
    Member P.TinyLog r,
    CallsFed 'Galley "on-conversation-created"
>>>>>>> f3e980d8
  ) =>
  Local UserId ->
  ConnId ->
  Maybe (Range 1 256 Text) ->
  Maybe TeamId ->
  Local UserId ->
  Sem r ConversationResponse
createLegacyOne2OneConversationUnchecked self zcon name mtid other = do
  lcnv <- localOne2OneConvId self other
  let meta =
        (defConversationMetadata (tUnqualified self))
          { cnvmType = One2OneConv,
            cnvmTeam = mtid,
            cnvmName = fmap fromRange name
          }
  let nc =
        NewConversation
          { ncUsers = ulFromLocals (map (toUserRole . tUnqualified) [self, other]),
            ncProtocol = ProtocolProteusTag,
            ncMetadata = meta
          }
  mc <- E.getConversation (tUnqualified lcnv)
  case mc of
    Just c -> conversationExisted self c
    Nothing -> do
      c <- E.createConversation lcnv nc
      notifyCreatedConversation Nothing self (Just zcon) c
      conversationCreated self c

createOne2OneConversationUnchecked ::
<<<<<<< HEAD
  ( Members
      '[ ConversationStore,
         Error FederationError,
         Error InternalError,
         ErrorS 'MissingLegalholdConsent,
         FederatorAccess,
         GundeckAccess,
         Input UTCTime,
         P.TinyLog
       ]
      r
=======
  ( Member ConversationStore r,
    Member (Error FederationError) r,
    Member (Error InternalError) r,
    Member FederatorAccess r,
    Member GundeckAccess r,
    Member (Input UTCTime) r,
    Member P.TinyLog r,
    CallsFed 'Galley "on-conversation-created"
>>>>>>> f3e980d8
  ) =>
  Local UserId ->
  ConnId ->
  Maybe (Range 1 256 Text) ->
  Maybe TeamId ->
  Qualified UserId ->
  Sem r ConversationResponse
createOne2OneConversationUnchecked self zcon name mtid other = do
  let create =
        foldQualified
          self
          createOne2OneConversationLocally
          createOne2OneConversationRemotely
  create (one2OneConvId (tUntagged self) other) self zcon name mtid other

createOne2OneConversationLocally ::
<<<<<<< HEAD
  ( Members
      '[ ConversationStore,
         Error InternalError,
         ErrorS 'MissingLegalholdConsent,
         FederatorAccess,
         GundeckAccess,
         Input UTCTime,
         P.TinyLog
       ]
      r
=======
  ( Member ConversationStore r,
    Member (Error InternalError) r,
    Member FederatorAccess r,
    Member GundeckAccess r,
    Member (Input UTCTime) r,
    Member P.TinyLog r,
    CallsFed 'Galley "on-conversation-created"
>>>>>>> f3e980d8
  ) =>
  Local ConvId ->
  Local UserId ->
  ConnId ->
  Maybe (Range 1 256 Text) ->
  Maybe TeamId ->
  Qualified UserId ->
  Sem r ConversationResponse
createOne2OneConversationLocally lcnv self zcon name mtid other = do
  mc <- E.getConversation (tUnqualified lcnv)
  case mc of
    Just c -> conversationExisted self c
    Nothing -> do
      let meta =
            (defConversationMetadata (tUnqualified self))
              { cnvmType = One2OneConv,
                cnvmTeam = mtid,
                cnvmName = fmap fromRange name
              }
      let nc =
            NewConversation
              { ncMetadata = meta,
                ncUsers = fmap toUserRole (toUserList lcnv [tUntagged self, other]),
                ncProtocol = ProtocolProteusTag
              }
      c <- E.createConversation lcnv nc
      notifyCreatedConversation Nothing self (Just zcon) c
      conversationCreated self c

createOne2OneConversationRemotely ::
  Member (Error FederationError) r =>
  Remote ConvId ->
  Local UserId ->
  ConnId ->
  Maybe (Range 1 256 Text) ->
  Maybe TeamId ->
  Qualified UserId ->
  Sem r ConversationResponse
createOne2OneConversationRemotely _ _ _ _ _ _ =
  throw FederationNotImplemented

createConnectConversation ::
<<<<<<< HEAD
  ( Members
      '[ ConversationStore,
         ErrorS 'ConvNotFound,
         Error FederationError,
         Error InternalError,
         Error InvalidInput,
         ErrorS 'InvalidOperation,
         ErrorS 'NotConnected,
         FederatorAccess,
         GundeckAccess,
         Input UTCTime,
         MemberStore,
         P.TinyLog
       ]
      r
=======
  ( Member ConversationStore r,
    Member (ErrorS 'ConvNotFound) r,
    Member (Error FederationError) r,
    Member (Error InternalError) r,
    Member (Error InvalidInput) r,
    Member (ErrorS 'InvalidOperation) r,
    Member FederatorAccess r,
    Member GundeckAccess r,
    Member (Input UTCTime) r,
    Member MemberStore r,
    Member P.TinyLog r,
    CallsFed 'Galley "on-conversation-created"
>>>>>>> f3e980d8
  ) =>
  Local UserId ->
  Maybe ConnId ->
  Connect ->
  Sem r ConversationResponse
createConnectConversation lusr conn j = do
  lrecipient <- ensureLocal lusr (cRecipient j)
  n <- rangeCheckedMaybe (cName j)
  let meta =
        (defConversationMetadata (tUnqualified lusr))
          { cnvmType = ConnectConv,
            cnvmName = fmap fromRange n
          }
  lcnv <- localOne2OneConvId lusr lrecipient
  let nc =
        NewConversation
          { -- We add only one member, second one gets added later,
            -- when the other user accepts the connection request.
            ncUsers = ulFromLocals (map (toUserRole . tUnqualified) [lusr]),
            ncProtocol = ProtocolProteusTag,
            ncMetadata = meta
          }
  E.getConversation (tUnqualified lcnv)
    >>= maybe (create lcnv nc) (update n)
  where
    create lcnv nc = do
      c <- E.createConversation lcnv nc
      now <- input
      let e = Event (tUntagged lcnv) Nothing (tUntagged lusr) now (EdConnect j)
      notifyCreatedConversation Nothing lusr conn c
      for_ (newPushLocal ListComplete (tUnqualified lusr) (ConvEvent e) (recipient <$> Data.convLocalMembers c)) $ \p ->
        E.push1 $
          p
            & pushRoute .~ RouteDirect
            & pushConn .~ conn
      conversationCreated lusr c
    update n conv = do
      let mems = Data.convLocalMembers conv
       in conversationExisted lusr
            =<< if tUnqualified lusr `isMember` mems
              then -- we already were in the conversation, maybe also other
                connect n conv
              else do
                let lcid = qualifyAs lusr (Data.convId conv)
                mm <- E.createMember lcid lusr
                let conv' =
                      conv
                        { Data.convLocalMembers = Data.convLocalMembers conv <> toList mm
                        }
                if null mems
                  then do
                    -- the conversation was empty
                    connect n conv'
                  else do
                    -- we were not in the conversation, but someone else
                    conv'' <- acceptOne2One lusr conv' conn
                    if Data.convType conv'' == ConnectConv
                      then connect n conv''
                      else pure conv''
    connect n conv
      | Data.convType conv == ConnectConv = do
          let lcnv = qualifyAs lusr (Data.convId conv)
          n' <- case n of
            Just x -> do
              E.setConversationName (Data.convId conv) x
              pure . Just $ fromRange x
            Nothing -> pure $ Data.convName conv
          t <- input
          let e = Event (tUntagged lcnv) Nothing (tUntagged lusr) t (EdConnect j)
          for_ (newPushLocal ListComplete (tUnqualified lusr) (ConvEvent e) (recipient <$> Data.convLocalMembers conv)) $ \p ->
            E.push1 $
              p
                & pushRoute .~ RouteDirect
                & pushConn .~ conn
          pure $ Data.convSetName n' conv
      | otherwise = pure conv

--------------------------------------------------------------------------------
-- Conversation creation records

-- | Return a 'NewConversation' record suitable for creating a group conversation.
newRegularConversation ::
  ( Member (ErrorS 'MLSNonEmptyMemberList) r,
    Member (Error InvalidInput) r,
    Member (Input Opts) r
  ) =>
  Local UserId ->
  NewConv ->
  Sem r (NewConversation, ConvSizeChecked UserList UserId)
newRegularConversation lusr newConv = do
  o <- input
  let uncheckedUsers = newConvMembers lusr newConv
  users <- case newConvProtocol newConv of
    ProtocolProteusTag -> checkedConvSize o uncheckedUsers
    ProtocolMLSTag -> do
      unless (null uncheckedUsers) $ throwS @'MLSNonEmptyMemberList
      pure mempty
  let nc =
        NewConversation
          { ncMetadata =
              ConversationMetadata
                { cnvmType = RegularConv,
                  cnvmCreator = tUnqualified lusr,
                  cnvmAccess = access newConv,
                  cnvmAccessRoles = accessRoles newConv,
                  cnvmName = fmap fromRange (newConvName newConv),
                  cnvmMessageTimer = newConvMessageTimer newConv,
                  cnvmReceiptMode = newConvReceiptMode newConv,
                  cnvmTeam = fmap cnvTeamId (newConvTeam newConv)
                },
            ncUsers = ulAddLocal (toUserRole (tUnqualified lusr)) (fmap (,newConvUsersRole newConv) (fromConvSize users)),
            ncProtocol = newConvProtocol newConv
          }
  pure (nc, users)

-------------------------------------------------------------------------------
-- Helpers

conversationCreated ::
  ( Member (Error InternalError) r,
    Member P.TinyLog r
  ) =>
  Local UserId ->
  Data.Conversation ->
  Sem r ConversationResponse
conversationCreated lusr cnv = Created <$> conversationView lusr cnv

notifyCreatedConversation ::
<<<<<<< HEAD
  ( Members '[Error InternalError, FederatorAccess, GundeckAccess, Input UTCTime, P.TinyLog] r
=======
  ( Member (Error InternalError) r,
    Member FederatorAccess r,
    Member GundeckAccess r,
    Member (Input UTCTime) r,
    Member P.TinyLog r,
    CallsFed 'Galley "on-conversation-created"
>>>>>>> f3e980d8
  ) =>
  Maybe UTCTime ->
  Local UserId ->
  Maybe ConnId ->
  Data.Conversation ->
  Sem r ()
notifyCreatedConversation dtime lusr conn c = do
  now <- maybe input pure dtime
  -- FUTUREWORK: Handle failures in notifying so it does not abort half way
  -- through (either when notifying remotes or locals)
  --
  -- Ask remote server to store conversation membership and notify remote users
  -- of being added to a conversation
  registerRemoteConversationMemberships now (tDomain lusr) c
  -- Notify local users
  let remoteOthers = map remoteMemberToOther $ Data.convRemoteMembers c
      localOthers = map (localMemberToOther (tDomain lusr)) $ Data.convLocalMembers c
  E.push =<< mapM (toPush now remoteOthers localOthers) (Data.convLocalMembers c)
  where
    route
      | Data.convType c == RegularConv = RouteAny
      | otherwise = RouteDirect
    toPush t remoteOthers localOthers m = do
      let lconv = qualifyAs lusr (Data.convId c)
      c' <- conversationViewWithCachedOthers remoteOthers localOthers c (qualifyAs lusr (lmId m))
      let e = Event (tUntagged lconv) Nothing (tUntagged lusr) t (EdConversation c')
      pure $
        newPushLocal1 ListComplete (tUnqualified lusr) (ConvEvent e) (list1 (recipient m) [])
          & pushConn .~ conn
          & pushRoute .~ route

localOne2OneConvId ::
  Member (Error InvalidInput) r =>
  Local UserId ->
  Local UserId ->
  Sem r (Local ConvId)
localOne2OneConvId self other = do
  (x, y) <- toUUIDs (tUnqualified self) (tUnqualified other)
  pure . qualifyAs self $ Data.localOne2OneConvId x y

toUUIDs ::
  Member (Error InvalidInput) r =>
  UserId ->
  UserId ->
  Sem r (U.UUID U.V4, U.UUID U.V4)
toUUIDs a b = do
  a' <- U.fromUUID (toUUID a) & note InvalidUUID4
  b' <- U.fromUUID (toUUID b) & note InvalidUUID4
  pure (a', b')

accessRoles :: NewConv -> Set AccessRole
accessRoles b = fromMaybe Data.defRole (newConvAccessRoles b)

access :: NewConv -> [Access]
access a = case Set.toList (newConvAccess a) of
  [] -> Data.defRegularConvAccess
  (x : xs) -> x : xs

newConvMembers :: Local x -> NewConv -> UserList UserId
newConvMembers loc body =
  UserList (newConvUsers body) []
    <> toUserList loc (newConvQualifiedUsers body)

ensureOne :: Member (Error InvalidInput) r => [a] -> Sem r a
ensureOne [x] = pure x
ensureOne _ = throw (InvalidRange "One-to-one conversations can only have a single invited member")<|MERGE_RESOLUTION|>--- conflicted
+++ resolved
@@ -84,31 +84,6 @@
 
 -- | The public-facing endpoint for creating group conversations.
 createGroupConversation ::
-<<<<<<< HEAD
-  ( Members
-      '[ BrigAccess,
-         ConversationStore,
-         MemberStore,
-         ErrorS 'ConvAccessDenied,
-         Error InternalError,
-         Error InvalidInput,
-         ErrorS 'NotATeamMember,
-         ErrorS OperationDenied,
-         ErrorS 'NotConnected,
-         ErrorS 'MLSNotEnabled,
-         ErrorS 'MLSNonEmptyMemberList,
-         ErrorS 'MissingLegalholdConsent,
-         FederatorAccess,
-         GundeckAccess,
-         Input Env,
-         Input Opts,
-         Input UTCTime,
-         LegalHoldStore,
-         TeamStore,
-         P.TinyLog
-       ]
-      r
-=======
   ( Member BrigAccess r,
     Member ConversationStore r,
     Member MemberStore r,
@@ -130,7 +105,6 @@
     Member TeamStore r,
     Member P.TinyLog r,
     CallsFed 'Galley "on-conversation-created"
->>>>>>> f3e980d8
   ) =>
   Local UserId ->
   ConnId ->
@@ -252,31 +226,6 @@
 
 createOne2OneConversation ::
   forall r.
-<<<<<<< HEAD
-  ( Members
-      '[ BrigAccess,
-         ConversationStore,
-         ErrorS 'ConvAccessDenied,
-         Error FederationError,
-         Error InternalError,
-         Error InvalidInput,
-         ErrorS 'ConvAccessDenied,
-         ErrorS 'NotATeamMember,
-         ErrorS 'NonBindingTeam,
-         ErrorS 'NoBindingTeamMembers,
-         ErrorS OperationDenied,
-         ErrorS 'TeamNotFound,
-         ErrorS 'InvalidOperation,
-         ErrorS 'NotConnected,
-         ErrorS 'MissingLegalholdConsent,
-         FederatorAccess,
-         GundeckAccess,
-         Input UTCTime,
-         TeamStore,
-         P.TinyLog
-       ]
-      r
-=======
   ( Member BrigAccess r,
     Member ConversationStore r,
     Member (Error FederationError) r,
@@ -295,7 +244,6 @@
     Member TeamStore r,
     Member P.TinyLog r,
     CallsFed 'Galley "on-conversation-created"
->>>>>>> f3e980d8
   ) =>
   Local UserId ->
   ConnId ->
@@ -341,18 +289,6 @@
         Nothing -> throwS @'TeamNotFound
 
 createLegacyOne2OneConversationUnchecked ::
-<<<<<<< HEAD
-  ( Members
-      '[ ConversationStore,
-         Error InternalError,
-         Error InvalidInput,
-         FederatorAccess,
-         GundeckAccess,
-         Input UTCTime,
-         P.TinyLog
-       ]
-      r
-=======
   ( Member ConversationStore r,
     Member (Error InternalError) r,
     Member (Error InvalidInput) r,
@@ -361,7 +297,6 @@
     Member (Input UTCTime) r,
     Member P.TinyLog r,
     CallsFed 'Galley "on-conversation-created"
->>>>>>> f3e980d8
   ) =>
   Local UserId ->
   ConnId ->
@@ -392,19 +327,6 @@
       conversationCreated self c
 
 createOne2OneConversationUnchecked ::
-<<<<<<< HEAD
-  ( Members
-      '[ ConversationStore,
-         Error FederationError,
-         Error InternalError,
-         ErrorS 'MissingLegalholdConsent,
-         FederatorAccess,
-         GundeckAccess,
-         Input UTCTime,
-         P.TinyLog
-       ]
-      r
-=======
   ( Member ConversationStore r,
     Member (Error FederationError) r,
     Member (Error InternalError) r,
@@ -413,7 +335,6 @@
     Member (Input UTCTime) r,
     Member P.TinyLog r,
     CallsFed 'Galley "on-conversation-created"
->>>>>>> f3e980d8
   ) =>
   Local UserId ->
   ConnId ->
@@ -430,18 +351,6 @@
   create (one2OneConvId (tUntagged self) other) self zcon name mtid other
 
 createOne2OneConversationLocally ::
-<<<<<<< HEAD
-  ( Members
-      '[ ConversationStore,
-         Error InternalError,
-         ErrorS 'MissingLegalholdConsent,
-         FederatorAccess,
-         GundeckAccess,
-         Input UTCTime,
-         P.TinyLog
-       ]
-      r
-=======
   ( Member ConversationStore r,
     Member (Error InternalError) r,
     Member FederatorAccess r,
@@ -449,7 +358,6 @@
     Member (Input UTCTime) r,
     Member P.TinyLog r,
     CallsFed 'Galley "on-conversation-created"
->>>>>>> f3e980d8
   ) =>
   Local ConvId ->
   Local UserId ->
@@ -492,23 +400,6 @@
   throw FederationNotImplemented
 
 createConnectConversation ::
-<<<<<<< HEAD
-  ( Members
-      '[ ConversationStore,
-         ErrorS 'ConvNotFound,
-         Error FederationError,
-         Error InternalError,
-         Error InvalidInput,
-         ErrorS 'InvalidOperation,
-         ErrorS 'NotConnected,
-         FederatorAccess,
-         GundeckAccess,
-         Input UTCTime,
-         MemberStore,
-         P.TinyLog
-       ]
-      r
-=======
   ( Member ConversationStore r,
     Member (ErrorS 'ConvNotFound) r,
     Member (Error FederationError) r,
@@ -521,7 +412,6 @@
     Member MemberStore r,
     Member P.TinyLog r,
     CallsFed 'Galley "on-conversation-created"
->>>>>>> f3e980d8
   ) =>
   Local UserId ->
   Maybe ConnId ->
@@ -650,16 +540,12 @@
 conversationCreated lusr cnv = Created <$> conversationView lusr cnv
 
 notifyCreatedConversation ::
-<<<<<<< HEAD
-  ( Members '[Error InternalError, FederatorAccess, GundeckAccess, Input UTCTime, P.TinyLog] r
-=======
   ( Member (Error InternalError) r,
     Member FederatorAccess r,
     Member GundeckAccess r,
     Member (Input UTCTime) r,
     Member P.TinyLog r,
     CallsFed 'Galley "on-conversation-created"
->>>>>>> f3e980d8
   ) =>
   Maybe UTCTime ->
   Local UserId ->

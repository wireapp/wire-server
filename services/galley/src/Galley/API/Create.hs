-- This file is part of the Wire Server implementation.
--
-- Copyright (C) 2022 Wire Swiss GmbH <opensource@wire.com>
--
-- This program is free software: you can redistribute it and/or modify it under
-- the terms of the GNU Affero General Public License as published by the Free
-- Software Foundation, either version 3 of the License, or (at your option) any
-- later version.
--
-- This program is distributed in the hope that it will be useful, but WITHOUT
-- ANY WARRANTY; without even the implied warranty of MERCHANTABILITY or FITNESS
-- FOR A PARTICULAR PURPOSE. See the GNU Affero General Public License for more
-- details.
--
-- You should have received a copy of the GNU Affero General Public License along
-- with this program. If not, see <https://www.gnu.org/licenses/>.

-- This program is distributed in the hope that it will be useful, but WITHOUT
-- ANY WARRANTY; without even the implied warranty of MERCHANTABILITY or FITNESS
-- FOR A PARTICULAR PURPOSE. See the GNU Affero General Public License for more
-- details.
--
-- You should have received a copy of the GNU Affero General Public License along
-- with this program. If not, see <https://www.gnu.org/licenses/>.
module Galley.API.Create
  ( createGroupConversationUpToV3,
    createGroupConversation,
    createProteusSelfConversation,
    createOne2OneConversation,
    createConnectConversation,
  )
where

import Control.Lens hiding ((??))
import Data.Id
import Data.List1 (list1)
import Data.Misc (FutureWork (FutureWork))
import Data.Qualified
import Data.Range
import Data.Set qualified as Set
import Data.Time
import Data.UUID.Tagged qualified as U
import Galley.API.Action
import Galley.API.Error
import Galley.API.MLS
import Galley.API.MLS.Keys (getMLSRemovalKey)
import Galley.API.Mapping
import Galley.API.One2One
import Galley.API.Util
import Galley.App (Env)
import Galley.Data.Conversation qualified as Data
import Galley.Data.Conversation.Types
import Galley.Effects
import Galley.Effects.ConversationStore qualified as E
import Galley.Effects.FederatorAccess qualified as E
import Galley.Effects.GundeckAccess qualified as E
import Galley.Effects.MemberStore qualified as E
import Galley.Effects.TeamStore qualified as E
import Galley.Intra.Push
import Galley.Options
import Galley.Types.Conversations.Members
import Galley.Types.Teams (notTeamMember)
import Galley.Types.ToUserRole
import Galley.Types.UserList
import Galley.Validation
import Imports hiding ((\\))
import Polysemy
import Polysemy.Error
import Polysemy.Input
import Polysemy.TinyLog qualified as P
import Wire.API.Conversation hiding (Conversation, Member)
import Wire.API.Error
import Wire.API.Error.Galley
import Wire.API.Event.Conversation
import Wire.API.Federation.Error
import Wire.API.FederationStatus
import Wire.API.Routes.Public.Galley.Conversation
import Wire.API.Routes.Public.Util
import Wire.API.Team
import Wire.API.Team.LegalHold (LegalholdProtectee (LegalholdPlusFederationNotImplemented))
import Wire.API.Team.Member
import Wire.API.Team.Permission hiding (self)
import Wire.API.User

----------------------------------------------------------------------------
-- Group conversations

-- | The public-facing endpoint for creating group conversations in the client
-- API up to and including version 3.
createGroupConversationUpToV3 ::
  ( Member BrigAccess r,
    Member ConversationStore r,
    Member (ErrorS 'ConvAccessDenied) r,
    Member (Error FederationError) r,
    Member (Error InternalError) r,
    Member (Error InvalidInput) r,
    Member (ErrorS 'NotATeamMember) r,
    Member (ErrorS OperationDenied) r,
    Member (ErrorS 'NotConnected) r,
    Member (ErrorS 'MLSNotEnabled) r,
    Member (ErrorS 'MLSNonEmptyMemberList) r,
    Member (ErrorS 'MissingLegalholdConsent) r,
    Member (Error UnreachableBackendsLegacy) r,
    Member FederatorAccess r,
    Member GundeckAccess r,
    Member (Input Env) r,
    Member (Input Opts) r,
    Member (Input UTCTime) r,
    Member LegalHoldStore r,
    Member MemberStore r,
    Member TeamStore r,
    Member P.TinyLog r
  ) =>
  Local UserId ->
  Maybe ConnId ->
  NewConv ->
  Sem r ConversationResponse
<<<<<<< HEAD
createGroupConversationUpToV3 lusr conn newConv =
  createGroupConversationGeneric
    lusr
    conn
    newConv
    (const conversationCreated)
=======
createGroupConversationUpToV3 lusr mCreatorClient conn newConv = mapError UnreachableBackendsLegacy $
  do
    conv <-
      createGroupConversationGeneric
        lusr
        mCreatorClient
        conn
        newConv
    conversationCreated lusr conv
>>>>>>> e3dbd56f

-- | The public-facing endpoint for creating group conversations in the client
-- API in version 4 and above.
createGroupConversation ::
  ( Member BrigAccess r,
    Member ConversationStore r,
    Member (ErrorS 'ConvAccessDenied) r,
    Member (Error FederationError) r,
    Member (Error InternalError) r,
    Member (Error InvalidInput) r,
    Member (ErrorS 'NotATeamMember) r,
    Member (ErrorS OperationDenied) r,
    Member (Error NonFederatingBackends) r,
    Member (ErrorS 'NotConnected) r,
    Member (ErrorS 'MLSNotEnabled) r,
    Member (ErrorS 'MLSNonEmptyMemberList) r,
    Member (ErrorS 'MissingLegalholdConsent) r,
    Member (Error UnreachableBackends) r,
    Member FederatorAccess r,
    Member GundeckAccess r,
    Member (Input Env) r,
    Member (Input Opts) r,
    Member (Input UTCTime) r,
    Member LegalHoldStore r,
    Member MemberStore r,
    Member TeamStore r,
    Member P.TinyLog r
  ) =>
  Local UserId ->
  Maybe ConnId ->
  NewConv ->
  Sem r CreateGroupConversationResponse
createGroupConversation lusr conn newConv = do
  let remoteDomains = tDomain <$> snd (partitionQualified lusr $ newConv.newConvQualifiedUsers)
<<<<<<< HEAD
  getFederationStatus lusr (RemoteDomains $ Set.fromList remoteDomains) >>= \case
    NotConnectedDomains rd1 rd2 -> pure $ GroupConversationFailedToCreate $ CreateConversationRejected (rd1, rd2)
    FullyConnected ->
      createGroupConversationGeneric
        lusr
        conn
        newConv
        groupConversationCreated
=======
  checkFederationStatus (RemoteDomains $ Set.fromList remoteDomains)
  cnv <-
    createGroupConversationGeneric
      lusr
      mCreatorClient
      conn
      newConv
  conv <- conversationView lusr cnv
  pure . GroupConversationCreated $
    CreateGroupConversation conv mempty
>>>>>>> e3dbd56f

createGroupConversationGeneric ::
  ( Member BrigAccess r,
    Member ConversationStore r,
    Member MemberStore r,
    Member (ErrorS 'ConvAccessDenied) r,
    Member (Error FederationError) r,
    Member (Error InternalError) r,
    Member (Error InvalidInput) r,
    Member (ErrorS 'NotATeamMember) r,
    Member (ErrorS OperationDenied) r,
    Member (ErrorS 'NotConnected) r,
    Member (ErrorS 'MLSNotEnabled) r,
    Member (ErrorS 'MLSNonEmptyMemberList) r,
    Member (ErrorS 'MissingLegalholdConsent) r,
    Member (Error UnreachableBackends) r,
    Member FederatorAccess r,
    Member GundeckAccess r,
    Member (Input Env) r,
    Member (Input Opts) r,
    Member (Input UTCTime) r,
    Member LegalHoldStore r,
    Member TeamStore r,
    Member P.TinyLog r
  ) =>
  Local UserId ->
  Maybe ConnId ->
  NewConv ->
<<<<<<< HEAD
  -- | The function that incorporates the failed to add remote users in the
  -- response. In the client API up to and including V3 this function simply
  -- ignores the first argument.
  (Set (Remote UserId) -> Local UserId -> Conversation -> Sem r resp) ->
  Sem r resp
createGroupConversationGeneric lusr conn newConv convCreated = do
=======
  Sem r Conversation
createGroupConversationGeneric lusr mCreatorClient conn newConv = do
>>>>>>> e3dbd56f
  (nc, fromConvSize -> allUsers) <- newRegularConversation lusr newConv
  let tinfo = newConvTeam newConv
  checkCreateConvPermissions lusr newConv tinfo allUsers
  ensureNoLegalholdConflicts allUsers

  when (newConvProtocol newConv == BaseProtocolMLSTag) $ do
    -- Here we fail early in order to notify users of this misconfiguration
    assertMLSEnabled
    unlessM (isJust <$> getMLSRemovalKey) $
      throw (InternalErrorWithDescription "No backend removal key is configured (See 'mlsPrivateKeyPaths' in galley's config). Refusing to create MLS conversation.")

  lcnv <- traverse (const E.createConversationId) lusr
  do
    conv <- E.createConversation lcnv nc

    -- NOTE: We only send (conversation) events to members of the conversation
    notifyCreatedConversation lusr conn conv
    E.getConversation (tUnqualified lcnv)
      >>= note (BadConvState (tUnqualified lcnv))

ensureNoLegalholdConflicts ::
  ( Member (ErrorS 'MissingLegalholdConsent) r,
    Member (Input Opts) r,
    Member LegalHoldStore r,
    Member TeamStore r
  ) =>
  UserList UserId ->
  Sem r ()
ensureNoLegalholdConflicts (UserList locals remotes) = do
  let FutureWork _remotes = FutureWork @'LegalholdPlusFederationNotImplemented remotes
  whenM (anyLegalholdActivated locals) $
    unlessM (allLegalholdConsentGiven locals) $
      throwS @'MissingLegalholdConsent

checkCreateConvPermissions ::
  ( Member BrigAccess r,
    Member (ErrorS 'ConvAccessDenied) r,
    Member (ErrorS 'NotATeamMember) r,
    Member (ErrorS OperationDenied) r,
    Member (ErrorS 'NotConnected) r,
    Member TeamStore r
  ) =>
  Local UserId ->
  NewConv ->
  Maybe ConvTeamInfo ->
  UserList UserId ->
  Sem r ()
checkCreateConvPermissions lusr _newConv Nothing allUsers =
  ensureConnected lusr allUsers
checkCreateConvPermissions lusr newConv (Just tinfo) allUsers = do
  let convTeam = cnvTeamId tinfo
  zusrMembership <- E.getTeamMember convTeam (tUnqualified lusr)
  void $ permissionCheck CreateConversation zusrMembership
  convLocalMemberships <- mapM (E.getTeamMember convTeam) (ulLocals allUsers)
  ensureAccessRole (accessRoles newConv) (zip (ulLocals allUsers) convLocalMemberships)
  -- In teams we don't have 1:1 conversations, only regular conversations. We want
  -- users without the 'AddRemoveConvMember' permission to still be able to create
  -- regular conversations, therefore we check for 'AddRemoveConvMember' only if
  -- there are going to be more than two users in the conversation.
  -- FUTUREWORK: We keep this permission around because not doing so will break backwards
  -- compatibility in the sense that the team role 'partners' would be able to create group
  -- conversations (which they should not be able to).
  -- Not sure at the moment how to best solve this but it is unlikely
  -- we can ever get rid of the team permission model anyway - the only thing I can
  -- think of is that 'partners' can create convs but not be admins...
  when (length allUsers > 1) $ do
    void $ permissionCheck DoNotUseDeprecatedAddRemoveConvMember zusrMembership

  -- Team members are always considered to be connected, so we only check
  -- 'ensureConnected' for non-team-members.
  ensureConnectedToLocals (tUnqualified lusr) (notTeamMember (ulLocals allUsers) (catMaybes convLocalMemberships))
  ensureConnectedToRemotes lusr (ulRemotes allUsers)

----------------------------------------------------------------------------
-- Other kinds of conversations

createProteusSelfConversation ::
  forall r.
  ( Member ConversationStore r,
    Member (Error InternalError) r,
    Member P.TinyLog r
  ) =>
  Local UserId ->
  Sem r ConversationResponse
createProteusSelfConversation lusr = do
  let lcnv = fmap Data.selfConv lusr
  c <- E.getConversation (tUnqualified lcnv)
  maybe (create lcnv) (conversationExisted lusr) c
  where
    create :: Local ConvId -> Sem r ConversationResponse
    create lcnv = do
      let nc =
            NewConversation
              { ncMetadata = (defConversationMetadata (Just (tUnqualified lusr))) {cnvmType = SelfConv},
                ncUsers = ulFromLocals [toUserRole (tUnqualified lusr)],
                ncProtocol = BaseProtocolProteusTag
              }
      c <- E.createConversation lcnv nc
      conversationCreated lusr c

createOne2OneConversation ::
  ( Member BrigAccess r,
    Member ConversationStore r,
    Member (Error FederationError) r,
    Member (Error InternalError) r,
    Member (Error InvalidInput) r,
    Member (ErrorS 'NotATeamMember) r,
    Member (ErrorS 'NonBindingTeam) r,
    Member (ErrorS 'NoBindingTeamMembers) r,
    Member (ErrorS OperationDenied) r,
    Member (ErrorS 'TeamNotFound) r,
    Member (ErrorS 'InvalidOperation) r,
    Member (ErrorS 'NotConnected) r,
    Member (Error UnreachableBackendsLegacy) r,
    Member FederatorAccess r,
    Member GundeckAccess r,
    Member (Input UTCTime) r,
    Member TeamStore r,
    Member P.TinyLog r
  ) =>
  Local UserId ->
  ConnId ->
  NewConv ->
  Sem r ConversationResponse
createOne2OneConversation lusr zcon j =
  mapError @UnreachableBackends @UnreachableBackendsLegacy UnreachableBackendsLegacy $ do
    let allUsers = newConvMembers lusr j
    other <- ensureOne (ulAll lusr allUsers)
    when (tUntagged lusr == other) $
      throwS @'InvalidOperation
    mtid <- case newConvTeam j of
      Just ti -> do
        foldQualified
          lusr
          (\lother -> checkBindingTeamPermissions lother (cnvTeamId ti))
          (const (pure Nothing))
          other
      Nothing -> ensureConnected lusr allUsers $> Nothing
    foldQualified
      lusr
      (createLegacyOne2OneConversationUnchecked lusr zcon (newConvName j) mtid)
      (createOne2OneConversationUnchecked lusr zcon (newConvName j) mtid . tUntagged)
      other
  where
    verifyMembership ::
      ( Member (ErrorS 'NoBindingTeamMembers) r,
        Member TeamStore r
      ) =>
      TeamId ->
      UserId ->
      Sem r ()
    verifyMembership tid u = do
      membership <- E.getTeamMember tid u
      when (isNothing membership) $
        throwS @'NoBindingTeamMembers
    checkBindingTeamPermissions ::
      ( Member (ErrorS 'NoBindingTeamMembers) r,
        Member (ErrorS 'NonBindingTeam) r,
        Member (ErrorS 'NotATeamMember) r,
        Member (ErrorS OperationDenied) r,
        Member (ErrorS 'TeamNotFound) r,
        Member TeamStore r
      ) =>
      Local UserId ->
      TeamId ->
      Sem r (Maybe TeamId)
    checkBindingTeamPermissions lother tid = do
      zusrMembership <- E.getTeamMember tid (tUnqualified lusr)
      void $ permissionCheck CreateConversation zusrMembership
      E.getTeamBinding tid >>= \case
        Just Binding -> do
          verifyMembership tid (tUnqualified lusr)
          verifyMembership tid (tUnqualified lother)
          pure (Just tid)
        Just _ -> throwS @'NonBindingTeam
        Nothing -> throwS @'TeamNotFound

createLegacyOne2OneConversationUnchecked ::
  ( Member ConversationStore r,
    Member (Error FederationError) r,
    Member (Error InternalError) r,
    Member (Error InvalidInput) r,
    Member FederatorAccess r,
    Member GundeckAccess r,
    Member (Input UTCTime) r,
    Member P.TinyLog r
  ) =>
  Local UserId ->
  ConnId ->
  Maybe (Range 1 256 Text) ->
  Maybe TeamId ->
  Local UserId ->
  Sem r ConversationResponse
createLegacyOne2OneConversationUnchecked self zcon name mtid other = do
  lcnv <- localOne2OneConvId self other
  let meta =
        (defConversationMetadata (Just (tUnqualified self)))
          { cnvmType = One2OneConv,
            cnvmTeam = mtid,
            cnvmName = fmap fromRange name
          }
  let nc =
        NewConversation
          { ncUsers = ulFromLocals (map (toUserRole . tUnqualified) [self, other]),
            ncProtocol = BaseProtocolProteusTag,
            ncMetadata = meta
          }
  mc <- E.getConversation (tUnqualified lcnv)
  case mc of
    Just c -> conversationExisted self c
    Nothing -> do
      c <- E.createConversation lcnv nc
      runError @UnreachableBackends (notifyCreatedConversation self (Just zcon) c)
        >>= \case
          Left _ -> do
            throw . InternalErrorWithDescription $
              "A one-to-one conversation on one backend cannot involve unreachable backends"
          Right () -> conversationCreated self c

createOne2OneConversationUnchecked ::
  ( Member ConversationStore r,
    Member (Error FederationError) r,
    Member (Error InternalError) r,
    Member (Error UnreachableBackends) r,
    Member FederatorAccess r,
    Member GundeckAccess r,
    Member (Input UTCTime) r,
    Member P.TinyLog r
  ) =>
  Local UserId ->
  ConnId ->
  Maybe (Range 1 256 Text) ->
  Maybe TeamId ->
  Qualified UserId ->
  Sem r ConversationResponse
createOne2OneConversationUnchecked self zcon name mtid other = do
  let create =
        foldQualified
          self
          createOne2OneConversationLocally
          createOne2OneConversationRemotely
  create (one2OneConvId BaseProtocolProteusTag (tUntagged self) other) self zcon name mtid other

createOne2OneConversationLocally ::
  ( Member ConversationStore r,
    Member (Error FederationError) r,
    Member (Error InternalError) r,
    Member (Error UnreachableBackends) r,
    Member FederatorAccess r,
    Member GundeckAccess r,
    Member (Input UTCTime) r,
    Member P.TinyLog r
  ) =>
  Local ConvId ->
  Local UserId ->
  ConnId ->
  Maybe (Range 1 256 Text) ->
  Maybe TeamId ->
  Qualified UserId ->
  Sem r ConversationResponse
createOne2OneConversationLocally lcnv self zcon name mtid other = do
  mc <- E.getConversation (tUnqualified lcnv)
  case mc of
    Just c -> conversationExisted self c
    Nothing -> do
      let meta =
            (defConversationMetadata (Just (tUnqualified self)))
              { cnvmType = One2OneConv,
                cnvmTeam = mtid,
                cnvmName = fmap fromRange name
              }
      let nc =
            NewConversation
              { ncMetadata = meta,
                ncUsers = fmap toUserRole (toUserList lcnv [tUntagged self, other]),
                ncProtocol = BaseProtocolProteusTag
              }
      c <- E.createConversation lcnv nc
      notifyCreatedConversation self (Just zcon) c
      conversationCreated self c

createOne2OneConversationRemotely ::
  Member (Error FederationError) r =>
  Remote ConvId ->
  Local UserId ->
  ConnId ->
  Maybe (Range 1 256 Text) ->
  Maybe TeamId ->
  Qualified UserId ->
  Sem r ConversationResponse
createOne2OneConversationRemotely _ _ _ _ _ _ =
  throw FederationNotImplemented

createConnectConversation ::
  ( Member ConversationStore r,
    Member (ErrorS 'ConvNotFound) r,
    Member (Error FederationError) r,
    Member (Error InternalError) r,
    Member (Error InvalidInput) r,
    Member (ErrorS 'InvalidOperation) r,
    Member (Error UnreachableBackends) r,
    Member FederatorAccess r,
    Member GundeckAccess r,
    Member (Input UTCTime) r,
    Member MemberStore r,
    Member P.TinyLog r
  ) =>
  Local UserId ->
  Maybe ConnId ->
  Connect ->
  Sem r ConversationResponse
createConnectConversation lusr conn j = do
  lrecipient <- ensureLocal lusr (cRecipient j)
  n <- rangeCheckedMaybe (cName j)
  let meta =
        (defConversationMetadata (Just (tUnqualified lusr)))
          { cnvmType = ConnectConv,
            cnvmName = fmap fromRange n
          }
  lcnv <- localOne2OneConvId lusr lrecipient
  let nc =
        NewConversation
          { -- We add only one member, second one gets added later,
            -- when the other user accepts the connection request.
            ncUsers = ulFromLocals (map (toUserRole . tUnqualified) [lusr]),
            ncProtocol = BaseProtocolProteusTag,
            ncMetadata = meta
          }
  E.getConversation (tUnqualified lcnv)
    >>= maybe (create lcnv nc) (update n)
  where
    create lcnv nc = do
      c <- E.createConversation lcnv nc
      now <- input
      let e = Event (tUntagged lcnv) Nothing (tUntagged lusr) now (EdConnect j)
      notifyCreatedConversation lusr conn c
      for_ (newPushLocal ListComplete (tUnqualified lusr) (ConvEvent e) (recipient <$> Data.convLocalMembers c)) $ \p ->
        E.push1 $
          p
            & pushRoute .~ RouteDirect
            & pushConn .~ conn
      conversationCreated lusr c
    update n conv = do
      let mems = Data.convLocalMembers conv
       in conversationExisted lusr
            =<< if tUnqualified lusr `isMember` mems
              then -- we already were in the conversation, maybe also other
                connect n conv
              else do
                let lcid = qualifyAs lusr (Data.convId conv)
                mm <- E.createMember lcid lusr
                let conv' =
                      conv
                        { Data.convLocalMembers = Data.convLocalMembers conv <> toList mm
                        }
                if null mems
                  then do
                    -- the conversation was empty
                    connect n conv'
                  else do
                    -- we were not in the conversation, but someone else
                    conv'' <- acceptOne2One lusr conv' conn
                    if Data.convType conv'' == ConnectConv
                      then connect n conv''
                      else pure conv''
    connect n conv
      | Data.convType conv == ConnectConv = do
          let lcnv = qualifyAs lusr (Data.convId conv)
          n' <- case n of
            Just x -> do
              E.setConversationName (Data.convId conv) x
              pure . Just $ fromRange x
            Nothing -> pure $ Data.convName conv
          t <- input
          let e = Event (tUntagged lcnv) Nothing (tUntagged lusr) t (EdConnect j)
          for_ (newPushLocal ListComplete (tUnqualified lusr) (ConvEvent e) (recipient <$> Data.convLocalMembers conv)) $ \p ->
            E.push1 $
              p
                & pushRoute .~ RouteDirect
                & pushConn .~ conn
          pure $ Data.convSetName n' conv
      | otherwise = pure conv

--------------------------------------------------------------------------------
-- Conversation creation records

-- | Return a 'NewConversation' record suitable for creating a group conversation.
newRegularConversation ::
  ( Member (ErrorS 'MLSNonEmptyMemberList) r,
    Member (Error InvalidInput) r,
    Member (Input Opts) r
  ) =>
  Local UserId ->
  NewConv ->
  Sem r (NewConversation, ConvSizeChecked UserList UserId)
newRegularConversation lusr newConv = do
  o <- input
  let uncheckedUsers = newConvMembers lusr newConv
  users <- case newConvProtocol newConv of
    BaseProtocolProteusTag -> checkedConvSize o uncheckedUsers
    BaseProtocolMLSTag -> do
      unless (null uncheckedUsers) $ throwS @'MLSNonEmptyMemberList
      pure mempty
  let nc =
        NewConversation
          { ncMetadata =
              ConversationMetadata
                { cnvmType = RegularConv,
                  cnvmCreator = Just (tUnqualified lusr),
                  cnvmAccess = access newConv,
                  cnvmAccessRoles = accessRoles newConv,
                  cnvmName = fmap fromRange (newConvName newConv),
                  cnvmMessageTimer = newConvMessageTimer newConv,
                  cnvmReceiptMode = newConvReceiptMode newConv,
                  cnvmTeam = fmap cnvTeamId (newConvTeam newConv)
                },
            ncUsers = ulAddLocal (toUserRole (tUnqualified lusr)) (fmap (,newConvUsersRole newConv) (fromConvSize users)),
            ncProtocol = newConvProtocol newConv
          }
  pure (nc, users)

-------------------------------------------------------------------------------
-- Helpers

conversationCreated ::
  ( Member (Error InternalError) r,
    Member P.TinyLog r
  ) =>
  Local UserId ->
  Data.Conversation ->
  Sem r ConversationResponse
conversationCreated lusr cnv = Created <$> conversationView lusr cnv

-- | The return set contains all the remote users that could not be contacted.
-- Consequently, the unreachable users are not added to the member list. This
-- behavior might be changed later on when a message/event queue per remote
-- backend is implemented.
notifyCreatedConversation ::
  ( Member ConversationStore r,
    Member (Error FederationError) r,
    Member (Error InternalError) r,
    Member (Error UnreachableBackends) r,
    Member FederatorAccess r,
    Member GundeckAccess r,
    Member (Input UTCTime) r,
    Member P.TinyLog r
  ) =>
  Local UserId ->
  Maybe ConnId ->
  Data.Conversation ->
  Sem r ()
notifyCreatedConversation lusr conn c = do
  now <- input
  -- Ask remote servers to store conversation membership and notify remote users
  -- of being added to a conversation
<<<<<<< HEAD
  failedToNotify <- registerRemoteConversationMemberships now lusr c
  let allRemotes = Data.convRemoteMembers c
      notifiedRemotes =
        filter
          (\rm -> Set.notMember (rmId rm) failedToNotify)
          allRemotes
      localOthers = map (localMemberToOther (tDomain lusr)) $ Data.convLocalMembers c
  unless (null allRemotes) $
=======
  registerRemoteConversationMemberships now (qualifyAs lusr c)
  unless (null (Data.convRemoteMembers c)) $
>>>>>>> e3dbd56f
    unlessM E.isFederationConfigured $
      throw FederationNotConfigured

  -- Notify local users
  E.push =<< mapM (toPush now) (Data.convLocalMembers c)
  where
    route
      | Data.convType c == RegularConv = RouteAny
      | otherwise = RouteDirect
    toPush t m = do
      let remoteOthers = remoteMemberToOther <$> Data.convRemoteMembers c
          localOthers = map (localMemberToOther (tDomain lusr)) $ Data.convLocalMembers c
          lconv = qualifyAs lusr (Data.convId c)
      c' <- conversationViewWithCachedOthers remoteOthers localOthers c (qualifyAs lusr (lmId m))
      let e = Event (tUntagged lconv) Nothing (tUntagged lusr) t (EdConversation c')
      pure $
        newPushLocal1 ListComplete (tUnqualified lusr) (ConvEvent e) (list1 (recipient m) [])
          & pushConn .~ conn
          & pushRoute .~ route

localOne2OneConvId ::
  Member (Error InvalidInput) r =>
  Local UserId ->
  Local UserId ->
  Sem r (Local ConvId)
localOne2OneConvId self other = do
  (x, y) <- toUUIDs (tUnqualified self) (tUnqualified other)
  pure . qualifyAs self $ Data.localOne2OneConvId x y

toUUIDs ::
  Member (Error InvalidInput) r =>
  UserId ->
  UserId ->
  Sem r (U.UUID U.V4, U.UUID U.V4)
toUUIDs a b = do
  a' <- U.fromUUID (toUUID a) & note InvalidUUID4
  b' <- U.fromUUID (toUUID b) & note InvalidUUID4
  pure (a', b')

accessRoles :: NewConv -> Set AccessRole
accessRoles b = fromMaybe Data.defRole (newConvAccessRoles b)

access :: NewConv -> [Access]
access a = case Set.toList (newConvAccess a) of
  [] -> Data.defRegularConvAccess
  (x : xs) -> x : xs

newConvMembers :: Local x -> NewConv -> UserList UserId
newConvMembers loc body =
  UserList (newConvUsers body) []
    <> toUserList loc (newConvQualifiedUsers body)

ensureOne :: Member (Error InvalidInput) r => [a] -> Sem r a
ensureOne [x] = pure x
ensureOne _ = throw (InvalidRange "One-to-one conversations can only have a single invited member")<|MERGE_RESOLUTION|>--- conflicted
+++ resolved
@@ -107,7 +107,6 @@
     Member (Input Opts) r,
     Member (Input UTCTime) r,
     Member LegalHoldStore r,
-    Member MemberStore r,
     Member TeamStore r,
     Member P.TinyLog r
   ) =>
@@ -115,24 +114,14 @@
   Maybe ConnId ->
   NewConv ->
   Sem r ConversationResponse
-<<<<<<< HEAD
-createGroupConversationUpToV3 lusr conn newConv =
-  createGroupConversationGeneric
-    lusr
-    conn
-    newConv
-    (const conversationCreated)
-=======
-createGroupConversationUpToV3 lusr mCreatorClient conn newConv = mapError UnreachableBackendsLegacy $
+createGroupConversationUpToV3 lusr conn newConv = mapError UnreachableBackendsLegacy $
   do
     conv <-
       createGroupConversationGeneric
         lusr
-        mCreatorClient
         conn
         newConv
     conversationCreated lusr conv
->>>>>>> e3dbd56f
 
 -- | The public-facing endpoint for creating group conversations in the client
 -- API in version 4 and above.
@@ -157,7 +146,6 @@
     Member (Input Opts) r,
     Member (Input UTCTime) r,
     Member LegalHoldStore r,
-    Member MemberStore r,
     Member TeamStore r,
     Member P.TinyLog r
   ) =>
@@ -167,32 +155,19 @@
   Sem r CreateGroupConversationResponse
 createGroupConversation lusr conn newConv = do
   let remoteDomains = tDomain <$> snd (partitionQualified lusr $ newConv.newConvQualifiedUsers)
-<<<<<<< HEAD
-  getFederationStatus lusr (RemoteDomains $ Set.fromList remoteDomains) >>= \case
-    NotConnectedDomains rd1 rd2 -> pure $ GroupConversationFailedToCreate $ CreateConversationRejected (rd1, rd2)
-    FullyConnected ->
-      createGroupConversationGeneric
-        lusr
-        conn
-        newConv
-        groupConversationCreated
-=======
   checkFederationStatus (RemoteDomains $ Set.fromList remoteDomains)
   cnv <-
     createGroupConversationGeneric
       lusr
-      mCreatorClient
       conn
       newConv
   conv <- conversationView lusr cnv
   pure . GroupConversationCreated $
     CreateGroupConversation conv mempty
->>>>>>> e3dbd56f
 
 createGroupConversationGeneric ::
   ( Member BrigAccess r,
     Member ConversationStore r,
-    Member MemberStore r,
     Member (ErrorS 'ConvAccessDenied) r,
     Member (Error FederationError) r,
     Member (Error InternalError) r,
@@ -216,17 +191,8 @@
   Local UserId ->
   Maybe ConnId ->
   NewConv ->
-<<<<<<< HEAD
-  -- | The function that incorporates the failed to add remote users in the
-  -- response. In the client API up to and including V3 this function simply
-  -- ignores the first argument.
-  (Set (Remote UserId) -> Local UserId -> Conversation -> Sem r resp) ->
-  Sem r resp
-createGroupConversationGeneric lusr conn newConv convCreated = do
-=======
   Sem r Conversation
-createGroupConversationGeneric lusr mCreatorClient conn newConv = do
->>>>>>> e3dbd56f
+createGroupConversationGeneric lusr conn newConv = do
   (nc, fromConvSize -> allUsers) <- newRegularConversation lusr newConv
   let tinfo = newConvTeam newConv
   checkCreateConvPermissions lusr newConv tinfo allUsers
@@ -682,19 +648,8 @@
   now <- input
   -- Ask remote servers to store conversation membership and notify remote users
   -- of being added to a conversation
-<<<<<<< HEAD
-  failedToNotify <- registerRemoteConversationMemberships now lusr c
-  let allRemotes = Data.convRemoteMembers c
-      notifiedRemotes =
-        filter
-          (\rm -> Set.notMember (rmId rm) failedToNotify)
-          allRemotes
-      localOthers = map (localMemberToOther (tDomain lusr)) $ Data.convLocalMembers c
-  unless (null allRemotes) $
-=======
-  registerRemoteConversationMemberships now (qualifyAs lusr c)
+  registerRemoteConversationMemberships now lusr (qualifyAs lusr c)
   unless (null (Data.convRemoteMembers c)) $
->>>>>>> e3dbd56f
     unlessM E.isFederationConfigured $
       throw FederationNotConfigured
 

-- This file is part of the Wire Server implementation.
--
-- Copyright (C) 2022 Wire Swiss GmbH <opensource@wire.com>
--
-- This program is free software: you can redistribute it and/or modify it under
-- the terms of the GNU Affero General Public License as published by the Free
-- Software Foundation, either version 3 of the License, or (at your option) any
-- later version.
--
-- This program is distributed in the hope that it will be useful, but WITHOUT
-- ANY WARRANTY; without even the implied warranty of MERCHANTABILITY or FITNESS
-- FOR A PARTICULAR PURPOSE. See the GNU Affero General Public License for more
-- details.
--
-- You should have received a copy of the GNU Affero General Public License along
-- with this program. If not, see <https://www.gnu.org/licenses/>.

module Galley.API.Internal
  ( internalSitemap,
    internalAPI,
    InternalAPI,
    deleteLoop,
    safeForever,
  )
where

import Control.Exception.Safe (catchAny)
import Control.Lens hiding (Getter, Setter, (.=))
import Data.Id as Id
import Data.List1 (maybeList1)
import Data.Qualified
import Data.Range
import Data.Singletons
import Data.String.Conversions (cs)
import Data.Time
import qualified Galley.API.Clients as Clients
import qualified Galley.API.Create as Create
import qualified Galley.API.CustomBackend as CustomBackend
import Galley.API.Error
import Galley.API.LegalHold (unsetTeamLegalholdWhitelistedH)
import Galley.API.LegalHold.Conflicts
import Galley.API.MLS.Removal
import Galley.API.One2One
import Galley.API.Public
import Galley.API.Public.Servant
import qualified Galley.API.Query as Query
import Galley.API.Teams (uncheckedDeleteTeamMember)
import qualified Galley.API.Teams as Teams
import Galley.API.Teams.Features
import qualified Galley.API.Update as Update
import Galley.API.Util
import Galley.App
import Galley.Cassandra.TeamFeatures
import qualified Galley.Data.Conversation as Data
import Galley.Effects
import Galley.Effects.ClientStore
import Galley.Effects.ConversationStore
import Galley.Effects.FederatorAccess
import Galley.Effects.GundeckAccess
import Galley.Effects.LegalHoldStore as LegalHoldStore
import Galley.Effects.MemberStore
import Galley.Effects.ProposalStore
import Galley.Effects.TeamStore
import qualified Galley.Intra.Push as Intra
import Galley.Monad
import Galley.Options
import qualified Galley.Queue as Q
import Galley.Types.Bot (AddBot, RemoveBot)
import Galley.Types.Bot.Service
import Galley.Types.Conversations.Members (RemoteMember (rmId))
import Galley.Types.UserList
import Imports hiding (head)
import Network.Wai.Predicate hiding (Error, err)
import qualified Network.Wai.Predicate as Predicate
import Network.Wai.Routing hiding (App, route, toList)
import Network.Wai.Utilities hiding (Error)
import Network.Wai.Utilities.ZAuth
import Polysemy
import Polysemy.Error
import Polysemy.Input
import qualified Polysemy.TinyLog as P
import Servant hiding (JSON, WithStatus)
import System.Logger.Class hiding (Path, name)
import qualified System.Logger.Class as Log
import Wire.API.Conversation hiding (Member)
import Wire.API.Conversation.Action
import Wire.API.CustomBackend
import Wire.API.Error
import Wire.API.Error.Galley
import Wire.API.Event.Conversation
import Wire.API.Federation.API
import Wire.API.Federation.API.Galley
import Wire.API.Federation.Error
import Wire.API.Provider.Service hiding (Service)
import Wire.API.Routes.API
import Wire.API.Routes.Internal.Galley
import Wire.API.Routes.Internal.Galley.TeamsIntra
import Wire.API.Routes.MultiTablePaging (mtpHasMore, mtpPagingState, mtpResults)
import Wire.API.Team.Feature
import Wire.API.Team.Member
import Wire.Sem.Paging
import Wire.Sem.Paging.Cassandra

internalAPI :: API InternalAPI GalleyEffects
internalAPI =
  hoistAPI @InternalAPIBase id $
    mkNamedAPI @"status" (pure ())
      <@> mkNamedAPI @"delete-user" (callsFed (exposeAnnotations rmUser))
      <@> mkNamedAPI @"connect" (callsFed (exposeAnnotations Create.createConnectConversation))
      <@> mkNamedAPI @"guard-legalhold-policy-conflicts" guardLegalholdPolicyConflictsH
      <@> legalholdWhitelistedTeamsAPI
      <@> iTeamsAPI
      <@> mkNamedAPI @"upsert-one2one" iUpsertOne2OneConversation
      <@> featureAPI

legalholdWhitelistedTeamsAPI :: API ILegalholdWhitelistedTeamsAPI GalleyEffects
legalholdWhitelistedTeamsAPI = mkAPI $ \tid -> hoistAPIHandler id (base tid)
  where
    base :: TeamId -> API ILegalholdWhitelistedTeamsAPIBase GalleyEffects
    base tid =
      mkNamedAPI @"set-team-legalhold-whitelisted" (LegalHoldStore.setTeamLegalholdWhitelisted tid)
        <@> mkNamedAPI @"unset-team-legalhold-whitelisted" (unsetTeamLegalholdWhitelistedH tid)
        <@> mkNamedAPI @"get-team-legalhold-whitelisted" (LegalHoldStore.isTeamLegalholdWhitelisted tid)

iTeamsAPI :: API ITeamsAPI GalleyEffects
iTeamsAPI = mkAPI $ \tid -> hoistAPIHandler id (base tid)
  where
    hoistAPISegment ::
      (ServerT (seg :> inner) (Sem r) ~ ServerT inner (Sem r)) =>
      API inner r ->
      API (seg :> inner) r
    hoistAPISegment = hoistAPI id

    base :: TeamId -> API ITeamsAPIBase GalleyEffects
    base tid =
      mkNamedAPI @"get-team-internal" (Teams.getTeamInternalH tid)
        <@> mkNamedAPI @"create-binding-team" (Teams.createBindingTeam tid)
        <@> mkNamedAPI @"delete-binding-team" (Teams.internalDeleteBindingTeam tid)
        <@> mkNamedAPI @"get-team-name" (Teams.getTeamNameInternalH tid)
        <@> mkNamedAPI @"update-team-status" (Teams.updateTeamStatus tid)
        <@> hoistAPISegment
          ( mkNamedAPI @"unchecked-add-team-member" (Teams.uncheckedAddTeamMember @Cassandra tid)
              <@> mkNamedAPI @"unchecked-get-team-members" (Teams.uncheckedGetTeamMembersH tid)
              <@> mkNamedAPI @"unchecked-get-team-member" (Teams.uncheckedGetTeamMember tid)
              <@> mkNamedAPI @"can-user-join-team" (Teams.canUserJoinTeam @Cassandra tid)
              <@> mkNamedAPI @"unchecked-update-team-member" (Teams.uncheckedUpdateTeamMember Nothing Nothing tid)
          )
        <@> mkNamedAPI @"user-is-team-owner" (Teams.userIsTeamOwner tid)
        <@> hoistAPISegment
          ( mkNamedAPI @"get-search-visibility-internal" (Teams.getSearchVisibilityInternal tid)
              <@> mkNamedAPI @"set-search-visibility-internal" (Teams.setSearchVisibilityInternal (featureEnabledForTeam @Cassandra @SearchVisibilityAvailableConfig) tid)
          )

featureAPI :: API IFeatureAPI GalleyEffects
featureAPI =
  mkNamedAPI @'("iget", SSOConfig) (getFeatureStatus @Cassandra DontDoAuth)
    <@> mkNamedAPI @'("iput", SSOConfig) (setFeatureStatusInternal @Cassandra)
    <@> mkNamedAPI @'("ipatch", SSOConfig) (patchFeatureStatusInternal @Cassandra)
    <@> mkNamedAPI @'("iget", LegalholdConfig) (getFeatureStatus @Cassandra DontDoAuth)
    <@> mkNamedAPI @'("iput", LegalholdConfig) (callsFed (exposeAnnotations (setFeatureStatusInternal @Cassandra)))
    <@> mkNamedAPI @'("ipatch", LegalholdConfig) (callsFed (exposeAnnotations (patchFeatureStatusInternal @Cassandra)))
    <@> mkNamedAPI @'("iget", SearchVisibilityAvailableConfig) (getFeatureStatus @Cassandra DontDoAuth)
    <@> mkNamedAPI @'("iput", SearchVisibilityAvailableConfig) (setFeatureStatusInternal @Cassandra)
    <@> mkNamedAPI @'("ipatch", SearchVisibilityAvailableConfig) (patchFeatureStatusInternal @Cassandra)
    <@> mkNamedAPI @'("iget", ValidateSAMLEmailsConfig) (getFeatureStatus @Cassandra DontDoAuth)
    <@> mkNamedAPI @'("iput", ValidateSAMLEmailsConfig) (setFeatureStatusInternal @Cassandra)
    <@> mkNamedAPI @'("ipatch", ValidateSAMLEmailsConfig) (patchFeatureStatusInternal @Cassandra)
    <@> mkNamedAPI @'("iget", DigitalSignaturesConfig) (getFeatureStatus @Cassandra DontDoAuth)
    <@> mkNamedAPI @'("iput", DigitalSignaturesConfig) (setFeatureStatusInternal @Cassandra)
    <@> mkNamedAPI @'("ipatch", DigitalSignaturesConfig) (patchFeatureStatusInternal @Cassandra)
    <@> mkNamedAPI @'("iget", AppLockConfig) (getFeatureStatus @Cassandra DontDoAuth)
    <@> mkNamedAPI @'("iput", AppLockConfig) (setFeatureStatusInternal @Cassandra)
    <@> mkNamedAPI @'("ipatch", AppLockConfig) (patchFeatureStatusInternal @Cassandra)
    <@> mkNamedAPI @'("iget", FileSharingConfig) (getFeatureStatus @Cassandra DontDoAuth)
    <@> mkNamedAPI @'("iput", FileSharingConfig) (setFeatureStatusInternal @Cassandra)
    <@> mkNamedAPI @'("ilock", FileSharingConfig) (updateLockStatus @Cassandra @FileSharingConfig)
    <@> mkNamedAPI @'("ipatch", FileSharingConfig) (patchFeatureStatusInternal @Cassandra)
    <@> mkNamedAPI @'("iget", ConferenceCallingConfig) (getFeatureStatus @Cassandra DontDoAuth)
    <@> mkNamedAPI @'("iput", ConferenceCallingConfig) (setFeatureStatusInternal @Cassandra)
    <@> mkNamedAPI @'("ipatch", ConferenceCallingConfig) (patchFeatureStatusInternal @Cassandra)
    <@> mkNamedAPI @'("iget", SelfDeletingMessagesConfig) (getFeatureStatus @Cassandra DontDoAuth)
    <@> mkNamedAPI @'("iput", SelfDeletingMessagesConfig) (setFeatureStatusInternal @Cassandra)
    <@> mkNamedAPI @'("ilock", SelfDeletingMessagesConfig) (updateLockStatus @Cassandra @SelfDeletingMessagesConfig)
    <@> mkNamedAPI @'("ipatch", SelfDeletingMessagesConfig) (patchFeatureStatusInternal @Cassandra)
    <@> mkNamedAPI @'("iget", GuestLinksConfig) (getFeatureStatus @Cassandra DontDoAuth)
    <@> mkNamedAPI @'("iput", GuestLinksConfig) (setFeatureStatusInternal @Cassandra)
    <@> mkNamedAPI @'("ilock", GuestLinksConfig) (updateLockStatus @Cassandra @GuestLinksConfig)
    <@> mkNamedAPI @'("ipatch", GuestLinksConfig) (patchFeatureStatusInternal @Cassandra)
    <@> mkNamedAPI @'("iget", SndFactorPasswordChallengeConfig) (getFeatureStatus @Cassandra DontDoAuth)
    <@> mkNamedAPI @'("iput", SndFactorPasswordChallengeConfig) (setFeatureStatusInternal @Cassandra)
    <@> mkNamedAPI @'("ilock", SndFactorPasswordChallengeConfig) (updateLockStatus @Cassandra @SndFactorPasswordChallengeConfig)
    <@> mkNamedAPI @'("ipatch", SndFactorPasswordChallengeConfig) (patchFeatureStatusInternal @Cassandra)
    <@> mkNamedAPI @'("iget", SearchVisibilityInboundConfig) (getFeatureStatus @Cassandra DontDoAuth)
    <@> mkNamedAPI @'("iput", SearchVisibilityInboundConfig) (setFeatureStatusInternal @Cassandra)
    <@> mkNamedAPI @'("ipatch", SearchVisibilityInboundConfig) (patchFeatureStatusInternal @Cassandra)
    <@> mkNamedAPI @'("igetmulti", SearchVisibilityInboundConfig) (getFeatureStatusMulti @Cassandra)
    <@> mkNamedAPI @'("iget", ClassifiedDomainsConfig) (getFeatureStatus @Cassandra DontDoAuth)
    <@> mkNamedAPI @'("iget", MLSConfig) (getFeatureStatus @Cassandra DontDoAuth)
    <@> mkNamedAPI @'("iput", MLSConfig) (setFeatureStatusInternal @Cassandra)
    <@> mkNamedAPI @'("ipatch", MLSConfig) (patchFeatureStatusInternal @Cassandra)
    <@> mkNamedAPI @'("iget", ExposeInvitationURLsToTeamAdminConfig) (getFeatureStatus @Cassandra DontDoAuth)
    <@> mkNamedAPI @'("iput", ExposeInvitationURLsToTeamAdminConfig) (setFeatureStatusInternal @Cassandra)
    <@> mkNamedAPI @'("ipatch", ExposeInvitationURLsToTeamAdminConfig) (patchFeatureStatusInternal @Cassandra)
    <@> mkNamedAPI @'("iget", SearchVisibilityInboundConfig) (getFeatureStatus @Cassandra DontDoAuth)
    <@> mkNamedAPI @'("iput", SearchVisibilityInboundConfig) (setFeatureStatusInternal @Cassandra)
    <@> mkNamedAPI @'("ipatch", SearchVisibilityInboundConfig) (patchFeatureStatusInternal @Cassandra)
    <@> mkNamedAPI @'("iget", OutlookCalIntegrationConfig) (getFeatureStatus @Cassandra DontDoAuth)
    <@> mkNamedAPI @'("iput", OutlookCalIntegrationConfig) (setFeatureStatusInternal @Cassandra)
    <@> mkNamedAPI @'("ipatch", OutlookCalIntegrationConfig) (patchFeatureStatusInternal @Cassandra)
    <@> mkNamedAPI @'("ilock", OutlookCalIntegrationConfig) (updateLockStatus @Cassandra @OutlookCalIntegrationConfig)
    <@> mkNamedAPI @"feature-configs-internal" (maybe getAllFeatureConfigsForServer (getAllFeatureConfigsForUser @Cassandra))

internalSitemap :: Routes a (Sem GalleyEffects) ()
internalSitemap = unsafeCallsFed @'Galley @"on-client-removed" $ unsafeCallsFed @'Galley @"on-mls-message-sent" $ do
  -- Conversation API (internal) ----------------------------------------
  put "/i/conversations/:cnv/channel" (continue $ const (pure empty)) $
    zauthUserId
      .&. (capture "cnv" :: HasCaptures r => Predicate r Predicate.Error ConvId)
      .&. request

  get "/i/conversations/:cnv/members/:usr" (continue Query.internalGetMemberH) $
    capture "cnv"
      .&. capture "usr"

  -- This endpoint can lead to the following events being sent:
  -- - MemberJoin event to you, if the conversation existed and had < 2 members before
  -- - MemberJoin event to other, if the conversation existed and only the other was member
  --   before
  put "/i/conversations/:cnv/accept/v2" (continueE Update.acceptConvH) $
    zauthUserId
      .&. opt zauthConnId
      .&. capture "cnv"

  put "/i/conversations/:cnv/block" (continueE Update.blockConvH) $
    zauthUserId
      .&. capture "cnv"

  -- This endpoint can lead to the following events being sent:
  -- - MemberJoin event to you, if the conversation existed and had < 2 members before
  -- - MemberJoin event to other, if the conversation existed and only the other was member
  --   before
  put "/i/conversations/:cnv/unblock" (continueE Update.unblockConvH) $
    zauthUserId
      .&. opt zauthConnId
      .&. capture "cnv"

  get "/i/conversations/:cnv/meta" (continue Query.getConversationMetaH) $
    capture "cnv"

  -- Misc API (internal) ------------------------------------------------

  get "/i/users/:uid/team/members" (continueE Teams.getBindingTeamMembersH) $
    capture "uid"

  get "/i/users/:uid/team" (continueE Teams.getBindingTeamIdH) $
    capture "uid"

  get "/i/test/clients" (continueE Clients.getClientsH) $
    zauthUserId
  -- eg. https://github.com/wireapp/wire-server/blob/3bdca5fc8154e324773802a0deb46d884bd09143/services/brig/test/integration/API/User/Client.hs#L319

  post "/i/clients/:client" (continue Clients.addClientH) $
    zauthUserId
      .&. capture "client"

  delete "/i/clients/:client" (continue Clients.rmClientH) $
    zauthUserId
      .&. capture "client"

  post "/i/services" (continue Update.addServiceH) $
    jsonRequest @Service

  delete "/i/services" (continue Update.rmServiceH) $
    jsonRequest @ServiceRef

  -- This endpoint can lead to the following events being sent:
  -- - MemberJoin event to members
  post "/i/bots" (continueE Update.addBotH) $
    zauthUserId
      .&. zauthConnId
      .&. jsonRequest @AddBot

  -- This endpoint can lead to the following events being sent:
  -- - MemberLeave event to members
  delete "/i/bots" (continueE Update.rmBotH) $
    zauthUserId
      .&. opt zauthConnId
      .&. jsonRequest @RemoveBot

  put "/i/custom-backend/by-domain/:domain" (continue CustomBackend.internalPutCustomBackendByDomainH) $
    capture "domain"
      .&. jsonRequest @CustomBackend

  delete "/i/custom-backend/by-domain/:domain" (continue CustomBackend.internalDeleteCustomBackendByDomainH) $
    capture "domain"
      .&. accept "application" "json"

rmUser ::
  forall p1 p2 r.
  ( p1 ~ CassandraPaging,
    p2 ~ InternalPaging,
<<<<<<< HEAD
    Members
      '[ BrigAccess,
         ClientStore,
         ConversationStore,
         Error InternalError,
         ExternalAccess,
         FederatorAccess,
         GundeckAccess,
         Input Env,
         Input (Local ()),
         Input UTCTime,
         ListItems p1 ConvId,
         ListItems p1 (Remote ConvId),
         ListItems p2 TeamId,
         MemberStore,
         ProposalStore,
         P.TinyLog,
         TeamStore
       ]
      r
=======
    ( Member BrigAccess r,
      Member ClientStore r,
      Member ConversationStore r,
      Member (Error InternalError) r,
      Member ExternalAccess r,
      Member FederatorAccess r,
      Member GundeckAccess r,
      Member (Input Env) r,
      Member (Input (Local ())) r,
      Member (Input UTCTime) r,
      Member (ListItems p1 ConvId) r,
      Member (ListItems p1 (Remote ConvId)) r,
      Member (ListItems p2 TeamId) r,
      Member MemberStore r,
      Member ProposalStore r,
      Member P.TinyLog r,
      Member TeamStore r
    ),
    CallsFed 'Galley "on-conversation-updated",
    CallsFed 'Galley "on-user-deleted-conversations",
    CallsFed 'Galley "on-mls-message-sent"
>>>>>>> f3e980d8
  ) =>
  Local UserId ->
  Maybe ConnId ->
  Sem r ()
rmUser lusr conn = do
  let nRange1000 = toRange (Proxy @1000) :: Range 1 1000 Int32
  tids <- listTeams (tUnqualified lusr) Nothing maxBound
  leaveTeams tids
  allConvIds <- Query.conversationIdsPageFrom lusr (GetPaginatedConversationIds Nothing nRange1000)
  goConvPages nRange1000 allConvIds

  deleteClients (tUnqualified lusr)
  where
    goConvPages :: Range 1 1000 Int32 -> ConvIdsPage -> Sem r ()
    goConvPages range page = do
      let (localConvs, remoteConvs) = partitionQualified lusr (mtpResults page)
      leaveLocalConversations localConvs
      traverse_ leaveRemoteConversations (rangedChunks remoteConvs)
      when (mtpHasMore page) $ do
        let nextState = mtpPagingState page
            nextQuery = GetPaginatedConversationIds (Just nextState) range
        newCids <- Query.conversationIdsPageFrom lusr nextQuery
        goConvPages range newCids

    leaveTeams page = for_ (pageItems page) $ \tid -> do
      mems <- getTeamMembersForFanout tid
      uncheckedDeleteTeamMember lusr conn tid (tUnqualified lusr) mems
      page' <- listTeams @p2 (tUnqualified lusr) (Just (pageState page)) maxBound
      leaveTeams page'

    leaveLocalConversations :: [ConvId] -> Sem r ()
    leaveLocalConversations ids = do
      let qUser = tUntagged lusr
      cc <- getConversations ids
      now <- input
      pp <- for cc $ \c -> case Data.convType c of
        SelfConv -> pure Nothing
        One2OneConv -> deleteMembers (Data.convId c) (UserList [tUnqualified lusr] []) $> Nothing
        ConnectConv -> deleteMembers (Data.convId c) (UserList [tUnqualified lusr] []) $> Nothing
        RegularConv
          | tUnqualified lusr `isMember` Data.convLocalMembers c -> do
              runError (removeUser (qualifyAs lusr c) (tUntagged lusr)) >>= \case
                Left e -> P.err $ Log.msg ("failed to send remove proposal: " <> internalErrorDescription e)
                Right _ -> pure ()
              deleteMembers (Data.convId c) (UserList [tUnqualified lusr] [])
              let e =
                    Event
                      (tUntagged (qualifyAs lusr (Data.convId c)))
                      Nothing
                      (tUntagged lusr)
                      now
                      (EdMembersLeave (QualifiedUserIdList [qUser]))
              for_ (bucketRemote (fmap rmId (Data.convRemoteMembers c))) $ notifyRemoteMembers now qUser (Data.convId c)
              pure $
                Intra.newPushLocal ListComplete (tUnqualified lusr) (Intra.ConvEvent e) (Intra.recipient <$> Data.convLocalMembers c)
                  <&> set Intra.pushConn conn
                    . set Intra.pushRoute Intra.RouteDirect
          | otherwise -> pure Nothing

      for_
        (maybeList1 (catMaybes pp))
        push

    -- FUTUREWORK: This could be optimized to reduce the number of RPCs
    -- made. When a team is deleted the burst of RPCs created here could
    -- lead to performance issues. We should cover this in a performance
    -- test.
    notifyRemoteMembers :: UTCTime -> Qualified UserId -> ConvId -> Remote [UserId] -> Sem r ()
    notifyRemoteMembers now qUser cid remotes = do
      let convUpdate =
            ConversationUpdate
              { cuTime = now,
                cuOrigUserId = qUser,
                cuConvId = cid,
                cuAlreadyPresentUsers = tUnqualified remotes,
                cuAction = SomeConversationAction (sing @'ConversationLeaveTag) ()
              }
      let rpc = fedClient @'Galley @"on-conversation-updated" convUpdate
      runFederatedEither remotes rpc
        >>= logAndIgnoreError "Error in onConversationUpdated call" (qUnqualified qUser)

    leaveRemoteConversations :: Range 1 UserDeletedNotificationMaxConvs [Remote ConvId] -> Sem r ()
    leaveRemoteConversations cids = do
      for_ (bucketRemote (fromRange cids)) $ \remoteConvs -> do
        let userDelete = UserDeletedConversationsNotification (tUnqualified lusr) (unsafeRange (tUnqualified remoteConvs))
        let rpc = fedClient @'Galley @"on-user-deleted-conversations" userDelete
        runFederatedEither remoteConvs rpc
          >>= logAndIgnoreError "Error in onUserDeleted call" (tUnqualified lusr)

    -- FUTUREWORK: Add a retry mechanism if there are federation errrors.
    -- See https://wearezeta.atlassian.net/browse/SQCORE-1091
    logAndIgnoreError :: Text -> UserId -> Either FederationError a -> Sem r ()
    logAndIgnoreError message usr res = do
      case res of
        Left federationError ->
          P.err
            ( Log.msg
                ( "Federation error while notifying remote backends of a user deletion (Galley). "
                    <> message
                    <> " "
                    <> (cs . show $ federationError)
                )
                . Log.field "user" (show usr)
            )
        Right _ -> pure ()

deleteLoop :: App ()
deleteLoop = do
  q <- view deleteQueue
  safeForever "deleteLoop" $ do
    i@(TeamItem tid usr con) <- Q.pop q
    env <- ask
    liftIO (evalGalleyToIO env (doDelete usr con tid))
      `catchAny` someError q i
  where
    someError q i x = do
      err $ "error" .= show x ~~ msg (val "failed to delete")
      ok <- Q.tryPush q i
      unless ok $
        err (msg (val "delete queue is full, dropping item") ~~ "item" .= show i)
      liftIO $ threadDelay 1000000

    doDelete usr con tid = do
      lusr <- qualifyLocal usr
      Teams.uncheckedDeleteTeam lusr con tid

safeForever :: String -> App () -> App ()
safeForever funName action =
  forever $
    action `catchAny` \exc -> do
      err $ "error" .= show exc ~~ msg (val $ cs funName <> " failed")
      threadDelay 60000000 -- pause to keep worst-case noise in logs manageable

guardLegalholdPolicyConflictsH ::
  ( Member BrigAccess r,
    Member (Input Opts) r,
    Member TeamStore r,
    Member P.TinyLog r,
    Member (ErrorS 'MissingLegalholdConsent) r
  ) =>
  GuardLegalholdPolicyConflicts ->
  Sem r ()
guardLegalholdPolicyConflictsH glh = do
  mapError @LegalholdConflicts (const $ Tagged @'MissingLegalholdConsent ()) $
    guardLegalholdPolicyConflicts (glhProtectee glh) (glhUserClients glh)<|MERGE_RESOLUTION|>--- conflicted
+++ resolved
@@ -299,28 +299,6 @@
   forall p1 p2 r.
   ( p1 ~ CassandraPaging,
     p2 ~ InternalPaging,
-<<<<<<< HEAD
-    Members
-      '[ BrigAccess,
-         ClientStore,
-         ConversationStore,
-         Error InternalError,
-         ExternalAccess,
-         FederatorAccess,
-         GundeckAccess,
-         Input Env,
-         Input (Local ()),
-         Input UTCTime,
-         ListItems p1 ConvId,
-         ListItems p1 (Remote ConvId),
-         ListItems p2 TeamId,
-         MemberStore,
-         ProposalStore,
-         P.TinyLog,
-         TeamStore
-       ]
-      r
-=======
     ( Member BrigAccess r,
       Member ClientStore r,
       Member ConversationStore r,
@@ -342,7 +320,6 @@
     CallsFed 'Galley "on-conversation-updated",
     CallsFed 'Galley "on-user-deleted-conversations",
     CallsFed 'Galley "on-mls-message-sent"
->>>>>>> f3e980d8
   ) =>
   Local UserId ->
   Maybe ConnId ->

--- conflicted
+++ resolved
@@ -85,13 +85,8 @@
 import qualified Network.AMQP as Q
 import Network.HTTP.Types
 import Network.Wai
-<<<<<<< HEAD
 import Network.Wai.Predicate hiding (result, Error, err, setStatus)
 import qualified Network.Wai.Predicate as Predicate hiding (result)
-=======
-import Network.Wai.Predicate hiding (Error, err, setStatus)
-import qualified Network.Wai.Predicate as Predicate
->>>>>>> df4c0b94
 import Network.Wai.Routing hiding (App, route, toList)
 import Network.Wai.Utilities hiding (Error)
 import Network.Wai.Utilities.ZAuth
@@ -540,10 +535,6 @@
   deleteFederationDomainOneOnOne d
 
 internalDeleteFederationDomainH ::
-<<<<<<< HEAD
-  forall r.
-=======
->>>>>>> df4c0b94
   ( Member (Input Env) r,
     Member (P.Logger (Msg -> Msg)) r,
     Member (Error InternalError) r,
@@ -552,10 +543,7 @@
     Member MemberStore r,
     Member ConversationStore r,
     Member (Embed IO) r,
-<<<<<<< HEAD
     Member (Input ClientState) r,
-=======
->>>>>>> df4c0b94
     Member CodeStore r,
     Member TeamStore r,
     Member BrigAccess r,
@@ -565,7 +553,6 @@
   Domain ::: JSON ->
   Sem r Response
 internalDeleteFederationDomainH (domain ::: _) = do
-<<<<<<< HEAD
   -- We have to send the same event twice.
   -- Once before and once after defederation work.
   -- https://wearezeta.atlassian.net/wiki/spaces/ENGINEERIN/pages/809238539/Use+case+Stopping+to+federate+with+a+domain
@@ -596,10 +583,6 @@
       when (hasMore page) $ do
         page' <- embedClient $ nextPage page
         sendNotificationPage page'
-=======
-  deleteFederationDomain domain
-  pure (empty & setStatus status200)
->>>>>>> df4c0b94
 
 -- Remove remote members from local conversations
 deleteFederationDomainRemoteUserFromLocalConversations ::

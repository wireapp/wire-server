--- conflicted
+++ resolved
@@ -68,13 +68,7 @@
 import Galley.Effects.FederatorAccess
 import Galley.Effects.GundeckAccess
 import Galley.Effects.LegalHoldStore as LegalHoldStore
-<<<<<<< HEAD
-import qualified Galley.Effects.MemberStore as E
-=======
-import Galley.Effects.MemberStore
 import Galley.Effects.MemberStore qualified as E
-import Galley.Effects.ProposalStore
->>>>>>> e3dbd56f
 import Galley.Effects.TeamStore
 import Galley.Intra.Push qualified as Intra
 import Galley.Monad
@@ -529,12 +523,12 @@
   ( Member (Input Env) r,
     Member (P.Logger (Msg -> Msg)) r,
     Member (Error FederationError) r,
+    Member (Error InternalError) r,
     Member MemberStore r,
     Member ConversationStore r,
     Member (Embed IO) r,
     Member CodeStore r,
     Member TeamStore r,
-<<<<<<< HEAD
     Member BrigAccess r,
     Member GundeckAccess r,
     Member ExternalAccess r,
@@ -542,9 +536,6 @@
     Member SubConversationStore r,
     Member ProposalStore r,
     Member FederatorAccess r
-=======
-    Member (Error InternalError) r
->>>>>>> e3dbd56f
   ) =>
   Domain ->
   Sem r ()
@@ -557,12 +548,12 @@
   ( Member (Input Env) r,
     Member (P.Logger (Msg -> Msg)) r,
     Member (Error FederationError) r,
+    Member (Error InternalError) r,
     Member MemberStore r,
     Member ConversationStore r,
     Member (Embed IO) r,
     Member CodeStore r,
     Member TeamStore r,
-<<<<<<< HEAD
     Member BrigAccess r,
     Member GundeckAccess r,
     Member ExternalAccess r,
@@ -571,10 +562,6 @@
     Member SubConversationStore r,
     Member ProposalStore r,
     Member FederatorAccess r
-=======
-    Member DefederationNotifications r,
-    Member (Error InternalError) r
->>>>>>> e3dbd56f
   ) =>
   Domain ::: JSON ->
   Sem r Response
@@ -593,6 +580,7 @@
   ( Member (Input Env) r,
     Member (P.Logger (Msg -> Msg)) r,
     Member (Error FederationError) r,
+    Member (Error InternalError) r,
     Member MemberStore r,
     Member ConversationStore r,
     Member CodeStore r,

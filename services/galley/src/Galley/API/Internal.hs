--- conflicted
+++ resolved
@@ -142,18 +142,15 @@
     iTeamFeatureStatusAppLockPut ::
       routes
         :- IFeatureStatusPut 'Public.TeamFeatureAppLock,
-<<<<<<< HEAD
-    iTeamFeatureStatusClassifiedDomainsGet ::
-      routes
-        :- IFeatureStatusGet 'Public.TeamFeatureClassifiedDomains
-=======
     iTeamFeatureStatusFileSharingGet ::
       routes
         :- IFeatureStatusGet 'Public.TeamFeatureFileSharing,
     iTeamFeatureStatusFileSharingPut ::
       routes
-        :- IFeatureStatusPut 'Public.TeamFeatureFileSharing
->>>>>>> ded38976
+        :- IFeatureStatusPut 'Public.TeamFeatureFileSharing,
+    iTeamFeatureStatusClassifiedDomainsGet ::
+      routes
+        :- IFeatureStatusGet 'Public.TeamFeatureClassifiedDomains
   }
   deriving (Generic)
 
@@ -223,12 +220,9 @@
         iTeamFeatureStatusDigitalSignaturesDeprecatedPut = iPutTeamFeature @'Public.TeamFeatureDigitalSignatures Features.setDigitalSignaturesInternal,
         iTeamFeatureStatusAppLockGet = iGetTeamFeature @'Public.TeamFeatureAppLock Features.getAppLockInternal,
         iTeamFeatureStatusAppLockPut = iPutTeamFeature @'Public.TeamFeatureAppLock Features.setAppLockInternal,
-<<<<<<< HEAD
+        iTeamFeatureStatusFileSharingGet = iGetTeamFeature @'Public.TeamFeatureFileSharing Features.getFileSharingInternal,
+        iTeamFeatureStatusFileSharingPut = iPutTeamFeature @'Public.TeamFeatureFileSharing Features.setFileSharingInternal,
         iTeamFeatureStatusClassifiedDomainsGet = iGetTeamFeature @'Public.TeamFeatureClassifiedDomains Features.getClassifiedDomainsInternal
-=======
-        iTeamFeatureStatusFileSharingGet = iGetTeamFeature @'Public.TeamFeatureFileSharing Features.getFileSharingInternal,
-        iTeamFeatureStatusFileSharingPut = iPutTeamFeature @'Public.TeamFeatureFileSharing Features.setFileSharingInternal
->>>>>>> ded38976
       }
 
 iGetTeamFeature ::

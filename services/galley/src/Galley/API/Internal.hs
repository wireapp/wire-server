--- conflicted
+++ resolved
@@ -28,6 +28,7 @@
 import Control.Lens hiding (Getter, Setter, (.=))
 import Data.Id as Id
 import Data.List1 (maybeList1)
+import Data.Map qualified as Map
 import Data.Qualified
 import Data.Range
 import Data.Singletons
@@ -58,12 +59,7 @@
 import Galley.Effects.FederatorAccess
 import Galley.Effects.GundeckAccess
 import Galley.Effects.LegalHoldStore as LegalHoldStore
-<<<<<<< HEAD
 import Galley.Effects.MemberStore qualified as E
-=======
-import Galley.Effects.MemberStore
-import Galley.Effects.ProposalStore
->>>>>>> 2e3a6ec3
 import Galley.Effects.TeamStore
 import Galley.Intra.Push qualified as Intra
 import Galley.Monad
@@ -103,12 +99,8 @@
 import Wire.API.Routes.MultiTablePaging (mtpHasMore, mtpPagingState, mtpResults)
 import Wire.API.Team.Feature hiding (setStatus)
 import Wire.API.Team.Member
-<<<<<<< HEAD
 import Wire.API.User.Client
-import Wire.Sem.Paging (Paging (pageItems, pageState))
-=======
 import Wire.Sem.Paging
->>>>>>> 2e3a6ec3
 import Wire.Sem.Paging.Cassandra
 
 internalAPI :: API InternalAPI GalleyEffects
@@ -486,7 +478,6 @@
   Sem r ()
 guardLegalholdPolicyConflictsH glh = do
   mapError @LegalholdConflicts (const $ Tagged @'MissingLegalholdConsent ()) $
-<<<<<<< HEAD
     guardLegalholdPolicyConflicts (glhProtectee glh) (glhUserClients glh)
 
 -- | Get an MLS conversation client list
@@ -501,197 +492,4 @@
   Sem r ClientList
 iGetMLSClientListForConv gid = do
   cm <- E.lookupMLSClients gid
-  pure $ ClientList (concatMap (Map.keys . snd) (Map.assocs cm))
-
--- Bundle all of the deletes together for easy calling
--- Errors & exceptions are thrown to IO to stop the message being ACKed, eventually timing it
--- out so that it can be redelivered.
-deleteFederationDomain ::
-  ( Member (Input Env) r,
-    Member (P.Logger (Msg -> Msg)) r,
-    Member (Error FederationError) r,
-    Member (Error InternalError) r,
-    Member MemberStore r,
-    Member (Input ClientState) r,
-    Member ConversationStore r,
-    Member (Embed IO) r,
-    Member CodeStore r,
-    Member TeamStore r,
-    Member BrigAccess r,
-    Member GundeckAccess r,
-    Member ExternalAccess r,
-    Member (Input UTCTime) r,
-    Member SubConversationStore r,
-    Member ProposalStore r,
-    Member FederatorAccess r
-  ) =>
-  Range 1 1000 Int32 ->
-  Domain ->
-  Sem r ()
-deleteFederationDomain range d = do
-  deleteFederationDomainRemoteUserFromLocalConversations range d
-  deleteFederationDomainLocalUserFromRemoteConversation range d
-  deleteFederationDomainOneOnOne d
-
-internalDeleteFederationDomainH ::
-  ( Member (Input Env) r,
-    Member (P.Logger (Msg -> Msg)) r,
-    Member (Error FederationError) r,
-    Member (Error InternalError) r,
-    Member MemberStore r,
-    Member ConversationStore r,
-    Member (Embed IO) r,
-    Member (Input ClientState) r,
-    Member CodeStore r,
-    Member TeamStore r,
-    Member BrigAccess r,
-    Member GundeckAccess r,
-    Member ExternalAccess r,
-    Member DefederationNotifications r,
-    Member (Input UTCTime) r,
-    Member SubConversationStore r,
-    Member ProposalStore r,
-    Member FederatorAccess r
-  ) =>
-  Range 1 1000 Int32 ->
-  Domain ::: JSON ->
-  Sem r Response
-internalDeleteFederationDomainH range (domain ::: _) = do
-  -- We have to send the same event twice.
-  -- Once before and once after defederation work.
-  -- https://wearezeta.atlassian.net/wiki/spaces/ENGINEERIN/pages/809238539/Use+case+Stopping+to+federate+with+a+domain
-  sendDefederationNotifications domain
-  deleteFederationDomain range domain
-  sendDefederationNotifications domain
-  pure (empty & setStatus status200)
-
--- Remove remote members from local conversations
-deleteFederationDomainRemoteUserFromLocalConversations ::
-  forall r.
-  ( Member (Input Env) r,
-    Member (P.Logger (Msg -> Msg)) r,
-    Member (Error FederationError) r,
-    Member (Error InternalError) r,
-    Member (Input ClientState) r,
-    Member (Embed IO) r,
-    Member MemberStore r,
-    Member ConversationStore r,
-    Member CodeStore r,
-    Member TeamStore r,
-    Member (Input UTCTime) r,
-    Member SubConversationStore r,
-    Member ProposalStore r,
-    Member ExternalAccess r,
-    Member FederatorAccess r,
-    Member GundeckAccess r,
-    Member BrigAccess r
-  ) =>
-  Range 1 1000 Int32 ->
-  Domain ->
-  Sem r ()
-deleteFederationDomainRemoteUserFromLocalConversations (fromRange -> maxPage) dom = do
-  remoteUsers <-
-    mkConvMem <$$> do
-      page <-
-        embedClient $
-          paginate Q.selectRemoteMembersByDomain $
-            paramsP LocalQuorum (Identity dom) maxPage
-      getPaginatedData page
-  env <- input
-  let lCnvMap = foldr insertIntoMap mempty remoteUsers
-      localDomain = env ^. Galley.App.options . Galley.Options.settings . federationDomain
-  for_ (Map.toList lCnvMap) $ \(cnvId, rUsers) -> do
-    let mapAllErrors ::
-          Text ->
-          Sem (Error NoChanges ': ErrorS 'NotATeamMember ': r) () ->
-          Sem r ()
-        mapAllErrors msgText =
-          -- This can be thrown in `updateLocalConversationUserUnchecked @'ConversationDeleteTag`.
-          P.logAndIgnoreErrors @(Tagged 'NotATeamMember ()) (const "Not a team member") msgText
-            -- This can be thrown in `updateLocalConversationUserUnchecked @'ConversationRemoveMembersTag`
-            . P.logAndIgnoreErrors @NoChanges (const "No changes") msgText
-
-    mapAllErrors "Federation domain removal" $ do
-      getConversation cnvId
-        >>= maybe (pure () {- conv already gone, nothing to do -}) (delConv localDomain rUsers)
-  where
-    mkConvMem (convId, usr, role) = (convId, RemoteMember (toRemoteUnsafe dom usr) role)
-    delConv ::
-      Domain ->
-      N.NonEmpty RemoteMember ->
-      Galley.Data.Conversation.Types.Conversation ->
-      Sem (Error NoChanges : ErrorS 'NotATeamMember : r) ()
-    delConv localDomain rUsers conv =
-      do
-        let lConv = toLocalUnsafe localDomain conv
-        updateLocalConversationUserUnchecked
-          @'ConversationRemoveMembersTag
-          lConv
-          undefined
-          $ tUntagged . rmId <$> rUsers -- This field can be undefined as the path for ConversationRemoveMembersTag doens't use it
-          -- Check if the conversation if type 2 or 3, one-on-one conversations.
-          -- If it is, then we need to remove the entire conversation as users
-          -- aren't able to delete those types of conversations themselves.
-          -- Check that we are in a type 2 or a type 3 conversation
-        when (cnvmType (convMetadata conv) `elem` [One2OneConv, ConnectConv]) $
-          -- If we are, delete it.
-          updateLocalConversationUserUnchecked
-            @'ConversationDeleteTag
-            lConv
-            undefined
-            ()
-
--- Remove local members from remote conversations
-deleteFederationDomainLocalUserFromRemoteConversation ::
-  ( Member (Error InternalError) r,
-    Member (Input ClientState) r,
-    Member (Embed IO) r,
-    Member MemberStore r
-  ) =>
-  Range 1 1000 Int32 ->
-  Domain ->
-  Sem r ()
-deleteFederationDomainLocalUserFromRemoteConversation (fromRange -> maxPage) dom = do
-  remoteConvs <-
-    foldr insertIntoMap mempty <$> do
-      page <-
-        embedClient $
-          paginate Q.selectLocalMembersByDomain $
-            paramsP LocalQuorum (Identity dom) maxPage
-      getPaginatedData page
-  for_ (Map.toList remoteConvs) $ \(cnv, lUsers) -> do
-    -- All errors, either exceptions or Either e, get thrown into IO
-    mapError @NoChanges (const (InternalErrorWithDescription "No Changes: Could not remove a local member from a remote conversation.")) $ do
-      E.deleteMembersInRemoteConversation (toRemoteUnsafe dom cnv) (N.toList lUsers)
-
--- These need to be recoverable?
--- This is recoverable with the following flow conditions.
--- 1) Deletion calls to the Brig endpoint `delete-federation-remote-from-galley` are idempotent for a given domain.
--- 2) This call is made from a function that is backed by a RabbitMQ queue.
---    The calling function needs to catch thrown exceptions and NACK the deletion
---    message. This will allow Rabbit to redeliver the message and give us a second
---    go at performing the deletion.
-deleteFederationDomainOneOnOne :: (Member (Input Env) r, Member (Embed IO) r) => Domain -> Sem r ()
-deleteFederationDomainOneOnOne dom = do
-  env <- input
-  let c = mkClientEnv (env ^. manager) (env ^. brig)
-      -- This is the same policy as background-worker for retrying.
-      policy = capDelay 60_000_000 $ fullJitterBackoff 200_000
-  void . liftIO . recovering policy httpHandlers $ \_ -> deleteFederationRemoteGalley dom c
-  where
-    mkClientEnv mgr (Endpoint h p) = ClientEnv mgr (BaseUrl Http (unpack h) (fromIntegral p) "") Nothing defaultMakeClientRequest
-
-getPaginatedData ::
-  ( Member (Input ClientState) r,
-    Member (Embed IO) r
-  ) =>
-  Page a ->
-  Sem r [a]
-getPaginatedData page
-  | hasMore page =
-      (result page <>) <$> do
-        getPaginatedData <=< embedClient $ nextPage page
-  | otherwise = pure $ result page
-=======
-    guardLegalholdPolicyConflicts (glhProtectee glh) (glhUserClients glh)
->>>>>>> 2e3a6ec3
+  pure $ ClientList (concatMap (Map.keys . snd) (Map.assocs cm))
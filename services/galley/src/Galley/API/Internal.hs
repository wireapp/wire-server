-- This file is part of the Wire Server implementation.
--
-- Copyright (C) 2022 Wire Swiss GmbH <opensource@wire.com>
--
-- This program is free software: you can redistribute it and/or modify it under
-- the terms of the GNU Affero General Public License as published by the Free
-- Software Foundation, either version 3 of the License, or (at your option) any
-- later version.
--
-- This program is distributed in the hope that it will be useful, but WITHOUT
-- ANY WARRANTY; without even the implied warranty of MERCHANTABILITY or FITNESS
-- FOR A PARTICULAR PURPOSE. See the GNU Affero General Public License for more
-- details.
--
-- You should have received a copy of the GNU Affero General Public License along
-- with this program. If not, see <https://www.gnu.org/licenses/>.

module Galley.API.Internal
  ( internalSitemap,
    internalAPI,
    InternalAPI,
    deleteLoop,
    safeForever,
  )
where

import Control.Exception.Safe (catchAny)
import Control.Lens hiding (Getter, Setter, (.=))
import Data.Id as Id
import Data.List1 (maybeList1)
import qualified Data.Map as Map
import Data.Qualified
import Data.Range
import Data.Singletons
import Data.String.Conversions (cs)
import Data.Time
import qualified Galley.API.Clients as Clients
import qualified Galley.API.Create as Create
import qualified Galley.API.CustomBackend as CustomBackend
import Galley.API.Error
import Galley.API.LegalHold (unsetTeamLegalholdWhitelistedH)
import Galley.API.LegalHold.Conflicts
import Galley.API.MLS.Removal
import Galley.API.One2One
import Galley.API.Public
import Galley.API.Public.Servant
import qualified Galley.API.Query as Query
import Galley.API.Teams (uncheckedDeleteTeamMember)
import qualified Galley.API.Teams as Teams
import Galley.API.Teams.Features
import qualified Galley.API.Update as Update
import Galley.API.Util
import Galley.App
import Galley.Cassandra.TeamFeatures
import qualified Galley.Data.Conversation as Data
import Galley.Effects
import Galley.Effects.ClientStore
import Galley.Effects.ConversationStore
import Galley.Effects.FederatorAccess
import Galley.Effects.GundeckAccess
import Galley.Effects.LegalHoldStore as LegalHoldStore
import qualified Galley.Effects.MemberStore as E
import Galley.Effects.TeamStore
import qualified Galley.Intra.Push as Intra
import Galley.Monad
import Galley.Options
import qualified Galley.Queue as Q
import Galley.Types.Bot (AddBot, RemoveBot)
import Galley.Types.Bot.Service
import Galley.Types.Conversations.Members (RemoteMember (rmId))
import Galley.Types.UserList
import Imports hiding (head)
import Network.Wai.Predicate hiding (Error, err)
import qualified Network.Wai.Predicate as Predicate
import Network.Wai.Routing hiding (App, route, toList)
import Network.Wai.Utilities hiding (Error)
import Network.Wai.Utilities.ZAuth
import Polysemy
import Polysemy.Error
import Polysemy.Input
import qualified Polysemy.TinyLog as P
import Servant hiding (JSON, WithStatus)
import System.Logger.Class hiding (Path, name)
import qualified System.Logger.Class as Log
import Wire.API.Conversation hiding (Member)
import Wire.API.Conversation.Action
import Wire.API.CustomBackend
import Wire.API.Error
import Wire.API.Error.Galley
import Wire.API.Event.Conversation
import Wire.API.Federation.API
import Wire.API.Federation.API.Galley
import Wire.API.Federation.Error
import Wire.API.MLS.Group
import Wire.API.Provider.Service hiding (Service)
import Wire.API.Routes.API
import Wire.API.Routes.Internal.Galley
import Wire.API.Routes.Internal.Galley.TeamsIntra
import Wire.API.Routes.MultiTablePaging (mtpHasMore, mtpPagingState, mtpResults)
import Wire.API.Team.Feature
import Wire.API.Team.Member
import Wire.API.User.Client
import Wire.Sem.Paging
import Wire.Sem.Paging.Cassandra

internalAPI :: API InternalAPI GalleyEffects
internalAPI =
  hoistAPI @InternalAPIBase id $
    mkNamedAPI @"status" (pure ())
<<<<<<< HEAD
      <@> mkNamedAPI @"delete-user" (callsFed rmUser)
      <@> mkNamedAPI @"connect" (callsFed Create.createConnectConversation)
      <@> mkNamedAPI @"get-conversation-clients" iGetMLSClientListForConv
=======
      <@> mkNamedAPI @"delete-user" (callsFed (exposeAnnotations rmUser))
      <@> mkNamedAPI @"connect" (callsFed (exposeAnnotations Create.createConnectConversation))
>>>>>>> 17c81f8c
      <@> mkNamedAPI @"guard-legalhold-policy-conflicts" guardLegalholdPolicyConflictsH
      <@> legalholdWhitelistedTeamsAPI
      <@> iTeamsAPI
      <@> mkNamedAPI @"upsert-one2one" iUpsertOne2OneConversation
      <@> featureAPI

legalholdWhitelistedTeamsAPI :: API ILegalholdWhitelistedTeamsAPI GalleyEffects
legalholdWhitelistedTeamsAPI = mkAPI $ \tid -> hoistAPIHandler id (base tid)
  where
    base :: TeamId -> API ILegalholdWhitelistedTeamsAPIBase GalleyEffects
    base tid =
      mkNamedAPI @"set-team-legalhold-whitelisted" (LegalHoldStore.setTeamLegalholdWhitelisted tid)
        <@> mkNamedAPI @"unset-team-legalhold-whitelisted" (unsetTeamLegalholdWhitelistedH tid)
        <@> mkNamedAPI @"get-team-legalhold-whitelisted" (LegalHoldStore.isTeamLegalholdWhitelisted tid)

iTeamsAPI :: API ITeamsAPI GalleyEffects
iTeamsAPI = mkAPI $ \tid -> hoistAPIHandler id (base tid)
  where
    hoistAPISegment ::
      (ServerT (seg :> inner) (Sem r) ~ ServerT inner (Sem r)) =>
      API inner r ->
      API (seg :> inner) r
    hoistAPISegment = hoistAPI id

    base :: TeamId -> API ITeamsAPIBase GalleyEffects
    base tid =
      mkNamedAPI @"get-team-internal" (Teams.getTeamInternalH tid)
        <@> mkNamedAPI @"create-binding-team" (Teams.createBindingTeam tid)
        <@> mkNamedAPI @"delete-binding-team" (Teams.internalDeleteBindingTeam tid)
        <@> mkNamedAPI @"get-team-name" (Teams.getTeamNameInternalH tid)
        <@> mkNamedAPI @"update-team-status" (Teams.updateTeamStatus tid)
        <@> hoistAPISegment
          ( mkNamedAPI @"unchecked-add-team-member" (Teams.uncheckedAddTeamMember @Cassandra tid)
              <@> mkNamedAPI @"unchecked-get-team-members" (Teams.uncheckedGetTeamMembersH tid)
              <@> mkNamedAPI @"unchecked-get-team-member" (Teams.uncheckedGetTeamMember tid)
              <@> mkNamedAPI @"can-user-join-team" (Teams.canUserJoinTeam @Cassandra tid)
              <@> mkNamedAPI @"unchecked-update-team-member" (Teams.uncheckedUpdateTeamMember Nothing Nothing tid)
          )
        <@> mkNamedAPI @"user-is-team-owner" (Teams.userIsTeamOwner tid)
        <@> hoistAPISegment
          ( mkNamedAPI @"get-search-visibility-internal" (Teams.getSearchVisibilityInternal tid)
              <@> mkNamedAPI @"set-search-visibility-internal" (Teams.setSearchVisibilityInternal (featureEnabledForTeam @Cassandra @SearchVisibilityAvailableConfig) tid)
          )

featureAPI :: API IFeatureAPI GalleyEffects
featureAPI =
  mkNamedAPI @'("iget", SSOConfig) (getFeatureStatus @Cassandra DontDoAuth)
    <@> mkNamedAPI @'("iput", SSOConfig) (setFeatureStatusInternal @Cassandra)
    <@> mkNamedAPI @'("ipatch", SSOConfig) (patchFeatureStatusInternal @Cassandra)
    <@> mkNamedAPI @'("iget", LegalholdConfig) (getFeatureStatus @Cassandra DontDoAuth)
    <@> mkNamedAPI @'("iput", LegalholdConfig) (callsFed (exposeAnnotations (setFeatureStatusInternal @Cassandra)))
    <@> mkNamedAPI @'("ipatch", LegalholdConfig) (callsFed (exposeAnnotations (patchFeatureStatusInternal @Cassandra)))
    <@> mkNamedAPI @'("iget", SearchVisibilityAvailableConfig) (getFeatureStatus @Cassandra DontDoAuth)
    <@> mkNamedAPI @'("iput", SearchVisibilityAvailableConfig) (setFeatureStatusInternal @Cassandra)
    <@> mkNamedAPI @'("ipatch", SearchVisibilityAvailableConfig) (patchFeatureStatusInternal @Cassandra)
    <@> mkNamedAPI @'("iget", ValidateSAMLEmailsConfig) (getFeatureStatus @Cassandra DontDoAuth)
    <@> mkNamedAPI @'("iput", ValidateSAMLEmailsConfig) (setFeatureStatusInternal @Cassandra)
    <@> mkNamedAPI @'("ipatch", ValidateSAMLEmailsConfig) (patchFeatureStatusInternal @Cassandra)
    <@> mkNamedAPI @'("iget", DigitalSignaturesConfig) (getFeatureStatus @Cassandra DontDoAuth)
    <@> mkNamedAPI @'("iput", DigitalSignaturesConfig) (setFeatureStatusInternal @Cassandra)
    <@> mkNamedAPI @'("ipatch", DigitalSignaturesConfig) (patchFeatureStatusInternal @Cassandra)
    <@> mkNamedAPI @'("iget", AppLockConfig) (getFeatureStatus @Cassandra DontDoAuth)
    <@> mkNamedAPI @'("iput", AppLockConfig) (setFeatureStatusInternal @Cassandra)
    <@> mkNamedAPI @'("ipatch", AppLockConfig) (patchFeatureStatusInternal @Cassandra)
    <@> mkNamedAPI @'("iget", FileSharingConfig) (getFeatureStatus @Cassandra DontDoAuth)
    <@> mkNamedAPI @'("iput", FileSharingConfig) (setFeatureStatusInternal @Cassandra)
    <@> mkNamedAPI @'("ilock", FileSharingConfig) (updateLockStatus @Cassandra @FileSharingConfig)
    <@> mkNamedAPI @'("ipatch", FileSharingConfig) (patchFeatureStatusInternal @Cassandra)
    <@> mkNamedAPI @'("iget", ConferenceCallingConfig) (getFeatureStatus @Cassandra DontDoAuth)
    <@> mkNamedAPI @'("iput", ConferenceCallingConfig) (setFeatureStatusInternal @Cassandra)
    <@> mkNamedAPI @'("ipatch", ConferenceCallingConfig) (patchFeatureStatusInternal @Cassandra)
    <@> mkNamedAPI @'("iget", SelfDeletingMessagesConfig) (getFeatureStatus @Cassandra DontDoAuth)
    <@> mkNamedAPI @'("iput", SelfDeletingMessagesConfig) (setFeatureStatusInternal @Cassandra)
    <@> mkNamedAPI @'("ilock", SelfDeletingMessagesConfig) (updateLockStatus @Cassandra @SelfDeletingMessagesConfig)
    <@> mkNamedAPI @'("ipatch", SelfDeletingMessagesConfig) (patchFeatureStatusInternal @Cassandra)
    <@> mkNamedAPI @'("iget", GuestLinksConfig) (getFeatureStatus @Cassandra DontDoAuth)
    <@> mkNamedAPI @'("iput", GuestLinksConfig) (setFeatureStatusInternal @Cassandra)
    <@> mkNamedAPI @'("ilock", GuestLinksConfig) (updateLockStatus @Cassandra @GuestLinksConfig)
    <@> mkNamedAPI @'("ipatch", GuestLinksConfig) (patchFeatureStatusInternal @Cassandra)
    <@> mkNamedAPI @'("iget", SndFactorPasswordChallengeConfig) (getFeatureStatus @Cassandra DontDoAuth)
    <@> mkNamedAPI @'("iput", SndFactorPasswordChallengeConfig) (setFeatureStatusInternal @Cassandra)
    <@> mkNamedAPI @'("ilock", SndFactorPasswordChallengeConfig) (updateLockStatus @Cassandra @SndFactorPasswordChallengeConfig)
    <@> mkNamedAPI @'("ipatch", SndFactorPasswordChallengeConfig) (patchFeatureStatusInternal @Cassandra)
    <@> mkNamedAPI @'("iget", SearchVisibilityInboundConfig) (getFeatureStatus @Cassandra DontDoAuth)
    <@> mkNamedAPI @'("iput", SearchVisibilityInboundConfig) (setFeatureStatusInternal @Cassandra)
    <@> mkNamedAPI @'("ipatch", SearchVisibilityInboundConfig) (patchFeatureStatusInternal @Cassandra)
    <@> mkNamedAPI @'("igetmulti", SearchVisibilityInboundConfig) (getFeatureStatusMulti @Cassandra)
    <@> mkNamedAPI @'("iget", ClassifiedDomainsConfig) (getFeatureStatus @Cassandra DontDoAuth)
    <@> mkNamedAPI @'("iget", MLSConfig) (getFeatureStatus @Cassandra DontDoAuth)
    <@> mkNamedAPI @'("iput", MLSConfig) (setFeatureStatusInternal @Cassandra)
    <@> mkNamedAPI @'("ipatch", MLSConfig) (patchFeatureStatusInternal @Cassandra)
    <@> mkNamedAPI @'("iget", ExposeInvitationURLsToTeamAdminConfig) (getFeatureStatus @Cassandra DontDoAuth)
    <@> mkNamedAPI @'("iput", ExposeInvitationURLsToTeamAdminConfig) (setFeatureStatusInternal @Cassandra)
    <@> mkNamedAPI @'("ipatch", ExposeInvitationURLsToTeamAdminConfig) (patchFeatureStatusInternal @Cassandra)
    <@> mkNamedAPI @'("iget", SearchVisibilityInboundConfig) (getFeatureStatus @Cassandra DontDoAuth)
    <@> mkNamedAPI @'("iput", SearchVisibilityInboundConfig) (setFeatureStatusInternal @Cassandra)
    <@> mkNamedAPI @'("ipatch", SearchVisibilityInboundConfig) (patchFeatureStatusInternal @Cassandra)
    <@> mkNamedAPI @'("iget", OutlookCalIntegrationConfig) (getFeatureStatus @Cassandra DontDoAuth)
    <@> mkNamedAPI @'("iput", OutlookCalIntegrationConfig) (setFeatureStatusInternal @Cassandra)
    <@> mkNamedAPI @'("ipatch", OutlookCalIntegrationConfig) (patchFeatureStatusInternal @Cassandra)
    <@> mkNamedAPI @'("ilock", OutlookCalIntegrationConfig) (updateLockStatus @Cassandra @OutlookCalIntegrationConfig)
    <@> mkNamedAPI @'("iget", MlsE2EIdConfig) (getFeatureStatus @Cassandra DontDoAuth)
    <@> mkNamedAPI @'("iput", MlsE2EIdConfig) (setFeatureStatusInternal @Cassandra)
    <@> mkNamedAPI @'("ipatch", MlsE2EIdConfig) (patchFeatureStatusInternal @Cassandra)
    <@> mkNamedAPI @'("ilock", MlsE2EIdConfig) (updateLockStatus @Cassandra @MlsE2EIdConfig)
    <@> mkNamedAPI @"feature-configs-internal" (maybe getAllFeatureConfigsForServer (getAllFeatureConfigsForUser @Cassandra))

internalSitemap :: Routes a (Sem GalleyEffects) ()
internalSitemap = unsafeCallsFed @'Galley @"on-client-removed" $ unsafeCallsFed @'Galley @"on-mls-message-sent" $ do
  -- Conversation API (internal) ----------------------------------------
  put "/i/conversations/:cnv/channel" (continue $ const (pure empty)) $
    zauthUserId
      .&. (capture "cnv" :: HasCaptures r => Predicate r Predicate.Error ConvId)
      .&. request

  get "/i/conversations/:cnv/members/:usr" (continue Query.internalGetMemberH) $
    capture "cnv"
      .&. capture "usr"

  -- This endpoint can lead to the following events being sent:
  -- - MemberJoin event to you, if the conversation existed and had < 2 members before
  -- - MemberJoin event to other, if the conversation existed and only the other was member
  --   before
  put "/i/conversations/:cnv/accept/v2" (continueE Update.acceptConvH) $
    zauthUserId
      .&. opt zauthConnId
      .&. capture "cnv"

  put "/i/conversations/:cnv/block" (continueE Update.blockConvH) $
    zauthUserId
      .&. capture "cnv"

  -- This endpoint can lead to the following events being sent:
  -- - MemberJoin event to you, if the conversation existed and had < 2 members before
  -- - MemberJoin event to other, if the conversation existed and only the other was member
  --   before
  put "/i/conversations/:cnv/unblock" (continueE Update.unblockConvH) $
    zauthUserId
      .&. opt zauthConnId
      .&. capture "cnv"

  get "/i/conversations/:cnv/meta" (continue Query.getConversationMetaH) $
    capture "cnv"

  -- Misc API (internal) ------------------------------------------------

  get "/i/users/:uid/team/members" (continueE Teams.getBindingTeamMembersH) $
    capture "uid"

  get "/i/users/:uid/team" (continueE Teams.getBindingTeamIdH) $
    capture "uid"

  get "/i/test/clients" (continueE Clients.getClientsH) $
    zauthUserId
  -- eg. https://github.com/wireapp/wire-server/blob/3bdca5fc8154e324773802a0deb46d884bd09143/services/brig/test/integration/API/User/Client.hs#L319

  post "/i/clients/:client" (continue Clients.addClientH) $
    zauthUserId
      .&. capture "client"

  delete "/i/clients/:client" (continue Clients.rmClientH) $
    zauthUserId
      .&. capture "client"

  post "/i/services" (continue Update.addServiceH) $
    jsonRequest @Service

  delete "/i/services" (continue Update.rmServiceH) $
    jsonRequest @ServiceRef

  -- This endpoint can lead to the following events being sent:
  -- - MemberJoin event to members
  post "/i/bots" (continueE Update.addBotH) $
    zauthUserId
      .&. zauthConnId
      .&. jsonRequest @AddBot

  -- This endpoint can lead to the following events being sent:
  -- - MemberLeave event to members
  delete "/i/bots" (continueE Update.rmBotH) $
    zauthUserId
      .&. opt zauthConnId
      .&. jsonRequest @RemoveBot

  put "/i/custom-backend/by-domain/:domain" (continue CustomBackend.internalPutCustomBackendByDomainH) $
    capture "domain"
      .&. jsonRequest @CustomBackend

  delete "/i/custom-backend/by-domain/:domain" (continue CustomBackend.internalDeleteCustomBackendByDomainH) $
    capture "domain"
      .&. accept "application" "json"

rmUser ::
  forall p1 p2 r.
  ( p1 ~ CassandraPaging,
    p2 ~ InternalPaging,
    ( Member BrigAccess r,
      Member ClientStore r,
      Member ConversationStore r,
      Member (Error InternalError) r,
      Member ExternalAccess r,
      Member FederatorAccess r,
      Member GundeckAccess r,
      Member (Input Env) r,
      Member (Input (Local ())) r,
      Member (Input UTCTime) r,
      Member (ListItems p1 ConvId) r,
      Member (ListItems p1 (Remote ConvId)) r,
      Member (ListItems p2 TeamId) r,
      Member MemberStore r,
      Member ProposalStore r,
      Member P.TinyLog r,
      Member SubConversationStore r,
      Member TeamStore r
    )
  ) =>
  Local UserId ->
  Maybe ConnId ->
  Sem r ()
rmUser lusr conn = do
  let nRange1000 = toRange (Proxy @1000) :: Range 1 1000 Int32
  tids <- listTeams (tUnqualified lusr) Nothing maxBound
  leaveTeams tids
  allConvIds <- Query.conversationIdsPageFrom lusr (GetPaginatedConversationIds Nothing nRange1000)
  goConvPages nRange1000 allConvIds

  deleteClients (tUnqualified lusr)
  where
    goConvPages :: Range 1 1000 Int32 -> ConvIdsPage -> Sem r ()
    goConvPages range page = do
      let (localConvs, remoteConvs) = partitionQualified lusr (mtpResults page)
      leaveLocalConversations localConvs
      traverse_ leaveRemoteConversations (rangedChunks remoteConvs)
      when (mtpHasMore page) $ do
        let nextState = mtpPagingState page
            nextQuery = GetPaginatedConversationIds (Just nextState) range
        newCids <- Query.conversationIdsPageFrom lusr nextQuery
        goConvPages range newCids

    leaveTeams page = for_ (pageItems page) $ \tid -> do
      mems <- getTeamMembersForFanout tid
      uncheckedDeleteTeamMember lusr conn tid (tUnqualified lusr) mems
      page' <- listTeams @p2 (tUnqualified lusr) (Just (pageState page)) maxBound
      leaveTeams page'

    leaveLocalConversations :: [ConvId] -> Sem r ()
    leaveLocalConversations ids = do
      let qUser = tUntagged lusr
      cc <- getConversations ids
      now <- input
      pp <- for cc $ \c -> case Data.convType c of
        SelfConv -> pure Nothing
        One2OneConv -> E.deleteMembers (Data.convId c) (UserList [tUnqualified lusr] []) $> Nothing
        ConnectConv -> E.deleteMembers (Data.convId c) (UserList [tUnqualified lusr] []) $> Nothing
        RegularConv
          | tUnqualified lusr `isMember` Data.convLocalMembers c -> do
              runError (removeUser (qualifyAs lusr c) (tUntagged lusr)) >>= \case
                Left e -> P.err $ Log.msg ("failed to send remove proposal: " <> internalErrorDescription e)
                Right _ -> pure ()
              E.deleteMembers (Data.convId c) (UserList [tUnqualified lusr] [])
              let e =
                    Event
                      (tUntagged (qualifyAs lusr (Data.convId c)))
                      Nothing
                      (tUntagged lusr)
                      now
                      (EdMembersLeave (QualifiedUserIdList [qUser]))
              for_ (bucketRemote (fmap rmId (Data.convRemoteMembers c))) $ notifyRemoteMembers now qUser (Data.convId c)
              pure $
                Intra.newPushLocal ListComplete (tUnqualified lusr) (Intra.ConvEvent e) (Intra.recipient <$> Data.convLocalMembers c)
                  <&> set Intra.pushConn conn
                    . set Intra.pushRoute Intra.RouteDirect
          | otherwise -> pure Nothing

      for_
        (maybeList1 (catMaybes pp))
        push

    -- FUTUREWORK: This could be optimized to reduce the number of RPCs
    -- made. When a team is deleted the burst of RPCs created here could
    -- lead to performance issues. We should cover this in a performance
    -- test.
    notifyRemoteMembers :: UTCTime -> Qualified UserId -> ConvId -> Remote [UserId] -> Sem r ()
    notifyRemoteMembers now qUser cid remotes = do
      let convUpdate =
            ConversationUpdate
              { cuTime = now,
                cuOrigUserId = qUser,
                cuConvId = cid,
                cuAlreadyPresentUsers = tUnqualified remotes,
                cuAction = SomeConversationAction (sing @'ConversationLeaveTag) ()
              }
      let rpc = fedClient @'Galley @"on-conversation-updated" convUpdate
      runFederatedEither remotes rpc
        >>= logAndIgnoreError "Error in onConversationUpdated call" (qUnqualified qUser)

    leaveRemoteConversations :: Range 1 UserDeletedNotificationMaxConvs [Remote ConvId] -> Sem r ()
    leaveRemoteConversations cids = do
      for_ (bucketRemote (fromRange cids)) $ \remoteConvs -> do
        let userDelete = UserDeletedConversationsNotification (tUnqualified lusr) (unsafeRange (tUnqualified remoteConvs))
        let rpc = fedClient @'Galley @"on-user-deleted-conversations" userDelete
        runFederatedEither remoteConvs rpc
          >>= logAndIgnoreError "Error in onUserDeleted call" (tUnqualified lusr)

    -- FUTUREWORK: Add a retry mechanism if there are federation errrors.
    -- See https://wearezeta.atlassian.net/browse/SQCORE-1091
    logAndIgnoreError :: Text -> UserId -> Either FederationError a -> Sem r ()
    logAndIgnoreError message usr res = do
      case res of
        Left federationError ->
          P.err
            ( Log.msg
                ( "Federation error while notifying remote backends of a user deletion (Galley). "
                    <> message
                    <> " "
                    <> (cs . show $ federationError)
                )
                . Log.field "user" (show usr)
            )
        Right _ -> pure ()

deleteLoop :: App ()
deleteLoop = do
  q <- view deleteQueue
  safeForever "deleteLoop" $ do
    i@(TeamItem tid usr con) <- Q.pop q
    env <- ask
    liftIO (evalGalleyToIO env (doDelete usr con tid))
      `catchAny` someError q i
  where
    someError q i x = do
      err $ "error" .= show x ~~ msg (val "failed to delete")
      ok <- Q.tryPush q i
      unless ok $
        err (msg (val "delete queue is full, dropping item") ~~ "item" .= show i)
      liftIO $ threadDelay 1000000

    doDelete usr con tid = do
      lusr <- qualifyLocal usr
      Teams.uncheckedDeleteTeam lusr con tid

safeForever :: String -> App () -> App ()
safeForever funName action =
  forever $
    action `catchAny` \exc -> do
      err $ "error" .= show exc ~~ msg (val $ cs funName <> " failed")
      threadDelay 60000000 -- pause to keep worst-case noise in logs manageable

guardLegalholdPolicyConflictsH ::
  ( Member BrigAccess r,
    Member (Input Opts) r,
    Member TeamStore r,
    Member P.TinyLog r,
    Member (ErrorS 'MissingLegalholdConsent) r
  ) =>
  GuardLegalholdPolicyConflicts ->
  Sem r ()
guardLegalholdPolicyConflictsH glh = do
  mapError @LegalholdConflicts (const $ Tagged @'MissingLegalholdConsent ()) $
    guardLegalholdPolicyConflicts (glhProtectee glh) (glhUserClients glh)

-- | Get an MLS conversation client list
iGetMLSClientListForConv ::
  forall r.
  Members
    '[ MemberStore,
       ErrorS 'ConvNotFound
     ]
    r =>
  Local UserId ->
  ConvId ->
  Sem r ClientList
iGetMLSClientListForConv lusr cnv = do
  cm <- E.lookupMLSClients (convToGroupId (qualifyAs lusr cnv))
  pure $ ClientList (concatMap (Map.keys . snd) (Map.assocs cm))<|MERGE_RESOLUTION|>--- conflicted
+++ resolved
@@ -107,14 +107,9 @@
 internalAPI =
   hoistAPI @InternalAPIBase id $
     mkNamedAPI @"status" (pure ())
-<<<<<<< HEAD
-      <@> mkNamedAPI @"delete-user" (callsFed rmUser)
-      <@> mkNamedAPI @"connect" (callsFed Create.createConnectConversation)
-      <@> mkNamedAPI @"get-conversation-clients" iGetMLSClientListForConv
-=======
       <@> mkNamedAPI @"delete-user" (callsFed (exposeAnnotations rmUser))
       <@> mkNamedAPI @"connect" (callsFed (exposeAnnotations Create.createConnectConversation))
->>>>>>> 17c81f8c
+      <@> mkNamedAPI @"get-conversation-clients" iGetMLSClientListForConv
       <@> mkNamedAPI @"guard-legalhold-policy-conflicts" guardLegalholdPolicyConflictsH
       <@> legalholdWhitelistedTeamsAPI
       <@> iTeamsAPI

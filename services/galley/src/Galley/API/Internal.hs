--- conflicted
+++ resolved
@@ -117,12 +117,8 @@
 import Wire.API.Routes.MultiTablePaging (mtpHasMore, mtpPagingState, mtpResults)
 import Wire.API.Team.Feature hiding (setStatus)
 import Wire.API.Team.Member
-<<<<<<< HEAD
 import Wire.API.User.Client
-import Wire.Sem.Paging
-=======
 import Wire.Sem.Paging (Paging (pageItems, pageState))
->>>>>>> e4d8a78c
 import Wire.Sem.Paging.Cassandra
 
 internalAPI :: API InternalAPI GalleyEffects
@@ -506,7 +502,6 @@
   mapError @LegalholdConflicts (const $ Tagged @'MissingLegalholdConsent ()) $
     guardLegalholdPolicyConflicts (glhProtectee glh) (glhUserClients glh)
 
-<<<<<<< HEAD
 -- | Get an MLS conversation client list
 iGetMLSClientListForConv ::
   forall r.
@@ -521,12 +516,6 @@
   cm <- E.lookupMLSClients gid
   pure $ ClientList (concatMap (Map.keys . snd) (Map.assocs cm))
 
--- Build the map, keyed by conversations to the list of members
-insertIntoMap :: (ConvId, a) -> Map ConvId (N.NonEmpty a) -> Map ConvId (N.NonEmpty a)
-insertIntoMap (cnvId, user) m = Map.alter (pure . maybe (pure user) (N.cons user)) cnvId m
-
-=======
->>>>>>> e4d8a78c
 -- Bundle all of the deletes together for easy calling
 -- Errors & exceptions are thrown to IO to stop the message being ACKed, eventually timing it
 -- out so that it can be redelivered.
@@ -595,12 +584,9 @@
   ( Member (Input Env) r,
     Member (P.Logger (Msg -> Msg)) r,
     Member (Error FederationError) r,
-<<<<<<< HEAD
     Member (Error InternalError) r,
-=======
     Member (Input ClientState) r,
     Member (Embed IO) r,
->>>>>>> e4d8a78c
     Member MemberStore r,
     Member ConversationStore r,
     Member CodeStore r,

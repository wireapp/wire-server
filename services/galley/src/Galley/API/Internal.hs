-- This file is part of the Wire Server implementation.
--
-- Copyright (C) 2022 Wire Swiss GmbH <opensource@wire.com>
--
-- This program is free software: you can redistribute it and/or modify it under
-- the terms of the GNU Affero General Public License as published by the Free
-- Software Foundation, either version 3 of the License, or (at your option) any
-- later version.
--
-- This program is distributed in the hope that it will be useful, but WITHOUT
-- ANY WARRANTY; without even the implied warranty of MERCHANTABILITY or FITNESS
-- FOR A PARTICULAR PURPOSE. See the GNU Affero General Public License for more
-- details.
--
-- You should have received a copy of the GNU Affero General Public License along
-- with this program. If not, see <https://www.gnu.org/licenses/>.

module Galley.API.Internal
  ( internalSitemap,
    internalAPI,
    InternalAPI,
    deleteLoop,
    safeForever,
  )
where

import Control.Exception.Safe (catchAny)
import Control.Lens hiding (Getter, Setter, (.=))
import Data.Id as Id
import Data.List1 (maybeList1)
import Data.Qualified
import Data.Range
import Data.Singletons
import Data.String.Conversions (cs)
import Data.Time
import GHC.TypeLits (AppendSymbol)
import qualified Galley.API.Clients as Clients
import qualified Galley.API.Create as Create
import qualified Galley.API.CustomBackend as CustomBackend
import Galley.API.Error
import Galley.API.LegalHold (getTeamLegalholdWhitelistedH, setTeamLegalholdWhitelistedH, unsetTeamLegalholdWhitelistedH)
import Galley.API.LegalHold.Conflicts
import Galley.API.One2One
import Galley.API.Public
import Galley.API.Public.Servant
import qualified Galley.API.Query as Query
import Galley.API.Teams (uncheckedDeleteTeamMember)
import qualified Galley.API.Teams as Teams
import Galley.API.Teams.Features
import qualified Galley.API.Update as Update
import Galley.API.Util
import Galley.App
import Galley.Cassandra.Paging
import qualified Galley.Data.Conversation as Data
import Galley.Effects
import Galley.Effects.ClientStore
import Galley.Effects.ConversationStore
import Galley.Effects.FederatorAccess
import Galley.Effects.GundeckAccess
import Galley.Effects.MemberStore
import Galley.Effects.Paging
import Galley.Effects.TeamStore
import Galley.Effects.WaiRoutes
import qualified Galley.Intra.Push as Intra
import Galley.Monad
import Galley.Options
import qualified Galley.Queue as Q
import Galley.Types
import Galley.Types.Bot (AddBot, RemoveBot)
import Galley.Types.Bot.Service
import Galley.Types.Conversations.Intra (UpsertOne2OneConversationRequest (..), UpsertOne2OneConversationResponse (..))
import Galley.Types.Teams hiding (MemberLeave)
import Galley.Types.Teams.Intra
import Galley.Types.Teams.SearchVisibility
import Galley.Types.UserList
import Imports hiding (head)
import Network.HTTP.Types (status200)
import Network.Wai
import Network.Wai.Predicate hiding (Error, err)
import qualified Network.Wai.Predicate as Predicate
import Network.Wai.Routing hiding (App, route, toList)
import Network.Wai.Utilities hiding (Error)
import Network.Wai.Utilities.ZAuth
import Polysemy
import Polysemy.Error
import Polysemy.Input
import qualified Polysemy.TinyLog as P
import Servant hiding (JSON)
import qualified Servant
import System.Logger.Class hiding (Path, name)
import qualified System.Logger.Class as Log
import Wire.API.Conversation hiding (Member)
import Wire.API.Conversation.Action
import Wire.API.Conversation.Role
import Wire.API.Error
import Wire.API.Error.Galley
import Wire.API.Federation.API
import Wire.API.Federation.API.Galley
import Wire.API.Federation.Error
import Wire.API.Routes.API
import Wire.API.Routes.Internal.Galley.TeamFeatureNoConfigMulti hiding (TeamStatusUpdate)
import Wire.API.Routes.MultiTablePaging (mtpHasMore, mtpPagingState, mtpResults)
import Wire.API.Routes.MultiVerb
import Wire.API.Routes.Named
import Wire.API.Routes.Public
import Wire.API.Routes.Public.Galley
import Wire.API.Team.Feature

type IFeatureAPI =
  IFeatureStatus '[] 'TeamFeatureSSO
    :<|> IFeatureStatus
           '( ('ActionDenied 'RemoveConversationMember),
              '( AuthenticationError,
                 '( 'CannotEnableLegalHoldServiceLargeTeam, '())
               )
            )
           'TeamFeatureLegalHold
    :<|> IFeatureStatus '() 'TeamFeatureSearchVisibility
    :<|> IFeatureStatusDeprecated 'TeamFeatureSearchVisibility
    :<|> IFeatureStatus '() 'TeamFeatureValidateSAMLEmails
    :<|> IFeatureStatusDeprecated 'TeamFeatureValidateSAMLEmails
    :<|> IFeatureStatus '() 'TeamFeatureDigitalSignatures
    :<|> IFeatureStatusDeprecated 'TeamFeatureDigitalSignatures
    :<|> IFeatureStatus '() 'TeamFeatureAppLock
    :<|> IFeatureStatusWithLock '() 'TeamFeatureFileSharing
    :<|> IFeatureStatusGet 'WithLockStatus 'TeamFeatureClassifiedDomains
    :<|> IFeatureStatus '() 'TeamFeatureConferenceCalling
    :<|> IFeatureStatusWithLock '() 'TeamFeatureSelfDeletingMessages
    :<|> IFeatureStatusWithLock '() 'TeamFeatureGuestLinks
    :<|> IFeatureStatusWithLock '() 'TeamFeatureSndFactorPasswordChallenge
    :<|> IFeatureStatus '() 'TeamFeatureSearchVisibilityInbound
    :<|> IFeatureNoConfigMultiGet 'TeamFeatureSearchVisibilityInbound

type InternalAPI = "i" :> InternalAPIBase

type InternalAPIBase =
  Named
    "status"
    ( "status" :> MultiVerb 'GET '[Servant.JSON] '[RespondEmpty 200 "OK"] ()
    )
    -- This endpoint can lead to the following events being sent:
    -- - MemberLeave event to members for all conversations the user was in
    :<|> Named
           "delete-user"
           ( Summary
               "Remove a user from their teams and conversations and erase their clients"
               :> ZLocalUser
               :> ZOptConn
               :> "user"
               :> MultiVerb 'DELETE '[Servant.JSON] '[RespondEmpty 200 "Remove a user from Galley"] ()
           )
    -- This endpoint can lead to the following events being sent:
    -- - ConvCreate event to self, if conversation did not exist before
    -- - ConvConnect event to self, if other didn't join the connect conversation before
    :<|> Named
           "connect"
           ( Summary "Create a connect conversation (deprecated)"
               :> CanThrow 'ConvNotFound
               :> CanThrow 'InvalidOperation
               :> CanThrow 'NotConnected
               :> ZLocalUser
               :> ZOptConn
               :> "conversations"
               :> "connect"
               :> ReqBody '[Servant.JSON] Connect
               :> ConversationVerb
           )
    :<|> ITeamsAPI
    :<|> Named
           "upsert-one2one"
           ( Summary "Create or Update a connect or one2one conversation."
               :> "conversations"
               :> "one2one"
               :> "upsert"
               :> ReqBody '[Servant.JSON] UpsertOne2OneConversationRequest
               :> Post '[Servant.JSON] UpsertOne2OneConversationResponse
           )
    :<|> Named
           "feature-config-snd-factor-password-challenge"
           -- FUTUREWORK: Introduce `/i/feature-configs` and drop this one again.  The internal end-poins has the
           -- same handler as the public one, plus optional user id in the query.  Maybe require `DoAuth` to disable
           -- access control only on the internal end-point, not on the public one.  (This may also be a good oppportunity
           -- to make `AllFeatureConfigs` more type-safe.)
           ( Summary "Get feature config for the 2nd factor password challenge feature (for user/team; if n/a fall back to site config)."
               :> "feature-configs"
               :> CanThrow 'NotATeamMember
               :> KnownTeamFeatureNameSymbol 'TeamFeatureSndFactorPasswordChallenge
               :> QueryParam'
                    [ Optional,
                      Strict,
                      Description "Optional user id"
                    ]
                    "user_id"
                    UserId
               :> Get '[Servant.JSON] TeamFeatureStatusNoConfig
           )
    :<|> IFeatureAPI

type ITeamsAPI = "teams" :> Capture "tid" TeamId :> ITeamsAPIBase

type ITeamsAPIBase =
  Named "get-team-internal" (CanThrow 'TeamNotFound :> Get '[Servant.JSON] TeamData)
    :<|> Named
           "create-binding-team"
           ( ZUser :> ReqBody '[Servant.JSON] BindingNewTeam
               :> MultiVerb1
                    'PUT
                    '[Servant.JSON]
                    ( WithHeaders
                        '[Header "Location" TeamId]
                        TeamId
                        (RespondEmpty 201 "OK")
                    )
           )
    :<|> Named
           "delete-binding-team-with-one-member"
<<<<<<< HEAD
           ( CanThrow 'NoBindingTeam
               :> CanThrow 'NotAOneMemberTeam
               :> CanThrow 'DeleteQueueFull
               :> QueryFlag "force"
               :> DeleteAccepted '[Servant.JSON] NoContent
=======
           ( CanThrow 'NoBindingTeam :> CanThrow 'NotAOneMemberTeam :> CanThrow 'DeleteQueueFull
               :> MultiVerb1 'DELETE '[Servant.JSON] (RespondEmpty 202 "OK")
>>>>>>> 281bcba3
           )
    :<|> Named "get-team-name" ("name" :> CanThrow 'TeamNotFound :> Get '[Servant.JSON] TeamName)
    :<|> Named
           "update-team-status"
           ( "status" :> CanThrow 'TeamNotFound :> CanThrow 'InvalidTeamStatusUpdate
               :> ReqBody '[Servant.JSON] TeamStatusUpdate
               :> MultiVerb1 'PUT '[Servant.JSON] (RespondEmpty 200 "OK")
           )
    :<|> "members"
      :> ( Named
             "unchecked-add-team-member"
             ( CanThrow 'TooManyTeamMembers :> ReqBody '[Servant.JSON] NewTeamMember
                 :> MultiVerb1 'POST '[Servant.JSON] (RespondEmpty 200 "OK")
             )
             :<|> Named
                    "unchecked-get-team-members"
                    ( QueryParam' '[Strict] "maxResults" (Range 1 HardTruncationLimit Int32)
                        :> Get '[Servant.JSON] TeamMemberList
                    )
             :<|> Named
                    "unchecked-get-team-member"
                    ( Capture "uid" UserId :> CanThrow 'TeamMemberNotFound
                        :> Get '[Servant.JSON] TeamMember
                    )
             :<|> Named
                    "can-user-join-team"
                    ( "check"
                        :> MultiVerb1 'GET '[Servant.JSON] (RespondEmpty 200 "User can join")
                    )
         )
    :<|> Named
           "user-is-team-owner"
           ( "is-team-owner" :> Capture "uid" UserId
               :> CanThrow 'AccessDenied
               :> CanThrow 'TeamMemberNotFound
               :> CanThrow 'NotATeamMember
               :> MultiVerb1 'GET '[Servant.JSON] (RespondEmpty 200 "User is team owner")
           )
    :<|> "search-visibility"
      :> ( Named "get-search-visibility-internal" (Get '[Servant.JSON] TeamSearchVisibilityView)
             :<|> Named
                    "set-search-visibility-internal"
                    ( CanThrow 'TeamSearchVisibilityNotEnabled
                        :> ReqBody '[Servant.JSON] TeamSearchVisibilityView
                        :> MultiVerb1 'PUT '[Servant.JSON] (RespondEmpty 204 "OK")
                    )
         )

type IFeatureStatusGet l f = Named '("iget", f) (FeatureStatusBaseGet l f)

type IFeatureStatusPut errs f = Named '("iput", f) (FeatureStatusBasePut errs f)

type IFeatureStatus errs f = IFeatureStatusGet 'WithoutLockStatus f :<|> IFeatureStatusPut errs f

type IFeatureStatusDeprecated f =
  Named '("iget-deprecated", f) (FeatureStatusBaseDeprecatedGet 'WithoutLockStatus f)
    :<|> Named '("iput-deprecated", f) (FeatureStatusBaseDeprecatedPut f)

type IFeatureStatusLockStatusPut featureName =
  Named
    '("lock", featureName)
    ( Summary (AppendSymbol "(Un-)lock " (KnownTeamFeatureNameSymbol featureName))
        :> CanThrow 'NotATeamMember
        :> CanThrow 'TeamNotFound
        :> "teams"
        :> Capture "tid" TeamId
        :> "features"
        :> KnownTeamFeatureNameSymbol featureName
        :> Capture "lockStatus" LockStatusValue
        :> Put '[Servant.JSON] LockStatus
    )

type IFeatureStatusWithLock errs f =
  IFeatureStatusGet 'WithLockStatus f
    :<|> IFeatureStatusPut errs f
    :<|> IFeatureStatusLockStatusPut f

type FeatureNoConfigMultiGetBase featureName =
  Summary
    (AppendSymbol "Get team feature status in bulk for feature " (KnownTeamFeatureNameSymbol featureName))
    :> "features-multi-teams"
    :> KnownTeamFeatureNameSymbol featureName
    :> ReqBody '[Servant.JSON] TeamFeatureNoConfigMultiRequest
    :> Post '[Servant.JSON] (TeamFeatureNoConfigMultiResponse featureName)

type IFeatureNoConfigMultiGet f =
  Named
    '("igetmulti", f)
    (FeatureNoConfigMultiGetBase f)

internalAPI :: API InternalAPI GalleyEffects
internalAPI =
  hoistAPI @InternalAPIBase id $
    mkNamedAPI @"status" (pure ())
      <@> mkNamedAPI @"delete-user" rmUser
      <@> mkNamedAPI @"connect" Create.createConnectConversation
      <@> iTeamsAPI
      <@> mkNamedAPI @"upsert-one2one" iUpsertOne2OneConversation
      <@> mkNamedAPI @"feature-config-snd-factor-password-challenge" getSndFactorPasswordChallengeNoAuth
      <@> featureAPI

iTeamsAPI :: API ITeamsAPI GalleyEffects
iTeamsAPI = mkAPI $ \tid -> hoistAPIHandler id (base tid)
  where
    hoistAPISegment :: (ServerT (seg :> inner) (Sem r) ~ ServerT inner (Sem r)) => API inner r -> API (seg :> inner) r
    hoistAPISegment = hoistAPI id
    base :: TeamId -> API ITeamsAPIBase GalleyEffects
    base tid =
      mkNamedAPI @"get-team-internal" (Teams.getTeamInternalH tid)
        <@> mkNamedAPI @"create-binding-team" (Teams.createBindingTeam tid)
        <@> mkNamedAPI @"delete-binding-team-with-one-member" (Teams.internalDeleteBindingTeamWithOneMember tid)
        <@> mkNamedAPI @"get-team-name" (Teams.getTeamNameInternalH tid)
        <@> mkNamedAPI @"update-team-status" (Teams.updateTeamStatus tid)
        <@> hoistAPISegment
          ( mkNamedAPI @"unchecked-add-team-member" (Teams.uncheckedAddTeamMember tid)
              <@> mkNamedAPI @"unchecked-get-team-members" (Teams.uncheckedGetTeamMembersH tid)
              <@> mkNamedAPI @"unchecked-get-team-member" (Teams.uncheckedGetTeamMember tid)
              <@> mkNamedAPI @"can-user-join-team" (Teams.canUserJoinTeam tid)
          )
        <@> mkNamedAPI @"user-is-team-owner" (Teams.userIsTeamOwner tid)
        <@> hoistAPISegment
          ( mkNamedAPI @"get-search-visibility-internal" (Teams.getSearchVisibilityInternal tid)
              <@> mkNamedAPI @"set-search-visibility-internal" (Teams.setSearchVisibilityInternal tid)
          )

featureAPI :: API IFeatureAPI GalleyEffects
featureAPI =
  fs getSSOStatusInternal setSSOStatusInternal
    <@> fs getLegalholdStatusInternal (setLegalholdStatusInternal @InternalPaging)
    <@> fs getTeamSearchVisibilityAvailableInternal setTeamSearchVisibilityAvailableInternal
    <@> fs getTeamSearchVisibilityAvailableInternal setTeamSearchVisibilityAvailableInternal
    <@> fs getValidateSAMLEmailsInternal setValidateSAMLEmailsInternal
    <@> fs getValidateSAMLEmailsInternal setValidateSAMLEmailsInternal
    <@> fs getDigitalSignaturesInternal setDigitalSignaturesInternal
    <@> fs getDigitalSignaturesInternal setDigitalSignaturesInternal
    <@> fs getAppLockInternal setAppLockInternal
    <@> ( fsGet getFileSharingInternal
            <@> fsSet setFileSharingInternal
            <@> mkNamedAPI (setLockStatus @'TeamFeatureFileSharing)
        )
    <@> fsGet getClassifiedDomainsInternal
    <@> fs getConferenceCallingInternal setConferenceCallingInternal
    <@> ( fsGet getSelfDeletingMessagesInternal
            <@> fsSet setSelfDeletingMessagesInternal
            <@> mkNamedAPI (setLockStatus @'TeamFeatureSelfDeletingMessages)
        )
    <@> ( fsGet getGuestLinkInternal
            <@> fsSet setGuestLinkInternal
            <@> mkNamedAPI (setLockStatus @'TeamFeatureGuestLinks)
        )
    <@> ( fsGet getSndFactorPasswordChallengeInternal
            <@> fsSet setSndFactorPasswordChallengeInternal
            <@> mkNamedAPI (setLockStatus @'TeamFeatureSndFactorPasswordChallenge)
        )
    <@> fs getTeamSearchVisibilityInboundInternal setTeamSearchVisibilityInboundInternal
    <@> mkNamedAPI getTeamSearchVisibilityInboundInternalMulti
  where
    fs g s = fsGet g <@> fsSet s

    fsGet g = mkNamedAPI (getFeatureStatus g DontDoAuth)

    fsSet s = mkNamedAPI (setFeatureStatus s DontDoAuth)

internalSitemap :: Routes a (Sem GalleyEffects) ()
internalSitemap = do
  -- Conversation API (internal) ----------------------------------------
  put "/i/conversations/:cnv/channel" (continue $ const (return empty)) $
    zauthUserId
      .&. (capture "cnv" :: HasCaptures r => Predicate r Predicate.Error ConvId)
      .&. request

  get "/i/conversations/:cnv/members/:usr" (continue Query.internalGetMemberH) $
    capture "cnv"
      .&. capture "usr"

  -- This endpoint can lead to the following events being sent:
  -- - MemberJoin event to you, if the conversation existed and had < 2 members before
  -- - MemberJoin event to other, if the conversation existed and only the other was member
  --   before
  put "/i/conversations/:cnv/accept/v2" (continueE Update.acceptConvH) $
    zauthUserId
      .&. opt zauthConnId
      .&. capture "cnv"

  put "/i/conversations/:cnv/block" (continueE Update.blockConvH) $
    zauthUserId
      .&. capture "cnv"

  -- This endpoint can lead to the following events being sent:
  -- - MemberJoin event to you, if the conversation existed and had < 2 members before
  -- - MemberJoin event to other, if the conversation existed and only the other was member
  --   before
  put "/i/conversations/:cnv/unblock" (continueE Update.unblockConvH) $
    zauthUserId
      .&. opt zauthConnId
      .&. capture "cnv"

  get "/i/conversations/:cnv/meta" (continue Query.getConversationMetaH) $
    capture "cnv"

  -- Misc API (internal) ------------------------------------------------

  get "/i/users/:uid/team/members" (continueE Teams.getBindingTeamMembersH) $
    capture "uid"

  get "/i/users/:uid/team" (continueE Teams.getBindingTeamIdH) $
    capture "uid"

  get "/i/test/clients" (continueE Clients.getClientsH) $
    zauthUserId
  -- eg. https://github.com/wireapp/wire-server/blob/3bdca5fc8154e324773802a0deb46d884bd09143/services/brig/test/integration/API/User/Client.hs#L319

  post "/i/clients/:client" (continue Clients.addClientH) $
    zauthUserId
      .&. capture "client"

  delete "/i/clients/:client" (continue Clients.rmClientH) $
    zauthUserId
      .&. capture "client"

  post "/i/services" (continue Update.addServiceH) $
    jsonRequest @Service

  delete "/i/services" (continue Update.rmServiceH) $
    jsonRequest @ServiceRef

  -- This endpoint can lead to the following events being sent:
  -- - MemberJoin event to members
  post "/i/bots" (continueE Update.addBotH) $
    zauthUserId
      .&. zauthConnId
      .&. jsonRequest @AddBot

  -- This endpoint can lead to the following events being sent:
  -- - MemberLeave event to members
  delete "/i/bots" (continueE Update.rmBotH) $
    zauthUserId
      .&. opt zauthConnId
      .&. jsonRequest @RemoveBot

  put "/i/custom-backend/by-domain/:domain" (continue CustomBackend.internalPutCustomBackendByDomainH) $
    capture "domain"
      .&. jsonRequest @CustomBackend

  delete "/i/custom-backend/by-domain/:domain" (continue CustomBackend.internalDeleteCustomBackendByDomainH) $
    capture "domain"
      .&. accept "application" "json"

  put "/i/guard-legalhold-policy-conflicts" (continue guardLegalholdPolicyConflictsH) $
    jsonRequest @GuardLegalholdPolicyConflicts
      .&. accept "application" "json"

  put "/i/legalhold/whitelisted-teams/:tid" (continue setTeamLegalholdWhitelistedH) $
    capture "tid"

  delete "/i/legalhold/whitelisted-teams/:tid" (continue unsetTeamLegalholdWhitelistedH) $
    capture "tid"

  get "/i/legalhold/whitelisted-teams/:tid" (continue getTeamLegalholdWhitelistedH) $
    capture "tid"

rmUser ::
  forall p1 p2 r.
  ( p1 ~ CassandraPaging,
    p2 ~ InternalPaging,
    Members
      '[ BrigAccess,
         ClientStore,
         ConversationStore,
         ExternalAccess,
         FederatorAccess,
         GundeckAccess,
         Input UTCTime,
         ListItems p1 ConvId,
         ListItems p1 (Remote ConvId),
         ListItems p2 TeamId,
         MemberStore,
         TeamStore,
         P.TinyLog
       ]
      r
  ) =>
  Local UserId ->
  Maybe ConnId ->
  Sem r ()
rmUser lusr conn = do
  let nRange1000 = toRange (Proxy @1000) :: Range 1 1000 Int32
  tids <- listTeams (tUnqualified lusr) Nothing maxBound
  leaveTeams tids
  allConvIds <- Query.conversationIdsPageFrom lusr (GetPaginatedConversationIds Nothing nRange1000)
  goConvPages nRange1000 allConvIds

  deleteClients (tUnqualified lusr)
  where
    goConvPages :: Range 1 1000 Int32 -> ConvIdsPage -> Sem r ()
    goConvPages range page = do
      let (localConvs, remoteConvs) = partitionQualified lusr (mtpResults page)
      leaveLocalConversations localConvs
      traverse_ leaveRemoteConversations (rangedChunks remoteConvs)
      when (mtpHasMore page) $ do
        let nextState = mtpPagingState page
            nextQuery = GetPaginatedConversationIds (Just nextState) range
        newCids <- Query.conversationIdsPageFrom lusr nextQuery
        goConvPages range newCids

    leaveTeams page = for_ (pageItems page) $ \tid -> do
      mems <- getTeamMembersForFanout tid
      uncheckedDeleteTeamMember lusr conn tid (tUnqualified lusr) mems
      page' <- listTeams @p2 (tUnqualified lusr) (Just (pageState page)) maxBound
      leaveTeams page'

    leaveLocalConversations :: [ConvId] -> Sem r ()
    leaveLocalConversations ids = do
      let qUser = qUntagged lusr
      cc <- getConversations ids
      now <- input
      pp <- for cc $ \c -> case Data.convType c of
        SelfConv -> return Nothing
        One2OneConv -> deleteMembers (Data.convId c) (UserList [tUnqualified lusr] []) $> Nothing
        ConnectConv -> deleteMembers (Data.convId c) (UserList [tUnqualified lusr] []) $> Nothing
        RegularConv
          | tUnqualified lusr `isMember` Data.convLocalMembers c -> do
            deleteMembers (Data.convId c) (UserList [tUnqualified lusr] [])
            let e =
                  Event
                    (qUntagged (qualifyAs lusr (Data.convId c)))
                    (qUntagged lusr)
                    now
                    (EdMembersLeave (QualifiedUserIdList [qUser]))
            for_ (bucketRemote (fmap rmId (Data.convRemoteMembers c))) $ notifyRemoteMembers now qUser (Data.convId c)
            pure $
              Intra.newPushLocal ListComplete (tUnqualified lusr) (Intra.ConvEvent e) (Intra.recipient <$> Data.convLocalMembers c)
                <&> set Intra.pushConn conn
                  . set Intra.pushRoute Intra.RouteDirect
          | otherwise -> return Nothing

      for_
        (maybeList1 (catMaybes pp))
        push

    -- FUTUREWORK: This could be optimized to reduce the number of RPCs
    -- made. When a team is deleted the burst of RPCs created here could
    -- lead to performance issues. We should cover this in a performance
    -- test.
    notifyRemoteMembers :: UTCTime -> Qualified UserId -> ConvId -> Remote [UserId] -> Sem r ()
    notifyRemoteMembers now qUser cid remotes = do
      let convUpdate =
            ConversationUpdate
              { cuTime = now,
                cuOrigUserId = qUser,
                cuConvId = cid,
                cuAlreadyPresentUsers = tUnqualified remotes,
                cuAction = SomeConversationAction (sing @'ConversationLeaveTag) (pure qUser)
              }
      let rpc = fedClient @'Galley @"on-conversation-updated" convUpdate
      runFederatedEither remotes rpc
        >>= logAndIgnoreError "Error in onConversationUpdated call" (qUnqualified qUser)

    leaveRemoteConversations :: Range 1 UserDeletedNotificationMaxConvs [Remote ConvId] -> Sem r ()
    leaveRemoteConversations cids = do
      for_ (bucketRemote (fromRange cids)) $ \remoteConvs -> do
        let userDelete = UserDeletedConversationsNotification (tUnqualified lusr) (unsafeRange (tUnqualified remoteConvs))
        let rpc = fedClient @'Galley @"on-user-deleted-conversations" userDelete
        runFederatedEither remoteConvs rpc
          >>= logAndIgnoreError "Error in onUserDeleted call" (tUnqualified lusr)

    -- FUTUREWORK: Add a retry mechanism if there are federation errrors.
    -- See https://wearezeta.atlassian.net/browse/SQCORE-1091
    logAndIgnoreError :: Text -> UserId -> Either FederationError a -> Sem r ()
    logAndIgnoreError message usr res = do
      case res of
        Left federationError ->
          P.err
            ( Log.msg
                ( "Federation error while notifying remote backends of a user deletion (Galley). "
                    <> message
                    <> " "
                    <> (cs . show $ federationError)
                )
                . Log.field "user" (show usr)
            )
        Right _ -> pure ()

deleteLoop :: App ()
deleteLoop = do
  q <- view deleteQueue
  safeForever "deleteLoop" $ do
    i@(TeamItem tid usr con) <- Q.pop q
    env <- ask
    liftIO (evalGalley env (doDelete usr con tid))
      `catchAny` someError q i
  where
    someError q i x = do
      err $ "error" .= show x ~~ msg (val "failed to delete")
      ok <- Q.tryPush q i
      unless ok $
        err (msg (val "delete queue is full, dropping item") ~~ "item" .= show i)
      liftIO $ threadDelay 1000000

    doDelete usr con tid = do
      lusr <- qualifyLocal usr
      Teams.uncheckedDeleteTeam lusr con tid

safeForever :: String -> App () -> App ()
safeForever funName action =
  forever $
    action `catchAny` \exc -> do
      err $ "error" .= show exc ~~ msg (val $ cs funName <> " failed")
      threadDelay 60000000 -- pause to keep worst-case noise in logs manageable

guardLegalholdPolicyConflictsH ::
  Members
    '[ BrigAccess,
       Error LegalHoldError,
       Input Opts,
       TeamStore,
       P.TinyLog,
       WaiRoutes
     ]
    r =>
  (JsonRequest GuardLegalholdPolicyConflicts ::: JSON) ->
  Sem r Response
guardLegalholdPolicyConflictsH (req ::: _) = do
  glh <- fromJsonBody req
  mapError @LegalholdConflicts (const MissingLegalholdConsent) $
    guardLegalholdPolicyConflicts (glhProtectee glh) (glhUserClients glh)
  pure $ Network.Wai.Utilities.setStatus status200 empty<|MERGE_RESOLUTION|>--- conflicted
+++ resolved
@@ -214,16 +214,12 @@
            )
     :<|> Named
            "delete-binding-team-with-one-member"
-<<<<<<< HEAD
            ( CanThrow 'NoBindingTeam
                :> CanThrow 'NotAOneMemberTeam
                :> CanThrow 'DeleteQueueFull
+               :> CanThrow 'TeamNotFound
                :> QueryFlag "force"
-               :> DeleteAccepted '[Servant.JSON] NoContent
-=======
-           ( CanThrow 'NoBindingTeam :> CanThrow 'NotAOneMemberTeam :> CanThrow 'DeleteQueueFull
                :> MultiVerb1 'DELETE '[Servant.JSON] (RespondEmpty 202 "OK")
->>>>>>> 281bcba3
            )
     :<|> Named "get-team-name" ("name" :> CanThrow 'TeamNotFound :> Get '[Servant.JSON] TeamName)
     :<|> Named
@@ -334,7 +330,7 @@
     base tid =
       mkNamedAPI @"get-team-internal" (Teams.getTeamInternalH tid)
         <@> mkNamedAPI @"create-binding-team" (Teams.createBindingTeam tid)
-        <@> mkNamedAPI @"delete-binding-team-with-one-member" (Teams.internalDeleteBindingTeamWithOneMember tid)
+        <@> mkNamedAPI @"delete-binding-team-with-one-member" (Teams.internalDeleteBindingTeam tid)
         <@> mkNamedAPI @"get-team-name" (Teams.getTeamNameInternalH tid)
         <@> mkNamedAPI @"update-team-status" (Teams.updateTeamStatus tid)
         <@> hoistAPISegment

--- conflicted
+++ resolved
@@ -1,5 +1,3 @@
-{-# OPTIONS_GHC -Wno-orphans #-}
-
 -- This file is part of the Wire Server implementation.
 --
 -- Copyright (C) 2020 Wire Swiss GmbH <opensource@wire.com>
@@ -76,7 +74,6 @@
 import qualified Wire.API.User as Public (UserIdList, modelUserIdList)
 import Wire.Swagger (int32Between)
 
-<<<<<<< HEAD
 servantSitemap :: ServerT GalleyAPI.ServantAPI Galley
 servantSitemap =
   genericServerT $
@@ -88,262 +85,11 @@
         GalleyAPI.createGroupConversation = Create.createGroupConversation,
         GalleyAPI.createSelfConversation = Create.createSelfConversation,
         GalleyAPI.createOne2OneConversation = Create.createOne2OneConversation,
+        GalleyAPI.addMembersToConversationV2 = Update.addMembersQH,
         GalleyAPI.getTeamConversationRoles = Teams.getTeamConversationRoles,
         GalleyAPI.getTeamConversations = Teams.getTeamConversations,
         GalleyAPI.getTeamConversation = Teams.getTeamConversation,
         GalleyAPI.deleteTeamConversation = Teams.deleteTeamConversation
-=======
--- This type exists for the special 'HasSwagger' and 'HasServer' instances. It
--- shows the "Authorization" header in the swagger docs, but expects the
--- "Z-Auth" header in the server. This helps keep the swagger docs usable
--- through nginz.
-data ZUserType = ZAuthUser | ZAuthConn
-
-type family ZUserHeader (ztype :: ZUserType) :: Symbol where
-  ZUserHeader 'ZAuthUser = "Z-User"
-  ZUserHeader 'ZAuthConn = "Z-Connection"
-
-type family ZUserParam (ztype :: ZUserType) :: * where
-  ZUserParam 'ZAuthUser = UserId
-  ZUserParam 'ZAuthConn = ConnId
-
-data ZAuthServant (ztype :: ZUserType)
-
-type InternalAuth ztype =
-  Header'
-    '[Servant.Required, Servant.Strict]
-    (ZUserHeader ztype)
-    (ZUserParam ztype)
-
-type ZUser = ZAuthServant 'ZAuthUser
-
-instance HasSwagger api => HasSwagger (ZAuthServant 'ZAuthUser :> api) where
-  toSwagger _ =
-    toSwagger (Proxy @api)
-      & securityDefinitions <>~ InsOrdHashMap.singleton "ZAuth" secScheme
-      & security <>~ [SecurityRequirement $ InsOrdHashMap.singleton "ZAuth" []]
-    where
-      secScheme =
-        SecurityScheme
-          { _securitySchemeType = SecuritySchemeApiKey (ApiKeyParams "Authorization" ApiKeyHeader),
-            _securitySchemeDescription = Just "Must be a token retrieved by calling 'POST /login' or 'POST /access'. It must be presented in this format: 'Bearer \\<token\\>'."
-          }
-
-instance HasSwagger api => HasSwagger (ZAuthServant 'ZAuthConn :> api) where
-  toSwagger _ = toSwagger (Proxy @api)
-
-instance
-  ( HasContextEntry (ctx .++ DefaultErrorFormatters) ErrorFormatters,
-    HasServer api ctx,
-    KnownSymbol (ZUserHeader ztype),
-    FromHttpApiData (ZUserParam ztype)
-  ) =>
-  HasServer (ZAuthServant ztype :> api) ctx
-  where
-  type ServerT (ZAuthServant ztype :> api) m = ServerT (InternalAuth ztype :> api) m
-
-  route _ = Servant.route (Proxy @(InternalAuth ztype :> api))
-  hoistServerWithContext _ pc nt s =
-    Servant.hoistServerWithContext (Proxy @(InternalAuth ztype :> api)) pc nt s
-
--- FUTUREWORK: Make a PR to the servant-swagger package with this instance
-instance ToSchema a => ToSchema (Headers ls a) where
-  declareNamedSchema _ = declareNamedSchema (Proxy @a)
-
--- FUTUREWORK: Make a PR to the servant-swagger package with this instance
-instance ToSchema Servant.NoContent where
-  declareNamedSchema _ = declareNamedSchema (Proxy @())
-
-data Api routes = Api
-  { -- Conversations
-
-    getConversation ::
-      routes
-        :- Summary "Get a conversation by ID"
-        :> ZUser
-        :> "conversations"
-        :> Capture "cnv" ConvId
-        :> Get '[Servant.JSON] Public.Conversation,
-    getConversationRoles ::
-      routes
-        :- Summary "Get existing roles available for the given conversation"
-        :> ZUser
-        :> "conversations"
-        :> Capture "cnv" ConvId
-        :> "roles"
-        :> Get '[Servant.JSON] Public.ConversationRolesList,
-    getConversationIds ::
-      routes
-        :- Summary "Get all conversation IDs."
-        -- FUTUREWORK: add bounds to swagger schema for Range
-        :> ZUser
-        :> "conversations"
-        :> "ids"
-        :> QueryParam'
-             [ Optional,
-               Strict,
-               Description "Conversation ID to start from (exclusive)"
-             ]
-             "start"
-             ConvId
-        :> QueryParam'
-             [ Optional,
-               Strict,
-               Description "Maximum number of IDs to return"
-             ]
-             "size"
-             (Range 1 1000 Int32)
-        :> Get '[Servant.JSON] (Public.ConversationList ConvId),
-    getConversations ::
-      routes
-        :- Summary "Get all conversations"
-        :> ZUser
-        :> "conversations"
-        :> QueryParam'
-             [ Optional,
-               Strict,
-               Description "Mutually exclusive with 'start' (at most 32 IDs per request)"
-             ]
-             "ids"
-             (Range 1 32 (CommaSeparatedList ConvId))
-        :> QueryParam'
-             [ Optional,
-               Strict,
-               Description "Conversation ID to start from (exclusive)"
-             ]
-             "start"
-             ConvId
-        :> QueryParam'
-             [ Optional,
-               Strict,
-               Description "Maximum number of conversations to return"
-             ]
-             "size"
-             (Range 1 500 Int32)
-        :> Get '[Servant.JSON] (Public.ConversationList Public.Conversation),
-    -- This endpoint can lead to the following events being sent:
-    -- - ConvCreate event to members
-    -- FUTUREWORK: errorResponse Error.notConnected
-    --             errorResponse Error.notATeamMember
-    --             errorResponse (Error.operationDenied Public.CreateConversation)
-    createGroupConversation ::
-      routes
-        :- Summary "Create a new conversation"
-        :> Description "This returns 201 when a new conversation is created, and 200 when the conversation already existed"
-        :> ZUser
-        :> ZAuthServant 'ZAuthConn
-        :> "conversations"
-        :> ReqBody '[Servant.JSON] Public.NewConvUnmanaged
-        :> UVerb 'POST '[Servant.JSON] Create.ConversationResponses,
-    createSelfConversation ::
-      routes
-        :- Summary "Create a self-conversation"
-        :> ZUser
-        :> "conversations"
-        :> "self"
-        :> UVerb 'POST '[Servant.JSON] Create.ConversationResponses,
-    -- This endpoint can lead to the following events being sent:
-    -- - ConvCreate event to members
-    -- TODO: add note: "On 201, the conversation ID is the `Location` header"
-    createOne2OneConversation ::
-      routes
-        :- Summary "Create a 1:1 conversation"
-        :> ZUser
-        :> ZAuthServant 'ZAuthConn
-        :> "conversations"
-        :> "one2one"
-        :> ReqBody '[Servant.JSON] Public.NewConvUnmanaged
-        :> UVerb 'POST '[Servant.JSON] Create.ConversationResponses,
-    addMembersToConversationV2 ::
-      routes
-        :- Summary "Add qualified members to an existing conversation: WIP, inaccessible for clients until ready"
-        :> ZUser
-        :> ZAuthServant 'ZAuthConn
-        :> "i" -- FUTUREWORK: remove this /i/ once it's ready. See comment on 'Update.addMembers'
-        :> "conversations"
-        :> Capture "cnv" ConvId
-        :> "members"
-        :> "v2"
-        :> ReqBody '[Servant.JSON] Public.InviteQualified
-        :> UVerb 'POST '[Servant.JSON] Update.UpdateResponses,
-    -- Team Conversations
-
-    getTeamConversationRoles ::
-      -- FUTUREWORK: errorResponse Error.notATeamMember
-      routes
-        :- Summary "Get existing roles available for the given team"
-        :> ZUser
-        :> "teams"
-        :> Capture "tid" TeamId
-        :> "conversations"
-        :> "roles"
-        :> Get '[Servant.JSON] Public.ConversationRolesList,
-    -- FUTUREWORK: errorResponse (Error.operationDenied Public.GetTeamConversations)
-    getTeamConversations ::
-      routes
-        :- Summary "Get team conversations"
-        :> ZUser
-        :> "teams"
-        :> Capture "tid" TeamId
-        :> "conversations"
-        :> Get '[Servant.JSON] Public.TeamConversationList,
-    -- FUTUREWORK: errorResponse (Error.operationDenied Public.GetTeamConversations)
-    getTeamConversation ::
-      routes
-        :- Summary "Get one team conversation"
-        :> ZUser
-        :> "teams"
-        :> Capture "tid" TeamId
-        :> "conversations"
-        :> Capture "cid" ConvId
-        :> Get '[Servant.JSON] Public.TeamConversation,
-    -- FUTUREWORK: errorResponse (Error.actionDenied Public.DeleteConversation)
-    --             errorResponse Error.notATeamMember
-    deleteTeamConversation ::
-      routes
-        :- Summary "Remove a team conversation"
-        :> ZUser
-        :> ZAuthServant 'ZAuthConn
-        :> "teams"
-        :> Capture "tid" TeamId
-        :> "conversations"
-        :> Capture "cid" ConvId
-        :> Delete '[] (EmptyResult 200)
-  }
-  deriving (Generic)
-
-type ServantAPI = ToServantApi Api
-
-type SwaggerDocsAPI = "galley-api" :> SwaggerSchemaUI "swagger-ui" "swagger.json"
-
--- FUTUREWORK: At the moment this only shows endpoints from galley, but we should
--- combine the swagger 2.0 endpoints here as well from other services
-swaggerDoc :: Swagger
-swaggerDoc =
-  toSwagger (Proxy @ServantAPI)
-    & info . title .~ "Wire-Server API as Swagger 2.0 "
-    & info . SwaggerLens.description ?~ "NOTE: only a few endpoints are visible here at the moment, more will come as we migrate them to Swagger 2.0. In the meantime please also look at the old swagger docs link for the not-yet-migrated endpoints. See https://docs.wire.com/understand/api-client-perspective/swagger.html for the old endpoints."
-
-swaggerDocsAPI :: Servant.Server SwaggerDocsAPI
-swaggerDocsAPI = swaggerSchemaUIServer swaggerDoc
-
-servantSitemap :: ServerT ServantAPI Galley
-servantSitemap =
-  genericServerT $
-    Api
-      { getConversation = Query.getConversation,
-        getConversationRoles = Query.getConversationRoles,
-        getConversationIds = Query.getConversationIds,
-        getConversations = Query.getConversations,
-        createGroupConversation = Create.createGroupConversation,
-        createSelfConversation = Create.createSelfConversation,
-        createOne2OneConversation = Create.createOne2OneConversation,
-        addMembersToConversationV2 = Update.addMembersQH,
-        getTeamConversationRoles = Teams.getTeamConversationRoles,
-        getTeamConversations = Teams.getTeamConversations,
-        getTeamConversation = Teams.getTeamConversation,
-        deleteTeamConversation = Teams.deleteTeamConversation
->>>>>>> 76825156
       }
 
 sitemap :: Routes ApiBuilder Galley ()
@@ -627,13 +373,6 @@
       .&. accept "application" "json"
 
   -- This endpoint can lead to the following events being sent:
-  -- - tbd. (currently, there are not events, but maybe there should be.)  (fisx, 2021-05-10)
-  post "/teams/:tid/legalhold/consent" (continue LegalHold.grantConsentH) $
-    zauthUserId
-      .&. capture "tid"
-      .&. accept "application" "json"
-
-  -- This endpoint can lead to the following events being sent:
   -- - LegalHoldClientRequested event to contacts of the user the device is requested for,
   --   if they didn't already have a legalhold client (via brig)
   post "/teams/:tid/legalhold/:uid" (continue LegalHold.requestDeviceH) $

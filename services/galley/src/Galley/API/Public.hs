--- conflicted
+++ resolved
@@ -34,7 +34,6 @@
 import qualified Data.Swagger.Build.Api as Swagger
 import Data.Text.Encoding (decodeLatin1)
 import qualified Galley.API.CustomBackend as CustomBackend
-import Galley.API.Error as Galley
 import qualified Galley.API.Error as Error
 import qualified Galley.API.LegalHold as LegalHold
 import qualified Galley.API.Query as Query
@@ -47,11 +46,7 @@
 import Imports hiding (head)
 import Network.HTTP.Types
 import Network.Wai
-<<<<<<< HEAD
-import Network.Wai.Predicate hiding (Error)
-=======
 import Network.Wai.Predicate hiding (Error, or, result, setStatus)
->>>>>>> aa3c0078
 import qualified Network.Wai.Predicate as P
 import Network.Wai.Predicate.Request (HasQuery)
 import Network.Wai.Routing hiding (route)
@@ -60,18 +55,12 @@
 import Network.Wai.Utilities.ZAuth hiding (ZAuthUser)
 import Polysemy
 import Polysemy.Error
-<<<<<<< HEAD
+import Polysemy.Input
 import Polysemy.Internal
 import Wire.API.Conversation.Role
 import qualified Wire.API.CustomBackend as Public
 import Wire.API.Error
 import Wire.API.Error.Galley
-=======
-import Polysemy.Input
-import qualified Wire.API.CustomBackend as Public
-import Wire.API.ErrorDescription
-import qualified Wire.API.ErrorDescription as Error
->>>>>>> aa3c0078
 import qualified Wire.API.Event.Team as Public ()
 import qualified Wire.API.Message as Public
 import qualified Wire.API.Notification as Public
@@ -413,11 +402,7 @@
 
   -- Bot API ------------------------------------------------------------
 
-<<<<<<< HEAD
-  get "/bot/conversation" (continueE Query.getBotConversationH) $
-=======
-  get "/bot/conversation" (continue getBotConversationH) $
->>>>>>> aa3c0078
+  get "/bot/conversation" (continueE getBotConversationH) $
     zauth ZAuthBot
       .&> zauthBotId
       .&. zauthConvId
@@ -426,13 +411,14 @@
 getBotConversationH ::
   forall r.
   ( Member E.ConversationStore r,
-    Member (Error Error.ConversationError) r,
     Member (Input (Local ())) r,
     Member (Input Opts) r,
     Member TeamFeatureStore r,
-    Member (Error NotATeamMember) r,
-    Member (Error ActionError) r,
-    Member (Error TeamError) r,
+    Member (ErrorS 'AccessDenied) r,
+    Member (ErrorS 'ConvNotFound) r,
+    Member (ErrorS OperationDenied) r,
+    Member (ErrorS 'NotATeamMember) r,
+    Member (ErrorS 'TeamNotFound) r,
     Member TeamStore r
   ) =>
   BotId ::: ConvId ::: JSON ->

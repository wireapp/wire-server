--- conflicted
+++ resolved
@@ -107,45 +107,33 @@
         GalleyAPI.teamFeatureStatusSearchVisibilityPut =
           setFeatureStatus @'Public.TeamFeatureSearchVisibility Features.setTeamSearchVisibilityAvailableInternal
             . DoAuth,
-<<<<<<< HEAD
+        GalleyAPI.teamFeatureStatusSearchVisibilityDeprecatedGet =
+          getFeatureStatus @'Public.TeamFeatureSearchVisibility Features.getTeamSearchVisibilityAvailableInternal
+            . DoAuth,
+        GalleyAPI.teamFeatureStatusSearchVisibilityDeprecatedPut =
+          setFeatureStatus @'Public.TeamFeatureSearchVisibility Features.setTeamSearchVisibilityAvailableInternal
+            . DoAuth,
         GalleyAPI.teamFeatureStatusValidateSAMLEmailsGet =
           getFeatureStatus @'Public.TeamFeatureValidateSAMLEmails Features.getValidateSAMLEmailsInternal
             . DoAuth,
+        GalleyAPI.teamFeatureStatusValidateSAMLEmailsDeprecatedGet =
+          getFeatureStatus @'Public.TeamFeatureValidateSAMLEmails Features.getValidateSAMLEmailsInternal
+            . DoAuth,
         GalleyAPI.teamFeatureStatusDigitalSignaturesGet =
           getFeatureStatus @'Public.TeamFeatureDigitalSignatures Features.getDigitalSignaturesInternal
             . DoAuth,
-=======
-        GalleyAPI.teamFeatureStatusSearchVisibilityDeprecatedGet =
-          getFeatureStatus @'Public.TeamFeatureSearchVisibility Features.getTeamSearchVisibilityAvailableInternal
-            . DoAuth,
-        GalleyAPI.teamFeatureStatusSearchVisibilityDeprecatedPut =
-          setFeatureStatus @'Public.TeamFeatureSearchVisibility Features.setTeamSearchVisibilityAvailableInternal
-            . DoAuth,
-        GalleyAPI.teamFeatureStatusValidateSAMLEmailsGet =
-          getFeatureStatus @'Public.TeamFeatureValidateSAMLEmails Features.getValidateSAMLEmailsInternal
-            . DoAuth,
-        GalleyAPI.teamFeatureStatusValidateSAMLEmailsDeprecatedGet =
-          getFeatureStatus @'Public.TeamFeatureValidateSAMLEmails Features.getValidateSAMLEmailsInternal
-            . DoAuth,
-        GalleyAPI.teamFeatureStatusDigitalSignaturesGet =
-          getFeatureStatus @'Public.TeamFeatureDigitalSignatures Features.getDigitalSignaturesInternal
-            . DoAuth,
         GalleyAPI.teamFeatureStatusDigitalSignaturesDeprecatedGet =
           getFeatureStatus @'Public.TeamFeatureDigitalSignatures Features.getDigitalSignaturesInternal
             . DoAuth,
->>>>>>> 4a024aab
         GalleyAPI.teamFeatureStatusAppLockGet =
           getFeatureStatus @'Public.TeamFeatureAppLock Features.getAppLockInternal
             . DoAuth,
         GalleyAPI.teamFeatureStatusAppLockPut =
-<<<<<<< HEAD
-          setFeatureStatus @'Public.TeamFeatureAppLock Features.setAppLockInternal . DoAuth,
+          setFeatureStatus @'Public.TeamFeatureAppLock Features.setAppLockInternal
+            . DoAuth,
         GalleyAPI.teamFeatureStatusClassifiedDomainsGet =
           getFeatureStatus @'Public.TeamFeatureClassifiedDomains Features.getClassifiedDomainsInternal
             . DoAuth
-=======
-          setFeatureStatus @'Public.TeamFeatureAppLock Features.setAppLockInternal . DoAuth
->>>>>>> 4a024aab
       }
 
 sitemap :: Routes ApiBuilder Galley ()

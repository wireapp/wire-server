--- conflicted
+++ resolved
@@ -29,14 +29,12 @@
     setTeamLegalholdWhitelistedH,
     unsetTeamLegalholdWhitelistedH,
     getTeamLegalholdWhitelistedH,
-    guardQualifiedLegalholdPolicyConflicts,
-    guardLegalholdPolicyConflicts,
   )
 where
 
 import Brig.Types.Client.Prekey
 import Brig.Types.Connection (UpdateConnectionsInternal (..))
-import Brig.Types.Intra (ConnectionStatus (..), accountUser)
+import Brig.Types.Intra (ConnectionStatus (..))
 import Brig.Types.Provider
 import Brig.Types.Team.LegalHold hiding (userId)
 import Control.Exception (assert)
@@ -47,12 +45,8 @@
 import Data.LegalHold (UserLegalHoldStatus (..), defUserLegalHoldStatus)
 import Data.List.Split (chunksOf)
 import Data.Misc
-<<<<<<< HEAD
-import qualified Data.Set as Set
-=======
 import Data.Proxy (Proxy (Proxy))
 import Data.Range (toRange)
->>>>>>> cf87ee48
 import Galley.API.Error
 import Galley.API.Query (iterateConversations)
 import Galley.API.Update (removeMember)
@@ -64,17 +58,10 @@
 import qualified Galley.Data.TeamFeatures as TeamFeatures
 import qualified Galley.External.LegalHoldService as LHService
 import qualified Galley.Intra.Client as Client
-<<<<<<< HEAD
-import qualified Galley.Intra.Client as Intra
-import Galley.Intra.User (getConnections, getUser, putConnectionInternal)
-import Galley.Options
-import qualified Galley.Types.Teams as Team
-=======
 import Galley.Intra.User (getConnections, putConnectionInternal)
 import qualified Galley.Options as Opts
 import Galley.Types (LocalMember, memConvRoleName, memId)
 import Galley.Types.Teams as Team
->>>>>>> cf87ee48
 import Imports
 import Network.HTTP.Types (status200, status404)
 import Network.HTTP.Types.Status (status201, status204)
@@ -83,42 +70,35 @@
 import Network.Wai.Utilities as Wai
 import qualified System.Logger.Class as Log
 import UnliftIO.Async (pooledMapConcurrentlyN_)
-<<<<<<< HEAD
-import Wire.API.Team.Feature
-import Wire.API.Team.LegalHold
-import Wire.API.User
-import Wire.API.User.Client
-=======
 import Wire.API.Conversation (ConvType (..))
 import Wire.API.Conversation.Role (roleNameWireAdmin)
 import qualified Wire.API.Team.Feature as Public
 import Wire.API.Team.LegalHold (LegalholdProtectee (LegalholdPlusFederationNotImplemented))
 import qualified Wire.API.Team.LegalHold as Public
->>>>>>> cf87ee48
 
 assertLegalHoldEnabledForTeam :: TeamId -> Galley ()
 assertLegalHoldEnabledForTeam tid = unlessM (isLegalHoldEnabledForTeam tid) $ throwM legalHoldNotEnabled
 
 isLegalHoldEnabledForTeam :: TeamId -> Galley Bool
 isLegalHoldEnabledForTeam tid = do
-  view (options . optSettings . setFeatureFlags . Team.flagLegalHold) >>= \case
-    Team.FeatureLegalHoldDisabledPermanently -> do
+  view (options . Opts.optSettings . Opts.setFeatureFlags . flagLegalHold) >>= \case
+    FeatureLegalHoldDisabledPermanently -> do
       pure False
-    Team.FeatureLegalHoldDisabledByDefault -> do
-      statusValue <- tfwoStatus <$$> TeamFeatures.getFeatureStatusNoConfig @'TeamFeatureLegalHold tid
+    FeatureLegalHoldDisabledByDefault -> do
+      statusValue <- Public.tfwoStatus <$$> TeamFeatures.getFeatureStatusNoConfig @'Public.TeamFeatureLegalHold tid
       return $ case statusValue of
-        Just TeamFeatureEnabled -> True
-        Just TeamFeatureDisabled -> False
+        Just Public.TeamFeatureEnabled -> True
+        Just Public.TeamFeatureDisabled -> False
         Nothing -> False
-    Team.FeatureLegalHoldWhitelistTeamsAndImplicitConsent ->
+    FeatureLegalHoldWhitelistTeamsAndImplicitConsent ->
       isTeamLegalholdWhitelisted tid
 
-createSettingsH :: UserId ::: TeamId ::: JsonRequest NewLegalHoldService ::: JSON -> Galley Response
+createSettingsH :: UserId ::: TeamId ::: JsonRequest Public.NewLegalHoldService ::: JSON -> Galley Response
 createSettingsH (zusr ::: tid ::: req ::: _) = do
   newService <- fromJsonBody req
   setStatus status201 . json <$> createSettings zusr tid newService
 
-createSettings :: UserId -> TeamId -> NewLegalHoldService -> Galley ViewLegalHoldService
+createSettings :: UserId -> TeamId -> Public.NewLegalHoldService -> Galley Public.ViewLegalHoldService
 createSettings zusr tid newService = do
   assertLegalHoldEnabledForTeam tid
   zusrMembership <- Data.teamMember tid zusr
@@ -126,7 +106,7 @@
   -- Log.debug $
   --   Log.field "targets" (toByteString . show $ toByteString <$> zothers)
   --     . Log.field "action" (Log.val "LegalHold.createSettings")
-  void $ permissionCheck Team.ChangeLegalHoldTeamSettings zusrMembership
+  void $ permissionCheck ChangeLegalHoldTeamSettings zusrMembership
   (key :: ServiceKey, fpr :: Fingerprint Rsa) <-
     LHService.validateServiceKey (newLegalHoldServiceKey newService)
       >>= maybe (throwM legalHoldServiceInvalidKey) pure
@@ -139,25 +119,25 @@
 getSettingsH (zusr ::: tid ::: _) = do
   json <$> getSettings zusr tid
 
-getSettings :: UserId -> TeamId -> Galley ViewLegalHoldService
+getSettings :: UserId -> TeamId -> Galley Public.ViewLegalHoldService
 getSettings zusr tid = do
   zusrMembership <- Data.teamMember tid zusr
-  void $ permissionCheck (Team.ViewTeamFeature TeamFeatureLegalHold) zusrMembership
+  void $ permissionCheck (ViewTeamFeature Public.TeamFeatureLegalHold) zusrMembership
   isenabled <- isLegalHoldEnabledForTeam tid
   mresult <- LegalHoldData.getSettings tid
   pure $ case (isenabled, mresult) of
-    (False, _) -> ViewLegalHoldServiceDisabled
-    (True, Nothing) -> ViewLegalHoldServiceNotConfigured
+    (False, _) -> Public.ViewLegalHoldServiceDisabled
+    (True, Nothing) -> Public.ViewLegalHoldServiceNotConfigured
     (True, Just result) -> viewLegalHoldService result
 
-removeSettingsH :: UserId ::: TeamId ::: JsonRequest RemoveLegalHoldSettingsRequest ::: JSON -> Galley Response
+removeSettingsH :: UserId ::: TeamId ::: JsonRequest Public.RemoveLegalHoldSettingsRequest ::: JSON -> Galley Response
 removeSettingsH (zusr ::: tid ::: req ::: _) = do
   removeSettingsRequest <- fromJsonBody req
   removeSettings zusr tid removeSettingsRequest
   pure noContent
 
-removeSettings :: UserId -> TeamId -> RemoveLegalHoldSettingsRequest -> Galley ()
-removeSettings zusr tid (RemoveLegalHoldSettingsRequest mPassword) = do
+removeSettings :: UserId -> TeamId -> Public.RemoveLegalHoldSettingsRequest -> Galley ()
+removeSettings zusr tid (Public.RemoveLegalHoldSettingsRequest mPassword) = do
   assertNotWhitelisting
   assertLegalHoldEnabledForTeam tid
   zusrMembership <- Data.teamMember tid zusr
@@ -165,16 +145,16 @@
   -- Log.debug $
   --   Log.field "targets" (toByteString . show $ toByteString <$> zothers)
   --     . Log.field "action" (Log.val "LegalHold.removeSettings")
-  void $ permissionCheck Team.ChangeLegalHoldTeamSettings zusrMembership
+  void $ permissionCheck ChangeLegalHoldTeamSettings zusrMembership
   ensureReAuthorised zusr mPassword
   removeSettings' tid
   where
     assertNotWhitelisting :: Galley ()
     assertNotWhitelisting = do
-      view (options . optSettings . setFeatureFlags . Team.flagLegalHold) >>= \case
-        Team.FeatureLegalHoldDisabledPermanently -> pure ()
-        Team.FeatureLegalHoldDisabledByDefault -> pure ()
-        Team.FeatureLegalHoldWhitelistTeamsAndImplicitConsent -> do
+      view (options . Opts.optSettings . Opts.setFeatureFlags . flagLegalHold) >>= \case
+        FeatureLegalHoldDisabledPermanently -> pure ()
+        FeatureLegalHoldDisabledByDefault -> pure ()
+        FeatureLegalHoldWhitelistTeamsAndImplicitConsent -> do
           throwM legalHoldDisableUnimplemented
 
 -- | Remove legal hold settings from team; also disabling for all users and removing LH devices
@@ -186,21 +166,21 @@
   Data.withTeamMembersWithChunks tid action
   LegalHoldData.removeSettings tid
   where
-    action :: [Team.TeamMember] -> Galley ()
+    action :: [TeamMember] -> Galley ()
     action membs = do
-      let zothers = map (view Team.userId) membs
-      let lhMembers = filter ((== UserLegalHoldEnabled) . view Team.legalHoldStatus) membs
+      let zothers = map (view userId) membs
+      let lhMembers = filter ((== UserLegalHoldEnabled) . view legalHoldStatus) membs
       Log.debug $
         Log.field "targets" (toByteString . show $ toByteString <$> zothers)
           . Log.field "action" (Log.val "LegalHold.removeSettings'")
       -- I picked this number by fair dice roll, feel free to change it :P
       pooledMapConcurrentlyN_ 8 removeLHForUser lhMembers
-    removeLHForUser :: Team.TeamMember -> Galley ()
+    removeLHForUser :: TeamMember -> Galley ()
     removeLHForUser member = do
       let uid = member ^. Team.userId
       Client.removeLegalHoldClientFromUser uid
       LHService.removeLegalHold tid uid
-      changeLegalholdStatus tid uid (member ^. Team.legalHoldStatus) UserLegalHoldDisabled -- (support for withdrawing consent is not planned yet.)
+      changeLegalholdStatus tid uid (member ^. legalHoldStatus) UserLegalHoldDisabled -- (support for withdrawing consent is not planned yet.)
 
 -- | Learn whether a user has LH enabled and fetch pre-keys.
 -- Note that this is accessible to ANY authenticated user, even ones outside the team
@@ -208,11 +188,11 @@
 getUserStatusH (_zusr ::: tid ::: uid ::: _) = do
   json <$> getUserStatus tid uid
 
-getUserStatus :: TeamId -> UserId -> Galley UserLegalHoldStatusResponse
+getUserStatus :: TeamId -> UserId -> Galley Public.UserLegalHoldStatusResponse
 getUserStatus tid uid = do
   mTeamMember <- Data.teamMember tid uid
   teamMember <- maybe (throwM teamMemberNotFound) pure mTeamMember
-  let status = view Team.legalHoldStatus teamMember
+  let status = view legalHoldStatus teamMember
   (mlk, lcid) <- case status of
     UserLegalHoldNoConsent -> pure (Nothing, Nothing)
     UserLegalHoldDisabled -> pure (Nothing, Nothing)
@@ -249,7 +229,7 @@
 
 grantConsent :: UserId -> TeamId -> Galley GrantConsentResult
 grantConsent zusr tid = do
-  userLHStatus <- fmap (view Team.legalHoldStatus) <$> Data.teamMember tid zusr
+  userLHStatus <- fmap (view legalHoldStatus) <$> Data.teamMember tid zusr
   case userLHStatus of
     Nothing ->
       throwM teamMemberNotFound
@@ -277,9 +257,9 @@
     Log.field "targets" (toByteString uid)
       . Log.field "action" (Log.val "LegalHold.requestDevice")
   zusrMembership <- Data.teamMember tid zusr
-  void $ permissionCheck Team.ChangeLegalHoldUserSettings zusrMembership
+  void $ permissionCheck ChangeLegalHoldUserSettings zusrMembership
   member <- maybe (throwM teamMemberNotFound) pure =<< Data.teamMember tid uid
-  case member ^. Team.legalHoldStatus of
+  case member ^. legalHoldStatus of
     UserLegalHoldEnabled -> throwM userLegalHoldAlreadyEnabled
     lhs@UserLegalHoldPending -> RequestDeviceAlreadyPending <$ provisionLHDevice lhs
     lhs@UserLegalHoldDisabled -> RequestDeviceSuccess <$ provisionLHDevice lhs
@@ -313,15 +293,15 @@
 -- it gets interupted. There's really no reason to delete them anyways
 -- since they are replaced if needed when registering new LH devices.
 approveDeviceH ::
-  UserId ::: TeamId ::: UserId ::: ConnId ::: JsonRequest ApproveLegalHoldForUserRequest ::: JSON ->
+  UserId ::: TeamId ::: UserId ::: ConnId ::: JsonRequest Public.ApproveLegalHoldForUserRequest ::: JSON ->
   Galley Response
 approveDeviceH (zusr ::: tid ::: uid ::: connId ::: req ::: _) = do
   approve <- fromJsonBody req
   approveDevice zusr tid uid connId approve
   pure empty
 
-approveDevice :: UserId -> TeamId -> UserId -> ConnId -> ApproveLegalHoldForUserRequest -> Galley ()
-approveDevice zusr tid uid connId (ApproveLegalHoldForUserRequest mPassword) = do
+approveDevice :: UserId -> TeamId -> UserId -> ConnId -> Public.ApproveLegalHoldForUserRequest -> Galley ()
+approveDevice zusr tid uid connId (Public.ApproveLegalHoldForUserRequest mPassword) = do
   assertLegalHoldEnabledForTeam tid
   Log.debug $
     Log.field "targets" (toByteString uid)
@@ -329,7 +309,7 @@
   unless (zusr == uid) (throwM accessDenied)
   assertOnTeam uid tid
   ensureReAuthorised zusr mPassword
-  userLHStatus <- maybe defUserLegalHoldStatus (view Team.legalHoldStatus) <$> Data.teamMember tid uid
+  userLHStatus <- maybe defUserLegalHoldStatus (view legalHoldStatus) <$> Data.teamMember tid uid
   assertUserLHPending userLHStatus
   mPreKeys <- LegalHoldData.selectPendingPrekeys uid
   (prekeys, lastPrekey') <- case mPreKeys of
@@ -358,7 +338,7 @@
         UserLegalHoldNoConsent -> throwM userLegalHoldNotPending
 
 disableForUserH ::
-  UserId ::: TeamId ::: UserId ::: JsonRequest DisableLegalHoldForUserRequest ::: JSON ->
+  UserId ::: TeamId ::: UserId ::: JsonRequest Public.DisableLegalHoldForUserRequest ::: JSON ->
   Galley Response
 disableForUserH (zusr ::: tid ::: uid ::: req ::: _) = do
   disable <- fromJsonBody req
@@ -370,15 +350,15 @@
   = DisableLegalHoldSuccess
   | DisableLegalHoldWasNotEnabled
 
-disableForUser :: UserId -> TeamId -> UserId -> DisableLegalHoldForUserRequest -> Galley DisableLegalHoldForUserResponse
-disableForUser zusr tid uid (DisableLegalHoldForUserRequest mPassword) = do
+disableForUser :: UserId -> TeamId -> UserId -> Public.DisableLegalHoldForUserRequest -> Galley DisableLegalHoldForUserResponse
+disableForUser zusr tid uid (Public.DisableLegalHoldForUserRequest mPassword) = do
   Log.debug $
     Log.field "targets" (toByteString uid)
       . Log.field "action" (Log.val "LegalHold.disableForUser")
   zusrMembership <- Data.teamMember tid zusr
-  void $ permissionCheck Team.ChangeLegalHoldUserSettings zusrMembership
-
-  userLHStatus <- maybe defUserLegalHoldStatus (view Team.legalHoldStatus) <$> Data.teamMember tid uid
+  void $ permissionCheck ChangeLegalHoldUserSettings zusrMembership
+
+  userLHStatus <- maybe defUserLegalHoldStatus (view legalHoldStatus) <$> Data.teamMember tid uid
   if not $ userLHEnabled userLHStatus
     then pure DisableLegalHoldWasNotEnabled
     else disableLH userLHStatus $> DisableLegalHoldSuccess
@@ -446,7 +426,7 @@
   where
     findConflicts :: [ConnectionStatus] -> Galley [[UserId]]
     findConflicts conns = do
-      let (FutureWork @'LegalholdPlusFederationNotImplemented -> _remoteUids, localUids) = (undefined, csTo <$> conns)
+      let (FutureWork @'Public.LegalholdPlusFederationNotImplemented -> _remoteUids, localUids) = (undefined, csTo <$> conns)
       -- FUTUREWORK: Handle remoteUsers here when federation is implemented
       for (chunksOf 32 localUids) $ \others -> do
         teamsOfUsers <- Data.usersTeams others
@@ -458,18 +438,6 @@
       status <- putConnectionInternal (BlockForMissingLHConsent userLegalhold othersToBlock)
       pure $ ["blocking users failed: " <> show (status, othersToBlock) | status /= status200]
 
-<<<<<<< HEAD
-    shouldBlock :: Map UserId TeamId -> UserId -> Galley Bool
-    shouldBlock teamsOfUsers other =
-      (== UserLegalHoldNoConsent)
-        <$> case Map.lookup other teamsOfUsers of
-          Nothing -> pure defUserLegalHoldStatus
-          Just team -> do
-            mMember <- Data.teamMember team other
-            pure $ maybe defUserLegalHoldStatus (view Team.legalHoldStatus) mMember
-
-=======
->>>>>>> cf87ee48
 setTeamLegalholdWhitelisted :: TeamId -> Galley ()
 setTeamLegalholdWhitelisted tid = do
   LegalHoldData.setTeamLegalholdWhitelisted tid
@@ -499,107 +467,6 @@
       then setStatus status200 empty
       else setStatus status404 empty
 
-<<<<<<< HEAD
-guardQualifiedLegalholdPolicyConflicts :: LegalholdProtectee -> QualifiedUserClients -> Galley ()
-guardQualifiedLegalholdPolicyConflicts protectee qclients = do
-  localDomain <- viewFederationDomain
-  guardLegalholdPolicyConflicts protectee
-    . UserClients
-    . Map.findWithDefault mempty localDomain
-    . qualifiedUserClients
-    $ qclients
-
--- | If user has legalhold status `no_consent` or has client devices that have no legalhold
--- capability, and some of the clients she is about to get connected are LH devices, respond
--- with 412 and do not process notification.
---
--- This is a fallback safeguard that shouldn't get triggered if backend and clients work as
--- intended.
-guardLegalholdPolicyConflicts :: LegalholdProtectee -> UserClients -> Galley ()
-guardLegalholdPolicyConflicts LegalholdPlusFederationNotImplemented _otherClients = pure ()
-guardLegalholdPolicyConflicts UnprotectedBot _otherClients = pure ()
-guardLegalholdPolicyConflicts (ProtectedUser self) otherClients = do
-  view (options . optSettings . setFeatureFlags . Team.flagLegalHold) >>= \case
-    Team.FeatureLegalHoldDisabledPermanently -> case FutureWork @'LegalholdPlusFederationNotImplemented () of
-      FutureWork () -> pure () -- FUTUREWORK: if federation is enabled, we still need to run the guard!
-    Team.FeatureLegalHoldDisabledByDefault -> guardLegalholdPolicyConflictsUid self otherClients
-    Team.FeatureLegalHoldWhitelistTeamsAndImplicitConsent -> guardLegalholdPolicyConflictsUid self otherClients
-
-guardLegalholdPolicyConflictsUid :: UserId -> UserClients -> Galley ()
-guardLegalholdPolicyConflictsUid self otherClients = do
-  let otherCids :: [ClientId]
-      otherCids = Set.toList . Set.unions . Map.elems . userClients $ otherClients
-
-      otherUids :: [UserId]
-      otherUids = nub $ Map.keys . userClients $ otherClients
-
-  when (nub otherUids /= [self {- if all other clients belong to us, there can be no conflict -}]) $ do
-    allClients :: UserClientsFull <- Intra.lookupClientsFull (nub $ self : otherUids)
-
-    let selfClients :: [Client] =
-          allClients
-            & userClientsFull
-            & Map.lookup self
-            & fromMaybe Set.empty
-            & Set.toList
-
-        otherClientHasLH :: Bool
-        otherClientHasLH =
-          let clients =
-                allClients
-                  & userClientsFull
-                  & Map.delete self
-                  & Map.elems
-                  & Set.unions
-                  & Set.toList
-                  & filter ((`elem` otherCids) . clientId)
-           in LegalHoldClientType `elem` (clientType <$> clients)
-
-        checkSelfHasLHClients :: Bool
-        checkSelfHasLHClients =
-          any ((== LegalHoldClientType) . clientType) selfClients
-
-        checkSelfHasOldClients :: Bool
-        checkSelfHasOldClients =
-          any isOld selfClients
-          where
-            isOld :: Client -> Bool
-            isOld =
-              (ClientSupportsLegalholdImplicitConsent `Set.notMember`)
-                . fromClientCapabilityList
-                . clientCapabilities
-
-        checkConsentMissing :: Galley Bool
-        checkConsentMissing = do
-          -- (we could also get the profile from brig.  would make the code slightly more
-          -- concise, but not really help with the rpc back-and-forth, so, like, why?)
-          mbUser <- accountUser <$$> getUser self
-          mbTeamMember <- join <$> for (mbUser >>= userTeam) (`Data.teamMember` self)
-          let lhStatus = maybe defUserLegalHoldStatus (view Team.legalHoldStatus) mbTeamMember
-          pure (lhStatus == UserLegalHoldNoConsent)
-
-    Log.debug $
-      Log.field "self" (toByteString' self)
-        Log.~~ Log.field "otherClients" (toByteString' $ show otherClients)
-        Log.~~ Log.field "otherClientHasLH" (toByteString' otherClientHasLH)
-        Log.~~ Log.field "checkSelfHasOldClients" (toByteString' checkSelfHasOldClients)
-        Log.~~ Log.field "checkSelfHasLHClients" (toByteString' checkSelfHasLHClients)
-        Log.~~ Log.msg ("guardLegalholdPolicyConflicts[1]" :: Text)
-
-    -- (I've tried to order the following checks for minimum IO; did it work?  ~~fisx)
-    when otherClientHasLH $ do
-      when checkSelfHasOldClients $ do
-        Log.debug $ Log.msg ("guardLegalholdPolicyConflicts[2]: old clients" :: Text)
-        throwM missingLegalholdConsent
-
-      unless checkSelfHasLHClients {- carrying a LH device implies having granted LH consent -} $ do
-        whenM checkConsentMissing $ do
-          -- We assume this is impossible, since conversations are automatically
-          -- blocked if LH consent is missing of any participant.
-          -- We add this check here as an extra failsafe.
-          Log.debug $ Log.msg ("guardLegalholdPolicyConflicts[3]: consent missing" :: Text)
-          throwM missingLegalholdConsent
-=======
 -- | Make sure that enough people are removed from all conversations that contain user `uid`
 -- that no policy conflict arises.
 --
@@ -643,5 +510,4 @@
               removeMember (memId memberNoConsent) Nothing (Data.convId conv) (memId memberNoConsent)
           else do
             for_ (filter (userLHEnabled . snd) membersAndLHStatus) $ \(legalholder, _) -> do
-              removeMember (memId legalholder) Nothing (Data.convId conv) (memId legalholder)
->>>>>>> cf87ee48
+              removeMember (memId legalholder) Nothing (Data.convId conv) (memId legalholder)
--- conflicted
+++ resolved
@@ -179,53 +179,11 @@
 
 removeSettingsInternalPaging ::
   forall db r.
-<<<<<<< HEAD
-  ( ( Member BotAccess r,
-      Member BrigAccess r,
-      Member CodeStore r,
-      Member ConversationStore r,
-      Member (Error AuthenticationError) r,
-      Member (Error InternalError) r,
-      Member (ErrorS ('ActionDenied 'RemoveConversationMember)) r,
-      Member (ErrorS 'InvalidOperation) r,
-      Member (ErrorS 'LegalHoldCouldNotBlockConnections) r,
-      Member (ErrorS 'LegalHoldDisableUnimplemented) r,
-      Member (ErrorS 'LegalHoldNotEnabled) r,
-      Member (ErrorS 'LegalHoldServiceNotRegistered) r,
-      Member (ErrorS 'NotATeamMember) r,
-      Member (ErrorS OperationDenied) r,
-      Member (ErrorS 'UserLegalHoldIllegalOperation) r,
-      Member ExternalAccess r,
-      Member FederatorAccess r,
-      Member FireAndForget r,
-      Member GundeckAccess r,
-      Member (Input Env) r,
-      Member (Input (Local ())) r,
-      Member (Input UTCTime) r,
-      Member LegalHoldStore r,
-      Member (ListItems LegacyPaging ConvId) r,
-      Member MemberStore r,
-      Member ProposalStore r,
-      Member P.TinyLog r,
-      Member SubConversationStore r,
-      Member (TeamFeatureStore db) r,
-      Member (TeamMemberStore InternalPaging) r,
-      Member TeamStore r,
-      Member WaiRoutes r
-    ),
-    CallsFed 'Galley "on-conversation-updated",
-    CallsFed 'Galley "on-mls-message-sent",
-    CallsFed 'Galley "on-new-remote-conversation",
-    CallsFed 'Galley "on-new-remote-subconversation"
-=======
-  ( Member BotAccess r,
-    Member BrigAccess r,
-    Member CodeStore r,
+  ( Member BrigAccess r,
     Member ConversationStore r,
     Member (Error AuthenticationError) r,
     Member (Error InternalError) r,
     Member (ErrorS ('ActionDenied 'RemoveConversationMember)) r,
-    Member (ErrorS 'InvalidOperation) r,
     Member (ErrorS 'LegalHoldCouldNotBlockConnections) r,
     Member (ErrorS 'LegalHoldDisableUnimplemented) r,
     Member (ErrorS 'LegalHoldNotEnabled) r,
@@ -245,10 +203,10 @@
     Member MemberStore r,
     Member ProposalStore r,
     Member P.TinyLog r,
+    Member SubConversationStore r,
     Member (TeamFeatureStore db) r,
     Member (TeamMemberStore InternalPaging) r,
     Member TeamStore r
->>>>>>> 17c81f8c
   ) =>
   TeamFeatures.FeaturePersistentConstraint db Public.LegalholdConfig =>
   Local UserId ->
@@ -261,46 +219,34 @@
   forall db p r.
   ( Paging p,
     Bounded (PagingBounds p TeamMember),
-    ( Member BotAccess r,
-      Member BrigAccess r,
-      Member CodeStore r,
-      Member ConversationStore r,
-      Member (Error AuthenticationError) r,
-      Member (Error InternalError) r,
-      Member (ErrorS ('ActionDenied 'RemoveConversationMember)) r,
-      Member (ErrorS 'InvalidOperation) r,
-      Member (ErrorS 'LegalHoldCouldNotBlockConnections) r,
-      Member (ErrorS 'LegalHoldDisableUnimplemented) r,
-      Member (ErrorS 'LegalHoldNotEnabled) r,
-      Member (ErrorS 'LegalHoldServiceNotRegistered) r,
-      Member (ErrorS 'NotATeamMember) r,
-      Member (ErrorS OperationDenied) r,
-      Member (ErrorS 'UserLegalHoldIllegalOperation) r,
-      Member ExternalAccess r,
-      Member FederatorAccess r,
-      Member FireAndForget r,
-      Member GundeckAccess r,
-      Member (Input Env) r,
-      Member (Input (Local ())) r,
-      Member (Input UTCTime) r,
-      Member LegalHoldStore r,
-      Member (ListItems LegacyPaging ConvId) r,
-      Member MemberStore r,
-      Member ProposalStore r,
-      Member P.TinyLog r,
-      Member SubConversationStore r,
-      Member (TeamFeatureStore db) r,
-      Member (TeamMemberStore p) r,
-      Member TeamStore r
-<<<<<<< HEAD
-    ),
-    CallsFed 'Galley "on-conversation-updated",
-    CallsFed 'Galley "on-mls-message-sent",
-    CallsFed 'Galley "on-new-remote-conversation",
-    CallsFed 'Galley "on-new-remote-subconversation"
-=======
-    )
->>>>>>> 17c81f8c
+    Member BrigAccess r,
+    Member ConversationStore r,
+    Member (Error AuthenticationError) r,
+    Member (Error InternalError) r,
+    Member (ErrorS ('ActionDenied 'RemoveConversationMember)) r,
+    Member (ErrorS 'LegalHoldCouldNotBlockConnections) r,
+    Member (ErrorS 'LegalHoldDisableUnimplemented) r,
+    Member (ErrorS 'LegalHoldNotEnabled) r,
+    Member (ErrorS 'LegalHoldServiceNotRegistered) r,
+    Member (ErrorS 'NotATeamMember) r,
+    Member (ErrorS OperationDenied) r,
+    Member (ErrorS 'UserLegalHoldIllegalOperation) r,
+    Member ExternalAccess r,
+    Member FederatorAccess r,
+    Member FireAndForget r,
+    Member GundeckAccess r,
+    Member (Input Env) r,
+    Member (Input (Local ())) r,
+    Member (Input UTCTime) r,
+    Member LegalHoldStore r,
+    Member (ListItems LegacyPaging ConvId) r,
+    Member MemberStore r,
+    Member ProposalStore r,
+    Member P.TinyLog r,
+    Member SubConversationStore r,
+    Member (TeamFeatureStore db) r,
+    Member (TeamMemberStore p) r,
+    Member TeamStore r
   ) =>
   TeamFeatures.FeaturePersistentConstraint db Public.LegalholdConfig =>
   UserId ->
@@ -332,42 +278,28 @@
   forall p r.
   ( Paging p,
     Bounded (PagingBounds p TeamMember),
-    ( Member BotAccess r,
-      Member BrigAccess r,
-      Member CodeStore r,
-      Member ConversationStore r,
-      Member (Error InternalError) r,
-      Member (Error AuthenticationError) r,
-      Member (ErrorS 'NotATeamMember) r,
-      Member (ErrorS ('ActionDenied 'RemoveConversationMember)) r,
-      Member (ErrorS 'LegalHoldServiceNotRegistered) r,
-      Member (ErrorS 'UserLegalHoldIllegalOperation) r,
-      Member (ErrorS 'LegalHoldCouldNotBlockConnections) r,
-      Member ExternalAccess r,
-      Member FederatorAccess r,
-      Member FireAndForget r,
-      Member GundeckAccess r,
-      Member (Input UTCTime) r,
-      Member (Input (Local ())) r,
-      Member (Input Env) r,
-      Member LegalHoldStore r,
-      Member (ListItems LegacyPaging ConvId) r,
-      Member MemberStore r,
-      Member (TeamMemberStore p) r,
-      Member TeamStore r,
-      Member ProposalStore r,
-<<<<<<< HEAD
-      Member P.TinyLog r,
-      Member SubConversationStore r
-    ),
-    CallsFed 'Galley "on-conversation-updated",
-    CallsFed 'Galley "on-mls-message-sent",
-    CallsFed 'Galley "on-new-remote-conversation",
-    CallsFed 'Galley "on-new-remote-subconversation"
-=======
-      Member P.TinyLog r
-    )
->>>>>>> 17c81f8c
+    Member BrigAccess r,
+    Member ConversationStore r,
+    Member (Error InternalError) r,
+    Member (ErrorS ('ActionDenied 'RemoveConversationMember)) r,
+    Member (ErrorS 'LegalHoldServiceNotRegistered) r,
+    Member (ErrorS 'UserLegalHoldIllegalOperation) r,
+    Member (ErrorS 'LegalHoldCouldNotBlockConnections) r,
+    Member ExternalAccess r,
+    Member FederatorAccess r,
+    Member FireAndForget r,
+    Member GundeckAccess r,
+    Member (Input UTCTime) r,
+    Member (Input (Local ())) r,
+    Member (Input Env) r,
+    Member LegalHoldStore r,
+    Member (ListItems LegacyPaging ConvId) r,
+    Member MemberStore r,
+    Member (TeamMemberStore p) r,
+    Member TeamStore r,
+    Member ProposalStore r,
+    Member SubConversationStore r,
+    Member P.TinyLog r
   ) =>
   TeamId ->
   Sem r ()
@@ -433,33 +365,6 @@
 -- @withdrawExplicitConsentH@ (lots of corner cases we'd have to implement for that to pan
 -- out).
 grantConsent ::
-<<<<<<< HEAD
-  ( ( Member BrigAccess r,
-      Member ConversationStore r,
-      Member (Error InternalError) r,
-      Member (ErrorS ('ActionDenied 'RemoveConversationMember)) r,
-      Member (ErrorS 'InvalidOperation) r,
-      Member (ErrorS 'LegalHoldCouldNotBlockConnections) r,
-      Member (ErrorS 'TeamMemberNotFound) r,
-      Member (ErrorS 'UserLegalHoldIllegalOperation) r,
-      Member ExternalAccess r,
-      Member FederatorAccess r,
-      Member GundeckAccess r,
-      Member (Input Env) r,
-      Member (Input UTCTime) r,
-      Member LegalHoldStore r,
-      Member (ListItems LegacyPaging ConvId) r,
-      Member MemberStore r,
-      Member ProposalStore r,
-      Member P.TinyLog r,
-      Member SubConversationStore r,
-      Member TeamStore r
-    ),
-    CallsFed 'Galley "on-conversation-updated",
-    CallsFed 'Galley "on-mls-message-sent",
-    CallsFed 'Galley "on-new-remote-conversation",
-    CallsFed 'Galley "on-new-remote-subconversation"
-=======
   ( Member BrigAccess r,
     Member ConversationStore r,
     Member (Error InternalError) r,
@@ -477,8 +382,8 @@
     Member MemberStore r,
     Member ProposalStore r,
     Member P.TinyLog r,
+    Member SubConversationStore r,
     Member TeamStore r
->>>>>>> 17c81f8c
   ) =>
   Local UserId ->
   TeamId ->
@@ -497,41 +402,6 @@
 -- | Request to provision a device on the legal hold service for a user
 requestDevice ::
   forall db r.
-<<<<<<< HEAD
-  ( ( Member BrigAccess r,
-      Member ConversationStore r,
-      Member (Error InternalError) r,
-      Member (ErrorS ('ActionDenied 'RemoveConversationMember)) r,
-      Member (ErrorS 'LegalHoldCouldNotBlockConnections) r,
-      Member (ErrorS 'LegalHoldNotEnabled) r,
-      Member (ErrorS 'LegalHoldServiceBadResponse) r,
-      Member (ErrorS 'LegalHoldServiceNotRegistered) r,
-      Member (ErrorS 'NotATeamMember) r,
-      Member (ErrorS 'NoUserLegalHoldConsent) r,
-      Member (ErrorS OperationDenied) r,
-      Member (ErrorS 'TeamMemberNotFound) r,
-      Member (ErrorS 'UserLegalHoldAlreadyEnabled) r,
-      Member (ErrorS 'UserLegalHoldIllegalOperation) r,
-      Member ExternalAccess r,
-      Member FederatorAccess r,
-      Member GundeckAccess r,
-      Member (Input (Local ())) r,
-      Member (Input Env) r,
-      Member (Input UTCTime) r,
-      Member LegalHoldStore r,
-      Member (ListItems LegacyPaging ConvId) r,
-      Member MemberStore r,
-      Member ProposalStore r,
-      Member P.TinyLog r,
-      Member SubConversationStore r,
-      Member (TeamFeatureStore db) r,
-      Member TeamStore r
-    ),
-    CallsFed 'Galley "on-conversation-updated",
-    CallsFed 'Galley "on-mls-message-sent",
-    CallsFed 'Galley "on-new-remote-conversation",
-    CallsFed 'Galley "on-new-remote-subconversation"
-=======
   ( Member BrigAccess r,
     Member ConversationStore r,
     Member (Error InternalError) r,
@@ -557,9 +427,9 @@
     Member MemberStore r,
     Member ProposalStore r,
     Member P.TinyLog r,
+    Member SubConversationStore r,
     Member (TeamFeatureStore db) r,
     Member TeamStore r
->>>>>>> 17c81f8c
   ) =>
   TeamFeatures.FeaturePersistentConstraint db Public.LegalholdConfig =>
   Local UserId ->
@@ -611,41 +481,6 @@
 -- since they are replaced if needed when registering new LH devices.
 approveDevice ::
   forall db r.
-<<<<<<< HEAD
-  ( ( Member BrigAccess r,
-      Member ConversationStore r,
-      Member (Error AuthenticationError) r,
-      Member (Error InternalError) r,
-      Member (ErrorS 'AccessDenied) r,
-      Member (ErrorS ('ActionDenied 'RemoveConversationMember)) r,
-      Member (ErrorS 'LegalHoldCouldNotBlockConnections) r,
-      Member (ErrorS 'LegalHoldNotEnabled) r,
-      Member (ErrorS 'LegalHoldServiceNotRegistered) r,
-      Member (ErrorS 'NoLegalHoldDeviceAllocated) r,
-      Member (ErrorS 'NotATeamMember) r,
-      Member (ErrorS 'UserLegalHoldAlreadyEnabled) r,
-      Member (ErrorS 'UserLegalHoldIllegalOperation) r,
-      Member (ErrorS 'UserLegalHoldNotPending) r,
-      Member ExternalAccess r,
-      Member FederatorAccess r,
-      Member GundeckAccess r,
-      Member (Input (Local ())) r,
-      Member (Input Env) r,
-      Member (Input UTCTime) r,
-      Member LegalHoldStore r,
-      Member (ListItems LegacyPaging ConvId) r,
-      Member MemberStore r,
-      Member ProposalStore r,
-      Member P.TinyLog r,
-      Member SubConversationStore r,
-      Member (TeamFeatureStore db) r,
-      Member TeamStore r
-    ),
-    CallsFed 'Galley "on-conversation-updated",
-    CallsFed 'Galley "on-mls-message-sent",
-    CallsFed 'Galley "on-new-remote-conversation",
-    CallsFed 'Galley "on-new-remote-subconversation"
-=======
   ( Member BrigAccess r,
     Member ConversationStore r,
     Member (Error AuthenticationError) r,
@@ -671,9 +506,9 @@
     Member MemberStore r,
     Member ProposalStore r,
     Member P.TinyLog r,
+    Member SubConversationStore r,
     Member (TeamFeatureStore db) r,
     Member TeamStore r
->>>>>>> 17c81f8c
   ) =>
   TeamFeatures.FeaturePersistentConstraint db Public.LegalholdConfig =>
   Local UserId ->
@@ -725,36 +560,6 @@
 
 disableForUser ::
   forall r.
-<<<<<<< HEAD
-  ( ( Member BrigAccess r,
-      Member ConversationStore r,
-      Member (Error AuthenticationError) r,
-      Member (Error InternalError) r,
-      Member (ErrorS ('ActionDenied 'RemoveConversationMember)) r,
-      Member (ErrorS 'LegalHoldCouldNotBlockConnections) r,
-      Member (ErrorS 'LegalHoldServiceNotRegistered) r,
-      Member (ErrorS 'NotATeamMember) r,
-      Member (ErrorS OperationDenied) r,
-      Member (ErrorS 'UserLegalHoldIllegalOperation) r,
-      Member ExternalAccess r,
-      Member FederatorAccess r,
-      Member GundeckAccess r,
-      Member (Input Env) r,
-      Member (Input (Local ())) r,
-      Member (Input UTCTime) r,
-      Member LegalHoldStore r,
-      Member (ListItems LegacyPaging ConvId) r,
-      Member MemberStore r,
-      Member ProposalStore r,
-      Member P.TinyLog r,
-      Member SubConversationStore r,
-      Member TeamStore r
-    ),
-    CallsFed 'Galley "on-conversation-updated",
-    CallsFed 'Galley "on-mls-message-sent",
-    CallsFed 'Galley "on-new-remote-conversation",
-    CallsFed 'Galley "on-new-remote-subconversation"
-=======
   ( Member BrigAccess r,
     Member ConversationStore r,
     Member (Error AuthenticationError) r,
@@ -776,8 +581,8 @@
     Member MemberStore r,
     Member ProposalStore r,
     Member P.TinyLog r,
+    Member SubConversationStore r,
     Member TeamStore r
->>>>>>> 17c81f8c
   ) =>
   Local UserId ->
   TeamId ->
@@ -812,31 +617,6 @@
 -- or disabled, make sure the affected connections are screened for policy conflict (anybody
 -- with no-consent), and put those connections in the appropriate blocked state.
 changeLegalholdStatus ::
-<<<<<<< HEAD
-  ( ( Member BrigAccess r,
-      Member ConversationStore r,
-      Member (Error InternalError) r,
-      Member (ErrorS ('ActionDenied 'RemoveConversationMember)) r,
-      Member (ErrorS 'LegalHoldCouldNotBlockConnections) r,
-      Member (ErrorS 'UserLegalHoldIllegalOperation) r,
-      Member ExternalAccess r,
-      Member FederatorAccess r,
-      Member GundeckAccess r,
-      Member (Input Env) r,
-      Member (Input UTCTime) r,
-      Member LegalHoldStore r,
-      Member (ListItems LegacyPaging ConvId) r,
-      Member MemberStore r,
-      Member TeamStore r,
-      Member ProposalStore r,
-      Member P.TinyLog r,
-      Member SubConversationStore r
-    ),
-    CallsFed 'Galley "on-conversation-updated",
-    CallsFed 'Galley "on-mls-message-sent",
-    CallsFed 'Galley "on-new-remote-conversation",
-    CallsFed 'Galley "on-new-remote-subconversation"
-=======
   ( Member BrigAccess r,
     Member ConversationStore r,
     Member (Error InternalError) r,
@@ -853,8 +633,8 @@
     Member MemberStore r,
     Member TeamStore r,
     Member ProposalStore r,
-    Member P.TinyLog r
->>>>>>> 17c81f8c
+    Member P.TinyLog r,
+    Member SubConversationStore r
   ) =>
   TeamId ->
   Local UserId ->
@@ -954,27 +734,6 @@
 -- contains the hypothetical new LH status of `uid`'s so it can be consulted instead of the
 -- one from the database.
 handleGroupConvPolicyConflicts ::
-<<<<<<< HEAD
-  ( ( Member ConversationStore r,
-      Member (Error InternalError) r,
-      Member (ErrorS ('ActionDenied 'RemoveConversationMember)) r,
-      Member ExternalAccess r,
-      Member FederatorAccess r,
-      Member GundeckAccess r,
-      Member (Input Env) r,
-      Member (Input UTCTime) r,
-      Member (ListItems LegacyPaging ConvId) r,
-      Member MemberStore r,
-      Member ProposalStore r,
-      Member P.TinyLog r,
-      Member SubConversationStore r,
-      Member TeamStore r
-    ),
-    CallsFed 'Galley "on-conversation-updated",
-    CallsFed 'Galley "on-mls-message-sent",
-    CallsFed 'Galley "on-new-remote-conversation",
-    CallsFed 'Galley "on-new-remote-subconversation"
-=======
   ( Member ConversationStore r,
     Member (Error InternalError) r,
     Member (ErrorS ('ActionDenied 'RemoveConversationMember)) r,
@@ -987,8 +746,8 @@
     Member MemberStore r,
     Member ProposalStore r,
     Member P.TinyLog r,
+    Member SubConversationStore r,
     Member TeamStore r
->>>>>>> 17c81f8c
   ) =>
   Local UserId ->
   UserLegalHoldStatus ->

--- conflicted
+++ resolved
@@ -179,42 +179,6 @@
 
 removeSettingsInternalPaging ::
   forall db r.
-<<<<<<< HEAD
-  ( Members
-      '[ BotAccess,
-         BrigAccess,
-         CodeStore,
-         ConversationStore,
-         Error AuthenticationError,
-         Error InternalError,
-         ErrorS ('ActionDenied 'RemoveConversationMember),
-         ErrorS 'InvalidOperation,
-         ErrorS 'LegalHoldCouldNotBlockConnections,
-         ErrorS 'LegalHoldDisableUnimplemented,
-         ErrorS 'LegalHoldNotEnabled,
-         ErrorS 'LegalHoldServiceNotRegistered,
-         ErrorS 'NotATeamMember,
-         ErrorS OperationDenied,
-         ErrorS 'UserLegalHoldIllegalOperation,
-         ExternalAccess,
-         FederatorAccess,
-         FireAndForget,
-         GundeckAccess,
-         Input Env,
-         Input (Local ()),
-         Input UTCTime,
-         LegalHoldStore,
-         ListItems LegacyPaging ConvId,
-         MemberStore,
-         ProposalStore,
-         P.TinyLog,
-         TeamFeatureStore db,
-         TeamMemberStore InternalPaging,
-         TeamStore,
-         WaiRoutes
-       ]
-      r
-=======
   ( Member BotAccess r,
     Member BrigAccess r,
     Member CodeStore r,
@@ -248,7 +212,6 @@
     CallsFed 'Galley "on-conversation-updated",
     CallsFed 'Galley "on-mls-message-sent",
     CallsFed 'Galley "on-new-remote-conversation"
->>>>>>> f3e980d8
   ) =>
   TeamFeatures.FeaturePersistentConstraint db Public.LegalholdConfig =>
   Local UserId ->
@@ -261,41 +224,6 @@
   forall db p r.
   ( Paging p,
     Bounded (PagingBounds p TeamMember),
-<<<<<<< HEAD
-    Members
-      '[ BotAccess,
-         BrigAccess,
-         CodeStore,
-         ConversationStore,
-         Error AuthenticationError,
-         Error InternalError,
-         ErrorS ('ActionDenied 'RemoveConversationMember),
-         ErrorS 'InvalidOperation,
-         ErrorS 'LegalHoldCouldNotBlockConnections,
-         ErrorS 'LegalHoldDisableUnimplemented,
-         ErrorS 'LegalHoldNotEnabled,
-         ErrorS 'LegalHoldServiceNotRegistered,
-         ErrorS 'NotATeamMember,
-         ErrorS OperationDenied,
-         ErrorS 'UserLegalHoldIllegalOperation,
-         ExternalAccess,
-         FederatorAccess,
-         FireAndForget,
-         GundeckAccess,
-         Input Env,
-         Input (Local ()),
-         Input UTCTime,
-         LegalHoldStore,
-         ListItems LegacyPaging ConvId,
-         MemberStore,
-         ProposalStore,
-         P.TinyLog,
-         TeamFeatureStore db,
-         TeamMemberStore p,
-         TeamStore
-       ]
-      r
-=======
     ( Member BotAccess r,
       Member BrigAccess r,
       Member CodeStore r,
@@ -330,7 +258,6 @@
     CallsFed 'Galley "on-conversation-updated",
     CallsFed 'Galley "on-mls-message-sent",
     CallsFed 'Galley "on-new-remote-conversation"
->>>>>>> f3e980d8
   ) =>
   TeamFeatures.FeaturePersistentConstraint db Public.LegalholdConfig =>
   UserId ->
@@ -362,36 +289,6 @@
   forall p r.
   ( Paging p,
     Bounded (PagingBounds p TeamMember),
-<<<<<<< HEAD
-    Members
-      '[ BotAccess,
-         BrigAccess,
-         CodeStore,
-         ConversationStore,
-         Error InternalError,
-         Error AuthenticationError,
-         ErrorS 'NotATeamMember,
-         ErrorS ('ActionDenied 'RemoveConversationMember),
-         ErrorS 'LegalHoldServiceNotRegistered,
-         ErrorS 'UserLegalHoldIllegalOperation,
-         ErrorS 'LegalHoldCouldNotBlockConnections,
-         ExternalAccess,
-         FederatorAccess,
-         FireAndForget,
-         GundeckAccess,
-         Input UTCTime,
-         Input (Local ()),
-         Input Env,
-         LegalHoldStore,
-         ListItems LegacyPaging ConvId,
-         MemberStore,
-         TeamMemberStore p,
-         TeamStore,
-         ProposalStore,
-         P.TinyLog
-       ]
-      r
-=======
     ( Member BotAccess r,
       Member BrigAccess r,
       Member CodeStore r,
@@ -421,7 +318,6 @@
     CallsFed 'Galley "on-conversation-updated",
     CallsFed 'Galley "on-mls-message-sent",
     CallsFed 'Galley "on-new-remote-conversation"
->>>>>>> f3e980d8
   ) =>
   TeamId ->
   Sem r ()
@@ -487,30 +383,6 @@
 -- @withdrawExplicitConsentH@ (lots of corner cases we'd have to implement for that to pan
 -- out).
 grantConsent ::
-<<<<<<< HEAD
-  ( Members
-      '[ BrigAccess,
-         ConversationStore,
-         Error InternalError,
-         ErrorS ('ActionDenied 'RemoveConversationMember),
-         ErrorS 'InvalidOperation,
-         ErrorS 'LegalHoldCouldNotBlockConnections,
-         ErrorS 'TeamMemberNotFound,
-         ErrorS 'UserLegalHoldIllegalOperation,
-         ExternalAccess,
-         FederatorAccess,
-         GundeckAccess,
-         Input Env,
-         Input UTCTime,
-         LegalHoldStore,
-         ListItems LegacyPaging ConvId,
-         MemberStore,
-         ProposalStore,
-         P.TinyLog,
-         TeamStore
-       ]
-      r
-=======
   ( Member BrigAccess r,
     Member ConversationStore r,
     Member (Error InternalError) r,
@@ -532,7 +404,6 @@
     CallsFed 'Galley "on-conversation-updated",
     CallsFed 'Galley "on-mls-message-sent",
     CallsFed 'Galley "on-new-remote-conversation"
->>>>>>> f3e980d8
   ) =>
   Local UserId ->
   TeamId ->
@@ -551,38 +422,6 @@
 -- | Request to provision a device on the legal hold service for a user
 requestDevice ::
   forall db r.
-<<<<<<< HEAD
-  ( Members
-      '[ BrigAccess,
-         ConversationStore,
-         Error InternalError,
-         ErrorS ('ActionDenied 'RemoveConversationMember),
-         ErrorS 'LegalHoldCouldNotBlockConnections,
-         ErrorS 'LegalHoldNotEnabled,
-         ErrorS 'LegalHoldServiceBadResponse,
-         ErrorS 'LegalHoldServiceNotRegistered,
-         ErrorS 'NotATeamMember,
-         ErrorS 'NoUserLegalHoldConsent,
-         ErrorS OperationDenied,
-         ErrorS 'TeamMemberNotFound,
-         ErrorS 'UserLegalHoldAlreadyEnabled,
-         ErrorS 'UserLegalHoldIllegalOperation,
-         ExternalAccess,
-         FederatorAccess,
-         GundeckAccess,
-         Input (Local ()),
-         Input Env,
-         Input UTCTime,
-         LegalHoldStore,
-         ListItems LegacyPaging ConvId,
-         MemberStore,
-         ProposalStore,
-         P.TinyLog,
-         TeamFeatureStore db,
-         TeamStore
-       ]
-      r
-=======
   ( Member BrigAccess r,
     Member ConversationStore r,
     Member (Error InternalError) r,
@@ -613,7 +452,6 @@
     CallsFed 'Galley "on-conversation-updated",
     CallsFed 'Galley "on-mls-message-sent",
     CallsFed 'Galley "on-new-remote-conversation"
->>>>>>> f3e980d8
   ) =>
   TeamFeatures.FeaturePersistentConstraint db Public.LegalholdConfig =>
   Local UserId ->
@@ -665,38 +503,6 @@
 -- since they are replaced if needed when registering new LH devices.
 approveDevice ::
   forall db r.
-<<<<<<< HEAD
-  ( Members
-      '[ BrigAccess,
-         ConversationStore,
-         Error AuthenticationError,
-         Error InternalError,
-         ErrorS 'AccessDenied,
-         ErrorS ('ActionDenied 'RemoveConversationMember),
-         ErrorS 'LegalHoldCouldNotBlockConnections,
-         ErrorS 'LegalHoldNotEnabled,
-         ErrorS 'LegalHoldServiceNotRegistered,
-         ErrorS 'NoLegalHoldDeviceAllocated,
-         ErrorS 'NotATeamMember,
-         ErrorS 'UserLegalHoldAlreadyEnabled,
-         ErrorS 'UserLegalHoldIllegalOperation,
-         ErrorS 'UserLegalHoldNotPending,
-         ExternalAccess,
-         FederatorAccess,
-         GundeckAccess,
-         Input (Local ()),
-         Input Env,
-         Input UTCTime,
-         LegalHoldStore,
-         ListItems LegacyPaging ConvId,
-         MemberStore,
-         ProposalStore,
-         P.TinyLog,
-         TeamFeatureStore db,
-         TeamStore
-       ]
-      r
-=======
   ( Member BrigAccess r,
     Member ConversationStore r,
     Member (Error AuthenticationError) r,
@@ -727,7 +533,6 @@
     CallsFed 'Galley "on-conversation-updated",
     CallsFed 'Galley "on-mls-message-sent",
     CallsFed 'Galley "on-new-remote-conversation"
->>>>>>> f3e980d8
   ) =>
   TeamFeatures.FeaturePersistentConstraint db Public.LegalholdConfig =>
   Local UserId ->
@@ -779,33 +584,6 @@
 
 disableForUser ::
   forall r.
-<<<<<<< HEAD
-  ( Members
-      '[ BrigAccess,
-         ConversationStore,
-         Error AuthenticationError,
-         Error InternalError,
-         ErrorS ('ActionDenied 'RemoveConversationMember),
-         ErrorS 'LegalHoldCouldNotBlockConnections,
-         ErrorS 'LegalHoldServiceNotRegistered,
-         ErrorS 'NotATeamMember,
-         ErrorS OperationDenied,
-         ErrorS 'UserLegalHoldIllegalOperation,
-         ExternalAccess,
-         FederatorAccess,
-         GundeckAccess,
-         Input Env,
-         Input (Local ()),
-         Input UTCTime,
-         LegalHoldStore,
-         ListItems LegacyPaging ConvId,
-         MemberStore,
-         ProposalStore,
-         P.TinyLog,
-         TeamStore
-       ]
-      r
-=======
   ( Member BrigAccess r,
     Member ConversationStore r,
     Member (Error AuthenticationError) r,
@@ -831,7 +609,6 @@
     CallsFed 'Galley "on-conversation-updated",
     CallsFed 'Galley "on-mls-message-sent",
     CallsFed 'Galley "on-new-remote-conversation"
->>>>>>> f3e980d8
   ) =>
   Local UserId ->
   TeamId ->
@@ -866,28 +643,6 @@
 -- or disabled, make sure the affected connections are screened for policy conflict (anybody
 -- with no-consent), and put those connections in the appropriate blocked state.
 changeLegalholdStatus ::
-<<<<<<< HEAD
-  ( Members
-      '[ BrigAccess,
-         ConversationStore,
-         Error InternalError,
-         ErrorS ('ActionDenied 'RemoveConversationMember),
-         ErrorS 'LegalHoldCouldNotBlockConnections,
-         ErrorS 'UserLegalHoldIllegalOperation,
-         ExternalAccess,
-         FederatorAccess,
-         GundeckAccess,
-         Input Env,
-         Input UTCTime,
-         LegalHoldStore,
-         ListItems LegacyPaging ConvId,
-         MemberStore,
-         TeamStore,
-         ProposalStore,
-         P.TinyLog
-       ]
-      r
-=======
   ( Member BrigAccess r,
     Member ConversationStore r,
     Member (Error InternalError) r,
@@ -908,7 +663,6 @@
     CallsFed 'Galley "on-conversation-updated",
     CallsFed 'Galley "on-mls-message-sent",
     CallsFed 'Galley "on-new-remote-conversation"
->>>>>>> f3e980d8
   ) =>
   TeamId ->
   Local UserId ->
@@ -1008,24 +762,6 @@
 -- contains the hypothetical new LH status of `uid`'s so it can be consulted instead of the
 -- one from the database.
 handleGroupConvPolicyConflicts ::
-<<<<<<< HEAD
-  ( Members
-      '[ ConversationStore,
-         Error InternalError,
-         ErrorS ('ActionDenied 'RemoveConversationMember),
-         ExternalAccess,
-         FederatorAccess,
-         GundeckAccess,
-         Input Env,
-         Input UTCTime,
-         ListItems LegacyPaging ConvId,
-         MemberStore,
-         ProposalStore,
-         P.TinyLog,
-         TeamStore
-       ]
-      r
-=======
   ( Member ConversationStore r,
     Member (Error InternalError) r,
     Member (ErrorS ('ActionDenied 'RemoveConversationMember)) r,
@@ -1042,7 +778,6 @@
     CallsFed 'Galley "on-conversation-updated",
     CallsFed 'Galley "on-mls-message-sent",
     CallsFed 'Galley "on-new-remote-conversation"
->>>>>>> f3e980d8
   ) =>
   Local UserId ->
   UserLegalHoldStatus ->

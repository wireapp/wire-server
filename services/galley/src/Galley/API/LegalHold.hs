--- conflicted
+++ resolved
@@ -54,11 +54,6 @@
 import Galley.Effects.BrigAccess
 import Galley.Effects.FireAndForget
 import qualified Galley.Effects.LegalHoldStore as LegalHoldData
-<<<<<<< HEAD
-import qualified Galley.Effects.TeamFeatureStore as TeamFeatures
-=======
-import Galley.Effects.ProposalStore
->>>>>>> 2c4a3ce5
 import Galley.Effects.TeamMemberStore
 import Galley.Effects.TeamStore
 import qualified Galley.External.LegalHoldService as LHService
@@ -87,47 +82,6 @@
 import Wire.Sem.Paging
 import Wire.Sem.Paging.Cassandra
 
-<<<<<<< HEAD
-assertLegalHoldEnabledForTeam ::
-  forall db r.
-  ( Member LegalHoldStore r,
-    Member TeamStore r,
-    Member (TeamFeatureStore db) r,
-    Member (ErrorS 'LegalHoldNotEnabled) r
-  ) =>
-  TeamFeatures.FeaturePersistentConstraint db Public.LegalholdConfig =>
-  TeamId ->
-  Sem r ()
-assertLegalHoldEnabledForTeam tid =
-  unlessM (isLegalHoldEnabledForTeam @db tid) $
-    throwS @'LegalHoldNotEnabled
-
-isLegalHoldEnabledForTeam ::
-  forall db r.
-  ( ( Member LegalHoldStore r,
-      Member TeamStore r,
-      Member (TeamFeatureStore db) r
-    ),
-    TeamFeatures.FeaturePersistentConstraint db Public.LegalholdConfig
-  ) =>
-  TeamId ->
-  Sem r Bool
-isLegalHoldEnabledForTeam tid = do
-  getLegalHoldFlag >>= \case
-    FeatureLegalHoldDisabledPermanently -> do
-      pure False
-    FeatureLegalHoldDisabledByDefault -> do
-      statusValue <-
-        Public.wssStatus <$$> TeamFeatures.getFeatureConfig @db (Proxy @Public.LegalholdConfig) tid
-      pure $ case statusValue of
-        Just Public.FeatureStatusEnabled -> True
-        Just Public.FeatureStatusDisabled -> False
-        Nothing -> False
-    FeatureLegalHoldWhitelistTeamsAndImplicitConsent ->
-      LegalHoldData.isTeamLegalholdWhitelisted tid
-
-=======
->>>>>>> 2c4a3ce5
 createSettings ::
   forall r.
   ( Member (ErrorS 'NotATeamMember) r,
@@ -183,15 +137,8 @@
     (True, Just result) -> viewLegalHoldService result
 
 removeSettingsInternalPaging ::
-<<<<<<< HEAD
-  forall db r.
+  forall r.
   ( Member BrigAccess r,
-=======
-  forall r.
-  ( Member BotAccess r,
-    Member BrigAccess r,
-    Member CodeStore r,
->>>>>>> 2c4a3ce5
     Member ConversationStore r,
     Member (Error AuthenticationError) r,
     Member (Error FederationError) r,
@@ -216,14 +163,10 @@
     Member MemberStore r,
     Member ProposalStore r,
     Member P.TinyLog r,
-<<<<<<< HEAD
-    Member SubConversationStore r,
-    Member (TeamFeatureStore db) r,
-=======
     Member TeamFeatureStore r,
->>>>>>> 2c4a3ce5
     Member (TeamMemberStore InternalPaging) r,
-    Member TeamStore r
+    Member TeamStore r,
+    Member SubConversationStore r
   ) =>
   Local UserId ->
   TeamId ->
@@ -235,10 +178,10 @@
   forall p r.
   ( Paging p,
     Bounded (PagingBounds p TeamMember),
-<<<<<<< HEAD
     Member BrigAccess r,
     Member ConversationStore r,
     Member (Error AuthenticationError) r,
+    Member (Error FederationError) r,
     Member (Error InternalError) r,
     Member (ErrorS ('ActionDenied 'RemoveConversationMember)) r,
     Member (ErrorS 'LegalHoldCouldNotBlockConnections) r,
@@ -260,44 +203,10 @@
     Member MemberStore r,
     Member ProposalStore r,
     Member P.TinyLog r,
-    Member SubConversationStore r,
-    Member (TeamFeatureStore db) r,
+    Member TeamFeatureStore r,
     Member (TeamMemberStore p) r,
-    Member TeamStore r
-=======
-    ( Member BotAccess r,
-      Member BrigAccess r,
-      Member CodeStore r,
-      Member ConversationStore r,
-      Member (Error AuthenticationError) r,
-      Member (Error FederationError) r,
-      Member (Error InternalError) r,
-      Member (ErrorS ('ActionDenied 'RemoveConversationMember)) r,
-      Member (ErrorS 'InvalidOperation) r,
-      Member (ErrorS 'LegalHoldCouldNotBlockConnections) r,
-      Member (ErrorS 'LegalHoldDisableUnimplemented) r,
-      Member (ErrorS 'LegalHoldNotEnabled) r,
-      Member (ErrorS 'LegalHoldServiceNotRegistered) r,
-      Member (ErrorS 'NotATeamMember) r,
-      Member (ErrorS OperationDenied) r,
-      Member (ErrorS 'UserLegalHoldIllegalOperation) r,
-      Member ExternalAccess r,
-      Member FederatorAccess r,
-      Member FireAndForget r,
-      Member GundeckAccess r,
-      Member (Input Env) r,
-      Member (Input (Local ())) r,
-      Member (Input UTCTime) r,
-      Member LegalHoldStore r,
-      Member (ListItems LegacyPaging ConvId) r,
-      Member MemberStore r,
-      Member ProposalStore r,
-      Member P.TinyLog r,
-      Member TeamFeatureStore r,
-      Member (TeamMemberStore p) r,
-      Member TeamStore r
-    )
->>>>>>> 2c4a3ce5
+    Member TeamStore r,
+    Member SubConversationStore r
   ) =>
   UserId ->
   TeamId ->
@@ -328,9 +237,9 @@
   forall p r.
   ( Paging p,
     Bounded (PagingBounds p TeamMember),
-<<<<<<< HEAD
     Member BrigAccess r,
     Member ConversationStore r,
+    Member (Error FederationError) r,
     Member (Error InternalError) r,
     Member (ErrorS ('ActionDenied 'RemoveConversationMember)) r,
     Member (ErrorS 'LegalHoldServiceNotRegistered) r,
@@ -351,35 +260,6 @@
     Member ProposalStore r,
     Member SubConversationStore r,
     Member P.TinyLog r
-=======
-    ( Member BotAccess r,
-      Member BrigAccess r,
-      Member CodeStore r,
-      Member ConversationStore r,
-      Member (Error FederationError) r,
-      Member (Error InternalError) r,
-      Member (Error AuthenticationError) r,
-      Member (ErrorS 'NotATeamMember) r,
-      Member (ErrorS ('ActionDenied 'RemoveConversationMember)) r,
-      Member (ErrorS 'LegalHoldServiceNotRegistered) r,
-      Member (ErrorS 'UserLegalHoldIllegalOperation) r,
-      Member (ErrorS 'LegalHoldCouldNotBlockConnections) r,
-      Member ExternalAccess r,
-      Member FederatorAccess r,
-      Member FireAndForget r,
-      Member GundeckAccess r,
-      Member (Input UTCTime) r,
-      Member (Input (Local ())) r,
-      Member (Input Env) r,
-      Member LegalHoldStore r,
-      Member (ListItems LegacyPaging ConvId) r,
-      Member MemberStore r,
-      Member (TeamMemberStore p) r,
-      Member TeamStore r,
-      Member ProposalStore r,
-      Member P.TinyLog r
-    )
->>>>>>> 2c4a3ce5
   ) =>
   TeamId ->
   Sem r ()
@@ -509,12 +389,8 @@
     Member MemberStore r,
     Member ProposalStore r,
     Member P.TinyLog r,
-<<<<<<< HEAD
     Member SubConversationStore r,
-    Member (TeamFeatureStore db) r,
-=======
     Member TeamFeatureStore r,
->>>>>>> 2c4a3ce5
     Member TeamStore r
   ) =>
   Local UserId ->
@@ -592,12 +468,8 @@
     Member MemberStore r,
     Member ProposalStore r,
     Member P.TinyLog r,
-<<<<<<< HEAD
     Member SubConversationStore r,
-    Member (TeamFeatureStore db) r,
-=======
     Member TeamFeatureStore r,
->>>>>>> 2c4a3ce5
     Member TeamStore r
   ) =>
   Local UserId ->

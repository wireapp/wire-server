-- This file is part of the Wire Server implementation.
--
-- Copyright (C) 2022 Wire Swiss GmbH <opensource@wire.com>
--
-- This program is free software: you can redistribute it and/or modify it under
-- the terms of the GNU Affero General Public License as published by the Free
-- Software Foundation, either version 3 of the License, or (at your option) any
-- later version.
--
-- This program is distributed in the hope that it will be useful, but WITHOUT
-- ANY WARRANTY; without even the implied warranty of MERCHANTABILITY or FITNESS
-- FOR A PARTICULAR PURPOSE. See the GNU Affero General Public License for more
-- details.
--
-- You should have received a copy of the GNU Affero General Public License along
-- with this program. If not, see <https://www.gnu.org/licenses/>.

module Galley.API.Public.Conversation where

import Galley.API.Create
import Galley.API.MLS.GroupInfo
import Galley.API.MLS.SubConversation
import Galley.API.MLS.Types
import Galley.API.Query
import Galley.API.Update
import Galley.App
import Galley.Cassandra.TeamFeatures
import Wire.API.Federation.API
import Wire.API.Routes.API
import Wire.API.Routes.Public.Galley.Conversation

<<<<<<< HEAD
conversationAPI ::
  ( CallsFed 'Galley "get-conversations",
    CallsFed 'Galley "get-sub-conversation",
    CallsFed 'Galley "query-group-info",
    CallsFed 'Galley "on-typing-indicator-updated",
    CallsFed 'Galley "on-conversation-created",
    CallsFed 'Galley "on-conversation-updated",
    CallsFed 'Galley "on-mls-message-sent",
    CallsFed 'Galley "on-new-remote-conversation",
    CallsFed 'Galley "leave-conversation",
    CallsFed 'Galley "update-conversation"
  ) =>
  API ConversationAPI GalleyEffects
=======
conversationAPI :: API ConversationAPI GalleyEffects
>>>>>>> 0cdd4078
conversationAPI =
  mkNamedAPI @"get-unqualified-conversation" getUnqualifiedConversation
    <@> mkNamedAPI @"get-unqualified-conversation-legalhold-alias" getUnqualifiedConversation
    <@> mkNamedAPI @"get-conversation" (callsFed getConversation)
    <@> mkNamedAPI @"get-conversation-roles" getConversationRoles
    <@> mkNamedAPI @"get-group-info" (callsFed getGroupInfo)
    <@> mkNamedAPI @"list-conversation-ids-unqualified" conversationIdsPageFromUnqualified
    <@> mkNamedAPI @"list-conversation-ids-v2" (conversationIdsPageFromV2 DoNotListGlobalSelf)
    <@> mkNamedAPI @"list-conversation-ids" conversationIdsPageFrom
    <@> mkNamedAPI @"get-conversations" getConversations
    <@> mkNamedAPI @"list-conversations@v1" (callsFed listConversations)
    <@> mkNamedAPI @"list-conversations@v2" (callsFed listConversations)
    <@> mkNamedAPI @"list-conversations" (callsFed listConversations)
    <@> mkNamedAPI @"get-conversation-by-reusable-code" (getConversationByReusableCode @Cassandra)
    <@> mkNamedAPI @"create-group-conversation@v2" (callsFed createGroupConversation)
    <@> mkNamedAPI @"create-group-conversation" (callsFed createGroupConversation)
    <@> mkNamedAPI @"create-self-conversation@v2" createProteusSelfConversation
    <@> mkNamedAPI @"create-self-conversation" createProteusSelfConversation
    <@> mkNamedAPI @"get-mls-self-conversation" getMLSSelfConversationWithError
<<<<<<< HEAD
    <@> mkNamedAPI @"get-subconversation" getSubConversation
    <@> mkNamedAPI @"get-subconversation-group-info" getSubConversationGroupInfo
    <@> mkNamedAPI @"create-one-to-one-conversation@v2" createOne2OneConversation
    <@> mkNamedAPI @"create-one-to-one-conversation" createOne2OneConversation
    <@> mkNamedAPI @"add-members-to-conversation-unqualified" addMembersUnqualified
    <@> mkNamedAPI @"add-members-to-conversation-unqualified2" addMembersUnqualifiedV2
    <@> mkNamedAPI @"add-members-to-conversation" addMembers
    <@> mkNamedAPI @"join-conversation-by-id-unqualified" (joinConversationById @Cassandra)
    <@> mkNamedAPI @"join-conversation-by-code-unqualified" (joinConversationByReusableCode @Cassandra)
=======
    <@> mkNamedAPI @"create-one-to-one-conversation@v2" (callsFed createOne2OneConversation)
    <@> mkNamedAPI @"create-one-to-one-conversation" (callsFed createOne2OneConversation)
    <@> mkNamedAPI @"add-members-to-conversation-unqualified" (callsFed addMembersUnqualified)
    <@> mkNamedAPI @"add-members-to-conversation-unqualified2" (callsFed addMembersUnqualifiedV2)
    <@> mkNamedAPI @"add-members-to-conversation" (callsFed addMembers)
    <@> mkNamedAPI @"join-conversation-by-id-unqualified" (callsFed (joinConversationById @Cassandra))
    <@> mkNamedAPI @"join-conversation-by-code-unqualified" (callsFed (joinConversationByReusableCode @Cassandra))
>>>>>>> 0cdd4078
    <@> mkNamedAPI @"code-check" (checkReusableCode @Cassandra)
    <@> mkNamedAPI @"create-conversation-code-unqualified" (addCodeUnqualified @Cassandra)
    <@> mkNamedAPI @"get-conversation-guest-links-status" (getConversationGuestLinksStatus @Cassandra)
    <@> mkNamedAPI @"remove-code-unqualified" rmCodeUnqualified
    <@> mkNamedAPI @"get-code" (getCode @Cassandra)
    <@> mkNamedAPI @"member-typing-unqualified" isTypingUnqualified
    <@> mkNamedAPI @"member-typing-qualified" (callsFed isTypingQualified)
    <@> mkNamedAPI @"remove-member-unqualified" (callsFed removeMemberUnqualified)
    <@> mkNamedAPI @"remove-member" (callsFed removeMemberQualified)
    <@> mkNamedAPI @"update-other-member-unqualified" (callsFed updateOtherMemberUnqualified)
    <@> mkNamedAPI @"update-other-member" (callsFed updateOtherMember)
    <@> mkNamedAPI @"update-conversation-name-deprecated" (callsFed updateUnqualifiedConversationName)
    <@> mkNamedAPI @"update-conversation-name-unqualified" (callsFed updateUnqualifiedConversationName)
    <@> mkNamedAPI @"update-conversation-name" (callsFed updateConversationName)
    <@> mkNamedAPI @"update-conversation-message-timer-unqualified" (callsFed updateConversationMessageTimerUnqualified)
    <@> mkNamedAPI @"update-conversation-message-timer" (callsFed updateConversationMessageTimer)
    <@> mkNamedAPI @"update-conversation-receipt-mode-unqualified" (callsFed updateConversationReceiptModeUnqualified)
    <@> mkNamedAPI @"update-conversation-receipt-mode" (callsFed updateConversationReceiptMode)
    <@> mkNamedAPI @"update-conversation-access-unqualified" (callsFed updateConversationAccessUnqualified)
    <@> mkNamedAPI @"update-conversation-access@v2" (callsFed updateConversationAccess)
    <@> mkNamedAPI @"update-conversation-access" (callsFed updateConversationAccess)
    <@> mkNamedAPI @"get-conversation-self-unqualified" getLocalSelf
    <@> mkNamedAPI @"update-conversation-self-unqualified" updateUnqualifiedSelfMember
    <@> mkNamedAPI @"update-conversation-self" updateSelfMember<|MERGE_RESOLUTION|>--- conflicted
+++ resolved
@@ -29,23 +29,7 @@
 import Wire.API.Routes.API
 import Wire.API.Routes.Public.Galley.Conversation
 
-<<<<<<< HEAD
-conversationAPI ::
-  ( CallsFed 'Galley "get-conversations",
-    CallsFed 'Galley "get-sub-conversation",
-    CallsFed 'Galley "query-group-info",
-    CallsFed 'Galley "on-typing-indicator-updated",
-    CallsFed 'Galley "on-conversation-created",
-    CallsFed 'Galley "on-conversation-updated",
-    CallsFed 'Galley "on-mls-message-sent",
-    CallsFed 'Galley "on-new-remote-conversation",
-    CallsFed 'Galley "leave-conversation",
-    CallsFed 'Galley "update-conversation"
-  ) =>
-  API ConversationAPI GalleyEffects
-=======
 conversationAPI :: API ConversationAPI GalleyEffects
->>>>>>> 0cdd4078
 conversationAPI =
   mkNamedAPI @"get-unqualified-conversation" getUnqualifiedConversation
     <@> mkNamedAPI @"get-unqualified-conversation-legalhold-alias" getUnqualifiedConversation
@@ -65,17 +49,8 @@
     <@> mkNamedAPI @"create-self-conversation@v2" createProteusSelfConversation
     <@> mkNamedAPI @"create-self-conversation" createProteusSelfConversation
     <@> mkNamedAPI @"get-mls-self-conversation" getMLSSelfConversationWithError
-<<<<<<< HEAD
-    <@> mkNamedAPI @"get-subconversation" getSubConversation
-    <@> mkNamedAPI @"get-subconversation-group-info" getSubConversationGroupInfo
-    <@> mkNamedAPI @"create-one-to-one-conversation@v2" createOne2OneConversation
-    <@> mkNamedAPI @"create-one-to-one-conversation" createOne2OneConversation
-    <@> mkNamedAPI @"add-members-to-conversation-unqualified" addMembersUnqualified
-    <@> mkNamedAPI @"add-members-to-conversation-unqualified2" addMembersUnqualifiedV2
-    <@> mkNamedAPI @"add-members-to-conversation" addMembers
-    <@> mkNamedAPI @"join-conversation-by-id-unqualified" (joinConversationById @Cassandra)
-    <@> mkNamedAPI @"join-conversation-by-code-unqualified" (joinConversationByReusableCode @Cassandra)
-=======
+    <@> mkNamedAPI @"get-subconversation" (callsFed getSubConversation)
+    <@> mkNamedAPI @"get-subconversation-group-info" (callsFed getSubConversationGroupInfo)
     <@> mkNamedAPI @"create-one-to-one-conversation@v2" (callsFed createOne2OneConversation)
     <@> mkNamedAPI @"create-one-to-one-conversation" (callsFed createOne2OneConversation)
     <@> mkNamedAPI @"add-members-to-conversation-unqualified" (callsFed addMembersUnqualified)
@@ -83,7 +58,6 @@
     <@> mkNamedAPI @"add-members-to-conversation" (callsFed addMembers)
     <@> mkNamedAPI @"join-conversation-by-id-unqualified" (callsFed (joinConversationById @Cassandra))
     <@> mkNamedAPI @"join-conversation-by-code-unqualified" (callsFed (joinConversationByReusableCode @Cassandra))
->>>>>>> 0cdd4078
     <@> mkNamedAPI @"code-check" (checkReusableCode @Cassandra)
     <@> mkNamedAPI @"create-conversation-code-unqualified" (addCodeUnqualified @Cassandra)
     <@> mkNamedAPI @"get-conversation-guest-links-status" (getConversationGuestLinksStatus @Cassandra)

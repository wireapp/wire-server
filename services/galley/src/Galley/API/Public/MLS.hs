-- This file is part of the Wire Server implementation.
--
-- Copyright (C) 2022 Wire Swiss GmbH <opensource@wire.com>
--
-- This program is free software: you can redistribute it and/or modify it under
-- the terms of the GNU Affero General Public License as published by the Free
-- Software Foundation, either version 3 of the License, or (at your option) any
-- later version.
--
-- This program is distributed in the hope that it will be useful, but WITHOUT
-- ANY WARRANTY; without even the implied warranty of MERCHANTABILITY or FITNESS
-- FOR A PARTICULAR PURPOSE. See the GNU Affero General Public License for more
-- details.
--
-- You should have received a copy of the GNU Affero General Public License along
-- with this program. If not, see <https://www.gnu.org/licenses/>.

module Galley.API.Public.MLS where

import Galley.App
import Servant
import Wire.API.Routes.API
import Wire.API.Routes.Public.Galley.MLS

mlsAPI :: API MLSAPI GalleyEffects
<<<<<<< HEAD
mlsAPI =
  mkNamedAPI @"mls-message" (callsFed (exposeAnnotations postMLSMessageFromLocalUser))
    <@> mkNamedAPI @"mls-commit-bundle" (callsFed (exposeAnnotations postMLSCommitBundleFromLocalUser))
    <@> mkNamedAPI @"mls-public-keys" getMLSPublicKeys
=======
mlsAPI = mkAPI emptyServer
>>>>>>> 8e4fd6c0
<|MERGE_RESOLUTION|>--- conflicted
+++ resolved
@@ -17,17 +17,14 @@
 
 module Galley.API.Public.MLS where
 
+import Galley.API.MLS
 import Galley.App
-import Servant
+import Wire.API.MakesFederatedCall
 import Wire.API.Routes.API
 import Wire.API.Routes.Public.Galley.MLS
 
 mlsAPI :: API MLSAPI GalleyEffects
-<<<<<<< HEAD
 mlsAPI =
   mkNamedAPI @"mls-message" (callsFed (exposeAnnotations postMLSMessageFromLocalUser))
     <@> mkNamedAPI @"mls-commit-bundle" (callsFed (exposeAnnotations postMLSCommitBundleFromLocalUser))
-    <@> mkNamedAPI @"mls-public-keys" getMLSPublicKeys
-=======
-mlsAPI = mkAPI emptyServer
->>>>>>> 8e4fd6c0
+    <@> mkNamedAPI @"mls-public-keys" getMLSPublicKeys
--- conflicted
+++ resolved
@@ -31,30 +31,7 @@
 import Wire.API.Routes.API
 import Wire.API.Routes.Public.Galley
 
-<<<<<<< HEAD
-servantSitemap ::
-  ( CallsFed 'Galley "get-conversations",
-    CallsFed 'Galley "get-sub-conversation",
-    CallsFed 'Galley "leave-conversation",
-    CallsFed 'Galley "on-conversation-created",
-    CallsFed 'Galley "on-conversation-updated",
-    CallsFed 'Brig "get-user-clients",
-    CallsFed 'Galley "on-mls-message-sent",
-    CallsFed 'Galley "on-message-sent",
-    CallsFed 'Galley "on-new-remote-conversation",
-    CallsFed 'Galley "on-typing-indicator-updated",
-    CallsFed 'Galley "send-message",
-    CallsFed 'Brig "get-mls-clients",
-    CallsFed 'Galley "query-group-info",
-    CallsFed 'Galley "mls-welcome",
-    CallsFed 'Galley "update-conversation",
-    CallsFed 'Galley "send-mls-commit-bundle",
-    CallsFed 'Galley "send-mls-message"
-  ) =>
-  API ServantAPI GalleyEffects
-=======
 servantSitemap :: API ServantAPI GalleyEffects
->>>>>>> 0cdd4078
 servantSitemap =
   conversationAPI
     <@> teamConversationAPI

--- conflicted
+++ resolved
@@ -94,26 +94,6 @@
 rmClientH ::
   forall p1 r.
   ( p1 ~ CassandraPaging,
-<<<<<<< HEAD
-    Members
-      '[ ClientStore,
-         ConversationStore,
-         ExternalAccess,
-         FederatorAccess,
-         GundeckAccess,
-         Input Env,
-         Input (Local ()),
-         Input UTCTime,
-         ListItems p1 ConvId,
-         ListItems p1 (Remote ConvId),
-         MemberStore,
-         Error InternalError,
-         ProposalStore,
-         P.TinyLog,
-         SubConversationStore
-       ]
-      r,
-=======
     ( Member ClientStore r,
       Member ConversationStore r,
       Member ExternalAccess r,
@@ -127,9 +107,9 @@
       Member MemberStore r,
       Member (Error InternalError) r,
       Member ProposalStore r,
+      Member SubConversationStore r,
       Member P.TinyLog r
     ),
->>>>>>> c27541d7
     CallsFed 'Galley "on-client-removed",
     CallsFed 'Galley "on-mls-message-sent"
   ) =>

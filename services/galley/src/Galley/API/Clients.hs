--- conflicted
+++ resolved
@@ -94,25 +94,6 @@
 rmClientH ::
   forall p1 r.
   ( p1 ~ CassandraPaging,
-<<<<<<< HEAD
-    Members
-      '[ ClientStore,
-         ConversationStore,
-         ExternalAccess,
-         FederatorAccess,
-         GundeckAccess,
-         Input Env,
-         Input (Local ()),
-         Input UTCTime,
-         ListItems p1 ConvId,
-         ListItems p1 (Remote ConvId),
-         MemberStore,
-         Error InternalError,
-         ProposalStore,
-         P.TinyLog
-       ]
-      r
-=======
     ( Member ClientStore r,
       Member ConversationStore r,
       Member ExternalAccess r,
@@ -130,7 +111,6 @@
     ),
     CallsFed 'Galley "on-client-removed",
     CallsFed 'Galley "on-mls-message-sent"
->>>>>>> f3e980d8
   ) =>
   UserId ::: ClientId ->
   Sem r Response

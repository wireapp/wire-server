-- This file is part of the Wire Server implementation.
--
-- Copyright (C) 2022 Wire Swiss GmbH <opensource@wire.com>
--
-- This program is free software: you can redistribute it and/or modify it under
-- the terms of the GNU Affero General Public License as published by the Free
-- Software Foundation, either version 3 of the License, or (at your option) any
-- later version.
--
-- This program is distributed in the hope that it will be useful, but WITHOUT
-- ANY WARRANTY; without even the implied warranty of MERCHANTABILITY or FITNESS
-- FOR A PARTICULAR PURPOSE. See the GNU Affero General Public License for more
-- details.
--
-- You should have received a copy of the GNU Affero General Public License along
-- with this program. If not, see <https://www.gnu.org/licenses/>.

module Galley.API.Message
  ( UserType (..),
    sendLocalMessages,
    postQualifiedOtrMessage,
    postBroadcast,
    postRemoteOtrMessage,
    legacyClientMismatchStrategy,
    Unqualify (..),
    userToProtectee,
    MessageMetadata (..),

    -- * Only exported for tests
    checkMessageClients,
    QualifiedMismatch (..),
    mkQualifiedUserClients,
    clientMismatchStrategyApply,
  )
where

import Control.Lens
import Control.Monad.Extra (eitherM)
import Data.Aeson (encode)
import Data.Bifunctor
import Data.ByteString.Conversion (toByteString')
import Data.Domain (Domain)
import Data.Id
import Data.Json.Util
import qualified Data.Map as Map
import Data.Map.Lens (toMapOf)
import Data.Qualified
import Data.Range
import qualified Data.Set as Set
import Data.Set.Lens
import Data.Singletons
import Data.Time.Clock (UTCTime)
import Galley.API.LegalHold.Conflicts
import Galley.API.Push
import Galley.API.Util
import Galley.Data.Conversation
import Galley.Data.Services
import Galley.Effects
import Galley.Effects.BrigAccess
import Galley.Effects.ClientStore
import Galley.Effects.ConversationStore
import Galley.Effects.FederatorAccess
import Galley.Effects.TeamStore
import Galley.Options
import qualified Galley.Types.Clients as Clients
import Galley.Types.Conversations.Members
import Imports hiding (forkIO)
import Polysemy hiding (send)
import Polysemy.Error
import Polysemy.Input
import qualified Polysemy.TinyLog as P
import qualified System.Logger.Class as Log
import Wire.API.Conversation.Protocol
import Wire.API.Error
import Wire.API.Error.Galley
import Wire.API.Event.Conversation
import Wire.API.Federation.API
import Wire.API.Federation.API.Brig
import Wire.API.Federation.API.Galley
import Wire.API.Federation.Error
import Wire.API.Message
import Wire.API.Routes.Public.Galley.Messaging
import Wire.API.Team.LegalHold
import Wire.API.Team.Member
import Wire.API.User.Client
import Wire.API.UserMap (UserMap (..))
import Wire.API.Federation.Client (FederatorClient)

data UserType = User | Bot

userToProtectee :: UserType -> UserId -> LegalholdProtectee
userToProtectee User user = ProtectedUser user
userToProtectee Bot _ = UnprotectedBot

qualifiedUserToProtectee ::
  Domain ->
  UserType ->
  Qualified UserId ->
  LegalholdProtectee
qualifiedUserToProtectee localDomain ty user
  | qDomain user == localDomain = userToProtectee ty (qUnqualified user)
  | otherwise = LegalholdPlusFederationNotImplemented

data QualifiedMismatch = QualifiedMismatch
  { qmMissing :: QualifiedUserClients,
    qmRedundant :: QualifiedUserClients,
    qmDeleted :: QualifiedUserClients
  }
  deriving (Show, Eq)

type QualifiedRecipientSet = Set (Domain, UserId, ClientId)

type RecipientSet = Set (UserId, ClientId)

mkQualifiedMismatch ::
  QualifiedRecipientSet -> QualifiedRecipientSet -> QualifiedRecipientSet -> QualifiedMismatch
mkQualifiedMismatch missing redundant deleted =
  QualifiedMismatch
    (mkQualifiedUserClients missing)
    (mkQualifiedUserClients redundant)
    (mkQualifiedUserClients deleted)

mkQualifiedUserClients :: QualifiedRecipientSet -> QualifiedUserClients
mkQualifiedUserClients =
  QualifiedUserClients
    . Set.foldr (\(d, u, c) -> Map.insertWith (Map.unionWith Set.union) d (Map.singleton u (Set.singleton c))) Map.empty

mkQualifiedUserClientsByDomain :: Map Domain RecipientSet -> QualifiedUserClients
mkQualifiedUserClientsByDomain =
  QualifiedUserClients
    . Map.filter (not . Map.null)
    . fmap byUser
  where
    byUser :: RecipientSet -> Map UserId (Set ClientId)
    byUser = foldr (\(u, c) -> Map.insertWith (<>) u (Set.singleton c)) mempty

mkMessageSendingStatus :: UTCTimeMillis -> QualifiedMismatch -> QualifiedUserClients -> MessageSendingStatus
mkMessageSendingStatus time mismatch failures =
  MessageSendingStatus
    { mssTime = time,
      mssMissingClients = qmMissing mismatch,
      mssRedundantClients = qmRedundant mismatch,
      mssDeletedClients = qmDeleted mismatch,
      mssFailedToSend = failures
    }

clientMismatchStrategyApply :: ClientMismatchStrategy -> QualifiedRecipientSet -> QualifiedRecipientSet
clientMismatchStrategyApply MismatchReportAll = id
clientMismatchStrategyApply MismatchIgnoreAll = const mempty
clientMismatchStrategyApply (MismatchReportOnly users) =
  Set.filter (\(d, u, _) -> Set.member (Qualified u d) users)
clientMismatchStrategyApply (MismatchIgnoreOnly users) =
  Set.filter (\(d, u, _) -> not (Set.member (Qualified u d) users))

-- A Venn diagram of words in this function:
--
--                +-----------------------------------+
--                |                                   |
--    +---------->|                 +-----------------+--------------------+
--    |           |                 |                 |                    | <------+
--    |           |                 |                 |   Deleted Clients  |        |
--    |           |                 |                 |                    |        |
-- Expected       |                 |                 |                    |   Recipients
-- Clients        |  Missing        | Valid           |       Extra        |
--                |  Clients        | Clients         +-------Clients------+----------+
--                |                 |                 |                    |          |
--                |                 |                 |                    |          |
--                |                 |                 |       Redundant Clients     <------- Sender Client
--                |                 |                 |                    |          |
--                |                 |                 |                    |          |
--                |                 |                 |                    |          |
--                |                 +--------------------------------------+----------+
--                |                                   |
--                +-----------------------------------+
checkMessageClients ::
  -- | Sender
  (Domain, UserId, ClientId) ->
  -- | Participants of the conversation
  --
  -- When the set of clients for a given user is empty, that means the user is
  -- present in the conversation, but has no clients at all, and this is a
  -- valid state.
  Map (Domain, UserId) (Set ClientId) ->
  -- | Provided recipients and ciphertexts
  Map (Domain, UserId, ClientId) ByteString ->
  -- | Subset of missing clients to report
  ClientMismatchStrategy ->
  (Bool, Map (Domain, UserId, ClientId) ByteString, QualifiedMismatch)
checkMessageClients sender participantMap recipientMap mismatchStrat =
  let participants = setOf ((itraversed <. folded) . withIndex . to (\((d, u), c) -> (d, u, c))) participantMap
      expected = Set.delete sender participants
      expectedUsers :: Set (Domain, UserId) = Map.keysSet participantMap

      recipients = Map.keysSet recipientMap
      -- Whoever is expected but not in recipients is missing.
      missing = Set.difference expected recipients
      -- Whoever is in recipient but not expected is extra.
      extra = Set.difference recipients expected
      -- The clients which belong to users who are expected are considered deleted.
      deleted =
        Set.delete sender -- the sender is never deleted
          . Set.filter (\(d, u, _) -> Set.member (d, u) expectedUsers)
          $ extra
      -- The clients which are extra but not deleted, must belong to users which
      -- are not in the convesation and hence considered redundant.
      redundant = Set.difference extra deleted
      -- The clients which are both recipients and expected are considered valid.
      valid = Set.intersection recipients expected
      validMap = Map.restrictKeys recipientMap valid
      -- Resolve whether the message is valid using client mismatch strategy
      reportedMissing = clientMismatchStrategyApply mismatchStrat missing
   in ( Set.null reportedMissing,
        validMap,
        mkQualifiedMismatch reportedMissing redundant deleted
      )

getRemoteClients ::
  (Member FederatorAccess r) =>
  [RemoteMember] ->
  Sem r (Map (Domain, UserId) (Set ClientId))
getRemoteClients remoteMembers =
  -- concatenating maps is correct here, because their sets of keys are disjoint
  mconcat . map tUnqualified
    <$> runFederatedConcurrently (map rmId remoteMembers) getRemoteClientsFromDomain
  where
    getRemoteClientsFromDomain :: Remote [UserId] -> FederatorClient 'Brig (Map (Domain, UserId) (Set ClientId))
    getRemoteClientsFromDomain (tUntagged -> Qualified uids domain) =
      Map.mapKeys (domain,) . fmap (Set.map pubClientId) . userMap
        <$> fedClient @'Brig @"get-user-clients" (GetUserClients uids)

-- FUTUREWORK: sender should be Local UserId
postRemoteOtrMessage ::
<<<<<<< HEAD
  (Members '[FederatorAccess] r) =>
=======
  (Member FederatorAccess r, CallsFed 'Galley "send-message") =>
>>>>>>> f3e980d8
  Qualified UserId ->
  Remote ConvId ->
  ByteString ->
  Sem r (PostOtrResponse MessageSendingStatus)
postRemoteOtrMessage sender conv rawMsg = do
  let msr =
        ProteusMessageSendRequest
          { pmsrConvId = tUnqualified conv,
            pmsrSender = qUnqualified sender,
            pmsrRawMessage = Base64ByteString rawMsg
          }
      rpc = fedClient @'Galley @"send-message" msr
  msResponse <$> runFederated conv rpc

postBroadcast ::
  ( Member BrigAccess r,
    Member ClientStore r,
    Member (ErrorS 'TeamNotFound) r,
    Member (ErrorS 'NonBindingTeam) r,
    Member (ErrorS 'BroadcastLimitExceeded) r,
    Member GundeckAccess r,
    Member (Input Opts) r,
    Member (Input UTCTime) r,
    Member TeamStore r,
    Member P.TinyLog r
  ) =>
  Local UserId ->
  Maybe ConnId ->
  QualifiedNewOtrMessage ->
  Sem r (PostOtrResponse MessageSendingStatus)
postBroadcast lusr con msg = runError $ do
  let senderClient = qualifiedNewOtrSender msg
      senderDomain = tDomain lusr
      senderUser = tUnqualified lusr
      rcps =
        Map.findWithDefault mempty senderDomain
          . qualifiedUserClientMap
          . qualifiedOtrRecipientsMap
          . qualifiedNewOtrRecipients
          $ msg
  now <- input

  tid <- lookupBindingTeam senderUser
  limit <- fromIntegral . fromRange <$> fanoutLimit
  -- If we are going to fan this out to more than limit, we want to fail early
  unless (Map.size rcps <= limit) $
    throwS @'BroadcastLimitExceeded
  -- In large teams, we may still use the broadcast endpoint but only if `report_missing`
  -- is used and length `report_missing` < limit since we cannot fetch larger teams than
  -- that.
  tMembers <-
    fmap (view userId) <$> case qualifiedNewOtrClientMismatchStrategy msg of
      -- Note: remote ids are not in a local team
      MismatchReportOnly qus ->
        maybeFetchLimitedTeamMemberList
          limit
          tid
          (fst (partitionQualified lusr qus))
          rcps
      _ -> maybeFetchAllMembersInTeam tid
  contacts <- getContactList senderUser
  let users = toList $ Set.union (Set.fromList tMembers) (Set.fromList contacts)

  isInternal <- useIntraClientListing
  localClients <-
    if isInternal
      then Clients.fromUserClients <$> lookupClients users
      else getClients users
  let qualifiedLocalClients =
        Map.mapKeys (tDomain lusr,)
          . makeUserMap (Set.fromList users)
          . Clients.toMap
          $ localClients

  let (sendMessage, validMessages, mismatch) =
        checkMessageClients
          (senderDomain, senderUser, senderClient)
          qualifiedLocalClients
          (flattenMap $ qualifiedNewOtrRecipients msg)
          (qualifiedNewOtrClientMismatchStrategy msg)
      otrResult = mkMessageSendingStatus (toUTCTimeMillis now) mismatch mempty
  unless sendMessage $ do
    let lhProtectee = qualifiedUserToProtectee (tDomain lusr) User (tUntagged lusr)
        missingClients = qmMissing mismatch

    mapError @LegalholdConflicts @(MessageNotSent MessageSendingStatus)
      (const MessageNotSentLegalhold)
      $ runLocalInput lusr
      $ guardQualifiedLegalholdPolicyConflicts lhProtectee missingClients
    throw $ MessageNotSentClientMissing otrResult

  failedToSend <-
    sendBroadcastMessages
      lusr
      now
      (tUntagged lusr)
      senderClient
      con
      (qualifiedNewOtrMetadata msg)
      validMessages
  pure otrResult {mssFailedToSend = failedToSend}
  where
    maybeFetchLimitedTeamMemberList ::
      ( Member (ErrorS 'BroadcastLimitExceeded) r,
        Member TeamStore r
      ) =>
      Int ->
      TeamId ->
      [UserId] ->
      Map UserId (Map ClientId ByteString) ->
      Sem r [TeamMember]
    maybeFetchLimitedTeamMemberList limit tid localUserIdsInFilter rcps = do
      let localUserIdsInRcps = Map.keys rcps
      let localUserIdsToLookup = Set.toList $ Set.union (Set.fromList localUserIdsInFilter) (Set.fromList localUserIdsInRcps)
      unless (length localUserIdsToLookup <= limit) $
        throwS @'BroadcastLimitExceeded
      selectTeamMembers tid localUserIdsToLookup
    maybeFetchAllMembersInTeam ::
      ( Member (ErrorS 'BroadcastLimitExceeded) r,
        Member TeamStore r
      ) =>
      TeamId ->
      Sem r [TeamMember]
    maybeFetchAllMembersInTeam tid = do
      mems <- getTeamMembersForFanout tid
      when (mems ^. teamMemberListType == ListTruncated) $
        throwS @'BroadcastLimitExceeded
      pure (mems ^. teamMembers)

postQualifiedOtrMessage ::
<<<<<<< HEAD
  ( Members
      '[ BrigAccess,
         ClientStore,
         ConversationStore,
         FederatorAccess,
         GundeckAccess,
         ExternalAccess,
         Input (Local ()), -- FUTUREWORK: remove this
         Input Opts,
         Input UTCTime,
         MemberStore,
         TeamStore,
         P.TinyLog
       ]
      r
=======
  ( Member BrigAccess r,
    Member ClientStore r,
    Member ConversationStore r,
    Member FederatorAccess r,
    Member GundeckAccess r,
    Member ExternalAccess r,
    Member (Input Opts) r,
    Member (Input UTCTime) r,
    Member TeamStore r,
    Member P.TinyLog r,
    CallsFed 'Galley "on-message-sent",
    CallsFed 'Brig "get-user-clients"
>>>>>>> f3e980d8
  ) =>
  UserType ->
  Qualified UserId ->
  Maybe ConnId ->
  Local ConvId ->
  QualifiedNewOtrMessage ->
  Sem r (PostOtrResponse MessageSendingStatus)
postQualifiedOtrMessage senderType sender mconn lcnv msg =
  runError @(MessageNotSent MessageSendingStatus)
    . mapToRuntimeError @'ConvNotFound @(MessageNotSent MessageSendingStatus) MessageNotSentConversationNotFound
    . mapToRuntimeError @'InvalidOperation @(MessageNotSent MessageSendingStatus) MessageNotSentConversationNotFound
    $ do
      let localDomain = tDomain lcnv
      now <- input
      let nowMillis = toUTCTimeMillis now
      let senderDomain = qDomain sender
          senderUser = qUnqualified sender
      let senderClient = qualifiedNewOtrSender msg

      conv <- getConversation (tUnqualified lcnv) >>= noteS @'ConvNotFound
      unless (protocolTag (convProtocol conv) == ProtocolProteusTag) $
        throwS @'InvalidOperation

      let localMemberIds = lmId <$> convLocalMembers conv
          botMap :: BotMap
          botMap = Map.fromList $ do
            mem <- convLocalMembers conv
            b <- maybeToList $ newBotMember mem
            pure (lmId mem, b)
          members :: Set (Qualified UserId)
          members =
            Set.fromList $
              map (tUntagged . qualifyAs lcnv) localMemberIds
                <> map (tUntagged . rmId) (convRemoteMembers conv)
      isInternal <- view (optSettings . setIntraListing) <$> input

      -- check if the sender is part of the conversation
      unless (Set.member sender members) $
        throwS @'ConvNotFound

      -- get local clients
      localClients <-
        if isInternal
          then Clients.fromUserClients <$> lookupClients localMemberIds
          else getClients localMemberIds
      let qualifiedLocalClients =
            Map.mapKeys (localDomain,)
              . makeUserMap (Set.fromList (map lmId (convLocalMembers conv)))
              . Clients.toMap
              $ localClients

      -- get remote clients
      qualifiedRemoteClients <- getRemoteClients (convRemoteMembers conv)
      let qualifiedClients = qualifiedLocalClients <> qualifiedRemoteClients

      -- check if the sender client exists (as one of the clients in the conversation)
      unless
        ( Set.member
            senderClient
            (Map.findWithDefault mempty (senderDomain, senderUser) qualifiedClients)
        )
        $ throw (MessageNotSentUnknownClient :: MessageNotSent MessageSendingStatus)

      let (sendMessage, validMessages, mismatch) =
            checkMessageClients
              (senderDomain, senderUser, senderClient)
              qualifiedClients
              (flattenMap $ qualifiedNewOtrRecipients msg)
              (qualifiedNewOtrClientMismatchStrategy msg)
          otrResult = mkMessageSendingStatus nowMillis mismatch mempty
      unless sendMessage $ do
        let lhProtectee = qualifiedUserToProtectee localDomain senderType sender
            missingClients = qmMissing mismatch
            legalholdErr = pure MessageNotSentLegalhold
            clientMissingErr = pure $ MessageNotSentClientMissing otrResult
        e <-
          runLocalInput lcnv
            . eitherM (const legalholdErr) (const clientMissingErr)
            . runError @LegalholdConflicts
            $ guardQualifiedLegalholdPolicyConflicts lhProtectee missingClients
        throw e

      failedToSend <-
        sendMessages @'NormalMessage
          now
          sender
          senderClient
          mconn
          lcnv
          botMap
          (qualifiedNewOtrMetadata msg)
          validMessages
      pure otrResult {mssFailedToSend = failedToSend}

makeUserMap :: Set UserId -> Map UserId (Set ClientId) -> Map UserId (Set ClientId)
makeUserMap keys = (<> Map.fromSet (const mempty) keys)

-- | Send both local and remote messages, return the set of clients for which
-- sending has failed.
sendMessages ::
  forall t r.
  ( t ~ 'NormalMessage,
<<<<<<< HEAD
    Members '[GundeckAccess, ExternalAccess, FederatorAccess, P.TinyLog] r
=======
    ( Member GundeckAccess r,
      Member ExternalAccess r,
      Member FederatorAccess r,
      Member P.TinyLog r
    ),
    CallsFed 'Galley "on-message-sent"
>>>>>>> f3e980d8
  ) =>
  UTCTime ->
  Qualified UserId ->
  ClientId ->
  Maybe ConnId ->
  Local ConvId ->
  BotMap ->
  MessageMetadata ->
  Map (Domain, UserId, ClientId) ByteString ->
  Sem r QualifiedUserClients
sendMessages now sender senderClient mconn lcnv botMap metadata messages = do
  let messageMap = byDomain $ fmap toBase64Text messages
  let send dom =
        foldQualified
          lcnv
          (\l -> sendLocalMessages @t l now sender senderClient mconn (Just (tUntagged lcnv)) botMap metadata)
          (\r -> sendRemoteMessages r now sender senderClient lcnv metadata)
          (Qualified () dom)
  mkQualifiedUserClientsByDomain <$> Map.traverseWithKey send messageMap

sendBroadcastMessages ::
  Member GundeckAccess r =>
  Local x ->
  UTCTime ->
  Qualified UserId ->
  ClientId ->
  Maybe ConnId ->
  MessageMetadata ->
  Map (Domain, UserId, ClientId) ByteString ->
  Sem r QualifiedUserClients
sendBroadcastMessages loc now sender senderClient mconn metadata messages = do
  let messageMap = byDomain $ fmap toBase64Text messages
      localMessages = Map.findWithDefault mempty (tDomain loc) messageMap
  failed <- sendLocalMessages @'Broadcast loc now sender senderClient mconn Nothing mempty metadata localMessages
  pure . mkQualifiedUserClientsByDomain $ Map.singleton (tDomain loc) failed

byDomain :: Map (Domain, UserId, ClientId) a -> Map Domain (Map (UserId, ClientId) a)
byDomain =
  Map.foldrWithKey
    (\(d, u, c) t -> Map.insertWith (<>) d (Map.singleton (u, c) t))
    mempty

sendLocalMessages ::
  forall t r x.
  ( SingI t,
    Members (MessagePushEffects t) r,
    Monoid (MessagePush t)
  ) =>
  Local x ->
  UTCTime ->
  Qualified UserId ->
  ClientId ->
  Maybe ConnId ->
  Maybe (Qualified ConvId) ->
  BotMap ->
  MessageMetadata ->
  Map (UserId, ClientId) Text ->
  Sem r (Set (UserId, ClientId))
sendLocalMessages loc now sender senderClient mconn qcnv botMap metadata localMessages = do
  let events =
        localMessages
          & reindexed (first (qualifyAs loc)) itraversed
            %@~ newMessageEvent
              qcnv
              sender
              senderClient
              (mmData metadata)
              now
      pushes =
        events
          & itraversed
            %@~ newMessagePush loc botMap mconn metadata
  runMessagePush @t loc qcnv (pushes ^. traversed)
  pure mempty

-- | Send remote messages to the backend given by the domain argument, and
-- return the set of clients for which sending has failed. In case there was no
-- failure, the empty set is returned.
sendRemoteMessages ::
  forall r x.
<<<<<<< HEAD
  (Members '[FederatorAccess, P.TinyLog] r) =>
=======
  ( Member FederatorAccess r,
    Member P.TinyLog r,
    CallsFed 'Galley "on-message-sent"
  ) =>
>>>>>>> f3e980d8
  Remote x ->
  UTCTime ->
  Qualified UserId ->
  ClientId ->
  Local ConvId ->
  MessageMetadata ->
  Map (UserId, ClientId) Text ->
  Sem r (Set (UserId, ClientId))
sendRemoteMessages domain now sender senderClient lcnv metadata messages = (handle =<<) $ do
  let rcpts =
        foldr
          (\((u, c), t) -> Map.insertWith (<>) u (Map.singleton c t))
          mempty
          (Map.assocs messages)
      rm =
        RemoteMessage
          { rmTime = now,
            rmData = mmData metadata,
            rmSender = sender,
            rmSenderClient = senderClient,
            rmConversation = tUnqualified lcnv,
            rmPriority = mmNativePriority metadata,
            rmPush = mmNativePush metadata,
            rmTransient = mmTransient metadata,
            rmRecipients = UserClientMap rcpts
          }
  let rpc = fedClient @'Galley @"on-message-sent" rm
  runFederatedEither domain rpc
  where
    handle :: Either FederationError a -> Sem r (Set (UserId, ClientId))
    handle (Right _) = pure mempty
    handle (Left e) = do
      P.warn $
        Log.field "conversation" (toByteString' (tUnqualified lcnv))
          Log.~~ Log.field "domain" (toByteString' (tDomain domain))
          Log.~~ Log.field "exception" (encode (federationErrorToWai e))
          Log.~~ Log.msg ("Remote message sending failed" :: Text)
      pure (Map.keysSet messages)

flattenMap :: QualifiedOtrRecipients -> Map (Domain, UserId, ClientId) ByteString
flattenMap (QualifiedOtrRecipients (QualifiedUserClientMap m)) =
  toMapOf (reindexed (\(d, (u, c)) -> (d, u, c)) (itraversed <.> itraversed <.> itraversed)) m

newMessageEvent ::
  Maybe (Qualified ConvId) ->
  Qualified UserId ->
  ClientId ->
  Maybe Text ->
  UTCTime ->
  (Local UserId, ClientId) ->
  Text ->
  Event
newMessageEvent mconvId sender senderClient dat time (receiver, receiverClient) cipherText =
  let convId = fromMaybe (tUntagged (fmap selfConv receiver)) mconvId
   in Event convId Nothing sender time . EdOtrMessage $
        OtrMessage
          { otrSender = senderClient,
            otrRecipient = receiverClient,
            otrCiphertext = cipherText,
            otrData = dat
          }

-- unqualified

legacyClientMismatchStrategy :: Domain -> Maybe [UserId] -> Maybe IgnoreMissing -> Maybe ReportMissing -> ClientMismatchStrategy
legacyClientMismatchStrategy localDomain (Just uids) _ _ =
  MismatchReportOnly (Set.fromList (map (`Qualified` localDomain) uids))
legacyClientMismatchStrategy _ Nothing (Just IgnoreMissingAll) _ = MismatchIgnoreAll
legacyClientMismatchStrategy localDomain Nothing (Just (IgnoreMissingList uids)) _ =
  MismatchIgnoreOnly (Set.map (`Qualified` localDomain) uids)
legacyClientMismatchStrategy _ Nothing Nothing (Just ReportMissingAll) = MismatchReportAll
legacyClientMismatchStrategy localDomain Nothing Nothing (Just (ReportMissingList uids)) =
  MismatchReportOnly (Set.map (`Qualified` localDomain) uids)
legacyClientMismatchStrategy _ Nothing Nothing Nothing = MismatchReportAll

class Unqualify a b where
  unqualify :: Domain -> a -> b

instance Unqualify a a where
  unqualify _ = id

instance Unqualify MessageSendingStatus ClientMismatch where
  unqualify domain status =
    ClientMismatch
      { cmismatchTime = mssTime status,
        missingClients = unqualify domain (mssMissingClients status),
        redundantClients = unqualify domain (mssRedundantClients status),
        deletedClients = unqualify domain (mssDeletedClients status)
      }

instance Unqualify QualifiedUserClients UserClients where
  unqualify domain =
    UserClients
      . Map.findWithDefault mempty domain
      . qualifiedUserClients

instance Unqualify a b => Unqualify (PostOtrResponse a) (PostOtrResponse b) where
  unqualify domain (Left a) = Left (unqualify domain <$> a)
  unqualify domain (Right a) = Right (unqualify domain a)<|MERGE_RESOLUTION|>--- conflicted
+++ resolved
@@ -230,11 +230,7 @@
 
 -- FUTUREWORK: sender should be Local UserId
 postRemoteOtrMessage ::
-<<<<<<< HEAD
-  (Members '[FederatorAccess] r) =>
-=======
   (Member FederatorAccess r, CallsFed 'Galley "send-message") =>
->>>>>>> f3e980d8
   Qualified UserId ->
   Remote ConvId ->
   ByteString ->
@@ -365,23 +361,6 @@
       pure (mems ^. teamMembers)
 
 postQualifiedOtrMessage ::
-<<<<<<< HEAD
-  ( Members
-      '[ BrigAccess,
-         ClientStore,
-         ConversationStore,
-         FederatorAccess,
-         GundeckAccess,
-         ExternalAccess,
-         Input (Local ()), -- FUTUREWORK: remove this
-         Input Opts,
-         Input UTCTime,
-         MemberStore,
-         TeamStore,
-         P.TinyLog
-       ]
-      r
-=======
   ( Member BrigAccess r,
     Member ClientStore r,
     Member ConversationStore r,
@@ -394,7 +373,6 @@
     Member P.TinyLog r,
     CallsFed 'Galley "on-message-sent",
     CallsFed 'Brig "get-user-clients"
->>>>>>> f3e980d8
   ) =>
   UserType ->
   Qualified UserId ->
@@ -497,16 +475,12 @@
 sendMessages ::
   forall t r.
   ( t ~ 'NormalMessage,
-<<<<<<< HEAD
-    Members '[GundeckAccess, ExternalAccess, FederatorAccess, P.TinyLog] r
-=======
     ( Member GundeckAccess r,
       Member ExternalAccess r,
       Member FederatorAccess r,
       Member P.TinyLog r
     ),
     CallsFed 'Galley "on-message-sent"
->>>>>>> f3e980d8
   ) =>
   UTCTime ->
   Qualified UserId ->
@@ -587,14 +561,10 @@
 -- failure, the empty set is returned.
 sendRemoteMessages ::
   forall r x.
-<<<<<<< HEAD
-  (Members '[FederatorAccess, P.TinyLog] r) =>
-=======
   ( Member FederatorAccess r,
     Member P.TinyLog r,
     CallsFed 'Galley "on-message-sent"
   ) =>
->>>>>>> f3e980d8
   Remote x ->
   UTCTime ->
   Qualified UserId ->

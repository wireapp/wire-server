--- conflicted
+++ resolved
@@ -22,13 +22,8 @@
 import Control.Lens (set, view, (.~), (^.))
 import Control.Monad.Extra (allM, anyM)
 import Data.Bifunctor
-<<<<<<< HEAD
-import Data.ByteString.Conversion (ToByteString, toByteString')
-import qualified Data.Code as Code
-=======
 import Data.ByteString.Conversion
 import Data.Code qualified as Code
->>>>>>> e3dbd56f
 import Data.Domain (Domain)
 import Data.Id as Id
 import Data.LegalHold (UserLegalHoldStatus (..), defUserLegalHoldStatus)
@@ -89,12 +84,7 @@
 import Wire.API.Routes.Public.Util
 import Wire.API.Team.Member
 import Wire.API.Team.Role
-<<<<<<< HEAD
 import Wire.API.User hiding (userId)
-=======
-import Wire.API.User (VerificationAction)
-import Wire.API.User qualified as User
->>>>>>> e3dbd56f
 import Wire.API.User.Auth.ReAuth
 
 type JSON = Media "application" "json"
@@ -828,21 +818,12 @@
   ) =>
   -- | The time stamp when the conversation was created
   UTCTime ->
-<<<<<<< HEAD
-  -- | The user that created the conversation
   Local UserId ->
-  Data.Conversation ->
-  Sem r DataTypes.MemberAddFailed
-registerRemoteConversationMemberships now lusr c = do
-  let rc = toConversationCreated now lusr c
-
-=======
   Local Data.Conversation ->
   Sem r ()
-registerRemoteConversationMemberships now lc = deleteOnUnreachable $ do
+registerRemoteConversationMemberships now lusr lc = deleteOnUnreachable $ do
   let c = tUnqualified lc
-      rc = toConversationCreated now c
->>>>>>> e3dbd56f
+      rc = toConversationCreated now lusr c
       allRemoteMembers = nubOrd {- (but why would there be duplicates?) -} (Data.convRemoteMembers c)
       allRemoteMembersQualified = remoteMemberQualify <$> allRemoteMembers
       allRemoteBuckets :: [Remote [RemoteMember]] = bucketRemote allRemoteMembersQualified
@@ -883,14 +864,15 @@
       fedClient @'Galley @"on-conversation-updated" . convUpdateJoin
   where
     creator :: Maybe UserId
-    creator = cnvmCreator . DataTypes.convMetadata $ c
+    creator = cnvmCreator . DataTypes.convMetadata . tUnqualified $ lc
 
     localNonCreators :: [OtherMember]
     localNonCreators =
-      fmap (localMemberToOther . tDomain $ lusr)
+      fmap (localMemberToOther . tDomain $ lc)
         . filter (\lm -> lmId lm `notElem` creator)
         . Data.convLocalMembers
-        $ c
+        . tUnqualified
+        $ lc
 
     -- Total set of members living on one remote backend (rs) or the hosting backend.
     toMembers :: [RemoteMember] -> Set OtherMember
@@ -901,7 +883,7 @@
       ConversationUpdate
         { cuTime = now,
           cuOrigUserId = tUntagged lusr,
-          cuConvId = DataTypes.convId $ c,
+          cuConvId = DataTypes.convId (tUnqualified lc),
           cuAlreadyPresentUsers = fmap (tUnqualified . rmId) . tUnqualified $ toNotify,
           cuAction =
             SomeConversationAction

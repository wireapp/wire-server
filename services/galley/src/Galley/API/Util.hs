--- conflicted
+++ resolved
@@ -25,11 +25,8 @@
 import Data.Domain (Domain)
 import Data.Id as Id
 import Data.Misc (PlainTextPassword (..))
-<<<<<<< HEAD
+import Data.Proxy
 import Data.Qualified (Remote)
-=======
-import Data.Proxy
->>>>>>> ee2f7872
 import qualified Data.Set as Set
 import qualified Data.Text.Lazy as LT
 import Data.Time

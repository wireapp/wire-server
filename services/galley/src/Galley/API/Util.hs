{-# LANGUAGE RecordWildCards #-}

-- This file is part of the Wire Server implementation.
--
-- Copyright (C) 2022 Wire Swiss GmbH <opensource@wire.com>
--
-- This program is free software: you can redistribute it and/or modify it under
-- the terms of the GNU Affero General Public License as published by the Free
-- Software Foundation, either version 3 of the License, or (at your option) any
-- later version.
--
-- This program is distributed in the hope that it will be useful, but WITHOUT
-- ANY WARRANTY; without even the implied warranty of MERCHANTABILITY or FITNESS
-- FOR A PARTICULAR PURPOSE. See the GNU Affero General Public License for more
-- details.
--
-- You should have received a copy of the GNU Affero General Public License along
-- with this program. If not, see <https://www.gnu.org/licenses/>.

module Galley.API.Util where

import Control.Lens (set, view, (.~), (^.))
import Control.Monad.Extra (allM, anyM)
import Data.Bifunctor
import Data.ByteString.Conversion (ToByteString, toByteString')
import qualified Data.Code as Code
import Data.Domain (Domain)
import Data.Id as Id
import Data.LegalHold (UserLegalHoldStatus (..), defUserLegalHoldStatus)
import Data.List.Extra (chunksOf, nubOrd)
import qualified Data.Map as Map
import Data.Misc (PlainTextPassword (..))
import Data.Qualified
import qualified Data.Set as Set
import Data.Singletons
import qualified Data.Text as T
import Data.Time
import Galley.API.Error
import Galley.API.Mapping
import qualified Galley.Data.Conversation as Data
import Galley.Data.Services (BotMember, newBotMember)
import qualified Galley.Data.Types as Data
import Galley.Effects
import Galley.Effects.BrigAccess
import Galley.Effects.CodeStore
import Galley.Effects.ConversationStore
import Galley.Effects.ExternalAccess
import Galley.Effects.FederatorAccess
import Galley.Effects.GundeckAccess
import Galley.Effects.LegalHoldStore
import Galley.Effects.MemberStore
import Galley.Effects.TeamStore
import Galley.Intra.Push
import Galley.Options
import Galley.Types.Conversations.Members (LocalMember (..), RemoteMember (..), localMemberToOther, remoteMemberToOther)
import Galley.Types.Conversations.Roles
import Galley.Types.Teams
import Galley.Types.UserList
import Imports hiding (forkIO)
import Network.HTTP.Types
import Network.Wai
import Network.Wai.Predicate hiding (Error, fromEither)
import qualified Network.Wai.Utilities as Wai
import Polysemy
import Polysemy.Error
import Polysemy.Input
import qualified Polysemy.TinyLog as P
import Wire.API.Connection
import Wire.API.Conversation hiding (Member)
import qualified Wire.API.Conversation as Public
import Wire.API.Conversation.Protocol
import Wire.API.Conversation.Role
import Wire.API.Conversation.Typing
import Wire.API.Error
import Wire.API.Error.Galley
import Wire.API.Event.Conversation
import Wire.API.Federation.API
import Wire.API.Federation.API.Galley
import Wire.API.Federation.Error
import Wire.API.Routes.Public.Galley.Conversation
import Wire.API.Routes.Public.Util
import Wire.API.Team.Member
import Wire.API.Team.Role
import Wire.API.User (VerificationAction)
import qualified Wire.API.User as User
import Wire.API.User.Auth.ReAuth

type JSON = Media "application" "json"

ensureAccessRole ::
  ( Member BrigAccess r,
    Member (ErrorS 'NotATeamMember) r,
    Member (ErrorS 'ConvAccessDenied) r
  ) =>
  Set Public.AccessRole ->
  [(UserId, Maybe TeamMember)] ->
  Sem r ()
ensureAccessRole roles users = do
  when (Set.null roles) $ throwS @'ConvAccessDenied
  unless (NonTeamMemberAccessRole `Set.member` roles) $
    when (any (isNothing . snd) users) $
      throwS @'NotATeamMember
  unless (Set.fromList [GuestAccessRole, ServiceAccessRole] `Set.isSubsetOf` roles) $ do
    activated <- lookupActivatedUsers (fst <$> users)
    let guestsExist = length activated /= length users
    unless (not guestsExist || GuestAccessRole `Set.member` roles) $ throwS @'ConvAccessDenied
    let botsExist = any (isJust . User.userService) activated
    unless (not botsExist || ServiceAccessRole `Set.member` roles) $ throwS @'ConvAccessDenied

-- | Check that the given user is either part of the same team(s) as the other
-- users OR that there is a connection.
--
-- Team members are always considered connected, so we only check 'ensureConnected'
-- for non-team-members of the _given_ user
ensureConnectedOrSameTeam ::
  ( Member BrigAccess r,
    Member (ErrorS 'NotConnected) r,
    Member TeamStore r
  ) =>
  Local UserId ->
  [UserId] ->
  Sem r ()
ensureConnectedOrSameTeam _ [] = pure ()
ensureConnectedOrSameTeam (tUnqualified -> u) uids = do
  uTeams <- getUserTeams u
  -- We collect all the relevant uids from same teams as the origin user
  sameTeamUids <- forM uTeams $ \team ->
    fmap (view userId) <$> selectTeamMembers team uids
  -- Do not check connections for users that are on the same team
  ensureConnectedToLocals u (uids \\ join sameTeamUids)

-- | Check that the user is connected to everybody else.
--
-- The connection has to be bidirectional (e.g. if A connects to B and later
-- B blocks A, the status of A-to-B is still 'Accepted' but it doesn't mean
-- that they are connected).
ensureConnected ::
  ( Member BrigAccess r,
    Member (ErrorS 'NotConnected) r
  ) =>
  Local UserId ->
  UserList UserId ->
  Sem r ()
ensureConnected self others = do
  ensureConnectedToLocals (tUnqualified self) (ulLocals others)
  ensureConnectedToRemotes self (ulRemotes others)

ensureConnectedToLocals ::
  ( Member (ErrorS 'NotConnected) r,
    Member BrigAccess r
  ) =>
  UserId ->
  [UserId] ->
  Sem r ()
ensureConnectedToLocals _ [] = pure ()
ensureConnectedToLocals u uids = do
  (connsFrom, connsTo) <-
    getConnectionsUnqualifiedBidi [u] uids (Just Accepted) (Just Accepted)
  unless (length connsFrom == length uids && length connsTo == length uids) $
    throwS @'NotConnected

ensureConnectedToRemotes ::
  ( Member BrigAccess r,
    Member (ErrorS 'NotConnected) r
  ) =>
  Local UserId ->
  [Remote UserId] ->
  Sem r ()
ensureConnectedToRemotes _ [] = pure ()
ensureConnectedToRemotes u remotes = do
  acceptedConns <- getConnections [tUnqualified u] (Just $ map tUntagged remotes) (Just Accepted)
  when (length acceptedConns /= length remotes) $
    throwS @'NotConnected

ensureReAuthorised ::
  ( Member BrigAccess r,
    Member (Error AuthenticationError) r
  ) =>
  UserId ->
  Maybe PlainTextPassword ->
  Maybe Code.Value ->
  Maybe VerificationAction ->
  Sem r ()
ensureReAuthorised u secret mbAction mbCode =
  reauthUser u (ReAuthUser secret mbAction mbCode) >>= fromEither

-- | Given a member in a conversation, check if the given action
-- is permitted. If the user does not have the given permission, or if it has a
-- custom role, throw 'ActionDenied'.
ensureActionAllowed ::
  forall (action :: Action) mem r.
  (IsConvMember mem, Member (ErrorS ('ActionDenied action)) r) =>
  Sing action ->
  mem ->
  Sem r ()
ensureActionAllowed action self = case isActionAllowed (fromSing action) (convMemberRole self) of
  Just True -> pure ()
  Just False -> throwS @('ActionDenied action)
  -- Actually, this will "never" happen due to the
  -- fact that there can be no custom roles at the moment
  Nothing -> throwS @('ActionDenied action)

ensureGroupConversation :: Member (ErrorS 'InvalidOperation) r => Data.Conversation -> Sem r ()
ensureGroupConversation conv = do
  let ty = Data.convType conv
  when (ty /= RegularConv) $ throwS @'InvalidOperation

-- | Ensure that the set of actions provided are not "greater" than the user's
--   own. This is used to ensure users cannot "elevate" allowed actions
--   This function needs to be review when custom roles are introduced since only
--   custom roles can cause `roleNameToActions` to return a Nothing
ensureConvRoleNotElevated ::
  (IsConvMember mem, Member (ErrorS 'InvalidAction) r) =>
  mem ->
  RoleName ->
  Sem r ()
ensureConvRoleNotElevated origMember targetRole = do
  case (roleNameToActions targetRole, roleNameToActions (convMemberRole origMember)) of
    (Just targetActions, Just memberActions) ->
      unless (Set.isSubsetOf targetActions memberActions) $
        throwS @'InvalidAction
    (_, _) ->
      -- custom roles not supported
      throwS @'InvalidAction

-- | Same as 'permissionCheck', but for a statically known permission.
permissionCheckS ::
  forall perm (p :: perm) r.
  ( SingKind perm,
    IsPerm (Demote perm),
    ( Member (ErrorS (PermError p)) r,
      Member (ErrorS 'NotATeamMember) r
    )
  ) =>
  Sing p ->
  Maybe TeamMember ->
  Sem r TeamMember
permissionCheckS p =
  \case
    Just m -> do
      if m `hasPermission` fromSing p
        then pure m
        else throwS @(PermError p)
    -- FUTUREWORK: factor `noteS` out of this function.
    Nothing -> throwS @'NotATeamMember

-- | If a team member is not given throw 'notATeamMember'; if the given team
-- member does not have the given permission, throw 'operationDenied'.
-- Otherwise, return the team member.
permissionCheck ::
  ( IsPerm perm,
    ( Member (ErrorS OperationDenied) r,
      Member (ErrorS 'NotATeamMember) r
    )
  ) =>
  perm ->
  Maybe TeamMember ->
  Sem r TeamMember
-- FUTUREWORK: factor `noteS` out of this function.
permissionCheck p = \case
  Just m -> do
    if m `hasPermission` p
      then pure m
      else throwS @OperationDenied
  -- FUTUREWORK: factor `noteS` out of this function.
  Nothing -> throwS @'NotATeamMember

assertTeamExists ::
  ( Member (ErrorS 'TeamNotFound) r,
    Member TeamStore r
  ) =>
  TeamId ->
  Sem r ()
assertTeamExists tid = do
  teamExists <- isJust <$> getTeam tid
  if teamExists
    then pure ()
    else throwS @'TeamNotFound

assertOnTeam ::
  ( Member (ErrorS 'NotATeamMember) r,
    Member TeamStore r
  ) =>
  UserId ->
  TeamId ->
  Sem r ()
assertOnTeam uid tid =
  getTeamMember tid uid >>= \case
    Nothing -> throwS @'NotATeamMember
    Just _ -> pure ()

-- | Try to accept a 1-1 conversation, promoting connect conversations as appropriate.
acceptOne2One ::
  ( Member ConversationStore r,
    Member (ErrorS 'ConvNotFound) r,
    Member (Error InternalError) r,
    Member (ErrorS 'InvalidOperation) r,
    Member GundeckAccess r,
    Member (Input UTCTime) r,
    Member MemberStore r
  ) =>
  Local UserId ->
  Data.Conversation ->
  Maybe ConnId ->
  Sem r Data.Conversation
acceptOne2One lusr conv conn = do
  let lcid = qualifyAs lusr cid
  case Data.convType conv of
    One2OneConv ->
      if tUnqualified lusr `isMember` mems
        then pure conv
        else do
          mm <- createMember lcid lusr
          pure conv {Data.convLocalMembers = mems <> toList mm}
    ConnectConv -> case mems of
      [_, _] | tUnqualified lusr `isMember` mems -> promote
      [_, _] -> throwS @'ConvNotFound
      _ -> do
        when (length mems > 2) $
          throw . BadConvState $
            cid
        now <- input
        mm <- createMember lcid lusr
        let e = memberJoinEvent lusr (tUntagged lcid) now mm []
        conv' <- if isJust (find ((tUnqualified lusr /=) . lmId) mems) then promote else pure conv
        let mems' = mems <> toList mm
        for_ (newPushLocal ListComplete (tUnqualified lusr) (ConvEvent e) (recipient <$> mems')) $ \p ->
          push1 $ p & pushConn .~ conn & pushRoute .~ RouteDirect
        pure conv' {Data.convLocalMembers = mems'}
    _ -> throwS @'InvalidOperation
  where
    cid = Data.convId conv
    mems = Data.convLocalMembers conv
    promote = do
      acceptConnectConversation cid
      pure $ Data.convSetType One2OneConv conv

memberJoinEvent ::
  Local UserId ->
  Qualified ConvId ->
  UTCTime ->
  [LocalMember] ->
  [RemoteMember] ->
  Event
memberJoinEvent lorig qconv t lmems rmems =
  Event qconv Nothing (tUntagged lorig) t $
    EdMembersJoin (SimpleMembers (map localToSimple lmems <> map remoteToSimple rmems))
  where
    localToSimple u = SimpleMember (tUntagged (qualifyAs lorig (lmId u))) (lmConvRoleName u)
    remoteToSimple u = SimpleMember (tUntagged (rmId u)) (rmConvRoleName u)

convDeleteMembers ::
  Members '[MemberStore] r =>
  UserList UserId ->
  Data.Conversation ->
  Sem r Data.Conversation
convDeleteMembers ul conv = do
  deleteMembers (Data.convId conv) ul
  let locals = Set.fromList (ulLocals ul)
      remotes = Set.fromList (ulRemotes ul)
  -- update in-memory view of the conversation
  pure $
    conv
      { Data.convLocalMembers =
          filter (\lm -> Set.notMember (lmId lm) locals) (Data.convLocalMembers conv),
        Data.convRemoteMembers =
          filter (\rm -> Set.notMember (rmId rm) remotes) (Data.convRemoteMembers conv)
      }

isMember :: Foldable m => UserId -> m LocalMember -> Bool
isMember u = isJust . find ((u ==) . lmId)

isRemoteMember :: Foldable m => Remote UserId -> m RemoteMember -> Bool
isRemoteMember u = isJust . find ((u ==) . rmId)

class IsConvMember mem => IsConvMemberId uid mem | uid -> mem where
  getConvMember :: Local x -> Data.Conversation -> uid -> Maybe mem

  isConvMember :: Local x -> Data.Conversation -> uid -> Bool
  isConvMember loc conv = isJust . getConvMember loc conv

  notIsConvMember :: Local x -> Data.Conversation -> uid -> Bool
  notIsConvMember loc conv = not . isConvMember loc conv

isConvMemberL :: IsConvMemberId uid mem => Local Data.Conversation -> uid -> Bool
isConvMemberL lconv = isConvMember lconv (tUnqualified lconv)

instance IsConvMemberId UserId LocalMember where
  getConvMember _ conv u = find ((u ==) . lmId) (Data.convLocalMembers conv)

instance IsConvMemberId (Local UserId) LocalMember where
  getConvMember loc conv = getConvMember loc conv . tUnqualified

instance IsConvMemberId (Remote UserId) RemoteMember where
  getConvMember _ conv u = find ((u ==) . rmId) (Data.convRemoteMembers conv)

instance IsConvMemberId (Qualified UserId) (Either LocalMember RemoteMember) where
  getConvMember loc conv =
    foldQualified
      loc
      (fmap Left . getConvMember loc conv)
      (fmap Right . getConvMember loc conv)

class IsConvMember mem where
  convMemberRole :: mem -> RoleName
  convMemberId :: Local x -> mem -> Qualified UserId

instance IsConvMember LocalMember where
  convMemberRole = lmConvRoleName
  convMemberId loc mem = tUntagged (qualifyAs loc (lmId mem))

instance IsConvMember RemoteMember where
  convMemberRole = rmConvRoleName
  convMemberId _ = tUntagged . rmId

instance IsConvMember (Either LocalMember RemoteMember) where
  convMemberRole = either convMemberRole convMemberRole
  convMemberId loc = either (convMemberId loc) (convMemberId loc)

-- | Remove users that are already present in the conversation.
ulNewMembers :: Local x -> Data.Conversation -> UserList UserId -> UserList UserId
ulNewMembers loc conv (UserList locals remotes) =
  UserList
    (filter (notIsConvMember loc conv) locals)
    (filter (notIsConvMember loc conv) remotes)

-- | This is an ad-hoc class to update notification targets based on the type
-- of the user id. Local user IDs get added to the local targets, remote user IDs
-- to remote targets, and qualified user IDs get added to the appropriate list
-- according to whether they are local or remote, by making a runtime check.
class IsBotOrMember uid where
  bmAdd :: Local x -> uid -> BotsAndMembers -> BotsAndMembers

data BotsAndMembers = BotsAndMembers
  { bmLocals :: Set UserId,
    bmRemotes :: Set (Remote UserId),
    bmBots :: Set BotMember
  }
  deriving (Show)

bmQualifiedMembers :: Local x -> BotsAndMembers -> [Qualified UserId]
bmQualifiedMembers loc bm =
  map (tUntagged . qualifyAs loc) (toList (bmLocals bm))
    <> map tUntagged (toList (bmRemotes bm))

instance Semigroup BotsAndMembers where
  BotsAndMembers locals1 remotes1 bots1
    <> BotsAndMembers locals2 remotes2 bots2 =
      BotsAndMembers
        (locals1 <> locals2)
        (remotes1 <> remotes2)
        (bots1 <> bots2)

instance Monoid BotsAndMembers where
  mempty = BotsAndMembers mempty mempty mempty

instance IsBotOrMember (Local UserId) where
  bmAdd _ luid bm =
    bm {bmLocals = Set.insert (tUnqualified luid) (bmLocals bm)}

instance IsBotOrMember (Remote UserId) where
  bmAdd _ ruid bm = bm {bmRemotes = Set.insert ruid (bmRemotes bm)}

instance IsBotOrMember (Qualified UserId) where
  bmAdd loc = foldQualified loc (bmAdd loc) (bmAdd loc)

bmDiff :: BotsAndMembers -> BotsAndMembers -> BotsAndMembers
bmDiff bm1 bm2 =
  BotsAndMembers
    { bmLocals = Set.difference (bmLocals bm1) (bmLocals bm2),
      bmRemotes = Set.difference (bmRemotes bm1) (bmRemotes bm2),
      bmBots = Set.difference (bmBots bm1) (bmBots bm2)
    }

bmFromMembers :: [LocalMember] -> [RemoteMember] -> BotsAndMembers
bmFromMembers lmems rusers = case localBotsAndUsers lmems of
  (bots, lusers) ->
    BotsAndMembers
      { bmLocals = Set.fromList (map lmId lusers),
        bmRemotes = Set.fromList (map rmId rusers),
        bmBots = Set.fromList bots
      }

convBotsAndMembers :: Data.Conversation -> BotsAndMembers
convBotsAndMembers conv = bmFromMembers (Data.convLocalMembers conv) (Data.convRemoteMembers conv)

localBotsAndUsers :: Foldable f => f LocalMember -> ([BotMember], [LocalMember])
localBotsAndUsers = foldMap botOrUser
  where
    botOrUser m = case lmService m of
      -- we drop invalid bots here, which shouldn't happen
      Just _ -> (toList (newBotMember m), [])
      Nothing -> ([], [m])

location :: ToByteString a => a -> Response -> Response
location = Wai.addHeader hLocation . toByteString'

nonTeamMembers :: [LocalMember] -> [TeamMember] -> [LocalMember]
nonTeamMembers cm tm = filter (not . isMemberOfTeam . lmId) cm
  where
    -- FUTUREWORK: remote members: teams and their members are always on the same backend
    isMemberOfTeam = \case
      uid -> isTeamMember uid tm

membersToRecipients :: Maybe UserId -> [TeamMember] -> [Recipient]
membersToRecipients Nothing = map (userRecipient . view userId)
membersToRecipients (Just u) = map userRecipient . filter (/= u) . map (view userId)

getSelfMemberFromLocals ::
  (Foldable t, Member (ErrorS 'ConvNotFound) r) =>
  UserId ->
  t LocalMember ->
  Sem r LocalMember
getSelfMemberFromLocals = getMember @'ConvNotFound lmId

-- | Throw 'ConvMemberNotFound' if the given user is not part of a
-- conversation (either locally or remotely).
ensureOtherMember ::
  Member (ErrorS 'ConvMemberNotFound) r =>
  Local a ->
  Qualified UserId ->
  Data.Conversation ->
  Sem r (Either LocalMember RemoteMember)
ensureOtherMember loc quid conv =
  noteS @'ConvMemberNotFound $
    Left <$> find ((== quid) . tUntagged . qualifyAs loc . lmId) (Data.convLocalMembers conv)
      <|> Right <$> find ((== quid) . tUntagged . rmId) (Data.convRemoteMembers conv)

getMember ::
  forall e mem t userId r.
  (Foldable t, Eq userId, Member (ErrorS e) r) =>
  -- | A projection from a member type to its user ID
  (mem -> userId) ->
  -- | The member to be found by its user ID
  userId ->
  -- | A list of members to search
  t mem ->
  Sem r mem
getMember p u = noteS @e . find ((u ==) . p)

getConversationAndCheckMembership ::
<<<<<<< HEAD
  Members '[ConversationStore, ErrorS 'ConvNotFound, ErrorS 'ConvAccessDenied] r =>
  Qualified UserId ->
=======
  ( Member ConversationStore r,
    Member (ErrorS 'ConvNotFound) r,
    Member (ErrorS 'ConvAccessDenied) r
  ) =>
  UserId ->
>>>>>>> c27541d7
  Local ConvId ->
  Sem r Data.Conversation
getConversationAndCheckMembership quid lcnv = do
  foldQualified
    lcnv
    ( \lusr -> do
        (conv, _) <-
          getConversationAndMemberWithError
            @'ConvAccessDenied
            (tUnqualified lusr)
            lcnv
        pure conv
    )
    ( \rusr -> do
        (conv, _) <-
          getConversationAndMemberWithError
            @'ConvNotFound
            rusr
            lcnv
        pure conv
    )
    quid

getConversationWithError ::
  ( Member ConversationStore r,
    Member (ErrorS 'ConvNotFound) r
  ) =>
  Local ConvId ->
  Sem r Data.Conversation
getConversationWithError lcnv =
  getConversation (tUnqualified lcnv) >>= noteS @'ConvNotFound

getConversationAndMemberWithError ::
  forall e uid mem r.
  ( Member ConversationStore r,
    Member (ErrorS 'ConvNotFound) r,
    Member (ErrorS e) r,
    IsConvMemberId uid mem
  ) =>
  uid ->
  Local ConvId ->
  Sem r (Data.Conversation, mem)
getConversationAndMemberWithError usr lcnv = do
  c <- getConversationWithError lcnv
  member <- noteS @e $ getConvMember lcnv c usr
  pure (c, member)

-- | Deletion requires a permission check, but also a 'Role' comparison:
-- Owners can only be deleted by another owner (and not themselves).
--
-- FUTUREWORK: do not do this with 'Role', but introduce permissions "can delete owner", "can
-- delete admin", etc.
canDeleteMember :: TeamMember -> TeamMember -> Bool
canDeleteMember deleter deletee
  | getRole deletee == RoleOwner =
      getRole deleter == RoleOwner -- owners can only be deleted by another owner
        && (deleter ^. userId /= deletee ^. userId) -- owner cannot delete itself
  | otherwise =
      True
  where
    -- (team members having no role is an internal error, but we don't want to deal with that
    -- here, so we pick a reasonable default.)
    getRole mem = fromMaybe RoleMember $ permissionsRole $ mem ^. permissions

-- | Send an event to local users and bots
pushConversationEvent ::
  ( Member GundeckAccess r,
    Member ExternalAccess r,
    Foldable f
  ) =>
  Maybe ConnId ->
  Event ->
  Local (f UserId) ->
  f BotMember ->
  Sem r ()
pushConversationEvent conn e lusers bots = do
  for_ (newConversationEventPush e (fmap toList lusers)) $ \p ->
    push1 $ p & set pushConn conn
  deliverAsync (toList bots `zip` repeat e)

verifyReusableCode ::
  ( Member CodeStore r,
    Member (ErrorS 'CodeNotFound) r
  ) =>
  ConversationCode ->
  Sem r Data.Code
verifyReusableCode convCode = do
  c <-
    getCode (conversationKey convCode) Data.ReusableCode
      >>= noteS @'CodeNotFound
  unless (Data.codeValue c == conversationCode convCode) $
    throwS @'CodeNotFound
  pure c

ensureConversationAccess ::
  ( Member BrigAccess r,
    Member (ErrorS 'ConvAccessDenied) r,
    Member (ErrorS 'NotATeamMember) r,
    Member TeamStore r
  ) =>
  UserId ->
  Data.Conversation ->
  Access ->
  Sem r ()
ensureConversationAccess zusr conv access = do
  ensureAccess conv access
  zusrMembership <- maybe (pure Nothing) (`getTeamMember` zusr) (Data.convTeam conv)
  ensureAccessRole (Data.convAccessRoles conv) [(zusr, zusrMembership)]

ensureAccess ::
  Member (ErrorS 'ConvAccessDenied) r =>
  Data.Conversation ->
  Access ->
  Sem r ()
ensureAccess conv access =
  unless (access `elem` Data.convAccess conv) $
    throwS @'ConvAccessDenied

ensureLocal :: Member (Error FederationError) r => Local x -> Qualified a -> Sem r (Local a)
ensureLocal loc = foldQualified loc pure (\_ -> throw FederationNotImplemented)

--------------------------------------------------------------------------------
-- Federation

qualifyLocal :: Member (Input (Local ())) r => a -> Sem r (Local a)
qualifyLocal a = toLocalUnsafe <$> fmap getDomain input <*> pure a
  where
    getDomain :: Local () -> Domain
    getDomain = tDomain

runLocalInput :: Local x -> Sem (Input (Local ()) ': r) a -> Sem r a
runLocalInput = runInputConst . void

-- | Convert an internal conversation representation 'Data.Conversation' to
-- 'ConversationCreated' to be sent over the wire to a remote backend that will
-- reconstruct this into multiple public-facing
-- 'Wire.API.Conversation.Conversation' values, one per user from that remote
-- backend.
--
-- FUTUREWORK: Include the team ID as well once it becomes qualified.
toConversationCreated ::
  -- | The time stamp the conversation was created at
  UTCTime ->
  -- | The domain of the user that created the conversation
  Domain ->
  -- | The conversation to convert for sending to a remote Galley
  Data.Conversation ->
  -- | The resulting information to be sent to a remote Galley
  ConversationCreated ConvId
toConversationCreated now localDomain Data.Conversation {convMetadata = ConversationMetadata {..}, ..} =
  ConversationCreated
    { ccTime = now,
      ccOrigUserId = cnvmCreator,
      ccCnvId = convId,
      ccCnvType = cnvmType,
      ccCnvAccess = cnvmAccess,
      ccCnvAccessRoles = cnvmAccessRoles,
      ccCnvName = cnvmName,
      ccNonCreatorMembers = toMembers (filter (\lm -> lmId lm /= cnvmCreator) convLocalMembers) convRemoteMembers,
      ccMessageTimer = cnvmMessageTimer,
      ccReceiptMode = cnvmReceiptMode,
      ccProtocol = convProtocol
    }
  where
    toMembers ::
      [LocalMember] ->
      [RemoteMember] ->
      Set OtherMember
    toMembers ls rs =
      Set.fromList $
        map (localMemberToOther localDomain) ls
          <> map remoteMemberToOther rs

-- | The function converts a 'ConversationCreated' value to a
-- 'Wire.API.Conversation.Conversation' value for each user that is on the given
-- domain/backend. The obtained value can be used in e.g. creating an 'Event' to
-- be sent out to users informing them that they were added to a new
-- conversation.
fromConversationCreated ::
  Local x ->
  ConversationCreated (Remote ConvId) ->
  [(Public.Member, Public.Conversation)]
fromConversationCreated loc rc@ConversationCreated {..} =
  let membersView = fmap (second Set.toList) . setHoles $ ccNonCreatorMembers
      creatorOther =
        OtherMember
          (tUntagged (ccRemoteOrigUserId rc))
          Nothing
          roleNameWireAdmin
   in foldMap
        ( \(me, others) ->
            guard (inDomain me) $> let mem = toMember me in (mem, conv mem (creatorOther : others))
        )
        membersView
  where
    inDomain :: OtherMember -> Bool
    inDomain = (== tDomain loc) . qDomain . omQualifiedId
    setHoles :: Ord a => Set a -> [(a, Set a)]
    setHoles s = foldMap (\x -> [(x, Set.delete x s)]) s
    -- Currently this function creates a Member with default conversation attributes
    -- FUTUREWORK(federation): retrieve member's conversation attributes (muted, archived, etc) here once supported by the database schema.
    toMember :: OtherMember -> Public.Member
    toMember m =
      Public.Member
        { memId = omQualifiedId m,
          memService = omService m,
          memOtrMutedStatus = Nothing,
          memOtrMutedRef = Nothing,
          memOtrArchived = False,
          memOtrArchivedRef = Nothing,
          memHidden = False,
          memHiddenRef = Nothing,
          memConvRoleName = omConvRoleName m
        }
    conv :: Public.Member -> [OtherMember] -> Public.Conversation
    conv this others =
      Public.Conversation
        (tUntagged ccCnvId)
        ConversationMetadata
          { cnvmType = ccCnvType,
            -- FUTUREWORK: Document this is the same domain as the conversation
            -- domain
            cnvmCreator = ccOrigUserId,
            cnvmAccess = ccCnvAccess,
            cnvmAccessRoles = ccCnvAccessRoles,
            cnvmName = ccCnvName,
            -- FUTUREWORK: Document this is the same domain as the conversation
            -- domain.
            cnvmTeam = Nothing,
            cnvmMessageTimer = ccMessageTimer,
            cnvmReceiptMode = ccReceiptMode
          }
        (ConvMembers this others)
        ProtocolProteus

-- | Notify remote users of being added to a new conversation
registerRemoteConversationMemberships ::
  (Member FederatorAccess r, CallsFed 'Galley "on-conversation-created") =>
  -- | The time stamp when the conversation was created
  UTCTime ->
  -- | The domain of the user that created the conversation
  Domain ->
  Data.Conversation ->
  Sem r ()
registerRemoteConversationMemberships now localDomain c = do
  let allRemoteMembers = nubOrd (map rmId (Data.convRemoteMembers c))
      rc = toConversationCreated now localDomain c
  runFederatedConcurrently_ allRemoteMembers $ \_ ->
    fedClient @'Galley @"on-conversation-created" rc

--------------------------------------------------------------------------------
-- Legalhold

userLHEnabled :: UserLegalHoldStatus -> Bool
userLHEnabled = \case
  UserLegalHoldEnabled -> True
  UserLegalHoldPending -> True
  UserLegalHoldDisabled -> False
  UserLegalHoldNoConsent -> False

data ConsentGiven = ConsentGiven | ConsentNotGiven
  deriving (Eq, Ord, Show)

consentGiven :: UserLegalHoldStatus -> ConsentGiven
consentGiven = \case
  UserLegalHoldDisabled -> ConsentGiven
  UserLegalHoldPending -> ConsentGiven
  UserLegalHoldEnabled -> ConsentGiven
  UserLegalHoldNoConsent -> ConsentNotGiven

checkConsent ::
  Member TeamStore r =>
  Map UserId TeamId ->
  UserId ->
  Sem r ConsentGiven
checkConsent teamsOfUsers other = do
  consentGiven <$> getLHStatus (Map.lookup other teamsOfUsers) other

-- Get legalhold status of user. Defaults to 'defUserLegalHoldStatus' if user
-- doesn't belong to a team.
getLHStatus ::
  Member TeamStore r =>
  Maybe TeamId ->
  UserId ->
  Sem r UserLegalHoldStatus
getLHStatus teamOfUser other = do
  case teamOfUser of
    Nothing -> pure defUserLegalHoldStatus
    Just team -> do
      mMember <- getTeamMember team other
      pure $ maybe defUserLegalHoldStatus (view legalHoldStatus) mMember

anyLegalholdActivated ::
  ( Member (Input Opts) r,
    Member TeamStore r
  ) =>
  [UserId] ->
  Sem r Bool
anyLegalholdActivated uids = do
  opts <- input
  case view (optSettings . setFeatureFlags . flagLegalHold) opts of
    FeatureLegalHoldDisabledPermanently -> pure False
    FeatureLegalHoldDisabledByDefault -> check
    FeatureLegalHoldWhitelistTeamsAndImplicitConsent -> check
  where
    check = do
      flip anyM (chunksOf 32 uids) $ \uidsPage -> do
        teamsOfUsers <- getUsersTeams uidsPage
        anyM (\uid -> userLHEnabled <$> getLHStatus (Map.lookup uid teamsOfUsers) uid) uidsPage

allLegalholdConsentGiven ::
  ( Member (Input Opts) r,
    Member LegalHoldStore r,
    Member TeamStore r
  ) =>
  [UserId] ->
  Sem r Bool
allLegalholdConsentGiven uids = do
  opts <- input
  case view (optSettings . setFeatureFlags . flagLegalHold) opts of
    FeatureLegalHoldDisabledPermanently -> pure False
    FeatureLegalHoldDisabledByDefault -> do
      flip allM (chunksOf 32 uids) $ \uidsPage -> do
        teamsOfUsers <- getUsersTeams uidsPage
        allM (\uid -> (== ConsentGiven) . consentGiven <$> getLHStatus (Map.lookup uid teamsOfUsers) uid) uidsPage
    FeatureLegalHoldWhitelistTeamsAndImplicitConsent -> do
      -- For this feature the implementation is more efficient. Being part of
      -- a whitelisted team is equivalent to have given consent to be in a
      -- conversation with user under legalhold.
      flip allM (chunksOf 32 uids) $ \uidsPage -> do
        teamsPage <- nub . Map.elems <$> getUsersTeams uidsPage
        allM isTeamLegalholdWhitelisted teamsPage

-- | Add to every uid the legalhold status
getLHStatusForUsers ::
  Member TeamStore r =>
  [UserId] ->
  Sem r [(UserId, UserLegalHoldStatus)]
getLHStatusForUsers uids =
  mconcat
    <$> for
      (chunksOf 32 uids)
      ( \uidsChunk -> do
          teamsOfUsers <- getUsersTeams uidsChunk
          for uidsChunk $ \uid -> do
            (uid,) <$> getLHStatus (Map.lookup uid teamsOfUsers) uid
      )

getTeamMembersForFanout :: Member TeamStore r => TeamId -> Sem r TeamMemberList
getTeamMembersForFanout tid = do
  lim <- fanoutLimit
  getTeamMembersWithLimit tid lim

ensureMemberLimit ::
  ( Foldable f,
    ( Member (ErrorS 'TooManyMembers) r,
      Member (Input Opts) r
    )
  ) =>
  [LocalMember] ->
  f a ->
  Sem r ()
ensureMemberLimit old new = do
  o <- input
  let maxSize = fromIntegral (o ^. optSettings . setMaxConvSize)
  when (length old + length new > maxSize) $
    throwS @'TooManyMembers

conversationExisted ::
  ( Member (Error InternalError) r,
    Member P.TinyLog r
  ) =>
  Local UserId ->
  Data.Conversation ->
  Sem r ConversationResponse
conversationExisted lusr cnv = Existed <$> conversationView lusr cnv

--------------------------------------------------------------------------------
-- Handling remote errors

class RethrowErrors (effs :: EffectRow) r where
  rethrowErrors :: GalleyError -> Sem r a

instance (Member (Error FederationError) r) => RethrowErrors '[] r where
  rethrowErrors :: GalleyError -> Sem r a
  rethrowErrors err' = throw (FederationUnexpectedError (T.pack . show $ err'))

instance
  ( SingI (e :: GalleyError),
    Member (ErrorS e) r,
    RethrowErrors effs r
  ) =>
  RethrowErrors (ErrorS e ': effs) r
  where
  rethrowErrors :: GalleyError -> Sem r a
  rethrowErrors err' =
    if err' == demote @e
      then throwS @e
      else rethrowErrors @effs @r err'

--------------------------------------------------------------------------------
-- Send typing indicator events
isTyping ::
  ( Member (ErrorS 'ConvNotFound) r,
    Member GundeckAccess r,
    Member (Input UTCTime) r,
    Member MemberStore r
  ) =>
  Qualified UserId ->
  Maybe ConnId ->
  Local ConvId ->
  TypingStatus ->
  Sem r ()
isTyping qusr mcon lcnv ts = do
  mm <- getLocalMembers (tUnqualified lcnv)
  unless (qUnqualified qusr `isMember` mm) $ throwS @'ConvNotFound
  now <- input
  let e = Event (tUntagged lcnv) Nothing qusr now (EdTyping ts)
  for_ (newPushLocal ListComplete (qUnqualified qusr) (ConvEvent e) (recipient <$> mm)) $ \p ->
    push1 $
      p
        & pushConn .~ mcon
        & pushRoute .~ RouteDirect
        & pushTransient .~ True<|MERGE_RESOLUTION|>--- conflicted
+++ resolved
@@ -350,7 +350,7 @@
     remoteToSimple u = SimpleMember (tUntagged (rmId u)) (rmConvRoleName u)
 
 convDeleteMembers ::
-  Members '[MemberStore] r =>
+  Member MemberStore r =>
   UserList UserId ->
   Data.Conversation ->
   Sem r Data.Conversation
@@ -539,16 +539,11 @@
 getMember p u = noteS @e . find ((u ==) . p)
 
 getConversationAndCheckMembership ::
-<<<<<<< HEAD
-  Members '[ConversationStore, ErrorS 'ConvNotFound, ErrorS 'ConvAccessDenied] r =>
-  Qualified UserId ->
-=======
   ( Member ConversationStore r,
     Member (ErrorS 'ConvNotFound) r,
     Member (ErrorS 'ConvAccessDenied) r
   ) =>
-  UserId ->
->>>>>>> c27541d7
+  Qualified UserId ->
   Local ConvId ->
   Sem r Data.Conversation
 getConversationAndCheckMembership quid lcnv = do

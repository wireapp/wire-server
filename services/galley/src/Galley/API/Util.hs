{-# LANGUAGE RecordWildCards #-}

-- This file is part of the Wire Server implementation.
--
-- Copyright (C) 2022 Wire Swiss GmbH <opensource@wire.com>
--
-- This program is free software: you can redistribute it and/or modify it under
-- the terms of the GNU Affero General Public License as published by the Free
-- Software Foundation, either version 3 of the License, or (at your option) any
-- later version.
--
-- This program is distributed in the hope that it will be useful, but WITHOUT
-- ANY WARRANTY; without even the implied warranty of MERCHANTABILITY or FITNESS
-- FOR A PARTICULAR PURPOSE. See the GNU Affero General Public License for more
-- details.
--
-- You should have received a copy of the GNU Affero General Public License along
-- with this program. If not, see <https://www.gnu.org/licenses/>.

module Galley.API.Util where

import Control.Lens (set, view, (.~), (^.))
import Control.Monad.Extra (allM, anyM)
import Data.Bifunctor
import Data.ByteString.Conversion
import Data.Code qualified as Code
import Data.Domain (Domain)
import Data.Id as Id
import Data.LegalHold (UserLegalHoldStatus (..), defUserLegalHoldStatus)
import Data.List.Extra (chunksOf, nubOrd)
import Data.List.NonEmpty (NonEmpty)
import Data.List.NonEmpty qualified as NE
import Data.Map qualified as Map
import Data.Misc (PlainTextPassword6, PlainTextPassword8)
import Data.Qualified
import Data.Set qualified as Set
import Data.Singletons
import Data.Text qualified as T
import Data.Time
import Galley.API.Error
import Galley.API.Mapping
import Galley.Data.Conversation qualified as Data
import Galley.Data.Services (BotMember, newBotMember)
import Galley.Data.Types qualified as DataTypes
import Galley.Effects
import Galley.Effects.BrigAccess
import Galley.Effects.CodeStore
import Galley.Effects.ConversationStore
import Galley.Effects.ExternalAccess
import Galley.Effects.FederatorAccess
import Galley.Effects.GundeckAccess
import Galley.Effects.LegalHoldStore
import Galley.Effects.MemberStore
import Galley.Effects.TeamStore
import Galley.Intra.Push
import Galley.Options
import Galley.Types.Conversations.Members
import Galley.Types.Conversations.Roles
import Galley.Types.Teams
import Galley.Types.UserList
import Imports hiding (forkIO)
import Network.HTTP.Types
import Network.Wai
import Network.Wai.Predicate hiding (Error, fromEither)
import Network.Wai.Utilities qualified as Wai
import Polysemy
import Polysemy.Error
import Polysemy.Input
import Polysemy.TinyLog qualified as P
import Wire.API.Connection
import Wire.API.Conversation hiding (Member, cnvAccess, cnvAccessRoles, cnvName, cnvType)
import Wire.API.Conversation qualified as Public
import Wire.API.Conversation.Action
import Wire.API.Conversation.Protocol
import Wire.API.Conversation.Role
import Wire.API.Error
import Wire.API.Error.Galley
import Wire.API.Event.Conversation
import Wire.API.Federation.API
import Wire.API.Federation.API.Galley
import Wire.API.Federation.Error
import Wire.API.Password (verifyPassword)
import Wire.API.Routes.Public.Galley.Conversation
import Wire.API.Routes.Public.Util
import Wire.API.Team.Member
import Wire.API.Team.Member qualified as Mem
import Wire.API.Team.Role
import Wire.API.User hiding (userId)
import Wire.API.User.Auth.ReAuth

type JSON = Media "application" "json"

ensureAccessRole ::
  ( Member BrigAccess r,
    Member (ErrorS 'NotATeamMember) r,
    Member (ErrorS 'ConvAccessDenied) r
  ) =>
  Set Public.AccessRole ->
  [(UserId, Maybe TeamMember)] ->
  Sem r ()
ensureAccessRole roles users = do
  when (Set.null roles) $ throwS @'ConvAccessDenied
  unless (NonTeamMemberAccessRole `Set.member` roles) $
    when (any (isNothing . snd) users) $
      throwS @'NotATeamMember
  unless (Set.fromList [GuestAccessRole, ServiceAccessRole] `Set.isSubsetOf` roles) $ do
    activated <- lookupActivatedUsers (fst <$> users)
    let guestsExist = length activated /= length users
    unless (not guestsExist || GuestAccessRole `Set.member` roles) $ throwS @'ConvAccessDenied
    let botsExist = any (isJust . userService) activated
    unless (not botsExist || ServiceAccessRole `Set.member` roles) $ throwS @'ConvAccessDenied

-- | Check that the given user is either part of the same team as the other
-- users OR that there is a connection.
ensureConnectedOrSameTeam ::
  ( Member BrigAccess r,
    Member (ErrorS 'NotConnected) r,
    Member TeamStore r
  ) =>
  Local UserId ->
  [Qualified UserId] ->
  Sem r ()
ensureConnectedOrSameTeam lusr others = do
  let (locals, remotes) = partitionQualified lusr others
  ensureConnectedToLocalsOrSameTeam lusr locals
  ensureConnectedToRemotes lusr remotes

-- | Check that the given user is either part of the same team(s) as the other
-- users OR that there is a connection.
--
-- Team members are always considered connected, so we only check 'ensureConnected'
-- for non-team-members of the _given_ user
ensureConnectedToLocalsOrSameTeam ::
  ( Member BrigAccess r,
    Member (ErrorS 'NotConnected) r,
    Member TeamStore r
  ) =>
  Local UserId ->
  [UserId] ->
  Sem r ()
ensureConnectedToLocalsOrSameTeam _ [] = pure ()
ensureConnectedToLocalsOrSameTeam (tUnqualified -> u) uids = do
  uTeams <- getUserTeams u
  -- We collect all the relevant uids from same teams as the origin user
  sameTeamUids <- forM uTeams $ \team ->
    fmap (view Mem.userId) <$> selectTeamMembers team uids
  -- Do not check connections for users that are on the same team
  ensureConnectedToLocals u (uids \\ join sameTeamUids)

-- | Check that the user is connected to everybody else.
--
-- The connection has to be bidirectional (e.g. if A connects to B and later
-- B blocks A, the status of A-to-B is still 'Accepted' but it doesn't mean
-- that they are connected).
ensureConnected ::
  ( Member BrigAccess r,
    Member (ErrorS 'NotConnected) r
  ) =>
  Local UserId ->
  UserList UserId ->
  Sem r ()
ensureConnected self others = do
  ensureConnectedToLocals (tUnqualified self) (ulLocals others)
  ensureConnectedToRemotes self (ulRemotes others)

ensureConnectedToLocals ::
  ( Member (ErrorS 'NotConnected) r,
    Member BrigAccess r
  ) =>
  UserId ->
  [UserId] ->
  Sem r ()
ensureConnectedToLocals _ [] = pure ()
ensureConnectedToLocals u uids = do
  (connsFrom, connsTo) <-
    getConnectionsUnqualifiedBidi [u] uids (Just Accepted) (Just Accepted)
  unless (length connsFrom == length uids && length connsTo == length uids) $
    throwS @'NotConnected

ensureConnectedToRemotes ::
  ( Member BrigAccess r,
    Member (ErrorS 'NotConnected) r
  ) =>
  Local UserId ->
  [Remote UserId] ->
  Sem r ()
ensureConnectedToRemotes _ [] = pure ()
ensureConnectedToRemotes u remotes = do
  acceptedConns <- getConnections [tUnqualified u] (Just $ map tUntagged remotes) (Just Accepted)
  when (length acceptedConns /= length remotes) $
    throwS @'NotConnected

ensureReAuthorised ::
  ( Member BrigAccess r,
    Member (Error AuthenticationError) r
  ) =>
  UserId ->
  Maybe PlainTextPassword6 ->
  Maybe Code.Value ->
  Maybe VerificationAction ->
  Sem r ()
ensureReAuthorised u secret mbAction mbCode =
  reauthUser u (ReAuthUser secret mbAction mbCode) >>= fromEither

-- | Given a member in a conversation, check if the given action
-- is permitted. If the user does not have the given permission, or if it has a
-- custom role, throw 'ActionDenied'.
ensureActionAllowed ::
  forall (action :: Action) mem r.
  (IsConvMember mem, Member (ErrorS ('ActionDenied action)) r) =>
  Sing action ->
  mem ->
  Sem r ()
ensureActionAllowed action self = case isActionAllowed (fromSing action) (convMemberRole self) of
  Just True -> pure ()
  Just False -> throwS @('ActionDenied action)
  -- Actually, this will "never" happen due to the
  -- fact that there can be no custom roles at the moment
  Nothing -> throwS @('ActionDenied action)

ensureGroupConversation :: Member (ErrorS 'InvalidOperation) r => Data.Conversation -> Sem r ()
ensureGroupConversation conv = do
  let ty = Data.convType conv
  when (ty /= RegularConv) $ throwS @'InvalidOperation

-- | Ensure that the set of actions provided are not "greater" than the user's
--   own. This is used to ensure users cannot "elevate" allowed actions
--   This function needs to be review when custom roles are introduced since only
--   custom roles can cause `roleNameToActions` to return a Nothing
ensureConvRoleNotElevated ::
  (IsConvMember mem, Member (ErrorS 'InvalidAction) r) =>
  mem ->
  RoleName ->
  Sem r ()
ensureConvRoleNotElevated origMember targetRole = do
  case (roleNameToActions targetRole, roleNameToActions (convMemberRole origMember)) of
    (Just targetActions, Just memberActions) ->
      unless (Set.isSubsetOf targetActions memberActions) $
        throwS @'InvalidAction
    (_, _) ->
      -- custom roles not supported
      throwS @'InvalidAction

-- | Same as 'permissionCheck', but for a statically known permission.
permissionCheckS ::
  forall perm (p :: perm) r.
  ( SingKind perm,
    IsPerm (Demote perm),
    ( Member (ErrorS (PermError p)) r,
      Member (ErrorS 'NotATeamMember) r
    )
  ) =>
  Sing p ->
  Maybe TeamMember ->
  Sem r TeamMember
permissionCheckS p =
  \case
    Just m -> do
      if m `hasPermission` fromSing p
        then pure m
        else throwS @(PermError p)
    -- FUTUREWORK: factor `noteS` out of this function.
    Nothing -> throwS @'NotATeamMember

-- | If a team member is not given throw 'notATeamMember'; if the given team
-- member does not have the given permission, throw 'operationDenied'.
-- Otherwise, return the team member.
permissionCheck ::
  ( IsPerm perm,
    ( Member (ErrorS OperationDenied) r,
      Member (ErrorS 'NotATeamMember) r
    )
  ) =>
  perm ->
  Maybe TeamMember ->
  Sem r TeamMember
-- FUTUREWORK: factor `noteS` out of this function.
permissionCheck p = \case
  Just m -> do
    if m `hasPermission` p
      then pure m
      else throwS @OperationDenied
  -- FUTUREWORK: factor `noteS` out of this function.
  Nothing -> throwS @'NotATeamMember

assertTeamExists ::
  ( Member (ErrorS 'TeamNotFound) r,
    Member TeamStore r
  ) =>
  TeamId ->
  Sem r ()
assertTeamExists tid = do
  teamExists <- isJust <$> getTeam tid
  if teamExists
    then pure ()
    else throwS @'TeamNotFound

assertOnTeam ::
  ( Member (ErrorS 'NotATeamMember) r,
    Member TeamStore r
  ) =>
  UserId ->
  TeamId ->
  Sem r ()
assertOnTeam uid tid =
  getTeamMember tid uid >>= \case
    Nothing -> throwS @'NotATeamMember
    Just _ -> pure ()

-- | Try to accept a 1-1 conversation, promoting connect conversations as appropriate.
acceptOne2One ::
  ( Member ConversationStore r,
    Member (ErrorS 'ConvNotFound) r,
    Member (Error InternalError) r,
    Member (ErrorS 'InvalidOperation) r,
    Member GundeckAccess r,
    Member (Input UTCTime) r,
    Member MemberStore r
  ) =>
  Local UserId ->
  Data.Conversation ->
  Maybe ConnId ->
  Sem r Data.Conversation
acceptOne2One lusr conv conn = do
  let lcid = qualifyAs lusr cid
  case Data.convType conv of
    One2OneConv ->
      if tUnqualified lusr `isMember` mems
        then pure conv
        else do
          mm <- createMember lcid lusr
          pure conv {Data.convLocalMembers = mems <> toList mm}
    ConnectConv -> case mems of
      [_, _] | tUnqualified lusr `isMember` mems -> promote
      [_, _] -> throwS @'ConvNotFound
      _ -> do
        when (length mems > 2) $
          throw . BadConvState $
            cid
        now <- input
        mm <- createMember lcid lusr
        let e = memberJoinEvent lusr (tUntagged lcid) now mm []
        conv' <- if isJust (find ((tUnqualified lusr /=) . lmId) mems) then promote else pure conv
        let mems' = mems <> toList mm
        for_ (newPushLocal ListComplete (tUnqualified lusr) (ConvEvent e) (recipient <$> mems')) $ \p ->
          push1 $ p & pushConn .~ conn & pushRoute .~ RouteDirect
        pure conv' {Data.convLocalMembers = mems'}
    _ -> throwS @'InvalidOperation
  where
    cid = Data.convId conv
    mems = Data.convLocalMembers conv
    promote = do
      acceptConnectConversation cid
      pure $ Data.convSetType One2OneConv conv

memberJoinEvent ::
  Local UserId ->
  Qualified ConvId ->
  UTCTime ->
  [LocalMember] ->
  [RemoteMember] ->
  Event
memberJoinEvent lorig qconv t lmems rmems =
  Event qconv Nothing (tUntagged lorig) t $
    EdMembersJoin (SimpleMembers (map localToSimple lmems <> map remoteToSimple rmems))
  where
    localToSimple u = SimpleMember (tUntagged (qualifyAs lorig (lmId u))) (lmConvRoleName u)
    remoteToSimple u = SimpleMember (tUntagged (rmId u)) (rmConvRoleName u)

convDeleteMembers ::
  Member MemberStore r =>
  UserList UserId ->
  Data.Conversation ->
  Sem r Data.Conversation
convDeleteMembers ul conv = do
  deleteMembers (Data.convId conv) ul
  let locals = Set.fromList (ulLocals ul)
      remotes = Set.fromList (ulRemotes ul)
  -- update in-memory view of the conversation
  pure $
    conv
      { Data.convLocalMembers =
          filter (\lm -> Set.notMember (lmId lm) locals) (Data.convLocalMembers conv),
        Data.convRemoteMembers =
          filter (\rm -> Set.notMember (rmId rm) remotes) (Data.convRemoteMembers conv)
      }

isMember :: Foldable m => UserId -> m LocalMember -> Bool
isMember u = isJust . find ((u ==) . lmId)

isRemoteMember :: Foldable m => Remote UserId -> m RemoteMember -> Bool
isRemoteMember u = isJust . find ((u ==) . rmId)

class IsConvMember mem => IsConvMemberId uid mem | uid -> mem where
  getConvMember :: Local x -> Data.Conversation -> uid -> Maybe mem

  isConvMember :: Local x -> Data.Conversation -> uid -> Bool
  isConvMember loc conv = isJust . getConvMember loc conv

  notIsConvMember :: Local x -> Data.Conversation -> uid -> Bool
  notIsConvMember loc conv = not . isConvMember loc conv

isConvMemberL :: IsConvMemberId uid mem => Local Data.Conversation -> uid -> Bool
isConvMemberL lconv = isConvMember lconv (tUnqualified lconv)

instance IsConvMemberId UserId LocalMember where
  getConvMember _ conv u = find ((u ==) . lmId) (Data.convLocalMembers conv)

instance IsConvMemberId (Local UserId) LocalMember where
  getConvMember loc conv = getConvMember loc conv . tUnqualified

instance IsConvMemberId (Remote UserId) RemoteMember where
  getConvMember _ conv u = find ((u ==) . rmId) (Data.convRemoteMembers conv)

instance IsConvMemberId (Qualified UserId) (Either LocalMember RemoteMember) where
  getConvMember loc conv =
    foldQualified
      loc
      (fmap Left . getConvMember loc conv)
      (fmap Right . getConvMember loc conv)

class IsConvMember mem where
  convMemberRole :: mem -> RoleName
  convMemberId :: Local x -> mem -> Qualified UserId

instance IsConvMember LocalMember where
  convMemberRole = lmConvRoleName
  convMemberId loc mem = tUntagged (qualifyAs loc (lmId mem))

instance IsConvMember RemoteMember where
  convMemberRole = rmConvRoleName
  convMemberId _ = tUntagged . rmId

instance IsConvMember (Either LocalMember RemoteMember) where
  convMemberRole = either convMemberRole convMemberRole
  convMemberId loc = either (convMemberId loc) (convMemberId loc)

-- | Remove users that are already present in the conversation.
ulNewMembers :: Local x -> Data.Conversation -> UserList UserId -> UserList UserId
ulNewMembers loc conv (UserList locals remotes) =
  UserList
    (filter (notIsConvMember loc conv) locals)
    (filter (notIsConvMember loc conv) remotes)

-- | This is an ad-hoc class to update notification targets based on the type
-- of the user id. Local user IDs get added to the local targets, remote user IDs
-- to remote targets, and qualified user IDs get added to the appropriate list
-- according to whether they are local or remote, by making a runtime check.
class IsBotOrMember uid where
  bmAdd :: Local x -> uid -> BotsAndMembers -> BotsAndMembers

data BotsAndMembers = BotsAndMembers
  { bmLocals :: Set UserId,
    bmRemotes :: Set (Remote UserId),
    bmBots :: Set BotMember
  }
  deriving (Show)

bmQualifiedMembers :: Local x -> BotsAndMembers -> [Qualified UserId]
bmQualifiedMembers loc bm =
  map (tUntagged . qualifyAs loc) (toList (bmLocals bm))
    <> map tUntagged (toList (bmRemotes bm))

instance Semigroup BotsAndMembers where
  BotsAndMembers locals1 remotes1 bots1
    <> BotsAndMembers locals2 remotes2 bots2 =
      BotsAndMembers
        (locals1 <> locals2)
        (remotes1 <> remotes2)
        (bots1 <> bots2)

instance Monoid BotsAndMembers where
  mempty = BotsAndMembers mempty mempty mempty

instance IsBotOrMember (Local UserId) where
  bmAdd _ luid bm =
    bm {bmLocals = Set.insert (tUnqualified luid) (bmLocals bm)}

instance IsBotOrMember (Remote UserId) where
  bmAdd _ ruid bm = bm {bmRemotes = Set.insert ruid (bmRemotes bm)}

instance IsBotOrMember (Qualified UserId) where
  bmAdd loc = foldQualified loc (bmAdd loc) (bmAdd loc)

bmDiff :: BotsAndMembers -> BotsAndMembers -> BotsAndMembers
bmDiff bm1 bm2 =
  BotsAndMembers
    { bmLocals = Set.difference (bmLocals bm1) (bmLocals bm2),
      bmRemotes = Set.difference (bmRemotes bm1) (bmRemotes bm2),
      bmBots = Set.difference (bmBots bm1) (bmBots bm2)
    }

bmFromMembers :: [LocalMember] -> [RemoteMember] -> BotsAndMembers
bmFromMembers lmems rusers = case localBotsAndUsers lmems of
  (bots, lusers) ->
    BotsAndMembers
      { bmLocals = Set.fromList (map lmId lusers),
        bmRemotes = Set.fromList (map rmId rusers),
        bmBots = Set.fromList bots
      }

convBotsAndMembers :: Data.Conversation -> BotsAndMembers
convBotsAndMembers conv = bmFromMembers (Data.convLocalMembers conv) (Data.convRemoteMembers conv)

localBotsAndUsers :: Foldable f => f LocalMember -> ([BotMember], [LocalMember])
localBotsAndUsers = foldMap botOrUser
  where
    botOrUser m = case lmService m of
      -- we drop invalid bots here, which shouldn't happen
      Just _ -> (toList (newBotMember m), [])
      Nothing -> ([], [m])

location :: ToByteString a => a -> Response -> Response
location = Wai.addHeader hLocation . toByteString'

nonTeamMembers :: [LocalMember] -> [TeamMember] -> [LocalMember]
nonTeamMembers cm tm = filter (not . isMemberOfTeam . lmId) cm
  where
    -- FUTUREWORK: remote members: teams and their members are always on the same backend
    isMemberOfTeam = \case
      uid -> isTeamMember uid tm

membersToRecipients :: Maybe UserId -> [TeamMember] -> [Recipient]
membersToRecipients Nothing = map (userRecipient . view Mem.userId)
membersToRecipients (Just u) = map userRecipient . filter (/= u) . map (view Mem.userId)

getSelfMemberFromLocals ::
  (Foldable t, Member (ErrorS 'ConvNotFound) r) =>
  UserId ->
  t LocalMember ->
  Sem r LocalMember
getSelfMemberFromLocals = getMember @'ConvNotFound lmId

-- | Throw 'ConvMemberNotFound' if the given user is not part of a
-- conversation (either locally or remotely).
ensureOtherMember ::
  Member (ErrorS 'ConvMemberNotFound) r =>
  Local a ->
  Qualified UserId ->
  Data.Conversation ->
  Sem r (Either LocalMember RemoteMember)
ensureOtherMember loc quid conv =
  noteS @'ConvMemberNotFound $
    Left <$> find ((== quid) . tUntagged . qualifyAs loc . lmId) (Data.convLocalMembers conv)
      <|> Right <$> find ((== quid) . tUntagged . rmId) (Data.convRemoteMembers conv)

getMember ::
  forall e mem t userId r.
  (Foldable t, Eq userId, Member (ErrorS e) r) =>
  -- | A projection from a member type to its user ID
  (mem -> userId) ->
  -- | The member to be found by its user ID
  userId ->
  -- | A list of members to search
  t mem ->
  Sem r mem
getMember p u = noteS @e . find ((u ==) . p)

getConversationAndCheckMembership ::
  ( Member ConversationStore r,
    Member (ErrorS 'ConvNotFound) r,
    Member (ErrorS 'ConvAccessDenied) r
  ) =>
  Qualified UserId ->
  Local ConvId ->
  Sem r Data.Conversation
getConversationAndCheckMembership quid lcnv = do
  foldQualified
    lcnv
    ( \lusr -> do
        (conv, _) <-
          getConversationAndMemberWithError
            @'ConvAccessDenied
            (tUnqualified lusr)
            lcnv
        pure conv
    )
    ( \rusr -> do
        (conv, _) <-
          getConversationAndMemberWithError
            @'ConvNotFound
            rusr
            lcnv
        pure conv
    )
    quid

getConversationWithError ::
  ( Member ConversationStore r,
    Member (ErrorS 'ConvNotFound) r
  ) =>
  Local ConvId ->
  Sem r Data.Conversation
getConversationWithError lcnv =
  getConversation (tUnqualified lcnv) >>= noteS @'ConvNotFound

getConversationAndMemberWithError ::
  forall e uid mem r.
  ( Member ConversationStore r,
    Member (ErrorS 'ConvNotFound) r,
    Member (ErrorS e) r,
    IsConvMemberId uid mem
  ) =>
  uid ->
  Local ConvId ->
  Sem r (Data.Conversation, mem)
getConversationAndMemberWithError usr lcnv = do
  c <- getConversationWithError lcnv
  member <- noteS @e $ getConvMember lcnv c usr
  pure (c, member)

-- | Deletion requires a permission check, but also a 'Role' comparison:
-- Owners can only be deleted by another owner (and not themselves).
--
-- FUTUREWORK: do not do this with 'Role', but introduce permissions "can delete owner", "can
-- delete admin", etc.
canDeleteMember :: TeamMember -> TeamMember -> Bool
canDeleteMember deleter deletee
  | getRole deletee == RoleOwner =
      getRole deleter == RoleOwner -- owners can only be deleted by another owner
        && (deleter ^. Mem.userId /= deletee ^. Mem.userId) -- owner cannot delete itself
  | otherwise =
      True
  where
    -- (team members having no role is an internal error, but we don't want to deal with that
    -- here, so we pick a reasonable default.)
    getRole mem = fromMaybe RoleMember $ permissionsRole $ mem ^. permissions

-- | Send an event to local users and bots
pushConversationEvent ::
  ( Member GundeckAccess r,
    Member ExternalAccess r,
    Foldable f
  ) =>
  Maybe ConnId ->
  Event ->
  Local (f UserId) ->
  f BotMember ->
  Sem r ()
pushConversationEvent conn e lusers bots = do
  for_ (newConversationEventPush e (fmap toList lusers)) $ \p ->
    push1 $ p & set pushConn conn
  deliverAsync (toList bots `zip` repeat e)

verifyReusableCode ::
  ( Member CodeStore r,
    Member (ErrorS 'CodeNotFound) r,
    Member (ErrorS 'InvalidConversationPassword) r
  ) =>
  Bool ->
  Maybe PlainTextPassword8 ->
  ConversationCode ->
  Sem r DataTypes.Code
verifyReusableCode checkPw mPtpw convCode = do
  (c, mPw) <-
    getCode (conversationKey convCode) DataTypes.ReusableCode
      >>= noteS @'CodeNotFound
  unless (DataTypes.codeValue c == conversationCode convCode) $
    throwS @'CodeNotFound
  case (checkPw, mPtpw, mPw) of
    (True, Just ptpw, Just pw) ->
      unless (verifyPassword ptpw pw) $ throwS @'InvalidConversationPassword
    (True, Nothing, Just _) ->
      throwS @'InvalidConversationPassword
    (_, _, _) -> pure ()
  pure c

ensureConversationAccess ::
  ( Member BrigAccess r,
    Member (ErrorS 'ConvAccessDenied) r,
    Member (ErrorS 'NotATeamMember) r,
    Member TeamStore r
  ) =>
  UserId ->
  Data.Conversation ->
  Access ->
  Sem r ()
ensureConversationAccess zusr conv access = do
  ensureAccess conv access
  zusrMembership <- maybe (pure Nothing) (`getTeamMember` zusr) (Data.convTeam conv)
  ensureAccessRole (Data.convAccessRoles conv) [(zusr, zusrMembership)]

ensureAccess ::
  Member (ErrorS 'ConvAccessDenied) r =>
  Data.Conversation ->
  Access ->
  Sem r ()
ensureAccess conv access =
  unless (access `elem` Data.convAccess conv) $
    throwS @'ConvAccessDenied

ensureLocal :: Member (Error FederationError) r => Local x -> Qualified a -> Sem r (Local a)
ensureLocal loc = foldQualified loc pure (\_ -> throw FederationNotImplemented)

--------------------------------------------------------------------------------
-- Federation

qualifyLocal :: Member (Input (Local ())) r => a -> Sem r (Local a)
qualifyLocal a = toLocalUnsafe <$> fmap getDomain input <*> pure a
  where
    getDomain :: Local () -> Domain
    getDomain = tDomain

runLocalInput :: Local x -> Sem (Input (Local ()) ': r) a -> Sem r a
runLocalInput = runInputConst . void

-- | Convert an internal conversation representation 'Data.Conversation' to
-- 'ConversationCreated' to be sent over the wire to a remote backend that will
-- reconstruct this into multiple public-facing
-- 'Wire.API.Conversation.Conversation' values, one per user from that remote
-- backend.
--
-- FUTUREWORK: Include the team ID as well once it becomes qualified.
toConversationCreated ::
  -- | The time stamp the conversation was created at
  UTCTime ->
  -- | The user that created the conversation
  Local UserId ->
  -- | The conversation to convert for sending to a remote Galley
  Data.Conversation ->
  -- | The resulting information to be sent to a remote Galley
  ConversationCreated ConvId
toConversationCreated now lusr Data.Conversation {convMetadata = ConversationMetadata {..}, ..} =
  ConversationCreated
<<<<<<< HEAD
    { ccTime = now,
      ccOrigUserId = tUnqualified lusr,
      ccCnvId = convId,
      ccCnvType = cnvmType,
      ccCnvAccess = cnvmAccess,
      ccCnvAccessRoles = cnvmAccessRoles,
      ccCnvName = cnvmName,
=======
    { time = now,
      origUserId = cnvmCreator,
      cnvId = convId,
      cnvType = cnvmType,
      cnvAccess = cnvmAccess,
      cnvAccessRoles = cnvmAccessRoles,
      cnvName = cnvmName,
>>>>>>> 119fe8ab
      -- non-creator members are a function of the remote backend and will be
      -- overridden when fanning out the notification to remote backends.
      nonCreatorMembers = Set.empty,
      messageTimer = cnvmMessageTimer,
      receiptMode = cnvmReceiptMode,
      protocol = convProtocol
    }

-- | The function converts a 'ConversationCreated' value to a
-- 'Wire.API.Conversation.Conversation' value for each user that is on the given
-- domain/backend. The obtained value can be used in e.g. creating an 'Event' to
-- be sent out to users informing them that they were added to a new
-- conversation.
fromConversationCreated ::
  Local x ->
  ConversationCreated (Remote ConvId) ->
  [(Public.Member, Public.Conversation)]
fromConversationCreated loc rc@ConversationCreated {..} =
  let membersView = fmap (second Set.toList) . setHoles $ nonCreatorMembers
      creatorOther =
        OtherMember
          (tUntagged (ccRemoteOrigUserId rc))
          Nothing
          roleNameWireAdmin
   in foldMap
        ( \(me, others) ->
            guard (inDomain me) $> let mem = toMember me in (mem, conv mem (creatorOther : others))
        )
        membersView
  where
    inDomain :: OtherMember -> Bool
    inDomain = (== tDomain loc) . qDomain . Public.omQualifiedId
    setHoles :: Ord a => Set a -> [(a, Set a)]
    setHoles s = foldMap (\x -> [(x, Set.delete x s)]) s
    -- Currently this function creates a Member with default conversation attributes
    -- FUTUREWORK(federation): retrieve member's conversation attributes (muted, archived, etc) here once supported by the database schema.
    toMember :: OtherMember -> Public.Member
    toMember m =
      Public.Member
        { memId = Public.omQualifiedId m,
          memService = Public.omService m,
          memOtrMutedStatus = Nothing,
          memOtrMutedRef = Nothing,
          memOtrArchived = False,
          memOtrArchivedRef = Nothing,
          memHidden = False,
          memHiddenRef = Nothing,
          memConvRoleName = Public.omConvRoleName m
        }
    conv :: Public.Member -> [OtherMember] -> Public.Conversation
    conv this others =
      Public.Conversation
        (tUntagged cnvId)
        ConversationMetadata
          { cnvmType = cnvType,
            -- FUTUREWORK: Document this is the same domain as the conversation
            -- domain
<<<<<<< HEAD
            cnvmCreator = Just ccOrigUserId,
            cnvmAccess = ccCnvAccess,
            cnvmAccessRoles = ccCnvAccessRoles,
            cnvmName = ccCnvName,
=======
            cnvmCreator = origUserId,
            cnvmAccess = cnvAccess,
            cnvmAccessRoles = cnvAccessRoles,
            cnvmName = cnvName,
>>>>>>> 119fe8ab
            -- FUTUREWORK: Document this is the same domain as the conversation
            -- domain.
            cnvmTeam = Nothing,
            cnvmMessageTimer = messageTimer,
            cnvmReceiptMode = receiptMode
          }
        (ConvMembers this others)
        ProtocolProteus

ensureNoUnreachableBackends ::
  Member (Error UnreachableBackends) r =>
  [Either (Remote e, b) a] ->
  Sem r [a]
ensureNoUnreachableBackends results = do
  let (errors, values) = partitionEithers results
  unless (null errors) $
    throw (UnreachableBackends (map (tDomain . fst) errors))
  pure values

-- | Notify remote users of being added to a new conversation. In case a remote
-- domain is unreachable, an exception is thrown, the conversation deleted and
-- the client gets an error response.
registerRemoteConversationMemberships ::
  ( Member ConversationStore r,
    Member (Error UnreachableBackends) r,
    Member FederatorAccess r
  ) =>
  -- | The time stamp when the conversation was created
  UTCTime ->
  Local UserId ->
  Local Data.Conversation ->
  Sem r ()
registerRemoteConversationMemberships now lusr lc = deleteOnUnreachable $ do
  let c = tUnqualified lc
      rc = toConversationCreated now lusr c
      allRemoteMembers = nubOrd {- (but why would there be duplicates?) -} (Data.convRemoteMembers c)
      allRemoteMembersQualified = remoteMemberQualify <$> allRemoteMembers
      allRemoteBuckets :: [Remote [RemoteMember]] = bucketRemote allRemoteMembersQualified

  -- ping involved remote backends
  void . (ensureNoUnreachableBackends =<<) $
    runFederatedConcurrentlyEither allRemoteMembersQualified $ \_ ->
      void $ fedClient @'Brig @"api-version" ()

  void . (ensureNoUnreachableBackends =<<) $
    -- let remote backends know about a subset of new joiners
    runFederatedConcurrentlyEither allRemoteMembersQualified $
      \rrms ->
        fedClient @'Galley @"on-conversation-created"
          ( rc
              { nonCreatorMembers =
                  toMembers (tUnqualified rrms)
              }
          )

  -- reachable members in buckets per remote domain
  let joined :: [Remote [RemoteMember]] = allRemoteBuckets
      joinedCoupled =
        foldMap
          ( \ruids ->
              let nj =
                    foldMap (fmap rmId . tUnqualified) $
                      filter (\r -> tDomain r /= tDomain ruids) joined
               in case NE.nonEmpty nj of
                    Nothing -> []
                    Just v -> [(ruids, v)]
          )
          joined

  void . (ensureNoUnreachableBackends =<<) $
    -- Send an update to remotes about the final list of participants
    runFederatedConcurrentlyBucketsEither joinedCoupled $
      fedClient @'Galley @"on-conversation-updated" . convUpdateJoin
  where
    creator :: Maybe UserId
    creator = cnvmCreator . DataTypes.convMetadata . tUnqualified $ lc

    localNonCreators :: [OtherMember]
    localNonCreators =
      fmap (localMemberToOther . tDomain $ lc)
        . filter (\lm -> lmId lm `notElem` creator)
        . Data.convLocalMembers
        . tUnqualified
        $ lc

    -- Total set of members living on one remote backend (rs) or the hosting backend.
    toMembers :: [RemoteMember] -> Set OtherMember
    toMembers rs = Set.fromList $ localNonCreators <> fmap remoteMemberToOther rs

    convUpdateJoin :: (QualifiedWithTag t [RemoteMember], NonEmpty (QualifiedWithTag t' UserId)) -> ConversationUpdate
    convUpdateJoin (toNotify, newMembers) =
      ConversationUpdate
        { cuTime = now,
          cuOrigUserId = tUntagged lusr,
          cuConvId = DataTypes.convId (tUnqualified lc),
          cuAlreadyPresentUsers = fmap (tUnqualified . rmId) . tUnqualified $ toNotify,
          cuAction =
            SomeConversationAction
              (sing @'ConversationJoinTag)
              -- FUTUREWORK(md): replace the member role with whatever is provided in
              -- the NewConv input
              (ConversationJoin (tUntagged <$> newMembers) roleNameWireMember)
        }

    deleteOnUnreachable ::
      ( Member ConversationStore r,
        Member (Error UnreachableBackends) r
      ) =>
      Sem r a ->
      Sem r a
    deleteOnUnreachable m = catch @UnreachableBackends m $ \e -> do
      deleteConversation (DataTypes.convId (tUnqualified lc))
      throw e

--------------------------------------------------------------------------------
-- Legalhold

userLHEnabled :: UserLegalHoldStatus -> Bool
userLHEnabled = \case
  UserLegalHoldEnabled -> True
  UserLegalHoldPending -> True
  UserLegalHoldDisabled -> False
  UserLegalHoldNoConsent -> False

data ConsentGiven = ConsentGiven | ConsentNotGiven
  deriving (Eq, Ord, Show)

consentGiven :: UserLegalHoldStatus -> ConsentGiven
consentGiven = \case
  UserLegalHoldDisabled -> ConsentGiven
  UserLegalHoldPending -> ConsentGiven
  UserLegalHoldEnabled -> ConsentGiven
  UserLegalHoldNoConsent -> ConsentNotGiven

checkConsent ::
  Member TeamStore r =>
  Map UserId TeamId ->
  UserId ->
  Sem r ConsentGiven
checkConsent teamsOfUsers other = do
  consentGiven <$> getLHStatus (Map.lookup other teamsOfUsers) other

-- Get legalhold status of user. Defaults to 'defUserLegalHoldStatus' if user
-- doesn't belong to a team.
getLHStatus ::
  Member TeamStore r =>
  Maybe TeamId ->
  UserId ->
  Sem r UserLegalHoldStatus
getLHStatus teamOfUser other = do
  case teamOfUser of
    Nothing -> pure defUserLegalHoldStatus
    Just team -> do
      mMember <- getTeamMember team other
      pure $ maybe defUserLegalHoldStatus (view legalHoldStatus) mMember

anyLegalholdActivated ::
  ( Member (Input Opts) r,
    Member TeamStore r
  ) =>
  [UserId] ->
  Sem r Bool
anyLegalholdActivated uids = do
  opts <- input
  case view (settings . featureFlags . flagLegalHold) opts of
    FeatureLegalHoldDisabledPermanently -> pure False
    FeatureLegalHoldDisabledByDefault -> check
    FeatureLegalHoldWhitelistTeamsAndImplicitConsent -> check
  where
    check = do
      flip anyM (chunksOf 32 uids) $ \uidsPage -> do
        teamsOfUsers <- getUsersTeams uidsPage
        anyM (\uid -> userLHEnabled <$> getLHStatus (Map.lookup uid teamsOfUsers) uid) uidsPage

allLegalholdConsentGiven ::
  ( Member (Input Opts) r,
    Member LegalHoldStore r,
    Member TeamStore r
  ) =>
  [UserId] ->
  Sem r Bool
allLegalholdConsentGiven uids = do
  opts <- input
  case view (settings . featureFlags . flagLegalHold) opts of
    FeatureLegalHoldDisabledPermanently -> pure False
    FeatureLegalHoldDisabledByDefault -> do
      flip allM (chunksOf 32 uids) $ \uidsPage -> do
        teamsOfUsers <- getUsersTeams uidsPage
        allM (\uid -> (== ConsentGiven) . consentGiven <$> getLHStatus (Map.lookup uid teamsOfUsers) uid) uidsPage
    FeatureLegalHoldWhitelistTeamsAndImplicitConsent -> do
      -- For this feature the implementation is more efficient. Being part of
      -- a whitelisted team is equivalent to have given consent to be in a
      -- conversation with user under legalhold.
      flip allM (chunksOf 32 uids) $ \uidsPage -> do
        teamsPage <- nub . Map.elems <$> getUsersTeams uidsPage
        allM isTeamLegalholdWhitelisted teamsPage

-- | Add to every uid the legalhold status
getLHStatusForUsers ::
  Member TeamStore r =>
  [UserId] ->
  Sem r [(UserId, UserLegalHoldStatus)]
getLHStatusForUsers uids =
  mconcat
    <$> for
      (chunksOf 32 uids)
      ( \uidsChunk -> do
          teamsOfUsers <- getUsersTeams uidsChunk
          for uidsChunk $ \uid -> do
            (uid,) <$> getLHStatus (Map.lookup uid teamsOfUsers) uid
      )

getTeamMembersForFanout :: Member TeamStore r => TeamId -> Sem r TeamMemberList
getTeamMembersForFanout tid = do
  lim <- fanoutLimit
  getTeamMembersWithLimit tid lim

ensureMemberLimit ::
  ( Foldable f,
    ( Member (ErrorS 'TooManyMembers) r,
      Member (Input Opts) r
    )
  ) =>
  ProtocolTag ->
  [LocalMember] ->
  f a ->
  Sem r ()
ensureMemberLimit ProtocolMLSTag _ _ = pure ()
ensureMemberLimit _ old new = do
  o <- input
  let maxSize = fromIntegral (o ^. settings . maxConvSize)
  when (length old + length new > maxSize) $
    throwS @'TooManyMembers

conversationExisted ::
  ( Member (Error InternalError) r,
    Member P.TinyLog r
  ) =>
  Local UserId ->
  Data.Conversation ->
  Sem r ConversationResponse
conversationExisted lusr cnv = Existed <$> conversationView lusr cnv

getLocalUsers :: Domain -> NonEmpty (Qualified UserId) -> [UserId]
getLocalUsers localDomain = map qUnqualified . filter ((== localDomain) . qDomain) . toList

--------------------------------------------------------------------------------
-- Handling remote errors

class RethrowErrors (effs :: EffectRow) r where
  rethrowErrors :: GalleyError -> Sem r a

instance (Member (Error FederationError) r) => RethrowErrors '[] r where
  rethrowErrors :: GalleyError -> Sem r a
  rethrowErrors err' = throw (FederationUnexpectedError (T.pack . show $ err'))

instance
  ( SingI (e :: GalleyError),
    Member (ErrorS e) r,
    RethrowErrors effs r
  ) =>
  RethrowErrors (ErrorS e ': effs) r
  where
  rethrowErrors :: GalleyError -> Sem r a
  rethrowErrors err' =
    if err' == demote @e
      then throwS @e
      else rethrowErrors @effs @r err'<|MERGE_RESOLUTION|>--- conflicted
+++ resolved
@@ -722,23 +722,13 @@
   ConversationCreated ConvId
 toConversationCreated now lusr Data.Conversation {convMetadata = ConversationMetadata {..}, ..} =
   ConversationCreated
-<<<<<<< HEAD
-    { ccTime = now,
-      ccOrigUserId = tUnqualified lusr,
-      ccCnvId = convId,
-      ccCnvType = cnvmType,
-      ccCnvAccess = cnvmAccess,
-      ccCnvAccessRoles = cnvmAccessRoles,
-      ccCnvName = cnvmName,
-=======
     { time = now,
-      origUserId = cnvmCreator,
+      origUserId = tUnqualified lusr,
       cnvId = convId,
       cnvType = cnvmType,
       cnvAccess = cnvmAccess,
       cnvAccessRoles = cnvmAccessRoles,
       cnvName = cnvmName,
->>>>>>> 119fe8ab
       -- non-creator members are a function of the remote backend and will be
       -- overridden when fanning out the notification to remote backends.
       nonCreatorMembers = Set.empty,
@@ -796,17 +786,10 @@
           { cnvmType = cnvType,
             -- FUTUREWORK: Document this is the same domain as the conversation
             -- domain
-<<<<<<< HEAD
-            cnvmCreator = Just ccOrigUserId,
-            cnvmAccess = ccCnvAccess,
-            cnvmAccessRoles = ccCnvAccessRoles,
-            cnvmName = ccCnvName,
-=======
-            cnvmCreator = origUserId,
+            cnvmCreator = Just origUserId,
             cnvmAccess = cnvAccess,
             cnvmAccessRoles = cnvAccessRoles,
             cnvmName = cnvName,
->>>>>>> 119fe8ab
             -- FUTUREWORK: Document this is the same domain as the conversation
             -- domain.
             cnvmTeam = Nothing,

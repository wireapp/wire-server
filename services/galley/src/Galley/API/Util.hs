--- conflicted
+++ resolved
@@ -25,11 +25,7 @@
 import Data.Domain (Domain)
 import Data.Id as Id
 import Data.Misc (PlainTextPassword (..))
-<<<<<<< HEAD
-=======
-import Data.Proxy
 import Data.Qualified (Remote)
->>>>>>> 76825156
 import qualified Data.Set as Set
 import qualified Data.Text.Lazy as LT
 import Data.Time

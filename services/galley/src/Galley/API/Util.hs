--- conflicted
+++ resolved
@@ -892,11 +892,7 @@
   mm <- getLocalMembers (tUnqualified lcnv)
   unless (qUnqualified qusr `isMember` mm) $ throwS @'ConvNotFound
   now <- input
-<<<<<<< HEAD
-  let e = Event (qUntagged lcnv) qusr now (EdTyping ts)
-=======
-  let e = Event (tUntagged lcnv) qusr now (EdTyping typingData)
->>>>>>> 6bc787fd
+  let e = Event (tUntagged lcnv) qusr now (EdTyping ts)
   for_ (newPushLocal ListComplete (qUnqualified qusr) (ConvEvent e) (recipient <$> mm)) $ \p ->
     push1 $
       p

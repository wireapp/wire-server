--- conflicted
+++ resolved
@@ -377,70 +377,6 @@
   runExceptT (executeFederated remoteDomain rpc)
     >>= either (throwM . federationErrorToWai) pure
 
-<<<<<<< HEAD
---------------------------------------------------------------------------------
--- Legalhold
-
-userLHEnabled :: UserLegalHoldStatus -> Bool
-userLHEnabled = \case
-  UserLegalHoldEnabled -> True
-  UserLegalHoldPending -> True
-  UserLegalHoldDisabled -> False
-  UserLegalHoldNoConsent -> False
-
-data ConsentGiven = ConsentGiven | ConsentNotGiven
-  deriving (Eq, Ord, Show)
-
-consentGiven :: UserLegalHoldStatus -> ConsentGiven
-consentGiven = \case
-  UserLegalHoldDisabled -> ConsentGiven
-  UserLegalHoldPending -> ConsentGiven
-  UserLegalHoldEnabled -> ConsentGiven
-  UserLegalHoldNoConsent -> ConsentNotGiven
-
-checkConsent :: Map UserId TeamId -> UserId -> Galley ConsentGiven
-checkConsent teamsOfUsers other = do
-  consentGiven <$> getLHStatus (Map.lookup other teamsOfUsers) other
-
--- Get legalhold status of user. Defaults to 'defUserLegalHoldStatus' if user
--- doesn't belong to a team.
-getLHStatus :: Maybe TeamId -> UserId -> Galley UserLegalHoldStatus
-getLHStatus teamOfUser other = do
-  case teamOfUser of
-    Nothing -> pure defUserLegalHoldStatus
-    Just team -> do
-      mMember <- Data.teamMember team other
-      pure $ maybe defUserLegalHoldStatus (view legalHoldStatus) mMember
-
-anyLegalholdActivated :: [UserId] -> Galley Bool
-anyLegalholdActivated uids = do
-  view (options . optSettings . setFeatureFlags . flagLegalHold) >>= \case
-    FeatureLegalHoldDisabledPermanently -> pure False
-    FeatureLegalHoldDisabledByDefault -> check
-    FeatureLegalHoldWhitelistTeamsAndImplicitConsent -> check
-  where
-    check = do
-      flip anyM (chunksOf 32 uids) $ \uidsPage -> do
-        teamsOfUsers <- Data.usersTeams uidsPage
-        anyM (\uid -> userLHEnabled <$> getLHStatus (Map.lookup uid teamsOfUsers) uid) uidsPage
-
-allLegalholdConsentGiven :: [UserId] -> Galley Bool
-allLegalholdConsentGiven uids = do
-  view (options . optSettings . setFeatureFlags . flagLegalHold) >>= \case
-    FeatureLegalHoldDisabledPermanently -> pure False
-    FeatureLegalHoldDisabledByDefault -> do
-      flip allM (chunksOf 32 uids) $ \uidsPage -> do
-        teamsOfUsers <- Data.usersTeams uidsPage
-        allM (\uid -> (== ConsentGiven) . consentGiven <$> getLHStatus (Map.lookup uid teamsOfUsers) uid) uidsPage
-    FeatureLegalHoldWhitelistTeamsAndImplicitConsent -> do
-      -- For this feature the implementation is more efficient. Being part of
-      -- a whitelisted team is equivalent to have given consent to be in a
-      -- conversation with user under legalhold.
-      tids <- forM (chunksOf 32 uids) $ \uidsPage -> Map.elems <$> Data.usersTeams uidsPage
-      allM isTeamLegalholdWhitelisted (nub $ mconcat tids)
-
--- | Notify remote users of being added to a conversation
-=======
 -- | Convert an internal conversation representation 'Data.Conversation' to
 -- 'RegisterConversation' to be sent over the wire to a remote backend that will
 -- reconstruct this into multiple public-facing
@@ -575,7 +511,6 @@
       runFederated domain rpc
 
 -- | Notify remote users of being added to an existing conversation
->>>>>>> 6f8b08b0
 updateRemoteConversationMemberships :: [RemoteMember] -> UserId -> UTCTime -> Data.Conversation -> [LocalMember] -> [RemoteMember] -> Galley ()
 updateRemoteConversationMemberships existingRemotes usr now c lmm rmm = do
   localDomain <- viewFederationDomain
@@ -618,4 +553,65 @@
   [(Qualified UserId, RoleName)]
 catMembers localDomain ls rs =
   map (((`Qualified` localDomain) . memId) &&& memConvRoleName) ls
-    <> map ((unTagged . rmId) &&& rmConvRoleName) rs+    <> map ((unTagged . rmId) &&& rmConvRoleName) rs
+
+--------------------------------------------------------------------------------
+-- Legalhold
+
+userLHEnabled :: UserLegalHoldStatus -> Bool
+userLHEnabled = \case
+  UserLegalHoldEnabled -> True
+  UserLegalHoldPending -> True
+  UserLegalHoldDisabled -> False
+  UserLegalHoldNoConsent -> False
+
+data ConsentGiven = ConsentGiven | ConsentNotGiven
+  deriving (Eq, Ord, Show)
+
+consentGiven :: UserLegalHoldStatus -> ConsentGiven
+consentGiven = \case
+  UserLegalHoldDisabled -> ConsentGiven
+  UserLegalHoldPending -> ConsentGiven
+  UserLegalHoldEnabled -> ConsentGiven
+  UserLegalHoldNoConsent -> ConsentNotGiven
+
+checkConsent :: Map UserId TeamId -> UserId -> Galley ConsentGiven
+checkConsent teamsOfUsers other = do
+  consentGiven <$> getLHStatus (Map.lookup other teamsOfUsers) other
+
+-- Get legalhold status of user. Defaults to 'defUserLegalHoldStatus' if user
+-- doesn't belong to a team.
+getLHStatus :: Maybe TeamId -> UserId -> Galley UserLegalHoldStatus
+getLHStatus teamOfUser other = do
+  case teamOfUser of
+    Nothing -> pure defUserLegalHoldStatus
+    Just team -> do
+      mMember <- Data.teamMember team other
+      pure $ maybe defUserLegalHoldStatus (view legalHoldStatus) mMember
+
+anyLegalholdActivated :: [UserId] -> Galley Bool
+anyLegalholdActivated uids = do
+  view (options . optSettings . setFeatureFlags . flagLegalHold) >>= \case
+    FeatureLegalHoldDisabledPermanently -> pure False
+    FeatureLegalHoldDisabledByDefault -> check
+    FeatureLegalHoldWhitelistTeamsAndImplicitConsent -> check
+  where
+    check = do
+      flip anyM (chunksOf 32 uids) $ \uidsPage -> do
+        teamsOfUsers <- Data.usersTeams uidsPage
+        anyM (\uid -> userLHEnabled <$> getLHStatus (Map.lookup uid teamsOfUsers) uid) uidsPage
+
+allLegalholdConsentGiven :: [UserId] -> Galley Bool
+allLegalholdConsentGiven uids = do
+  view (options . optSettings . setFeatureFlags . flagLegalHold) >>= \case
+    FeatureLegalHoldDisabledPermanently -> pure False
+    FeatureLegalHoldDisabledByDefault -> do
+      flip allM (chunksOf 32 uids) $ \uidsPage -> do
+        teamsOfUsers <- Data.usersTeams uidsPage
+        allM (\uid -> (== ConsentGiven) . consentGiven <$> getLHStatus (Map.lookup uid teamsOfUsers) uid) uidsPage
+    FeatureLegalHoldWhitelistTeamsAndImplicitConsent -> do
+      -- For this feature the implementation is more efficient. Being part of
+      -- a whitelisted team is equivalent to have given consent to be in a
+      -- conversation with user under legalhold.
+      tids <- forM (chunksOf 32 uids) $ \uidsPage -> Map.elems <$> Data.usersTeams uidsPage
+      allM isTeamLegalholdWhitelisted (nub $ mconcat tids)
--- conflicted
+++ resolved
@@ -27,11 +27,7 @@
 import Data.Id as Id
 import qualified Data.Map as Map
 import Data.Misc (PlainTextPassword (..))
-<<<<<<< HEAD
-import Data.Qualified (Remote, qUnqualified)
-=======
 import Data.Qualified (Qualified (qUnqualified), Remote, partitionQualified)
->>>>>>> ed7e93f6
 import qualified Data.Set as Set
 import Data.Tagged (Tagged (unTagged))
 import qualified Data.Text.Lazy as LT

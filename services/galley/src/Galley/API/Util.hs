{-# LANGUAGE GeneralizedNewtypeDeriving #-}
{-# LANGUAGE RecordWildCards #-}

-- This file is part of the Wire Server implementation.
--
-- Copyright (C) 2020 Wire Swiss GmbH <opensource@wire.com>
--
-- This program is free software: you can redistribute it and/or modify it under
-- the terms of the GNU Affero General Public License as published by the Free
-- Software Foundation, either version 3 of the License, or (at your option) any
-- later version.
--
-- This program is distributed in the hope that it will be useful, but WITHOUT
-- ANY WARRANTY; without even the implied warranty of MERCHANTABILITY or FITNESS
-- FOR A PARTICULAR PURPOSE. See the GNU Affero General Public License for more
-- details.
--
-- You should have received a copy of the GNU Affero General Public License along
-- with this program. If not, see <https://www.gnu.org/licenses/>.

module Galley.API.Util where

import Brig.Types (Relation (..))
import Brig.Types.Intra (ReAuthUser (..))
<<<<<<< HEAD
import Cassandra (MonadClient)
import Control.Arrow (Arrow (second), (&&&))
import Control.Error (ExceptT)
import Control.Lens (set, view, (.~), (^.))
import Control.Monad.Catch
import Control.Monad.Trans.Except (runExceptT, throwE)
import qualified Data.ByteString.Base64 as B64
=======
import Control.Arrow (second, (&&&))
import Control.Error (ExceptT)
import Control.Lens (set, view, (.~), (^.))
import Control.Monad.Catch
import Control.Monad.Except (runExceptT)
import Control.Monad.Extra (allM, anyM)
>>>>>>> cf87ee48
import Data.ByteString.Conversion
import Data.Domain (Domain)
import Data.Id as Id
import Data.LegalHold (UserLegalHoldStatus (..), defUserLegalHoldStatus)
import Data.List.Extra (chunksOf, nubOrd)
import qualified Data.Map as Map
import Data.Misc (PlainTextPassword (..))
import Data.Qualified (Qualified (..), Remote, partitionQualified)
import Data.SOP (I (..))
import qualified Data.Set as Set
import Data.Tagged (Tagged (unTagged))
import qualified Data.Text.Encoding as Text
import qualified Data.Text.Lazy as LT
import Data.Time
import Galley.API.Error
import Galley.App
import qualified Galley.Data as Data
import Galley.Data.LegalHold (isTeamLegalholdWhitelisted)
import Galley.Data.Services (BotMember, newBotMember)
import qualified Galley.Data.Types as DataTypes
import qualified Galley.External as External
import Galley.Intra.Push
import Galley.Intra.User
import Galley.Options (optSettings, setFeatureFlags, setFederationDomain)
import Galley.Types
import Galley.Types.Conversations.Members (RemoteMember (..))
import qualified Galley.Types.Conversations.Members as Members
import Galley.Types.Conversations.Roles
import Galley.Types.Teams hiding (Event)
import Imports
import Network.HTTP.Types
import Network.Wai
import Network.Wai.Predicate hiding (Error)
import Network.Wai.Utilities
import Servant.API (IsMember, Union, inject)
import qualified System.Logger.Class as Log
import UnliftIO (concurrently)
import qualified Wire.API.Conversation as Public
import qualified Wire.API.Federation.API.Brig as FederatedBrig
import Wire.API.Federation.API.Galley as FederatedGalley
import Wire.API.Federation.Client (FederationClientFailure, FederatorClient, executeFederated)
import Wire.API.Federation.Error (federationErrorToWai)
import Wire.API.Federation.GRPC.Types (Component (..))
import qualified Wire.API.User as User

type JSON = Media "application" "json"

ensureAccessRole :: AccessRole -> [(UserId, Maybe TeamMember)] -> Galley ()
ensureAccessRole role users = case role of
  PrivateAccessRole -> throwM convAccessDenied
  TeamAccessRole ->
    when (any (isNothing . snd) users) $
      throwM notATeamMember
  ActivatedAccessRole -> do
    activated <- lookupActivatedUsers $ map fst users
    when (length activated /= length users) $
      throwM convAccessDenied
  NonActivatedAccessRole -> return ()

-- | Check that the given user is either part of the same team(s) as the other
-- users OR that there is a connection.
--
-- Team members are always considered connected, so we only check 'ensureConnected'
-- for non-team-members of the _given_ user
ensureConnectedOrSameTeam :: UserId -> [UserId] -> Galley ()
ensureConnectedOrSameTeam _ [] = pure ()
ensureConnectedOrSameTeam u uids = do
  uTeams <- Data.userTeams u
  -- We collect all the relevant uids from same teams as the origin user
  sameTeamUids <- forM uTeams $ \team ->
    fmap (view userId) <$> Data.teamMembersLimited team uids
  -- Do not check connections for users that are on the same team
  -- FUTUREWORK(federation, #1262): handle remote users (can't be part of the same team, just check connections)
  ensureConnected u (uids \\ join sameTeamUids)

-- | Check that the user is connected to everybody else.
--
-- The connection has to be bidirectional (e.g. if A connects to B and later
-- B blocks A, the status of A-to-B is still 'Accepted' but it doesn't mean
-- that they are connected).
ensureConnected :: UserId -> [UserId] -> Galley ()
ensureConnected _ [] = pure ()
ensureConnected u localUserIds = do
  -- FUTUREWORK(federation, #1262): check remote connections
  ensureConnectedToLocals u localUserIds

ensureConnectedToLocals :: UserId -> [UserId] -> Galley ()
ensureConnectedToLocals _ [] = pure ()
ensureConnectedToLocals u uids = do
  (connsFrom, connsTo) <-
    getConnections [u] (Just uids) (Just Accepted)
      `concurrently` getConnections uids (Just [u]) (Just Accepted)
  unless (length connsFrom == length uids && length connsTo == length uids) $
    throwM notConnected

ensureReAuthorised :: UserId -> Maybe PlainTextPassword -> Galley ()
ensureReAuthorised u secret = do
  reAuthed <- reAuthUser u (ReAuthUser secret)
  unless reAuthed $
    throwM reAuthFailed

-- | Given a member in a conversation, check if the given action
-- is permitted.
-- If not, throw 'Member'; if the user is found and does not have the given permission, throw
-- 'operationDenied'.  Otherwise, return the found user.
ensureActionAllowed :: Action -> InternalMember a -> Galley ()
ensureActionAllowed action mem = case isActionAllowed action (memConvRoleName mem) of
  Just True -> return ()
  Just False -> throwM (actionDenied action)
  Nothing -> throwM (badRequest "Custom roles not supported")

-- Actually, this will "never" happen due to the
-- fact that there can be no custom roles at the moment

-- | Ensure that the set of actions provided are not "greater" than the user's
--   own. This is used to ensure users cannot "elevate" allowed actions
--   This function needs to be review when custom roles are introduced since only
--   custom roles can cause `roleNameToActions` to return a Nothing
ensureConvRoleNotElevated :: InternalMember a -> RoleName -> Galley ()
ensureConvRoleNotElevated origMember targetRole = do
  case (roleNameToActions targetRole, roleNameToActions (memConvRoleName origMember)) of
    (Just targetActions, Just memberActions) ->
      unless (Set.isSubsetOf targetActions memberActions) $
        throwM invalidActions
    (_, _) ->
      throwM (badRequest "Custom roles not supported")

-- | If a team member is not given throw 'notATeamMember'; if the given team
-- member does not have the given permission, throw 'operationDenied'.
-- Otherwise, return the team member.
permissionCheck :: (IsPerm perm, Show perm) => perm -> Maybe TeamMember -> Galley TeamMember
permissionCheck p = \case
  Just m -> do
    if m `hasPermission` p
      then pure m
      else throwM (operationDenied p)
  Nothing -> throwM notATeamMember

assertTeamExists :: TeamId -> Galley ()
assertTeamExists tid = do
  teamExists <- isJust <$> Data.team tid
  if teamExists
    then pure ()
    else throwM teamNotFound

assertOnTeam :: UserId -> TeamId -> Galley ()
assertOnTeam uid tid = do
  Data.teamMember tid uid >>= \case
    Nothing -> throwM notATeamMember
    Just _ -> return ()

-- | If the conversation is in a team, throw iff zusr is a team member and does not have named
-- permission.  If the conversation is not in a team, do nothing (no error).
permissionCheckTeamConv :: UserId -> ConvId -> Perm -> Galley ()
permissionCheckTeamConv zusr cnv perm =
  Data.conversation cnv >>= \case
    Just cnv' -> case Data.convTeam cnv' of
      Just tid -> void $ permissionCheck perm =<< Data.teamMember tid zusr
      Nothing -> pure ()
    Nothing -> throwM convNotFound

-- | Try to accept a 1-1 conversation, promoting connect conversations as appropriate.
acceptOne2One :: UserId -> Data.Conversation -> Maybe ConnId -> Galley Data.Conversation
acceptOne2One usr conv conn = do
  localDomain <- viewFederationDomain
  case Data.convType conv of
    One2OneConv ->
      if usr `isMember` mems
        then return conv
        else do
          now <- liftIO getCurrentTime
          mm <- snd <$> Data.addMember localDomain now cid usr
          return $ conv {Data.convLocalMembers = mems <> toList mm}
    ConnectConv -> case mems of
      [_, _] | usr `isMember` mems -> promote
      [_, _] -> throwM convNotFound
      _ -> do
        when (length mems > 2) $
          throwM badConvState
        now <- liftIO getCurrentTime
        (e, mm) <- Data.addMember localDomain now cid usr
        conv' <- if isJust (find ((usr /=) . memId) mems) then promote else pure conv
        let mems' = mems <> toList mm
        for_ (newPush ListComplete (qUnqualified (evtFrom e)) (ConvEvent e) (recipient <$> mems')) $ \p ->
          push1 $ p & pushConn .~ conn & pushRoute .~ RouteDirect
        return $ conv' {Data.convLocalMembers = mems'}
    _ -> throwM $ invalidOp "accept: invalid conversation type"
  where
    cid = Data.convId conv
    mems = Data.convLocalMembers conv
    promote = do
      Data.acceptConnect cid
      return $ conv {Data.convType = One2OneConv}
    badConvState =
      mkError status500 "bad-state" $
        "Connect conversation with more than 2 members: "
          <> LT.pack (show cid)

isBot :: InternalMember a -> Bool
isBot = isJust . memService

isMember :: (Eq a, Foldable m) => a -> m (InternalMember a) -> Bool
isMember u = isJust . find ((u ==) . memId)

isRemoteMember :: (Foldable m) => Remote UserId -> m RemoteMember -> Bool
isRemoteMember u = isJust . find ((u ==) . rmId)

findMember :: Data.Conversation -> UserId -> Maybe LocalMember
findMember c u = find ((u ==) . memId) (Data.convLocalMembers c)

botsAndUsers :: Foldable f => f LocalMember -> ([BotMember], [LocalMember])
botsAndUsers = foldMap botOrUser
  where
    botOrUser m = case memService m of
      -- we drop invalid bots here, which shouldn't happen
      Just _ -> (toList (newBotMember m), [])
      Nothing -> ([], [m])

location :: ToByteString a => a -> Response -> Response
location = addHeader hLocation . toByteString'

nonTeamMembers :: [LocalMember] -> [TeamMember] -> [LocalMember]
nonTeamMembers cm tm = filter (not . isMemberOfTeam . memId) cm
  where
    -- FUTUREWORK: remote members: teams and their members are always on the same backend
    isMemberOfTeam = \case
      uid -> isTeamMember uid tm

convMembsAndTeamMembs :: [LocalMember] -> [TeamMember] -> [Recipient]
convMembsAndTeamMembs convMembs teamMembs =
  fmap userRecipient . setnub $ map memId convMembs <> map (view userId) teamMembs
  where
    setnub = Set.toList . Set.fromList

membersToRecipients :: Maybe UserId -> [TeamMember] -> [Recipient]
membersToRecipients Nothing = map (userRecipient . view userId)
membersToRecipients (Just u) = map userRecipient . filter (/= u) . map (view userId)

-- | Note that we use 2 nearly identical functions but slightly different
-- semantics; when using `getSelfMember`, if that user is _not_ part of
-- the conversation, we don't want to disclose that such a conversation
-- with that id exists.
getSelfMember :: Foldable t => UserId -> t LocalMember -> Galley LocalMember
getSelfMember = getMember convNotFound

getOtherMember :: Foldable t => UserId -> t LocalMember -> Galley LocalMember
getOtherMember = getMember convMemberNotFound

-- | Since we search by local user ID, we know that the member must be local.
getMember :: Foldable t => Error -> UserId -> t LocalMember -> Galley LocalMember
getMember ex u ms = do
  let member = find ((u ==) . memId) ms
  case member of
    Just m -> return (m {memId = u})
    Nothing -> throwM ex

getConversationAndCheckMembership :: UserId -> ConvId -> Galley Data.Conversation
getConversationAndCheckMembership = getConversationAndCheckMembershipWithError convAccessDenied

getConversationAndCheckMembershipWithError :: Error -> UserId -> ConvId -> Galley Data.Conversation
getConversationAndCheckMembershipWithError ex zusr convId = do
  c <- Data.conversation convId >>= ifNothing convNotFound
  when (DataTypes.isConvDeleted c) $ do
    Data.deleteConversation convId
    throwM convNotFound
  unless (zusr `isMember` Data.convLocalMembers c) $
    throwM ex
  return c

-- | Deletion requires a permission check, but also a 'Role' comparison:
-- Owners can only be deleted by another owner (and not themselves).
--
-- FUTUREWORK: do not do this with 'Role', but introduce permissions "can delete owner", "can
-- delete admin", etc.
canDeleteMember :: TeamMember -> TeamMember -> Bool
canDeleteMember deleter deletee
  | getRole deletee == RoleOwner =
    getRole deleter == RoleOwner -- owners can only be deleted by another owner
      && (deleter ^. userId /= deletee ^. userId) -- owner cannot delete itself
  | otherwise =
    True
  where
    -- (team members having no role is an internal error, but we don't want to deal with that
    -- here, so we pick a reasonable default.)
    getRole mem = fromMaybe RoleMember $ permissionsRole $ mem ^. permissions

pushConversationEvent :: Event -> [UserId] -> [BotMember] -> Galley ()
pushConversationEvent e = pushJoinEvents (qUnqualified (evtFrom e)) Nothing e

-- | Notify local users and bots of a conversation event
pushJoinEvents :: UserId -> Maybe ConnId -> Event -> [UserId] -> [BotMember] -> Galley ()
pushJoinEvents usr conn e users bots = do
  for_ (newPush ListComplete usr (ConvEvent e) (userRecipient <$> users)) $ \p ->
    push1 $ p & set pushConn conn
  void . forkIO $ void $ External.deliver (bots `zip` repeat e)

verifyReusableCode :: ConversationCode -> Galley DataTypes.Code
verifyReusableCode convCode = do
  c <- Data.lookupCode (conversationKey convCode) DataTypes.ReusableCode >>= ifNothing codeNotFound
  unless (DataTypes.codeValue c == conversationCode convCode) $
    throwM codeNotFound
  return c

ensureConversationAccess :: UserId -> ConvId -> Access -> Galley Data.Conversation
ensureConversationAccess zusr cnv access = do
  conv <- Data.conversation cnv >>= ifNothing convNotFound
  ensureAccess conv access
  zusrMembership <- maybe (pure Nothing) (`Data.teamMember` zusr) (Data.convTeam conv)
  ensureAccessRole (Data.convAccessRole conv) [(zusr, zusrMembership)]
  pure conv

ensureAccess :: Data.Conversation -> Access -> Galley ()
ensureAccess conv access =
  unless (access `elem` Data.convAccess conv) $
    throwM convAccessDenied

--------------------------------------------------------------------------------
-- Federation

viewFederationDomain :: MonadReader Env m => m Domain
viewFederationDomain = view (options . optSettings . setFederationDomain)

checkRemoteUsersExist :: [Remote UserId] -> Galley ()
checkRemoteUsersExist =
  -- FUTUREWORK: pooledForConcurrentlyN_ instead of sequential checks per domain
  traverse_ (uncurry checkRemotesFor)
    . Map.assocs
    . partitionQualified
    . map unTagged

checkRemotesFor :: Domain -> [UserId] -> Galley ()
checkRemotesFor domain uids = do
  let rpc = FederatedBrig.getUsersByIds FederatedBrig.clientRoutes uids
  users <- runFederatedBrig domain rpc
  let uids' =
        map
          (qUnqualified . User.profileQualifiedId)
          (filter (not . User.profileDeleted) users)
  unless (Set.fromList uids == Set.fromList uids') $
    throwM unknownRemoteUser

type FederatedGalleyRPC c a = FederatorClient c (ExceptT FederationClientFailure Galley) a

runFederatedGalley :: Domain -> FederatedGalleyRPC 'Galley a -> Galley a
runFederatedGalley = runFederated @'Galley

runFederatedBrig :: Domain -> FederatedGalleyRPC 'Brig a -> Galley a
runFederatedBrig = runFederated @'Brig

runFederated :: forall (c :: Component) a. Domain -> FederatorClient c (ExceptT FederationClientFailure Galley) a -> Galley a
runFederated remoteDomain rpc = do
  runExceptT (executeFederated remoteDomain rpc)
    >>= either (throwM . federationErrorToWai) pure

-- | Convert an internal conversation representation 'Data.Conversation' to
-- 'RegisterConversation' to be sent over the wire to a remote backend that will
-- reconstruct this into multiple public-facing
-- 'Wire.API.Conversation.Convevrsation' values, one per user from that remote
-- backend.
--
-- FUTUREWORK: Include the team ID as well once it becomes qualified.
toRegisterConversation ::
  -- | The time stamp the conversation was created at
  UTCTime ->
  -- | The domain of the user that created the conversation
  Domain ->
  -- | The conversation to convert for sending to a remote Galley
  Data.Conversation ->
  -- | The resulting information to be sent to a remote Galley
  RegisterConversation
toRegisterConversation now localDomain Data.Conversation {..} =
  MkRegisterConversation
    { rcTime = now,
      rcOrigUserId = Qualified convCreator localDomain,
      rcCnvId = Qualified convId localDomain,
      rcCnvType = convType,
      rcCnvAccess = convAccess,
      rcCnvAccessRole = convAccessRole,
      rcCnvName = convName,
      rcMembers = toMembers convLocalMembers convRemoteMembers,
      rcMessageTimer = convMessageTimer,
      rcReceiptMode = convReceiptMode
    }
  where
    toMembers ::
      [LocalMember] ->
      [RemoteMember] ->
      Set OtherMember
    toMembers ls rs =
      Set.fromList $ fmap localToOther ls <> fmap remoteToOther rs
    localToOther :: LocalMember -> OtherMember
    localToOther Members.InternalMember {..} =
      OtherMember
        { omQualifiedId = Qualified memId localDomain,
          omService = Nothing,
          omConvRoleName = memConvRoleName
        }
    remoteToOther :: RemoteMember -> OtherMember
    remoteToOther RemoteMember {..} =
      OtherMember
        { omQualifiedId = unTagged rmId,
          omService = Nothing,
          omConvRoleName = rmConvRoleName
        }

-- | The function converts a 'RegisterConversation' value to a
-- 'Wire.API.Conversation.Conversation' value for each user that is on the given
-- domain/backend. The obtained value can be used in e.g. creating an 'Event' to
-- be sent out to users informing them that they were added to a new
-- conversation.
fromRegisterConversation ::
  Domain ->
  RegisterConversation ->
  [(Public.Member, Public.Conversation)]
fromRegisterConversation d MkRegisterConversation {..} =
  let membersView = fmap (second Set.toList) . setHoles $ rcMembers
   in foldMap
        ( \(me, others) ->
            guard (inDomain me) $> let mem = toMember me in (mem, conv mem others)
        )
        membersView
  where
    inDomain :: OtherMember -> Bool
    inDomain = (== d) . qDomain . omQualifiedId
    setHoles :: Ord a => Set a -> [(a, Set a)]
    setHoles s = foldMap (\x -> [(x, Set.delete x s)]) s
    -- Currently this function creates a Member with default conversation attributes
    -- FUTUREWORK(federation): retrieve member's conversation attributes (muted, archived, etc) here once supported by the database schema.
    toMember :: OtherMember -> Public.Member
    toMember m =
      Public.Member
        { memId = qUnqualified . omQualifiedId $ m,
          memService = omService m,
          memOtrMuted = False,
          memOtrMutedStatus = Nothing,
          memOtrMutedRef = Nothing,
          memOtrArchived = False,
          memOtrArchivedRef = Nothing,
          memHidden = False,
          memHiddenRef = Nothing,
          memConvRoleName = omConvRoleName m
        }
    conv :: Public.Member -> [OtherMember] -> Public.Conversation
    conv this others =
      Public.Conversation
        { cnvId = qUnqualified rcCnvId,
          cnvType = rcCnvType,
          -- FUTUREWORK: a UserId from another instance is communicated here, which
          -- without domain does not make much sense here.
          cnvCreator = qUnqualified rcOrigUserId,
          cnvAccess = rcCnvAccess,
          cnvAccessRole = rcCnvAccessRole,
          cnvName = rcCnvName,
          cnvMembers = ConvMembers this others,
          -- FUTUREWORK: Once conversation IDs become qualified, this information
          -- should be sent from the hosting Galley and stored here in 'cnvTeam'.
          cnvTeam = Nothing,
          cnvMessageTimer = rcMessageTimer,
          cnvReceiptMode = rcReceiptMode
        }

-- | Notify remote users of being added to a new conversation
registerRemoteConversationMemberships ::
  -- | The time stamp when the conversation was created
  UTCTime ->
  -- | The domain of the user that created the conversation
  Domain ->
  Data.Conversation ->
  Galley ()
registerRemoteConversationMemberships now localDomain c = do
  let rc = toRegisterConversation now localDomain c
  -- FUTUREWORK: parallelise federated requests
  traverse_ (registerRemoteConversations rc)
    . Map.keys
    . partitionQualified
    . nubOrd
    . map (unTagged . rmId)
    . Data.convRemoteMembers
    $ c
  where
    registerRemoteConversations ::
      RegisterConversation ->
      Domain ->
      Galley ()
    registerRemoteConversations rc domain = do
      let rpc = FederatedGalley.registerConversation FederatedGalley.clientRoutes rc
      runFederated domain rpc

-- | Notify remote users of being added to an existing conversation
updateRemoteConversationMemberships :: [RemoteMember] -> UserId -> UTCTime -> Data.Conversation -> [LocalMember] -> [RemoteMember] -> Galley ()
updateRemoteConversationMemberships existingRemotes usr now c lmm rmm = do
  localDomain <- viewFederationDomain
  let mm = catMembers localDomain lmm rmm
      qcnv = Qualified (Data.convId c) localDomain
      qusr = Qualified usr localDomain
  -- FUTUREWORK: parallelise federated requests
  traverse_ (uncurry (updateRemoteConversations now mm qusr qcnv))
    . Map.assocs
    . partitionQualified
    . nubOrd
    . map (unTagged . rmId)
    $ rmm <> existingRemotes

updateRemoteConversations ::
  UTCTime ->
  [(Qualified UserId, RoleName)] ->
  Qualified UserId ->
  Qualified ConvId ->
  Domain ->
  [UserId] ->
  Galley ()
updateRemoteConversations now uids orig cnv domain others = do
  let cmu =
        ConversationMemberUpdate
          { cmuTime = now,
            cmuOrigUserId = orig,
            cmuConvId = cnv,
            cmuAlreadyPresentUsers = others,
            cmuUsersAdd = uids,
            cmuUsersRemove = []
          }
  let rpc = FederatedGalley.updateConversationMemberships FederatedGalley.clientRoutes cmu
  runFederated domain rpc

catMembers ::
  Domain ->
  [LocalMember] ->
  [RemoteMember] ->
  [(Qualified UserId, RoleName)]
catMembers localDomain ls rs =
  map (((`Qualified` localDomain) . memId) &&& memConvRoleName) ls
    <> map ((unTagged . rmId) &&& rmConvRoleName) rs

<<<<<<< HEAD
toBase64Text :: ByteString -> Text
toBase64Text = Text.decodeUtf8 . B64.encode

-- union monad transformer

newtype UnionT as m x = UnionT {unUnionT :: ExceptT (Union as) m x}
  deriving
    ( Functor,
      Applicative,
      Monad,
      MonadTrans,
      MonadThrow,
      MonadIO,
      MonadClient
    )

instance MonadReader a m => MonadReader a (UnionT as m) where
  ask = UnionT ask
  local f = UnionT . local f . unUnionT

instance Log.MonadLogger m => Log.MonadLogger (UnionT as m) where
  log l m = lift $ Log.log l m

throwUnion :: (Monad m, IsMember a as) => a -> UnionT as m x
throwUnion = UnionT . throwE . inject . I

runUnionT :: Functor m => UnionT as m Void -> m (Union as)
runUnionT = fmap (either id absurd) . runExceptT . unUnionT
=======
--------------------------------------------------------------------------------
-- Legalhold

userLHEnabled :: UserLegalHoldStatus -> Bool
userLHEnabled = \case
  UserLegalHoldEnabled -> True
  UserLegalHoldPending -> True
  UserLegalHoldDisabled -> False
  UserLegalHoldNoConsent -> False

data ConsentGiven = ConsentGiven | ConsentNotGiven
  deriving (Eq, Ord, Show)

consentGiven :: UserLegalHoldStatus -> ConsentGiven
consentGiven = \case
  UserLegalHoldDisabled -> ConsentGiven
  UserLegalHoldPending -> ConsentGiven
  UserLegalHoldEnabled -> ConsentGiven
  UserLegalHoldNoConsent -> ConsentNotGiven

checkConsent :: Map UserId TeamId -> UserId -> Galley ConsentGiven
checkConsent teamsOfUsers other = do
  consentGiven <$> getLHStatus (Map.lookup other teamsOfUsers) other

-- Get legalhold status of user. Defaults to 'defUserLegalHoldStatus' if user
-- doesn't belong to a team.
getLHStatus :: Maybe TeamId -> UserId -> Galley UserLegalHoldStatus
getLHStatus teamOfUser other = do
  case teamOfUser of
    Nothing -> pure defUserLegalHoldStatus
    Just team -> do
      mMember <- Data.teamMember team other
      pure $ maybe defUserLegalHoldStatus (view legalHoldStatus) mMember

anyLegalholdActivated :: [UserId] -> Galley Bool
anyLegalholdActivated uids = do
  view (options . optSettings . setFeatureFlags . flagLegalHold) >>= \case
    FeatureLegalHoldDisabledPermanently -> pure False
    FeatureLegalHoldDisabledByDefault -> check
    FeatureLegalHoldWhitelistTeamsAndImplicitConsent -> check
  where
    check = do
      flip anyM (chunksOf 32 uids) $ \uidsPage -> do
        teamsOfUsers <- Data.usersTeams uidsPage
        anyM (\uid -> userLHEnabled <$> getLHStatus (Map.lookup uid teamsOfUsers) uid) uidsPage

allLegalholdConsentGiven :: [UserId] -> Galley Bool
allLegalholdConsentGiven uids = do
  view (options . optSettings . setFeatureFlags . flagLegalHold) >>= \case
    FeatureLegalHoldDisabledPermanently -> pure False
    FeatureLegalHoldDisabledByDefault -> do
      flip allM (chunksOf 32 uids) $ \uidsPage -> do
        teamsOfUsers <- Data.usersTeams uidsPage
        allM (\uid -> (== ConsentGiven) . consentGiven <$> getLHStatus (Map.lookup uid teamsOfUsers) uid) uidsPage
    FeatureLegalHoldWhitelistTeamsAndImplicitConsent -> do
      -- For this feature the implementation is more efficient. Being part of
      -- a whitelisted team is equivalent to have given consent to be in a
      -- conversation with user under legalhold.
      flip allM (chunksOf 32 uids) $ \uidsPage -> do
        teamsPage <- nub . Map.elems <$> Data.usersTeams uidsPage
        allM isTeamLegalholdWhitelisted teamsPage

-- | Add to every uid the legalhold status
getLHStatusForUsers :: [UserId] -> Galley [(UserId, UserLegalHoldStatus)]
getLHStatusForUsers uids =
  mconcat
    <$> ( for (chunksOf 32 uids) $ \uidsChunk -> do
            teamsOfUsers <- Data.usersTeams uidsChunk
            for uidsChunk $ \uid -> do
              (uid,) <$> getLHStatus (Map.lookup uid teamsOfUsers) uid
        )
>>>>>>> cf87ee48
<|MERGE_RESOLUTION|>--- conflicted
+++ resolved
@@ -22,22 +22,15 @@
 
 import Brig.Types (Relation (..))
 import Brig.Types.Intra (ReAuthUser (..))
-<<<<<<< HEAD
 import Cassandra (MonadClient)
-import Control.Arrow (Arrow (second), (&&&))
-import Control.Error (ExceptT)
-import Control.Lens (set, view, (.~), (^.))
-import Control.Monad.Catch
-import Control.Monad.Trans.Except (runExceptT, throwE)
-import qualified Data.ByteString.Base64 as B64
-=======
-import Control.Arrow (second, (&&&))
+import Control.Arrow (Arrow (second), second, (&&&))
 import Control.Error (ExceptT)
 import Control.Lens (set, view, (.~), (^.))
 import Control.Monad.Catch
 import Control.Monad.Except (runExceptT)
 import Control.Monad.Extra (allM, anyM)
->>>>>>> cf87ee48
+import Control.Monad.Trans.Except (runExceptT, throwE)
+import qualified Data.ByteString.Base64 as B64
 import Data.ByteString.Conversion
 import Data.Domain (Domain)
 import Data.Id as Id
@@ -571,7 +564,6 @@
   map (((`Qualified` localDomain) . memId) &&& memConvRoleName) ls
     <> map ((unTagged . rmId) &&& rmConvRoleName) rs
 
-<<<<<<< HEAD
 toBase64Text :: ByteString -> Text
 toBase64Text = Text.decodeUtf8 . B64.encode
 
@@ -600,7 +592,7 @@
 
 runUnionT :: Functor m => UnionT as m Void -> m (Union as)
 runUnionT = fmap (either id absurd) . runExceptT . unUnionT
-=======
+
 --------------------------------------------------------------------------------
 -- Legalhold
 
@@ -671,5 +663,4 @@
             teamsOfUsers <- Data.usersTeams uidsChunk
             for uidsChunk $ \uid -> do
               (uid,) <$> getLHStatus (Map.lookup uid teamsOfUsers) uid
-        )
->>>>>>> cf87ee48
+        )
--- conflicted
+++ resolved
@@ -168,222 +168,6 @@
   TeamFeatures.setFeatureLockStatus (featureSingleton @cfg) tid lockStatus
   pure $ LockStatusResponse lockStatus
 
-<<<<<<< HEAD
--- | For individual users to get feature config for their account (personal or team).
--- This looks supposedly redundant to the implementations of `getConfigForUser` but it's not.
--- Here we explicitly return the team setting if the user is a team member.
--- In `getConfigForUser` this is mostly also the case. But there are exceptions, e.g. `ConferenceCallingConfig`
-getFeatureStatusForUser ::
-  forall (db :: Type) cfg r.
-  ( ( Member (ErrorS 'NotATeamMember) r,
-      Member (ErrorS OperationDenied) r,
-      Member (ErrorS 'TeamNotFound) r,
-      Member TeamStore r
-    ),
-    GetConfigForTeamConstraints db cfg r,
-    GetConfigForUserConstraints db cfg r,
-    GetFeatureConfig db cfg
-  ) =>
-  UserId ->
-  Sem r (WithStatus cfg)
-getFeatureStatusForUser zusr = do
-  mbTeam <- getOneUserTeam zusr
-  case mbTeam of
-    Nothing ->
-      getConfigForUser @db @cfg zusr
-    Just tid -> do
-      zusrMembership <- getTeamMember tid zusr
-      void $ maybe (throwS @'NotATeamMember) pure zusrMembership
-      assertTeamExists tid
-      getConfigForTeam @db @cfg tid
-
-getAllFeatureConfigsForUser ::
-  forall db r.
-  ( Member BrigAccess r,
-    Member (ErrorS 'NotATeamMember) r,
-    Member (ErrorS OperationDenied) r,
-    Member (ErrorS 'TeamNotFound) r,
-    Member (Input Opts) r,
-    Member LegalHoldStore r,
-    Member (TeamFeatureStore db) r,
-    Member TeamStore r
-  ) =>
-  FeaturePersistentAllFeatures db =>
-  UserId ->
-  Sem r AllFeatureConfigs
-getAllFeatureConfigsForUser zusr = do
-  mbTeam <- getOneUserTeam zusr
-  when (isJust mbTeam) $ do
-    zusrMembership <- maybe (pure Nothing) (`getTeamMember` zusr) mbTeam
-    maybe (throwS @'NotATeamMember) (const $ pure ()) zusrMembership
-  case mbTeam of
-    Just tid ->
-      getAllFeatureConfigsTeam @db tid
-    Nothing ->
-      getAllFeatureConfigsUser @db zusr
-
-getAllFeatureConfigsForTeam ::
-  forall db r.
-  ( Member (ErrorS 'NotATeamMember) r,
-    Member (Input Opts) r,
-    Member LegalHoldStore r,
-    Member (TeamFeatureStore db) r,
-    Member TeamStore r
-  ) =>
-  FeaturePersistentAllFeatures db =>
-  Local UserId ->
-  TeamId ->
-  Sem r AllFeatureConfigs
-getAllFeatureConfigsForTeam luid tid = do
-  zusrMembership <- getTeamMember tid (tUnqualified luid)
-  maybe (throwS @'NotATeamMember) (const $ pure ()) zusrMembership
-  getAllFeatureConfigsTeam @db tid
-
-getAllFeatureConfigsForServer ::
-  forall r.
-  Member (Input Opts) r =>
-  Sem r AllFeatureConfigs
-getAllFeatureConfigsForServer =
-  AllFeatureConfigs
-    <$> getConfigForServer @LegalholdConfig
-    <*> getConfigForServer @SSOConfig
-    <*> getConfigForServer @SearchVisibilityAvailableConfig
-    <*> getConfigForServer @SearchVisibilityInboundConfig
-    <*> getConfigForServer @ValidateSAMLEmailsConfig
-    <*> getConfigForServer @DigitalSignaturesConfig
-    <*> getConfigForServer @AppLockConfig
-    <*> getConfigForServer @FileSharingConfig
-    <*> getConfigForServer @ClassifiedDomainsConfig
-    <*> getConfigForServer @ConferenceCallingConfig
-    <*> getConfigForServer @SelfDeletingMessagesConfig
-    <*> getConfigForServer @GuestLinksConfig
-    <*> getConfigForServer @SndFactorPasswordChallengeConfig
-    <*> getConfigForServer @MLSConfig
-    <*> getConfigForServer @ExposeInvitationURLsToTeamAdminConfig
-    <*> getConfigForServer @OutlookCalIntegrationConfig
-    <*> getConfigForServer @MlsE2EIdConfig
-
-getAllFeatureConfigsUser ::
-  forall db r.
-  ( Member BrigAccess r,
-    Member (ErrorS 'NotATeamMember) r,
-    Member (ErrorS 'TeamNotFound) r,
-    Member (ErrorS OperationDenied) r,
-    Member (Input Opts) r,
-    Member LegalHoldStore r,
-    Member (TeamFeatureStore db) r,
-    Member TeamStore r
-  ) =>
-  FeaturePersistentAllFeatures db =>
-  UserId ->
-  Sem r AllFeatureConfigs
-getAllFeatureConfigsUser uid =
-  AllFeatureConfigs
-    <$> getConfigForUser @db @LegalholdConfig uid
-    <*> getConfigForUser @db @SSOConfig uid
-    <*> getConfigForUser @db @SearchVisibilityAvailableConfig uid
-    <*> getConfigForUser @db @SearchVisibilityInboundConfig uid
-    <*> getConfigForUser @db @ValidateSAMLEmailsConfig uid
-    <*> getConfigForUser @db @DigitalSignaturesConfig uid
-    <*> getConfigForUser @db @AppLockConfig uid
-    <*> getConfigForUser @db @FileSharingConfig uid
-    <*> getConfigForUser @db @ClassifiedDomainsConfig uid
-    <*> getConfigForUser @db @ConferenceCallingConfig uid
-    <*> getConfigForUser @db @SelfDeletingMessagesConfig uid
-    <*> getConfigForUser @db @GuestLinksConfig uid
-    <*> getConfigForUser @db @SndFactorPasswordChallengeConfig uid
-    <*> getConfigForUser @db @MLSConfig uid
-    <*> getConfigForUser @db @ExposeInvitationURLsToTeamAdminConfig uid
-    <*> getConfigForUser @db @OutlookCalIntegrationConfig uid
-    <*> getConfigForUser @db @MlsE2EIdConfig uid
-
-getAllFeatureConfigsTeam ::
-  forall db r.
-  ( Member (Input Opts) r,
-    Member LegalHoldStore r,
-    Member (TeamFeatureStore db) r,
-    Member TeamStore r
-  ) =>
-  FeaturePersistentAllFeatures db =>
-  TeamId ->
-  Sem r AllFeatureConfigs
-getAllFeatureConfigsTeam tid =
-  AllFeatureConfigs
-    <$> getConfigForTeam @db @LegalholdConfig tid
-    <*> getConfigForTeam @db @SSOConfig tid
-    <*> getConfigForTeam @db @SearchVisibilityAvailableConfig tid
-    <*> getConfigForTeam @db @SearchVisibilityInboundConfig tid
-    <*> getConfigForTeam @db @ValidateSAMLEmailsConfig tid
-    <*> getConfigForTeam @db @DigitalSignaturesConfig tid
-    <*> getConfigForTeam @db @AppLockConfig tid
-    <*> getConfigForTeam @db @FileSharingConfig tid
-    <*> getConfigForTeam @db @ClassifiedDomainsConfig tid
-    <*> getConfigForTeam @db @ConferenceCallingConfig tid
-    <*> getConfigForTeam @db @SelfDeletingMessagesConfig tid
-    <*> getConfigForTeam @db @GuestLinksConfig tid
-    <*> getConfigForTeam @db @SndFactorPasswordChallengeConfig tid
-    <*> getConfigForTeam @db @MLSConfig tid
-    <*> getConfigForTeam @db @ExposeInvitationURLsToTeamAdminConfig tid
-    <*> getConfigForTeam @db @OutlookCalIntegrationConfig tid
-    <*> getConfigForTeam @db @MlsE2EIdConfig tid
-
--- | Note: this is an internal function which doesn't cover all features, e.g. LegalholdConfig
-genericGetConfigForTeam ::
-  forall db cfg r.
-  GetFeatureConfig db cfg =>
-  FeaturePersistentConstraint db cfg =>
-  Member (TeamFeatureStore db) r =>
-  Member (Input Opts) r =>
-  TeamId ->
-  Sem r (WithStatus cfg)
-genericGetConfigForTeam tid = do
-  computeFeatureConfigForTeamUser
-    <$> TeamFeatures.getFeatureConfig @db (Proxy @cfg) tid
-    <*> TeamFeatures.getFeatureLockStatus @db (Proxy @cfg) tid
-    <*> getConfigForServer @db
-
--- Note: this function assumes the feature cannot be locked
-genericGetConfigForMultiTeam ::
-  forall db cfg r.
-  GetFeatureConfig db cfg =>
-  FeaturePersistentConstraint db cfg =>
-  Member (TeamFeatureStore db) r =>
-  Member (Input Opts) r =>
-  [TeamId] ->
-  Sem r [(TeamId, WithStatus cfg)]
-genericGetConfigForMultiTeam tids = do
-  def <- getConfigForServer @db
-  (\(tid, mwsnl) -> (tid, computeFeatureConfigForTeamUser mwsnl (Just LockStatusUnlocked) def))
-    <$$> TeamFeatures.getFeatureConfigMulti @db (Proxy @cfg) tids
-
--- | Note: this is an internal function which doesn't cover all features, e.g. conference calling
-genericGetConfigForUser ::
-  forall db cfg r.
-  FeaturePersistentConstraint db cfg =>
-  ( ( Member (Input Opts) r,
-      Member (TeamFeatureStore db) r,
-      Member (ErrorS OperationDenied) r,
-      Member (ErrorS 'NotATeamMember) r,
-      Member (ErrorS 'TeamNotFound) r,
-      Member TeamStore r
-    ),
-    GetFeatureConfig db cfg
-  ) =>
-  UserId ->
-  Sem r (WithStatus cfg)
-genericGetConfigForUser uid = do
-  mbTeam <- getOneUserTeam uid
-  case mbTeam of
-    Nothing -> do
-      getConfigForServer @db
-    Just tid -> do
-      zusrMembership <- getTeamMember tid uid
-      maybe (throwS @'NotATeamMember) (const $ pure ()) zusrMembership
-      assertTeamExists tid
-      genericGetConfigForTeam @db tid
-
-=======
->>>>>>> 2c4a3ce5
 persistAndPushEvent ::
   forall cfg r.
   ( KnownSymbol (FeatureSymbol cfg),
@@ -500,41 +284,6 @@
   type
     SetConfigForTeamConstraints LegalholdConfig (r :: EffectRow) =
       ( Bounded (PagingBounds InternalPaging TeamMember),
-<<<<<<< HEAD
-        ( Member BotAccess r,
-          Member BrigAccess r,
-          Member CodeStore r,
-          Member ConversationStore r,
-          Member (Error AuthenticationError) r,
-          Member (Error InternalError) r,
-          Member (ErrorS ('ActionDenied 'RemoveConversationMember)) r,
-          Member (ErrorS 'CannotEnableLegalHoldServiceLargeTeam) r,
-          Member (ErrorS 'NotATeamMember) r,
-          Member (Error TeamFeatureError) r,
-          Member (ErrorS 'LegalHoldNotEnabled) r,
-          Member (ErrorS 'LegalHoldDisableUnimplemented) r,
-          Member (ErrorS 'LegalHoldServiceNotRegistered) r,
-          Member (ErrorS 'UserLegalHoldIllegalOperation) r,
-          Member (ErrorS 'LegalHoldCouldNotBlockConnections) r,
-          Member ExternalAccess r,
-          Member FederatorAccess r,
-          Member FireAndForget r,
-          Member GundeckAccess r,
-          Member (Input (Local ())) r,
-          Member (Input Env) r,
-          Member (Input UTCTime) r,
-          Member LegalHoldStore r,
-          Member (ListItems LegacyPaging ConvId) r,
-          Member MemberStore r,
-          Member ProposalStore r,
-          Member SubConversationStore r,
-          Member (TeamFeatureStore db) r,
-          Member TeamStore r,
-          Member (TeamMemberStore InternalPaging) r,
-          Member P.TinyLog r
-        ),
-        FeaturePersistentConstraint db LegalholdConfig
-=======
         Member BotAccess r,
         Member BrigAccess r,
         Member CodeStore r,
@@ -562,11 +311,11 @@
         Member (ListItems LegacyPaging ConvId) r,
         Member MemberStore r,
         Member ProposalStore r,
+        Member SubConversationStore r,
         Member TeamFeatureStore r,
         Member TeamStore r,
         Member (TeamMemberStore InternalPaging) r,
         Member P.TinyLog r
->>>>>>> 2c4a3ce5
       )
 
   -- we're good to update the status now.

-- This file is part of the Wire Server implementation.
--
-- Copyright (C) 2020 Wire Swiss GmbH <opensource@wire.com>
--
-- This program is free software: you can redistribute it and/or modify it under
-- the terms of the GNU Affero General Public License as published by the Free
-- Software Foundation, either version 3 of the License, or (at your option) any
-- later version.
--
-- This program is distributed in the hope that it will be useful, but WITHOUT
-- ANY WARRANTY; without even the implied warranty of MERCHANTABILITY or FITNESS
-- FOR A PARTICULAR PURPOSE. See the GNU Affero General Public License for more
-- details.
--
-- You should have received a copy of the GNU Affero General Public License along
-- with this program. If not, see <https://www.gnu.org/licenses/>.

module Galley.API.Teams.Features
  ( getFeatureStatus,
    setFeatureStatus,
    getFeatureConfig,
    getAllFeatureConfigs,
    getAllFeaturesH,
    getSSOStatusInternal,
    setSSOStatusInternal,
    getLegalholdStatusInternal,
    setLegalholdStatusInternal,
    getTeamSearchVisibilityAvailableInternal,
    setTeamSearchVisibilityAvailableInternal,
    getValidateSAMLEmailsInternal,
    setValidateSAMLEmailsInternal,
    getDigitalSignaturesInternal,
    setDigitalSignaturesInternal,
    getClassifiedDomainsInternal,
    getAppLockInternal,
    setAppLockInternal,
    getFileSharingInternal,
    setFileSharingInternal,
    DoAuth (..),
  )
where

import Control.Lens
import Control.Monad.Catch
import qualified Data.Aeson as Aeson
import Data.ByteString.Conversion hiding (fromList)
import qualified Data.HashMap.Strict as HashMap
import Data.Id
import Data.String.Conversions (cs)
import Galley.API.Error as Galley
import Galley.API.LegalHold
import Galley.API.Teams (ensureNotTooLargeToActivateLegalHold)
import Galley.API.Util
import Galley.App
import qualified Galley.Data as Data
import qualified Galley.Data.SearchVisibility as SearchVisibilityData
import qualified Galley.Data.TeamFeatures as TeamFeatures
import Galley.Options
import Galley.Types.Teams hiding (newTeam)
import Imports
import Network.Wai
import Network.Wai.Predicate hiding (Error, or, result, setStatus)
import Network.Wai.Utilities
import Wire.API.Team.Feature (AllFeatureConfigs (..))
import qualified Wire.API.Team.Feature as Public

data DoAuth = DoAuth UserId | DontDoAuth

getFeatureStatus ::
  forall (a :: Public.TeamFeatureName).
  Public.KnownTeamFeatureName a =>
  (Maybe TeamId -> Galley (Public.TeamFeatureStatus a)) ->
  DoAuth ->
  TeamId ->
  Galley (Public.TeamFeatureStatus a)
getFeatureStatus getter doauth tid = do
  case doauth of
    DoAuth uid -> do
      zusrMembership <- Data.teamMember tid uid
      void $ permissionCheck (ViewTeamFeature (Public.knownTeamFeatureName @a)) zusrMembership
    DontDoAuth ->
      assertTeamExists tid
  getter (Just tid)

setFeatureStatus ::
  forall (a :: Public.TeamFeatureName).
  Public.KnownTeamFeatureName a =>
  (TeamId -> Public.TeamFeatureStatus a -> Galley (Public.TeamFeatureStatus a)) ->
  DoAuth ->
  TeamId ->
  Public.TeamFeatureStatus a ->
  Galley (Public.TeamFeatureStatus a)
setFeatureStatus setter doauth tid status = do
  case doauth of
    DoAuth uid -> do
      zusrMembership <- Data.teamMember tid uid
      void $ permissionCheck (ChangeTeamFeature (Public.knownTeamFeatureName @a)) zusrMembership
    DontDoAuth ->
      assertTeamExists tid
  setter tid status

getFeatureConfig ::
  forall (a :: Public.TeamFeatureName).
  Public.KnownTeamFeatureName a =>
  (Maybe TeamId -> Galley (Public.TeamFeatureStatus a)) ->
  UserId ->
  Galley (Public.TeamFeatureStatus a)
getFeatureConfig getter zusr = do
  mbTeam <- Data.oneUserTeam zusr
  case mbTeam of
    Nothing -> getter Nothing
    Just tid -> do
      zusrMembership <- Data.teamMember tid zusr
      void $ permissionCheck (ViewTeamFeature (Public.knownTeamFeatureName @a)) zusrMembership
      assertTeamExists tid
      getter (Just tid)

getAllFeatureConfigs :: UserId -> Galley AllFeatureConfigs
getAllFeatureConfigs zusr = do
  mbTeam <- Data.oneUserTeam zusr
  zusrMembership <- maybe (pure Nothing) (flip Data.teamMember zusr) mbTeam
  let getStatus ::
        forall (a :: Public.TeamFeatureName).
        ( Public.KnownTeamFeatureName a,
          Aeson.ToJSON (Public.TeamFeatureStatus a)
        ) =>
        (Maybe TeamId -> Galley (Public.TeamFeatureStatus a)) ->
        Galley (Text, Aeson.Value)
      getStatus getter = do
        when (isJust mbTeam) $ do
          void $ permissionCheck (ViewTeamFeature (Public.knownTeamFeatureName @a)) zusrMembership
        status <- getter mbTeam
        let feature = Public.knownTeamFeatureName @a
        pure $ (cs (toByteString' feature) Aeson..= status)
  AllFeatureConfigs . HashMap.fromList
    <$> sequence
      [ getStatus @'Public.TeamFeatureLegalHold getLegalholdStatusInternal,
        getStatus @'Public.TeamFeatureSSO getSSOStatusInternal,
        getStatus @'Public.TeamFeatureSearchVisibility getTeamSearchVisibilityAvailableInternal,
        getStatus @'Public.TeamFeatureValidateSAMLEmails getValidateSAMLEmailsInternal,
        getStatus @'Public.TeamFeatureDigitalSignatures getDigitalSignaturesInternal,
        getStatus @'Public.TeamFeatureAppLock getAppLockInternal,
        getStatus @'Public.TeamFeatureFileSharing getFileSharingInternal,
        getStatus @'Public.TeamFeatureClassifiedDomains getClassifiedDomainsInternal
      ]

getAllFeaturesH :: UserId ::: TeamId ::: JSON -> Galley Response
getAllFeaturesH (uid ::: tid ::: _) =
  json <$> getAllFeatures uid tid

getAllFeatures :: UserId -> TeamId -> Galley Aeson.Value
getAllFeatures uid tid = do
  Aeson.object
    <$> sequence
      [ getStatus @'Public.TeamFeatureSSO getSSOStatusInternal,
        getStatus @'Public.TeamFeatureLegalHold getLegalholdStatusInternal,
        getStatus @'Public.TeamFeatureSearchVisibility getTeamSearchVisibilityAvailableInternal,
        getStatus @'Public.TeamFeatureValidateSAMLEmails getValidateSAMLEmailsInternal,
        getStatus @'Public.TeamFeatureDigitalSignatures getDigitalSignaturesInternal,
        getStatus @'Public.TeamFeatureAppLock getAppLockInternal,
        getStatus @'Public.TeamFeatureFileSharing getFileSharingInternal,
        getStatus @'Public.TeamFeatureClassifiedDomains getClassifiedDomainsInternal
      ]
  where
    getStatus ::
      forall (a :: Public.TeamFeatureName).
      ( Public.KnownTeamFeatureName a,
        Aeson.ToJSON (Public.TeamFeatureStatus a)
      ) =>
      (Maybe TeamId -> Galley (Public.TeamFeatureStatus a)) ->
      Galley (Text, Aeson.Value)
    getStatus getter = do
      status <- getFeatureStatus @a getter (DoAuth uid) tid
      let feature = Public.knownTeamFeatureName @a
      pure $ (cs (toByteString' feature) Aeson..= status)

getFeatureStatusNoConfig ::
  forall (a :: Public.TeamFeatureName).
  (Public.KnownTeamFeatureName a, Public.FeatureHasNoConfig a, TeamFeatures.HasStatusCol a) =>
  Galley Public.TeamFeatureStatusValue ->
  TeamId ->
  Galley (Public.TeamFeatureStatus a)
getFeatureStatusNoConfig getDefault tid = do
  defaultStatus <- Public.TeamFeatureStatusNoConfig <$> getDefault
  fromMaybe defaultStatus <$> TeamFeatures.getFeatureStatusNoConfig @a tid

setFeatureStatusNoConfig ::
  forall (a :: Public.TeamFeatureName).
  (Public.KnownTeamFeatureName a, Public.FeatureHasNoConfig a, TeamFeatures.HasStatusCol a) =>
  (Public.TeamFeatureStatusValue -> TeamId -> Galley ()) ->
  TeamId ->
  Public.TeamFeatureStatus a ->
  Galley (Public.TeamFeatureStatus a)
setFeatureStatusNoConfig applyState tid status = do
  applyState (Public.tfwoStatus status) tid
  TeamFeatures.setFeatureStatusNoConfig @a tid status

getSSOStatusInternal :: Maybe TeamId -> Galley (Public.TeamFeatureStatus 'Public.TeamFeatureSSO)
getSSOStatusInternal =
  maybe
    (Public.TeamFeatureStatusNoConfig <$> getDef)
    (getFeatureStatusNoConfig @'Public.TeamFeatureSSO getDef)
  where
    getDef :: Galley Public.TeamFeatureStatusValue
    getDef =
      view (options . optSettings . setFeatureFlags . flagSSO) <&> \case
        FeatureSSOEnabledByDefault -> Public.TeamFeatureEnabled
        FeatureSSODisabledByDefault -> Public.TeamFeatureDisabled

setSSOStatusInternal :: TeamId -> (Public.TeamFeatureStatus 'Public.TeamFeatureSSO) -> Galley (Public.TeamFeatureStatus 'Public.TeamFeatureSSO)
setSSOStatusInternal = setFeatureStatusNoConfig @'Public.TeamFeatureSSO $ \case
  Public.TeamFeatureDisabled -> const (throwM disableSsoNotImplemented)
  Public.TeamFeatureEnabled -> const (pure ())

getTeamSearchVisibilityAvailableInternal :: Maybe TeamId -> Galley (Public.TeamFeatureStatus 'Public.TeamFeatureSearchVisibility)
getTeamSearchVisibilityAvailableInternal =
  maybe
    (Public.TeamFeatureStatusNoConfig <$> getDef)
    (getFeatureStatusNoConfig @'Public.TeamFeatureSearchVisibility getDef)
  where
    getDef = do
      view (options . optSettings . setFeatureFlags . flagTeamSearchVisibility) <&> \case
        FeatureTeamSearchVisibilityEnabledByDefault -> Public.TeamFeatureEnabled
        FeatureTeamSearchVisibilityDisabledByDefault -> Public.TeamFeatureDisabled

setTeamSearchVisibilityAvailableInternal :: TeamId -> (Public.TeamFeatureStatus 'Public.TeamFeatureSearchVisibility) -> Galley (Public.TeamFeatureStatus 'Public.TeamFeatureSearchVisibility)
setTeamSearchVisibilityAvailableInternal = setFeatureStatusNoConfig @'Public.TeamFeatureSearchVisibility $ \case
  Public.TeamFeatureDisabled -> SearchVisibilityData.resetSearchVisibility
  Public.TeamFeatureEnabled -> const (pure ())

getValidateSAMLEmailsInternal :: Maybe TeamId -> Galley (Public.TeamFeatureStatus 'Public.TeamFeatureValidateSAMLEmails)
getValidateSAMLEmailsInternal =
  maybe
    (Public.TeamFeatureStatusNoConfig <$> getDef)
    (getFeatureStatusNoConfig @'Public.TeamFeatureValidateSAMLEmails getDef)
  where
    -- FUTUREWORK: we may also want to get a default from the server config file here, like for
    -- sso, and team search visibility.
    getDef = pure Public.TeamFeatureDisabled

setValidateSAMLEmailsInternal :: TeamId -> (Public.TeamFeatureStatus 'Public.TeamFeatureValidateSAMLEmails) -> Galley (Public.TeamFeatureStatus 'Public.TeamFeatureValidateSAMLEmails)
setValidateSAMLEmailsInternal = setFeatureStatusNoConfig @'Public.TeamFeatureValidateSAMLEmails $ \_ _ -> pure ()

getDigitalSignaturesInternal :: Maybe TeamId -> Galley (Public.TeamFeatureStatus 'Public.TeamFeatureDigitalSignatures)
getDigitalSignaturesInternal =
  maybe
    (Public.TeamFeatureStatusNoConfig <$> getDef)
    (getFeatureStatusNoConfig @'Public.TeamFeatureDigitalSignatures getDef)
  where
    -- FUTUREWORK: we may also want to get a default from the server config file here, like for
    -- sso, and team search visibility.
    getDef = pure Public.TeamFeatureDisabled

setDigitalSignaturesInternal :: TeamId -> Public.TeamFeatureStatus 'Public.TeamFeatureDigitalSignatures -> Galley (Public.TeamFeatureStatus 'Public.TeamFeatureDigitalSignatures)
setDigitalSignaturesInternal = setFeatureStatusNoConfig @'Public.TeamFeatureDigitalSignatures $ \_ _ -> pure ()

getLegalholdStatusInternal :: Maybe TeamId -> Galley (Public.TeamFeatureStatus 'Public.TeamFeatureLegalHold)
getLegalholdStatusInternal Nothing =
  pure $ Public.TeamFeatureStatusNoConfig Public.TeamFeatureDisabled
getLegalholdStatusInternal (Just tid) = do
  isLegalHoldEnabledForTeam tid <&> \case
    True -> Public.TeamFeatureStatusNoConfig Public.TeamFeatureEnabled
    False -> Public.TeamFeatureStatusNoConfig Public.TeamFeatureDisabled

setLegalholdStatusInternal :: TeamId -> Public.TeamFeatureStatus 'Public.TeamFeatureLegalHold -> Galley (Public.TeamFeatureStatus 'Public.TeamFeatureLegalHold)
setLegalholdStatusInternal tid status@(Public.tfwoStatus -> statusValue) = do
  do
    -- this extra do is to encapsulate the assertions running before the actual operation.
    -- enabeling LH for teams is only allowed in normal operation; disabled-permanently and
    -- whitelist-teams have no or their own way to do that, resp.
    featureLegalHold <- view (options . optSettings . setFeatureFlags . flagLegalHold)
    case featureLegalHold of
      FeatureLegalHoldDisabledByDefault -> do
        pure ()
      FeatureLegalHoldDisabledPermanently -> do
        throwM legalHoldFeatureFlagNotEnabled
      FeatureLegalHoldWhitelistTeamsAndImplicitConsent -> do
        throwM legalHoldWhitelistedOnly

  -- we're good to update the status now.
  case statusValue of
    Public.TeamFeatureDisabled -> removeSettings' tid
    Public.TeamFeatureEnabled -> do
      ensureNotTooLargeToActivateLegalHold tid
  TeamFeatures.setFeatureStatusNoConfig @'Public.TeamFeatureLegalHold tid status

<<<<<<< HEAD
getFileSharingInternal :: Maybe TeamId -> Galley (Public.TeamFeatureStatus 'Public.TeamFeatureFileSharing)
getFileSharingInternal =
  maybe
    (Public.TeamFeatureStatusNoConfig <$> getDef)
    (getFeatureStatusNoConfig @'Public.TeamFeatureFileSharing getDef)
  where
    getDef = pure Public.TeamFeatureEnabled
=======
getFileSharingInternal :: TeamId -> Galley (Public.TeamFeatureStatus 'Public.TeamFeatureFileSharing)
getFileSharingInternal = getFeatureStatusNoConfig @'Public.TeamFeatureFileSharing $ do
  view (options . optSettings . setFeatureFlags . flagFileSharing) <&> Public.tfwoStatus . view unDefaults
>>>>>>> 9e172a31

setFileSharingInternal :: TeamId -> Public.TeamFeatureStatus 'Public.TeamFeatureFileSharing -> Galley (Public.TeamFeatureStatus 'Public.TeamFeatureFileSharing)
setFileSharingInternal = setFeatureStatusNoConfig @'Public.TeamFeatureFileSharing $ \_ _ -> pure ()

getAppLockInternal :: Maybe TeamId -> Galley (Public.TeamFeatureStatus 'Public.TeamFeatureAppLock)
getAppLockInternal mbtid = do
  Defaults defaultStatus <- view (options . optSettings . setFeatureFlags . flagAppLockDefaults)
  status <- join <$> (TeamFeatures.getApplockFeatureStatus `mapM` mbtid)
  pure $ fromMaybe defaultStatus status

setAppLockInternal :: TeamId -> Public.TeamFeatureStatus 'Public.TeamFeatureAppLock -> Galley (Public.TeamFeatureStatus 'Public.TeamFeatureAppLock)
setAppLockInternal tid status = do
  when (Public.applockInactivityTimeoutSecs (Public.tfwcConfig status) < 30) $
    throwM inactivityTimeoutTooLow
  TeamFeatures.setApplockFeatureStatus tid status

getClassifiedDomainsInternal :: Maybe TeamId -> Galley (Public.TeamFeatureStatus 'Public.TeamFeatureClassifiedDomains)
getClassifiedDomainsInternal _mbtid = do
  globalConfig <- view (options . optSettings . setFeatureFlags . flagClassifiedDomains)
  let config = globalConfig
  pure $ case Public.tfwcStatus config of
    Public.TeamFeatureDisabled ->
      Public.TeamFeatureStatusWithConfig Public.TeamFeatureDisabled (Public.TeamFeatureClassifiedDomainsConfig [])
    Public.TeamFeatureEnabled -> config<|MERGE_RESOLUTION|>--- conflicted
+++ resolved
@@ -284,19 +284,15 @@
       ensureNotTooLargeToActivateLegalHold tid
   TeamFeatures.setFeatureStatusNoConfig @'Public.TeamFeatureLegalHold tid status
 
-<<<<<<< HEAD
 getFileSharingInternal :: Maybe TeamId -> Galley (Public.TeamFeatureStatus 'Public.TeamFeatureFileSharing)
 getFileSharingInternal =
   maybe
     (Public.TeamFeatureStatusNoConfig <$> getDef)
     (getFeatureStatusNoConfig @'Public.TeamFeatureFileSharing getDef)
   where
-    getDef = pure Public.TeamFeatureEnabled
-=======
-getFileSharingInternal :: TeamId -> Galley (Public.TeamFeatureStatus 'Public.TeamFeatureFileSharing)
-getFileSharingInternal = getFeatureStatusNoConfig @'Public.TeamFeatureFileSharing $ do
-  view (options . optSettings . setFeatureFlags . flagFileSharing) <&> Public.tfwoStatus . view unDefaults
->>>>>>> 9e172a31
+    getDef =
+      view (options . optSettings . setFeatureFlags . flagFileSharing)
+        <&> Public.tfwoStatus . view unDefaults
 
 setFileSharingInternal :: TeamId -> Public.TeamFeatureStatus 'Public.TeamFeatureFileSharing -> Galley (Public.TeamFeatureStatus 'Public.TeamFeatureFileSharing)
 setFileSharingInternal = setFeatureStatusNoConfig @'Public.TeamFeatureFileSharing $ \_ _ -> pure ()

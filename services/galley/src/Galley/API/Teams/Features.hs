-- This file is part of the Wire Server implementation.
--
-- Copyright (C) 2020 Wire Swiss GmbH <opensource@wire.com>
--
-- This program is free software: you can redistribute it and/or modify it under
-- the terms of the GNU Affero General Public License as published by the Free
-- Software Foundation, either version 3 of the License, or (at your option) any
-- later version.
--
-- This program is distributed in the hope that it will be useful, but WITHOUT
-- ANY WARRANTY; without even the implied warranty of MERCHANTABILITY or FITNESS
-- FOR A PARTICULAR PURPOSE. See the GNU Affero General Public License for more
-- details.
--
-- You should have received a copy of the GNU Affero General Public License along
-- with this program. If not, see <https://www.gnu.org/licenses/>.

module Galley.API.Teams.Features
  ( getFeatureStatus,
    setFeatureStatus,
    getAllFeaturesH,
    getSSOStatusInternal,
    setSSOStatusInternal,
    getLegalholdStatusInternal,
    setLegalholdStatusInternal,
    getTeamSearchVisibilityAvailableInternal,
    setTeamSearchVisibilityAvailableInternal,
    getValidateSAMLEmailsInternal,
    setValidateSAMLEmailsInternal,
    getDigitalSignaturesInternal,
    setDigitalSignaturesInternal,
    getClassifiedDomainsInternal,
    getAppLockInternal,
    setAppLockInternal,
    getFileSharingInternal,
    setFileSharingInternal,
    DoAuth (..),
  )
where

import Control.Lens
import Control.Monad.Catch
import qualified Data.Aeson as Aeson
import Data.ByteString.Conversion hiding (fromList)
import Data.Id
import Data.String.Conversions (cs)
import Galley.API.Error as Galley
import Galley.API.LegalHold
import Galley.API.Teams (ensureNotTooLargeToActivateLegalHold)
import Galley.API.Util
import Galley.App
import qualified Galley.Data as Data
import qualified Galley.Data.SearchVisibility as SearchVisibilityData
import qualified Galley.Data.TeamFeatures as TeamFeatures
import Galley.Options
import Galley.Types.Teams hiding (newTeam)
import Imports
import Network.Wai
import Network.Wai.Predicate hiding (Error, or, result, setStatus)
import Network.Wai.Utilities
import qualified Wire.API.Team.Feature as Public

data DoAuth = DoAuth UserId | DontDoAuth

getFeatureStatus ::
  forall (a :: Public.TeamFeatureName).
  Public.KnownTeamFeatureName a =>
  (TeamId -> Galley (Public.TeamFeatureStatus a)) ->
  DoAuth ->
  TeamId ->
  Galley (Public.TeamFeatureStatus a)
getFeatureStatus getter doauth tid = do
  case doauth of
    DoAuth uid -> do
      zusrMembership <- Data.teamMember tid uid
      void $ permissionCheck (ViewTeamFeature (Public.knownTeamFeatureName @a)) zusrMembership
    DontDoAuth ->
      assertTeamExists tid
  getter tid

setFeatureStatus ::
  forall (a :: Public.TeamFeatureName).
  Public.KnownTeamFeatureName a =>
  (TeamId -> Public.TeamFeatureStatus a -> Galley (Public.TeamFeatureStatus a)) ->
  DoAuth ->
  TeamId ->
  Public.TeamFeatureStatus a ->
  Galley (Public.TeamFeatureStatus a)
setFeatureStatus setter doauth tid status = do
  case doauth of
    DoAuth uid -> do
      zusrMembership <- Data.teamMember tid uid
      void $ permissionCheck (ChangeTeamFeature (Public.knownTeamFeatureName @a)) zusrMembership
    DontDoAuth ->
      assertTeamExists tid
  setter tid status

getAllFeaturesH :: UserId ::: TeamId ::: JSON -> Galley Response
getAllFeaturesH (uid ::: tid ::: _) =
  json <$> getAllFeatures uid tid

getAllFeatures :: UserId -> TeamId -> Galley Aeson.Value
getAllFeatures uid tid = do
  Aeson.object
    <$> sequence
      [ getStatus @'Public.TeamFeatureSSO getSSOStatusInternal,
        getStatus @'Public.TeamFeatureLegalHold getLegalholdStatusInternal,
        getStatus @'Public.TeamFeatureSearchVisibility getTeamSearchVisibilityAvailableInternal,
        getStatus @'Public.TeamFeatureValidateSAMLEmails getValidateSAMLEmailsInternal,
        getStatus @'Public.TeamFeatureDigitalSignatures getDigitalSignaturesInternal,
        getStatus @'Public.TeamFeatureAppLock getAppLockInternal,
<<<<<<< HEAD
        getStatus @'Public.TeamFeatureClassifiedDomains getClassifiedDomainsInternal
=======
        getStatus @'Public.TeamFeatureFileSharing getFileSharingInternal
>>>>>>> ded38976
      ]
  where
    getStatus ::
      forall (a :: Public.TeamFeatureName).
      ( Public.KnownTeamFeatureName a,
        Aeson.ToJSON (Public.TeamFeatureStatus a)
      ) =>
      (TeamId -> Galley (Public.TeamFeatureStatus a)) ->
      Galley (Text, Aeson.Value)
    getStatus getter = do
      status <- getFeatureStatus @a getter (DoAuth uid) tid
      let feature = Public.knownTeamFeatureName @a
      pure $ (cs (toByteString' feature) Aeson..= status)

getFeatureStatusNoConfig ::
  forall (a :: Public.TeamFeatureName).
  (Public.KnownTeamFeatureName a, Public.FeatureHasNoConfig a, TeamFeatures.HasStatusCol a) =>
  Galley Public.TeamFeatureStatusValue ->
  TeamId ->
  Galley (Public.TeamFeatureStatus a)
getFeatureStatusNoConfig getDefault tid = do
  defaultStatus <- Public.TeamFeatureStatusNoConfig <$> getDefault
  fromMaybe defaultStatus <$> TeamFeatures.getFeatureStatusNoConfig @a tid

setFeatureStatusNoConfig ::
  forall (a :: Public.TeamFeatureName).
  (Public.KnownTeamFeatureName a, Public.FeatureHasNoConfig a, TeamFeatures.HasStatusCol a) =>
  (Public.TeamFeatureStatusValue -> TeamId -> Galley ()) ->
  TeamId ->
  Public.TeamFeatureStatus a ->
  Galley (Public.TeamFeatureStatus a)
setFeatureStatusNoConfig applyState tid status = do
  applyState (Public.tfwoStatus status) tid
  TeamFeatures.setFeatureStatusNoConfig @a tid status

getSSOStatusInternal :: TeamId -> Galley (Public.TeamFeatureStatus 'Public.TeamFeatureSSO)
getSSOStatusInternal = getFeatureStatusNoConfig @'Public.TeamFeatureSSO $ do
  view (options . optSettings . setFeatureFlags . flagSSO) <&> \case
    FeatureSSOEnabledByDefault -> Public.TeamFeatureEnabled
    FeatureSSODisabledByDefault -> Public.TeamFeatureDisabled

setSSOStatusInternal :: TeamId -> (Public.TeamFeatureStatus 'Public.TeamFeatureSSO) -> Galley (Public.TeamFeatureStatus 'Public.TeamFeatureSSO)
setSSOStatusInternal = setFeatureStatusNoConfig @'Public.TeamFeatureSSO $ \case
  Public.TeamFeatureDisabled -> const (throwM disableSsoNotImplemented)
  Public.TeamFeatureEnabled -> const (pure ())

getTeamSearchVisibilityAvailableInternal :: TeamId -> Galley (Public.TeamFeatureStatus 'Public.TeamFeatureSearchVisibility)
getTeamSearchVisibilityAvailableInternal = getFeatureStatusNoConfig @'Public.TeamFeatureSearchVisibility $ do
  view (options . optSettings . setFeatureFlags . flagTeamSearchVisibility) <&> \case
    FeatureTeamSearchVisibilityEnabledByDefault -> Public.TeamFeatureEnabled
    FeatureTeamSearchVisibilityDisabledByDefault -> Public.TeamFeatureDisabled

setTeamSearchVisibilityAvailableInternal :: TeamId -> (Public.TeamFeatureStatus 'Public.TeamFeatureSearchVisibility) -> Galley (Public.TeamFeatureStatus 'Public.TeamFeatureSearchVisibility)
setTeamSearchVisibilityAvailableInternal = setFeatureStatusNoConfig @'Public.TeamFeatureSearchVisibility $ \case
  Public.TeamFeatureDisabled -> SearchVisibilityData.resetSearchVisibility
  Public.TeamFeatureEnabled -> const (pure ())

getValidateSAMLEmailsInternal :: TeamId -> Galley (Public.TeamFeatureStatus 'Public.TeamFeatureValidateSAMLEmails)
getValidateSAMLEmailsInternal =
  -- FUTUREWORK: we may also want to get a default from the server config file here, like for
  -- sso, and team search visibility.
  getFeatureStatusNoConfig @'Public.TeamFeatureValidateSAMLEmails $
    pure Public.TeamFeatureDisabled

setValidateSAMLEmailsInternal :: TeamId -> (Public.TeamFeatureStatus 'Public.TeamFeatureValidateSAMLEmails) -> Galley (Public.TeamFeatureStatus 'Public.TeamFeatureValidateSAMLEmails)
setValidateSAMLEmailsInternal = setFeatureStatusNoConfig @'Public.TeamFeatureValidateSAMLEmails $ \_ _ -> pure ()

getDigitalSignaturesInternal :: TeamId -> Galley (Public.TeamFeatureStatus 'Public.TeamFeatureDigitalSignatures)
getDigitalSignaturesInternal =
  -- FUTUREWORK: we may also want to get a default from the server config file here, like for
  -- sso, and team search visibility.
  getFeatureStatusNoConfig @'Public.TeamFeatureDigitalSignatures $ do
    pure Public.TeamFeatureDisabled

setDigitalSignaturesInternal :: TeamId -> Public.TeamFeatureStatus 'Public.TeamFeatureDigitalSignatures -> Galley (Public.TeamFeatureStatus 'Public.TeamFeatureDigitalSignatures)
setDigitalSignaturesInternal = setFeatureStatusNoConfig @'Public.TeamFeatureDigitalSignatures $ \_ _ -> pure ()

getLegalholdStatusInternal :: TeamId -> Galley (Public.TeamFeatureStatus 'Public.TeamFeatureLegalHold)
getLegalholdStatusInternal tid = do
  isLegalHoldEnabledForTeam tid <&> \case
    True -> Public.TeamFeatureStatusNoConfig Public.TeamFeatureEnabled
    False -> Public.TeamFeatureStatusNoConfig Public.TeamFeatureDisabled

setLegalholdStatusInternal :: TeamId -> Public.TeamFeatureStatus 'Public.TeamFeatureLegalHold -> Galley (Public.TeamFeatureStatus 'Public.TeamFeatureLegalHold)
setLegalholdStatusInternal tid status@(Public.tfwoStatus -> statusValue) = do
  do
    -- this extra do is to encapsulate the assertions running before the actual operation.
    -- enabeling LH for teams is only allowed in normal operation; disabled-permanently and
    -- whitelist-teams have no or their own way to do that, resp.
    featureLegalHold <- view (options . optSettings . setFeatureFlags . flagLegalHold)
    case featureLegalHold of
      FeatureLegalHoldDisabledByDefault -> do
        pure ()
      FeatureLegalHoldDisabledPermanently -> do
        throwM legalHoldFeatureFlagNotEnabled
      FeatureLegalHoldWhitelistTeamsAndImplicitConsent -> do
        throwM legalHoldWhitelistedOnly

  -- we're good to update the status now.
  case statusValue of
    Public.TeamFeatureDisabled -> removeSettings' tid
    Public.TeamFeatureEnabled -> do
      ensureNotTooLargeToActivateLegalHold tid
  TeamFeatures.setFeatureStatusNoConfig @'Public.TeamFeatureLegalHold tid status

getFileSharingInternal :: TeamId -> Galley (Public.TeamFeatureStatus 'Public.TeamFeatureFileSharing)
getFileSharingInternal = getFeatureStatusNoConfig @'Public.TeamFeatureFileSharing $ pure Public.TeamFeatureEnabled

setFileSharingInternal :: TeamId -> Public.TeamFeatureStatus 'Public.TeamFeatureFileSharing -> Galley (Public.TeamFeatureStatus 'Public.TeamFeatureFileSharing)
setFileSharingInternal = setFeatureStatusNoConfig @'Public.TeamFeatureFileSharing $ \_ _ -> pure ()

getAppLockInternal :: TeamId -> Galley (Public.TeamFeatureStatus 'Public.TeamFeatureAppLock)
getAppLockInternal tid = do
  Defaults defaultStatus <- view (options . optSettings . setFeatureFlags . flagAppLockDefaults)
  status <- TeamFeatures.getApplockFeatureStatus tid
  pure $ fromMaybe defaultStatus status

setAppLockInternal :: TeamId -> Public.TeamFeatureStatus 'Public.TeamFeatureAppLock -> Galley (Public.TeamFeatureStatus 'Public.TeamFeatureAppLock)
setAppLockInternal tid status = do
  when (Public.applockInactivityTimeoutSecs (Public.tfwcConfig status) < 30) $
    throwM inactivityTimeoutTooLow
  TeamFeatures.setApplockFeatureStatus tid status

getClassifiedDomainsInternal :: TeamId -> Galley (Public.TeamFeatureStatus 'Public.TeamFeatureClassifiedDomains)
getClassifiedDomainsInternal _tid = do
  globalConfig <- view (options . optSettings . setFeatureFlags . flagClassifiedDomains)
  let config = globalConfig
  pure $ case Public.tfwcStatus config of
    Public.TeamFeatureDisabled ->
      Public.TeamFeatureStatusWithConfig Public.TeamFeatureDisabled (Public.TeamFeatureClassifiedDomainsConfig [])
    Public.TeamFeatureEnabled -> config<|MERGE_RESOLUTION|>--- conflicted
+++ resolved
@@ -109,11 +109,8 @@
         getStatus @'Public.TeamFeatureValidateSAMLEmails getValidateSAMLEmailsInternal,
         getStatus @'Public.TeamFeatureDigitalSignatures getDigitalSignaturesInternal,
         getStatus @'Public.TeamFeatureAppLock getAppLockInternal,
-<<<<<<< HEAD
+        getStatus @'Public.TeamFeatureFileSharing getFileSharingInternal,
         getStatus @'Public.TeamFeatureClassifiedDomains getClassifiedDomainsInternal
-=======
-        getStatus @'Public.TeamFeatureFileSharing getFileSharingInternal
->>>>>>> ded38976
       ]
   where
     getStatus ::

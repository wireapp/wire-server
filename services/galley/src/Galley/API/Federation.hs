--- conflicted
+++ resolved
@@ -20,14 +20,7 @@
 
 module Galley.API.Federation where
 
-<<<<<<< HEAD
-import Bilge.Retry (httpHandlers)
-import Cassandra (ClientState, Consistency (LocalQuorum), Page (hasMore, nextPage, result), PrepQuery, QueryParams, R, Tuple, paginate, paramsP)
 import Control.Error hiding (note)
-import Control.Exception (throwIO)
-=======
-import Control.Error
->>>>>>> 2e3a6ec3
 import Control.Lens
 import Data.Bifunctor
 import Data.ByteString.Conversion (toByteString')
@@ -64,11 +57,6 @@
 import Galley.Effects.ConversationStore qualified as E
 import Galley.Effects.FireAndForget qualified as E
 import Galley.Effects.MemberStore qualified as E
-<<<<<<< HEAD
-import Galley.Env
-=======
-import Galley.Effects.ProposalStore (ProposalStore)
->>>>>>> 2e3a6ec3
 import Galley.Options
 import Galley.Types.Conversations.Members
 import Galley.Types.Conversations.One2One
@@ -95,11 +83,6 @@
 import Wire.API.Federation.API.Common (EmptyResponse (..))
 import Wire.API.Federation.API.Galley hiding (id)
 import Wire.API.Federation.Error
-<<<<<<< HEAD
-import Wire.API.FederationUpdate (fetch)
-=======
-import Wire.API.MLS.CommitBundle
->>>>>>> 2e3a6ec3
 import Wire.API.MLS.Credential
 import Wire.API.MLS.GroupInfo
 import Wire.API.MLS.Serialisation
@@ -131,14 +114,10 @@
     :<|> Named @"on-client-removed" (callsFed (exposeAnnotations onClientRemoved))
     :<|> Named @"update-typing-indicator" (callsFed (exposeAnnotations updateTypingIndicator))
     :<|> Named @"on-typing-indicator-updated" onTypingIndicatorUpdated
-<<<<<<< HEAD
     :<|> Named @"get-sub-conversation" getSubConversationForRemoteUser
     :<|> Named @"delete-sub-conversation" (callsFed deleteSubConversationForRemoteUser)
     :<|> Named @"leave-sub-conversation" (callsFed leaveSubConversation)
     :<|> Named @"get-one2one-conversation" getOne2OneConversation
-    :<|> Named @"on-connection-removed" (onFederationConnectionRemoved (toRange (Proxy @500)))
-=======
->>>>>>> 2e3a6ec3
 
 onClientRemoved ::
   ( Member ConversationStore r,
@@ -658,29 +637,134 @@
       Nothing
       msg
 
-mlsSendWelcome ::
-  ( Member (Error InternalError) r,
-    Member GundeckAccess r,
-    Member ExternalAccess r,
-    Member P.TinyLog r,
-    Member (Input Env) r,
-    Member (Input (Local ())) r,
-    Member (Input UTCTime) r
-  ) =>
-  Domain ->
-  MLSWelcomeRequest ->
-  Sem r MLSWelcomeResponse
-mlsSendWelcome origDomain req = do
-  fmap (either (const MLSWelcomeMLSNotEnabled) (const MLSWelcomeSent))
-    . runError @(Tagged 'MLSNotEnabled ())
+getSubConversationForRemoteUser ::
+  Members
+    '[ SubConversationStore,
+       ConversationStore,
+       Input (Local ()),
+       Error InternalError,
+       P.TinyLog
+     ]
+    r =>
+  Domain ->
+  GetSubConversationsRequest ->
+  Sem r GetSubConversationsResponse
+getSubConversationForRemoteUser domain GetSubConversationsRequest {..} =
+  fmap (either GetSubConversationsResponseError GetSubConversationsResponseSuccess)
+    . runError @GalleyError
+    . mapToGalleyError @MLSGetSubConvStaticErrors
     $ do
-      assertMLSEnabled
-      loc <- qualifyLocal ()
-      now <- input
-      welcome <-
-        either (throw . InternalErrorWithDescription . LT.fromStrict) pure $
-          decodeMLS' (fromBase64ByteString req.welcomeMessage)
-      sendLocalWelcomes req.qualifiedConvId (Qualified req.originatingUser origDomain) Nothing now welcome (qualifyAs loc req.recipients)
+      let qusr = Qualified gsreqUser domain
+      lconv <- qualifyLocal gsreqConv
+      getLocalSubConversation qusr lconv gsreqSubConv
+
+leaveSubConversation ::
+  ( HasLeaveSubConversationEffects r,
+    Members
+      '[ Input (Local ()),
+         Resource
+       ]
+      r
+  ) =>
+  Domain ->
+  LeaveSubConversationRequest ->
+  Sem r LeaveSubConversationResponse
+leaveSubConversation domain lscr = do
+  let rusr = toRemoteUnsafe domain (lscrUser lscr)
+      cid = mkClientIdentity (tUntagged rusr) (lscrClient lscr)
+  lcnv <- qualifyLocal (lscrConv lscr)
+  fmap (either (LeaveSubConversationResponseProtocolError . unTagged) id)
+    . runError @MLSProtocolError
+    . fmap (either LeaveSubConversationResponseError id)
+    . runError @GalleyError
+    . mapToGalleyError @LeaveSubConversationStaticErrors
+    $ leaveLocalSubConversation cid lcnv (lscrSubConv lscr)
+      $> LeaveSubConversationResponseOk
+
+deleteSubConversationForRemoteUser ::
+  ( Members
+      '[ ConversationStore,
+         FederatorAccess,
+         Input (Local ()),
+         Input Env,
+         MemberStore,
+         Resource,
+         SubConversationStore
+       ]
+      r
+  ) =>
+  Domain ->
+  DeleteSubConversationFedRequest ->
+  Sem r DeleteSubConversationResponse
+deleteSubConversationForRemoteUser domain DeleteSubConversationFedRequest {..} =
+  fmap
+    ( either
+        DeleteSubConversationResponseError
+        (\() -> DeleteSubConversationResponseSuccess)
+    )
+    . runError @GalleyError
+    . mapToGalleyError @MLSDeleteSubConvStaticErrors
+    $ do
+      let qusr = Qualified dscreqUser domain
+          dsc = DeleteSubConversationRequest dscreqGroupId dscreqEpoch
+      lconv <- qualifyLocal dscreqConv
+      deleteLocalSubConversation qusr lconv dscreqSubConv dsc
+
+getOne2OneConversation ::
+  ( Member ConversationStore r,
+    Member (Input (Local ())) r,
+    Member (Error InternalError) r,
+    Member BrigAccess r
+  ) =>
+  Domain ->
+  GetOne2OneConversationRequest ->
+  Sem r GetOne2OneConversationResponse
+getOne2OneConversation domain (GetOne2OneConversationRequest self other) =
+  fmap (Imports.fromRight GetOne2OneConversationNotConnected)
+    . runError @(Tagged 'NotConnected ())
+    $ do
+      lother <- qualifyLocal other
+      let rself = toRemoteUnsafe domain self
+      ensureConnectedToRemotes lother [rself]
+      let getLocal lconv = do
+            mconv <- E.getConversation (tUnqualified lconv)
+            fmap GetOne2OneConversationOk $ case mconv of
+              Nothing -> pure (localMLSOne2OneConversationAsRemote lconv)
+              Just conv ->
+                note
+                  (InternalErrorWithDescription "Unexpected member list in 1-1 conversation")
+                  (conversationToRemote (tDomain lother) rself conv)
+      foldQualified
+        lother
+        getLocal
+        (const (pure GetOne2OneConversationBackendMismatch))
+        (one2OneConvId BaseProtocolMLSTag (tUntagged lother) (tUntagged rself))
+
+--------------------------------------------------------------------------------
+-- Error handling machinery
+
+class ToGalleyRuntimeError (effs :: EffectRow) r where
+  mapToGalleyError ::
+    Member (Error GalleyError) r =>
+    Sem (Append effs r) a ->
+    Sem r a
+
+instance ToGalleyRuntimeError '[] r where
+  mapToGalleyError = Imports.id
+
+instance
+  forall (err :: GalleyError) effs r.
+  ( ToGalleyRuntimeError effs r,
+    SingI err,
+    Member (Error GalleyError) (Append effs r)
+  ) =>
+  ToGalleyRuntimeError (ErrorS err ': effs) r
+  where
+  mapToGalleyError act =
+    mapToGalleyError @effs @r $
+      runError act >>= \case
+        Left _ -> throw (demote @err)
+        Right res -> pure res
 
 onMLSMessageSent ::
   ( Member ExternalAccess r,
@@ -722,6 +806,30 @@
       runMessagePush loc (Just (tUntagged rcnv)) $
         newMessagePush mempty Nothing rmm.metadata recipients e
 
+mlsSendWelcome ::
+  ( Member (Error InternalError) r,
+    Member GundeckAccess r,
+    Member ExternalAccess r,
+    Member P.TinyLog r,
+    Member (Input Env) r,
+    Member (Input (Local ())) r,
+    Member (Input UTCTime) r
+  ) =>
+  Domain ->
+  MLSWelcomeRequest ->
+  Sem r MLSWelcomeResponse
+mlsSendWelcome origDomain req = do
+  fmap (either (const MLSWelcomeMLSNotEnabled) (const MLSWelcomeSent))
+    . runError @(Tagged 'MLSNotEnabled ())
+    $ do
+      assertMLSEnabled
+      loc <- qualifyLocal ()
+      now <- input
+      welcome <-
+        either (throw . InternalErrorWithDescription . LT.fromStrict) pure $
+          decodeMLS' (fromBase64ByteString req.welcomeMessage)
+      sendLocalWelcomes req.qualifiedConvId (Qualified req.originatingUser origDomain) Nothing now welcome (qualifyAs loc req.recipients)
+
 queryGroupInfo ::
   ( Member ConversationStore r,
     Member (Input (Local ())) r,
@@ -784,210 +892,6 @@
   pushTypingIndicatorEvents origUserId time usersInConv Nothing qcnv typingStatus
   pure EmptyResponse
 
-<<<<<<< HEAD
-getSubConversationForRemoteUser ::
-  Members
-    '[ SubConversationStore,
-       ConversationStore,
-       Input (Local ()),
-       Error InternalError,
-       P.TinyLog
-     ]
-    r =>
-  Domain ->
-  GetSubConversationsRequest ->
-  Sem r GetSubConversationsResponse
-getSubConversationForRemoteUser domain GetSubConversationsRequest {..} =
-  fmap (either GetSubConversationsResponseError GetSubConversationsResponseSuccess)
-    . runError @GalleyError
-    . mapToGalleyError @MLSGetSubConvStaticErrors
-    $ do
-      let qusr = Qualified gsreqUser domain
-      lconv <- qualifyLocal gsreqConv
-      getLocalSubConversation qusr lconv gsreqSubConv
-
-leaveSubConversation ::
-  ( HasLeaveSubConversationEffects r,
-    Members
-      '[ Input (Local ()),
-         Resource
-       ]
-      r
-  ) =>
-  Domain ->
-  LeaveSubConversationRequest ->
-  Sem r LeaveSubConversationResponse
-leaveSubConversation domain lscr = do
-  let rusr = toRemoteUnsafe domain (lscrUser lscr)
-      cid = mkClientIdentity (tUntagged rusr) (lscrClient lscr)
-  lcnv <- qualifyLocal (lscrConv lscr)
-  fmap (either (LeaveSubConversationResponseProtocolError . unTagged) id)
-    . runError @MLSProtocolError
-    . fmap (either LeaveSubConversationResponseError id)
-    . runError @GalleyError
-    . mapToGalleyError @LeaveSubConversationStaticErrors
-    $ leaveLocalSubConversation cid lcnv (lscrSubConv lscr)
-      $> LeaveSubConversationResponseOk
-
-deleteSubConversationForRemoteUser ::
-  ( Members
-      '[ ConversationStore,
-         FederatorAccess,
-         Input (Local ()),
-         Input Env,
-         MemberStore,
-         Resource,
-         SubConversationStore
-       ]
-      r
-  ) =>
-  Domain ->
-  DeleteSubConversationFedRequest ->
-  Sem r DeleteSubConversationResponse
-deleteSubConversationForRemoteUser domain DeleteSubConversationFedRequest {..} =
-  fmap
-    ( either
-        DeleteSubConversationResponseError
-        (\() -> DeleteSubConversationResponseSuccess)
-    )
-    . runError @GalleyError
-    . mapToGalleyError @MLSDeleteSubConvStaticErrors
-    $ do
-      let qusr = Qualified dscreqUser domain
-          dsc = DeleteSubConversationRequest dscreqGroupId dscreqEpoch
-      lconv <- qualifyLocal dscreqConv
-      deleteLocalSubConversation qusr lconv dscreqSubConv dsc
-
-getOne2OneConversation ::
-  ( Member ConversationStore r,
-    Member (Input (Local ())) r,
-    Member (Error InternalError) r,
-    Member BrigAccess r
-  ) =>
-  Domain ->
-  GetOne2OneConversationRequest ->
-  Sem r GetOne2OneConversationResponse
-getOne2OneConversation domain (GetOne2OneConversationRequest self other) =
-  fmap (Imports.fromRight GetOne2OneConversationNotConnected)
-    . runError @(Tagged 'NotConnected ())
-    $ do
-      lother <- qualifyLocal other
-      let rself = toRemoteUnsafe domain self
-      ensureConnectedToRemotes lother [rself]
-      let getLocal lconv = do
-            mconv <- E.getConversation (tUnqualified lconv)
-            fmap GetOne2OneConversationOk $ case mconv of
-              Nothing -> pure (localMLSOne2OneConversationAsRemote lconv)
-              Just conv ->
-                note
-                  (InternalErrorWithDescription "Unexpected member list in 1-1 conversation")
-                  (conversationToRemote (tDomain lother) rself conv)
-      foldQualified
-        lother
-        getLocal
-        (const (pure GetOne2OneConversationBackendMismatch))
-        (one2OneConvId BaseProtocolMLSTag (tUntagged lother) (tUntagged rself))
-
---------------------------------------------------------------------------------
--- Error handling machinery
-
-class ToGalleyRuntimeError (effs :: EffectRow) r where
-  mapToGalleyError ::
-    Member (Error GalleyError) r =>
-    Sem (Append effs r) a ->
-    Sem r a
-
-instance ToGalleyRuntimeError '[] r where
-  mapToGalleyError = Imports.id
-
-instance
-  forall (err :: GalleyError) effs r.
-  ( ToGalleyRuntimeError effs r,
-    SingI err,
-    Member (Error GalleyError) (Append effs r)
-  ) =>
-  ToGalleyRuntimeError (ErrorS err ': effs) r
-  where
-  mapToGalleyError act =
-    mapToGalleyError @effs @r $
-      runError act >>= \case
-        Left _ -> throw (demote @err)
-        Right res -> pure res
-
--- Since we already have the origin domain where the defederation event started,
--- all it needs to carry in addition is the domain it is defederating from. This
--- is all the information that we need to cleanup the database and notify clients.
-onFederationConnectionRemoved ::
-  forall r.
-  ( Member (Input Env) r,
-    Member (Embed IO) r,
-    Member (Input ClientState) r,
-    Member MemberStore r,
-    Member DefederationNotifications r
-  ) =>
-  Range 1 1000 Int32 ->
-  Domain ->
-  Domain ->
-  Sem r EmptyResponse
-onFederationConnectionRemoved range originDomain targetDomain = do
-  fedDomains <- getFederationDomains
-  let federatedWithBoth = all (`elem` fedDomains) [originDomain, targetDomain]
-  when federatedWithBoth $ do
-    sendOnConnectionRemovedNotifications originDomain targetDomain
-    cleanupRemovedConnections originDomain targetDomain range
-    sendOnConnectionRemovedNotifications originDomain targetDomain
-  pure EmptyResponse
-
-getFederationDomains ::
-  ( Member (Input Env) r,
-    Member (Embed IO) r
-  ) =>
-  Sem r [Domain]
-getFederationDomains = do
-  Endpoint (T.unpack -> h) (fromIntegral -> p) <- inputs _brig
-  mgr <- inputs _manager
-  liftIO $ recovering policy httpHandlers $ \_ -> do
-    resp <- fetch $ mkClientEnv mgr $ BaseUrl Http h p ""
-    either throwIO (pure . fmap domain . remotes) resp
-  where
-    policy = capDelay 60_000_000 $ fullJitterBackoff 200_000
-
--- for all conversations owned by backend C, only if there are users from both A and B,
--- remove users from A and B from those conversations
--- This is similar to Galley.API.Internal.deleteFederationDomain
--- However it has some important differences, such as we only remove from our conversations
--- where users for both domains are in the same conversation.
-cleanupRemovedConnections ::
-  forall r.
-  ( Member (Embed IO) r,
-    Member (Input ClientState) r,
-    Member MemberStore r
-  ) =>
-  Domain ->
-  Domain ->
-  Range 1 1000 Int32 ->
-  Sem r ()
-cleanupRemovedConnections domainA domainB (fromRange -> maxPage) = do
-  runPaginated Q.selectConvIdsByRemoteDomain (paramsP LocalQuorum (Identity domainA) maxPage) $ \convIds ->
-    -- `nub $ sort` is a small performance boost, it will drop duplicate convIds from the page results.
-    -- However we can certainly still process a conversation more than once if it is in multiple pages.
-    for_ (nub $ sort convIds) $ \(runIdentity -> convId) -> do
-      -- Check if users from domain B are in the conversation
-      b <- isJust <$> E.checkConvForRemoteDomain convId domainB
-      when b $ do
-        -- Users from both domains exist, delete all of them from the conversation.
-        E.removeRemoteDomain convId domainA
-        E.removeRemoteDomain convId domainB
-  where
-    runPaginated :: (Tuple p, Tuple a) => PrepQuery R p a -> QueryParams p -> ([a] -> Sem r b) -> Sem r b
-    runPaginated q ps f = go f <=< embedClient $ paginate q ps
-    go :: ([a] -> Sem r b) -> Page a -> Sem r b
-    go f page
-      | hasMore page = f (result page) >> embedClient (nextPage page) >>= go f
-      | otherwise = f $ result page
-
-=======
->>>>>>> 2e3a6ec3
 --------------------------------------------------------------------------------
 -- Utilities
 --------------------------------------------------------------------------------

--- conflicted
+++ resolved
@@ -58,11 +58,7 @@
 import Galley.App
 import qualified Galley.Data.Conversation as Data
 import Galley.Effects
-<<<<<<< HEAD
-import qualified Galley.Effects.BrigAccess as E
 import Galley.Effects.ConversationStore (deleteGroupIds)
-=======
->>>>>>> 2c4a3ce5
 import qualified Galley.Effects.ConversationStore as E
 import qualified Galley.Effects.FireAndForget as E
 import qualified Galley.Effects.MemberStore as E
@@ -103,12 +99,7 @@
 import Wire.API.MLS.SubConversation
 import Wire.API.MLS.Welcome
 import Wire.API.Message
-<<<<<<< HEAD
-import Wire.API.Routes.Internal.Brig.Connection
 import Wire.API.Routes.Named (Named (Named))
-=======
-import Wire.API.Routes.Named
->>>>>>> 2c4a3ce5
 import Wire.API.ServantProto
 
 type FederationAPI = "federation" :> FedApi 'Galley
@@ -791,7 +782,6 @@
   pushTypingIndicatorEvents tudOrigUserId tudTime tudUsersInConv Nothing qcnv tudTypingStatus
   pure EmptyResponse
 
-<<<<<<< HEAD
 getSubConversationForRemoteUser ::
   Members
     '[ SubConversationStore,
@@ -901,7 +891,7 @@
       runError act >>= \case
         Left _ -> throw (demote @err)
         Right res -> pure res
-=======
+
 --------------------------------------------------------------------------------
 -- Utilities
 --------------------------------------------------------------------------------
@@ -921,5 +911,4 @@
         ( "An impossible federation error occurred when deleting\
           \ a user from a local conversation: "
             <> displayException e
-        )
->>>>>>> 2c4a3ce5
+        )
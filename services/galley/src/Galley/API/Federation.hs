{-# LANGUAGE OverloadedStrings #-}
{-# LANGUAGE RecordWildCards #-}

-- This file is part of the Wire Server implementation.
--
-- Copyright (C) 2022 Wire Swiss GmbH <opensource@wire.com>
--
-- This program is free software: you can redistribute it and/or modify it under
-- the terms of the GNU Affero General Public License as published by the Free
-- Software Foundation, either version 3 of the License, or (at your option) any
-- later version.
--
-- This program is distributed in the hope that it will be useful, but WITHOUT
-- ANY WARRANTY; without even the implied warranty of MERCHANTABILITY or FITNESS
-- FOR A PARTICULAR PURPOSE. See the GNU Affero General Public License for more
-- details.
--
-- You should have received a copy of the GNU Affero General Public License along
-- with this program. If not, see <https://www.gnu.org/licenses/>.

module Galley.API.Federation where

import Control.Error hiding (note)
import Control.Lens
import Data.Bifunctor
import Data.ByteString.Conversion (toByteString')
import Data.Domain (Domain)
import Data.Id
import Data.Json.Util
import Data.Map qualified as Map
import Data.Map.Lens (toMapOf)
import Data.Qualified
import Data.Range (Range (fromRange))
import Data.Set qualified as Set
import Data.Singletons (SingI (..), demote, sing)
import Data.Tagged
import Data.Text.Lazy qualified as LT
import Data.Time.Clock
import Galley.API.Action
import Galley.API.Error
import Galley.API.MLS.Enabled
import Galley.API.MLS.GroupInfo
import Galley.API.MLS.Message
import Galley.API.MLS.One2One
import Galley.API.MLS.Removal
import Galley.API.MLS.SubConversation hiding (leaveSubConversation)
import Galley.API.MLS.Util
import Galley.API.MLS.Welcome
import Galley.API.Mapping
import Galley.API.Mapping qualified as Mapping
import Galley.API.Message
import Galley.API.Push
import Galley.API.Util
import Galley.App
import Galley.Data.Conversation qualified as Data
import Galley.Effects
import Galley.Effects.ConversationStore qualified as E
import Galley.Effects.FireAndForget qualified as E
import Galley.Effects.MemberStore qualified as E
import Galley.Options
import Galley.Types.Conversations.Members
import Galley.Types.Conversations.One2One
import Galley.Types.UserList (UserList (UserList))
import Imports
import Polysemy
import Polysemy.Error
import Polysemy.Input
import Polysemy.Internal.Kind (Append)
import Polysemy.Resource
import Polysemy.TinyLog
import Polysemy.TinyLog qualified as P
import Servant (ServerT)
import Servant.API
import System.Logger.Class qualified as Log
import Wire.API.Conversation hiding (Member)
import Wire.API.Conversation qualified as Public
import Wire.API.Conversation.Action
import Wire.API.Conversation.Role
import Wire.API.Error
import Wire.API.Error.Galley
import Wire.API.Event.Conversation
import Wire.API.Federation.API
import Wire.API.Federation.API.Common (EmptyResponse (..))
<<<<<<< HEAD
import Wire.API.Federation.API.Galley hiding (id)
=======
import Wire.API.Federation.API.Galley
>>>>>>> 8e4b24c9
import Wire.API.Federation.Error
import Wire.API.MLS.Credential
import Wire.API.MLS.GroupInfo
import Wire.API.MLS.Serialisation
import Wire.API.MLS.SubConversation
import Wire.API.Message
import Wire.API.Routes.Named
import Wire.API.ServantProto
import Wire.API.User (BaseProtocolTag (..))

type FederationAPI = "federation" :> FedApi 'Galley

-- | Convert a polysemy handler to an 'API' value.
federationSitemap ::
  ServerT FederationAPI (Sem GalleyEffects)
federationSitemap =
  Named @"on-conversation-created" onConversationCreated
    :<|> Named @"get-conversations" getConversations
    :<|> Named @"on-conversation-updated" onConversationUpdated
    :<|> Named @"leave-conversation" (callsFed (exposeAnnotations leaveConversation))
    :<|> Named @"on-message-sent" onMessageSent
    :<|> Named @"send-message" (callsFed (exposeAnnotations sendMessage))
    :<|> Named @"on-user-deleted-conversations" (callsFed (exposeAnnotations onUserDeleted))
    :<|> Named @"update-conversation" (callsFed (exposeAnnotations updateConversation))
    :<|> Named @"mls-welcome" mlsSendWelcome
    :<|> Named @"on-mls-message-sent" onMLSMessageSent
    :<|> Named @"send-mls-message" (callsFed (exposeAnnotations sendMLSMessage))
    :<|> Named @"send-mls-commit-bundle" (callsFed (exposeAnnotations sendMLSCommitBundle))
    :<|> Named @"query-group-info" queryGroupInfo
    :<|> Named @"on-client-removed" (callsFed (exposeAnnotations onClientRemoved))
    :<|> Named @"update-typing-indicator" (callsFed (exposeAnnotations updateTypingIndicator))
    :<|> Named @"on-typing-indicator-updated" onTypingIndicatorUpdated
    :<|> Named @"get-sub-conversation" getSubConversationForRemoteUser
    :<|> Named @"delete-sub-conversation" (callsFed deleteSubConversationForRemoteUser)
    :<|> Named @"leave-sub-conversation" (callsFed leaveSubConversation)
    :<|> Named @"get-one2one-conversation" getOne2OneConversation

onClientRemoved ::
  ( Member ConversationStore r,
    Member ExternalAccess r,
    Member FederatorAccess r,
    Member GundeckAccess r,
    Member (Input Env) r,
    Member (Input (Local ())) r,
    Member (Input UTCTime) r,
    Member MemberStore r,
    Member ProposalStore r,
    Member SubConversationStore r,
    Member TinyLog r
  ) =>
  Domain ->
  ClientRemovedRequest ->
  Sem r EmptyResponse
onClientRemoved domain req = do
  let qusr = Qualified req.user domain
  whenM isMLSEnabled $ do
    for_ req.convs $ \convId -> do
      mConv <- E.getConversation convId
      for mConv $ \conv -> do
        lconv <- qualifyLocal conv
<<<<<<< HEAD
        removeClient lconv qusr req.client
=======
        removeClient lconv qusr (req.client)
>>>>>>> 8e4b24c9
  pure EmptyResponse

onConversationCreated ::
  ( Member BrigAccess r,
    Member GundeckAccess r,
    Member ExternalAccess r,
    Member (Input (Local ())) r,
    Member MemberStore r,
    Member P.TinyLog r
  ) =>
  Domain ->
  ConversationCreated ConvId ->
  Sem r EmptyResponse
onConversationCreated domain rc = do
  let qrc = fmap (toRemoteUnsafe domain) rc
  loc <- qualifyLocal ()
  let (localUserIds, _) = partitionQualified loc (map omQualifiedId (toList (nonCreatorMembers rc)))

  addedUserIds <-
    addLocalUsersToRemoteConv
      (cnvId qrc)
      (tUntagged (ccRemoteOrigUserId qrc))
      localUserIds

  let connectedMembers =
        Set.filter
          ( foldQualified
              loc
              (flip Set.member addedUserIds . tUnqualified)
              (const True)
              . omQualifiedId
          )
          (nonCreatorMembers rc)
  -- Make sure to notify only about local users connected to the adder
  let qrcConnected = qrc {nonCreatorMembers = connectedMembers}

  for_ (fromConversationCreated loc qrcConnected) $ \(mem, c) -> do
    let event =
          Event
            (tUntagged (cnvId qrcConnected))
            Nothing
            (tUntagged (ccRemoteOrigUserId qrcConnected))
            qrcConnected.time
            (EdConversation c)
    pushConversationEvent Nothing event (qualifyAs loc [qUnqualified . Public.memId $ mem]) []
  pure EmptyResponse

getConversations ::
  ( Member ConversationStore r,
    Member (Input (Local ())) r
  ) =>
  Domain ->
  GetConversationsRequest ->
  Sem r GetConversationsResponse
getConversations domain (GetConversationsRequest uid cids) = do
  let ruid = toRemoteUnsafe domain uid
  loc <- qualifyLocal ()
  GetConversationsResponse
    . mapMaybe (Mapping.conversationToRemote (tDomain loc) ruid)
    <$> E.getConversations cids

-- | Update the local database with information on conversation members joining
-- or leaving. Finally, push out notifications to local users.
onConversationUpdated ::
  ( Member BrigAccess r,
    Member GundeckAccess r,
    Member ExternalAccess r,
    Member (Input (Local ())) r,
    Member MemberStore r,
    Member P.TinyLog r
  ) =>
  Domain ->
  ConversationUpdate ->
  Sem r EmptyResponse
onConversationUpdated requestingDomain cu = do
  let rcu = toRemoteUnsafe requestingDomain cu
  void $ updateLocalStateOfRemoteConv rcu Nothing
  pure EmptyResponse

-- as of now this will not generate the necessary events on the leaver's domain
leaveConversation ::
  ( Member BackendNotificationQueueAccess r,
    Member ConversationStore r,
    Member (Error InternalError) r,
    Member ExternalAccess r,
    Member FederatorAccess r,
    Member GundeckAccess r,
    Member (Input Env) r,
    Member (Input (Local ())) r,
    Member (Input UTCTime) r,
    Member MemberStore r,
    Member ProposalStore r,
    Member SubConversationStore r,
    Member TinyLog r
  ) =>
  Domain ->
  LeaveConversationRequest ->
  Sem r LeaveConversationResponse
leaveConversation requestingDomain lc = do
  let leaver = Qualified lc.leaver requestingDomain
  lcnv <- qualifyLocal lc.convId

  res <-
    runError
      . mapToRuntimeError @'ConvNotFound RemoveFromConversationErrorNotFound
      . mapToRuntimeError @('ActionDenied 'LeaveConversation) RemoveFromConversationErrorRemovalNotAllowed
      . mapToRuntimeError @'InvalidOperation RemoveFromConversationErrorRemovalNotAllowed
      . mapError @NoChanges (const RemoveFromConversationErrorUnchanged)
      $ do
        (conv, _self) <- getConversationAndMemberWithError @'ConvNotFound leaver lcnv
        outcome <-
          runError @FederationError $
            lcuUpdate
              <$> updateLocalConversation
                @'ConversationLeaveTag
                lcnv
                leaver
                Nothing
                ()
        case outcome of
          Left e -> do
            logFederationError lcnv e
            throw . internalErr $ e
          Right _ -> pure conv

  case res of
    Left e -> pure $ LeaveConversationResponse (Left e)
    Right conv -> do
      let remotes = filter ((== qDomain leaver) . tDomain) (rmId <$> Data.convRemoteMembers conv)
      let botsAndMembers = BotsAndMembers mempty (Set.fromList remotes) mempty
      do
        outcome <-
          runError @FederationError $
            notifyConversationAction
              SConversationLeaveTag
              leaver
              False
              Nothing
              (qualifyAs lcnv conv)
              botsAndMembers
              ()
        case outcome of
          Left e -> do
            logFederationError lcnv e
            throw . internalErr $ e
          Right _ -> pure ()

      pure $ LeaveConversationResponse (Right ())
  where
    internalErr = InternalErrorWithDescription . LT.pack . displayException

-- FUTUREWORK: report errors to the originating backend
-- FUTUREWORK: error handling for missing / mismatched clients
-- FUTUREWORK: support bots
onMessageSent ::
  ( Member GundeckAccess r,
    Member ExternalAccess r,
    Member MemberStore r,
    Member (Input (Local ())) r,
    Member P.TinyLog r
  ) =>
  Domain ->
  RemoteMessage ConvId ->
  Sem r EmptyResponse
onMessageSent domain rmUnqualified = do
  let rm = fmap (toRemoteUnsafe domain) rmUnqualified
      convId = tUntagged rm.conversation
      msgMetadata =
        MessageMetadata
          { mmNativePush = push rm,
            mmTransient = transient rm,
            mmNativePriority = priority rm,
            mmData = _data rm
          }
      recipientMap = userClientMap rm.recipients
      msgs = toMapOf (itraversed <.> itraversed) recipientMap
  (members, allMembers) <-
    first Set.fromList
      <$> E.selectRemoteMembers (Map.keys recipientMap) rm.conversation
  unless allMembers $
    P.warn $
      Log.field "conversation" (toByteString' (qUnqualified convId))
        Log.~~ Log.field "domain" (toByteString' (qDomain convId))
        Log.~~ Log.msg
          ( "Attempt to send remote message to local\
            \ users not in the conversation" ::
              ByteString
          )
  loc <- qualifyLocal ()
  void $
    sendLocalMessages
      loc
      rm.time
      rm.sender
      rm.senderClient
      Nothing
      (Just convId)
      mempty
      msgMetadata
      (Map.filterWithKey (\(uid, _) _ -> Set.member uid members) msgs)
  pure EmptyResponse

sendMessage ::
  ( Member BrigAccess r,
    Member ClientStore r,
    Member ConversationStore r,
    Member (Error InvalidInput) r,
    Member FederatorAccess r,
    Member BackendNotificationQueueAccess r,
    Member GundeckAccess r,
    Member (Input (Local ())) r,
    Member (Input Opts) r,
    Member (Input UTCTime) r,
    Member ExternalAccess r,
    Member TeamStore r,
    Member P.TinyLog r
  ) =>
  Domain ->
  ProteusMessageSendRequest ->
  Sem r MessageSendResponse
sendMessage originDomain msr = do
  let sender = Qualified msr.sender originDomain
  msg <- either throwErr pure (fromProto (fromBase64ByteString msr.rawMessage))
  lcnv <- qualifyLocal msr.convId
  MessageSendResponse <$> postQualifiedOtrMessage User sender Nothing lcnv msg
  where
    throwErr = throw . InvalidPayload . LT.pack

onUserDeleted ::
  ( Member BackendNotificationQueueAccess r,
    Member ConversationStore r,
    Member FederatorAccess r,
    Member FireAndForget r,
    Member ExternalAccess r,
    Member GundeckAccess r,
    Member (Input (Local ())) r,
    Member (Input UTCTime) r,
    Member (Input Env) r,
    Member MemberStore r,
    Member ProposalStore r,
    Member SubConversationStore r,
    Member TinyLog r
  ) =>
  Domain ->
  UserDeletedConversationsNotification ->
  Sem r EmptyResponse
onUserDeleted origDomain udcn = do
  let deletedUser = toRemoteUnsafe origDomain udcn.user
      untaggedDeletedUser = tUntagged deletedUser
      convIds = conversations udcn

  E.spawnMany $
    fromRange convIds <&> \c -> do
      lc <- qualifyLocal c
      mconv <- E.getConversation c
      E.deleteMembers c (UserList [] [deletedUser])
      for_ mconv $ \conv -> do
        when (isRemoteMember deletedUser (Data.convRemoteMembers conv)) $
          case Data.convType conv of
            -- No need for a notification on One2One conv as the user is being
            -- deleted and that notification should suffice.
            Public.One2OneConv -> pure ()
            -- No need for a notification on Connect Conv as there should be no
            -- other user in the conv.
            Public.ConnectConv -> pure ()
            -- The self conv cannot be on a remote backend.
            Public.SelfConv -> pure ()
            Public.RegularConv -> do
              let botsAndMembers = convBotsAndMembers conv
              removeUser (qualifyAs lc conv) (tUntagged deletedUser)
              outcome <-
                runError @FederationError $
                  notifyConversationAction
                    (sing @'ConversationLeaveTag)
                    untaggedDeletedUser
                    False
                    Nothing
                    (qualifyAs lc conv)
                    botsAndMembers
                    ()
              case outcome of
                Left e -> logFederationError lc e
                Right _ -> pure ()
  pure EmptyResponse

updateConversation ::
  forall r.
  ( Member BackendNotificationQueueAccess r,
    Member BrigAccess r,
    Member CodeStore r,
    Member BotAccess r,
    Member FireAndForget r,
    Member (Error FederationError) r,
    Member (Error InvalidInput) r,
    Member ExternalAccess r,
    Member FederatorAccess r,
    Member (Error InternalError) r,
    Member GundeckAccess r,
    Member (Input Env) r,
    Member (Input Opts) r,
    Member (Input UTCTime) r,
    Member LegalHoldStore r,
    Member MemberStore r,
    Member ProposalStore r,
    Member TeamStore r,
    Member TinyLog r,
    Member ConversationStore r,
    Member SubConversationStore r,
    Member TeamFeatureStore r,
    Member (Input (Local ())) r
  ) =>
  Domain ->
  ConversationUpdateRequest ->
  Sem r ConversationUpdateResponse
updateConversation origDomain updateRequest = do
  loc <- qualifyLocal ()
  let rusr = toRemoteUnsafe origDomain updateRequest.user
      lcnv = qualifyAs loc updateRequest.convId

  mkResponse $ case action updateRequest of
    SomeConversationAction tag action -> case tag of
      SConversationJoinTag ->
        mapToGalleyError @(HasConversationActionGalleyErrors 'ConversationJoinTag)
          . fmap lcuUpdate
          $ updateLocalConversation @'ConversationJoinTag lcnv (tUntagged rusr) Nothing action
      SConversationLeaveTag ->
        mapToGalleyError
          @(HasConversationActionGalleyErrors 'ConversationLeaveTag)
          . fmap lcuUpdate
          $ updateLocalConversation @'ConversationLeaveTag lcnv (tUntagged rusr) Nothing action
      SConversationRemoveMembersTag ->
        mapToGalleyError
          @(HasConversationActionGalleyErrors 'ConversationRemoveMembersTag)
          . fmap lcuUpdate
          $ updateLocalConversation @'ConversationRemoveMembersTag lcnv (tUntagged rusr) Nothing action
      SConversationMemberUpdateTag ->
        mapToGalleyError
          @(HasConversationActionGalleyErrors 'ConversationMemberUpdateTag)
          . fmap lcuUpdate
          $ updateLocalConversation @'ConversationMemberUpdateTag lcnv (tUntagged rusr) Nothing action
      SConversationDeleteTag ->
        mapToGalleyError
          @(HasConversationActionGalleyErrors 'ConversationDeleteTag)
          . fmap lcuUpdate
          $ updateLocalConversation @'ConversationDeleteTag lcnv (tUntagged rusr) Nothing action
      SConversationRenameTag ->
        mapToGalleyError
          @(HasConversationActionGalleyErrors 'ConversationRenameTag)
          . fmap lcuUpdate
          $ updateLocalConversation @'ConversationRenameTag lcnv (tUntagged rusr) Nothing action
      SConversationMessageTimerUpdateTag ->
        mapToGalleyError
          @(HasConversationActionGalleyErrors 'ConversationMessageTimerUpdateTag)
          . fmap lcuUpdate
          $ updateLocalConversation @'ConversationMessageTimerUpdateTag lcnv (tUntagged rusr) Nothing action
      SConversationReceiptModeUpdateTag ->
        mapToGalleyError @(HasConversationActionGalleyErrors 'ConversationReceiptModeUpdateTag)
          . fmap lcuUpdate
          $ updateLocalConversation @'ConversationReceiptModeUpdateTag lcnv (tUntagged rusr) Nothing action
      SConversationAccessDataTag ->
        mapToGalleyError
          @(HasConversationActionGalleyErrors 'ConversationAccessDataTag)
          . fmap lcuUpdate
          $ updateLocalConversation @'ConversationAccessDataTag lcnv (tUntagged rusr) Nothing action
      SConversationUpdateProtocolTag ->
        mapToGalleyError
          @(HasConversationActionGalleyErrors 'ConversationUpdateProtocolTag)
          . fmap lcuUpdate
          $ updateLocalConversation @'ConversationUpdateProtocolTag lcnv (tUntagged rusr) Nothing action
  where
    mkResponse =
      fmap (either ConversationUpdateResponseError Imports.id)
        . runError @GalleyError
        . fmap (fromRight ConversationUpdateResponseNoChanges)
        . runError @NoChanges
        . fmap (either ConversationUpdateResponseNonFederatingBackends Imports.id)
        . runError @NonFederatingBackends
<<<<<<< HEAD
        . fmap (either ConversationUpdateResponseUnreachableBackends id)
=======
        . fmap (either ConversationUpdateResponseUnreachableBackends Imports.id)
>>>>>>> 8e4b24c9
        . runError @UnreachableBackends
        . fmap ConversationUpdateResponseUpdate

handleMLSMessageErrors ::
  ( r1
      ~ Append
          MLSBundleStaticErrors
          ( Error UnreachableBackends
              ': Error NonFederatingBackends
              ': Error MLSProposalFailure
              ': Error GalleyError
              ': Error MLSProtocolError
              ': r
          )
  ) =>
  Sem r1 MLSMessageResponse ->
  Sem r MLSMessageResponse
handleMLSMessageErrors =
  fmap (either (MLSMessageResponseProtocolError . unTagged) Imports.id)
    . runError @MLSProtocolError
    . fmap (either MLSMessageResponseError Imports.id)
    . runError
    . fmap (either (MLSMessageResponseProposalFailure . pfInner) Imports.id)
    . runError
    . fmap (either MLSMessageResponseNonFederatingBackends Imports.id)
    . runError
<<<<<<< HEAD
    . fmap (either (MLSMessageResponseUnreachableBackends . Set.fromList . (.backends)) id)
=======
    . fmap (either (MLSMessageResponseUnreachableBackends . Set.fromList . (.backends)) Imports.id)
>>>>>>> 8e4b24c9
    . runError @UnreachableBackends
    . mapToGalleyError @MLSBundleStaticErrors

sendMLSCommitBundle ::
  ( Member BackendNotificationQueueAccess r,
    Member BrigAccess r,
    Member ConversationStore r,
    Member ExternalAccess r,
    Member (Error FederationError) r,
    Member (Error InternalError) r,
    Member FederatorAccess r,
    Member GundeckAccess r,
    Member (Input (Local ())) r,
    Member (Input Env) r,
    Member (Input Opts) r,
    Member (Input UTCTime) r,
    Member LegalHoldStore r,
    Member MemberStore r,
    Member Resource r,
    Member TeamStore r,
    Member P.TinyLog r,
    Member SubConversationStore r,
    Member ProposalStore r
  ) =>
  Domain ->
  MLSMessageSendRequest ->
  Sem r MLSMessageResponse
sendMLSCommitBundle remoteDomain msr = handleMLSMessageErrors $ do
  assertMLSEnabled
  loc <- qualifyLocal ()
  let sender = toRemoteUnsafe remoteDomain msr.sender
<<<<<<< HEAD
  bundle <-
    either (throw . mlsProtocolError) pure $
      decodeMLS' (fromBase64ByteString msr.rawMessage)

  ibundle <- noteS @'MLSUnsupportedMessage $ mkIncomingBundle bundle
  (ctype, qConvOrSub) <- getConvFromGroupId ibundle.groupId
  when (qUnqualified qConvOrSub /= msr.convOrSubId) $ throwS @'MLSGroupConversationMismatch
  uncurry MLSMessageResponseUpdates . (,mempty) . map lcuUpdate
    <$> postMLSCommitBundle
      loc
      (tUntagged sender)
      msr.senderClient
      ctype
      qConvOrSub
      Nothing
      ibundle
=======
  bundle <- either (throw . mlsProtocolError) pure $ deserializeCommitBundle (fromBase64ByteString msr.rawMessage)
  let msg = rmValue (cbCommitMsg bundle)
  qcnv <- E.getConversationIdByGroupId (msgGroupId msg) >>= noteS @'ConvNotFound
  when (Conv (qUnqualified qcnv) /= convOrSubId msr) $ throwS @'MLSGroupConversationMismatch
  MLSMessageResponseUpdates . map lcuUpdate
    <$> postMLSCommitBundle loc (tUntagged sender) Nothing qcnv Nothing bundle
>>>>>>> 8e4b24c9

sendMLSMessage ::
  ( Member BackendNotificationQueueAccess r,
    Member BrigAccess r,
    Member ConversationStore r,
    Member ExternalAccess r,
    Member (Error FederationError) r,
    Member (Error InternalError) r,
    Member FederatorAccess r,
    Member GundeckAccess r,
    Member (Input (Local ())) r,
    Member (Input Env) r,
    Member (Input Opts) r,
    Member (Input UTCTime) r,
    Member LegalHoldStore r,
    Member MemberStore r,
    Member TeamStore r,
    Member P.TinyLog r,
    Member ProposalStore r,
    Member SubConversationStore r
  ) =>
  Domain ->
  MLSMessageSendRequest ->
  Sem r MLSMessageResponse
sendMLSMessage remoteDomain msr = handleMLSMessageErrors $ do
  assertMLSEnabled
  loc <- qualifyLocal ()
  let sender = toRemoteUnsafe remoteDomain msr.sender
  raw <- either (throw . mlsProtocolError) pure $ decodeMLS' (fromBase64ByteString msr.rawMessage)
<<<<<<< HEAD
  msg <- noteS @'MLSUnsupportedMessage $ mkIncomingMessage raw
  (ctype, qConvOrSub) <- getConvFromGroupId msg.groupId
  when (qUnqualified qConvOrSub /= msr.convOrSubId) $ throwS @'MLSGroupConversationMismatch
  uncurry MLSMessageResponseUpdates . first (map lcuUpdate)
    <$> postMLSMessage
      loc
      (tUntagged sender)
      msr.senderClient
      ctype
      qConvOrSub
      Nothing
      msg

getSubConversationForRemoteUser ::
  Members
    '[ SubConversationStore,
       ConversationStore,
       Input (Local ()),
       Error InternalError,
       P.TinyLog
     ]
    r =>
  Domain ->
  GetSubConversationsRequest ->
  Sem r GetSubConversationsResponse
getSubConversationForRemoteUser domain GetSubConversationsRequest {..} =
  fmap (either GetSubConversationsResponseError GetSubConversationsResponseSuccess)
    . runError @GalleyError
    . mapToGalleyError @MLSGetSubConvStaticErrors
    $ do
      let qusr = Qualified gsreqUser domain
      lconv <- qualifyLocal gsreqConv
      getLocalSubConversation qusr lconv gsreqSubConv

leaveSubConversation ::
  ( HasLeaveSubConversationEffects r,
    Members
      '[ Input (Local ()),
         Resource
       ]
      r
  ) =>
  Domain ->
  LeaveSubConversationRequest ->
  Sem r LeaveSubConversationResponse
leaveSubConversation domain lscr = do
  let rusr = toRemoteUnsafe domain (lscrUser lscr)
      cid = mkClientIdentity (tUntagged rusr) (lscrClient lscr)
  lcnv <- qualifyLocal (lscrConv lscr)
  fmap (either (LeaveSubConversationResponseProtocolError . unTagged) id)
    . runError @MLSProtocolError
    . fmap (either LeaveSubConversationResponseError id)
    . runError @GalleyError
    . mapToGalleyError @LeaveSubConversationStaticErrors
    $ leaveLocalSubConversation cid lcnv (lscrSubConv lscr)
      $> LeaveSubConversationResponseOk

deleteSubConversationForRemoteUser ::
  ( Members
      '[ ConversationStore,
         FederatorAccess,
         Input (Local ()),
         Input Env,
         MemberStore,
         Resource,
         SubConversationStore
       ]
      r
  ) =>
  Domain ->
  DeleteSubConversationFedRequest ->
  Sem r DeleteSubConversationResponse
deleteSubConversationForRemoteUser domain DeleteSubConversationFedRequest {..} =
  fmap
    ( either
        DeleteSubConversationResponseError
        (\() -> DeleteSubConversationResponseSuccess)
    )
    . runError @GalleyError
    . mapToGalleyError @MLSDeleteSubConvStaticErrors
    $ do
      let qusr = Qualified dscreqUser domain
          dsc = DeleteSubConversationRequest dscreqGroupId dscreqEpoch
      lconv <- qualifyLocal dscreqConv
      deleteLocalSubConversation qusr lconv dscreqSubConv dsc

getOne2OneConversation ::
  ( Member ConversationStore r,
    Member (Input (Local ())) r,
    Member (Error InternalError) r,
    Member BrigAccess r
  ) =>
  Domain ->
  GetOne2OneConversationRequest ->
  Sem r GetOne2OneConversationResponse
getOne2OneConversation domain (GetOne2OneConversationRequest self other) =
  fmap (Imports.fromRight GetOne2OneConversationNotConnected)
    . runError @(Tagged 'NotConnected ())
    $ do
      lother <- qualifyLocal other
      let rself = toRemoteUnsafe domain self
      ensureConnectedToRemotes lother [rself]
      let getLocal lconv = do
            mconv <- E.getConversation (tUnqualified lconv)
            fmap GetOne2OneConversationOk $ case mconv of
              Nothing -> pure (localMLSOne2OneConversationAsRemote lconv)
              Just conv ->
                note
                  (InternalErrorWithDescription "Unexpected member list in 1-1 conversation")
                  (conversationToRemote (tDomain lother) rself conv)
      foldQualified
        lother
        getLocal
        (const (pure GetOne2OneConversationBackendMismatch))
        (one2OneConvId BaseProtocolMLSTag (tUntagged lother) (tUntagged rself))

--------------------------------------------------------------------------------
-- Error handling machinery
=======
  case rmValue raw of
    SomeMessage _ msg -> do
      qcnv <- E.getConversationIdByGroupId (msgGroupId msg) >>= noteS @'ConvNotFound
      when (Conv (qUnqualified qcnv) /= convOrSubId msr) $ throwS @'MLSGroupConversationMismatch
      MLSMessageResponseUpdates
        . map lcuUpdate
        . fst
        <$> postMLSMessage loc (tUntagged sender) Nothing qcnv Nothing raw
>>>>>>> 8e4b24c9

class ToGalleyRuntimeError (effs :: EffectRow) r where
  mapToGalleyError ::
    Member (Error GalleyError) r =>
    Sem (Append effs r) a ->
    Sem r a

instance ToGalleyRuntimeError '[] r where
  mapToGalleyError = Imports.id

instance
  forall (err :: GalleyError) effs r.
  ( ToGalleyRuntimeError effs r,
    SingI err,
    Member (Error GalleyError) (Append effs r)
  ) =>
  ToGalleyRuntimeError (ErrorS err ': effs) r
  where
  mapToGalleyError act =
    mapToGalleyError @effs @r $
      runError act >>= \case
        Left _ -> throw (demote @err)
        Right res -> pure res

<<<<<<< HEAD
=======
mlsSendWelcome ::
  ( Member BrigAccess r,
    Member (Error InternalError) r,
    Member (Input Env) r,
    Member (Input (Local ())) r,
    Member (Input UTCTime) r
  ) =>
  Domain ->
  MLSWelcomeRequest ->
  Sem r MLSWelcomeResponse
mlsSendWelcome _origDomain (fromBase64ByteString . mlsWelcomeRequest -> rawWelcome) =
  fmap (either (const MLSWelcomeMLSNotEnabled) (const MLSWelcomeSent))
    . runError @(Tagged 'MLSNotEnabled ())
    $ do
      assertMLSEnabled
      loc <- qualifyLocal ()
      now <- input
      welcome <- either (throw . InternalErrorWithDescription . LT.fromStrict) pure $ decodeMLS' rawWelcome
      -- Extract only recipients local to this backend
      rcpts <-
        fmap catMaybes
          $ traverse
            ( fmap (fmap cidQualifiedClient . hush)
                . runError @(Tagged 'MLSKeyPackageRefNotFound ())
                . derefKeyPackage
                . gsNewMember
            )
          $ welSecrets welcome
      let lrcpts = qualifyAs loc $ fst $ partitionQualified loc rcpts
      sendLocalWelcomes Nothing now rawWelcome lrcpts

>>>>>>> 8e4b24c9
onMLSMessageSent ::
  ( Member ExternalAccess r,
    Member GundeckAccess r,
    Member (Input (Local ())) r,
    Member (Input Env) r,
    Member MemberStore r,
    Member P.TinyLog r
  ) =>
  Domain ->
  RemoteMLSMessage ->
<<<<<<< HEAD
  Sem r RemoteMLSMessageResponse
onMLSMessageSent domain rmm =
  fmap (either (const RemoteMLSMessageMLSNotEnabled) (const RemoteMLSMessageOk))
=======
  Sem r EmptyResponse
onMLSMessageSent domain rmm =
  (EmptyResponse <$)
    . (logError =<<)
>>>>>>> 8e4b24c9
    . runError @(Tagged 'MLSNotEnabled ())
    $ do
      assertMLSEnabled
      loc <- qualifyLocal ()
      let rcnv = toRemoteUnsafe domain rmm.conversation
      let users = Set.fromList (map fst rmm.recipients)
      (members, allMembers) <-
        first Set.fromList
          <$> E.selectRemoteMembers (toList users) rcnv
      unless allMembers $
        P.warn $
          Log.field "conversation" (toByteString' (tUnqualified rcnv))
            Log.~~ Log.field "domain" (toByteString' (tDomain rcnv))
            Log.~~ Log.msg
              ( "Attempt to send remote message to local\
                \ users not in the conversation" ::
                  ByteString
              )
      let recipients = filter (\(u, _) -> Set.member u members) rmm.recipients
      -- FUTUREWORK: support local bots
      let e =
            Event (tUntagged rcnv) rmm.subConversation rmm.sender rmm.time $
              EdMLSMessage (fromBase64ByteString rmm.message)

      runMessagePush loc (Just (tUntagged rcnv)) $
        newMessagePush mempty Nothing rmm.metadata recipients e
  where
    logError :: Member P.TinyLog r => Either (Tagged 'MLSNotEnabled ()) () -> Sem r ()
    logError (Left _) =
      P.warn $
        Log.field "conversation" (toByteString' rmm.conversation)
          Log.~~ Log.field "domain" (toByteString' domain)
          Log.~~ Log.msg
            ("Cannot process remote MLS message because MLS is disabled on this backend" :: ByteString)
    logError _ = pure ()

mlsSendWelcome ::
  ( Member (Error InternalError) r,
    Member GundeckAccess r,
    Member ExternalAccess r,
    Member P.TinyLog r,
    Member (Input Env) r,
    Member (Input (Local ())) r,
    Member (Input UTCTime) r
  ) =>
  Domain ->
  MLSWelcomeRequest ->
  Sem r MLSWelcomeResponse
mlsSendWelcome origDomain req = do
  fmap (either (const MLSWelcomeMLSNotEnabled) (const MLSWelcomeSent))
    . runError @(Tagged 'MLSNotEnabled ())
    $ do
      assertMLSEnabled
      loc <- qualifyLocal ()
      now <- input
      welcome <-
        either (throw . InternalErrorWithDescription . LT.fromStrict) pure $
          decodeMLS' (fromBase64ByteString req.welcomeMessage)
      sendLocalWelcomes req.qualifiedConvId (Qualified req.originatingUser origDomain) Nothing now welcome (qualifyAs loc req.recipients)

queryGroupInfo ::
  ( Member ConversationStore r,
    Member (Input (Local ())) r,
    Member (Input Env) r,
    Member SubConversationStore r,
    Member MemberStore r
  ) =>
  Domain ->
  GetGroupInfoRequest ->
  Sem r GetGroupInfoResponse
queryGroupInfo origDomain req =
  fmap (either GetGroupInfoResponseError GetGroupInfoResponseState)
    . runError @GalleyError
    . mapToGalleyError @MLSGroupInfoStaticErrors
    $ do
      assertMLSEnabled
      let sender = toRemoteUnsafe origDomain . (.sender) $ req
      state <- case req.conv of
        Conv convId -> do
          lconvId <- qualifyLocal convId
          getGroupInfoFromLocalConv (tUntagged sender) lconvId
        SubConv convId subConvId -> do
          lconvId <- qualifyLocal convId
          getSubConversationGroupInfoFromLocalConv (tUntagged sender) subConvId lconvId
      pure
        . Base64ByteString
        . unGroupInfoData
        $ state

updateTypingIndicator ::
  ( Member GundeckAccess r,
    Member FederatorAccess r,
    Member ConversationStore r,
    Member (Input UTCTime) r,
    Member (Input (Local ())) r
  ) =>
  Domain ->
  TypingDataUpdateRequest ->
  Sem r TypingDataUpdateResponse
updateTypingIndicator origDomain TypingDataUpdateRequest {..} = do
  let qusr = Qualified userId origDomain
  lcnv <- qualifyLocal convId

  ret <- runError
    . mapToRuntimeError @'ConvNotFound ConvNotFound
    $ do
      (conv, _) <- getConversationAndMemberWithError @'ConvNotFound qusr lcnv
      notifyTypingIndicator conv qusr Nothing typingStatus

  pure (either TypingDataUpdateError TypingDataUpdateSuccess ret)

onTypingIndicatorUpdated ::
  ( Member GundeckAccess r
  ) =>
  Domain ->
  TypingDataUpdated ->
  Sem r EmptyResponse
onTypingIndicatorUpdated origDomain TypingDataUpdated {..} = do
  let qcnv = Qualified convId origDomain
  pushTypingIndicatorEvents origUserId time usersInConv Nothing qcnv typingStatus
  pure EmptyResponse

--------------------------------------------------------------------------------
-- Utilities
--------------------------------------------------------------------------------

-- | Log a federation error that is impossible in processing a remote request
-- for a local conversation.
logFederationError ::
  Member P.TinyLog r =>
  Local ConvId ->
  FederationError ->
  Sem r ()
logFederationError lc e =
  P.warn $
    Log.field "conversation" (toByteString' (tUnqualified lc))
      Log.~~ Log.field "domain" (toByteString' (tDomain lc))
      Log.~~ Log.msg
        ( "An impossible federation error occurred when deleting\
          \ a user from a local conversation: "
            <> displayException e
        )<|MERGE_RESOLUTION|>--- conflicted
+++ resolved
@@ -81,11 +81,7 @@
 import Wire.API.Event.Conversation
 import Wire.API.Federation.API
 import Wire.API.Federation.API.Common (EmptyResponse (..))
-<<<<<<< HEAD
-import Wire.API.Federation.API.Galley hiding (id)
-=======
 import Wire.API.Federation.API.Galley
->>>>>>> 8e4b24c9
 import Wire.API.Federation.Error
 import Wire.API.MLS.Credential
 import Wire.API.MLS.GroupInfo
@@ -146,11 +142,7 @@
       mConv <- E.getConversation convId
       for mConv $ \conv -> do
         lconv <- qualifyLocal conv
-<<<<<<< HEAD
-        removeClient lconv qusr req.client
-=======
         removeClient lconv qusr (req.client)
->>>>>>> 8e4b24c9
   pure EmptyResponse
 
 onConversationCreated ::
@@ -528,11 +520,7 @@
         . runError @NoChanges
         . fmap (either ConversationUpdateResponseNonFederatingBackends Imports.id)
         . runError @NonFederatingBackends
-<<<<<<< HEAD
-        . fmap (either ConversationUpdateResponseUnreachableBackends id)
-=======
         . fmap (either ConversationUpdateResponseUnreachableBackends Imports.id)
->>>>>>> 8e4b24c9
         . runError @UnreachableBackends
         . fmap ConversationUpdateResponseUpdate
 
@@ -559,11 +547,7 @@
     . runError
     . fmap (either MLSMessageResponseNonFederatingBackends Imports.id)
     . runError
-<<<<<<< HEAD
-    . fmap (either (MLSMessageResponseUnreachableBackends . Set.fromList . (.backends)) id)
-=======
     . fmap (either (MLSMessageResponseUnreachableBackends . Set.fromList . (.backends)) Imports.id)
->>>>>>> 8e4b24c9
     . runError @UnreachableBackends
     . mapToGalleyError @MLSBundleStaticErrors
 
@@ -595,7 +579,6 @@
   assertMLSEnabled
   loc <- qualifyLocal ()
   let sender = toRemoteUnsafe remoteDomain msr.sender
-<<<<<<< HEAD
   bundle <-
     either (throw . mlsProtocolError) pure $
       decodeMLS' (fromBase64ByteString msr.rawMessage)
@@ -603,7 +586,7 @@
   ibundle <- noteS @'MLSUnsupportedMessage $ mkIncomingBundle bundle
   (ctype, qConvOrSub) <- getConvFromGroupId ibundle.groupId
   when (qUnqualified qConvOrSub /= msr.convOrSubId) $ throwS @'MLSGroupConversationMismatch
-  uncurry MLSMessageResponseUpdates . (,mempty) . map lcuUpdate
+  MLSMessageResponseUpdates . map lcuUpdate
     <$> postMLSCommitBundle
       loc
       (tUntagged sender)
@@ -612,14 +595,6 @@
       qConvOrSub
       Nothing
       ibundle
-=======
-  bundle <- either (throw . mlsProtocolError) pure $ deserializeCommitBundle (fromBase64ByteString msr.rawMessage)
-  let msg = rmValue (cbCommitMsg bundle)
-  qcnv <- E.getConversationIdByGroupId (msgGroupId msg) >>= noteS @'ConvNotFound
-  when (Conv (qUnqualified qcnv) /= convOrSubId msr) $ throwS @'MLSGroupConversationMismatch
-  MLSMessageResponseUpdates . map lcuUpdate
-    <$> postMLSCommitBundle loc (tUntagged sender) Nothing qcnv Nothing bundle
->>>>>>> 8e4b24c9
 
 sendMLSMessage ::
   ( Member BackendNotificationQueueAccess r,
@@ -649,11 +624,10 @@
   loc <- qualifyLocal ()
   let sender = toRemoteUnsafe remoteDomain msr.sender
   raw <- either (throw . mlsProtocolError) pure $ decodeMLS' (fromBase64ByteString msr.rawMessage)
-<<<<<<< HEAD
   msg <- noteS @'MLSUnsupportedMessage $ mkIncomingMessage raw
   (ctype, qConvOrSub) <- getConvFromGroupId msg.groupId
   when (qUnqualified qConvOrSub /= msr.convOrSubId) $ throwS @'MLSGroupConversationMismatch
-  uncurry MLSMessageResponseUpdates . first (map lcuUpdate)
+  MLSMessageResponseUpdates . map lcuUpdate . fst
     <$> postMLSMessage
       loc
       (tUntagged sender)
@@ -699,9 +673,9 @@
   let rusr = toRemoteUnsafe domain (lscrUser lscr)
       cid = mkClientIdentity (tUntagged rusr) (lscrClient lscr)
   lcnv <- qualifyLocal (lscrConv lscr)
-  fmap (either (LeaveSubConversationResponseProtocolError . unTagged) id)
+  fmap (either (LeaveSubConversationResponseProtocolError . unTagged) Imports.id)
     . runError @MLSProtocolError
-    . fmap (either LeaveSubConversationResponseError id)
+    . fmap (either LeaveSubConversationResponseError Imports.id)
     . runError @GalleyError
     . mapToGalleyError @LeaveSubConversationStaticErrors
     $ leaveLocalSubConversation cid lcnv (lscrSubConv lscr)
@@ -768,16 +742,6 @@
 
 --------------------------------------------------------------------------------
 -- Error handling machinery
-=======
-  case rmValue raw of
-    SomeMessage _ msg -> do
-      qcnv <- E.getConversationIdByGroupId (msgGroupId msg) >>= noteS @'ConvNotFound
-      when (Conv (qUnqualified qcnv) /= convOrSubId msr) $ throwS @'MLSGroupConversationMismatch
-      MLSMessageResponseUpdates
-        . map lcuUpdate
-        . fst
-        <$> postMLSMessage loc (tUntagged sender) Nothing qcnv Nothing raw
->>>>>>> 8e4b24c9
 
 class ToGalleyRuntimeError (effs :: EffectRow) r where
   mapToGalleyError ::
@@ -802,40 +766,6 @@
         Left _ -> throw (demote @err)
         Right res -> pure res
 
-<<<<<<< HEAD
-=======
-mlsSendWelcome ::
-  ( Member BrigAccess r,
-    Member (Error InternalError) r,
-    Member (Input Env) r,
-    Member (Input (Local ())) r,
-    Member (Input UTCTime) r
-  ) =>
-  Domain ->
-  MLSWelcomeRequest ->
-  Sem r MLSWelcomeResponse
-mlsSendWelcome _origDomain (fromBase64ByteString . mlsWelcomeRequest -> rawWelcome) =
-  fmap (either (const MLSWelcomeMLSNotEnabled) (const MLSWelcomeSent))
-    . runError @(Tagged 'MLSNotEnabled ())
-    $ do
-      assertMLSEnabled
-      loc <- qualifyLocal ()
-      now <- input
-      welcome <- either (throw . InternalErrorWithDescription . LT.fromStrict) pure $ decodeMLS' rawWelcome
-      -- Extract only recipients local to this backend
-      rcpts <-
-        fmap catMaybes
-          $ traverse
-            ( fmap (fmap cidQualifiedClient . hush)
-                . runError @(Tagged 'MLSKeyPackageRefNotFound ())
-                . derefKeyPackage
-                . gsNewMember
-            )
-          $ welSecrets welcome
-      let lrcpts = qualifyAs loc $ fst $ partitionQualified loc rcpts
-      sendLocalWelcomes Nothing now rawWelcome lrcpts
-
->>>>>>> 8e4b24c9
 onMLSMessageSent ::
   ( Member ExternalAccess r,
     Member GundeckAccess r,
@@ -846,16 +776,10 @@
   ) =>
   Domain ->
   RemoteMLSMessage ->
-<<<<<<< HEAD
-  Sem r RemoteMLSMessageResponse
-onMLSMessageSent domain rmm =
-  fmap (either (const RemoteMLSMessageMLSNotEnabled) (const RemoteMLSMessageOk))
-=======
   Sem r EmptyResponse
 onMLSMessageSent domain rmm =
   (EmptyResponse <$)
     . (logError =<<)
->>>>>>> 8e4b24c9
     . runError @(Tagged 'MLSNotEnabled ())
     $ do
       assertMLSEnabled

{-# LANGUAGE OverloadedStrings #-}
{-# LANGUAGE RecordWildCards #-}

-- This file is part of the Wire Server implementation.
--
-- Copyright (C) 2022 Wire Swiss GmbH <opensource@wire.com>
--
-- This program is free software: you can redistribute it and/or modify it under
-- the terms of the GNU Affero General Public License as published by the Free
-- Software Foundation, either version 3 of the License, or (at your option) any
-- later version.
--
-- This program is distributed in the hope that it will be useful, but WITHOUT
-- ANY WARRANTY; without even the implied warranty of MERCHANTABILITY or FITNESS
-- FOR A PARTICULAR PURPOSE. See the GNU Affero General Public License for more
-- details.
--
-- You should have received a copy of the GNU Affero General Public License along
-- with this program. If not, see <https://www.gnu.org/licenses/>.

module Galley.API.Federation where

import Bilge.Retry (httpHandlers)
import Cassandra (ClientState, Consistency (LocalQuorum), Page (hasMore, nextPage, result), PrepQuery, QueryParams, R, Tuple, paginate, paramsP)
import Control.Error hiding (note)
import Control.Exception (throwIO)
import Control.Lens
import Control.Retry (capDelay, fullJitterBackoff, recovering)
import Data.Bifunctor
import Data.ByteString.Conversion (toByteString')
import Data.Domain (Domain)
import Data.Id
import Data.Json.Util
import Data.List.NonEmpty qualified as N
import Data.Map qualified as Map
import Data.Map.Lens (toMapOf)
import Data.Proxy (Proxy (Proxy))
import Data.Qualified
import Data.Range (Range (fromRange), toRange)
import Data.Set qualified as Set
import Data.Singletons (SingI (..), demote, sing)
import Data.Tagged
import Data.Text qualified as T
import Data.Text.Lazy qualified as LT
import Data.Time.Clock
import Galley.API.Action
import Galley.API.Error
import Galley.API.MLS.Enabled
import Galley.API.MLS.GroupInfo
import Galley.API.MLS.Message
import Galley.API.MLS.One2One
import Galley.API.MLS.Removal
import Galley.API.MLS.SubConversation hiding (leaveSubConversation)
import Galley.API.MLS.Util
import Galley.API.MLS.Welcome
import Galley.API.Mapping
import Galley.API.Mapping qualified as Mapping
import Galley.API.Message
import Galley.API.Push
import Galley.API.Util
import Galley.App
import Galley.Cassandra.Queries qualified as Q
import Galley.Cassandra.Store
import Galley.Data.Conversation qualified as Data
import Galley.Effects
import Galley.Effects.BackendNotificationQueueAccess
import Galley.Effects.ConversationStore qualified as E
import Galley.Effects.DefederationNotifications
import Galley.Effects.FireAndForget qualified as E
import Galley.Effects.MemberStore qualified as E
import Galley.Env
import Galley.Options
import Galley.Types.Conversations.Members
import Galley.Types.Conversations.One2One
import Galley.Types.UserList (UserList (UserList))
import Imports
import Polysemy
import Polysemy.Error
import Polysemy.Input
import Polysemy.Internal.Kind (Append)
import Polysemy.Resource
import Polysemy.TinyLog
import Polysemy.TinyLog qualified as P
import Servant (ServerT)
import Servant.API hiding (QueryParams)
import Servant.Client (BaseUrl (BaseUrl), Scheme (Http), mkClientEnv)
import System.Logger.Class qualified as Log
import Util.Options (Endpoint (..))
import Wire.API.Conversation hiding (Member)
import Wire.API.Conversation qualified as Public
import Wire.API.Conversation.Action
import Wire.API.Conversation.Role
import Wire.API.Error
import Wire.API.Error.Galley
import Wire.API.Event.Conversation
import Wire.API.Federation.API
import Wire.API.Federation.API.Common (EmptyResponse (..))
<<<<<<< HEAD
import Wire.API.Federation.API.Galley hiding (id)
=======
import Wire.API.Federation.API.Galley qualified as F
>>>>>>> 75b1afdf
import Wire.API.Federation.Error
import Wire.API.FederationUpdate (fetch)
import Wire.API.MLS.Credential
import Wire.API.MLS.GroupInfo
import Wire.API.MLS.Serialisation
import Wire.API.MLS.SubConversation
import Wire.API.Message
import Wire.API.Routes.FederationDomainConfig (domain, remotes)
import Wire.API.Routes.Named
import Wire.API.ServantProto
import Wire.API.User (BaseProtocolTag (..))

type FederationAPI = "federation" :> FedApi 'Galley

-- | Convert a polysemy handler to an 'API' value.
federationSitemap ::
  ServerT FederationAPI (Sem GalleyEffects)
federationSitemap =
  Named @"on-conversation-created" onConversationCreated
    :<|> Named @"get-conversations" getConversations
    :<|> Named @"on-conversation-updated" onConversationUpdated
    :<|> Named @"leave-conversation" (callsFed (exposeAnnotations leaveConversation))
    :<|> Named @"on-message-sent" onMessageSent
    :<|> Named @"send-message" (callsFed (exposeAnnotations sendMessage))
    :<|> Named @"on-user-deleted-conversations" (callsFed (exposeAnnotations onUserDeleted))
    :<|> Named @"update-conversation" (callsFed (exposeAnnotations updateConversation))
    :<|> Named @"mls-welcome" mlsSendWelcome
    :<|> Named @"on-mls-message-sent" onMLSMessageSent
    :<|> Named @"send-mls-message" (callsFed (exposeAnnotations sendMLSMessage))
    :<|> Named @"send-mls-commit-bundle" (callsFed (exposeAnnotations sendMLSCommitBundle))
    :<|> Named @"query-group-info" queryGroupInfo
    :<|> Named @"on-client-removed" (callsFed (exposeAnnotations onClientRemoved))
    :<|> Named @"update-typing-indicator" (callsFed (exposeAnnotations updateTypingIndicator))
    :<|> Named @"on-typing-indicator-updated" onTypingIndicatorUpdated
    :<|> Named @"get-sub-conversation" getSubConversationForRemoteUser
    :<|> Named @"delete-sub-conversation" (callsFed deleteSubConversationForRemoteUser)
    :<|> Named @"leave-sub-conversation" (callsFed leaveSubConversation)
    :<|> Named @"get-one2one-conversation" getOne2OneConversation
    :<|> Named @"on-connection-removed" (onFederationConnectionRemoved (toRange (Proxy @500)))

onClientRemoved ::
  ( Member ConversationStore r,
    Member ExternalAccess r,
    Member FederatorAccess r,
    Member GundeckAccess r,
    Member (Input Env) r,
    Member (Input (Local ())) r,
    Member (Input UTCTime) r,
    Member MemberStore r,
    Member ProposalStore r,
    Member SubConversationStore r,
    Member TinyLog r
  ) =>
  Domain ->
  F.ClientRemovedRequest ->
  Sem r EmptyResponse
onClientRemoved domain req = do
  let qusr = Qualified req.user domain
  whenM isMLSEnabled $ do
    for_ req.convs $ \convId -> do
      mConv <- E.getConversation convId
      for mConv $ \conv -> do
        lconv <- qualifyLocal conv
<<<<<<< HEAD
        removeClient lconv qusr req.client
=======
        removeClient lconv qusr (F.client req)
>>>>>>> 75b1afdf
  pure EmptyResponse

onConversationCreated ::
  ( Member BrigAccess r,
    Member GundeckAccess r,
    Member ExternalAccess r,
    Member (Input (Local ())) r,
    Member MemberStore r,
    Member P.TinyLog r
  ) =>
  Domain ->
  ConversationCreated ConvId ->
  Sem r EmptyResponse
onConversationCreated domain rc = do
  let qrc = fmap (toRemoteUnsafe domain) rc
  loc <- qualifyLocal ()
<<<<<<< HEAD
  let (localUserIds, _) = partitionQualified loc (map omQualifiedId (toList (nonCreatorMembers rc)))

  addedUserIds <-
    addLocalUsersToRemoteConv
      (cnvId qrc)
      (tUntagged (ccRemoteOrigUserId qrc))
=======
  let (localUserIds, _) = partitionQualified loc (map omQualifiedId (toList (F.nonCreatorMembers rc)))

  addedUserIds <-
    addLocalUsersToRemoteConv
      (F.cnvId qrc)
      (tUntagged (F.ccRemoteOrigUserId qrc))
>>>>>>> 75b1afdf
      localUserIds

  let connectedMembers =
        Set.filter
          ( foldQualified
              loc
              (flip Set.member addedUserIds . tUnqualified)
              (const True)
              . omQualifiedId
          )
<<<<<<< HEAD
          (nonCreatorMembers rc)
  -- Make sure to notify only about local users connected to the adder
  let qrcConnected = qrc {nonCreatorMembers = connectedMembers}
=======
          (F.nonCreatorMembers rc)
  -- Make sure to notify only about local users connected to the adder
  let qrcConnected = qrc {F.nonCreatorMembers = connectedMembers}
>>>>>>> 75b1afdf

  for_ (fromConversationCreated loc qrcConnected) $ \(mem, c) -> do
    let event =
          Event
<<<<<<< HEAD
            (tUntagged (cnvId qrcConnected))
            Nothing
            (tUntagged (ccRemoteOrigUserId qrcConnected))
=======
            (tUntagged (F.cnvId qrcConnected))
            Nothing
            (tUntagged (F.ccRemoteOrigUserId qrcConnected))
>>>>>>> 75b1afdf
            qrcConnected.time
            (EdConversation c)
    pushConversationEvent Nothing event (qualifyAs loc [qUnqualified . Public.memId $ mem]) []
  pure EmptyResponse

getConversations ::
  ( Member ConversationStore r,
    Member (Input (Local ())) r
  ) =>
  Domain ->
  GetConversationsRequest ->
  Sem r GetConversationsResponse
getConversations domain (GetConversationsRequest uid cids) = do
  let ruid = toRemoteUnsafe domain uid
  loc <- qualifyLocal ()
  GetConversationsResponse
    . mapMaybe (Mapping.conversationToRemote (tDomain loc) ruid)
    <$> E.getConversations cids

-- | Update the local database with information on conversation members joining
-- or leaving. Finally, push out notifications to local users.
onConversationUpdated ::
  ( Member BrigAccess r,
    Member GundeckAccess r,
    Member ExternalAccess r,
    Member (Input (Local ())) r,
    Member MemberStore r,
    Member P.TinyLog r
  ) =>
  Domain ->
  ConversationUpdate ->
  Sem r EmptyResponse
onConversationUpdated requestingDomain cu = do
  let rcu = toRemoteUnsafe requestingDomain cu
  void $ updateLocalStateOfRemoteConv rcu Nothing
  pure EmptyResponse

-- as of now this will not generate the necessary events on the leaver's domain
leaveConversation ::
  ( Member ConversationStore r,
    Member (Error InternalError) r,
    Member ExternalAccess r,
    Member FederatorAccess r,
    Member GundeckAccess r,
    Member (Input Env) r,
    Member (Input (Local ())) r,
    Member (Input UTCTime) r,
    Member MemberStore r,
    Member ProposalStore r,
    Member SubConversationStore r,
    Member TinyLog r
  ) =>
  Domain ->
  LeaveConversationRequest ->
  Sem r LeaveConversationResponse
leaveConversation requestingDomain lc = do
  let leaver = Qualified lc.leaver requestingDomain
  lcnv <- qualifyLocal lc.convId

  res <-
    runError
      . mapToRuntimeError @'ConvNotFound RemoveFromConversationErrorNotFound
      . mapToRuntimeError @('ActionDenied 'LeaveConversation) RemoveFromConversationErrorRemovalNotAllowed
      . mapToRuntimeError @'InvalidOperation RemoveFromConversationErrorRemovalNotAllowed
      . mapError @NoChanges (const RemoveFromConversationErrorUnchanged)
      $ do
        (conv, _self) <- getConversationAndMemberWithError @'ConvNotFound leaver lcnv
        outcome <-
          runError @FederationError $
            lcuUpdate
              <$> updateLocalConversation
                @'ConversationLeaveTag
                lcnv
                leaver
                Nothing
                ()
        case outcome of
          Left e -> do
            logFederationError lcnv e
            throw . internalErr $ e
          Right _ -> pure conv

  case res of
    Left e -> pure $ LeaveConversationResponse (Left e)
    Right conv -> do
      let remotes = filter ((== qDomain leaver) . tDomain) (rmId <$> Data.convRemoteMembers conv)
      let botsAndMembers = BotsAndMembers mempty (Set.fromList remotes) mempty
      do
        outcome <-
          runError @FederationError $
            notifyConversationAction
              SConversationLeaveTag
              leaver
              False
              Nothing
              (qualifyAs lcnv conv)
              botsAndMembers
              ()
        case outcome of
          Left e -> do
            logFederationError lcnv e
            throw . internalErr $ e
          Right _ -> pure ()

      pure $ LeaveConversationResponse (Right ())
  where
    internalErr = InternalErrorWithDescription . LT.pack . displayException

-- FUTUREWORK: report errors to the originating backend
-- FUTUREWORK: error handling for missing / mismatched clients
-- FUTUREWORK: support bots
onMessageSent ::
  ( Member GundeckAccess r,
    Member ExternalAccess r,
    Member MemberStore r,
    Member (Input (Local ())) r,
    Member P.TinyLog r
  ) =>
  Domain ->
  RemoteMessage ConvId ->
  Sem r EmptyResponse
onMessageSent domain rmUnqualified = do
  let rm = fmap (toRemoteUnsafe domain) rmUnqualified
      convId = tUntagged rm.conversation
      msgMetadata =
        MessageMetadata
<<<<<<< HEAD
          { mmNativePush = push rm,
            mmTransient = transient rm,
            mmNativePriority = priority rm,
            mmData = _data rm
=======
          { mmNativePush = F.push rm,
            mmTransient = F.transient rm,
            mmNativePriority = F.priority rm,
            mmData = F._data rm
>>>>>>> 75b1afdf
          }
      recipientMap = userClientMap rm.recipients
      msgs = toMapOf (itraversed <.> itraversed) recipientMap
  (members, allMembers) <-
    first Set.fromList
      <$> E.selectRemoteMembers (Map.keys recipientMap) rm.conversation
  unless allMembers $
    P.warn $
      Log.field "conversation" (toByteString' (qUnqualified convId))
        Log.~~ Log.field "domain" (toByteString' (qDomain convId))
        Log.~~ Log.msg
          ( "Attempt to send remote message to local\
            \ users not in the conversation" ::
              ByteString
          )
  loc <- qualifyLocal ()
  void $
    sendLocalMessages
      loc
      rm.time
      rm.sender
      rm.senderClient
      Nothing
      (Just convId)
      mempty
      msgMetadata
      (Map.filterWithKey (\(uid, _) _ -> Set.member uid members) msgs)
  pure EmptyResponse

sendMessage ::
  ( Member BrigAccess r,
    Member ClientStore r,
    Member ConversationStore r,
    Member (Error InvalidInput) r,
    Member FederatorAccess r,
    Member BackendNotificationQueueAccess r,
    Member GundeckAccess r,
    Member (Input (Local ())) r,
    Member (Input Opts) r,
    Member (Input UTCTime) r,
    Member ExternalAccess r,
    Member TeamStore r,
    Member P.TinyLog r
  ) =>
  Domain ->
  ProteusMessageSendRequest ->
  Sem r MessageSendResponse
sendMessage originDomain msr = do
  let sender = Qualified msr.sender originDomain
  msg <- either throwErr pure (fromProto (fromBase64ByteString msr.rawMessage))
  lcnv <- qualifyLocal msr.convId
<<<<<<< HEAD
  MessageSendResponse <$> postQualifiedOtrMessage User sender Nothing lcnv msg
=======
  F.MessageSendResponse <$> postQualifiedOtrMessage User sender Nothing lcnv msg
>>>>>>> 75b1afdf
  where
    throwErr = throw . InvalidPayload . LT.pack

onUserDeleted ::
  ( Member ConversationStore r,
    Member FederatorAccess r,
    Member FireAndForget r,
    Member ExternalAccess r,
    Member GundeckAccess r,
    Member (Input (Local ())) r,
    Member (Input UTCTime) r,
    Member (Input Env) r,
    Member MemberStore r,
    Member ProposalStore r,
    Member SubConversationStore r,
    Member TinyLog r
  ) =>
  Domain ->
  UserDeletedConversationsNotification ->
  Sem r EmptyResponse
onUserDeleted origDomain udcn = do
  let deletedUser = toRemoteUnsafe origDomain udcn.user
      untaggedDeletedUser = tUntagged deletedUser
<<<<<<< HEAD
      convIds = conversations udcn
=======
      convIds = F.conversations udcn
>>>>>>> 75b1afdf

  E.spawnMany $
    fromRange convIds <&> \c -> do
      lc <- qualifyLocal c
      mconv <- E.getConversation c
      E.deleteMembers c (UserList [] [deletedUser])
      for_ mconv $ \conv -> do
        when (isRemoteMember deletedUser (Data.convRemoteMembers conv)) $
          case Data.convType conv of
            -- No need for a notification on One2One conv as the user is being
            -- deleted and that notification should suffice.
            Public.One2OneConv -> pure ()
            -- No need for a notification on Connect Conv as there should be no
            -- other user in the conv.
            Public.ConnectConv -> pure ()
            -- The self conv cannot be on a remote backend.
            Public.SelfConv -> pure ()
            Public.RegularConv -> do
              let botsAndMembers = convBotsAndMembers conv
              removeUser (qualifyAs lc conv) (tUntagged deletedUser)
              outcome <-
                runError @FederationError $
                  notifyConversationAction
                    (sing @'ConversationLeaveTag)
                    untaggedDeletedUser
                    False
                    Nothing
                    (qualifyAs lc conv)
                    botsAndMembers
                    ()
              case outcome of
                Left e -> logFederationError lc e
                Right _ -> pure ()
  pure EmptyResponse

updateConversation ::
  forall r.
  ( Member BrigAccess r,
    Member CodeStore r,
    Member BotAccess r,
    Member FireAndForget r,
    Member (Error FederationError) r,
    Member (Error InvalidInput) r,
    Member ExternalAccess r,
    Member FederatorAccess r,
    Member (Error InternalError) r,
    Member GundeckAccess r,
    Member (Input Env) r,
    Member (Input Opts) r,
    Member (Input UTCTime) r,
    Member LegalHoldStore r,
    Member MemberStore r,
    Member ProposalStore r,
    Member TeamStore r,
    Member TinyLog r,
    Member ConversationStore r,
    Member SubConversationStore r,
    Member TeamFeatureStore r,
    Member (Input (Local ())) r
  ) =>
  Domain ->
<<<<<<< HEAD
  ConversationUpdateRequest ->
  Sem r ConversationUpdateResponse
=======
  F.ConversationUpdateRequest ->
  Sem r F.ConversationUpdateResponse
>>>>>>> 75b1afdf
updateConversation origDomain updateRequest = do
  loc <- qualifyLocal ()
  let rusr = toRemoteUnsafe origDomain updateRequest.user
      lcnv = qualifyAs loc updateRequest.convId

<<<<<<< HEAD
  mkResponse $ case action updateRequest of
=======
  mkResponse $ case F.action updateRequest of
>>>>>>> 75b1afdf
    SomeConversationAction tag action -> case tag of
      SConversationJoinTag ->
        mapToGalleyError @(HasConversationActionGalleyErrors 'ConversationJoinTag)
          . fmap lcuUpdate
          $ updateLocalConversation @'ConversationJoinTag lcnv (tUntagged rusr) Nothing action
      SConversationLeaveTag ->
        mapToGalleyError
          @(HasConversationActionGalleyErrors 'ConversationLeaveTag)
          . fmap lcuUpdate
          $ updateLocalConversation @'ConversationLeaveTag lcnv (tUntagged rusr) Nothing action
      SConversationRemoveMembersTag ->
        mapToGalleyError
          @(HasConversationActionGalleyErrors 'ConversationRemoveMembersTag)
          . fmap lcuUpdate
          $ updateLocalConversation @'ConversationRemoveMembersTag lcnv (tUntagged rusr) Nothing action
      SConversationMemberUpdateTag ->
        mapToGalleyError
          @(HasConversationActionGalleyErrors 'ConversationMemberUpdateTag)
          . fmap lcuUpdate
          $ updateLocalConversation @'ConversationMemberUpdateTag lcnv (tUntagged rusr) Nothing action
      SConversationDeleteTag ->
        mapToGalleyError
          @(HasConversationActionGalleyErrors 'ConversationDeleteTag)
          . fmap lcuUpdate
          $ updateLocalConversation @'ConversationDeleteTag lcnv (tUntagged rusr) Nothing action
      SConversationRenameTag ->
        mapToGalleyError
          @(HasConversationActionGalleyErrors 'ConversationRenameTag)
          . fmap lcuUpdate
          $ updateLocalConversation @'ConversationRenameTag lcnv (tUntagged rusr) Nothing action
      SConversationMessageTimerUpdateTag ->
        mapToGalleyError
          @(HasConversationActionGalleyErrors 'ConversationMessageTimerUpdateTag)
          . fmap lcuUpdate
          $ updateLocalConversation @'ConversationMessageTimerUpdateTag lcnv (tUntagged rusr) Nothing action
      SConversationReceiptModeUpdateTag ->
        mapToGalleyError @(HasConversationActionGalleyErrors 'ConversationReceiptModeUpdateTag)
          . fmap lcuUpdate
          $ updateLocalConversation @'ConversationReceiptModeUpdateTag lcnv (tUntagged rusr) Nothing action
      SConversationAccessDataTag ->
        mapToGalleyError
          @(HasConversationActionGalleyErrors 'ConversationAccessDataTag)
          . fmap lcuUpdate
          $ updateLocalConversation @'ConversationAccessDataTag lcnv (tUntagged rusr) Nothing action
      SConversationUpdateProtocolTag ->
        mapToGalleyError
          @(HasConversationActionGalleyErrors 'ConversationUpdateProtocolTag)
          . fmap lcuUpdate
          $ updateLocalConversation @'ConversationUpdateProtocolTag lcnv (tUntagged rusr) Nothing action
  where
    mkResponse =
<<<<<<< HEAD
      fmap (either ConversationUpdateResponseError Imports.id)
=======
      fmap (either F.ConversationUpdateResponseError Imports.id)
>>>>>>> 75b1afdf
        . runError @GalleyError
        . fmap (fromRight ConversationUpdateResponseNoChanges)
        . runError @NoChanges
<<<<<<< HEAD
        . fmap (either ConversationUpdateResponseNonFederatingBackends Imports.id)
=======
        . fmap (either F.ConversationUpdateResponseNonFederatingBackends Imports.id)
>>>>>>> 75b1afdf
        . runError @NonFederatingBackends
        . fmap (either ConversationUpdateResponseUnreachableBackends id)
        . runError @UnreachableBackends
        . fmap ConversationUpdateResponseUpdate

handleMLSMessageErrors ::
  ( r1
      ~ Append
          MLSBundleStaticErrors
          ( Error UnreachableBackends
              ': Error NonFederatingBackends
              ': Error MLSProposalFailure
              ': Error GalleyError
              ': Error MLSProtocolError
              ': r
          )
  ) =>
  Sem r1 F.MLSMessageResponse ->
  Sem r F.MLSMessageResponse
handleMLSMessageErrors =
<<<<<<< HEAD
  fmap (either (MLSMessageResponseProtocolError . unTagged) Imports.id)
    . runError @MLSProtocolError
    . fmap (either MLSMessageResponseError Imports.id)
    . runError
    . fmap (either (MLSMessageResponseProposalFailure . pfInner) Imports.id)
    . runError
    . fmap (either MLSMessageResponseNonFederatingBackends Imports.id)
=======
  fmap (either (F.MLSMessageResponseProtocolError . unTagged) Imports.id)
    . runError @MLSProtocolError
    . fmap (either F.MLSMessageResponseError Imports.id)
    . runError
    . fmap (either (F.MLSMessageResponseProposalFailure . pfInner) Imports.id)
    . runError
    . fmap (either F.MLSMessageResponseNonFederatingBackends Imports.id)
>>>>>>> 75b1afdf
    . runError
    . fmap (either (MLSMessageResponseUnreachableBackends . Set.fromList . (.backends)) id)
    . runError @UnreachableBackends
    . mapToGalleyError @MLSBundleStaticErrors

sendMLSCommitBundle ::
  ( Member BrigAccess r,
    Member ConversationStore r,
    Member ExternalAccess r,
    Member (Error FederationError) r,
    Member (Error InternalError) r,
    Member FederatorAccess r,
    Member GundeckAccess r,
    Member (Input (Local ())) r,
    Member (Input Env) r,
    Member (Input Opts) r,
    Member (Input UTCTime) r,
    Member LegalHoldStore r,
    Member MemberStore r,
    Member Resource r,
    Member TeamStore r,
    Member P.TinyLog r,
    Member SubConversationStore r,
    Member ProposalStore r
  ) =>
  Domain ->
  MLSMessageSendRequest ->
  Sem r MLSMessageResponse
sendMLSCommitBundle remoteDomain msr = handleMLSMessageErrors $ do
  assertMLSEnabled
  loc <- qualifyLocal ()
  let sender = toRemoteUnsafe remoteDomain msr.sender
<<<<<<< HEAD
  bundle <-
    either (throw . mlsProtocolError) pure $
      decodeMLS' (fromBase64ByteString msr.rawMessage)

  ibundle <- noteS @'MLSUnsupportedMessage $ mkIncomingBundle bundle
  (ctype, qConvOrSub) <- getConvFromGroupId ibundle.groupId
  when (qUnqualified qConvOrSub /= msr.convOrSubId) $ throwS @'MLSGroupConversationMismatch
  uncurry MLSMessageResponseUpdates . (,mempty) . map lcuUpdate
    <$> postMLSCommitBundle
      loc
      (tUntagged sender)
      msr.senderClient
      ctype
      qConvOrSub
      Nothing
      ibundle
=======
  bundle <- either (throw . mlsProtocolError) pure $ deserializeCommitBundle (fromBase64ByteString msr.rawMessage)
  let msg = rmValue (cbCommitMsg bundle)
  qcnv <- E.getConversationIdByGroupId (msgGroupId msg) >>= noteS @'ConvNotFound
  when (Conv (qUnqualified qcnv) /= F.convOrSubId msr) $ throwS @'MLSGroupConversationMismatch
  uncurry F.MLSMessageResponseUpdates . (,mempty) . map lcuUpdate
    <$> postMLSCommitBundle loc (tUntagged sender) Nothing qcnv Nothing bundle
>>>>>>> 75b1afdf

sendMLSMessage ::
  ( Member BrigAccess r,
    Member ConversationStore r,
    Member ExternalAccess r,
    Member (Error FederationError) r,
    Member (Error InternalError) r,
    Member FederatorAccess r,
    Member GundeckAccess r,
    Member (Input (Local ())) r,
    Member (Input Env) r,
    Member (Input Opts) r,
    Member (Input UTCTime) r,
    Member LegalHoldStore r,
    Member MemberStore r,
    Member TeamStore r,
    Member P.TinyLog r,
    Member ProposalStore r,
    Member SubConversationStore r
  ) =>
  Domain ->
  MLSMessageSendRequest ->
  Sem r MLSMessageResponse
sendMLSMessage remoteDomain msr = handleMLSMessageErrors $ do
  assertMLSEnabled
  loc <- qualifyLocal ()
  let sender = toRemoteUnsafe remoteDomain msr.sender
  raw <- either (throw . mlsProtocolError) pure $ decodeMLS' (fromBase64ByteString msr.rawMessage)
<<<<<<< HEAD
  msg <- noteS @'MLSUnsupportedMessage $ mkIncomingMessage raw
  (ctype, qConvOrSub) <- getConvFromGroupId msg.groupId
  when (qUnqualified qConvOrSub /= msr.convOrSubId) $ throwS @'MLSGroupConversationMismatch
  uncurry MLSMessageResponseUpdates . first (map lcuUpdate)
    <$> postMLSMessage
      loc
      (tUntagged sender)
      msr.senderClient
      ctype
      qConvOrSub
      Nothing
      msg
=======
  case rmValue raw of
    SomeMessage _ msg -> do
      qcnv <- E.getConversationIdByGroupId (msgGroupId msg) >>= noteS @'ConvNotFound
      when (Conv (qUnqualified qcnv) /= F.convOrSubId msr) $ throwS @'MLSGroupConversationMismatch
      uncurry F.MLSMessageResponseUpdates
        . first (map lcuUpdate)
        <$> postMLSMessage loc (tUntagged sender) Nothing qcnv Nothing raw

class ToGalleyRuntimeError (effs :: EffectRow) r where
  mapToGalleyError ::
    Member (Error GalleyError) r =>
    Sem (Append effs r) a ->
    Sem r a

instance ToGalleyRuntimeError '[] r where
  mapToGalleyError = Imports.id

instance
  forall (err :: GalleyError) effs r.
  ( ToGalleyRuntimeError effs r,
    SingI err,
    Member (Error GalleyError) (Append effs r)
  ) =>
  ToGalleyRuntimeError (ErrorS err ': effs) r
  where
  mapToGalleyError act =
    mapToGalleyError @effs @r $
      runError act >>= \case
        Left _ -> throw (demote @err)
        Right res -> pure res
>>>>>>> 75b1afdf

mlsSendWelcome ::
  ( Member (Error InternalError) r,
    Member GundeckAccess r,
    Member ExternalAccess r,
    Member P.TinyLog r,
    Member (Input Env) r,
    Member (Input (Local ())) r,
    Member (Input UTCTime) r
  ) =>
  Domain ->
<<<<<<< HEAD
  MLSWelcomeRequest ->
  Sem r MLSWelcomeResponse
mlsSendWelcome origDomain req = do
  fmap (either (const MLSWelcomeMLSNotEnabled) (const MLSWelcomeSent))
=======
  F.MLSWelcomeRequest ->
  Sem r F.MLSWelcomeResponse
mlsSendWelcome _origDomain (fromBase64ByteString . F.mlsWelcomeRequest -> rawWelcome) =
  fmap (either (const F.MLSWelcomeMLSNotEnabled) (const F.MLSWelcomeSent))
>>>>>>> 75b1afdf
    . runError @(Tagged 'MLSNotEnabled ())
    $ do
      assertMLSEnabled
      loc <- qualifyLocal ()
      now <- input
      welcome <-
        either (throw . InternalErrorWithDescription . LT.fromStrict) pure $
          decodeMLS' (fromBase64ByteString req.welcomeMessage)
      sendLocalWelcomes req.qualifiedConvId (Qualified req.originatingUser origDomain) Nothing now welcome (qualifyAs loc req.recipients)

onMLSMessageSent ::
  ( Member ExternalAccess r,
    Member GundeckAccess r,
    Member (Input (Local ())) r,
    Member (Input Env) r,
    Member MemberStore r,
    Member P.TinyLog r
  ) =>
  Domain ->
  RemoteMLSMessage ->
  Sem r RemoteMLSMessageResponse
onMLSMessageSent domain rmm =
  fmap (either (const F.RemoteMLSMessageMLSNotEnabled) (const F.RemoteMLSMessageOk))
    . runError @(Tagged 'MLSNotEnabled ())
    $ do
      assertMLSEnabled
      loc <- qualifyLocal ()
      let rcnv = toRemoteUnsafe domain rmm.conversation
      let users = Set.fromList (map fst rmm.recipients)
      (members, allMembers) <-
        first Set.fromList
          <$> E.selectRemoteMembers (toList users) rcnv
      unless allMembers $
        P.warn $
          Log.field "conversation" (toByteString' (tUnqualified rcnv))
            Log.~~ Log.field "domain" (toByteString' (tDomain rcnv))
            Log.~~ Log.msg
              ( "Attempt to send remote message to local\
                \ users not in the conversation" ::
                  ByteString
              )
      let recipients = filter (\(u, _) -> Set.member u members) rmm.recipients
      -- FUTUREWORK: support local bots
      let e =
<<<<<<< HEAD
            Event (tUntagged rcnv) rmm.subConversation rmm.sender rmm.time $
=======
            Event (tUntagged rcnv) Nothing rmm.sender rmm.time $
>>>>>>> 75b1afdf
              EdMLSMessage (fromBase64ByteString rmm.message)

      runMessagePush loc (Just (tUntagged rcnv)) $
        newMessagePush mempty Nothing rmm.metadata recipients e

queryGroupInfo ::
  ( Member ConversationStore r,
    Member (Input (Local ())) r,
    Member (Input Env) r,
    Member SubConversationStore r,
    Member MemberStore r
  ) =>
  Domain ->
  GetGroupInfoRequest ->
  Sem r GetGroupInfoResponse
queryGroupInfo origDomain req =
  fmap (either GetGroupInfoResponseError GetGroupInfoResponseState)
    . runError @GalleyError
    . mapToGalleyError @MLSGroupInfoStaticErrors
    $ do
      assertMLSEnabled
<<<<<<< HEAD
      let sender = toRemoteUnsafe origDomain . (.sender) $ req
      state <- case req.conv of
        Conv convId -> do
          lconvId <- qualifyLocal convId
          getGroupInfoFromLocalConv (tUntagged sender) lconvId
        SubConv convId subConvId -> do
          lconvId <- qualifyLocal convId
          getSubConversationGroupInfoFromLocalConv (tUntagged sender) subConvId lconvId
=======
      lconvId <- qualifyLocal req.conv
      let sender = toRemoteUnsafe origDomain req.sender
      state <- getGroupInfoFromLocalConv (tUntagged sender) lconvId
>>>>>>> 75b1afdf
      pure
        . Base64ByteString
        . unGroupInfoData
        $ state

updateTypingIndicator ::
  ( Member GundeckAccess r,
    Member FederatorAccess r,
    Member ConversationStore r,
    Member (Input UTCTime) r,
    Member (Input (Local ())) r
  ) =>
  Domain ->
<<<<<<< HEAD
  TypingDataUpdateRequest ->
  Sem r TypingDataUpdateResponse
updateTypingIndicator origDomain TypingDataUpdateRequest {..} = do
=======
  F.TypingDataUpdateRequest ->
  Sem r F.TypingDataUpdateResponse
updateTypingIndicator origDomain F.TypingDataUpdateRequest {..} = do
>>>>>>> 75b1afdf
  let qusr = Qualified userId origDomain
  lcnv <- qualifyLocal convId

  ret <- runError
    . mapToRuntimeError @'ConvNotFound ConvNotFound
    $ do
      (conv, _) <- getConversationAndMemberWithError @'ConvNotFound qusr lcnv
      notifyTypingIndicator conv qusr Nothing typingStatus

  pure (either F.TypingDataUpdateError F.TypingDataUpdateSuccess ret)

onTypingIndicatorUpdated ::
  ( Member GundeckAccess r
  ) =>
  Domain ->
  F.TypingDataUpdated ->
  Sem r EmptyResponse
<<<<<<< HEAD
onTypingIndicatorUpdated origDomain TypingDataUpdated {..} = do
=======
onTypingIndicatorUpdated origDomain F.TypingDataUpdated {..} = do
>>>>>>> 75b1afdf
  let qcnv = Qualified convId origDomain
  pushTypingIndicatorEvents origUserId time usersInConv Nothing qcnv typingStatus
  pure EmptyResponse

getSubConversationForRemoteUser ::
  Members
    '[ SubConversationStore,
       ConversationStore,
       Input (Local ()),
       Error InternalError,
       P.TinyLog
     ]
    r =>
  Domain ->
  GetSubConversationsRequest ->
  Sem r GetSubConversationsResponse
getSubConversationForRemoteUser domain GetSubConversationsRequest {..} =
  fmap (either GetSubConversationsResponseError GetSubConversationsResponseSuccess)
    . runError @GalleyError
    . mapToGalleyError @MLSGetSubConvStaticErrors
    $ do
      let qusr = Qualified gsreqUser domain
      lconv <- qualifyLocal gsreqConv
      getLocalSubConversation qusr lconv gsreqSubConv

leaveSubConversation ::
  ( HasLeaveSubConversationEffects r,
    Members
      '[ Input (Local ()),
         Resource
       ]
      r
  ) =>
  Domain ->
  LeaveSubConversationRequest ->
  Sem r LeaveSubConversationResponse
leaveSubConversation domain lscr = do
  let rusr = toRemoteUnsafe domain (lscrUser lscr)
      cid = mkClientIdentity (tUntagged rusr) (lscrClient lscr)
  lcnv <- qualifyLocal (lscrConv lscr)
  fmap (either (LeaveSubConversationResponseProtocolError . unTagged) id)
    . runError @MLSProtocolError
    . fmap (either LeaveSubConversationResponseError id)
    . runError @GalleyError
    . mapToGalleyError @LeaveSubConversationStaticErrors
    $ leaveLocalSubConversation cid lcnv (lscrSubConv lscr)
      $> LeaveSubConversationResponseOk

deleteSubConversationForRemoteUser ::
  ( Members
      '[ ConversationStore,
         FederatorAccess,
         Input (Local ()),
         Input Env,
         MemberStore,
         Resource,
         SubConversationStore
       ]
      r
  ) =>
  Domain ->
  DeleteSubConversationFedRequest ->
  Sem r DeleteSubConversationResponse
deleteSubConversationForRemoteUser domain DeleteSubConversationFedRequest {..} =
  fmap
    ( either
        DeleteSubConversationResponseError
        (\() -> DeleteSubConversationResponseSuccess)
    )
    . runError @GalleyError
    . mapToGalleyError @MLSDeleteSubConvStaticErrors
    $ do
      let qusr = Qualified dscreqUser domain
          dsc = DeleteSubConversationRequest dscreqGroupId dscreqEpoch
      lconv <- qualifyLocal dscreqConv
      deleteLocalSubConversation qusr lconv dscreqSubConv dsc

getOne2OneConversation ::
  ( Member ConversationStore r,
    Member (Input (Local ())) r,
    Member (Error InternalError) r,
    Member BrigAccess r
  ) =>
  Domain ->
  GetOne2OneConversationRequest ->
  Sem r GetOne2OneConversationResponse
getOne2OneConversation domain (GetOne2OneConversationRequest self other) =
  fmap (Imports.fromRight GetOne2OneConversationNotConnected)
    . runError @(Tagged 'NotConnected ())
    $ do
      lother <- qualifyLocal other
      let rself = toRemoteUnsafe domain self
      ensureConnectedToRemotes lother [rself]
      let getLocal lconv = do
            mconv <- E.getConversation (tUnqualified lconv)
            fmap GetOne2OneConversationOk $ case mconv of
              Nothing -> pure (localMLSOne2OneConversationAsRemote lconv)
              Just conv ->
                note
                  (InternalErrorWithDescription "Unexpected member list in 1-1 conversation")
                  (conversationToRemote (tDomain lother) rself conv)
      foldQualified
        lother
        getLocal
        (const (pure GetOne2OneConversationBackendMismatch))
        (one2OneConvId BaseProtocolMLSTag (tUntagged lother) (tUntagged rself))

--------------------------------------------------------------------------------
-- Error handling machinery

class ToGalleyRuntimeError (effs :: EffectRow) r where
  mapToGalleyError ::
    Member (Error GalleyError) r =>
    Sem (Append effs r) a ->
    Sem r a

instance ToGalleyRuntimeError '[] r where
  mapToGalleyError = id

instance
  forall (err :: GalleyError) effs r.
  ( ToGalleyRuntimeError effs r,
    SingI err,
    Member (Error GalleyError) (Append effs r)
  ) =>
  ToGalleyRuntimeError (ErrorS err ': effs) r
  where
  mapToGalleyError act =
    mapToGalleyError @effs @r $
      runError act >>= \case
        Left _ -> throw (demote @err)
        Right res -> pure res

-- Since we already have the origin domain where the defederation event started,
-- all it needs to carry in addition is the domain it is defederating from. This
-- is all the information that we need to cleanup the database and notify clients.
onFederationConnectionRemoved ::
  forall r.
  ( Member (Input Env) r,
    Member (Embed IO) r,
    Member (Input ClientState) r,
    Member MemberStore r,
    Member DefederationNotifications r
  ) =>
  Range 1 1000 Int32 ->
  Domain ->
  Domain ->
  Sem r EmptyResponse
onFederationConnectionRemoved range originDomain targetDomain = do
  fedDomains <- getFederationDomains
  let federatedWithBoth = all (`elem` fedDomains) [originDomain, targetDomain]
  when federatedWithBoth $ do
    sendOnConnectionRemovedNotifications originDomain targetDomain
    cleanupRemovedConnections originDomain targetDomain range
    sendOnConnectionRemovedNotifications originDomain targetDomain
  pure EmptyResponse

getFederationDomains ::
  ( Member (Input Env) r,
    Member (Embed IO) r
  ) =>
  Sem r [Domain]
getFederationDomains = do
  Endpoint (T.unpack -> h) (fromIntegral -> p) <- inputs _brig
  mgr <- inputs _manager
  liftIO $ recovering policy httpHandlers $ \_ -> do
    resp <- fetch $ mkClientEnv mgr $ BaseUrl Http h p ""
    either throwIO (pure . fmap domain . remotes) resp
  where
    policy = capDelay 60_000_000 $ fullJitterBackoff 200_000

-- for all conversations owned by backend C, only if there are users from both A and B,
-- remove users from A and B from those conversations
-- This is similar to Galley.API.Internal.deleteFederationDomain
-- However it has some important differences, such as we only remove from our conversations
-- where users for both domains are in the same conversation.
cleanupRemovedConnections ::
  forall r.
  ( Member (Embed IO) r,
    Member (Input ClientState) r,
    Member MemberStore r
  ) =>
  Domain ->
  Domain ->
  Range 1 1000 Int32 ->
  Sem r ()
cleanupRemovedConnections domainA domainB (fromRange -> maxPage) = do
  runPaginated Q.selectConvIdsByRemoteDomain (paramsP LocalQuorum (Identity domainA) maxPage) $ \convIds ->
    -- `nub $ sort` is a small performance boost, it will drop duplicate convIds from the page results.
    -- However we can certainly still process a conversation more than once if it is in multiple pages.
    for_ (nub $ sort convIds) $ \(runIdentity -> convId) -> do
      -- Check if users from domain B are in the conversation
      b <- isJust <$> E.checkConvForRemoteDomain convId domainB
      when b $ do
        -- Users from both domains exist, delete all of them from the conversation.
        E.removeRemoteDomain convId domainA
        E.removeRemoteDomain convId domainB
  where
    runPaginated :: (Tuple p, Tuple a) => PrepQuery R p a -> QueryParams p -> ([a] -> Sem r b) -> Sem r b
    runPaginated q ps f = go f <=< embedClient $ paginate q ps
    go :: ([a] -> Sem r b) -> Page a -> Sem r b
    go f page
      | hasMore page = f (result page) >> embedClient (nextPage page) >>= go f
      | otherwise = f $ result page

--------------------------------------------------------------------------------
-- Utilities
--------------------------------------------------------------------------------

-- | Log a federation error that is impossible in processing a remote request
-- for a local conversation.
logFederationError ::
  Member P.TinyLog r =>
  Local ConvId ->
  FederationError ->
  Sem r ()
logFederationError lc e =
  P.warn $
    Log.field "conversation" (toByteString' (tUnqualified lc))
      Log.~~ Log.field "domain" (toByteString' (tDomain lc))
      Log.~~ Log.msg
        ( "An impossible federation error occurred when deleting\
          \ a user from a local conversation: "
            <> displayException e
        )

-- Build the map, keyed by conversations to the list of members
insertIntoMap :: (ConvId, a) -> Map ConvId (N.NonEmpty a) -> Map ConvId (N.NonEmpty a)
insertIntoMap (cnvId, user) m = Map.alter (pure . maybe (pure user) (N.cons user)) cnvId m<|MERGE_RESOLUTION|>--- conflicted
+++ resolved
@@ -95,11 +95,7 @@
 import Wire.API.Event.Conversation
 import Wire.API.Federation.API
 import Wire.API.Federation.API.Common (EmptyResponse (..))
-<<<<<<< HEAD
-import Wire.API.Federation.API.Galley hiding (id)
-=======
 import Wire.API.Federation.API.Galley qualified as F
->>>>>>> 75b1afdf
 import Wire.API.Federation.Error
 import Wire.API.FederationUpdate (fetch)
 import Wire.API.MLS.Credential
@@ -163,11 +159,7 @@
       mConv <- E.getConversation convId
       for mConv $ \conv -> do
         lconv <- qualifyLocal conv
-<<<<<<< HEAD
-        removeClient lconv qusr req.client
-=======
         removeClient lconv qusr (F.client req)
->>>>>>> 75b1afdf
   pure EmptyResponse
 
 onConversationCreated ::
@@ -179,26 +171,17 @@
     Member P.TinyLog r
   ) =>
   Domain ->
-  ConversationCreated ConvId ->
+  F.ConversationCreated ConvId ->
   Sem r EmptyResponse
 onConversationCreated domain rc = do
   let qrc = fmap (toRemoteUnsafe domain) rc
   loc <- qualifyLocal ()
-<<<<<<< HEAD
-  let (localUserIds, _) = partitionQualified loc (map omQualifiedId (toList (nonCreatorMembers rc)))
-
-  addedUserIds <-
-    addLocalUsersToRemoteConv
-      (cnvId qrc)
-      (tUntagged (ccRemoteOrigUserId qrc))
-=======
   let (localUserIds, _) = partitionQualified loc (map omQualifiedId (toList (F.nonCreatorMembers rc)))
 
   addedUserIds <-
     addLocalUsersToRemoteConv
       (F.cnvId qrc)
       (tUntagged (F.ccRemoteOrigUserId qrc))
->>>>>>> 75b1afdf
       localUserIds
 
   let connectedMembers =
@@ -209,28 +192,16 @@
               (const True)
               . omQualifiedId
           )
-<<<<<<< HEAD
-          (nonCreatorMembers rc)
-  -- Make sure to notify only about local users connected to the adder
-  let qrcConnected = qrc {nonCreatorMembers = connectedMembers}
-=======
           (F.nonCreatorMembers rc)
   -- Make sure to notify only about local users connected to the adder
   let qrcConnected = qrc {F.nonCreatorMembers = connectedMembers}
->>>>>>> 75b1afdf
 
   for_ (fromConversationCreated loc qrcConnected) $ \(mem, c) -> do
     let event =
           Event
-<<<<<<< HEAD
-            (tUntagged (cnvId qrcConnected))
-            Nothing
-            (tUntagged (ccRemoteOrigUserId qrcConnected))
-=======
             (tUntagged (F.cnvId qrcConnected))
             Nothing
             (tUntagged (F.ccRemoteOrigUserId qrcConnected))
->>>>>>> 75b1afdf
             qrcConnected.time
             (EdConversation c)
     pushConversationEvent Nothing event (qualifyAs loc [qUnqualified . Public.memId $ mem]) []
@@ -241,12 +212,12 @@
     Member (Input (Local ())) r
   ) =>
   Domain ->
-  GetConversationsRequest ->
-  Sem r GetConversationsResponse
-getConversations domain (GetConversationsRequest uid cids) = do
+  F.GetConversationsRequest ->
+  Sem r F.GetConversationsResponse
+getConversations domain (F.GetConversationsRequest uid cids) = do
   let ruid = toRemoteUnsafe domain uid
   loc <- qualifyLocal ()
-  GetConversationsResponse
+  F.GetConversationsResponse
     . mapMaybe (Mapping.conversationToRemote (tDomain loc) ruid)
     <$> E.getConversations cids
 
@@ -284,18 +255,18 @@
     Member TinyLog r
   ) =>
   Domain ->
-  LeaveConversationRequest ->
-  Sem r LeaveConversationResponse
+  F.LeaveConversationRequest ->
+  Sem r F.LeaveConversationResponse
 leaveConversation requestingDomain lc = do
   let leaver = Qualified lc.leaver requestingDomain
   lcnv <- qualifyLocal lc.convId
 
   res <-
     runError
-      . mapToRuntimeError @'ConvNotFound RemoveFromConversationErrorNotFound
-      . mapToRuntimeError @('ActionDenied 'LeaveConversation) RemoveFromConversationErrorRemovalNotAllowed
-      . mapToRuntimeError @'InvalidOperation RemoveFromConversationErrorRemovalNotAllowed
-      . mapError @NoChanges (const RemoveFromConversationErrorUnchanged)
+      . mapToRuntimeError @'ConvNotFound F.RemoveFromConversationErrorNotFound
+      . mapToRuntimeError @('ActionDenied 'LeaveConversation) F.RemoveFromConversationErrorRemovalNotAllowed
+      . mapToRuntimeError @'InvalidOperation F.RemoveFromConversationErrorRemovalNotAllowed
+      . mapError @NoChanges (const F.RemoveFromConversationErrorUnchanged)
       $ do
         (conv, _self) <- getConversationAndMemberWithError @'ConvNotFound leaver lcnv
         outcome <-
@@ -314,7 +285,7 @@
           Right _ -> pure conv
 
   case res of
-    Left e -> pure $ LeaveConversationResponse (Left e)
+    Left e -> pure $ F.LeaveConversationResponse (Left e)
     Right conv -> do
       let remotes = filter ((== qDomain leaver) . tDomain) (rmId <$> Data.convRemoteMembers conv)
       let botsAndMembers = BotsAndMembers mempty (Set.fromList remotes) mempty
@@ -335,7 +306,7 @@
             throw . internalErr $ e
           Right _ -> pure ()
 
-      pure $ LeaveConversationResponse (Right ())
+      pure $ F.LeaveConversationResponse (Right ())
   where
     internalErr = InternalErrorWithDescription . LT.pack . displayException
 
@@ -350,24 +321,17 @@
     Member P.TinyLog r
   ) =>
   Domain ->
-  RemoteMessage ConvId ->
+  F.RemoteMessage ConvId ->
   Sem r EmptyResponse
 onMessageSent domain rmUnqualified = do
   let rm = fmap (toRemoteUnsafe domain) rmUnqualified
       convId = tUntagged rm.conversation
       msgMetadata =
         MessageMetadata
-<<<<<<< HEAD
-          { mmNativePush = push rm,
-            mmTransient = transient rm,
-            mmNativePriority = priority rm,
-            mmData = _data rm
-=======
           { mmNativePush = F.push rm,
             mmTransient = F.transient rm,
             mmNativePriority = F.priority rm,
             mmData = F._data rm
->>>>>>> 75b1afdf
           }
       recipientMap = userClientMap rm.recipients
       msgs = toMapOf (itraversed <.> itraversed) recipientMap
@@ -413,17 +377,13 @@
     Member P.TinyLog r
   ) =>
   Domain ->
-  ProteusMessageSendRequest ->
-  Sem r MessageSendResponse
+  F.ProteusMessageSendRequest ->
+  Sem r F.MessageSendResponse
 sendMessage originDomain msr = do
   let sender = Qualified msr.sender originDomain
   msg <- either throwErr pure (fromProto (fromBase64ByteString msr.rawMessage))
   lcnv <- qualifyLocal msr.convId
-<<<<<<< HEAD
-  MessageSendResponse <$> postQualifiedOtrMessage User sender Nothing lcnv msg
-=======
   F.MessageSendResponse <$> postQualifiedOtrMessage User sender Nothing lcnv msg
->>>>>>> 75b1afdf
   where
     throwErr = throw . InvalidPayload . LT.pack
 
@@ -442,16 +402,12 @@
     Member TinyLog r
   ) =>
   Domain ->
-  UserDeletedConversationsNotification ->
+  F.UserDeletedConversationsNotification ->
   Sem r EmptyResponse
 onUserDeleted origDomain udcn = do
   let deletedUser = toRemoteUnsafe origDomain udcn.user
       untaggedDeletedUser = tUntagged deletedUser
-<<<<<<< HEAD
-      convIds = conversations udcn
-=======
       convIds = F.conversations udcn
->>>>>>> 75b1afdf
 
   E.spawnMany $
     fromRange convIds <&> \c -> do
@@ -513,23 +469,14 @@
     Member (Input (Local ())) r
   ) =>
   Domain ->
-<<<<<<< HEAD
-  ConversationUpdateRequest ->
-  Sem r ConversationUpdateResponse
-=======
   F.ConversationUpdateRequest ->
   Sem r F.ConversationUpdateResponse
->>>>>>> 75b1afdf
 updateConversation origDomain updateRequest = do
   loc <- qualifyLocal ()
   let rusr = toRemoteUnsafe origDomain updateRequest.user
       lcnv = qualifyAs loc updateRequest.convId
 
-<<<<<<< HEAD
-  mkResponse $ case action updateRequest of
-=======
   mkResponse $ case F.action updateRequest of
->>>>>>> 75b1afdf
     SomeConversationAction tag action -> case tag of
       SConversationJoinTag ->
         mapToGalleyError @(HasConversationActionGalleyErrors 'ConversationJoinTag)
@@ -581,23 +528,15 @@
           $ updateLocalConversation @'ConversationUpdateProtocolTag lcnv (tUntagged rusr) Nothing action
   where
     mkResponse =
-<<<<<<< HEAD
-      fmap (either ConversationUpdateResponseError Imports.id)
-=======
       fmap (either F.ConversationUpdateResponseError Imports.id)
->>>>>>> 75b1afdf
         . runError @GalleyError
-        . fmap (fromRight ConversationUpdateResponseNoChanges)
+        . fmap (fromRight F.ConversationUpdateResponseNoChanges)
         . runError @NoChanges
-<<<<<<< HEAD
-        . fmap (either ConversationUpdateResponseNonFederatingBackends Imports.id)
-=======
         . fmap (either F.ConversationUpdateResponseNonFederatingBackends Imports.id)
->>>>>>> 75b1afdf
         . runError @NonFederatingBackends
-        . fmap (either ConversationUpdateResponseUnreachableBackends id)
+        . fmap (either F.ConversationUpdateResponseUnreachableBackends id)
         . runError @UnreachableBackends
-        . fmap ConversationUpdateResponseUpdate
+        . fmap F.ConversationUpdateResponseUpdate
 
 handleMLSMessageErrors ::
   ( r1
@@ -614,15 +553,6 @@
   Sem r1 F.MLSMessageResponse ->
   Sem r F.MLSMessageResponse
 handleMLSMessageErrors =
-<<<<<<< HEAD
-  fmap (either (MLSMessageResponseProtocolError . unTagged) Imports.id)
-    . runError @MLSProtocolError
-    . fmap (either MLSMessageResponseError Imports.id)
-    . runError
-    . fmap (either (MLSMessageResponseProposalFailure . pfInner) Imports.id)
-    . runError
-    . fmap (either MLSMessageResponseNonFederatingBackends Imports.id)
-=======
   fmap (either (F.MLSMessageResponseProtocolError . unTagged) Imports.id)
     . runError @MLSProtocolError
     . fmap (either F.MLSMessageResponseError Imports.id)
@@ -630,9 +560,8 @@
     . fmap (either (F.MLSMessageResponseProposalFailure . pfInner) Imports.id)
     . runError
     . fmap (either F.MLSMessageResponseNonFederatingBackends Imports.id)
->>>>>>> 75b1afdf
     . runError
-    . fmap (either (MLSMessageResponseUnreachableBackends . Set.fromList . (.backends)) id)
+    . fmap (either (F.MLSMessageResponseUnreachableBackends . Set.fromList . (.backends)) id)
     . runError @UnreachableBackends
     . mapToGalleyError @MLSBundleStaticErrors
 
@@ -657,13 +586,12 @@
     Member ProposalStore r
   ) =>
   Domain ->
-  MLSMessageSendRequest ->
-  Sem r MLSMessageResponse
+  F.MLSMessageSendRequest ->
+  Sem r F.MLSMessageResponse
 sendMLSCommitBundle remoteDomain msr = handleMLSMessageErrors $ do
   assertMLSEnabled
   loc <- qualifyLocal ()
   let sender = toRemoteUnsafe remoteDomain msr.sender
-<<<<<<< HEAD
   bundle <-
     either (throw . mlsProtocolError) pure $
       decodeMLS' (fromBase64ByteString msr.rawMessage)
@@ -671,7 +599,7 @@
   ibundle <- noteS @'MLSUnsupportedMessage $ mkIncomingBundle bundle
   (ctype, qConvOrSub) <- getConvFromGroupId ibundle.groupId
   when (qUnqualified qConvOrSub /= msr.convOrSubId) $ throwS @'MLSGroupConversationMismatch
-  uncurry MLSMessageResponseUpdates . (,mempty) . map lcuUpdate
+  uncurry F.MLSMessageResponseUpdates . (,mempty) . map lcuUpdate
     <$> postMLSCommitBundle
       loc
       (tUntagged sender)
@@ -680,14 +608,6 @@
       qConvOrSub
       Nothing
       ibundle
-=======
-  bundle <- either (throw . mlsProtocolError) pure $ deserializeCommitBundle (fromBase64ByteString msr.rawMessage)
-  let msg = rmValue (cbCommitMsg bundle)
-  qcnv <- E.getConversationIdByGroupId (msgGroupId msg) >>= noteS @'ConvNotFound
-  when (Conv (qUnqualified qcnv) /= F.convOrSubId msr) $ throwS @'MLSGroupConversationMismatch
-  uncurry F.MLSMessageResponseUpdates . (,mempty) . map lcuUpdate
-    <$> postMLSCommitBundle loc (tUntagged sender) Nothing qcnv Nothing bundle
->>>>>>> 75b1afdf
 
 sendMLSMessage ::
   ( Member BrigAccess r,
@@ -709,18 +629,17 @@
     Member SubConversationStore r
   ) =>
   Domain ->
-  MLSMessageSendRequest ->
-  Sem r MLSMessageResponse
+  F.MLSMessageSendRequest ->
+  Sem r F.MLSMessageResponse
 sendMLSMessage remoteDomain msr = handleMLSMessageErrors $ do
   assertMLSEnabled
   loc <- qualifyLocal ()
   let sender = toRemoteUnsafe remoteDomain msr.sender
   raw <- either (throw . mlsProtocolError) pure $ decodeMLS' (fromBase64ByteString msr.rawMessage)
-<<<<<<< HEAD
   msg <- noteS @'MLSUnsupportedMessage $ mkIncomingMessage raw
   (ctype, qConvOrSub) <- getConvFromGroupId msg.groupId
   when (qUnqualified qConvOrSub /= msr.convOrSubId) $ throwS @'MLSGroupConversationMismatch
-  uncurry MLSMessageResponseUpdates . first (map lcuUpdate)
+  uncurry F.MLSMessageResponseUpdates . first (map lcuUpdate)
     <$> postMLSMessage
       loc
       (tUntagged sender)
@@ -729,14 +648,6 @@
       qConvOrSub
       Nothing
       msg
-=======
-  case rmValue raw of
-    SomeMessage _ msg -> do
-      qcnv <- E.getConversationIdByGroupId (msgGroupId msg) >>= noteS @'ConvNotFound
-      when (Conv (qUnqualified qcnv) /= F.convOrSubId msr) $ throwS @'MLSGroupConversationMismatch
-      uncurry F.MLSMessageResponseUpdates
-        . first (map lcuUpdate)
-        <$> postMLSMessage loc (tUntagged sender) Nothing qcnv Nothing raw
 
 class ToGalleyRuntimeError (effs :: EffectRow) r where
   mapToGalleyError ::
@@ -760,7 +671,6 @@
       runError act >>= \case
         Left _ -> throw (demote @err)
         Right res -> pure res
->>>>>>> 75b1afdf
 
 mlsSendWelcome ::
   ( Member (Error InternalError) r,
@@ -772,17 +682,10 @@
     Member (Input UTCTime) r
   ) =>
   Domain ->
-<<<<<<< HEAD
-  MLSWelcomeRequest ->
-  Sem r MLSWelcomeResponse
-mlsSendWelcome origDomain req = do
-  fmap (either (const MLSWelcomeMLSNotEnabled) (const MLSWelcomeSent))
-=======
   F.MLSWelcomeRequest ->
   Sem r F.MLSWelcomeResponse
-mlsSendWelcome _origDomain (fromBase64ByteString . F.mlsWelcomeRequest -> rawWelcome) =
+mlsSendWelcome origDomain req = do
   fmap (either (const F.MLSWelcomeMLSNotEnabled) (const F.MLSWelcomeSent))
->>>>>>> 75b1afdf
     . runError @(Tagged 'MLSNotEnabled ())
     $ do
       assertMLSEnabled
@@ -802,8 +705,8 @@
     Member P.TinyLog r
   ) =>
   Domain ->
-  RemoteMLSMessage ->
-  Sem r RemoteMLSMessageResponse
+  F.RemoteMLSMessage ->
+  Sem r F.RemoteMLSMessageResponse
 onMLSMessageSent domain rmm =
   fmap (either (const F.RemoteMLSMessageMLSNotEnabled) (const F.RemoteMLSMessageOk))
     . runError @(Tagged 'MLSNotEnabled ())
@@ -827,11 +730,7 @@
       let recipients = filter (\(u, _) -> Set.member u members) rmm.recipients
       -- FUTUREWORK: support local bots
       let e =
-<<<<<<< HEAD
             Event (tUntagged rcnv) rmm.subConversation rmm.sender rmm.time $
-=======
-            Event (tUntagged rcnv) Nothing rmm.sender rmm.time $
->>>>>>> 75b1afdf
               EdMLSMessage (fromBase64ByteString rmm.message)
 
       runMessagePush loc (Just (tUntagged rcnv)) $
@@ -845,15 +744,14 @@
     Member MemberStore r
   ) =>
   Domain ->
-  GetGroupInfoRequest ->
-  Sem r GetGroupInfoResponse
+  F.GetGroupInfoRequest ->
+  Sem r F.GetGroupInfoResponse
 queryGroupInfo origDomain req =
-  fmap (either GetGroupInfoResponseError GetGroupInfoResponseState)
+  fmap (either F.GetGroupInfoResponseError F.GetGroupInfoResponseState)
     . runError @GalleyError
     . mapToGalleyError @MLSGroupInfoStaticErrors
     $ do
       assertMLSEnabled
-<<<<<<< HEAD
       let sender = toRemoteUnsafe origDomain . (.sender) $ req
       state <- case req.conv of
         Conv convId -> do
@@ -862,11 +760,6 @@
         SubConv convId subConvId -> do
           lconvId <- qualifyLocal convId
           getSubConversationGroupInfoFromLocalConv (tUntagged sender) subConvId lconvId
-=======
-      lconvId <- qualifyLocal req.conv
-      let sender = toRemoteUnsafe origDomain req.sender
-      state <- getGroupInfoFromLocalConv (tUntagged sender) lconvId
->>>>>>> 75b1afdf
       pure
         . Base64ByteString
         . unGroupInfoData
@@ -880,15 +773,9 @@
     Member (Input (Local ())) r
   ) =>
   Domain ->
-<<<<<<< HEAD
-  TypingDataUpdateRequest ->
-  Sem r TypingDataUpdateResponse
-updateTypingIndicator origDomain TypingDataUpdateRequest {..} = do
-=======
   F.TypingDataUpdateRequest ->
   Sem r F.TypingDataUpdateResponse
 updateTypingIndicator origDomain F.TypingDataUpdateRequest {..} = do
->>>>>>> 75b1afdf
   let qusr = Qualified userId origDomain
   lcnv <- qualifyLocal convId
 
@@ -906,11 +793,7 @@
   Domain ->
   F.TypingDataUpdated ->
   Sem r EmptyResponse
-<<<<<<< HEAD
-onTypingIndicatorUpdated origDomain TypingDataUpdated {..} = do
-=======
 onTypingIndicatorUpdated origDomain F.TypingDataUpdated {..} = do
->>>>>>> 75b1afdf
   let qcnv = Qualified convId origDomain
   pushTypingIndicatorEvents origUserId time usersInConv Nothing qcnv typingStatus
   pure EmptyResponse
@@ -925,10 +808,10 @@
      ]
     r =>
   Domain ->
-  GetSubConversationsRequest ->
-  Sem r GetSubConversationsResponse
-getSubConversationForRemoteUser domain GetSubConversationsRequest {..} =
-  fmap (either GetSubConversationsResponseError GetSubConversationsResponseSuccess)
+  F.GetSubConversationsRequest ->
+  Sem r F.GetSubConversationsResponse
+getSubConversationForRemoteUser domain F.GetSubConversationsRequest {..} =
+  fmap (either F.GetSubConversationsResponseError F.GetSubConversationsResponseSuccess)
     . runError @GalleyError
     . mapToGalleyError @MLSGetSubConvStaticErrors
     $ do
@@ -945,19 +828,19 @@
       r
   ) =>
   Domain ->
-  LeaveSubConversationRequest ->
-  Sem r LeaveSubConversationResponse
+  F.LeaveSubConversationRequest ->
+  Sem r F.LeaveSubConversationResponse
 leaveSubConversation domain lscr = do
-  let rusr = toRemoteUnsafe domain (lscrUser lscr)
-      cid = mkClientIdentity (tUntagged rusr) (lscrClient lscr)
-  lcnv <- qualifyLocal (lscrConv lscr)
-  fmap (either (LeaveSubConversationResponseProtocolError . unTagged) id)
+  let rusr = toRemoteUnsafe domain (F.lscrUser lscr)
+      cid = mkClientIdentity (tUntagged rusr) (F.lscrClient lscr)
+  lcnv <- qualifyLocal (F.lscrConv lscr)
+  fmap (either (F.LeaveSubConversationResponseProtocolError . unTagged) id)
     . runError @MLSProtocolError
-    . fmap (either LeaveSubConversationResponseError id)
+    . fmap (either F.LeaveSubConversationResponseError id)
     . runError @GalleyError
     . mapToGalleyError @LeaveSubConversationStaticErrors
-    $ leaveLocalSubConversation cid lcnv (lscrSubConv lscr)
-      $> LeaveSubConversationResponseOk
+    $ leaveLocalSubConversation cid lcnv (F.lscrSubConv lscr)
+      $> F.LeaveSubConversationResponseOk
 
 deleteSubConversationForRemoteUser ::
   ( Members
@@ -972,13 +855,13 @@
       r
   ) =>
   Domain ->
-  DeleteSubConversationFedRequest ->
-  Sem r DeleteSubConversationResponse
-deleteSubConversationForRemoteUser domain DeleteSubConversationFedRequest {..} =
+  F.DeleteSubConversationFedRequest ->
+  Sem r F.DeleteSubConversationResponse
+deleteSubConversationForRemoteUser domain F.DeleteSubConversationFedRequest {..} =
   fmap
     ( either
-        DeleteSubConversationResponseError
-        (\() -> DeleteSubConversationResponseSuccess)
+        F.DeleteSubConversationResponseError
+        (\() -> F.DeleteSubConversationResponseSuccess)
     )
     . runError @GalleyError
     . mapToGalleyError @MLSDeleteSubConvStaticErrors
@@ -995,10 +878,10 @@
     Member BrigAccess r
   ) =>
   Domain ->
-  GetOne2OneConversationRequest ->
-  Sem r GetOne2OneConversationResponse
-getOne2OneConversation domain (GetOne2OneConversationRequest self other) =
-  fmap (Imports.fromRight GetOne2OneConversationNotConnected)
+  F.GetOne2OneConversationRequest ->
+  Sem r F.GetOne2OneConversationResponse
+getOne2OneConversation domain (F.GetOne2OneConversationRequest self other) =
+  fmap (Imports.fromRight F.GetOne2OneConversationNotConnected)
     . runError @(Tagged 'NotConnected ())
     $ do
       lother <- qualifyLocal other
@@ -1006,7 +889,7 @@
       ensureConnectedToRemotes lother [rself]
       let getLocal lconv = do
             mconv <- E.getConversation (tUnqualified lconv)
-            fmap GetOne2OneConversationOk $ case mconv of
+            fmap F.GetOne2OneConversationOk $ case mconv of
               Nothing -> pure (localMLSOne2OneConversationAsRemote lconv)
               Just conv ->
                 note
@@ -1015,34 +898,8 @@
       foldQualified
         lother
         getLocal
-        (const (pure GetOne2OneConversationBackendMismatch))
+        (const (pure F.GetOne2OneConversationBackendMismatch))
         (one2OneConvId BaseProtocolMLSTag (tUntagged lother) (tUntagged rself))
-
---------------------------------------------------------------------------------
--- Error handling machinery
-
-class ToGalleyRuntimeError (effs :: EffectRow) r where
-  mapToGalleyError ::
-    Member (Error GalleyError) r =>
-    Sem (Append effs r) a ->
-    Sem r a
-
-instance ToGalleyRuntimeError '[] r where
-  mapToGalleyError = id
-
-instance
-  forall (err :: GalleyError) effs r.
-  ( ToGalleyRuntimeError effs r,
-    SingI err,
-    Member (Error GalleyError) (Append effs r)
-  ) =>
-  ToGalleyRuntimeError (ErrorS err ': effs) r
-  where
-  mapToGalleyError act =
-    mapToGalleyError @effs @r $
-      runError act >>= \case
-        Left _ -> throw (demote @err)
-        Right res -> pure res
 
 -- Since we already have the origin domain where the defederation event started,
 -- all it needs to carry in addition is the domain it is defederating from. This

--- conflicted
+++ resolved
@@ -19,20 +19,9 @@
 -- You should have received a copy of the GNU Affero General Public License along
 -- with this program. If not, see <https://www.gnu.org/licenses/>.
 
-<<<<<<< HEAD
-module Galley.API.Federation
-  ( FederationAPI,
-    federationSitemap,
-    onConversationUpdated,
-  )
-where
+module Galley.API.Federation where
 
 import Control.Error hiding (note)
-=======
-module Galley.API.Federation where
-
-import Control.Error
->>>>>>> c2991558
 import Control.Lens
 import Data.Bifunctor
 import Data.ByteString.Conversion (toByteString')
@@ -202,10 +191,7 @@
             (F.ccTime qrcConnected)
             (EdConversation c)
     pushConversationEvent Nothing event (qualifyAs loc [qUnqualified . Public.memId $ mem]) []
-<<<<<<< HEAD
-=======
   pure EmptyResponse
->>>>>>> c2991558
 
 getConversations ::
   ( Member ConversationStore r,
@@ -529,7 +515,7 @@
       SConversationUpdateProtocolTag ->
         mapToGalleyError
           @(HasConversationActionGalleyErrors 'ConversationUpdateProtocolTag)
-          . fmap (first lcuUpdate)
+          . fmap lcuUpdate
           $ updateLocalConversation @'ConversationUpdateProtocolTag lcnv (tUntagged rusr) Nothing action
   where
     mkResponse = fmap toResponse . runError @GalleyError . runError @NoChanges

--- conflicted
+++ resolved
@@ -95,7 +95,7 @@
 import Wire.API.Event.Conversation
 import Wire.API.Federation.API
 import Wire.API.Federation.API.Common (EmptyResponse (..))
-import Wire.API.Federation.API.Galley qualified as F
+import Wire.API.Federation.API.Galley hiding (id)
 import Wire.API.Federation.Error
 import Wire.API.FederationUpdate (fetch)
 import Wire.API.MLS.Credential
@@ -150,7 +150,7 @@
     Member TinyLog r
   ) =>
   Domain ->
-  F.ClientRemovedRequest ->
+  ClientRemovedRequest ->
   Sem r EmptyResponse
 onClientRemoved domain req = do
   let qusr = Qualified req.user domain
@@ -159,7 +159,7 @@
       mConv <- E.getConversation convId
       for mConv $ \conv -> do
         lconv <- qualifyLocal conv
-        removeClient lconv qusr (F.client req)
+        removeClient lconv qusr req.client
   pure EmptyResponse
 
 onConversationCreated ::
@@ -171,17 +171,17 @@
     Member P.TinyLog r
   ) =>
   Domain ->
-  F.ConversationCreated ConvId ->
+  ConversationCreated ConvId ->
   Sem r EmptyResponse
 onConversationCreated domain rc = do
   let qrc = fmap (toRemoteUnsafe domain) rc
   loc <- qualifyLocal ()
-  let (localUserIds, _) = partitionQualified loc (map omQualifiedId (toList (F.nonCreatorMembers rc)))
+  let (localUserIds, _) = partitionQualified loc (map omQualifiedId (toList (nonCreatorMembers rc)))
 
   addedUserIds <-
     addLocalUsersToRemoteConv
-      (F.cnvId qrc)
-      (tUntagged (F.ccRemoteOrigUserId qrc))
+      (cnvId qrc)
+      (tUntagged (ccRemoteOrigUserId qrc))
       localUserIds
 
   let connectedMembers =
@@ -192,16 +192,16 @@
               (const True)
               . omQualifiedId
           )
-          (F.nonCreatorMembers rc)
+          (nonCreatorMembers rc)
   -- Make sure to notify only about local users connected to the adder
-  let qrcConnected = qrc {F.nonCreatorMembers = connectedMembers}
+  let qrcConnected = qrc {nonCreatorMembers = connectedMembers}
 
   for_ (fromConversationCreated loc qrcConnected) $ \(mem, c) -> do
     let event =
           Event
-            (tUntagged (F.cnvId qrcConnected))
+            (tUntagged (cnvId qrcConnected))
             Nothing
-            (tUntagged (F.ccRemoteOrigUserId qrcConnected))
+            (tUntagged (ccRemoteOrigUserId qrcConnected))
             qrcConnected.time
             (EdConversation c)
     pushConversationEvent Nothing event (qualifyAs loc [qUnqualified . Public.memId $ mem]) []
@@ -212,12 +212,12 @@
     Member (Input (Local ())) r
   ) =>
   Domain ->
-  F.GetConversationsRequest ->
-  Sem r F.GetConversationsResponse
-getConversations domain (F.GetConversationsRequest uid cids) = do
+  GetConversationsRequest ->
+  Sem r GetConversationsResponse
+getConversations domain (GetConversationsRequest uid cids) = do
   let ruid = toRemoteUnsafe domain uid
   loc <- qualifyLocal ()
-  F.GetConversationsResponse
+  GetConversationsResponse
     . mapMaybe (Mapping.conversationToRemote (tDomain loc) ruid)
     <$> E.getConversations cids
 
@@ -232,7 +232,7 @@
     Member P.TinyLog r
   ) =>
   Domain ->
-  F.ConversationUpdate ->
+  ConversationUpdate ->
   Sem r EmptyResponse
 onConversationUpdated requestingDomain cu = do
   let rcu = toRemoteUnsafe requestingDomain cu
@@ -255,18 +255,18 @@
     Member TinyLog r
   ) =>
   Domain ->
-  F.LeaveConversationRequest ->
-  Sem r F.LeaveConversationResponse
+  LeaveConversationRequest ->
+  Sem r LeaveConversationResponse
 leaveConversation requestingDomain lc = do
   let leaver = Qualified lc.leaver requestingDomain
   lcnv <- qualifyLocal lc.convId
 
   res <-
     runError
-      . mapToRuntimeError @'ConvNotFound F.RemoveFromConversationErrorNotFound
-      . mapToRuntimeError @('ActionDenied 'LeaveConversation) F.RemoveFromConversationErrorRemovalNotAllowed
-      . mapToRuntimeError @'InvalidOperation F.RemoveFromConversationErrorRemovalNotAllowed
-      . mapError @NoChanges (const F.RemoveFromConversationErrorUnchanged)
+      . mapToRuntimeError @'ConvNotFound RemoveFromConversationErrorNotFound
+      . mapToRuntimeError @('ActionDenied 'LeaveConversation) RemoveFromConversationErrorRemovalNotAllowed
+      . mapToRuntimeError @'InvalidOperation RemoveFromConversationErrorRemovalNotAllowed
+      . mapError @NoChanges (const RemoveFromConversationErrorUnchanged)
       $ do
         (conv, _self) <- getConversationAndMemberWithError @'ConvNotFound leaver lcnv
         outcome <-
@@ -285,7 +285,7 @@
           Right _ -> pure conv
 
   case res of
-    Left e -> pure $ F.LeaveConversationResponse (Left e)
+    Left e -> pure $ LeaveConversationResponse (Left e)
     Right conv -> do
       let remotes = filter ((== qDomain leaver) . tDomain) (rmId <$> Data.convRemoteMembers conv)
       let botsAndMembers = BotsAndMembers mempty (Set.fromList remotes) mempty
@@ -306,7 +306,7 @@
             throw . internalErr $ e
           Right _ -> pure ()
 
-      pure $ F.LeaveConversationResponse (Right ())
+      pure $ LeaveConversationResponse (Right ())
   where
     internalErr = InternalErrorWithDescription . LT.pack . displayException
 
@@ -321,17 +321,17 @@
     Member P.TinyLog r
   ) =>
   Domain ->
-  F.RemoteMessage ConvId ->
+  RemoteMessage ConvId ->
   Sem r EmptyResponse
 onMessageSent domain rmUnqualified = do
   let rm = fmap (toRemoteUnsafe domain) rmUnqualified
       convId = tUntagged rm.conversation
       msgMetadata =
         MessageMetadata
-          { mmNativePush = F.push rm,
-            mmTransient = F.transient rm,
-            mmNativePriority = F.priority rm,
-            mmData = F._data rm
+          { mmNativePush = push rm,
+            mmTransient = transient rm,
+            mmNativePriority = priority rm,
+            mmData = _data rm
           }
       recipientMap = userClientMap rm.recipients
       msgs = toMapOf (itraversed <.> itraversed) recipientMap
@@ -377,13 +377,13 @@
     Member P.TinyLog r
   ) =>
   Domain ->
-  F.ProteusMessageSendRequest ->
-  Sem r F.MessageSendResponse
+  ProteusMessageSendRequest ->
+  Sem r MessageSendResponse
 sendMessage originDomain msr = do
   let sender = Qualified msr.sender originDomain
   msg <- either throwErr pure (fromProto (fromBase64ByteString msr.rawMessage))
   lcnv <- qualifyLocal msr.convId
-  F.MessageSendResponse <$> postQualifiedOtrMessage User sender Nothing lcnv msg
+  MessageSendResponse <$> postQualifiedOtrMessage User sender Nothing lcnv msg
   where
     throwErr = throw . InvalidPayload . LT.pack
 
@@ -402,12 +402,12 @@
     Member TinyLog r
   ) =>
   Domain ->
-  F.UserDeletedConversationsNotification ->
+  UserDeletedConversationsNotification ->
   Sem r EmptyResponse
 onUserDeleted origDomain udcn = do
   let deletedUser = toRemoteUnsafe origDomain udcn.user
       untaggedDeletedUser = tUntagged deletedUser
-      convIds = F.conversations udcn
+      convIds = conversations udcn
 
   E.spawnMany $
     fromRange convIds <&> \c -> do
@@ -469,14 +469,14 @@
     Member (Input (Local ())) r
   ) =>
   Domain ->
-  F.ConversationUpdateRequest ->
-  Sem r F.ConversationUpdateResponse
+  ConversationUpdateRequest ->
+  Sem r ConversationUpdateResponse
 updateConversation origDomain updateRequest = do
   loc <- qualifyLocal ()
   let rusr = toRemoteUnsafe origDomain updateRequest.user
       lcnv = qualifyAs loc updateRequest.convId
 
-  mkResponse $ case F.action updateRequest of
+  mkResponse $ case action updateRequest of
     SomeConversationAction tag action -> case tag of
       SConversationJoinTag ->
         mapToGalleyError @(HasConversationActionGalleyErrors 'ConversationJoinTag)
@@ -528,15 +528,15 @@
           $ updateLocalConversation @'ConversationUpdateProtocolTag lcnv (tUntagged rusr) Nothing action
   where
     mkResponse =
-      fmap (either F.ConversationUpdateResponseError Imports.id)
+      fmap (either ConversationUpdateResponseError Imports.id)
         . runError @GalleyError
-        . fmap (fromRight F.ConversationUpdateResponseNoChanges)
+        . fmap (fromRight ConversationUpdateResponseNoChanges)
         . runError @NoChanges
-        . fmap (either F.ConversationUpdateResponseNonFederatingBackends Imports.id)
+        . fmap (either ConversationUpdateResponseNonFederatingBackends Imports.id)
         . runError @NonFederatingBackends
-        . fmap (either F.ConversationUpdateResponseUnreachableBackends id)
+        . fmap (either ConversationUpdateResponseUnreachableBackends id)
         . runError @UnreachableBackends
-        . fmap F.ConversationUpdateResponseUpdate
+        . fmap ConversationUpdateResponseUpdate
 
 handleMLSMessageErrors ::
   ( r1
@@ -550,18 +550,18 @@
               ': r
           )
   ) =>
-  Sem r1 F.MLSMessageResponse ->
-  Sem r F.MLSMessageResponse
+  Sem r1 MLSMessageResponse ->
+  Sem r MLSMessageResponse
 handleMLSMessageErrors =
-  fmap (either (F.MLSMessageResponseProtocolError . unTagged) Imports.id)
+  fmap (either (MLSMessageResponseProtocolError . unTagged) Imports.id)
     . runError @MLSProtocolError
-    . fmap (either F.MLSMessageResponseError Imports.id)
+    . fmap (either MLSMessageResponseError Imports.id)
     . runError
-    . fmap (either (F.MLSMessageResponseProposalFailure . pfInner) Imports.id)
+    . fmap (either (MLSMessageResponseProposalFailure . pfInner) Imports.id)
     . runError
-    . fmap (either F.MLSMessageResponseNonFederatingBackends Imports.id)
+    . fmap (either MLSMessageResponseNonFederatingBackends Imports.id)
     . runError
-    . fmap (either (F.MLSMessageResponseUnreachableBackends . Set.fromList . (.backends)) id)
+    . fmap (either (MLSMessageResponseUnreachableBackends . Set.fromList . (.backends)) id)
     . runError @UnreachableBackends
     . mapToGalleyError @MLSBundleStaticErrors
 
@@ -586,32 +586,24 @@
     Member ProposalStore r
   ) =>
   Domain ->
-  F.MLSMessageSendRequest ->
-  Sem r F.MLSMessageResponse
+  MLSMessageSendRequest ->
+  Sem r MLSMessageResponse
 sendMLSCommitBundle remoteDomain msr = handleMLSMessageErrors $ do
   assertMLSEnabled
   loc <- qualifyLocal ()
-<<<<<<< HEAD
-  let sender = toRemoteUnsafe remoteDomain (F.mmsrSender msr)
+  let sender = toRemoteUnsafe remoteDomain msr.sender
   bundle <-
     either (throw . mlsProtocolError) pure $
-      decodeMLS' (fromBase64ByteString (F.mmsrRawMessage msr))
+      decodeMLS' (fromBase64ByteString msr.rawMessage)
 
   ibundle <- noteS @'MLSUnsupportedMessage $ mkIncomingBundle bundle
   (ctype, qConvOrSub) <- getConvFromGroupId ibundle.groupId
-  when (qUnqualified qConvOrSub /= F.mmsrConvOrSubId msr) $ throwS @'MLSGroupConversationMismatch
-=======
-  let sender = toRemoteUnsafe remoteDomain msr.sender
-  bundle <- either (throw . mlsProtocolError) pure $ deserializeCommitBundle (fromBase64ByteString msr.rawMessage)
-  let msg = rmValue (cbCommitMsg bundle)
-  qcnv <- E.getConversationIdByGroupId (msgGroupId msg) >>= noteS @'ConvNotFound
-  when (Conv (qUnqualified qcnv) /= F.convOrSubId msr) $ throwS @'MLSGroupConversationMismatch
->>>>>>> 119fe8ab
-  uncurry F.MLSMessageResponseUpdates . (,mempty) . map lcuUpdate
+  when (qUnqualified qConvOrSub /= msr.convOrSubId) $ throwS @'MLSGroupConversationMismatch
+  uncurry MLSMessageResponseUpdates . (,mempty) . map lcuUpdate
     <$> postMLSCommitBundle
       loc
       (tUntagged sender)
-      (mmsrSenderClient msr)
+      msr.senderClient
       ctype
       qConvOrSub
       Nothing
@@ -637,60 +629,25 @@
     Member SubConversationStore r
   ) =>
   Domain ->
-  F.MLSMessageSendRequest ->
-  Sem r F.MLSMessageResponse
+  MLSMessageSendRequest ->
+  Sem r MLSMessageResponse
 sendMLSMessage remoteDomain msr = handleMLSMessageErrors $ do
   assertMLSEnabled
   loc <- qualifyLocal ()
-<<<<<<< HEAD
-  let sender = toRemoteUnsafe remoteDomain (F.mmsrSender msr)
-  raw <- either (throw . mlsProtocolError) pure $ decodeMLS' (fromBase64ByteString (F.mmsrRawMessage msr))
+  let sender = toRemoteUnsafe remoteDomain msr.sender
+  raw <- either (throw . mlsProtocolError) pure $ decodeMLS' (fromBase64ByteString msr.rawMessage)
   msg <- noteS @'MLSUnsupportedMessage $ mkIncomingMessage raw
   (ctype, qConvOrSub) <- getConvFromGroupId msg.groupId
-  when (qUnqualified qConvOrSub /= F.mmsrConvOrSubId msr) $ throwS @'MLSGroupConversationMismatch
-  uncurry F.MLSMessageResponseUpdates . first (map lcuUpdate)
+  when (qUnqualified qConvOrSub /= msr.convOrSubId) $ throwS @'MLSGroupConversationMismatch
+  uncurry MLSMessageResponseUpdates . first (map lcuUpdate)
     <$> postMLSMessage
       loc
       (tUntagged sender)
-      (mmsrSenderClient msr)
+      msr.senderClient
       ctype
       qConvOrSub
       Nothing
       msg
-=======
-  let sender = toRemoteUnsafe remoteDomain msr.sender
-  raw <- either (throw . mlsProtocolError) pure $ decodeMLS' (fromBase64ByteString msr.rawMessage)
-  case rmValue raw of
-    SomeMessage _ msg -> do
-      qcnv <- E.getConversationIdByGroupId (msgGroupId msg) >>= noteS @'ConvNotFound
-      when (Conv (qUnqualified qcnv) /= F.convOrSubId msr) $ throwS @'MLSGroupConversationMismatch
-      uncurry F.MLSMessageResponseUpdates
-        . first (map lcuUpdate)
-        <$> postMLSMessage loc (tUntagged sender) Nothing qcnv Nothing raw
-
-class ToGalleyRuntimeError (effs :: EffectRow) r where
-  mapToGalleyError ::
-    Member (Error GalleyError) r =>
-    Sem (Append effs r) a ->
-    Sem r a
-
-instance ToGalleyRuntimeError '[] r where
-  mapToGalleyError = Imports.id
-
-instance
-  forall (err :: GalleyError) effs r.
-  ( ToGalleyRuntimeError effs r,
-    SingI err,
-    Member (Error GalleyError) (Append effs r)
-  ) =>
-  ToGalleyRuntimeError (ErrorS err ': effs) r
-  where
-  mapToGalleyError act =
-    mapToGalleyError @effs @r $
-      runError act >>= \case
-        Left _ -> throw (demote @err)
-        Right res -> pure res
->>>>>>> 119fe8ab
 
 mlsSendWelcome ::
   ( Member (Error InternalError) r,
@@ -702,15 +659,10 @@
     Member (Input UTCTime) r
   ) =>
   Domain ->
-  F.MLSWelcomeRequest ->
-  Sem r F.MLSWelcomeResponse
-<<<<<<< HEAD
+  MLSWelcomeRequest ->
+  Sem r MLSWelcomeResponse
 mlsSendWelcome origDomain req = do
   fmap (either (const MLSWelcomeMLSNotEnabled) (const MLSWelcomeSent))
-=======
-mlsSendWelcome _origDomain (fromBase64ByteString . F.mlsWelcomeRequest -> rawWelcome) =
-  fmap (either (const F.MLSWelcomeMLSNotEnabled) (const F.MLSWelcomeSent))
->>>>>>> 119fe8ab
     . runError @(Tagged 'MLSNotEnabled ())
     $ do
       assertMLSEnabled
@@ -730,10 +682,10 @@
     Member P.TinyLog r
   ) =>
   Domain ->
-  F.RemoteMLSMessage ->
-  Sem r F.RemoteMLSMessageResponse
+  RemoteMLSMessage ->
+  Sem r RemoteMLSMessageResponse
 onMLSMessageSent domain rmm =
-  fmap (either (const F.RemoteMLSMessageMLSNotEnabled) (const F.RemoteMLSMessageOk))
+  fmap (either (const RemoteMLSMessageMLSNotEnabled) (const RemoteMLSMessageOk))
     . runError @(Tagged 'MLSNotEnabled ())
     $ do
       assertMLSEnabled
@@ -755,13 +707,8 @@
       let recipients = filter (\(u, _) -> Set.member u members) rmm.recipients
       -- FUTUREWORK: support local bots
       let e =
-<<<<<<< HEAD
-            Event (tUntagged rcnv) (F.rmmSubConversation rmm) (F.rmmSender rmm) (F.rmmTime rmm) $
-              EdMLSMessage (fromBase64ByteString (F.rmmMessage rmm))
-=======
-            Event (tUntagged rcnv) Nothing rmm.sender rmm.time $
+            Event (tUntagged rcnv) rmm.subConversation rmm.sender rmm.time $
               EdMLSMessage (fromBase64ByteString rmm.message)
->>>>>>> 119fe8ab
 
       runMessagePush loc (Just (tUntagged rcnv)) $
         newMessagePush mempty Nothing rmm.metadata recipients e
@@ -774,28 +721,22 @@
     Member MemberStore r
   ) =>
   Domain ->
-  F.GetGroupInfoRequest ->
-  Sem r F.GetGroupInfoResponse
+  GetGroupInfoRequest ->
+  Sem r GetGroupInfoResponse
 queryGroupInfo origDomain req =
-  fmap (either F.GetGroupInfoResponseError F.GetGroupInfoResponseState)
+  fmap (either GetGroupInfoResponseError GetGroupInfoResponseState)
     . runError @GalleyError
     . mapToGalleyError @MLSGroupInfoStaticErrors
     $ do
       assertMLSEnabled
-<<<<<<< HEAD
-      let sender = toRemoteUnsafe origDomain . ggireqSender $ req
-      state <- case ggireqConv req of
+      let sender = toRemoteUnsafe origDomain . (.sender) $ req
+      state <- case req.conv of
         Conv convId -> do
           lconvId <- qualifyLocal convId
           getGroupInfoFromLocalConv (tUntagged sender) lconvId
         SubConv convId subConvId -> do
           lconvId <- qualifyLocal convId
           getSubConversationGroupInfoFromLocalConv (tUntagged sender) subConvId lconvId
-=======
-      lconvId <- qualifyLocal req.conv
-      let sender = toRemoteUnsafe origDomain req.sender
-      state <- getGroupInfoFromLocalConv (tUntagged sender) lconvId
->>>>>>> 119fe8ab
       pure
         . Base64ByteString
         . unGroupInfoData
@@ -809,9 +750,9 @@
     Member (Input (Local ())) r
   ) =>
   Domain ->
-  F.TypingDataUpdateRequest ->
-  Sem r F.TypingDataUpdateResponse
-updateTypingIndicator origDomain F.TypingDataUpdateRequest {..} = do
+  TypingDataUpdateRequest ->
+  Sem r TypingDataUpdateResponse
+updateTypingIndicator origDomain TypingDataUpdateRequest {..} = do
   let qusr = Qualified userId origDomain
   lcnv <- qualifyLocal convId
 
@@ -821,15 +762,15 @@
       (conv, _) <- getConversationAndMemberWithError @'ConvNotFound qusr lcnv
       notifyTypingIndicator conv qusr Nothing typingStatus
 
-  pure (either F.TypingDataUpdateError F.TypingDataUpdateSuccess ret)
+  pure (either TypingDataUpdateError TypingDataUpdateSuccess ret)
 
 onTypingIndicatorUpdated ::
   ( Member GundeckAccess r
   ) =>
   Domain ->
-  F.TypingDataUpdated ->
+  TypingDataUpdated ->
   Sem r EmptyResponse
-onTypingIndicatorUpdated origDomain F.TypingDataUpdated {..} = do
+onTypingIndicatorUpdated origDomain TypingDataUpdated {..} = do
   let qcnv = Qualified convId origDomain
   pushTypingIndicatorEvents origUserId time usersInConv Nothing qcnv typingStatus
   pure EmptyResponse
@@ -847,7 +788,7 @@
   GetSubConversationsRequest ->
   Sem r GetSubConversationsResponse
 getSubConversationForRemoteUser domain GetSubConversationsRequest {..} =
-  fmap (either F.GetSubConversationsResponseError F.GetSubConversationsResponseSuccess)
+  fmap (either GetSubConversationsResponseError GetSubConversationsResponseSuccess)
     . runError @GalleyError
     . mapToGalleyError @MLSGetSubConvStaticErrors
     $ do
@@ -896,8 +837,8 @@
 deleteSubConversationForRemoteUser domain DeleteSubConversationFedRequest {..} =
   fmap
     ( either
-        F.DeleteSubConversationResponseError
-        (\() -> F.DeleteSubConversationResponseSuccess)
+        DeleteSubConversationResponseError
+        (\() -> DeleteSubConversationResponseSuccess)
     )
     . runError @GalleyError
     . mapToGalleyError @MLSDeleteSubConvStaticErrors

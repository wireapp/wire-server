--- conflicted
+++ resolved
@@ -121,22 +121,6 @@
     :<|> Named @"on-typing-indicator-updated" onTypingIndicatorUpdated
 
 onClientRemoved ::
-<<<<<<< HEAD
-  ( Members
-      '[ ConversationStore,
-         Error InternalError,
-         ExternalAccess,
-         FederatorAccess,
-         GundeckAccess,
-         Input Env,
-         Input (Local ()),
-         Input UTCTime,
-         MemberStore,
-         ProposalStore,
-         TinyLog
-       ]
-      r
-=======
   ( Member ConversationStore r,
     Member ExternalAccess r,
     Member FederatorAccess r,
@@ -148,7 +132,6 @@
     Member ProposalStore r,
     Member TinyLog r,
     CallsFed 'Galley "on-mls-message-sent"
->>>>>>> f3e980d8
   ) =>
   Domain ->
   ClientRemovedRequest ->
@@ -345,23 +328,6 @@
 
 -- as of now this will not generate the necessary events on the leaver's domain
 leaveConversation ::
-<<<<<<< HEAD
-  ( Members
-      '[ ConversationStore,
-         Error InternalError,
-         Error InvalidInput,
-         ExternalAccess,
-         FederatorAccess,
-         GundeckAccess,
-         Input Env,
-         Input (Local ()),
-         Input UTCTime,
-         MemberStore,
-         ProposalStore,
-         TinyLog
-       ]
-      r
-=======
   ( Member ConversationStore r,
     Member (Error InternalError) r,
     Member ExternalAccess r,
@@ -376,7 +342,6 @@
     CallsFed 'Galley "on-conversation-updated",
     CallsFed 'Galley "on-mls-message-sent",
     CallsFed 'Galley "on-new-remote-conversation"
->>>>>>> f3e980d8
   ) =>
   Domain ->
   F.LeaveConversationRequest ->
@@ -471,24 +436,6 @@
       (Map.filterWithKey (\(uid, _) _ -> Set.member uid members) msgs)
 
 sendMessage ::
-<<<<<<< HEAD
-  ( Members
-      '[ BrigAccess,
-         ClientStore,
-         ConversationStore,
-         Error InvalidInput,
-         FederatorAccess,
-         GundeckAccess,
-         Input (Local ()),
-         Input Opts,
-         Input UTCTime,
-         ExternalAccess,
-         MemberStore,
-         TeamStore,
-         P.TinyLog
-       ]
-      r
-=======
   ( Member BrigAccess r,
     Member ClientStore r,
     Member ConversationStore r,
@@ -503,7 +450,6 @@
     Member P.TinyLog r,
     CallsFed 'Galley "on-message-sent",
     CallsFed 'Brig "get-user-clients"
->>>>>>> f3e980d8
   ) =>
   Domain ->
   F.ProteusMessageSendRequest ->
@@ -517,23 +463,6 @@
     throwErr = throw . InvalidPayload . LT.pack
 
 onUserDeleted ::
-<<<<<<< HEAD
-  ( Members
-      '[ ConversationStore,
-         FederatorAccess,
-         FireAndForget,
-         ExternalAccess,
-         GundeckAccess,
-         Error InternalError,
-         Input (Local ()),
-         Input UTCTime,
-         Input Env,
-         MemberStore,
-         ProposalStore,
-         TinyLog
-       ]
-      r
-=======
   ( Member ConversationStore r,
     Member FederatorAccess r,
     Member FireAndForget r,
@@ -548,7 +477,6 @@
     CallsFed 'Galley "on-mls-message-sent",
     CallsFed 'Galley "on-conversation-updated",
     CallsFed 'Galley "on-new-remote-conversation"
->>>>>>> f3e980d8
   ) =>
   Domain ->
   F.UserDeletedConversationsNotification ->
@@ -590,31 +518,6 @@
 
 updateConversation ::
   forall r.
-<<<<<<< HEAD
-  ( Members
-      '[ BrigAccess,
-         CodeStore,
-         BotAccess,
-         FireAndForget,
-         Error FederationError,
-         Error InvalidInput,
-         ExternalAccess,
-         FederatorAccess,
-         Error InternalError,
-         GundeckAccess,
-         Input Env,
-         Input Opts,
-         Input UTCTime,
-         LegalHoldStore,
-         MemberStore,
-         ProposalStore,
-         TeamStore,
-         TinyLog,
-         ConversationStore,
-         Input (Local ())
-       ]
-      r
-=======
   ( Member BrigAccess r,
     Member CodeStore r,
     Member BotAccess r,
@@ -638,7 +541,6 @@
     CallsFed 'Galley "on-conversation-updated",
     CallsFed 'Galley "on-mls-message-sent",
     CallsFed 'Galley "on-new-remote-conversation"
->>>>>>> f3e980d8
   ) =>
   Domain ->
   F.ConversationUpdateRequest ->
@@ -701,28 +603,6 @@
     toResponse (Right (Right update)) = F.ConversationUpdateResponseUpdate update
 
 sendMLSCommitBundle ::
-<<<<<<< HEAD
-  ( Members
-      [ BrigAccess,
-        ConversationStore,
-        ExternalAccess,
-        Error FederationError,
-        Error InternalError,
-        FederatorAccess,
-        GundeckAccess,
-        Input (Local ()),
-        Input Env,
-        Input Opts,
-        Input UTCTime,
-        LegalHoldStore,
-        MemberStore,
-        Resource,
-        TeamStore,
-        P.TinyLog,
-        ProposalStore
-      ]
-      r
-=======
   ( Member BrigAccess r,
     Member ConversationStore r,
     Member ExternalAccess r,
@@ -746,7 +626,6 @@
     CallsFed 'Galley "on-new-remote-conversation",
     CallsFed 'Galley "send-mls-commit-bundle",
     CallsFed 'Brig "get-mls-clients"
->>>>>>> f3e980d8
   ) =>
   Domain ->
   F.MLSMessageSendRequest ->
@@ -771,28 +650,6 @@
         <$> postMLSCommitBundle loc (tUntagged sender) Nothing qcnv Nothing bundle
 
 sendMLSMessage ::
-<<<<<<< HEAD
-  ( Members
-      [ BrigAccess,
-        ConversationStore,
-        ExternalAccess,
-        Error FederationError,
-        Error InternalError,
-        FederatorAccess,
-        GundeckAccess,
-        Input (Local ()),
-        Input Env,
-        Input Opts,
-        Input UTCTime,
-        LegalHoldStore,
-        MemberStore,
-        Resource,
-        TeamStore,
-        P.TinyLog,
-        ProposalStore
-      ]
-      r
-=======
   ( Member BrigAccess r,
     Member ConversationStore r,
     Member ExternalAccess r,
@@ -815,7 +672,6 @@
     CallsFed 'Galley "on-new-remote-conversation",
     CallsFed 'Galley "send-mls-message",
     CallsFed 'Brig "get-mls-clients"
->>>>>>> f3e980d8
   ) =>
   Domain ->
   F.MLSMessageSendRequest ->

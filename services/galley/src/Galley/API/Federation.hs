--- conflicted
+++ resolved
@@ -20,14 +20,7 @@
 
 module Galley.API.Federation where
 
-<<<<<<< HEAD
-import Bilge.Retry (httpHandlers)
-import Cassandra (ClientState, Consistency (LocalQuorum), Page (hasMore, nextPage, result), PrepQuery, QueryParams, R, Tuple, paginate, paramsP)
 import Control.Error hiding (note)
-import Control.Exception (throwIO)
-=======
-import Control.Error
->>>>>>> 2e3a6ec3
 import Control.Lens
 import Data.Bifunctor
 import Data.ByteString.Conversion (toByteString')
@@ -64,11 +57,6 @@
 import Galley.Effects.ConversationStore qualified as E
 import Galley.Effects.FireAndForget qualified as E
 import Galley.Effects.MemberStore qualified as E
-<<<<<<< HEAD
-import Galley.Env
-=======
-import Galley.Effects.ProposalStore (ProposalStore)
->>>>>>> 2e3a6ec3
 import Galley.Options
 import Galley.Types.Conversations.Members
 import Galley.Types.Conversations.One2One
@@ -93,15 +81,8 @@
 import Wire.API.Event.Conversation
 import Wire.API.Federation.API
 import Wire.API.Federation.API.Common (EmptyResponse (..))
-<<<<<<< HEAD
 import Wire.API.Federation.API.Galley hiding (id)
 import Wire.API.Federation.Error
-import Wire.API.FederationUpdate (fetch)
-=======
-import Wire.API.Federation.API.Galley qualified as F
-import Wire.API.Federation.Error
-import Wire.API.MLS.CommitBundle
->>>>>>> 2e3a6ec3
 import Wire.API.MLS.Credential
 import Wire.API.MLS.GroupInfo
 import Wire.API.MLS.Serialisation
@@ -133,14 +114,10 @@
     :<|> Named @"on-client-removed" (callsFed (exposeAnnotations onClientRemoved))
     :<|> Named @"update-typing-indicator" (callsFed (exposeAnnotations updateTypingIndicator))
     :<|> Named @"on-typing-indicator-updated" onTypingIndicatorUpdated
-<<<<<<< HEAD
     :<|> Named @"get-sub-conversation" getSubConversationForRemoteUser
     :<|> Named @"delete-sub-conversation" (callsFed deleteSubConversationForRemoteUser)
     :<|> Named @"leave-sub-conversation" (callsFed leaveSubConversation)
     :<|> Named @"get-one2one-conversation" getOne2OneConversation
-    :<|> Named @"on-connection-removed" (onFederationConnectionRemoved (toRange (Proxy @500)))
-=======
->>>>>>> 2e3a6ec3
 
 onClientRemoved ::
   ( Member ConversationStore r,
@@ -156,7 +133,7 @@
     Member TinyLog r
   ) =>
   Domain ->
-  F.ClientRemovedRequest ->
+  ClientRemovedRequest ->
   Sem r EmptyResponse
 onClientRemoved domain req = do
   let qusr = Qualified req.user domain
@@ -165,11 +142,7 @@
       mConv <- E.getConversation convId
       for mConv $ \conv -> do
         lconv <- qualifyLocal conv
-<<<<<<< HEAD
         removeClient lconv qusr req.client
-=======
-        removeClient lconv qusr (F.client req)
->>>>>>> 2e3a6ec3
   pure EmptyResponse
 
 onConversationCreated ::
@@ -186,21 +159,12 @@
 onConversationCreated domain rc = do
   let qrc = fmap (toRemoteUnsafe domain) rc
   loc <- qualifyLocal ()
-<<<<<<< HEAD
   let (localUserIds, _) = partitionQualified loc (map omQualifiedId (toList (nonCreatorMembers rc)))
 
   addedUserIds <-
     addLocalUsersToRemoteConv
       (cnvId qrc)
       (tUntagged (ccRemoteOrigUserId qrc))
-=======
-  let (localUserIds, _) = partitionQualified loc (map omQualifiedId (toList (F.nonCreatorMembers rc)))
-
-  addedUserIds <-
-    addLocalUsersToRemoteConv
-      (F.cnvId qrc)
-      (tUntagged (F.ccRemoteOrigUserId qrc))
->>>>>>> 2e3a6ec3
       localUserIds
 
   let connectedMembers =
@@ -211,28 +175,16 @@
               (const True)
               . omQualifiedId
           )
-<<<<<<< HEAD
           (nonCreatorMembers rc)
   -- Make sure to notify only about local users connected to the adder
   let qrcConnected = qrc {nonCreatorMembers = connectedMembers}
-=======
-          (F.nonCreatorMembers rc)
-  -- Make sure to notify only about local users connected to the adder
-  let qrcConnected = qrc {F.nonCreatorMembers = connectedMembers}
->>>>>>> 2e3a6ec3
 
   for_ (fromConversationCreated loc qrcConnected) $ \(mem, c) -> do
     let event =
           Event
-<<<<<<< HEAD
             (tUntagged (cnvId qrcConnected))
             Nothing
             (tUntagged (ccRemoteOrigUserId qrcConnected))
-=======
-            (tUntagged (F.cnvId qrcConnected))
-            Nothing
-            (tUntagged (F.ccRemoteOrigUserId qrcConnected))
->>>>>>> 2e3a6ec3
             qrcConnected.time
             (EdConversation c)
     pushConversationEvent Nothing event (qualifyAs loc [qUnqualified . Public.memId $ mem]) []
@@ -360,17 +312,10 @@
       convId = tUntagged rm.conversation
       msgMetadata =
         MessageMetadata
-<<<<<<< HEAD
           { mmNativePush = push rm,
             mmTransient = transient rm,
             mmNativePriority = priority rm,
             mmData = _data rm
-=======
-          { mmNativePush = F.push rm,
-            mmTransient = F.transient rm,
-            mmNativePriority = F.priority rm,
-            mmData = F._data rm
->>>>>>> 2e3a6ec3
           }
       recipientMap = userClientMap rm.recipients
       msgs = toMapOf (itraversed <.> itraversed) recipientMap
@@ -422,11 +367,7 @@
   let sender = Qualified msr.sender originDomain
   msg <- either throwErr pure (fromProto (fromBase64ByteString msr.rawMessage))
   lcnv <- qualifyLocal msr.convId
-<<<<<<< HEAD
   MessageSendResponse <$> postQualifiedOtrMessage User sender Nothing lcnv msg
-=======
-  F.MessageSendResponse <$> postQualifiedOtrMessage User sender Nothing lcnv msg
->>>>>>> 2e3a6ec3
   where
     throwErr = throw . InvalidPayload . LT.pack
 
@@ -451,11 +392,7 @@
 onUserDeleted origDomain udcn = do
   let deletedUser = toRemoteUnsafe origDomain udcn.user
       untaggedDeletedUser = tUntagged deletedUser
-<<<<<<< HEAD
       convIds = conversations udcn
-=======
-      convIds = F.conversations udcn
->>>>>>> 2e3a6ec3
 
   E.spawnMany $
     fromRange convIds <&> \c -> do
@@ -518,23 +455,14 @@
     Member (Input (Local ())) r
   ) =>
   Domain ->
-<<<<<<< HEAD
   ConversationUpdateRequest ->
   Sem r ConversationUpdateResponse
-=======
-  F.ConversationUpdateRequest ->
-  Sem r F.ConversationUpdateResponse
->>>>>>> 2e3a6ec3
 updateConversation origDomain updateRequest = do
   loc <- qualifyLocal ()
   let rusr = toRemoteUnsafe origDomain updateRequest.user
       lcnv = qualifyAs loc updateRequest.convId
 
-<<<<<<< HEAD
   mkResponse $ case action updateRequest of
-=======
-  mkResponse $ case F.action updateRequest of
->>>>>>> 2e3a6ec3
     SomeConversationAction tag action -> case tag of
       SConversationJoinTag ->
         mapToGalleyError @(HasConversationActionGalleyErrors 'ConversationJoinTag)
@@ -586,19 +514,11 @@
           $ updateLocalConversation @'ConversationUpdateProtocolTag lcnv (tUntagged rusr) Nothing action
   where
     mkResponse =
-<<<<<<< HEAD
       fmap (either ConversationUpdateResponseError Imports.id)
-=======
-      fmap (either F.ConversationUpdateResponseError Imports.id)
->>>>>>> 2e3a6ec3
         . runError @GalleyError
         . fmap (fromRight ConversationUpdateResponseNoChanges)
         . runError @NoChanges
-<<<<<<< HEAD
         . fmap (either ConversationUpdateResponseNonFederatingBackends Imports.id)
-=======
-        . fmap (either F.ConversationUpdateResponseNonFederatingBackends Imports.id)
->>>>>>> 2e3a6ec3
         . runError @NonFederatingBackends
         . fmap (either ConversationUpdateResponseUnreachableBackends id)
         . runError @UnreachableBackends
@@ -616,10 +536,9 @@
               ': r
           )
   ) =>
-  Sem r1 F.MLSMessageResponse ->
-  Sem r F.MLSMessageResponse
+  Sem r1 MLSMessageResponse ->
+  Sem r MLSMessageResponse
 handleMLSMessageErrors =
-<<<<<<< HEAD
   fmap (either (MLSMessageResponseProtocolError . unTagged) Imports.id)
     . runError @MLSProtocolError
     . fmap (either MLSMessageResponseError Imports.id)
@@ -627,15 +546,6 @@
     . fmap (either (MLSMessageResponseProposalFailure . pfInner) Imports.id)
     . runError
     . fmap (either MLSMessageResponseNonFederatingBackends Imports.id)
-=======
-  fmap (either (F.MLSMessageResponseProtocolError . unTagged) Imports.id)
-    . runError @MLSProtocolError
-    . fmap (either F.MLSMessageResponseError Imports.id)
-    . runError
-    . fmap (either (F.MLSMessageResponseProposalFailure . pfInner) Imports.id)
-    . runError
-    . fmap (either F.MLSMessageResponseNonFederatingBackends Imports.id)
->>>>>>> 2e3a6ec3
     . runError
     . fmap (either (MLSMessageResponseUnreachableBackends . Set.fromList . (.backends)) id)
     . runError @UnreachableBackends
@@ -669,7 +579,6 @@
   assertMLSEnabled
   loc <- qualifyLocal ()
   let sender = toRemoteUnsafe remoteDomain msr.sender
-<<<<<<< HEAD
   bundle <-
     either (throw . mlsProtocolError) pure $
       decodeMLS' (fromBase64ByteString msr.rawMessage)
@@ -686,14 +595,6 @@
       qConvOrSub
       Nothing
       ibundle
-=======
-  bundle <- either (throw . mlsProtocolError) pure $ deserializeCommitBundle (fromBase64ByteString msr.rawMessage)
-  let msg = rmValue (cbCommitMsg bundle)
-  qcnv <- E.getConversationIdByGroupId (msgGroupId msg) >>= noteS @'ConvNotFound
-  when (Conv (qUnqualified qcnv) /= F.convOrSubId msr) $ throwS @'MLSGroupConversationMismatch
-  uncurry F.MLSMessageResponseUpdates . (,mempty) . map lcuUpdate
-    <$> postMLSCommitBundle loc (tUntagged sender) Nothing qcnv Nothing bundle
->>>>>>> 2e3a6ec3
 
 sendMLSMessage ::
   ( Member BackendNotificationQueueAccess r,
@@ -723,7 +624,6 @@
   loc <- qualifyLocal ()
   let sender = toRemoteUnsafe remoteDomain msr.sender
   raw <- either (throw . mlsProtocolError) pure $ decodeMLS' (fromBase64ByteString msr.rawMessage)
-<<<<<<< HEAD
   msg <- noteS @'MLSUnsupportedMessage $ mkIncomingMessage raw
   (ctype, qConvOrSub) <- getConvFromGroupId msg.groupId
   when (qUnqualified qConvOrSub /= msr.convOrSubId) $ throwS @'MLSGroupConversationMismatch
@@ -736,193 +636,7 @@
       qConvOrSub
       Nothing
       msg
-=======
-  case rmValue raw of
-    SomeMessage _ msg -> do
-      qcnv <- E.getConversationIdByGroupId (msgGroupId msg) >>= noteS @'ConvNotFound
-      when (Conv (qUnqualified qcnv) /= F.convOrSubId msr) $ throwS @'MLSGroupConversationMismatch
-      uncurry F.MLSMessageResponseUpdates
-        . first (map lcuUpdate)
-        <$> postMLSMessage loc (tUntagged sender) Nothing qcnv Nothing raw
-
-class ToGalleyRuntimeError (effs :: EffectRow) r where
-  mapToGalleyError ::
-    Member (Error GalleyError) r =>
-    Sem (Append effs r) a ->
-    Sem r a
-
-instance ToGalleyRuntimeError '[] r where
-  mapToGalleyError = Imports.id
-
-instance
-  forall (err :: GalleyError) effs r.
-  ( ToGalleyRuntimeError effs r,
-    SingI err,
-    Member (Error GalleyError) (Append effs r)
-  ) =>
-  ToGalleyRuntimeError (ErrorS err ': effs) r
-  where
-  mapToGalleyError act =
-    mapToGalleyError @effs @r $
-      runError act >>= \case
-        Left _ -> throw (demote @err)
-        Right res -> pure res
->>>>>>> 2e3a6ec3
-
-mlsSendWelcome ::
-  ( Member (Error InternalError) r,
-    Member GundeckAccess r,
-    Member ExternalAccess r,
-    Member P.TinyLog r,
-    Member (Input Env) r,
-    Member (Input (Local ())) r,
-    Member (Input UTCTime) r
-  ) =>
-  Domain ->
-<<<<<<< HEAD
-  MLSWelcomeRequest ->
-  Sem r MLSWelcomeResponse
-mlsSendWelcome origDomain req = do
-  fmap (either (const MLSWelcomeMLSNotEnabled) (const MLSWelcomeSent))
-=======
-  F.MLSWelcomeRequest ->
-  Sem r F.MLSWelcomeResponse
-mlsSendWelcome _origDomain (fromBase64ByteString . F.mlsWelcomeRequest -> rawWelcome) =
-  fmap (either (const F.MLSWelcomeMLSNotEnabled) (const F.MLSWelcomeSent))
->>>>>>> 2e3a6ec3
-    . runError @(Tagged 'MLSNotEnabled ())
-    $ do
-      assertMLSEnabled
-      loc <- qualifyLocal ()
-      now <- input
-      welcome <-
-        either (throw . InternalErrorWithDescription . LT.fromStrict) pure $
-          decodeMLS' (fromBase64ByteString req.welcomeMessage)
-      sendLocalWelcomes req.qualifiedConvId (Qualified req.originatingUser origDomain) Nothing now welcome (qualifyAs loc req.recipients)
-
-onMLSMessageSent ::
-  ( Member ExternalAccess r,
-    Member GundeckAccess r,
-    Member (Input (Local ())) r,
-    Member (Input Env) r,
-    Member MemberStore r,
-    Member P.TinyLog r
-  ) =>
-  Domain ->
-  RemoteMLSMessage ->
-  Sem r RemoteMLSMessageResponse
-onMLSMessageSent domain rmm =
-  fmap (either (const F.RemoteMLSMessageMLSNotEnabled) (const F.RemoteMLSMessageOk))
-    . runError @(Tagged 'MLSNotEnabled ())
-    $ do
-      assertMLSEnabled
-      loc <- qualifyLocal ()
-      let rcnv = toRemoteUnsafe domain rmm.conversation
-      let users = Set.fromList (map fst rmm.recipients)
-      (members, allMembers) <-
-        first Set.fromList
-          <$> E.selectRemoteMembers (toList users) rcnv
-      unless allMembers $
-        P.warn $
-          Log.field "conversation" (toByteString' (tUnqualified rcnv))
-            Log.~~ Log.field "domain" (toByteString' (tDomain rcnv))
-            Log.~~ Log.msg
-              ( "Attempt to send remote message to local\
-                \ users not in the conversation" ::
-                  ByteString
-              )
-      let recipients = filter (\(u, _) -> Set.member u members) rmm.recipients
-      -- FUTUREWORK: support local bots
-      let e =
-<<<<<<< HEAD
-            Event (tUntagged rcnv) rmm.subConversation rmm.sender rmm.time $
-=======
-            Event (tUntagged rcnv) Nothing rmm.sender rmm.time $
->>>>>>> 2e3a6ec3
-              EdMLSMessage (fromBase64ByteString rmm.message)
-
-      runMessagePush loc (Just (tUntagged rcnv)) $
-        newMessagePush mempty Nothing rmm.metadata recipients e
-
-queryGroupInfo ::
-  ( Member ConversationStore r,
-    Member (Input (Local ())) r,
-    Member (Input Env) r,
-    Member SubConversationStore r,
-    Member MemberStore r
-  ) =>
-  Domain ->
-  GetGroupInfoRequest ->
-  Sem r GetGroupInfoResponse
-queryGroupInfo origDomain req =
-  fmap (either GetGroupInfoResponseError GetGroupInfoResponseState)
-    . runError @GalleyError
-    . mapToGalleyError @MLSGroupInfoStaticErrors
-    $ do
-      assertMLSEnabled
-<<<<<<< HEAD
-      let sender = toRemoteUnsafe origDomain . (.sender) $ req
-      state <- case req.conv of
-        Conv convId -> do
-          lconvId <- qualifyLocal convId
-          getGroupInfoFromLocalConv (tUntagged sender) lconvId
-        SubConv convId subConvId -> do
-          lconvId <- qualifyLocal convId
-          getSubConversationGroupInfoFromLocalConv (tUntagged sender) subConvId lconvId
-=======
-      lconvId <- qualifyLocal req.conv
-      let sender = toRemoteUnsafe origDomain req.sender
-      state <- getGroupInfoFromLocalConv (tUntagged sender) lconvId
->>>>>>> 2e3a6ec3
-      pure
-        . Base64ByteString
-        . unGroupInfoData
-        $ state
-
-updateTypingIndicator ::
-  ( Member GundeckAccess r,
-    Member FederatorAccess r,
-    Member ConversationStore r,
-    Member (Input UTCTime) r,
-    Member (Input (Local ())) r
-  ) =>
-  Domain ->
-<<<<<<< HEAD
-  TypingDataUpdateRequest ->
-  Sem r TypingDataUpdateResponse
-updateTypingIndicator origDomain TypingDataUpdateRequest {..} = do
-=======
-  F.TypingDataUpdateRequest ->
-  Sem r F.TypingDataUpdateResponse
-updateTypingIndicator origDomain F.TypingDataUpdateRequest {..} = do
->>>>>>> 2e3a6ec3
-  let qusr = Qualified userId origDomain
-  lcnv <- qualifyLocal convId
-
-  ret <- runError
-    . mapToRuntimeError @'ConvNotFound ConvNotFound
-    $ do
-      (conv, _) <- getConversationAndMemberWithError @'ConvNotFound qusr lcnv
-      notifyTypingIndicator conv qusr Nothing typingStatus
-
-  pure (either F.TypingDataUpdateError F.TypingDataUpdateSuccess ret)
-
-onTypingIndicatorUpdated ::
-  ( Member GundeckAccess r
-  ) =>
-  Domain ->
-  F.TypingDataUpdated ->
-  Sem r EmptyResponse
-<<<<<<< HEAD
-onTypingIndicatorUpdated origDomain TypingDataUpdated {..} = do
-=======
-onTypingIndicatorUpdated origDomain F.TypingDataUpdated {..} = do
->>>>>>> 2e3a6ec3
-  let qcnv = Qualified convId origDomain
-  pushTypingIndicatorEvents origUserId time usersInConv Nothing qcnv typingStatus
-  pure EmptyResponse
-
-<<<<<<< HEAD
+
 getSubConversationForRemoteUser ::
   Members
     '[ SubConversationStore,
@@ -1052,80 +766,132 @@
         Left _ -> throw (demote @err)
         Right res -> pure res
 
--- Since we already have the origin domain where the defederation event started,
--- all it needs to carry in addition is the domain it is defederating from. This
--- is all the information that we need to cleanup the database and notify clients.
-onFederationConnectionRemoved ::
-  forall r.
-  ( Member (Input Env) r,
-    Member (Embed IO) r,
-    Member (Input ClientState) r,
+onMLSMessageSent ::
+  ( Member ExternalAccess r,
+    Member GundeckAccess r,
+    Member (Input (Local ())) r,
+    Member (Input Env) r,
     Member MemberStore r,
-    Member DefederationNotifications r
-  ) =>
-  Range 1 1000 Int32 ->
-  Domain ->
-  Domain ->
+    Member P.TinyLog r
+  ) =>
+  Domain ->
+  RemoteMLSMessage ->
+  Sem r RemoteMLSMessageResponse
+onMLSMessageSent domain rmm =
+  fmap (either (const RemoteMLSMessageMLSNotEnabled) (const RemoteMLSMessageOk))
+    . runError @(Tagged 'MLSNotEnabled ())
+    $ do
+      assertMLSEnabled
+      loc <- qualifyLocal ()
+      let rcnv = toRemoteUnsafe domain rmm.conversation
+      let users = Set.fromList (map fst rmm.recipients)
+      (members, allMembers) <-
+        first Set.fromList
+          <$> E.selectRemoteMembers (toList users) rcnv
+      unless allMembers $
+        P.warn $
+          Log.field "conversation" (toByteString' (tUnqualified rcnv))
+            Log.~~ Log.field "domain" (toByteString' (tDomain rcnv))
+            Log.~~ Log.msg
+              ( "Attempt to send remote message to local\
+                \ users not in the conversation" ::
+                  ByteString
+              )
+      let recipients = filter (\(u, _) -> Set.member u members) rmm.recipients
+      -- FUTUREWORK: support local bots
+      let e =
+            Event (tUntagged rcnv) rmm.subConversation rmm.sender rmm.time $
+              EdMLSMessage (fromBase64ByteString rmm.message)
+
+      runMessagePush loc (Just (tUntagged rcnv)) $
+        newMessagePush mempty Nothing rmm.metadata recipients e
+
+mlsSendWelcome ::
+  ( Member (Error InternalError) r,
+    Member GundeckAccess r,
+    Member ExternalAccess r,
+    Member P.TinyLog r,
+    Member (Input Env) r,
+    Member (Input (Local ())) r,
+    Member (Input UTCTime) r
+  ) =>
+  Domain ->
+  MLSWelcomeRequest ->
+  Sem r MLSWelcomeResponse
+mlsSendWelcome origDomain req = do
+  fmap (either (const MLSWelcomeMLSNotEnabled) (const MLSWelcomeSent))
+    . runError @(Tagged 'MLSNotEnabled ())
+    $ do
+      assertMLSEnabled
+      loc <- qualifyLocal ()
+      now <- input
+      welcome <-
+        either (throw . InternalErrorWithDescription . LT.fromStrict) pure $
+          decodeMLS' (fromBase64ByteString req.welcomeMessage)
+      sendLocalWelcomes req.qualifiedConvId (Qualified req.originatingUser origDomain) Nothing now welcome (qualifyAs loc req.recipients)
+
+queryGroupInfo ::
+  ( Member ConversationStore r,
+    Member (Input (Local ())) r,
+    Member (Input Env) r,
+    Member SubConversationStore r,
+    Member MemberStore r
+  ) =>
+  Domain ->
+  GetGroupInfoRequest ->
+  Sem r GetGroupInfoResponse
+queryGroupInfo origDomain req =
+  fmap (either GetGroupInfoResponseError GetGroupInfoResponseState)
+    . runError @GalleyError
+    . mapToGalleyError @MLSGroupInfoStaticErrors
+    $ do
+      assertMLSEnabled
+      let sender = toRemoteUnsafe origDomain . (.sender) $ req
+      state <- case req.conv of
+        Conv convId -> do
+          lconvId <- qualifyLocal convId
+          getGroupInfoFromLocalConv (tUntagged sender) lconvId
+        SubConv convId subConvId -> do
+          lconvId <- qualifyLocal convId
+          getSubConversationGroupInfoFromLocalConv (tUntagged sender) subConvId lconvId
+      pure
+        . Base64ByteString
+        . unGroupInfoData
+        $ state
+
+updateTypingIndicator ::
+  ( Member GundeckAccess r,
+    Member FederatorAccess r,
+    Member ConversationStore r,
+    Member (Input UTCTime) r,
+    Member (Input (Local ())) r
+  ) =>
+  Domain ->
+  TypingDataUpdateRequest ->
+  Sem r TypingDataUpdateResponse
+updateTypingIndicator origDomain TypingDataUpdateRequest {..} = do
+  let qusr = Qualified userId origDomain
+  lcnv <- qualifyLocal convId
+
+  ret <- runError
+    . mapToRuntimeError @'ConvNotFound ConvNotFound
+    $ do
+      (conv, _) <- getConversationAndMemberWithError @'ConvNotFound qusr lcnv
+      notifyTypingIndicator conv qusr Nothing typingStatus
+
+  pure (either TypingDataUpdateError TypingDataUpdateSuccess ret)
+
+onTypingIndicatorUpdated ::
+  ( Member GundeckAccess r
+  ) =>
+  Domain ->
+  TypingDataUpdated ->
   Sem r EmptyResponse
-onFederationConnectionRemoved range originDomain targetDomain = do
-  fedDomains <- getFederationDomains
-  let federatedWithBoth = all (`elem` fedDomains) [originDomain, targetDomain]
-  when federatedWithBoth $ do
-    sendOnConnectionRemovedNotifications originDomain targetDomain
-    cleanupRemovedConnections originDomain targetDomain range
-    sendOnConnectionRemovedNotifications originDomain targetDomain
+onTypingIndicatorUpdated origDomain TypingDataUpdated {..} = do
+  let qcnv = Qualified convId origDomain
+  pushTypingIndicatorEvents origUserId time usersInConv Nothing qcnv typingStatus
   pure EmptyResponse
 
-getFederationDomains ::
-  ( Member (Input Env) r,
-    Member (Embed IO) r
-  ) =>
-  Sem r [Domain]
-getFederationDomains = do
-  Endpoint (T.unpack -> h) (fromIntegral -> p) <- inputs _brig
-  mgr <- inputs _manager
-  liftIO $ recovering policy httpHandlers $ \_ -> do
-    resp <- fetch $ mkClientEnv mgr $ BaseUrl Http h p ""
-    either throwIO (pure . fmap domain . remotes) resp
-  where
-    policy = capDelay 60_000_000 $ fullJitterBackoff 200_000
-
--- for all conversations owned by backend C, only if there are users from both A and B,
--- remove users from A and B from those conversations
--- This is similar to Galley.API.Internal.deleteFederationDomain
--- However it has some important differences, such as we only remove from our conversations
--- where users for both domains are in the same conversation.
-cleanupRemovedConnections ::
-  forall r.
-  ( Member (Embed IO) r,
-    Member (Input ClientState) r,
-    Member MemberStore r
-  ) =>
-  Domain ->
-  Domain ->
-  Range 1 1000 Int32 ->
-  Sem r ()
-cleanupRemovedConnections domainA domainB (fromRange -> maxPage) = do
-  runPaginated Q.selectConvIdsByRemoteDomain (paramsP LocalQuorum (Identity domainA) maxPage) $ \convIds ->
-    -- `nub $ sort` is a small performance boost, it will drop duplicate convIds from the page results.
-    -- However we can certainly still process a conversation more than once if it is in multiple pages.
-    for_ (nub $ sort convIds) $ \(runIdentity -> convId) -> do
-      -- Check if users from domain B are in the conversation
-      b <- isJust <$> E.checkConvForRemoteDomain convId domainB
-      when b $ do
-        -- Users from both domains exist, delete all of them from the conversation.
-        E.removeRemoteDomain convId domainA
-        E.removeRemoteDomain convId domainB
-  where
-    runPaginated :: (Tuple p, Tuple a) => PrepQuery R p a -> QueryParams p -> ([a] -> Sem r b) -> Sem r b
-    runPaginated q ps f = go f <=< embedClient $ paginate q ps
-    go :: ([a] -> Sem r b) -> Page a -> Sem r b
-    go f page
-      | hasMore page = f (result page) >> embedClient (nextPage page) >>= go f
-      | otherwise = f $ result page
-
-=======
->>>>>>> 2e3a6ec3
 --------------------------------------------------------------------------------
 -- Utilities
 --------------------------------------------------------------------------------

--- conflicted
+++ resolved
@@ -20,14 +20,10 @@
 
 module Galley.API.Federation where
 
-<<<<<<< HEAD
-import Control.Error hiding (note)
-=======
 import Bilge.Retry (httpHandlers)
 import Cassandra (ClientState, Consistency (LocalQuorum), Page (hasMore, nextPage, result), PrepQuery, QueryParams, R, Tuple, paginate, paramsP)
-import Control.Error
+import Control.Error hiding (note)
 import Control.Exception (throwIO)
->>>>>>> e4d8a78c
 import Control.Lens
 import Control.Retry (capDelay, fullJitterBackoff, recovering)
 import Data.Bifunctor
@@ -72,11 +68,7 @@
 import Galley.Effects.DefederationNotifications
 import Galley.Effects.FireAndForget qualified as E
 import Galley.Effects.MemberStore qualified as E
-<<<<<<< HEAD
-=======
-import Galley.Effects.ProposalStore (ProposalStore)
 import Galley.Env
->>>>>>> e4d8a78c
 import Galley.Options
 import Galley.Types.Conversations.Members
 import Galley.Types.Conversations.One2One
@@ -106,11 +98,7 @@
 import Wire.API.Federation.API.Galley
 import Wire.API.Federation.API.Galley qualified as F
 import Wire.API.Federation.Error
-<<<<<<< HEAD
-=======
 import Wire.API.FederationUpdate (fetch)
-import Wire.API.MLS.CommitBundle
->>>>>>> e4d8a78c
 import Wire.API.MLS.Credential
 import Wire.API.MLS.GroupInfo
 import Wire.API.MLS.Serialisation
@@ -143,14 +131,11 @@
     :<|> Named @"on-client-removed" (callsFed (exposeAnnotations onClientRemoved))
     :<|> Named @"update-typing-indicator" (callsFed (exposeAnnotations updateTypingIndicator))
     :<|> Named @"on-typing-indicator-updated" onTypingIndicatorUpdated
-<<<<<<< HEAD
     :<|> Named @"get-sub-conversation" getSubConversationForRemoteUser
     :<|> Named @"delete-sub-conversation" (callsFed deleteSubConversationForRemoteUser)
     :<|> Named @"leave-sub-conversation" (callsFed leaveSubConversation)
     :<|> Named @"get-one2one-conversation" getOne2OneConversation
-=======
     :<|> Named @"on-connection-removed" (onFederationConnectionRemoved (toRange (Proxy @500)))
->>>>>>> e4d8a78c
 
 onClientRemoved ::
   ( Member ConversationStore r,
@@ -666,15 +651,10 @@
       msg
 
 mlsSendWelcome ::
-<<<<<<< HEAD
   ( Member (Error InternalError) r,
     Member GundeckAccess r,
     Member ExternalAccess r,
     Member P.TinyLog r,
-=======
-  ( Member BrigAccess r,
-    Member (Error InternalError) r,
->>>>>>> e4d8a78c
     Member (Input Env) r,
     Member (Input (Local ())) r,
     Member (Input UTCTime) r
@@ -796,7 +776,6 @@
   pushTypingIndicatorEvents tudOrigUserId tudTime tudUsersInConv Nothing qcnv tudTypingStatus
   pure EmptyResponse
 
-<<<<<<< HEAD
 getSubConversationForRemoteUser ::
   Members
     '[ SubConversationStore,
@@ -925,7 +904,7 @@
       runError act >>= \case
         Left _ -> throw (demote @err)
         Right res -> pure res
-=======
+
 -- Since we already have the origin domain where the defederation event started,
 -- all it needs to carry in addition is the domain it is defederating from. This
 -- is all the information that we need to cleanup the database and notify clients.
@@ -997,7 +976,6 @@
     go f page
       | hasMore page = f (result page) >> embedClient (nextPage page) >>= go f
       | otherwise = f $ result page
->>>>>>> e4d8a78c
 
 --------------------------------------------------------------------------------
 -- Utilities

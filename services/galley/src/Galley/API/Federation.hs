--- conflicted
+++ resolved
@@ -541,7 +541,7 @@
       SConversationUpdateProtocolTag ->
         mapToGalleyError
           @(HasConversationActionGalleyErrors 'ConversationUpdateProtocolTag)
-          . fmap lcuUpdate
+          . fmap (first lcuUpdate)
           $ updateLocalConversation @'ConversationUpdateProtocolTag lcnv (tUntagged rusr) Nothing action
   where
     mkResponse = fmap toResponse . runError @GalleyError . runError @NoChanges
@@ -774,7 +774,6 @@
   pushTypingIndicatorEvents tudOrigUserId tudTime tudUsersInConv Nothing qcnv tudTypingStatus
   pure EmptyResponse
 
-<<<<<<< HEAD
 getSubConversationForRemoteUser ::
   Members
     '[ SubConversationStore,
@@ -884,7 +883,7 @@
       runError act >>= \case
         Left _ -> throw (demote @err)
         Right res -> pure res
-=======
+
 --------------------------------------------------------------------------------
 -- Utilities
 --------------------------------------------------------------------------------
@@ -904,5 +903,4 @@
         ( "An impossible federation error occurred when deleting\
           \ a user from a local conversation: "
             <> displayException e
-        )
->>>>>>> 59a61f8b
+        )
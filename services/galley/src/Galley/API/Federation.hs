{-# LANGUAGE OverloadedStrings #-}
{-# LANGUAGE RecordWildCards #-}

-- This file is part of the Wire Server implementation.
--
-- Copyright (C) 2022 Wire Swiss GmbH <opensource@wire.com>
--
-- This program is free software: you can redistribute it and/or modify it under
-- the terms of the GNU Affero General Public License as published by the Free
-- Software Foundation, either version 3 of the License, or (at your option) any
-- later version.
--
-- This program is distributed in the hope that it will be useful, but WITHOUT
-- ANY WARRANTY; without even the implied warranty of MERCHANTABILITY or FITNESS
-- FOR A PARTICULAR PURPOSE. See the GNU Affero General Public License for more
-- details.
--
-- You should have received a copy of the GNU Affero General Public License along
-- with this program. If not, see <https://www.gnu.org/licenses/>.

module Galley.API.Federation where

import Bilge.Retry (httpHandlers)
import Cassandra (ClientState, Consistency (LocalQuorum), Page (hasMore, nextPage, result), PrepQuery, QueryParams, R, Tuple, paginate, paramsP)
import Control.Error hiding (note)
import Control.Exception (throwIO)
import Control.Lens
import Control.Retry (capDelay, fullJitterBackoff, recovering)
import Data.Bifunctor
import Data.ByteString.Conversion (toByteString')
import Data.Domain (Domain)
import Data.Id
import Data.Json.Util
import Data.List.NonEmpty qualified as N
import Data.Map qualified as Map
import Data.Map.Lens (toMapOf)
import Data.Proxy (Proxy (Proxy))
import Data.Qualified
import Data.Range (Range (fromRange), toRange)
import Data.Set qualified as Set
import Data.Singletons (SingI (..), demote, sing)
import Data.Tagged
import Data.Text qualified as T
import Data.Text.Lazy qualified as LT
import Data.Time.Clock
import Galley.API.Action
import Galley.API.Error
import Galley.API.MLS.Enabled
import Galley.API.MLS.GroupInfo
import Galley.API.MLS.Message
import Galley.API.MLS.One2One
import Galley.API.MLS.Removal
import Galley.API.MLS.SubConversation hiding (leaveSubConversation)
import Galley.API.MLS.Util
import Galley.API.MLS.Welcome
import Galley.API.Mapping
import Galley.API.Mapping qualified as Mapping
import Galley.API.Message
import Galley.API.Push
import Galley.API.Util
import Galley.App
import Galley.Cassandra.Queries qualified as Q
import Galley.Cassandra.Store
import Galley.Data.Conversation qualified as Data
import Galley.Effects
import Galley.Effects.BackendNotificationQueueAccess
import Galley.Effects.ConversationStore qualified as E
import Galley.Effects.DefederationNotifications
import Galley.Effects.FireAndForget qualified as E
import Galley.Effects.MemberStore qualified as E
import Galley.Env
import Galley.Options
import Galley.Types.Conversations.Members
import Galley.Types.Conversations.One2One
import Galley.Types.UserList (UserList (UserList))
import Imports
import Polysemy
import Polysemy.Error
import Polysemy.Input
import Polysemy.Internal.Kind (Append)
import Polysemy.Resource
import Polysemy.TinyLog
import Polysemy.TinyLog qualified as P
import Servant (ServerT)
import Servant.API hiding (QueryParams)
import Servant.Client (BaseUrl (BaseUrl), Scheme (Http), mkClientEnv)
import System.Logger.Class qualified as Log
import Util.Options (Endpoint (..))
import Wire.API.Conversation hiding (Member)
import Wire.API.Conversation qualified as Public
import Wire.API.Conversation.Action
import Wire.API.Conversation.Role
import Wire.API.Error
import Wire.API.Error.Galley
import Wire.API.Event.Conversation
import Wire.API.Federation.API
import Wire.API.Federation.API.Common (EmptyResponse (..))
import Wire.API.Federation.API.Galley qualified as F
import Wire.API.Federation.Error
import Wire.API.FederationUpdate (fetch)
import Wire.API.MLS.Credential
import Wire.API.MLS.GroupInfo
import Wire.API.MLS.Serialisation
import Wire.API.MLS.SubConversation
import Wire.API.Message
import Wire.API.Routes.FederationDomainConfig (domain, remotes)
import Wire.API.Routes.Named
import Wire.API.ServantProto
import Wire.API.User (BaseProtocolTag (..))

type FederationAPI = "federation" :> FedApi 'Galley

-- | Convert a polysemy handler to an 'API' value.
federationSitemap ::
  ServerT FederationAPI (Sem GalleyEffects)
federationSitemap =
  Named @"on-conversation-created" onConversationCreated
    :<|> Named @"get-conversations" getConversations
    :<|> Named @"on-conversation-updated" onConversationUpdated
    :<|> Named @"leave-conversation" (callsFed (exposeAnnotations leaveConversation))
    :<|> Named @"on-message-sent" onMessageSent
    :<|> Named @"send-message" (callsFed (exposeAnnotations sendMessage))
    :<|> Named @"on-user-deleted-conversations" (callsFed (exposeAnnotations onUserDeleted))
    :<|> Named @"update-conversation" (callsFed (exposeAnnotations updateConversation))
    :<|> Named @"mls-welcome" mlsSendWelcome
    :<|> Named @"on-mls-message-sent" onMLSMessageSent
    :<|> Named @"send-mls-message" (callsFed (exposeAnnotations sendMLSMessage))
    :<|> Named @"send-mls-commit-bundle" (callsFed (exposeAnnotations sendMLSCommitBundle))
    :<|> Named @"query-group-info" queryGroupInfo
    :<|> Named @"on-client-removed" (callsFed (exposeAnnotations onClientRemoved))
    :<|> Named @"update-typing-indicator" (callsFed (exposeAnnotations updateTypingIndicator))
    :<|> Named @"on-typing-indicator-updated" onTypingIndicatorUpdated
    :<|> Named @"get-sub-conversation" getSubConversationForRemoteUser
    :<|> Named @"delete-sub-conversation" (callsFed deleteSubConversationForRemoteUser)
    :<|> Named @"leave-sub-conversation" (callsFed leaveSubConversation)
    :<|> Named @"get-one2one-conversation" getOne2OneConversation
    :<|> Named @"on-connection-removed" (onFederationConnectionRemoved (toRange (Proxy @500)))

onClientRemoved ::
  ( Member ConversationStore r,
    Member ExternalAccess r,
    Member FederatorAccess r,
    Member GundeckAccess r,
    Member (Input Env) r,
    Member (Input (Local ())) r,
    Member (Input UTCTime) r,
    Member MemberStore r,
    Member ProposalStore r,
    Member SubConversationStore r,
    Member TinyLog r
  ) =>
  Domain ->
  F.ClientRemovedRequest ->
  Sem r EmptyResponse
onClientRemoved domain req = do
  let qusr = Qualified req.user domain
  whenM isMLSEnabled $ do
    for_ req.convs $ \convId -> do
      mConv <- E.getConversation convId
      for mConv $ \conv -> do
        lconv <- qualifyLocal conv
        removeClient lconv qusr (F.client req)
  pure EmptyResponse

onConversationCreated ::
  ( Member BrigAccess r,
    Member GundeckAccess r,
    Member ExternalAccess r,
    Member (Input (Local ())) r,
    Member MemberStore r,
    Member P.TinyLog r
  ) =>
  Domain ->
  F.ConversationCreated ConvId ->
  Sem r EmptyResponse
onConversationCreated domain rc = do
  let qrc = fmap (toRemoteUnsafe domain) rc
  loc <- qualifyLocal ()
  let (localUserIds, _) = partitionQualified loc (map omQualifiedId (toList (F.nonCreatorMembers rc)))

  addedUserIds <-
    addLocalUsersToRemoteConv
      (F.cnvId qrc)
      (tUntagged (F.ccRemoteOrigUserId qrc))
      localUserIds

  let connectedMembers =
        Set.filter
          ( foldQualified
              loc
              (flip Set.member addedUserIds . tUnqualified)
              (const True)
              . omQualifiedId
          )
          (F.nonCreatorMembers rc)
  -- Make sure to notify only about local users connected to the adder
  let qrcConnected = qrc {F.nonCreatorMembers = connectedMembers}

  for_ (fromConversationCreated loc qrcConnected) $ \(mem, c) -> do
    let event =
          Event
            (tUntagged (F.cnvId qrcConnected))
            Nothing
            (tUntagged (F.ccRemoteOrigUserId qrcConnected))
            qrcConnected.time
            (EdConversation c)
    pushConversationEvent Nothing event (qualifyAs loc [qUnqualified . Public.memId $ mem]) []
  pure EmptyResponse

getConversations ::
  ( Member ConversationStore r,
    Member (Input (Local ())) r
  ) =>
  Domain ->
  F.GetConversationsRequest ->
  Sem r F.GetConversationsResponse
getConversations domain (F.GetConversationsRequest uid cids) = do
  let ruid = toRemoteUnsafe domain uid
  loc <- qualifyLocal ()
  F.GetConversationsResponse
    . mapMaybe (Mapping.conversationToRemote (tDomain loc) ruid)
    <$> E.getConversations cids

-- | Update the local database with information on conversation members joining
-- or leaving. Finally, push out notifications to local users.
onConversationUpdated ::
  ( Member BrigAccess r,
    Member GundeckAccess r,
    Member ExternalAccess r,
    Member (Input (Local ())) r,
    Member MemberStore r,
    Member P.TinyLog r
  ) =>
  Domain ->
  F.ConversationUpdate ->
  Sem r EmptyResponse
onConversationUpdated requestingDomain cu = do
  let rcu = toRemoteUnsafe requestingDomain cu
  void $ updateLocalStateOfRemoteConv rcu Nothing
  pure EmptyResponse

-- as of now this will not generate the necessary events on the leaver's domain
leaveConversation ::
  ( Member ConversationStore r,
    Member (Error InternalError) r,
    Member ExternalAccess r,
    Member FederatorAccess r,
    Member GundeckAccess r,
    Member (Input Env) r,
    Member (Input (Local ())) r,
    Member (Input UTCTime) r,
    Member MemberStore r,
    Member ProposalStore r,
    Member SubConversationStore r,
    Member TinyLog r
  ) =>
  Domain ->
  F.LeaveConversationRequest ->
  Sem r F.LeaveConversationResponse
leaveConversation requestingDomain lc = do
  let leaver = Qualified lc.leaver requestingDomain
  lcnv <- qualifyLocal lc.convId

  res <-
    runError
      . mapToRuntimeError @'ConvNotFound F.RemoveFromConversationErrorNotFound
      . mapToRuntimeError @('ActionDenied 'LeaveConversation) F.RemoveFromConversationErrorRemovalNotAllowed
      . mapToRuntimeError @'InvalidOperation F.RemoveFromConversationErrorRemovalNotAllowed
      . mapError @NoChanges (const F.RemoveFromConversationErrorUnchanged)
      $ do
        (conv, _self) <- getConversationAndMemberWithError @'ConvNotFound leaver lcnv
        outcome <-
          runError @FederationError $
            lcuUpdate
              <$> updateLocalConversation
                @'ConversationLeaveTag
                lcnv
                leaver
                Nothing
                ()
        case outcome of
          Left e -> do
            logFederationError lcnv e
            throw . internalErr $ e
          Right _ -> pure conv

  case res of
    Left e -> pure $ F.LeaveConversationResponse (Left e)
    Right conv -> do
      let remotes = filter ((== qDomain leaver) . tDomain) (rmId <$> Data.convRemoteMembers conv)
      let botsAndMembers = BotsAndMembers mempty (Set.fromList remotes) mempty
      do
        outcome <-
          runError @FederationError $
            notifyConversationAction
              SConversationLeaveTag
              leaver
              False
              Nothing
              (qualifyAs lcnv conv)
              botsAndMembers
              ()
        case outcome of
          Left e -> do
            logFederationError lcnv e
            throw . internalErr $ e
          Right _ -> pure ()

      pure $ F.LeaveConversationResponse (Right ())
  where
    internalErr = InternalErrorWithDescription . LT.pack . displayException

-- FUTUREWORK: report errors to the originating backend
-- FUTUREWORK: error handling for missing / mismatched clients
-- FUTUREWORK: support bots
onMessageSent ::
  ( Member GundeckAccess r,
    Member ExternalAccess r,
    Member MemberStore r,
    Member (Input (Local ())) r,
    Member P.TinyLog r
  ) =>
  Domain ->
  F.RemoteMessage ConvId ->
  Sem r EmptyResponse
onMessageSent domain rmUnqualified = do
  let rm = fmap (toRemoteUnsafe domain) rmUnqualified
      convId = tUntagged rm.conversation
      msgMetadata =
        MessageMetadata
          { mmNativePush = F.push rm,
            mmTransient = F.transient rm,
            mmNativePriority = F.priority rm,
            mmData = F._data rm
          }
      recipientMap = userClientMap rm.recipients
      msgs = toMapOf (itraversed <.> itraversed) recipientMap
  (members, allMembers) <-
    first Set.fromList
      <$> E.selectRemoteMembers (Map.keys recipientMap) rm.conversation
  unless allMembers $
    P.warn $
      Log.field "conversation" (toByteString' (qUnqualified convId))
        Log.~~ Log.field "domain" (toByteString' (qDomain convId))
        Log.~~ Log.msg
          ( "Attempt to send remote message to local\
            \ users not in the conversation" ::
              ByteString
          )
  loc <- qualifyLocal ()
  void $
    sendLocalMessages
      loc
      rm.time
      rm.sender
      rm.senderClient
      Nothing
      (Just convId)
      mempty
      msgMetadata
      (Map.filterWithKey (\(uid, _) _ -> Set.member uid members) msgs)
  pure EmptyResponse

sendMessage ::
  ( Member BrigAccess r,
    Member ClientStore r,
    Member ConversationStore r,
    Member (Error InvalidInput) r,
    Member FederatorAccess r,
    Member BackendNotificationQueueAccess r,
    Member GundeckAccess r,
    Member (Input (Local ())) r,
    Member (Input Opts) r,
    Member (Input UTCTime) r,
    Member ExternalAccess r,
    Member TeamStore r,
    Member P.TinyLog r
  ) =>
  Domain ->
  F.ProteusMessageSendRequest ->
  Sem r F.MessageSendResponse
sendMessage originDomain msr = do
  let sender = Qualified msr.sender originDomain
  msg <- either throwErr pure (fromProto (fromBase64ByteString msr.rawMessage))
  lcnv <- qualifyLocal msr.convId
  F.MessageSendResponse <$> postQualifiedOtrMessage User sender Nothing lcnv msg
  where
    throwErr = throw . InvalidPayload . LT.pack

onUserDeleted ::
  ( Member ConversationStore r,
    Member FederatorAccess r,
    Member FireAndForget r,
    Member ExternalAccess r,
    Member GundeckAccess r,
    Member (Input (Local ())) r,
    Member (Input UTCTime) r,
    Member (Input Env) r,
    Member MemberStore r,
    Member ProposalStore r,
    Member SubConversationStore r,
    Member TinyLog r
  ) =>
  Domain ->
  F.UserDeletedConversationsNotification ->
  Sem r EmptyResponse
onUserDeleted origDomain udcn = do
  let deletedUser = toRemoteUnsafe origDomain udcn.user
      untaggedDeletedUser = tUntagged deletedUser
      convIds = F.conversations udcn

  E.spawnMany $
    fromRange convIds <&> \c -> do
      lc <- qualifyLocal c
      mconv <- E.getConversation c
      E.deleteMembers c (UserList [] [deletedUser])
      for_ mconv $ \conv -> do
        when (isRemoteMember deletedUser (Data.convRemoteMembers conv)) $
          case Data.convType conv of
            -- No need for a notification on One2One conv as the user is being
            -- deleted and that notification should suffice.
            Public.One2OneConv -> pure ()
            -- No need for a notification on Connect Conv as there should be no
            -- other user in the conv.
            Public.ConnectConv -> pure ()
            -- The self conv cannot be on a remote backend.
            Public.SelfConv -> pure ()
            Public.RegularConv -> do
              let botsAndMembers = convBotsAndMembers conv
              removeUser (qualifyAs lc conv) (tUntagged deletedUser)
              outcome <-
                runError @FederationError $
                  notifyConversationAction
                    (sing @'ConversationLeaveTag)
                    untaggedDeletedUser
                    False
                    Nothing
                    (qualifyAs lc conv)
                    botsAndMembers
                    ()
              case outcome of
                Left e -> logFederationError lc e
                Right _ -> pure ()
  pure EmptyResponse

updateConversation ::
  forall r.
  ( Member BrigAccess r,
    Member CodeStore r,
    Member BotAccess r,
    Member FireAndForget r,
    Member (Error FederationError) r,
    Member (Error InvalidInput) r,
    Member ExternalAccess r,
    Member FederatorAccess r,
    Member (Error InternalError) r,
    Member GundeckAccess r,
    Member (Input Env) r,
    Member (Input Opts) r,
    Member (Input UTCTime) r,
    Member LegalHoldStore r,
    Member MemberStore r,
    Member ProposalStore r,
    Member TeamStore r,
    Member TinyLog r,
    Member ConversationStore r,
    Member SubConversationStore r,
    Member TeamFeatureStore r,
    Member (Input (Local ())) r
  ) =>
  Domain ->
  F.ConversationUpdateRequest ->
  Sem r F.ConversationUpdateResponse
updateConversation origDomain updateRequest = do
  loc <- qualifyLocal ()
  let rusr = toRemoteUnsafe origDomain updateRequest.user
      lcnv = qualifyAs loc updateRequest.convId

  mkResponse $ case F.action updateRequest of
    SomeConversationAction tag action -> case tag of
      SConversationJoinTag ->
        mapToGalleyError @(HasConversationActionGalleyErrors 'ConversationJoinTag)
          . fmap lcuUpdate
          $ updateLocalConversation @'ConversationJoinTag lcnv (tUntagged rusr) Nothing action
      SConversationLeaveTag ->
        mapToGalleyError
          @(HasConversationActionGalleyErrors 'ConversationLeaveTag)
          . fmap lcuUpdate
          $ updateLocalConversation @'ConversationLeaveTag lcnv (tUntagged rusr) Nothing action
      SConversationRemoveMembersTag ->
        mapToGalleyError
          @(HasConversationActionGalleyErrors 'ConversationRemoveMembersTag)
          . fmap lcuUpdate
          $ updateLocalConversation @'ConversationRemoveMembersTag lcnv (tUntagged rusr) Nothing action
      SConversationMemberUpdateTag ->
        mapToGalleyError
          @(HasConversationActionGalleyErrors 'ConversationMemberUpdateTag)
          . fmap lcuUpdate
          $ updateLocalConversation @'ConversationMemberUpdateTag lcnv (tUntagged rusr) Nothing action
      SConversationDeleteTag ->
        mapToGalleyError
          @(HasConversationActionGalleyErrors 'ConversationDeleteTag)
          . fmap lcuUpdate
          $ updateLocalConversation @'ConversationDeleteTag lcnv (tUntagged rusr) Nothing action
      SConversationRenameTag ->
        mapToGalleyError
          @(HasConversationActionGalleyErrors 'ConversationRenameTag)
          . fmap lcuUpdate
          $ updateLocalConversation @'ConversationRenameTag lcnv (tUntagged rusr) Nothing action
      SConversationMessageTimerUpdateTag ->
        mapToGalleyError
          @(HasConversationActionGalleyErrors 'ConversationMessageTimerUpdateTag)
          . fmap lcuUpdate
          $ updateLocalConversation @'ConversationMessageTimerUpdateTag lcnv (tUntagged rusr) Nothing action
      SConversationReceiptModeUpdateTag ->
        mapToGalleyError @(HasConversationActionGalleyErrors 'ConversationReceiptModeUpdateTag)
          . fmap lcuUpdate
          $ updateLocalConversation @'ConversationReceiptModeUpdateTag lcnv (tUntagged rusr) Nothing action
      SConversationAccessDataTag ->
        mapToGalleyError
          @(HasConversationActionGalleyErrors 'ConversationAccessDataTag)
          . fmap lcuUpdate
          $ updateLocalConversation @'ConversationAccessDataTag lcnv (tUntagged rusr) Nothing action
      SConversationUpdateProtocolTag ->
        mapToGalleyError
          @(HasConversationActionGalleyErrors 'ConversationUpdateProtocolTag)
          . fmap lcuUpdate
          $ updateLocalConversation @'ConversationUpdateProtocolTag lcnv (tUntagged rusr) Nothing action
  where
    mkResponse =
      fmap (either F.ConversationUpdateResponseError Imports.id)
        . runError @GalleyError
        . fmap (fromRight F.ConversationUpdateResponseNoChanges)
        . runError @NoChanges
        . fmap (either F.ConversationUpdateResponseNonFederatingBackends Imports.id)
        . runError @NonFederatingBackends
        . fmap (either F.ConversationUpdateResponseUnreachableBackends id)
        . runError @UnreachableBackends
        . fmap F.ConversationUpdateResponseUpdate

handleMLSMessageErrors ::
  ( r1
      ~ Append
          MLSBundleStaticErrors
          ( Error UnreachableBackends
              ': Error NonFederatingBackends
              ': Error MLSProposalFailure
              ': Error GalleyError
              ': Error MLSProtocolError
              ': r
          )
  ) =>
  Sem r1 F.MLSMessageResponse ->
  Sem r F.MLSMessageResponse
handleMLSMessageErrors =
  fmap (either (F.MLSMessageResponseProtocolError . unTagged) Imports.id)
    . runError @MLSProtocolError
    . fmap (either F.MLSMessageResponseError Imports.id)
    . runError
    . fmap (either (F.MLSMessageResponseProposalFailure . pfInner) Imports.id)
    . runError
    . fmap (either F.MLSMessageResponseNonFederatingBackends Imports.id)
    . runError
    . fmap (either (F.MLSMessageResponseUnreachableBackends . Set.fromList . (.backends)) id)
    . runError @UnreachableBackends
    . mapToGalleyError @MLSBundleStaticErrors

sendMLSCommitBundle ::
  ( Member BrigAccess r,
    Member ConversationStore r,
    Member ExternalAccess r,
    Member (Error FederationError) r,
    Member (Error InternalError) r,
    Member FederatorAccess r,
    Member GundeckAccess r,
    Member (Input (Local ())) r,
    Member (Input Env) r,
    Member (Input Opts) r,
    Member (Input UTCTime) r,
    Member LegalHoldStore r,
    Member MemberStore r,
    Member Resource r,
    Member TeamStore r,
    Member P.TinyLog r,
    Member SubConversationStore r,
    Member ProposalStore r
  ) =>
  Domain ->
  F.MLSMessageSendRequest ->
  Sem r F.MLSMessageResponse
sendMLSCommitBundle remoteDomain msr = handleMLSMessageErrors $ do
  assertMLSEnabled
  loc <- qualifyLocal ()
<<<<<<< HEAD
  let sender = toRemoteUnsafe remoteDomain (F.mmsrSender msr)
  bundle <-
    either (throw . mlsProtocolError) pure $
      decodeMLS' (fromBase64ByteString (F.mmsrRawMessage msr))

  ibundle <- noteS @'MLSUnsupportedMessage $ mkIncomingBundle bundle
  (ctype, qConvOrSub) <- getConvFromGroupId ibundle.groupId
  when (qUnqualified qConvOrSub /= F.mmsrConvOrSubId msr) $ throwS @'MLSGroupConversationMismatch
=======
  let sender = toRemoteUnsafe remoteDomain msr.sender
  bundle <- either (throw . mlsProtocolError) pure $ deserializeCommitBundle (fromBase64ByteString msr.rawMessage)
  let msg = rmValue (cbCommitMsg bundle)
  qcnv <- E.getConversationIdByGroupId (msgGroupId msg) >>= noteS @'ConvNotFound
  when (Conv (qUnqualified qcnv) /= F.convOrSubId msr) $ throwS @'MLSGroupConversationMismatch
>>>>>>> 1892827b
  uncurry F.MLSMessageResponseUpdates . (,mempty) . map lcuUpdate
    <$> postMLSCommitBundle
      loc
      (tUntagged sender)
      (mmsrSenderClient msr)
      ctype
      qConvOrSub
      Nothing
      ibundle

sendMLSMessage ::
  ( Member BrigAccess r,
    Member ConversationStore r,
    Member ExternalAccess r,
    Member (Error FederationError) r,
    Member (Error InternalError) r,
    Member FederatorAccess r,
    Member GundeckAccess r,
    Member (Input (Local ())) r,
    Member (Input Env) r,
    Member (Input Opts) r,
    Member (Input UTCTime) r,
    Member LegalHoldStore r,
    Member MemberStore r,
    Member TeamStore r,
    Member P.TinyLog r,
    Member ProposalStore r,
    Member SubConversationStore r
  ) =>
  Domain ->
  F.MLSMessageSendRequest ->
  Sem r F.MLSMessageResponse
sendMLSMessage remoteDomain msr = handleMLSMessageErrors $ do
  assertMLSEnabled
  loc <- qualifyLocal ()
<<<<<<< HEAD
  let sender = toRemoteUnsafe remoteDomain (F.mmsrSender msr)
  raw <- either (throw . mlsProtocolError) pure $ decodeMLS' (fromBase64ByteString (F.mmsrRawMessage msr))
  msg <- noteS @'MLSUnsupportedMessage $ mkIncomingMessage raw
  (ctype, qConvOrSub) <- getConvFromGroupId msg.groupId
  when (qUnqualified qConvOrSub /= F.mmsrConvOrSubId msr) $ throwS @'MLSGroupConversationMismatch
  uncurry F.MLSMessageResponseUpdates . first (map lcuUpdate)
    <$> postMLSMessage
      loc
      (tUntagged sender)
      (mmsrSenderClient msr)
      ctype
      qConvOrSub
      Nothing
      msg
=======
  let sender = toRemoteUnsafe remoteDomain msr.sender
  raw <- either (throw . mlsProtocolError) pure $ decodeMLS' (fromBase64ByteString msr.rawMessage)
  case rmValue raw of
    SomeMessage _ msg -> do
      qcnv <- E.getConversationIdByGroupId (msgGroupId msg) >>= noteS @'ConvNotFound
      when (Conv (qUnqualified qcnv) /= F.convOrSubId msr) $ throwS @'MLSGroupConversationMismatch
      uncurry F.MLSMessageResponseUpdates
        . first (map lcuUpdate)
        <$> postMLSMessage loc (tUntagged sender) Nothing qcnv Nothing raw

class ToGalleyRuntimeError (effs :: EffectRow) r where
  mapToGalleyError ::
    Member (Error GalleyError) r =>
    Sem (Append effs r) a ->
    Sem r a

instance ToGalleyRuntimeError '[] r where
  mapToGalleyError = Imports.id

instance
  forall (err :: GalleyError) effs r.
  ( ToGalleyRuntimeError effs r,
    SingI err,
    Member (Error GalleyError) (Append effs r)
  ) =>
  ToGalleyRuntimeError (ErrorS err ': effs) r
  where
  mapToGalleyError act =
    mapToGalleyError @effs @r $
      runError act >>= \case
        Left _ -> throw (demote @err)
        Right res -> pure res
>>>>>>> 1892827b

mlsSendWelcome ::
  ( Member (Error InternalError) r,
    Member GundeckAccess r,
    Member ExternalAccess r,
    Member P.TinyLog r,
    Member (Input Env) r,
    Member (Input (Local ())) r,
    Member (Input UTCTime) r
  ) =>
  Domain ->
  F.MLSWelcomeRequest ->
  Sem r F.MLSWelcomeResponse
<<<<<<< HEAD
mlsSendWelcome origDomain req = do
  fmap (either (const MLSWelcomeMLSNotEnabled) (const MLSWelcomeSent))
=======
mlsSendWelcome _origDomain (fromBase64ByteString . F.mlsWelcomeRequest -> rawWelcome) =
  fmap (either (const F.MLSWelcomeMLSNotEnabled) (const F.MLSWelcomeSent))
>>>>>>> 1892827b
    . runError @(Tagged 'MLSNotEnabled ())
    $ do
      assertMLSEnabled
      loc <- qualifyLocal ()
      now <- input
      welcome <-
        either (throw . InternalErrorWithDescription . LT.fromStrict) pure $
          decodeMLS' (fromBase64ByteString req.welcomeMessage)
      sendLocalWelcomes req.qualifiedConvId (Qualified req.originatingUser origDomain) Nothing now welcome (qualifyAs loc req.recipients)

onMLSMessageSent ::
  ( Member ExternalAccess r,
    Member GundeckAccess r,
    Member (Input (Local ())) r,
    Member (Input Env) r,
    Member MemberStore r,
    Member P.TinyLog r
  ) =>
  Domain ->
  F.RemoteMLSMessage ->
  Sem r F.RemoteMLSMessageResponse
onMLSMessageSent domain rmm =
  fmap (either (const F.RemoteMLSMessageMLSNotEnabled) (const F.RemoteMLSMessageOk))
    . runError @(Tagged 'MLSNotEnabled ())
    $ do
      assertMLSEnabled
      loc <- qualifyLocal ()
      let rcnv = toRemoteUnsafe domain rmm.conversation
      let users = Set.fromList (map fst rmm.recipients)
      (members, allMembers) <-
        first Set.fromList
          <$> E.selectRemoteMembers (toList users) rcnv
      unless allMembers $
        P.warn $
          Log.field "conversation" (toByteString' (tUnqualified rcnv))
            Log.~~ Log.field "domain" (toByteString' (tDomain rcnv))
            Log.~~ Log.msg
              ( "Attempt to send remote message to local\
                \ users not in the conversation" ::
                  ByteString
              )
      let recipients = filter (\(u, _) -> Set.member u members) rmm.recipients
      -- FUTUREWORK: support local bots
      let e =
<<<<<<< HEAD
            Event (tUntagged rcnv) (F.rmmSubConversation rmm) (F.rmmSender rmm) (F.rmmTime rmm) $
              EdMLSMessage (fromBase64ByteString (F.rmmMessage rmm))
=======
            Event (tUntagged rcnv) Nothing rmm.sender rmm.time $
              EdMLSMessage (fromBase64ByteString rmm.message)
>>>>>>> 1892827b

      runMessagePush loc (Just (tUntagged rcnv)) $
        newMessagePush mempty Nothing rmm.metadata recipients e

queryGroupInfo ::
  ( Member ConversationStore r,
    Member (Input (Local ())) r,
    Member (Input Env) r,
    Member SubConversationStore r,
    Member MemberStore r
  ) =>
  Domain ->
  F.GetGroupInfoRequest ->
  Sem r F.GetGroupInfoResponse
queryGroupInfo origDomain req =
  fmap (either F.GetGroupInfoResponseError F.GetGroupInfoResponseState)
    . runError @GalleyError
    . mapToGalleyError @MLSGroupInfoStaticErrors
    $ do
      assertMLSEnabled
<<<<<<< HEAD
      let sender = toRemoteUnsafe origDomain . ggireqSender $ req
      state <- case ggireqConv req of
        Conv convId -> do
          lconvId <- qualifyLocal convId
          getGroupInfoFromLocalConv (tUntagged sender) lconvId
        SubConv convId subConvId -> do
          lconvId <- qualifyLocal convId
          getSubConversationGroupInfoFromLocalConv (tUntagged sender) subConvId lconvId
=======
      lconvId <- qualifyLocal req.conv
      let sender = toRemoteUnsafe origDomain req.sender
      state <- getGroupInfoFromLocalConv (tUntagged sender) lconvId
>>>>>>> 1892827b
      pure
        . Base64ByteString
        . unGroupInfoData
        $ state

updateTypingIndicator ::
  ( Member GundeckAccess r,
    Member FederatorAccess r,
    Member ConversationStore r,
    Member (Input UTCTime) r,
    Member (Input (Local ())) r
  ) =>
  Domain ->
  F.TypingDataUpdateRequest ->
  Sem r F.TypingDataUpdateResponse
updateTypingIndicator origDomain F.TypingDataUpdateRequest {..} = do
  let qusr = Qualified userId origDomain
  lcnv <- qualifyLocal convId

  ret <- runError
    . mapToRuntimeError @'ConvNotFound ConvNotFound
    $ do
      (conv, _) <- getConversationAndMemberWithError @'ConvNotFound qusr lcnv
      notifyTypingIndicator conv qusr Nothing typingStatus

  pure (either F.TypingDataUpdateError F.TypingDataUpdateSuccess ret)

onTypingIndicatorUpdated ::
  ( Member GundeckAccess r
  ) =>
  Domain ->
  F.TypingDataUpdated ->
  Sem r EmptyResponse
onTypingIndicatorUpdated origDomain F.TypingDataUpdated {..} = do
  let qcnv = Qualified convId origDomain
  pushTypingIndicatorEvents origUserId time usersInConv Nothing qcnv typingStatus
  pure EmptyResponse

getSubConversationForRemoteUser ::
  Members
    '[ SubConversationStore,
       ConversationStore,
       Input (Local ()),
       Error InternalError,
       P.TinyLog
     ]
    r =>
  Domain ->
  GetSubConversationsRequest ->
  Sem r GetSubConversationsResponse
getSubConversationForRemoteUser domain GetSubConversationsRequest {..} =
  fmap (either F.GetSubConversationsResponseError F.GetSubConversationsResponseSuccess)
    . runError @GalleyError
    . mapToGalleyError @MLSGetSubConvStaticErrors
    $ do
      let qusr = Qualified gsreqUser domain
      lconv <- qualifyLocal gsreqConv
      getLocalSubConversation qusr lconv gsreqSubConv

leaveSubConversation ::
  ( HasLeaveSubConversationEffects r,
    Members
      '[ Input (Local ()),
         Resource
       ]
      r
  ) =>
  Domain ->
  LeaveSubConversationRequest ->
  Sem r LeaveSubConversationResponse
leaveSubConversation domain lscr = do
  let rusr = toRemoteUnsafe domain (lscrUser lscr)
      cid = mkClientIdentity (tUntagged rusr) (lscrClient lscr)
  lcnv <- qualifyLocal (lscrConv lscr)
  fmap (either (LeaveSubConversationResponseProtocolError . unTagged) id)
    . runError @MLSProtocolError
    . fmap (either LeaveSubConversationResponseError id)
    . runError @GalleyError
    . mapToGalleyError @LeaveSubConversationStaticErrors
    $ leaveLocalSubConversation cid lcnv (lscrSubConv lscr)
      $> LeaveSubConversationResponseOk

deleteSubConversationForRemoteUser ::
  ( Members
      '[ ConversationStore,
         FederatorAccess,
         Input (Local ()),
         Input Env,
         MemberStore,
         Resource,
         SubConversationStore
       ]
      r
  ) =>
  Domain ->
  DeleteSubConversationFedRequest ->
  Sem r DeleteSubConversationResponse
deleteSubConversationForRemoteUser domain DeleteSubConversationFedRequest {..} =
  fmap
    ( either
        F.DeleteSubConversationResponseError
        (\() -> F.DeleteSubConversationResponseSuccess)
    )
    . runError @GalleyError
    . mapToGalleyError @MLSDeleteSubConvStaticErrors
    $ do
      let qusr = Qualified dscreqUser domain
          dsc = DeleteSubConversationRequest dscreqGroupId dscreqEpoch
      lconv <- qualifyLocal dscreqConv
      deleteLocalSubConversation qusr lconv dscreqSubConv dsc

getOne2OneConversation ::
  ( Member ConversationStore r,
    Member (Input (Local ())) r,
    Member (Error InternalError) r,
    Member BrigAccess r
  ) =>
  Domain ->
  GetOne2OneConversationRequest ->
  Sem r GetOne2OneConversationResponse
getOne2OneConversation domain (GetOne2OneConversationRequest self other) =
  fmap (Imports.fromRight GetOne2OneConversationNotConnected)
    . runError @(Tagged 'NotConnected ())
    $ do
      lother <- qualifyLocal other
      let rself = toRemoteUnsafe domain self
      ensureConnectedToRemotes lother [rself]
      let getLocal lconv = do
            mconv <- E.getConversation (tUnqualified lconv)
            fmap GetOne2OneConversationOk $ case mconv of
              Nothing -> pure (localMLSOne2OneConversationAsRemote lconv)
              Just conv ->
                note
                  (InternalErrorWithDescription "Unexpected member list in 1-1 conversation")
                  (conversationToRemote (tDomain lother) rself conv)
      foldQualified
        lother
        getLocal
        (const (pure GetOne2OneConversationBackendMismatch))
        (one2OneConvId BaseProtocolMLSTag (tUntagged lother) (tUntagged rself))

--------------------------------------------------------------------------------
-- Error handling machinery

class ToGalleyRuntimeError (effs :: EffectRow) r where
  mapToGalleyError ::
    Member (Error GalleyError) r =>
    Sem (Append effs r) a ->
    Sem r a

instance ToGalleyRuntimeError '[] r where
  mapToGalleyError = id

instance
  forall (err :: GalleyError) effs r.
  ( ToGalleyRuntimeError effs r,
    SingI err,
    Member (Error GalleyError) (Append effs r)
  ) =>
  ToGalleyRuntimeError (ErrorS err ': effs) r
  where
  mapToGalleyError act =
    mapToGalleyError @effs @r $
      runError act >>= \case
        Left _ -> throw (demote @err)
        Right res -> pure res

-- Since we already have the origin domain where the defederation event started,
-- all it needs to carry in addition is the domain it is defederating from. This
-- is all the information that we need to cleanup the database and notify clients.
onFederationConnectionRemoved ::
  forall r.
  ( Member (Input Env) r,
    Member (Embed IO) r,
    Member (Input ClientState) r,
    Member MemberStore r,
    Member DefederationNotifications r
  ) =>
  Range 1 1000 Int32 ->
  Domain ->
  Domain ->
  Sem r EmptyResponse
onFederationConnectionRemoved range originDomain targetDomain = do
  fedDomains <- getFederationDomains
  let federatedWithBoth = all (`elem` fedDomains) [originDomain, targetDomain]
  when federatedWithBoth $ do
    sendOnConnectionRemovedNotifications originDomain targetDomain
    cleanupRemovedConnections originDomain targetDomain range
    sendOnConnectionRemovedNotifications originDomain targetDomain
  pure EmptyResponse

getFederationDomains ::
  ( Member (Input Env) r,
    Member (Embed IO) r
  ) =>
  Sem r [Domain]
getFederationDomains = do
  Endpoint (T.unpack -> h) (fromIntegral -> p) <- inputs _brig
  mgr <- inputs _manager
  liftIO $ recovering policy httpHandlers $ \_ -> do
    resp <- fetch $ mkClientEnv mgr $ BaseUrl Http h p ""
    either throwIO (pure . fmap domain . remotes) resp
  where
    policy = capDelay 60_000_000 $ fullJitterBackoff 200_000

-- for all conversations owned by backend C, only if there are users from both A and B,
-- remove users from A and B from those conversations
-- This is similar to Galley.API.Internal.deleteFederationDomain
-- However it has some important differences, such as we only remove from our conversations
-- where users for both domains are in the same conversation.
cleanupRemovedConnections ::
  forall r.
  ( Member (Embed IO) r,
    Member (Input ClientState) r,
    Member MemberStore r
  ) =>
  Domain ->
  Domain ->
  Range 1 1000 Int32 ->
  Sem r ()
cleanupRemovedConnections domainA domainB (fromRange -> maxPage) = do
  runPaginated Q.selectConvIdsByRemoteDomain (paramsP LocalQuorum (Identity domainA) maxPage) $ \convIds ->
    -- `nub $ sort` is a small performance boost, it will drop duplicate convIds from the page results.
    -- However we can certainly still process a conversation more than once if it is in multiple pages.
    for_ (nub $ sort convIds) $ \(runIdentity -> convId) -> do
      -- Check if users from domain B are in the conversation
      b <- isJust <$> E.checkConvForRemoteDomain convId domainB
      when b $ do
        -- Users from both domains exist, delete all of them from the conversation.
        E.removeRemoteDomain convId domainA
        E.removeRemoteDomain convId domainB
  where
    runPaginated :: (Tuple p, Tuple a) => PrepQuery R p a -> QueryParams p -> ([a] -> Sem r b) -> Sem r b
    runPaginated q ps f = go f <=< embedClient $ paginate q ps
    go :: ([a] -> Sem r b) -> Page a -> Sem r b
    go f page
      | hasMore page = f (result page) >> embedClient (nextPage page) >>= go f
      | otherwise = f $ result page

--------------------------------------------------------------------------------
-- Utilities
--------------------------------------------------------------------------------

-- | Log a federation error that is impossible in processing a remote request
-- for a local conversation.
logFederationError ::
  Member P.TinyLog r =>
  Local ConvId ->
  FederationError ->
  Sem r ()
logFederationError lc e =
  P.warn $
    Log.field "conversation" (toByteString' (tUnqualified lc))
      Log.~~ Log.field "domain" (toByteString' (tDomain lc))
      Log.~~ Log.msg
        ( "An impossible federation error occurred when deleting\
          \ a user from a local conversation: "
            <> displayException e
        )

-- Build the map, keyed by conversations to the list of members
insertIntoMap :: (ConvId, a) -> Map ConvId (N.NonEmpty a) -> Map ConvId (N.NonEmpty a)
insertIntoMap (cnvId, user) m = Map.alter (pure . maybe (pure user) (N.cons user)) cnvId m<|MERGE_RESOLUTION|>--- conflicted
+++ resolved
@@ -591,7 +591,6 @@
 sendMLSCommitBundle remoteDomain msr = handleMLSMessageErrors $ do
   assertMLSEnabled
   loc <- qualifyLocal ()
-<<<<<<< HEAD
   let sender = toRemoteUnsafe remoteDomain (F.mmsrSender msr)
   bundle <-
     either (throw . mlsProtocolError) pure $
@@ -600,13 +599,6 @@
   ibundle <- noteS @'MLSUnsupportedMessage $ mkIncomingBundle bundle
   (ctype, qConvOrSub) <- getConvFromGroupId ibundle.groupId
   when (qUnqualified qConvOrSub /= F.mmsrConvOrSubId msr) $ throwS @'MLSGroupConversationMismatch
-=======
-  let sender = toRemoteUnsafe remoteDomain msr.sender
-  bundle <- either (throw . mlsProtocolError) pure $ deserializeCommitBundle (fromBase64ByteString msr.rawMessage)
-  let msg = rmValue (cbCommitMsg bundle)
-  qcnv <- E.getConversationIdByGroupId (msgGroupId msg) >>= noteS @'ConvNotFound
-  when (Conv (qUnqualified qcnv) /= F.convOrSubId msr) $ throwS @'MLSGroupConversationMismatch
->>>>>>> 1892827b
   uncurry F.MLSMessageResponseUpdates . (,mempty) . map lcuUpdate
     <$> postMLSCommitBundle
       loc
@@ -642,7 +634,6 @@
 sendMLSMessage remoteDomain msr = handleMLSMessageErrors $ do
   assertMLSEnabled
   loc <- qualifyLocal ()
-<<<<<<< HEAD
   let sender = toRemoteUnsafe remoteDomain (F.mmsrSender msr)
   raw <- either (throw . mlsProtocolError) pure $ decodeMLS' (fromBase64ByteString (F.mmsrRawMessage msr))
   msg <- noteS @'MLSUnsupportedMessage $ mkIncomingMessage raw
@@ -657,40 +648,6 @@
       qConvOrSub
       Nothing
       msg
-=======
-  let sender = toRemoteUnsafe remoteDomain msr.sender
-  raw <- either (throw . mlsProtocolError) pure $ decodeMLS' (fromBase64ByteString msr.rawMessage)
-  case rmValue raw of
-    SomeMessage _ msg -> do
-      qcnv <- E.getConversationIdByGroupId (msgGroupId msg) >>= noteS @'ConvNotFound
-      when (Conv (qUnqualified qcnv) /= F.convOrSubId msr) $ throwS @'MLSGroupConversationMismatch
-      uncurry F.MLSMessageResponseUpdates
-        . first (map lcuUpdate)
-        <$> postMLSMessage loc (tUntagged sender) Nothing qcnv Nothing raw
-
-class ToGalleyRuntimeError (effs :: EffectRow) r where
-  mapToGalleyError ::
-    Member (Error GalleyError) r =>
-    Sem (Append effs r) a ->
-    Sem r a
-
-instance ToGalleyRuntimeError '[] r where
-  mapToGalleyError = Imports.id
-
-instance
-  forall (err :: GalleyError) effs r.
-  ( ToGalleyRuntimeError effs r,
-    SingI err,
-    Member (Error GalleyError) (Append effs r)
-  ) =>
-  ToGalleyRuntimeError (ErrorS err ': effs) r
-  where
-  mapToGalleyError act =
-    mapToGalleyError @effs @r $
-      runError act >>= \case
-        Left _ -> throw (demote @err)
-        Right res -> pure res
->>>>>>> 1892827b
 
 mlsSendWelcome ::
   ( Member (Error InternalError) r,
@@ -704,13 +661,8 @@
   Domain ->
   F.MLSWelcomeRequest ->
   Sem r F.MLSWelcomeResponse
-<<<<<<< HEAD
 mlsSendWelcome origDomain req = do
   fmap (either (const MLSWelcomeMLSNotEnabled) (const MLSWelcomeSent))
-=======
-mlsSendWelcome _origDomain (fromBase64ByteString . F.mlsWelcomeRequest -> rawWelcome) =
-  fmap (either (const F.MLSWelcomeMLSNotEnabled) (const F.MLSWelcomeSent))
->>>>>>> 1892827b
     . runError @(Tagged 'MLSNotEnabled ())
     $ do
       assertMLSEnabled
@@ -755,13 +707,8 @@
       let recipients = filter (\(u, _) -> Set.member u members) rmm.recipients
       -- FUTUREWORK: support local bots
       let e =
-<<<<<<< HEAD
             Event (tUntagged rcnv) (F.rmmSubConversation rmm) (F.rmmSender rmm) (F.rmmTime rmm) $
               EdMLSMessage (fromBase64ByteString (F.rmmMessage rmm))
-=======
-            Event (tUntagged rcnv) Nothing rmm.sender rmm.time $
-              EdMLSMessage (fromBase64ByteString rmm.message)
->>>>>>> 1892827b
 
       runMessagePush loc (Just (tUntagged rcnv)) $
         newMessagePush mempty Nothing rmm.metadata recipients e
@@ -782,7 +729,6 @@
     . mapToGalleyError @MLSGroupInfoStaticErrors
     $ do
       assertMLSEnabled
-<<<<<<< HEAD
       let sender = toRemoteUnsafe origDomain . ggireqSender $ req
       state <- case ggireqConv req of
         Conv convId -> do
@@ -791,11 +737,6 @@
         SubConv convId subConvId -> do
           lconvId <- qualifyLocal convId
           getSubConversationGroupInfoFromLocalConv (tUntagged sender) subConvId lconvId
-=======
-      lconvId <- qualifyLocal req.conv
-      let sender = toRemoteUnsafe origDomain req.sender
-      state <- getGroupInfoFromLocalConv (tUntagged sender) lconvId
->>>>>>> 1892827b
       pure
         . Base64ByteString
         . unGroupInfoData

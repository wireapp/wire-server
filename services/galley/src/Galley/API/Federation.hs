-- This file is part of the Wire Server implementation.
--
-- Copyright (C) 2022 Wire Swiss GmbH <opensource@wire.com>
--
-- This program is free software: you can redistribute it and/or modify it under
-- the terms of the GNU Affero General Public License as published by the Free
-- Software Foundation, either version 3 of the License, or (at your option) any
-- later version.
--
-- This program is distributed in the hope that it will be useful, but WITHOUT
-- ANY WARRANTY; without even the implied warranty of MERCHANTABILITY or FITNESS
-- FOR A PARTICULAR PURPOSE. See the GNU Affero General Public License for more
-- details.
--
-- You should have received a copy of the GNU Affero General Public License along
-- with this program. If not, see <https://www.gnu.org/licenses/>.
{-# LANGUAGE OverloadedStrings #-}
{-# LANGUAGE RecordWildCards #-}

module Galley.API.Federation
  ( FederationAPI,
    federationSitemap,
    onConversationUpdated,
  )
where

import Control.Error
import Control.Lens (itraversed, preview, to, (<.>))
import Data.Bifunctor
import Data.ByteString.Conversion (toByteString')
import Data.Containers.ListUtils (nubOrd)
import Data.Domain (Domain)
import Data.Id
import Data.Json.Util
import Data.List.NonEmpty (NonEmpty (..))
import qualified Data.Map as Map
import Data.Map.Lens (toMapOf)
import Data.Qualified
import Data.Range (Range (fromRange))
import qualified Data.Set as Set
import Data.Singletons (SingI (..), demote, sing)
import Data.Tagged
import qualified Data.Text.Lazy as LT
import Data.Time.Clock
import Galley.API.Action
import Galley.API.Error
import Galley.API.MLS.Enabled
import Galley.API.MLS.GroupInfo
import Galley.API.MLS.KeyPackage
import Galley.API.MLS.Message
import Galley.API.MLS.Removal
import Galley.API.MLS.SubConversation hiding (leaveSubConversation)
import Galley.API.MLS.Welcome
import qualified Galley.API.Mapping as Mapping
import Galley.API.Message
import Galley.API.Push
import Galley.API.Util
import Galley.App
import qualified Galley.Data.Conversation as Data
import Galley.Effects
import qualified Galley.Effects.BrigAccess as E
import Galley.Effects.ConversationStore (deleteGroupIds)
import qualified Galley.Effects.ConversationStore as E
import qualified Galley.Effects.FireAndForget as E
import qualified Galley.Effects.MemberStore as E
import qualified Galley.Effects.SubConversationStore as E
import Galley.Effects.SubConversationSupply
import Galley.Options
import Galley.Types.Conversations.Members
import Galley.Types.UserList (UserList (UserList))
import Imports
import Polysemy
import Polysemy.Error
import Polysemy.Input
import Polysemy.Internal.Kind (Append)
import Polysemy.Resource
import Polysemy.TinyLog
import qualified Polysemy.TinyLog as P
import Servant (ServerT)
import Servant.API
import qualified System.Logger.Class as Log
import Wire.API.Connection
import Wire.API.Conversation hiding (Member)
import qualified Wire.API.Conversation as Public
import Wire.API.Conversation.Action
import Wire.API.Conversation.Protocol
import Wire.API.Conversation.Role
import Wire.API.Error
import Wire.API.Error.Galley
import Wire.API.Event.Conversation
import Wire.API.Federation.API
import Wire.API.Federation.API.Common (EmptyResponse (..))
import Wire.API.Federation.API.Galley
import qualified Wire.API.Federation.API.Galley as F
import Wire.API.Federation.Error
import Wire.API.MLS.CommitBundle
import Wire.API.MLS.Credential
import Wire.API.MLS.Message
import Wire.API.MLS.PublicGroupState
import Wire.API.MLS.Serialisation
import Wire.API.MLS.SubConversation
import Wire.API.MLS.Welcome
import Wire.API.Message
import Wire.API.Routes.Internal.Brig.Connection
import Wire.API.Routes.Named (Named (Named))
import Wire.API.ServantProto

type FederationAPI = "federation" :> FedApi 'Galley

-- | Convert a polysemy handler to an 'API' value.
federationSitemap ::
  ServerT FederationAPI (Sem GalleyEffects)
federationSitemap =
  Named @"on-conversation-created" onConversationCreated
    :<|> Named @"on-new-remote-conversation" onNewRemoteConversation
    :<|> Named @"on-new-remote-subconversation" onNewRemoteSubConversation
    :<|> Named @"get-conversations" getConversations
    :<|> Named @"on-conversation-updated" onConversationUpdated
    :<|> Named @"leave-conversation" (callsFed (exposeAnnotations leaveConversation))
    :<|> Named @"on-message-sent" onMessageSent
    :<|> Named @"send-message" (callsFed (exposeAnnotations sendMessage))
    :<|> Named @"on-user-deleted-conversations" (callsFed (exposeAnnotations onUserDeleted))
    :<|> Named @"update-conversation" (callsFed (exposeAnnotations updateConversation))
    :<|> Named @"mls-welcome" mlsSendWelcome
    :<|> Named @"on-mls-message-sent" onMLSMessageSent
    :<|> Named @"send-mls-message" (callsFed (exposeAnnotations sendMLSMessage))
    :<|> Named @"send-mls-commit-bundle" (callsFed (exposeAnnotations sendMLSCommitBundle))
    :<|> Named @"query-group-info" queryGroupInfo
    :<|> Named @"on-client-removed" (callsFed (exposeAnnotations onClientRemoved))
    :<|> Named @"update-typing-indicator" (callsFed (exposeAnnotations updateTypingIndicator))
    :<|> Named @"on-typing-indicator-updated" onTypingIndicatorUpdated
    :<|> Named @"get-sub-conversation" getSubConversationForRemoteUser
    :<|> Named @"delete-sub-conversation" (callsFed deleteSubConversationForRemoteUser)
    :<|> Named @"leave-sub-conversation" (callsFed leaveSubConversation)
    :<|> Named @"on-delete-mls-conversation" onDeleteMLSConversation

onClientRemoved ::
  ( Member ConversationStore r,
    Member ExternalAccess r,
    Member FederatorAccess r,
    Member GundeckAccess r,
    Member (Input Env) r,
    Member (Input (Local ())) r,
    Member (Input UTCTime) r,
    Member MemberStore r,
    Member ProposalStore r,
    Member SubConversationStore r,
    Member TinyLog r
  ) =>
  Domain ->
  ClientRemovedRequest ->
  Sem r EmptyResponse
onClientRemoved domain req = do
  let qusr = Qualified (F.crrUser req) domain
  whenM isMLSEnabled $ do
    for_ (F.crrConvs req) $ \convId -> do
      mConv <- E.getConversation convId
      for mConv $ \conv -> do
        lconv <- qualifyLocal conv
        removeClient lconv qusr (F.crrClient req)
  pure EmptyResponse

onConversationCreated ::
  ( Member BrigAccess r,
    Member GundeckAccess r,
    Member ExternalAccess r,
    Member (Input (Local ())) r,
    Member MemberStore r,
    Member P.TinyLog r
  ) =>
  Domain ->
  F.ConversationCreated ConvId ->
  Sem r ()
onConversationCreated domain rc = do
  let qrc = fmap (toRemoteUnsafe domain) rc
  loc <- qualifyLocal ()
  let (localUserIds, _) = partitionQualified loc (map omQualifiedId (toList (F.ccNonCreatorMembers rc)))

  addedUserIds <-
    addLocalUsersToRemoteConv
      (F.ccCnvId qrc)
      (tUntagged (F.ccRemoteOrigUserId qrc))
      localUserIds

  let connectedMembers =
        Set.filter
          ( foldQualified
              loc
              (flip Set.member addedUserIds . tUnqualified)
              (const True)
              . omQualifiedId
          )
          (F.ccNonCreatorMembers rc)
  -- Make sure to notify only about local users connected to the adder
  let qrcConnected = qrc {F.ccNonCreatorMembers = connectedMembers}

  for_ (fromConversationCreated loc qrcConnected) $ \(mem, c) -> do
    let event =
          Event
            (tUntagged (F.ccCnvId qrcConnected))
            Nothing
            (tUntagged (F.ccRemoteOrigUserId qrcConnected))
            (F.ccTime qrcConnected)
            (EdConversation c)
    pushConversationEvent Nothing event (qualifyAs loc [qUnqualified . Public.memId $ mem]) []

onNewRemoteConversation ::
  Members
    '[ ConversationStore,
       SubConversationStore
     ]
    r =>
  Domain ->
  F.NewRemoteConversation ->
  Sem r EmptyResponse
onNewRemoteConversation domain nrc = do
  -- update group_id -> conv_id mapping
  for_ (preview (to F.nrcProtocol . _ProtocolMLS) nrc) $ \mls ->
    E.setGroupIdForConversation
      (cnvmlsGroupId mls)
      (Qualified (F.nrcConvId nrc) domain)

  pure EmptyResponse

onNewRemoteSubConversation ::
  Members
    '[ ConversationStore,
       SubConversationStore
     ]
    r =>
  Domain ->
  F.NewRemoteSubConversation ->
  Sem r EmptyResponse
onNewRemoteSubConversation domain nrsc = do
  E.setGroupIdForSubConversation
    (cnvmlsGroupId (F.nrscMlsData nrsc))
    (Qualified (F.nrscConvId nrsc) domain)
    (F.nrscSubConvId nrsc)
  pure EmptyResponse

getConversations ::
  ( Member ConversationStore r,
    Member (Input (Local ())) r
  ) =>
  Domain ->
  F.GetConversationsRequest ->
  Sem r F.GetConversationsResponse
getConversations domain (F.GetConversationsRequest uid cids) = do
  let ruid = toRemoteUnsafe domain uid
  loc <- qualifyLocal ()
  F.GetConversationsResponse
    . mapMaybe (Mapping.conversationToRemote (tDomain loc) ruid)
    <$> E.getConversations cids

getLocalUsers :: Domain -> NonEmpty (Qualified UserId) -> [UserId]
getLocalUsers localDomain = map qUnqualified . filter ((== localDomain) . qDomain) . toList

-- | Update the local database with information on conversation members joining
-- or leaving. Finally, push out notifications to local users.
onConversationUpdated ::
  ( Member BrigAccess r,
    Member GundeckAccess r,
    Member ExternalAccess r,
    Member (Input (Local ())) r,
    Member MemberStore r,
    Member P.TinyLog r
  ) =>
  Domain ->
  F.ConversationUpdate ->
  Sem r ()
onConversationUpdated requestingDomain cu = do
  loc <- qualifyLocal ()
  let rconvId = toRemoteUnsafe requestingDomain (F.cuConvId cu)
      qconvId = tUntagged rconvId

  -- Note: we generally do not send notifications to users that are not part of
  -- the conversation (from our point of view), to prevent spam from the remote
  -- backend. See also the comment below.
  (presentUsers, allUsersArePresent) <-
    E.selectRemoteMembers (F.cuAlreadyPresentUsers cu) rconvId

  -- Perform action, and determine extra notification targets.
  --
  -- When new users are being added to the conversation, we consider them as
  -- notification targets. Since we check connections before letting
  -- people being added, this is safe against spam. However, if users that
  -- are not in the conversations are being removed or have their membership state
  -- updated, we do **not** add them to the list of targets, because we have no
  -- way to make sure that they are actually supposed to receive that notification.

  (mActualAction :: Maybe SomeConversationAction, extraTargets :: [UserId]) <- case F.cuAction cu of
    sca@(SomeConversationAction singTag action) -> case singTag of
      SConversationJoinTag -> do
        let ConversationJoin toAdd role = action
        let (localUsers, remoteUsers) = partitionQualified loc toAdd
        addedLocalUsers <- Set.toList <$> addLocalUsersToRemoteConv rconvId (F.cuOrigUserId cu) localUsers
        let allAddedUsers = map (tUntagged . qualifyAs loc) addedLocalUsers <> map tUntagged remoteUsers
        case allAddedUsers of
          [] -> pure (Nothing, []) -- If no users get added, its like no action was performed.
          (u : us) -> pure (Just (SomeConversationAction (sing @'ConversationJoinTag) (ConversationJoin (u :| us) role)), addedLocalUsers)
      SConversationLeaveTag -> do
        let users = foldQualified loc (pure . tUnqualified) (const []) (F.cuOrigUserId cu)
        E.deleteMembersInRemoteConversation rconvId users
        pure (Just sca, [])
      SConversationRemoveMembersTag -> do
        let localUsers = getLocalUsers (tDomain loc) action
        E.deleteMembersInRemoteConversation rconvId localUsers
        pure (Just sca, [])
      SConversationMemberUpdateTag ->
        pure (Just sca, [])
      SConversationDeleteTag -> do
        E.deleteMembersInRemoteConversation rconvId presentUsers
        pure (Just sca, [])
      SConversationRenameTag -> pure (Just sca, [])
      SConversationMessageTimerUpdateTag -> pure (Just sca, [])
      SConversationReceiptModeUpdateTag -> pure (Just sca, [])
      SConversationAccessDataTag -> pure (Just sca, [])

  unless allUsersArePresent $
    P.warn $
      Log.field "conversation" (toByteString' (F.cuConvId cu))
        . Log.field "domain" (toByteString' requestingDomain)
        . Log.msg
          ( "Attempt to send notification about conversation update \
            \to users not in the conversation" ::
              ByteString
          )

  -- Send notifications
  for_ mActualAction $ \(SomeConversationAction tag action) -> do
    let event = conversationActionToEvent tag (F.cuTime cu) (F.cuOrigUserId cu) qconvId Nothing action
        targets = nubOrd $ presentUsers <> extraTargets
    -- FUTUREWORK: support bots?
    pushConversationEvent Nothing event (qualifyAs loc targets) []

addLocalUsersToRemoteConv ::
  ( Member BrigAccess r,
    Member MemberStore r,
    Member P.TinyLog r
  ) =>
  Remote ConvId ->
  Qualified UserId ->
  [UserId] ->
  Sem r (Set UserId)
addLocalUsersToRemoteConv remoteConvId qAdder localUsers = do
  connStatus <- E.getConnections localUsers (Just [qAdder]) (Just Accepted)
  let localUserIdsSet = Set.fromList localUsers
      connected = Set.fromList $ fmap csv2From connStatus
      unconnected = Set.difference localUserIdsSet connected
      connectedList = Set.toList connected

  -- FUTUREWORK: Consider handling the discrepancy between the views of the
  -- conversation-owning backend and the local backend
  unless (Set.null unconnected) $
    P.warn $
      Log.msg ("A remote user is trying to add unconnected local users to a remote conversation" :: Text)
        . Log.field "remote_user" (show qAdder)
        . Log.field "local_unconnected_users" (show unconnected)

  -- Update the local view of the remote conversation by adding only those local
  -- users that are connected to the adder
  E.createMembersInRemoteConversation remoteConvId connectedList
  pure connected

-- as of now this will not generate the necessary events on the leaver's domain
leaveConversation ::
  ( Member ConversationStore r,
    Member (Error InternalError) r,
    Member ExternalAccess r,
    Member FederatorAccess r,
    Member GundeckAccess r,
    Member (Input Env) r,
    Member (Input (Local ())) r,
    Member (Input UTCTime) r,
    Member MemberStore r,
    Member ProposalStore r,
    Member SubConversationStore r,
    Member TinyLog r
  ) =>
  Domain ->
  F.LeaveConversationRequest ->
  Sem r F.LeaveConversationResponse
leaveConversation requestingDomain lc = do
  let leaver :: Remote UserId = qTagUnsafe $ Qualified (F.lcLeaver lc) requestingDomain
  lcnv <- qualifyLocal (F.lcConvId lc)

  res <-
    runError
      . mapToRuntimeError @'ConvNotFound F.RemoveFromConversationErrorNotFound
      . mapToRuntimeError @('ActionDenied 'LeaveConversation) F.RemoveFromConversationErrorRemovalNotAllowed
      . mapToRuntimeError @'InvalidOperation F.RemoveFromConversationErrorRemovalNotAllowed
      . mapError @NoChanges (const F.RemoveFromConversationErrorUnchanged)
      $ do
        (conv, _self) <- getConversationAndMemberWithError @'ConvNotFound (tUntagged leaver) lcnv
        update <-
          lcuUpdate
            <$> updateLocalConversation
              @'ConversationLeaveTag
              lcnv
              (tUntagged leaver)
              Nothing
              ()
        pure (update, conv)

  case res of
    Left e -> pure $ F.LeaveConversationResponse (Left e)
    Right (_update, conv) -> do
      let remotes = filter ((== tDomain leaver) . tDomain) (rmId <$> Data.convRemoteMembers conv)
      let botsAndMembers = BotsAndMembers mempty (Set.fromList remotes) mempty
      _ <-
        notifyConversationAction
          SConversationLeaveTag
          (tUntagged leaver)
          False
          Nothing
          (qualifyAs lcnv conv)
          botsAndMembers
          ()

      pure $ F.LeaveConversationResponse (Right ())

-- FUTUREWORK: report errors to the originating backend
-- FUTUREWORK: error handling for missing / mismatched clients
-- FUTUREWORK: support bots
onMessageSent ::
  ( Member GundeckAccess r,
    Member ExternalAccess r,
    Member MemberStore r,
    Member (Input (Local ())) r,
    Member P.TinyLog r
  ) =>
  Domain ->
  F.RemoteMessage ConvId ->
  Sem r ()
onMessageSent domain rmUnqualified = do
  let rm = fmap (toRemoteUnsafe domain) rmUnqualified
      convId = tUntagged $ F.rmConversation rm
      msgMetadata =
        MessageMetadata
          { mmNativePush = F.rmPush rm,
            mmTransient = F.rmTransient rm,
            mmNativePriority = F.rmPriority rm,
            mmData = F.rmData rm
          }
      recipientMap = userClientMap $ F.rmRecipients rm
      msgs = toMapOf (itraversed <.> itraversed) recipientMap
  (members, allMembers) <-
    first Set.fromList
      <$> E.selectRemoteMembers (Map.keys recipientMap) (F.rmConversation rm)
  unless allMembers $
    P.warn $
      Log.field "conversation" (toByteString' (qUnqualified convId))
        Log.~~ Log.field "domain" (toByteString' (qDomain convId))
        Log.~~ Log.msg
          ( "Attempt to send remote message to local\
            \ users not in the conversation" ::
              ByteString
          )
  loc <- qualifyLocal ()
  void $
    sendLocalMessages @'NormalMessage
      loc
      (F.rmTime rm)
      (F.rmSender rm)
      (F.rmSenderClient rm)
      Nothing
      (Just convId)
      mempty
      msgMetadata
      (Map.filterWithKey (\(uid, _) _ -> Set.member uid members) msgs)

sendMessage ::
  ( Member BrigAccess r,
    Member ClientStore r,
    Member ConversationStore r,
    Member (Error InvalidInput) r,
    Member FederatorAccess r,
    Member GundeckAccess r,
    Member (Input (Local ())) r,
    Member (Input Opts) r,
    Member (Input UTCTime) r,
    Member ExternalAccess r,
    Member TeamStore r,
    Member P.TinyLog r
  ) =>
  Domain ->
  F.ProteusMessageSendRequest ->
  Sem r F.MessageSendResponse
sendMessage originDomain msr = do
  let sender = Qualified (F.pmsrSender msr) originDomain
  msg <- either throwErr pure (fromProto (fromBase64ByteString (F.pmsrRawMessage msr)))
  lcnv <- qualifyLocal (F.pmsrConvId msr)
  F.MessageSendResponse <$> postQualifiedOtrMessage User sender Nothing lcnv msg
  where
    throwErr = throw . InvalidPayload . LT.pack

onUserDeleted ::
  ( Member ConversationStore r,
    Member FederatorAccess r,
    Member FireAndForget r,
    Member ExternalAccess r,
    Member GundeckAccess r,
    Member (Input (Local ())) r,
    Member (Input UTCTime) r,
    Member (Input Env) r,
    Member MemberStore r,
    Member ProposalStore r,
    Member SubConversationStore r,
    Member TinyLog r
  ) =>
  Domain ->
  F.UserDeletedConversationsNotification ->
  Sem r EmptyResponse
onUserDeleted origDomain udcn = do
  let deletedUser = toRemoteUnsafe origDomain (F.udcvUser udcn)
      untaggedDeletedUser = tUntagged deletedUser
      convIds = F.udcvConversations udcn

  E.spawnMany $
    fromRange convIds <&> \c -> do
      lc <- qualifyLocal c
      mconv <- E.getConversation c
      E.deleteMembers c (UserList [] [deletedUser])
      for_ mconv $ \conv -> do
        when (isRemoteMember deletedUser (Data.convRemoteMembers conv)) $
          case Data.convType conv of
            -- No need for a notification on One2One conv as the user is being
            -- deleted and that notification should suffice.
            Public.One2OneConv -> pure ()
            -- No need for a notification on Connect Conv as there should be no
            -- other user in the conv.
            Public.ConnectConv -> pure ()
            -- The self conv cannot be on a remote backend.
            Public.SelfConv -> pure ()
            Public.RegularConv -> do
              let botsAndMembers = convBotsAndMembers conv
              removeUser (qualifyAs lc conv) (tUntagged deletedUser)
              void $
                notifyConversationAction
                  (sing @'ConversationLeaveTag)
                  untaggedDeletedUser
                  False
                  Nothing
                  (qualifyAs lc conv)
                  botsAndMembers
                  ()
  pure EmptyResponse

updateConversation ::
  forall r.
  ( Member BrigAccess r,
    Member CodeStore r,
    Member BotAccess r,
    Member FireAndForget r,
    Member (Error FederationError) r,
    Member (Error InvalidInput) r,
    Member ExternalAccess r,
    Member FederatorAccess r,
    Member (Error InternalError) r,
    Member GundeckAccess r,
    Member (Input Env) r,
    Member (Input Opts) r,
    Member (Input UTCTime) r,
    Member LegalHoldStore r,
    Member MemberStore r,
    Member ProposalStore r,
    Member TeamStore r,
    Member TinyLog r,
    Member ConversationStore r,
    Member SubConversationStore r,
    Member (Input (Local ())) r
  ) =>
  Domain ->
  F.ConversationUpdateRequest ->
  Sem r ConversationUpdateResponse
updateConversation origDomain updateRequest = do
  loc <- qualifyLocal ()
  let rusr = toRemoteUnsafe origDomain (F.curUser updateRequest)
      lcnv = qualifyAs loc (F.curConvId updateRequest)

  mkResponse $ case F.curAction updateRequest of
    SomeConversationAction tag action -> case tag of
      SConversationJoinTag ->
        mapToGalleyError @(HasConversationActionGalleyErrors 'ConversationJoinTag)
          . fmap lcuUpdate
          $ updateLocalConversation @'ConversationJoinTag lcnv (tUntagged rusr) Nothing action
      SConversationLeaveTag ->
        mapToGalleyError
          @(HasConversationActionGalleyErrors 'ConversationLeaveTag)
          . fmap lcuUpdate
          $ updateLocalConversation @'ConversationLeaveTag lcnv (tUntagged rusr) Nothing action
      SConversationRemoveMembersTag ->
        mapToGalleyError
          @(HasConversationActionGalleyErrors 'ConversationRemoveMembersTag)
          . fmap lcuUpdate
          $ updateLocalConversation @'ConversationRemoveMembersTag lcnv (tUntagged rusr) Nothing action
      SConversationMemberUpdateTag ->
        mapToGalleyError
          @(HasConversationActionGalleyErrors 'ConversationMemberUpdateTag)
          . fmap lcuUpdate
          $ updateLocalConversation @'ConversationMemberUpdateTag lcnv (tUntagged rusr) Nothing action
      SConversationDeleteTag ->
        mapToGalleyError
          @(HasConversationActionGalleyErrors 'ConversationDeleteTag)
          . fmap lcuUpdate
          $ updateLocalConversation @'ConversationDeleteTag lcnv (tUntagged rusr) Nothing action
      SConversationRenameTag ->
        mapToGalleyError
          @(HasConversationActionGalleyErrors 'ConversationRenameTag)
          . fmap lcuUpdate
          $ updateLocalConversation @'ConversationRenameTag lcnv (tUntagged rusr) Nothing action
      SConversationMessageTimerUpdateTag ->
        mapToGalleyError
          @(HasConversationActionGalleyErrors 'ConversationMessageTimerUpdateTag)
          . fmap lcuUpdate
          $ updateLocalConversation @'ConversationMessageTimerUpdateTag lcnv (tUntagged rusr) Nothing action
      SConversationReceiptModeUpdateTag ->
        mapToGalleyError @(HasConversationActionGalleyErrors 'ConversationReceiptModeUpdateTag)
          . fmap lcuUpdate
          $ updateLocalConversation @'ConversationReceiptModeUpdateTag lcnv (tUntagged rusr) Nothing action
      SConversationAccessDataTag ->
        mapToGalleyError
          @(HasConversationActionGalleyErrors 'ConversationAccessDataTag)
          . fmap lcuUpdate
          $ updateLocalConversation @'ConversationAccessDataTag lcnv (tUntagged rusr) Nothing action
  where
    mkResponse = fmap toResponse . runError @GalleyError . runError @NoChanges

    toResponse (Left galleyErr) = F.ConversationUpdateResponseError galleyErr
    toResponse (Right (Left NoChanges)) = F.ConversationUpdateResponseNoChanges
    toResponse (Right (Right update)) = F.ConversationUpdateResponseUpdate update

sendMLSCommitBundle ::
  ( Member BrigAccess r,
    Member ConversationStore r,
    Member ExternalAccess r,
    Member (Error FederationError) r,
    Member (Error InternalError) r,
    Member FederatorAccess r,
    Member GundeckAccess r,
    Member (Input (Local ())) r,
    Member (Input Env) r,
    Member (Input Opts) r,
    Member (Input UTCTime) r,
    Member LegalHoldStore r,
    Member MemberStore r,
    Member Resource r,
    Member TeamStore r,
    Member P.TinyLog r,
    Member SubConversationStore r,
    Member ProposalStore r
  ) =>
  Domain ->
  F.MLSMessageSendRequest ->
  Sem r F.MLSMessageResponse
sendMLSCommitBundle remoteDomain msr =
  fmap (either (F.MLSMessageResponseProtocolError . unTagged) id)
    . runError @MLSProtocolError
    . fmap (either F.MLSMessageResponseError id)
    . runError
    . fmap (either (F.MLSMessageResponseProposalFailure . pfInner) id)
    . runError
    . mapToGalleyError @MLSBundleStaticErrors
    $ do
      assertMLSEnabled
      loc <- qualifyLocal ()
      let sender = toRemoteUnsafe remoteDomain (F.mmsrSender msr)
      bundle <- either (throw . mlsProtocolError) pure $ deserializeCommitBundle (fromBase64ByteString (F.mmsrRawMessage msr))
      let msg = rmValue (cbCommitMsg bundle)
      qConvOrSub <- E.lookupConvByGroupId (msgGroupId msg) >>= noteS @'ConvNotFound
      when (qUnqualified qConvOrSub /= F.mmsrConvOrSubId msr) $ throwS @'MLSGroupConversationMismatch
      F.MLSMessageResponseUpdates . map lcuUpdate
        <$> postMLSCommitBundle
          loc
          (tUntagged sender)
          (Just (mmsrSenderClient msr))
          qConvOrSub
          Nothing
          bundle

sendMLSMessage ::
  ( Member BrigAccess r,
    Member ConversationStore r,
    Member ExternalAccess r,
    Member (Error FederationError) r,
    Member (Error InternalError) r,
    Member FederatorAccess r,
    Member GundeckAccess r,
    Member (Input (Local ())) r,
    Member (Input Env) r,
    Member (Input Opts) r,
    Member (Input UTCTime) r,
    Member LegalHoldStore r,
    Member MemberStore r,
    Member Resource r,
    Member TeamStore r,
    Member P.TinyLog r,
    Member ProposalStore r,
    Member SubConversationStore r
  ) =>
  Domain ->
  F.MLSMessageSendRequest ->
  Sem r F.MLSMessageResponse
sendMLSMessage remoteDomain msr =
  fmap (either (F.MLSMessageResponseProtocolError . unTagged) id)
    . runError @MLSProtocolError
    . fmap (either F.MLSMessageResponseError id)
    . runError
    . fmap (either (F.MLSMessageResponseProposalFailure . pfInner) id)
    . runError
    . mapToGalleyError @MLSMessageStaticErrors
    $ do
      assertMLSEnabled
      loc <- qualifyLocal ()
      let sender = toRemoteUnsafe remoteDomain (F.mmsrSender msr)
      raw <- either (throw . mlsProtocolError) pure $ decodeMLS' (fromBase64ByteString (F.mmsrRawMessage msr))
      case rmValue raw of
        SomeMessage _ msg -> do
          qConvOrSub <- E.lookupConvByGroupId (msgGroupId msg) >>= noteS @'ConvNotFound
          when (qUnqualified qConvOrSub /= F.mmsrConvOrSubId msr) $ throwS @'MLSGroupConversationMismatch
          F.MLSMessageResponseUpdates . map lcuUpdate
            <$> postMLSMessage
              loc
              (tUntagged sender)
              (Just (mmsrSenderClient msr))
              qConvOrSub
              Nothing
              raw

mlsSendWelcome ::
  ( Member BrigAccess r,
    Member (Error InternalError) r,
    Member GundeckAccess r,
    Member (Input Env) r,
    Member (Input (Local ())) r,
    Member (Input UTCTime) r
  ) =>
  Domain ->
  F.MLSWelcomeRequest ->
  Sem r F.MLSWelcomeResponse
mlsSendWelcome _origDomain (fromBase64ByteString . F.unMLSWelcomeRequest -> rawWelcome) =
  fmap (either (const MLSWelcomeMLSNotEnabled) (const MLSWelcomeSent))
    . runError @(Tagged 'MLSNotEnabled ())
    $ do
      assertMLSEnabled
      loc <- qualifyLocal ()
      now <- input
      welcome <- either (throw . InternalErrorWithDescription . LT.fromStrict) pure $ decodeMLS' rawWelcome
      -- Extract only recipients local to this backend
      rcpts <-
        fmap catMaybes
          $ traverse
            ( fmap (fmap cidQualifiedClient . hush)
                . runError @(Tagged 'MLSKeyPackageRefNotFound ())
                . derefKeyPackage
                . gsNewMember
            )
          $ welSecrets welcome
      let lrcpts = qualifyAs loc $ fst $ partitionQualified loc rcpts
      sendLocalWelcomes Nothing now rawWelcome lrcpts

onMLSMessageSent ::
  ( Member ExternalAccess r,
    Member GundeckAccess r,
    Member (Input (Local ())) r,
    Member (Input Env) r,
    Member MemberStore r,
    Member P.TinyLog r
  ) =>
  Domain ->
  F.RemoteMLSMessage ->
  Sem r F.RemoteMLSMessageResponse
onMLSMessageSent domain rmm =
  fmap (either (const RemoteMLSMessageMLSNotEnabled) (const RemoteMLSMessageOk))
    . runError @(Tagged 'MLSNotEnabled ())
    $ do
      assertMLSEnabled
      loc <- qualifyLocal ()
      let rcnv = toRemoteUnsafe domain (F.rmmConversation rmm)
      let users = Set.fromList (map fst (F.rmmRecipients rmm))
      (members, allMembers) <-
        first Set.fromList
          <$> E.selectRemoteMembers (toList users) rcnv
      unless allMembers $
        P.warn $
          Log.field "conversation" (toByteString' (tUnqualified rcnv))
            Log.~~ Log.field "domain" (toByteString' (tDomain rcnv))
            Log.~~ Log.msg
              ( "Attempt to send remote message to local\
                \ users not in the conversation" ::
                  ByteString
              )
      let recipients = filter (\(u, _) -> Set.member u members) (F.rmmRecipients rmm)
      -- FUTUREWORK: support local bots
      let e =
            Event (tUntagged rcnv) Nothing (F.rmmSender rmm) (F.rmmTime rmm) $
              EdMLSMessage (fromBase64ByteString (F.rmmMessage rmm))
      let mkPush :: (UserId, ClientId) -> MessagePush 'NormalMessage
          mkPush uc = newMessagePush loc mempty Nothing (F.rmmMetadata rmm) uc e

      runMessagePush loc (Just (tUntagged rcnv)) $
        foldMap mkPush recipients

queryGroupInfo ::
  ( Member ConversationStore r,
    Member (Input (Local ())) r,
    Member (Input Env) r,
    Member SubConversationStore r,
    Member MemberStore r
  ) =>
  Domain ->
  F.GetGroupInfoRequest ->
  Sem r F.GetGroupInfoResponse
queryGroupInfo origDomain req =
  fmap (either F.GetGroupInfoResponseError F.GetGroupInfoResponseState)
    . runError @GalleyError
    . mapToGalleyError @MLSGroupInfoStaticErrors
    $ do
      assertMLSEnabled
      let sender = toRemoteUnsafe origDomain . ggireqSender $ req
      state <- case ggireqConv req of
        Conv convId -> do
          lconvId <- qualifyLocal convId
          getGroupInfoFromLocalConv (tUntagged sender) lconvId
        SubConv convId subConvId -> do
          lconvId <- qualifyLocal convId
          getSubConversationGroupInfoFromLocalConv (tUntagged sender) subConvId lconvId
      pure
        . Base64ByteString
        . unOpaquePublicGroupState
        $ state

updateTypingIndicator ::
  ( Member GundeckAccess r,
    Member FederatorAccess r,
    Member ConversationStore r,
    Member (Input UTCTime) r,
    Member (Input (Local ())) r
  ) =>
  Domain ->
  F.TypingDataUpdateRequest ->
  Sem r F.TypingDataUpdateResponse
updateTypingIndicator origDomain TypingDataUpdateRequest {..} = do
  let qusr = Qualified tdurUserId origDomain
  lcnv <- qualifyLocal tdurConvId
<<<<<<< HEAD
  -- FUTUREWORK: Consider if we should throw exceptions from this kind of function
  void $
    runError @(Tagged 'ConvNotFound ()) $
      isTyping qusr Nothing lcnv tdurTypingStatus
  pure EmptyResponse

getSubConversationForRemoteUser ::
  Members
    '[ SubConversationStore,
       ConversationStore,
       Input (Local ()),
       Error InternalError,
       P.TinyLog
     ]
    r =>
  Domain ->
  GetSubConversationsRequest ->
  Sem r GetSubConversationsResponse
getSubConversationForRemoteUser domain GetSubConversationsRequest {..} =
  fmap (either F.GetSubConversationsResponseError F.GetSubConversationsResponseSuccess)
    . runError @GalleyError
    . mapToGalleyError @MLSGetSubConvStaticErrors
    $ do
      let qusr = Qualified gsreqUser domain
      lconv <- qualifyLocal gsreqConv
      getLocalSubConversation qusr lconv gsreqSubConv

leaveSubConversation ::
  ( HasLeaveSubConversationEffects r,
    Members
      '[ Input (Local ()),
         Resource,
         SubConversationSupply
       ]
      r
  ) =>
  Domain ->
  LeaveSubConversationRequest ->
  Sem r LeaveSubConversationResponse
leaveSubConversation domain lscr = do
  let rusr = toRemoteUnsafe domain (lscrUser lscr)
      cid = mkClientIdentity (tUntagged rusr) (lscrClient lscr)
  lcnv <- qualifyLocal (lscrConv lscr)
  fmap (either (LeaveSubConversationResponseProtocolError . unTagged) id)
    . runError @MLSProtocolError
    . fmap (either LeaveSubConversationResponseError id)
    . runError @GalleyError
    . mapToGalleyError @LeaveSubConversationStaticErrors
    $ leaveLocalSubConversation cid lcnv (lscrSubConv lscr)
      $> LeaveSubConversationResponseOk

deleteSubConversationForRemoteUser ::
  ( Members
      '[ ConversationStore,
         FederatorAccess,
         Input (Local ()),
         Input Env,
         MemberStore,
         Resource,
         SubConversationStore,
         SubConversationSupply
       ]
      r
  ) =>
  Domain ->
  DeleteSubConversationFedRequest ->
  Sem r DeleteSubConversationResponse
deleteSubConversationForRemoteUser domain DeleteSubConversationFedRequest {..} =
  fmap
    ( either
        F.DeleteSubConversationResponseError
        (\() -> F.DeleteSubConversationResponseSuccess)
    )
    . runError @GalleyError
    . mapToGalleyError @MLSDeleteSubConvStaticErrors
    $ do
      let qusr = Qualified dscreqUser domain
          dsc = DeleteSubConversationRequest dscreqGroupId dscreqEpoch
      lconv <- qualifyLocal dscreqConv
      deleteLocalSubConversation qusr lconv dscreqSubConv dsc

onDeleteMLSConversation ::
  Members '[ConversationStore] r =>
  Domain ->
  OnDeleteMLSConversationRequest ->
  Sem r EmptyResponse
onDeleteMLSConversation _domain OnDeleteMLSConversationRequest {..} = do
  deleteGroupIds odmcGroupIds
  pure EmptyResponse

--------------------------------------------------------------------------------
-- Error handling machinery

class ToGalleyRuntimeError (effs :: EffectRow) r where
  mapToGalleyError ::
    Member (Error GalleyError) r =>
    Sem (Append effs r) a ->
    Sem r a

instance ToGalleyRuntimeError '[] r where
  mapToGalleyError = id

instance
  forall (err :: GalleyError) effs r.
  ( ToGalleyRuntimeError effs r,
    SingI err,
    Member (Error GalleyError) (Append effs r)
  ) =>
  ToGalleyRuntimeError (ErrorS err ': effs) r
  where
  mapToGalleyError act =
    mapToGalleyError @effs @r $
      runError act >>= \case
        Left _ -> throw (demote @err)
        Right res -> pure res
=======

  ret <- runError
    . mapToRuntimeError @'ConvNotFound ConvNotFound
    $ do
      (conv, _) <- getConversationAndMemberWithError @'ConvNotFound qusr lcnv
      notifyTypingIndicator conv qusr Nothing tdurTypingStatus

  pure (either TypingDataUpdateError TypingDataUpdateSuccess ret)

onTypingIndicatorUpdated ::
  ( Member GundeckAccess r
  ) =>
  Domain ->
  TypingDataUpdated ->
  Sem r EmptyResponse
onTypingIndicatorUpdated origDomain TypingDataUpdated {..} = do
  let qcnv = Qualified tudConvId origDomain
  pushTypingIndicatorEvents tudOrigUserId tudTime tudUsersInConv Nothing qcnv tudTypingStatus
  pure EmptyResponse
>>>>>>> 0c8353ef
<|MERGE_RESOLUTION|>--- conflicted
+++ resolved
@@ -843,11 +843,24 @@
 updateTypingIndicator origDomain TypingDataUpdateRequest {..} = do
   let qusr = Qualified tdurUserId origDomain
   lcnv <- qualifyLocal tdurConvId
-<<<<<<< HEAD
-  -- FUTUREWORK: Consider if we should throw exceptions from this kind of function
-  void $
-    runError @(Tagged 'ConvNotFound ()) $
-      isTyping qusr Nothing lcnv tdurTypingStatus
+
+  ret <- runError
+    . mapToRuntimeError @'ConvNotFound ConvNotFound
+    $ do
+      (conv, _) <- getConversationAndMemberWithError @'ConvNotFound qusr lcnv
+      notifyTypingIndicator conv qusr Nothing tdurTypingStatus
+
+  pure (either TypingDataUpdateError TypingDataUpdateSuccess ret)
+
+onTypingIndicatorUpdated ::
+  ( Member GundeckAccess r
+  ) =>
+  Domain ->
+  TypingDataUpdated ->
+  Sem r EmptyResponse
+onTypingIndicatorUpdated origDomain TypingDataUpdated {..} = do
+  let qcnv = Qualified tudConvId origDomain
+  pushTypingIndicatorEvents tudOrigUserId tudTime tudUsersInConv Nothing qcnv tudTypingStatus
   pure EmptyResponse
 
 getSubConversationForRemoteUser ::
@@ -958,25 +971,4 @@
     mapToGalleyError @effs @r $
       runError act >>= \case
         Left _ -> throw (demote @err)
-        Right res -> pure res
-=======
-
-  ret <- runError
-    . mapToRuntimeError @'ConvNotFound ConvNotFound
-    $ do
-      (conv, _) <- getConversationAndMemberWithError @'ConvNotFound qusr lcnv
-      notifyTypingIndicator conv qusr Nothing tdurTypingStatus
-
-  pure (either TypingDataUpdateError TypingDataUpdateSuccess ret)
-
-onTypingIndicatorUpdated ::
-  ( Member GundeckAccess r
-  ) =>
-  Domain ->
-  TypingDataUpdated ->
-  Sem r EmptyResponse
-onTypingIndicatorUpdated origDomain TypingDataUpdated {..} = do
-  let qcnv = Qualified tudConvId origDomain
-  pushTypingIndicatorEvents tudOrigUserId tudTime tudUsersInConv Nothing qcnv tudTypingStatus
-  pure EmptyResponse
->>>>>>> 0c8353ef
+        Right res -> pure res
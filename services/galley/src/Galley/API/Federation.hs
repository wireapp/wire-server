-- This file is part of the Wire Server implementation.
--
-- Copyright (C) 2022 Wire Swiss GmbH <opensource@wire.com>
--
-- This program is free software: you can redistribute it and/or modify it under
-- the terms of the GNU Affero General Public License as published by the Free
-- Software Foundation, either version 3 of the License, or (at your option) any
-- later version.
--
-- This program is distributed in the hope that it will be useful, but WITHOUT
-- ANY WARRANTY; without even the implied warranty of MERCHANTABILITY or FITNESS
-- FOR A PARTICULAR PURPOSE. See the GNU Affero General Public License for more
-- details.
--
-- You should have received a copy of the GNU Affero General Public License along
-- with this program. If not, see <https://www.gnu.org/licenses/>.
{-# LANGUAGE OverloadedStrings #-}
{-# LANGUAGE RecordWildCards #-}

module Galley.API.Federation
  ( FederationAPI,
    federationSitemap,
    onConversationUpdated,
  )
where

import Control.Error
import Control.Lens (itraversed, preview, to, (<.>))
import Data.Bifunctor
import Data.ByteString.Conversion (toByteString')
import Data.Containers.ListUtils (nubOrd)
import Data.Domain (Domain)
import Data.Id
import Data.Json.Util
import Data.List.NonEmpty (NonEmpty (..))
import qualified Data.Map as Map
import Data.Map.Lens (toMapOf)
import Data.Qualified
import Data.Range (Range (fromRange))
import qualified Data.Set as Set
import Data.Singletons (SingI (..), demote, sing)
import Data.Tagged
import qualified Data.Text.Lazy as LT
import Data.Time.Clock
import Galley.API.Action
import Galley.API.Error
import Galley.API.MLS.Enabled
import Galley.API.MLS.GroupInfo
import Galley.API.MLS.KeyPackage
import Galley.API.MLS.Message
import Galley.API.MLS.Removal
import Galley.API.MLS.SubConversation hiding (leaveSubConversation)
import Galley.API.MLS.Welcome
import qualified Galley.API.Mapping as Mapping
import Galley.API.Message
import Galley.API.Push
import Galley.API.Util
import Galley.App
import qualified Galley.Data.Conversation as Data
import Galley.Effects
import qualified Galley.Effects.BrigAccess as E
import Galley.Effects.ConversationStore (deleteGroupIds)
import qualified Galley.Effects.ConversationStore as E
import qualified Galley.Effects.FireAndForget as E
import qualified Galley.Effects.MemberStore as E
import qualified Galley.Effects.SubConversationStore as E
import Galley.Effects.SubConversationSupply
import Galley.Options
import Galley.Types.Conversations.Members
import Galley.Types.UserList (UserList (UserList))
import Imports
import Polysemy
import Polysemy.Error
import Polysemy.Input
import Polysemy.Internal.Kind (Append)
import Polysemy.Resource
import Polysemy.TinyLog
import qualified Polysemy.TinyLog as P
import Servant (ServerT)
import Servant.API
import qualified System.Logger.Class as Log
import Wire.API.Connection
import Wire.API.Conversation hiding (Member)
import qualified Wire.API.Conversation as Public
import Wire.API.Conversation.Action
import Wire.API.Conversation.Protocol
import Wire.API.Conversation.Role
import Wire.API.Error
import Wire.API.Error.Galley
import Wire.API.Event.Conversation
import Wire.API.Federation.API
import Wire.API.Federation.API.Common (EmptyResponse (..))
import Wire.API.Federation.API.Galley
import qualified Wire.API.Federation.API.Galley as F
import Wire.API.Federation.Error
import Wire.API.MLS.CommitBundle
import Wire.API.MLS.Credential
import Wire.API.MLS.Message
import Wire.API.MLS.PublicGroupState
import Wire.API.MLS.Serialisation
import Wire.API.MLS.SubConversation
import Wire.API.MLS.Welcome
import Wire.API.Message
import Wire.API.Routes.Internal.Brig.Connection
import Wire.API.Routes.Named (Named (Named))
import Wire.API.ServantProto

type FederationAPI = "federation" :> FedApi 'Galley

-- | Convert a polysemy handler to an 'API' value.
federationSitemap ::
  ServerT FederationAPI (Sem GalleyEffects)
federationSitemap =
  Named @"on-conversation-created" onConversationCreated
    :<|> Named @"on-new-remote-conversation" onNewRemoteConversation
    :<|> Named @"on-new-remote-subconversation" onNewRemoteSubConversation
    :<|> Named @"get-conversations" getConversations
    :<|> Named @"on-conversation-updated" onConversationUpdated
    :<|> Named @"leave-conversation" (callsFed (exposeAnnotations leaveConversation))
    :<|> Named @"on-message-sent" onMessageSent
    :<|> Named @"send-message" (callsFed (exposeAnnotations sendMessage))
    :<|> Named @"on-user-deleted-conversations" (callsFed (exposeAnnotations onUserDeleted))
    :<|> Named @"update-conversation" (callsFed (exposeAnnotations updateConversation))
    :<|> Named @"mls-welcome" mlsSendWelcome
    :<|> Named @"on-mls-message-sent" onMLSMessageSent
    :<|> Named @"send-mls-message" (callsFed (exposeAnnotations sendMLSMessage))
    :<|> Named @"send-mls-commit-bundle" (callsFed (exposeAnnotations sendMLSCommitBundle))
    :<|> Named @"query-group-info" queryGroupInfo
    :<|> Named @"on-client-removed" (callsFed (exposeAnnotations onClientRemoved))
    :<|> Named @"on-typing-indicator-updated" onTypingIndicatorUpdated
    :<|> Named @"get-sub-conversation" getSubConversationForRemoteUser
    :<|> Named @"delete-sub-conversation" (callsFed deleteSubConversationForRemoteUser)
    :<|> Named @"leave-sub-conversation" (callsFed leaveSubConversation)
    :<|> Named @"on-delete-mls-conversation" onDeleteMLSConversation

onClientRemoved ::
  ( Member ConversationStore r,
    Member ExternalAccess r,
    Member FederatorAccess r,
    Member GundeckAccess r,
    Member (Input Env) r,
    Member (Input (Local ())) r,
    Member (Input UTCTime) r,
    Member MemberStore r,
    Member ProposalStore r,
<<<<<<< HEAD
    Member SubConversationStore r,
    Member TinyLog r,
    CallsFed 'Galley "on-mls-message-sent"
=======
    Member TinyLog r
>>>>>>> 17c81f8c
  ) =>
  Domain ->
  ClientRemovedRequest ->
  Sem r EmptyResponse
onClientRemoved domain req = do
  let qusr = Qualified (F.crrUser req) domain
  whenM isMLSEnabled $ do
    for_ (F.crrConvs req) $ \convId -> do
      mConv <- E.getConversation convId
      for mConv $ \conv -> do
        lconv <- qualifyLocal conv
        removeClient lconv qusr (F.crrClient req)
  pure EmptyResponse

onConversationCreated ::
  ( Member BrigAccess r,
    Member GundeckAccess r,
    Member ExternalAccess r,
    Member (Input (Local ())) r,
    Member MemberStore r,
    Member P.TinyLog r
  ) =>
  Domain ->
  F.ConversationCreated ConvId ->
  Sem r ()
onConversationCreated domain rc = do
  let qrc = fmap (toRemoteUnsafe domain) rc
  loc <- qualifyLocal ()
  let (localUserIds, _) = partitionQualified loc (map omQualifiedId (toList (F.ccNonCreatorMembers rc)))

  addedUserIds <-
    addLocalUsersToRemoteConv
      (F.ccCnvId qrc)
      (tUntagged (F.ccRemoteOrigUserId qrc))
      localUserIds

  let connectedMembers =
        Set.filter
          ( foldQualified
              loc
              (flip Set.member addedUserIds . tUnqualified)
              (const True)
              . omQualifiedId
          )
          (F.ccNonCreatorMembers rc)
  -- Make sure to notify only about local users connected to the adder
  let qrcConnected = qrc {F.ccNonCreatorMembers = connectedMembers}

  for_ (fromConversationCreated loc qrcConnected) $ \(mem, c) -> do
    let event =
          Event
            (tUntagged (F.ccCnvId qrcConnected))
            Nothing
            (tUntagged (F.ccRemoteOrigUserId qrcConnected))
            (F.ccTime qrcConnected)
            (EdConversation c)
    pushConversationEvent Nothing event (qualifyAs loc [qUnqualified . Public.memId $ mem]) []

onNewRemoteConversation ::
  Members
    '[ ConversationStore,
       SubConversationStore
     ]
    r =>
  Domain ->
  F.NewRemoteConversation ->
  Sem r EmptyResponse
onNewRemoteConversation domain nrc = do
  -- update group_id -> conv_id mapping
  for_ (preview (to F.nrcProtocol . _ProtocolMLS) nrc) $ \mls ->
    E.setGroupIdForConversation
      (cnvmlsGroupId mls)
      (Qualified (F.nrcConvId nrc) domain)

  pure EmptyResponse

onNewRemoteSubConversation ::
  Members
    '[ ConversationStore,
       SubConversationStore
     ]
    r =>
  Domain ->
  F.NewRemoteSubConversation ->
  Sem r EmptyResponse
onNewRemoteSubConversation domain nrsc = do
  E.setGroupIdForSubConversation
    (cnvmlsGroupId (F.nrscMlsData nrsc))
    (Qualified (F.nrscConvId nrsc) domain)
    (F.nrscSubConvId nrsc)
  pure EmptyResponse

getConversations ::
  ( Member ConversationStore r,
    Member (Input (Local ())) r
  ) =>
  Domain ->
  F.GetConversationsRequest ->
  Sem r F.GetConversationsResponse
getConversations domain (F.GetConversationsRequest uid cids) = do
  let ruid = toRemoteUnsafe domain uid
  loc <- qualifyLocal ()
  F.GetConversationsResponse
    . mapMaybe (Mapping.conversationToRemote (tDomain loc) ruid)
    <$> E.getConversations cids

getLocalUsers :: Domain -> NonEmpty (Qualified UserId) -> [UserId]
getLocalUsers localDomain = map qUnqualified . filter ((== localDomain) . qDomain) . toList

-- | Update the local database with information on conversation members joining
-- or leaving. Finally, push out notifications to local users.
onConversationUpdated ::
  ( Member BrigAccess r,
    Member GundeckAccess r,
    Member ExternalAccess r,
    Member (Input (Local ())) r,
    Member MemberStore r,
    Member P.TinyLog r
  ) =>
  Domain ->
  F.ConversationUpdate ->
  Sem r ()
onConversationUpdated requestingDomain cu = do
  loc <- qualifyLocal ()
  let rconvId = toRemoteUnsafe requestingDomain (F.cuConvId cu)
      qconvId = tUntagged rconvId

  -- Note: we generally do not send notifications to users that are not part of
  -- the conversation (from our point of view), to prevent spam from the remote
  -- backend. See also the comment below.
  (presentUsers, allUsersArePresent) <-
    E.selectRemoteMembers (F.cuAlreadyPresentUsers cu) rconvId

  -- Perform action, and determine extra notification targets.
  --
  -- When new users are being added to the conversation, we consider them as
  -- notification targets. Since we check connections before letting
  -- people being added, this is safe against spam. However, if users that
  -- are not in the conversations are being removed or have their membership state
  -- updated, we do **not** add them to the list of targets, because we have no
  -- way to make sure that they are actually supposed to receive that notification.

  (mActualAction :: Maybe SomeConversationAction, extraTargets :: [UserId]) <- case F.cuAction cu of
    sca@(SomeConversationAction singTag action) -> case singTag of
      SConversationJoinTag -> do
        let ConversationJoin toAdd role = action
        let (localUsers, remoteUsers) = partitionQualified loc toAdd
        addedLocalUsers <- Set.toList <$> addLocalUsersToRemoteConv rconvId (F.cuOrigUserId cu) localUsers
        let allAddedUsers = map (tUntagged . qualifyAs loc) addedLocalUsers <> map tUntagged remoteUsers
        case allAddedUsers of
          [] -> pure (Nothing, []) -- If no users get added, its like no action was performed.
          (u : us) -> pure (Just (SomeConversationAction (sing @'ConversationJoinTag) (ConversationJoin (u :| us) role)), addedLocalUsers)
      SConversationLeaveTag -> do
        let users = foldQualified loc (pure . tUnqualified) (const []) (F.cuOrigUserId cu)
        E.deleteMembersInRemoteConversation rconvId users
        pure (Just sca, [])
      SConversationRemoveMembersTag -> do
        let localUsers = getLocalUsers (tDomain loc) action
        E.deleteMembersInRemoteConversation rconvId localUsers
        pure (Just sca, [])
      SConversationMemberUpdateTag ->
        pure (Just sca, [])
      SConversationDeleteTag -> do
        E.deleteMembersInRemoteConversation rconvId presentUsers
        pure (Just sca, [])
      SConversationRenameTag -> pure (Just sca, [])
      SConversationMessageTimerUpdateTag -> pure (Just sca, [])
      SConversationReceiptModeUpdateTag -> pure (Just sca, [])
      SConversationAccessDataTag -> pure (Just sca, [])

  unless allUsersArePresent $
    P.warn $
      Log.field "conversation" (toByteString' (F.cuConvId cu))
        . Log.field "domain" (toByteString' requestingDomain)
        . Log.msg
          ( "Attempt to send notification about conversation update \
            \to users not in the conversation" ::
              ByteString
          )

  -- Send notifications
  for_ mActualAction $ \(SomeConversationAction tag action) -> do
    let event = conversationActionToEvent tag (F.cuTime cu) (F.cuOrigUserId cu) qconvId Nothing action
        targets = nubOrd $ presentUsers <> extraTargets
    -- FUTUREWORK: support bots?
    pushConversationEvent Nothing event (qualifyAs loc targets) []

addLocalUsersToRemoteConv ::
  ( Member BrigAccess r,
    Member MemberStore r,
    Member P.TinyLog r
  ) =>
  Remote ConvId ->
  Qualified UserId ->
  [UserId] ->
  Sem r (Set UserId)
addLocalUsersToRemoteConv remoteConvId qAdder localUsers = do
  connStatus <- E.getConnections localUsers (Just [qAdder]) (Just Accepted)
  let localUserIdsSet = Set.fromList localUsers
      connected = Set.fromList $ fmap csv2From connStatus
      unconnected = Set.difference localUserIdsSet connected
      connectedList = Set.toList connected

  -- FUTUREWORK: Consider handling the discrepancy between the views of the
  -- conversation-owning backend and the local backend
  unless (Set.null unconnected) $
    P.warn $
      Log.msg ("A remote user is trying to add unconnected local users to a remote conversation" :: Text)
        . Log.field "remote_user" (show qAdder)
        . Log.field "local_unconnected_users" (show unconnected)

  -- Update the local view of the remote conversation by adding only those local
  -- users that are connected to the adder
  E.createMembersInRemoteConversation remoteConvId connectedList
  pure connected

-- as of now this will not generate the necessary events on the leaver's domain
leaveConversation ::
  ( Member ConversationStore r,
    Member (Error InternalError) r,
    Member ExternalAccess r,
    Member FederatorAccess r,
    Member GundeckAccess r,
    Member (Input Env) r,
    Member (Input (Local ())) r,
    Member (Input UTCTime) r,
    Member MemberStore r,
    Member ProposalStore r,
<<<<<<< HEAD
    Member SubConversationStore r,
    Member TinyLog r,
    CallsFed 'Galley "on-conversation-updated",
    CallsFed 'Galley "on-mls-message-sent",
    CallsFed 'Galley "on-new-remote-conversation",
    CallsFed 'Galley "on-new-remote-subconversation"
=======
    Member TinyLog r
>>>>>>> 17c81f8c
  ) =>
  Domain ->
  F.LeaveConversationRequest ->
  Sem r F.LeaveConversationResponse
leaveConversation requestingDomain lc = do
  let leaver :: Remote UserId = qTagUnsafe $ Qualified (F.lcLeaver lc) requestingDomain
  lcnv <- qualifyLocal (F.lcConvId lc)

  res <-
    runError
      . mapToRuntimeError @'ConvNotFound F.RemoveFromConversationErrorNotFound
      . mapToRuntimeError @('ActionDenied 'LeaveConversation) F.RemoveFromConversationErrorRemovalNotAllowed
      . mapToRuntimeError @'InvalidOperation F.RemoveFromConversationErrorRemovalNotAllowed
      . mapError @NoChanges (const F.RemoveFromConversationErrorUnchanged)
      $ do
        (conv, _self) <- getConversationAndMemberWithError @'ConvNotFound (tUntagged leaver) lcnv
        update <-
          lcuUpdate
            <$> updateLocalConversation
              @'ConversationLeaveTag
              lcnv
              (tUntagged leaver)
              Nothing
              ()
        pure (update, conv)

  case res of
    Left e -> pure $ F.LeaveConversationResponse (Left e)
    Right (_update, conv) -> do
      let remotes = filter ((== tDomain leaver) . tDomain) (rmId <$> Data.convRemoteMembers conv)
      let botsAndMembers = BotsAndMembers mempty (Set.fromList remotes) mempty
      _ <-
        notifyConversationAction
          SConversationLeaveTag
          (tUntagged leaver)
          False
          Nothing
          (qualifyAs lcnv conv)
          botsAndMembers
          ()

      pure $ F.LeaveConversationResponse (Right ())

-- FUTUREWORK: report errors to the originating backend
-- FUTUREWORK: error handling for missing / mismatched clients
-- FUTUREWORK: support bots
onMessageSent ::
  ( Member GundeckAccess r,
    Member ExternalAccess r,
    Member MemberStore r,
    Member (Input (Local ())) r,
    Member P.TinyLog r
  ) =>
  Domain ->
  F.RemoteMessage ConvId ->
  Sem r ()
onMessageSent domain rmUnqualified = do
  let rm = fmap (toRemoteUnsafe domain) rmUnqualified
      convId = tUntagged $ F.rmConversation rm
      msgMetadata =
        MessageMetadata
          { mmNativePush = F.rmPush rm,
            mmTransient = F.rmTransient rm,
            mmNativePriority = F.rmPriority rm,
            mmData = F.rmData rm
          }
      recipientMap = userClientMap $ F.rmRecipients rm
      msgs = toMapOf (itraversed <.> itraversed) recipientMap
  (members, allMembers) <-
    first Set.fromList
      <$> E.selectRemoteMembers (Map.keys recipientMap) (F.rmConversation rm)
  unless allMembers $
    P.warn $
      Log.field "conversation" (toByteString' (qUnqualified convId))
        Log.~~ Log.field "domain" (toByteString' (qDomain convId))
        Log.~~ Log.msg
          ( "Attempt to send remote message to local\
            \ users not in the conversation" ::
              ByteString
          )
  loc <- qualifyLocal ()
  void $
    sendLocalMessages @'NormalMessage
      loc
      (F.rmTime rm)
      (F.rmSender rm)
      (F.rmSenderClient rm)
      Nothing
      (Just convId)
      mempty
      msgMetadata
      (Map.filterWithKey (\(uid, _) _ -> Set.member uid members) msgs)

sendMessage ::
  ( Member BrigAccess r,
    Member ClientStore r,
    Member ConversationStore r,
    Member (Error InvalidInput) r,
    Member FederatorAccess r,
    Member GundeckAccess r,
    Member (Input (Local ())) r,
    Member (Input Opts) r,
    Member (Input UTCTime) r,
    Member ExternalAccess r,
    Member TeamStore r,
    Member P.TinyLog r
  ) =>
  Domain ->
  F.ProteusMessageSendRequest ->
  Sem r F.MessageSendResponse
sendMessage originDomain msr = do
  let sender = Qualified (F.pmsrSender msr) originDomain
  msg <- either throwErr pure (fromProto (fromBase64ByteString (F.pmsrRawMessage msr)))
  lcnv <- qualifyLocal (F.pmsrConvId msr)
  F.MessageSendResponse <$> postQualifiedOtrMessage User sender Nothing lcnv msg
  where
    throwErr = throw . InvalidPayload . LT.pack

onUserDeleted ::
  ( Member ConversationStore r,
    Member FederatorAccess r,
    Member FireAndForget r,
    Member ExternalAccess r,
    Member GundeckAccess r,
    Member (Input (Local ())) r,
    Member (Input UTCTime) r,
    Member (Input Env) r,
    Member MemberStore r,
    Member ProposalStore r,
<<<<<<< HEAD
    Member SubConversationStore r,
    Member TinyLog r,
    CallsFed 'Galley "on-mls-message-sent",
    CallsFed 'Galley "on-conversation-updated",
    CallsFed 'Galley "on-new-remote-conversation",
    CallsFed 'Galley "on-new-remote-subconversation"
=======
    Member TinyLog r
>>>>>>> 17c81f8c
  ) =>
  Domain ->
  F.UserDeletedConversationsNotification ->
  Sem r EmptyResponse
onUserDeleted origDomain udcn = do
  let deletedUser = toRemoteUnsafe origDomain (F.udcvUser udcn)
      untaggedDeletedUser = tUntagged deletedUser
      convIds = F.udcvConversations udcn

  E.spawnMany $
    fromRange convIds <&> \c -> do
      lc <- qualifyLocal c
      mconv <- E.getConversation c
      E.deleteMembers c (UserList [] [deletedUser])
      for_ mconv $ \conv -> do
        when (isRemoteMember deletedUser (Data.convRemoteMembers conv)) $
          case Data.convType conv of
            -- No need for a notification on One2One conv as the user is being
            -- deleted and that notification should suffice.
            Public.One2OneConv -> pure ()
            -- No need for a notification on Connect Conv as there should be no
            -- other user in the conv.
            Public.ConnectConv -> pure ()
            -- The self conv cannot be on a remote backend.
            Public.SelfConv -> pure ()
            Public.RegularConv -> do
              let botsAndMembers = convBotsAndMembers conv
              removeUser (qualifyAs lc conv) (tUntagged deletedUser)
              void $
                notifyConversationAction
                  (sing @'ConversationLeaveTag)
                  untaggedDeletedUser
                  False
                  Nothing
                  (qualifyAs lc conv)
                  botsAndMembers
                  ()
  pure EmptyResponse

updateConversation ::
  forall r.
  ( Member BrigAccess r,
    Member CodeStore r,
    Member BotAccess r,
    Member FireAndForget r,
    Member (Error FederationError) r,
    Member (Error InvalidInput) r,
    Member ExternalAccess r,
    Member FederatorAccess r,
    Member (Error InternalError) r,
    Member GundeckAccess r,
    Member (Input Env) r,
    Member (Input Opts) r,
    Member (Input UTCTime) r,
    Member LegalHoldStore r,
    Member MemberStore r,
    Member ProposalStore r,
    Member TeamStore r,
    Member TinyLog r,
    Member ConversationStore r,
<<<<<<< HEAD
    Member SubConversationStore r,
    Member (Input (Local ())) r,
    CallsFed 'Galley "on-conversation-updated",
    CallsFed 'Galley "on-delete-mls-conversation",
    CallsFed 'Galley "on-mls-message-sent",
    CallsFed 'Galley "on-new-remote-conversation",
    CallsFed 'Galley "on-new-remote-subconversation"
=======
    Member (Input (Local ())) r
>>>>>>> 17c81f8c
  ) =>
  Domain ->
  F.ConversationUpdateRequest ->
  Sem r ConversationUpdateResponse
updateConversation origDomain updateRequest = do
  loc <- qualifyLocal ()
  let rusr = toRemoteUnsafe origDomain (F.curUser updateRequest)
      lcnv = qualifyAs loc (F.curConvId updateRequest)

  mkResponse $ case F.curAction updateRequest of
    SomeConversationAction tag action -> case tag of
      SConversationJoinTag ->
        mapToGalleyError @(HasConversationActionGalleyErrors 'ConversationJoinTag)
          . fmap lcuUpdate
          $ updateLocalConversation @'ConversationJoinTag lcnv (tUntagged rusr) Nothing action
      SConversationLeaveTag ->
        mapToGalleyError
          @(HasConversationActionGalleyErrors 'ConversationLeaveTag)
          . fmap lcuUpdate
          $ updateLocalConversation @'ConversationLeaveTag lcnv (tUntagged rusr) Nothing action
      SConversationRemoveMembersTag ->
        mapToGalleyError
          @(HasConversationActionGalleyErrors 'ConversationRemoveMembersTag)
          . fmap lcuUpdate
          $ updateLocalConversation @'ConversationRemoveMembersTag lcnv (tUntagged rusr) Nothing action
      SConversationMemberUpdateTag ->
        mapToGalleyError
          @(HasConversationActionGalleyErrors 'ConversationMemberUpdateTag)
          . fmap lcuUpdate
          $ updateLocalConversation @'ConversationMemberUpdateTag lcnv (tUntagged rusr) Nothing action
      SConversationDeleteTag ->
        mapToGalleyError
          @(HasConversationActionGalleyErrors 'ConversationDeleteTag)
          . fmap lcuUpdate
          $ updateLocalConversation @'ConversationDeleteTag lcnv (tUntagged rusr) Nothing action
      SConversationRenameTag ->
        mapToGalleyError
          @(HasConversationActionGalleyErrors 'ConversationRenameTag)
          . fmap lcuUpdate
          $ updateLocalConversation @'ConversationRenameTag lcnv (tUntagged rusr) Nothing action
      SConversationMessageTimerUpdateTag ->
        mapToGalleyError
          @(HasConversationActionGalleyErrors 'ConversationMessageTimerUpdateTag)
          . fmap lcuUpdate
          $ updateLocalConversation @'ConversationMessageTimerUpdateTag lcnv (tUntagged rusr) Nothing action
      SConversationReceiptModeUpdateTag ->
        mapToGalleyError @(HasConversationActionGalleyErrors 'ConversationReceiptModeUpdateTag)
          . fmap lcuUpdate
          $ updateLocalConversation @'ConversationReceiptModeUpdateTag lcnv (tUntagged rusr) Nothing action
      SConversationAccessDataTag ->
        mapToGalleyError
          @(HasConversationActionGalleyErrors 'ConversationAccessDataTag)
          . fmap lcuUpdate
          $ updateLocalConversation @'ConversationAccessDataTag lcnv (tUntagged rusr) Nothing action
  where
    mkResponse = fmap toResponse . runError @GalleyError . runError @NoChanges

    toResponse (Left galleyErr) = F.ConversationUpdateResponseError galleyErr
    toResponse (Right (Left NoChanges)) = F.ConversationUpdateResponseNoChanges
    toResponse (Right (Right update)) = F.ConversationUpdateResponseUpdate update

sendMLSCommitBundle ::
  ( Member BrigAccess r,
    Member ConversationStore r,
    Member ExternalAccess r,
    Member (Error FederationError) r,
    Member (Error InternalError) r,
    Member FederatorAccess r,
    Member GundeckAccess r,
    Member (Input (Local ())) r,
    Member (Input Env) r,
    Member (Input Opts) r,
    Member (Input UTCTime) r,
    Member LegalHoldStore r,
    Member MemberStore r,
    Member Resource r,
    Member TeamStore r,
    Member P.TinyLog r,
<<<<<<< HEAD
    Member ProposalStore r,
    Member SubConversationStore r,
    CallsFed 'Galley "mls-welcome",
    CallsFed 'Galley "on-conversation-updated",
    CallsFed 'Galley "on-mls-message-sent",
    CallsFed 'Galley "on-new-remote-conversation",
    CallsFed 'Galley "on-new-remote-subconversation",
    CallsFed 'Galley "send-mls-commit-bundle",
    CallsFed 'Galley "on-delete-mls-conversation",
    CallsFed 'Brig "get-mls-clients"
=======
    Member ProposalStore r
>>>>>>> 17c81f8c
  ) =>
  Domain ->
  F.MLSMessageSendRequest ->
  Sem r F.MLSMessageResponse
sendMLSCommitBundle remoteDomain msr =
  fmap (either (F.MLSMessageResponseProtocolError . unTagged) id)
    . runError @MLSProtocolError
    . fmap (either F.MLSMessageResponseError id)
    . runError
    . fmap (either (F.MLSMessageResponseProposalFailure . pfInner) id)
    . runError
    . mapToGalleyError @MLSBundleStaticErrors
    $ do
      assertMLSEnabled
      loc <- qualifyLocal ()
      let sender = toRemoteUnsafe remoteDomain (F.mmsrSender msr)
      bundle <- either (throw . mlsProtocolError) pure $ deserializeCommitBundle (fromBase64ByteString (F.mmsrRawMessage msr))
      let msg = rmValue (cbCommitMsg bundle)
      qConvOrSub <- E.lookupConvByGroupId (msgGroupId msg) >>= noteS @'ConvNotFound
      when (qUnqualified qConvOrSub /= F.mmsrConvOrSubId msr) $ throwS @'MLSGroupConversationMismatch
      F.MLSMessageResponseUpdates . map lcuUpdate
        <$> postMLSCommitBundle
          loc
          (tUntagged sender)
          (Just (mmsrSenderClient msr))
          qConvOrSub
          Nothing
          bundle

sendMLSMessage ::
  ( Member BrigAccess r,
    Member ConversationStore r,
    Member ExternalAccess r,
    Member (Error FederationError) r,
    Member (Error InternalError) r,
    Member FederatorAccess r,
    Member GundeckAccess r,
    Member (Input (Local ())) r,
    Member (Input Env) r,
    Member (Input Opts) r,
    Member (Input UTCTime) r,
    Member LegalHoldStore r,
    Member MemberStore r,
    Member Resource r,
    Member TeamStore r,
    Member P.TinyLog r,
<<<<<<< HEAD
    Member ProposalStore r,
    Member SubConversationStore r,
    CallsFed 'Galley "on-conversation-updated",
    CallsFed 'Galley "on-mls-message-sent",
    CallsFed 'Galley "on-new-remote-conversation",
    CallsFed 'Galley "on-new-remote-subconversation",
    CallsFed 'Galley "send-mls-message",
    CallsFed 'Galley "on-delete-mls-conversation",
    CallsFed 'Brig "get-mls-clients"
=======
    Member ProposalStore r
>>>>>>> 17c81f8c
  ) =>
  Domain ->
  F.MLSMessageSendRequest ->
  Sem r F.MLSMessageResponse
sendMLSMessage remoteDomain msr =
  fmap (either (F.MLSMessageResponseProtocolError . unTagged) id)
    . runError @MLSProtocolError
    . fmap (either F.MLSMessageResponseError id)
    . runError
    . fmap (either (F.MLSMessageResponseProposalFailure . pfInner) id)
    . runError
    . mapToGalleyError @MLSMessageStaticErrors
    $ do
      assertMLSEnabled
      loc <- qualifyLocal ()
      let sender = toRemoteUnsafe remoteDomain (F.mmsrSender msr)
      raw <- either (throw . mlsProtocolError) pure $ decodeMLS' (fromBase64ByteString (F.mmsrRawMessage msr))
      case rmValue raw of
        SomeMessage _ msg -> do
          qConvOrSub <- E.lookupConvByGroupId (msgGroupId msg) >>= noteS @'ConvNotFound
          when (qUnqualified qConvOrSub /= F.mmsrConvOrSubId msr) $ throwS @'MLSGroupConversationMismatch
          F.MLSMessageResponseUpdates . map lcuUpdate
            <$> postMLSMessage
              loc
              (tUntagged sender)
              (Just (mmsrSenderClient msr))
              qConvOrSub
              Nothing
              raw

mlsSendWelcome ::
  ( Member BrigAccess r,
    Member (Error InternalError) r,
    Member GundeckAccess r,
    Member (Input Env) r,
    Member (Input (Local ())) r,
    Member (Input UTCTime) r
  ) =>
  Domain ->
  F.MLSWelcomeRequest ->
  Sem r F.MLSWelcomeResponse
mlsSendWelcome _origDomain (fromBase64ByteString . F.unMLSWelcomeRequest -> rawWelcome) =
  fmap (either (const MLSWelcomeMLSNotEnabled) (const MLSWelcomeSent))
    . runError @(Tagged 'MLSNotEnabled ())
    $ do
      assertMLSEnabled
      loc <- qualifyLocal ()
      now <- input
      welcome <- either (throw . InternalErrorWithDescription . LT.fromStrict) pure $ decodeMLS' rawWelcome
      -- Extract only recipients local to this backend
      rcpts <-
        fmap catMaybes
          $ traverse
            ( fmap (fmap cidQualifiedClient . hush)
                . runError @(Tagged 'MLSKeyPackageRefNotFound ())
                . derefKeyPackage
                . gsNewMember
            )
          $ welSecrets welcome
      let lrcpts = qualifyAs loc $ fst $ partitionQualified loc rcpts
      sendLocalWelcomes Nothing now rawWelcome lrcpts

onMLSMessageSent ::
  ( Member ExternalAccess r,
    Member GundeckAccess r,
    Member (Input (Local ())) r,
    Member (Input Env) r,
    Member MemberStore r,
    Member P.TinyLog r
  ) =>
  Domain ->
  F.RemoteMLSMessage ->
  Sem r F.RemoteMLSMessageResponse
onMLSMessageSent domain rmm =
  fmap (either (const RemoteMLSMessageMLSNotEnabled) (const RemoteMLSMessageOk))
    . runError @(Tagged 'MLSNotEnabled ())
    $ do
      assertMLSEnabled
      loc <- qualifyLocal ()
      let rcnv = toRemoteUnsafe domain (F.rmmConversation rmm)
      let users = Set.fromList (map fst (F.rmmRecipients rmm))
      (members, allMembers) <-
        first Set.fromList
          <$> E.selectRemoteMembers (toList users) rcnv
      unless allMembers $
        P.warn $
          Log.field "conversation" (toByteString' (tUnqualified rcnv))
            Log.~~ Log.field "domain" (toByteString' (tDomain rcnv))
            Log.~~ Log.msg
              ( "Attempt to send remote message to local\
                \ users not in the conversation" ::
                  ByteString
              )
      let recipients = filter (\(u, _) -> Set.member u members) (F.rmmRecipients rmm)
      -- FUTUREWORK: support local bots
      let e =
            Event (tUntagged rcnv) Nothing (F.rmmSender rmm) (F.rmmTime rmm) $
              EdMLSMessage (fromBase64ByteString (F.rmmMessage rmm))
      let mkPush :: (UserId, ClientId) -> MessagePush 'NormalMessage
          mkPush uc = newMessagePush loc mempty Nothing (F.rmmMetadata rmm) uc e

      runMessagePush loc (Just (tUntagged rcnv)) $
        foldMap mkPush recipients

queryGroupInfo ::
  ( Member ConversationStore r,
    Member (Input (Local ())) r,
    Member (Input Env) r,
    Member SubConversationStore r,
    Member MemberStore r
  ) =>
  Domain ->
  F.GetGroupInfoRequest ->
  Sem r F.GetGroupInfoResponse
queryGroupInfo origDomain req =
  fmap (either F.GetGroupInfoResponseError F.GetGroupInfoResponseState)
    . runError @GalleyError
    . mapToGalleyError @MLSGroupInfoStaticErrors
    $ do
      assertMLSEnabled
      let sender = toRemoteUnsafe origDomain . ggireqSender $ req
      state <- case ggireqConv req of
        Conv convId -> do
          lconvId <- qualifyLocal convId
          getGroupInfoFromLocalConv (tUntagged sender) lconvId
        SubConv convId subConvId -> do
          lconvId <- qualifyLocal convId
          getSubConversationGroupInfoFromLocalConv (tUntagged sender) subConvId lconvId
      pure
        . Base64ByteString
        . unOpaquePublicGroupState
        $ state

onTypingIndicatorUpdated ::
  ( Member MemberStore r,
    Member GundeckAccess r,
    Member (Input UTCTime) r,
    Member (Input (Local ())) r
  ) =>
  Domain ->
  TypingDataUpdateRequest ->
  Sem r EmptyResponse
onTypingIndicatorUpdated origDomain TypingDataUpdateRequest {..} = do
  let qusr = Qualified tdurUserId origDomain
  lcnv <- qualifyLocal tdurConvId
  -- FUTUREWORK: Consider if we should throw exceptions from this kind of function
  void $
    runError @(Tagged 'ConvNotFound ()) $
      isTyping qusr Nothing lcnv tdurTypingStatus
  pure EmptyResponse

getSubConversationForRemoteUser ::
  Members
    '[ SubConversationStore,
       ConversationStore,
       Input (Local ()),
       Error InternalError,
       P.TinyLog
     ]
    r =>
  Domain ->
  GetSubConversationsRequest ->
  Sem r GetSubConversationsResponse
getSubConversationForRemoteUser domain GetSubConversationsRequest {..} =
  fmap (either F.GetSubConversationsResponseError F.GetSubConversationsResponseSuccess)
    . runError @GalleyError
    . mapToGalleyError @MLSGetSubConvStaticErrors
    $ do
      let qusr = Qualified gsreqUser domain
      lconv <- qualifyLocal gsreqConv
      getLocalSubConversation qusr lconv gsreqSubConv

leaveSubConversation ::
  ( HasLeaveSubConversationEffects r,
    Members
      '[ Input (Local ()),
         Resource,
         SubConversationSupply
       ]
      r
  ) =>
  Domain ->
  LeaveSubConversationRequest ->
  Sem r LeaveSubConversationResponse
leaveSubConversation domain lscr = do
  let rusr = toRemoteUnsafe domain (lscrUser lscr)
      cid = mkClientIdentity (tUntagged rusr) (lscrClient lscr)
  lcnv <- qualifyLocal (lscrConv lscr)
  fmap (either (LeaveSubConversationResponseProtocolError . unTagged) id)
    . runError @MLSProtocolError
    . fmap (either LeaveSubConversationResponseError id)
    . runError @GalleyError
    . mapToGalleyError @LeaveSubConversationStaticErrors
    $ leaveLocalSubConversation cid lcnv (lscrSubConv lscr)
      $> LeaveSubConversationResponseOk

deleteSubConversationForRemoteUser ::
  ( Members
      '[ ConversationStore,
         FederatorAccess,
         Input (Local ()),
         Input Env,
         MemberStore,
         Resource,
         SubConversationStore,
         SubConversationSupply
       ]
      r,
    CallsFed 'Galley "on-new-remote-subconversation",
    CallsFed 'Galley "on-delete-mls-conversation"
  ) =>
  Domain ->
  DeleteSubConversationFedRequest ->
  Sem r DeleteSubConversationResponse
deleteSubConversationForRemoteUser domain DeleteSubConversationFedRequest {..} =
  fmap
    ( either
        F.DeleteSubConversationResponseError
        (\() -> F.DeleteSubConversationResponseSuccess)
    )
    . runError @GalleyError
    . mapToGalleyError @MLSDeleteSubConvStaticErrors
    $ do
      let qusr = Qualified dscreqUser domain
          dsc = DeleteSubConversationRequest dscreqGroupId dscreqEpoch
      lconv <- qualifyLocal dscreqConv
      deleteLocalSubConversation qusr lconv dscreqSubConv dsc

onDeleteMLSConversation ::
  Members '[ConversationStore] r =>
  Domain ->
  OnDeleteMLSConversationRequest ->
  Sem r EmptyResponse
onDeleteMLSConversation _domain OnDeleteMLSConversationRequest {..} = do
  deleteGroupIds odmcGroupIds
  pure EmptyResponse

--------------------------------------------------------------------------------
-- Error handling machinery

class ToGalleyRuntimeError (effs :: EffectRow) r where
  mapToGalleyError ::
    Member (Error GalleyError) r =>
    Sem (Append effs r) a ->
    Sem r a

instance ToGalleyRuntimeError '[] r where
  mapToGalleyError = id

instance
  forall (err :: GalleyError) effs r.
  ( ToGalleyRuntimeError effs r,
    SingI err,
    Member (Error GalleyError) (Append effs r)
  ) =>
  ToGalleyRuntimeError (ErrorS err ': effs) r
  where
  mapToGalleyError act =
    mapToGalleyError @effs @r $
      runError act >>= \case
        Left _ -> throw (demote @err)
        Right res -> pure res<|MERGE_RESOLUTION|>--- conflicted
+++ resolved
@@ -143,13 +143,8 @@
     Member (Input UTCTime) r,
     Member MemberStore r,
     Member ProposalStore r,
-<<<<<<< HEAD
     Member SubConversationStore r,
-    Member TinyLog r,
-    CallsFed 'Galley "on-mls-message-sent"
-=======
     Member TinyLog r
->>>>>>> 17c81f8c
   ) =>
   Domain ->
   ClientRemovedRequest ->
@@ -378,16 +373,8 @@
     Member (Input UTCTime) r,
     Member MemberStore r,
     Member ProposalStore r,
-<<<<<<< HEAD
     Member SubConversationStore r,
-    Member TinyLog r,
-    CallsFed 'Galley "on-conversation-updated",
-    CallsFed 'Galley "on-mls-message-sent",
-    CallsFed 'Galley "on-new-remote-conversation",
-    CallsFed 'Galley "on-new-remote-subconversation"
-=======
     Member TinyLog r
->>>>>>> 17c81f8c
   ) =>
   Domain ->
   F.LeaveConversationRequest ->
@@ -517,16 +504,8 @@
     Member (Input Env) r,
     Member MemberStore r,
     Member ProposalStore r,
-<<<<<<< HEAD
     Member SubConversationStore r,
-    Member TinyLog r,
-    CallsFed 'Galley "on-mls-message-sent",
-    CallsFed 'Galley "on-conversation-updated",
-    CallsFed 'Galley "on-new-remote-conversation",
-    CallsFed 'Galley "on-new-remote-subconversation"
-=======
     Member TinyLog r
->>>>>>> 17c81f8c
   ) =>
   Domain ->
   F.UserDeletedConversationsNotification ->
@@ -587,17 +566,8 @@
     Member TeamStore r,
     Member TinyLog r,
     Member ConversationStore r,
-<<<<<<< HEAD
     Member SubConversationStore r,
-    Member (Input (Local ())) r,
-    CallsFed 'Galley "on-conversation-updated",
-    CallsFed 'Galley "on-delete-mls-conversation",
-    CallsFed 'Galley "on-mls-message-sent",
-    CallsFed 'Galley "on-new-remote-conversation",
-    CallsFed 'Galley "on-new-remote-subconversation"
-=======
     Member (Input (Local ())) r
->>>>>>> 17c81f8c
   ) =>
   Domain ->
   F.ConversationUpdateRequest ->
@@ -676,20 +646,8 @@
     Member Resource r,
     Member TeamStore r,
     Member P.TinyLog r,
-<<<<<<< HEAD
-    Member ProposalStore r,
     Member SubConversationStore r,
-    CallsFed 'Galley "mls-welcome",
-    CallsFed 'Galley "on-conversation-updated",
-    CallsFed 'Galley "on-mls-message-sent",
-    CallsFed 'Galley "on-new-remote-conversation",
-    CallsFed 'Galley "on-new-remote-subconversation",
-    CallsFed 'Galley "send-mls-commit-bundle",
-    CallsFed 'Galley "on-delete-mls-conversation",
-    CallsFed 'Brig "get-mls-clients"
-=======
     Member ProposalStore r
->>>>>>> 17c81f8c
   ) =>
   Domain ->
   F.MLSMessageSendRequest ->
@@ -736,19 +694,8 @@
     Member Resource r,
     Member TeamStore r,
     Member P.TinyLog r,
-<<<<<<< HEAD
     Member ProposalStore r,
-    Member SubConversationStore r,
-    CallsFed 'Galley "on-conversation-updated",
-    CallsFed 'Galley "on-mls-message-sent",
-    CallsFed 'Galley "on-new-remote-conversation",
-    CallsFed 'Galley "on-new-remote-subconversation",
-    CallsFed 'Galley "send-mls-message",
-    CallsFed 'Galley "on-delete-mls-conversation",
-    CallsFed 'Brig "get-mls-clients"
-=======
-    Member ProposalStore r
->>>>>>> 17c81f8c
+    Member SubConversationStore r
   ) =>
   Domain ->
   F.MLSMessageSendRequest ->
@@ -956,9 +903,7 @@
          SubConversationStore,
          SubConversationSupply
        ]
-      r,
-    CallsFed 'Galley "on-new-remote-subconversation",
-    CallsFed 'Galley "on-delete-mls-conversation"
+      r
   ) =>
   Domain ->
   DeleteSubConversationFedRequest ->

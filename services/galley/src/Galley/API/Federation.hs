--- conflicted
+++ resolved
@@ -47,12 +47,8 @@
 import Galley.API.MLS.SubConversation hiding (leaveSubConversation)
 import Galley.API.MLS.Util
 import Galley.API.MLS.Welcome
-<<<<<<< HEAD
 import Galley.API.Mapping
-import qualified Galley.API.Mapping as Mapping
-=======
 import Galley.API.Mapping qualified as Mapping
->>>>>>> e3dbd56f
 import Galley.API.Message
 import Galley.API.Push
 import Galley.API.Util
@@ -60,16 +56,9 @@
 import Galley.Data.Conversation qualified as Data
 import Galley.Effects
 import Galley.Effects.BackendNotificationQueueAccess
-<<<<<<< HEAD
-import qualified Galley.Effects.ConversationStore as E
-import qualified Galley.Effects.FireAndForget as E
-import qualified Galley.Effects.MemberStore as E
-=======
 import Galley.Effects.ConversationStore qualified as E
 import Galley.Effects.FireAndForget qualified as E
 import Galley.Effects.MemberStore qualified as E
-import Galley.Effects.ProposalStore (ProposalStore)
->>>>>>> e3dbd56f
 import Galley.Options
 import Galley.Types.Conversations.Members
 import Galley.Types.Conversations.One2One
@@ -588,47 +577,26 @@
   Domain ->
   F.MLSMessageSendRequest ->
   Sem r F.MLSMessageResponse
-<<<<<<< HEAD
-sendMLSCommitBundle remoteDomain msr =
-  fmap (either (F.MLSMessageResponseProtocolError . unTagged) id)
-    . runError @MLSProtocolError
-    . fmap (either F.MLSMessageResponseError id)
-    . runError
-    . fmap (either (F.MLSMessageResponseProposalFailure . pfInner) id)
-    . runError
-    . mapToGalleyError @MLSBundleStaticErrors
-    $ do
-      assertMLSEnabled
-      loc <- qualifyLocal ()
-      let sender = toRemoteUnsafe remoteDomain (F.mmsrSender msr)
-      bundle <-
-        either (throw . mlsProtocolError) pure $
-          decodeMLS' (fromBase64ByteString (F.mmsrRawMessage msr))
-
-      ibundle <- noteS @'MLSUnsupportedMessage $ mkIncomingBundle bundle
-      (ctype, qConvOrSub) <- getConvFromGroupId ibundle.groupId
-      when (qUnqualified qConvOrSub /= F.mmsrConvOrSubId msr) $ throwS @'MLSGroupConversationMismatch
-      uncurry F.MLSMessageResponseUpdates . (,mempty) . map lcuUpdate
-        <$> postMLSCommitBundle
-          loc
-          (tUntagged sender)
-          (mmsrSenderClient msr)
-          ctype
-          qConvOrSub
-          Nothing
-          ibundle
-=======
 sendMLSCommitBundle remoteDomain msr = handleMLSMessageErrors $ do
   assertMLSEnabled
   loc <- qualifyLocal ()
   let sender = toRemoteUnsafe remoteDomain (F.mmsrSender msr)
-  bundle <- either (throw . mlsProtocolError) pure $ deserializeCommitBundle (fromBase64ByteString (F.mmsrRawMessage msr))
-  let msg = rmValue (cbCommitMsg bundle)
-  qcnv <- E.getConversationIdByGroupId (msgGroupId msg) >>= noteS @'ConvNotFound
-  when (Conv (qUnqualified qcnv) /= F.mmsrConvOrSubId msr) $ throwS @'MLSGroupConversationMismatch
+  bundle <-
+    either (throw . mlsProtocolError) pure $
+      decodeMLS' (fromBase64ByteString (F.mmsrRawMessage msr))
+
+  ibundle <- noteS @'MLSUnsupportedMessage $ mkIncomingBundle bundle
+  (ctype, qConvOrSub) <- getConvFromGroupId ibundle.groupId
+  when (qUnqualified qConvOrSub /= F.mmsrConvOrSubId msr) $ throwS @'MLSGroupConversationMismatch
   uncurry F.MLSMessageResponseUpdates . (,mempty) . map lcuUpdate
-    <$> postMLSCommitBundle loc (tUntagged sender) Nothing qcnv Nothing bundle
->>>>>>> e3dbd56f
+    <$> postMLSCommitBundle
+      loc
+      (tUntagged sender)
+      (mmsrSenderClient msr)
+      ctype
+      qConvOrSub
+      Nothing
+      ibundle
 
 sendMLSMessage ::
   ( Member BrigAccess r,
@@ -652,69 +620,23 @@
   Domain ->
   F.MLSMessageSendRequest ->
   Sem r F.MLSMessageResponse
-<<<<<<< HEAD
-sendMLSMessage remoteDomain msr =
-  fmap (either (F.MLSMessageResponseProtocolError . unTagged) id)
-    . runError @MLSProtocolError
-    . fmap (either F.MLSMessageResponseError id)
-    . runError
-    . fmap (either (F.MLSMessageResponseProposalFailure . pfInner) id)
-    . runError
-    . mapToGalleyError @MLSMessageStaticErrors
-    $ do
-      assertMLSEnabled
-      loc <- qualifyLocal ()
-      let sender = toRemoteUnsafe remoteDomain (F.mmsrSender msr)
-      raw <- either (throw . mlsProtocolError) pure $ decodeMLS' (fromBase64ByteString (F.mmsrRawMessage msr))
-      msg <- noteS @'MLSUnsupportedMessage $ mkIncomingMessage raw
-      (ctype, qConvOrSub) <- getConvFromGroupId msg.groupId
-      when (qUnqualified qConvOrSub /= F.mmsrConvOrSubId msr) $ throwS @'MLSGroupConversationMismatch
-      uncurry F.MLSMessageResponseUpdates . first (map lcuUpdate)
-        <$> postMLSMessage
-          loc
-          (tUntagged sender)
-          (mmsrSenderClient msr)
-          ctype
-          qConvOrSub
-          Nothing
-          msg
-=======
 sendMLSMessage remoteDomain msr = handleMLSMessageErrors $ do
   assertMLSEnabled
   loc <- qualifyLocal ()
   let sender = toRemoteUnsafe remoteDomain (F.mmsrSender msr)
   raw <- either (throw . mlsProtocolError) pure $ decodeMLS' (fromBase64ByteString (F.mmsrRawMessage msr))
-  case rmValue raw of
-    SomeMessage _ msg -> do
-      qcnv <- E.getConversationIdByGroupId (msgGroupId msg) >>= noteS @'ConvNotFound
-      when (Conv (qUnqualified qcnv) /= F.mmsrConvOrSubId msr) $ throwS @'MLSGroupConversationMismatch
-      uncurry F.MLSMessageResponseUpdates
-        . first (map lcuUpdate)
-        <$> postMLSMessage loc (tUntagged sender) Nothing qcnv Nothing raw
-
-class ToGalleyRuntimeError (effs :: EffectRow) r where
-  mapToGalleyError ::
-    Member (Error GalleyError) r =>
-    Sem (Append effs r) a ->
-    Sem r a
-
-instance ToGalleyRuntimeError '[] r where
-  mapToGalleyError = id
-
-instance
-  forall (err :: GalleyError) effs r.
-  ( ToGalleyRuntimeError effs r,
-    SingI err,
-    Member (Error GalleyError) (Append effs r)
-  ) =>
-  ToGalleyRuntimeError (ErrorS err ': effs) r
-  where
-  mapToGalleyError act =
-    mapToGalleyError @effs @r $
-      runError act >>= \case
-        Left _ -> throw (demote @err)
-        Right res -> pure res
->>>>>>> e3dbd56f
+  msg <- noteS @'MLSUnsupportedMessage $ mkIncomingMessage raw
+  (ctype, qConvOrSub) <- getConvFromGroupId msg.groupId
+  when (qUnqualified qConvOrSub /= F.mmsrConvOrSubId msr) $ throwS @'MLSGroupConversationMismatch
+  uncurry F.MLSMessageResponseUpdates . first (map lcuUpdate)
+    <$> postMLSMessage
+      loc
+      (tUntagged sender)
+      (mmsrSenderClient msr)
+      ctype
+      qConvOrSub
+      Nothing
+      msg
 
 mlsSendWelcome ::
   ( Member (Error InternalError) r,

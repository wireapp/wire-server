{-# LANGUAGE RecordWildCards #-}

-- This file is part of the Wire Server implementation.
--
-- Copyright (C) 2022 Wire Swiss GmbH <opensource@wire.com>
--
-- This program is free software: you can redistribute it and/or modify it under
-- the terms of the GNU Affero General Public License as published by the Free
-- Software Foundation, either version 3 of the License, or (at your option) any
-- later version.
--
-- This program is distributed in the hope that it will be useful, but WITHOUT
-- ANY WARRANTY; without even the implied warranty of MERCHANTABILITY or FITNESS
-- FOR A PARTICULAR PURPOSE. See the GNU Affero General Public License for more
-- details.
--
-- You should have received a copy of the GNU Affero General Public License along
-- with this program. If not, see <https://www.gnu.org/licenses/>.

module Galley.API.Query
  ( getBotConversationH,
    getUnqualifiedConversation,
    getConversation,
    getConversationRoles,
    conversationIdsPageFromUnqualified,
    conversationIdsPageFromV2,
    conversationIdsPageFrom,
    getConversations,
    listConversations,
    iterateConversations,
    getLocalSelf,
    internalGetMemberH,
    getConversationMetaH,
    getConversationByReusableCode,
    ensureGuestLinksEnabled,
    getConversationGuestLinksStatus,
    ensureConvAdmin,
    getMLSSelfConversation,
    getMLSSelfConversationWithError,
  )
where

import qualified Cassandra as C
import Control.Lens
import qualified Data.ByteString.Lazy as LBS
import Data.Code
import Data.CommaSeparatedList
import Data.Domain (Domain)
import Data.Id as Id
import qualified Data.Map as Map
import Data.Proxy
import Data.Qualified
import Data.Range
import qualified Data.Set as Set
import Galley.API.Error
import Galley.API.MLS
import Galley.API.MLS.Keys
import Galley.API.MLS.Types
import Galley.API.Mapping
import qualified Galley.API.Mapping as Mapping
import Galley.API.Util
import qualified Galley.Data.Conversation as Data
import Galley.Data.Types (Code (codeConversation))
import Galley.Effects
import qualified Galley.Effects.ConversationStore as E
import qualified Galley.Effects.FederatorAccess as E
import qualified Galley.Effects.ListItems as E
import qualified Galley.Effects.MemberStore as E
import Galley.Effects.TeamFeatureStore (FeaturePersistentConstraint)
import qualified Galley.Effects.TeamFeatureStore as TeamFeatures
import Galley.Env
import Galley.Options
import Galley.Types.Conversations.Members
import Galley.Types.Teams
import Imports
import Network.HTTP.Types
import Network.Wai
import Network.Wai.Predicate hiding (Error, result, setStatus)
import Network.Wai.Utilities hiding (Error)
import Polysemy
import Polysemy.Error
import Polysemy.Input
import qualified Polysemy.TinyLog as P
import qualified System.Logger.Class as Logger
import Wire.API.Conversation hiding (Member)
import qualified Wire.API.Conversation as Public
import Wire.API.Conversation.Code
import Wire.API.Conversation.Role
import qualified Wire.API.Conversation.Role as Public
import Wire.API.Error
import Wire.API.Error.Galley
import Wire.API.Federation.API
import Wire.API.Federation.API.Galley
import Wire.API.Federation.Error
import qualified Wire.API.Provider.Bot as Public
import qualified Wire.API.Routes.MultiTablePaging as Public
import Wire.API.Team.Feature as Public hiding (setStatus)
import Wire.Sem.Paging.Cassandra
import Wire.API.Federation.Client (FederatorClient)

getBotConversationH ::
  ( Member ConversationStore r,
    Member (ErrorS 'ConvNotFound) r,
    Member (Input (Local ())) r
  ) =>
  BotId ::: ConvId ::: JSON ->
  Sem r Response
getBotConversationH (zbot ::: zcnv ::: _) = do
  lcnv <- qualifyLocal zcnv
  json <$> getBotConversation zbot lcnv

getBotConversation ::
  ( Member ConversationStore r,
    Member (ErrorS 'ConvNotFound) r
  ) =>
  BotId ->
  Local ConvId ->
  Sem r Public.BotConvView
getBotConversation zbot lcnv = do
  (c, _) <- getConversationAndMemberWithError @'ConvNotFound (botUserId zbot) lcnv
  let domain = tDomain lcnv
      cmems = mapMaybe (mkMember domain) (toList (Data.convLocalMembers c))
  pure $ Public.botConvView (tUnqualified lcnv) (Data.convName c) cmems
  where
    mkMember :: Domain -> LocalMember -> Maybe OtherMember
    mkMember domain m
      | lmId m == botUserId zbot =
          Nothing -- no need to list the bot itself
      | otherwise =
          Just (OtherMember (Qualified (lmId m) domain) (lmService m) (lmConvRoleName m))

getUnqualifiedConversation ::
  ( Member ConversationStore r,
    Member (ErrorS 'ConvNotFound) r,
    Member (ErrorS 'ConvAccessDenied) r,
    Member (Error InternalError) r,
    Member P.TinyLog r
  ) =>
  Local UserId ->
  ConvId ->
  Sem r Public.Conversation
getUnqualifiedConversation lusr cnv = do
  c <- getConversationAndCheckMembership (tUnqualified lusr) (qualifyAs lusr cnv)
  Mapping.conversationView lusr c

getConversation ::
  forall r.
<<<<<<< HEAD
  ( Members
      '[ ConversationStore,
         ErrorS 'ConvNotFound,
         ErrorS 'ConvAccessDenied,
         Error FederationError,
         Error InternalError,
         FederatorAccess,
         P.TinyLog
       ]
      r
=======
  ( Member ConversationStore r,
    Member (ErrorS 'ConvNotFound) r,
    Member (ErrorS 'ConvAccessDenied) r,
    Member (Error FederationError) r,
    Member (Error InternalError) r,
    Member FederatorAccess r,
    Member P.TinyLog r,
    CallsFed 'Galley "get-conversations"
>>>>>>> f3e980d8
  ) =>
  Local UserId ->
  Qualified ConvId ->
  Sem r Public.Conversation
getConversation lusr cnv = do
  foldQualified
    lusr
    (getUnqualifiedConversation lusr . tUnqualified)
    getRemoteConversation
    cnv
  where
    getRemoteConversation :: Remote ConvId -> Sem r Public.Conversation
    getRemoteConversation remoteConvId = do
      conversations <- getRemoteConversations lusr [remoteConvId]
      case conversations of
        [] -> throwS @'ConvNotFound
        [conv] -> pure conv
        -- _convs -> throw (federationUnexpectedBody "expected one conversation, got multiple")
        _convs -> throw $ FederationUnexpectedBody "expected one conversation, got multiple"

getRemoteConversations ::
<<<<<<< HEAD
  ( Members
      '[ ConversationStore,
         Error FederationError,
         ErrorS 'ConvNotFound,
         FederatorAccess,
         P.TinyLog
       ]
      r
=======
  ( Member ConversationStore r,
    Member (Error FederationError) r,
    Member (ErrorS 'ConvNotFound) r,
    Member FederatorAccess r,
    Member P.TinyLog r,
    CallsFed 'Galley "get-conversations"
>>>>>>> f3e980d8
  ) =>
  Local UserId ->
  [Remote ConvId] ->
  Sem r [Public.Conversation]
getRemoteConversations lusr remoteConvs =
  getRemoteConversationsWithFailures lusr remoteConvs >>= \case
    -- throw first error
    (failed : _, _) -> throwFgcError $ failed
    ([], result) -> pure result

data FailedGetConversationReason
  = FailedGetConversationLocally
  | FailedGetConversationRemotely FederationError

throwFgcrError ::
  ( Member (ErrorS 'ConvNotFound) r,
    Member (Error FederationError) r
  ) =>
  FailedGetConversationReason ->
  Sem r a
throwFgcrError FailedGetConversationLocally = throwS @'ConvNotFound
throwFgcrError (FailedGetConversationRemotely e) = throw e

data FailedGetConversation
  = FailedGetConversation
      [Qualified ConvId]
      FailedGetConversationReason

throwFgcError ::
  ( Member (ErrorS 'ConvNotFound) r,
    Member (Error FederationError) r
  ) =>
  FailedGetConversation ->
  Sem r a
throwFgcError (FailedGetConversation _ r) = throwFgcrError r

failedGetConversationRemotely ::
  [Remote ConvId] -> FederationError -> FailedGetConversation
failedGetConversationRemotely qconvs =
  FailedGetConversation (map tUntagged qconvs) . FailedGetConversationRemotely

failedGetConversationLocally ::
  [Qualified ConvId] -> FailedGetConversation
failedGetConversationLocally qconvs =
  FailedGetConversation qconvs FailedGetConversationLocally

partitionGetConversationFailures ::
  [FailedGetConversation] -> ([Qualified ConvId], [Qualified ConvId])
partitionGetConversationFailures = bimap concat concat . partitionEithers . map split
  where
    split (FailedGetConversation convs FailedGetConversationLocally) = Left convs
    split (FailedGetConversation convs (FailedGetConversationRemotely _)) = Right convs

getRemoteConversationsWithFailures ::
<<<<<<< HEAD
  ( Members '[ConversationStore, FederatorAccess, P.TinyLog] r
=======
  ( Member ConversationStore r,
    Member FederatorAccess r,
    Member P.TinyLog r,
    CallsFed 'Galley "get-conversations"
>>>>>>> f3e980d8
  ) =>
  Local UserId ->
  [Remote ConvId] ->
  Sem r ([FailedGetConversation], [Public.Conversation])
getRemoteConversationsWithFailures lusr convs = do
  -- get self member statuses from the database
  statusMap <- E.getRemoteConversationStatus (tUnqualified lusr) convs
  let remoteView :: Remote RemoteConversation -> Conversation
      remoteView rconv =
        Mapping.remoteConversationView
          lusr
          ( Map.findWithDefault
              defMemberStatus
              (fmap rcnvId rconv)
              statusMap
          )
          rconv
      (locallyFound, locallyNotFound) = partition (flip Map.member statusMap) convs
      localFailures
        | null locallyNotFound = []
        | otherwise = [failedGetConversationLocally (map tUntagged locallyNotFound)]

  -- request conversations from remote backends
  let rpc :: GetConversationsRequest -> FederatorClient 'Galley GetConversationsResponse
      rpc = fedClient @'Galley @"get-conversations"
  resp <-
    E.runFederatedConcurrentlyEither locallyFound $ \someConvs ->
      rpc $ GetConversationsRequest (tUnqualified lusr) (tUnqualified someConvs)
  bimap (localFailures <>) (map remoteView . concat)
    . partitionEithers
    <$> traverse handleFailure resp
  where
    handleFailure ::
      Member P.TinyLog r =>
      Either (Remote [ConvId], FederationError) (Remote GetConversationsResponse) ->
      Sem r (Either FailedGetConversation [Remote RemoteConversation])
    handleFailure (Left (rcids, e)) = do
      P.warn $
        Logger.msg ("Error occurred while fetching remote conversations" :: ByteString)
          . Logger.field "error" (show e)
      pure . Left $ failedGetConversationRemotely (sequenceA rcids) e
    handleFailure (Right c) = pure . Right . traverse gcresConvs $ c

getConversationRoles ::
  ( Member ConversationStore r,
    Member (ErrorS 'ConvNotFound) r,
    Member (ErrorS 'ConvAccessDenied) r
  ) =>
  Local UserId ->
  ConvId ->
  Sem r Public.ConversationRolesList
getConversationRoles lusr cnv = do
  void $ getConversationAndCheckMembership (tUnqualified lusr) (qualifyAs lusr cnv)
  -- NOTE: If/when custom roles are added, these roles should
  --       be merged with the team roles (if they exist)
  pure $ Public.ConversationRolesList wireConvRoles

conversationIdsPageFromUnqualified ::
  Member (ListItems LegacyPaging ConvId) r =>
  Local UserId ->
  Maybe ConvId ->
  Maybe (Range 1 1000 Int32) ->
  Sem r (Public.ConversationList ConvId)
conversationIdsPageFromUnqualified lusr start msize = do
  let size = fromMaybe (toRange (Proxy @1000)) msize
  ids <- E.listItems (tUnqualified lusr) start size
  pure $
    Public.ConversationList
      (resultSetResult ids)
      (resultSetType ids == ResultSetTruncated)

-- | Lists conversation ids for the logged in user in a paginated way.
--
-- Pagination requires an order, in this case the order is defined as:
--
-- - First all the local conversations are listed ordered by their id
--
-- - After local conversations, remote conversations are listed ordered
-- - lexicographically by their domain and then by their id.
--
-- FUTUREWORK: Move the body of this function to 'conversationIdsPageFrom' once
-- support for V2 is dropped.
conversationIdsPageFromV2 ::
  forall p r.
  ( p ~ CassandraPaging,
    ( Member ConversationStore r,
      Member (Error InternalError) r,
      Member (Input Env) r,
      Member (ListItems p ConvId) r,
      Member (ListItems p (Remote ConvId)) r,
      Member P.TinyLog r
    )
  ) =>
  ListGlobalSelfConvs ->
  Local UserId ->
  Public.GetPaginatedConversationIds ->
  Sem r Public.ConvIdsPage
conversationIdsPageFromV2 listGlobalSelf lusr Public.GetMultiTablePageRequest {..} = do
  let localDomain = tDomain lusr
  case gmtprState of
    Just (Public.ConversationPagingState Public.PagingRemotes stateBS) ->
      remotesOnly (mkState <$> stateBS) gmtprSize
    _ -> localsAndRemotes localDomain (fmap mkState . Public.mtpsState =<< gmtprState) gmtprSize
  where
    mkState :: ByteString -> C.PagingState
    mkState = C.PagingState . LBS.fromStrict

    localsAndRemotes ::
      Domain ->
      Maybe C.PagingState ->
      Range 1 1000 Int32 ->
      Sem r Public.ConvIdsPage
    localsAndRemotes localDomain pagingState size = do
      localPage <-
        pageToConvIdPage Public.PagingLocals . fmap (`Qualified` localDomain)
          <$> E.listItems (tUnqualified lusr) pagingState size
      let remainingSize = fromRange size - fromIntegral (length (Public.mtpResults localPage))
      if Public.mtpHasMore localPage || remainingSize <= 0
        then -- We haven't checked the remotes yet, so has_more must always be True here.
          pure (filterOut localPage) {Public.mtpHasMore = True}
        else do
          -- remainingSize <= size and remainingSize >= 1, so it is safe to convert to Range
          remotePage <- remotesOnly Nothing (unsafeRange remainingSize)
          pure $
            remotePage
              { Public.mtpResults =
                  Public.mtpResults (filterOut localPage)
                    <> Public.mtpResults remotePage
              }

    remotesOnly ::
      Maybe C.PagingState ->
      Range 1 1000 Int32 ->
      Sem r Public.ConvIdsPage
    remotesOnly pagingState size =
      pageToConvIdPage Public.PagingRemotes
        . fmap (tUntagged @'QRemote)
        <$> E.listItems (tUnqualified lusr) pagingState size

    pageToConvIdPage :: Public.LocalOrRemoteTable -> C.PageWithState (Qualified ConvId) -> Public.ConvIdsPage
    pageToConvIdPage table page@C.PageWithState {..} =
      Public.MultiTablePage
        { mtpResults = pwsResults,
          mtpHasMore = C.pwsHasMore page,
          mtpPagingState = Public.ConversationPagingState table (LBS.toStrict . C.unPagingState <$> pwsState)
        }

    -- MLS self-conversation of this user
    selfConvId = mlsSelfConvId (tUnqualified lusr)
    isNotSelfConv = (/= selfConvId) . qUnqualified

    -- If this is an old client making a request (i.e., a V1 or V2 client), make
    -- sure to filter out the MLS global team conversation and the MLS
    -- self-conversation.
    --
    -- FUTUREWORK: This is yet to be implemented for global team conversations.
    filterOut :: ConvIdsPage -> ConvIdsPage
    filterOut page | listGlobalSelf == ListGlobalSelf = page
    filterOut page =
      page
        { Public.mtpResults = filter isNotSelfConv $ Public.mtpResults page
        }

-- | Lists conversation ids for the logged in user in a paginated way.
--
-- Pagination requires an order, in this case the order is defined as:
--
-- - First all the local conversations are listed ordered by their id
--
-- - After local conversations, remote conversations are listed ordered
-- - lexicographically by their domain and then by their id.
conversationIdsPageFrom ::
  forall p r.
  ( p ~ CassandraPaging,
    ( Member ConversationStore r,
      Member (Error InternalError) r,
      Member (Input Env) r,
      Member (ListItems p ConvId) r,
      Member (ListItems p (Remote ConvId)) r,
      Member P.TinyLog r
    )
  ) =>
  Local UserId ->
  Public.GetPaginatedConversationIds ->
  Sem r Public.ConvIdsPage
conversationIdsPageFrom lusr state = do
  -- NOTE: Getting the MLS self-conversation creates it in case it does not
  -- exist yet. This is to ensure it is automatically listed without needing to
  -- create it separately.
  --
  -- Make sure that in case MLS is not configured (the non-existance of the
  -- backend removal key is a proxy for it) the self-conversation is not
  -- returned or attempted to be created; in that case we skip anything related
  -- to it.
  whenM (isJust <$> getMLSRemovalKey)
    . void
    $ getMLSSelfConversation lusr
  conversationIdsPageFromV2 ListGlobalSelf lusr state

getConversations ::
  ( Member (Error InternalError) r,
    Member (ListItems LegacyPaging ConvId) r,
    Member ConversationStore r,
    Member P.TinyLog r
  ) =>
  Local UserId ->
  Maybe (Range 1 32 (CommaSeparatedList ConvId)) ->
  Maybe ConvId ->
  Maybe (Range 1 500 Int32) ->
  Sem r (Public.ConversationList Public.Conversation)
getConversations luser mids mstart msize = do
  ConversationList cs more <- getConversationsInternal luser mids mstart msize
  flip ConversationList more <$> mapM (Mapping.conversationView luser) cs

getConversationsInternal ::
  ( Member ConversationStore r,
    Member (ListItems LegacyPaging ConvId) r
  ) =>
  Local UserId ->
  Maybe (Range 1 32 (CommaSeparatedList ConvId)) ->
  Maybe ConvId ->
  Maybe (Range 1 500 Int32) ->
  Sem r (Public.ConversationList Data.Conversation)
getConversationsInternal luser mids mstart msize = do
  (more, ids) <- getIds mids
  let localConvIds = ids
  cs <-
    E.getConversations localConvIds
      >>= filterM removeDeleted
      >>= filterM (pure . isMember (tUnqualified luser) . Data.convLocalMembers)
  pure $ Public.ConversationList cs more
  where
    size = fromMaybe (toRange (Proxy @32)) msize

    -- get ids and has_more flag
    getIds ::
      ( Member ConversationStore r,
        Member (ListItems LegacyPaging ConvId) r
      ) =>
      Maybe (Range 1 32 (CommaSeparatedList ConvId)) ->
      Sem r (Bool, [ConvId])
    getIds (Just ids) =
      (False,)
        <$> E.selectConversations
          (tUnqualified luser)
          (fromCommaSeparatedList (fromRange ids))
    getIds Nothing = do
      r <- E.listItems (tUnqualified luser) mstart (rcast size)
      let hasMore = resultSetType r == ResultSetTruncated
      pure (hasMore, resultSetResult r)

    removeDeleted ::
      Member ConversationStore r =>
      Data.Conversation ->
      Sem r Bool
    removeDeleted c
      | Data.isConvDeleted c = E.deleteConversation (Data.convId c) >> pure False
      | otherwise = pure True

listConversations ::
<<<<<<< HEAD
  (Members '[ConversationStore, Error InternalError, FederatorAccess, P.TinyLog] r) =>
=======
  ( Member ConversationStore r,
    Member (Error InternalError) r,
    Member FederatorAccess r,
    Member P.TinyLog r,
    CallsFed 'Galley "get-conversations"
  ) =>
>>>>>>> f3e980d8
  Local UserId ->
  Public.ListConversations ->
  Sem r Public.ConversationsResponse
listConversations luser (Public.ListConversations ids) = do
  let (localIds, remoteIds) = partitionQualified luser (fromRange ids)
  (foundLocalIds, notFoundLocalIds) <-
    foundsAndNotFounds (E.selectConversations (tUnqualified luser)) localIds

  localInternalConversations <-
    E.getConversations foundLocalIds
      >>= filterM removeDeleted
      >>= filterM (pure . isMember (tUnqualified luser) . Data.convLocalMembers)
  localConversations <- mapM (Mapping.conversationView luser) localInternalConversations

  (remoteFailures, remoteConversations) <- getRemoteConversationsWithFailures luser remoteIds
  let (failedConvsLocally, failedConvsRemotely) = partitionGetConversationFailures remoteFailures
      failedConvs = failedConvsLocally <> failedConvsRemotely
      fetchedOrFailedRemoteIds = Set.fromList $ map Public.cnvQualifiedId remoteConversations <> failedConvs
      remoteNotFoundRemoteIds = filter (`Set.notMember` fetchedOrFailedRemoteIds) $ map tUntagged remoteIds
  unless (null remoteNotFoundRemoteIds) $
    -- FUTUREWORK: This implies that the backends are out of sync. Maybe the
    -- current user should be considered removed from this conversation at this
    -- point.
    P.warn $
      Logger.msg ("Some locally found conversation ids were not returned by remotes" :: ByteString)
        . Logger.field "convIds" (show remoteNotFoundRemoteIds)

  let allConvs = localConversations <> remoteConversations
  pure $
    Public.ConversationsResponse
      { crFound = allConvs,
        crNotFound =
          failedConvsLocally
            <> remoteNotFoundRemoteIds
            <> map (tUntagged . qualifyAs luser) notFoundLocalIds,
        crFailed = failedConvsRemotely
      }
  where
    removeDeleted ::
      Member ConversationStore r =>
      Data.Conversation ->
      Sem r Bool
    removeDeleted c
      | Data.isConvDeleted c = E.deleteConversation (Data.convId c) >> pure False
      | otherwise = pure True
    foundsAndNotFounds :: (Monad m, Eq a) => ([a] -> m [a]) -> [a] -> m ([a], [a])
    foundsAndNotFounds f xs = do
      founds <- f xs
      let notFounds = xs \\ founds
      pure (founds, notFounds)

iterateConversations ::
  ( Member (ListItems LegacyPaging ConvId) r,
    Member ConversationStore r
  ) =>
  Local UserId ->
  Range 1 500 Int32 ->
  ([Data.Conversation] -> Sem r a) ->
  Sem r [a]
iterateConversations luid pageSize handleConvs = go Nothing
  where
    go mbConv = do
      convResult <- getConversationsInternal luid Nothing mbConv (Just pageSize)
      resultHead <- handleConvs (convList convResult)
      resultTail <- case convList convResult of
        (conv : rest) ->
          if convHasMore convResult
            then go (Just (maximum (Data.convId <$> (conv : rest))))
            else pure []
        _ -> pure []
      pure $ resultHead : resultTail

internalGetMemberH ::
  ( Member ConversationStore r,
    Member (Input (Local ())) r,
    Member MemberStore r
  ) =>
  ConvId ::: UserId ->
  Sem r Response
internalGetMemberH (cnv ::: usr) = do
  lusr <- qualifyLocal usr
  json <$> getLocalSelf lusr cnv

getLocalSelf ::
  ( Member ConversationStore r,
    Member MemberStore r
  ) =>
  Local UserId ->
  ConvId ->
  Sem r (Maybe Public.Member)
getLocalSelf lusr cnv = do
  do
    alive <- E.isConversationAlive cnv
    if alive
      then Mapping.localMemberToSelf lusr <$$> E.getLocalMember cnv (tUnqualified lusr)
      else Nothing <$ E.deleteConversation cnv

getConversationMetaH ::
  Member ConversationStore r =>
  ConvId ->
  Sem r Response
getConversationMetaH cnv = do
  getConversationMeta cnv <&> \case
    Nothing -> setStatus status404 empty
    Just meta -> json meta

getConversationMeta ::
  Member ConversationStore r =>
  ConvId ->
  Sem r (Maybe ConversationMetadata)
getConversationMeta cnv = do
  alive <- E.isConversationAlive cnv
  if alive
    then E.getConversationMetadata cnv
    else do
      E.deleteConversation cnv
      pure Nothing

getConversationByReusableCode ::
  forall db r.
  ( Member BrigAccess r,
    Member CodeStore r,
    Member ConversationStore r,
    Member (ErrorS 'CodeNotFound) r,
    Member (ErrorS 'ConvNotFound) r,
    Member (ErrorS 'ConvAccessDenied) r,
    Member (ErrorS 'GuestLinksDisabled) r,
    Member (ErrorS 'NotATeamMember) r,
    Member TeamStore r,
    Member (TeamFeatureStore db) r,
    Member (Input Opts) r,
    FeaturePersistentConstraint db GuestLinksConfig
  ) =>
  Local UserId ->
  Key ->
  Value ->
  Sem r ConversationCoverView
getConversationByReusableCode lusr key value = do
  c <- verifyReusableCode (ConversationCode key value Nothing)
  conv <- E.getConversation (codeConversation c) >>= noteS @'ConvNotFound
  ensureConversationAccess (tUnqualified lusr) conv CodeAccess
  ensureGuestLinksEnabled @db (Data.convTeam conv)
  pure $ coverView conv
  where
    coverView :: Data.Conversation -> ConversationCoverView
    coverView conv =
      ConversationCoverView
        { cnvCoverConvId = Data.convId conv,
          cnvCoverName = Data.convName conv
        }

ensureGuestLinksEnabled ::
  forall db r.
  ( Member (ErrorS 'GuestLinksDisabled) r,
    Member (TeamFeatureStore db) r,
    Member (Input Opts) r,
    FeaturePersistentConstraint db GuestLinksConfig
  ) =>
  Maybe TeamId ->
  Sem r ()
ensureGuestLinksEnabled mbTid =
  getConversationGuestLinksFeatureStatus @db mbTid >>= \ws -> case wsStatus ws of
    FeatureStatusEnabled -> pure ()
    FeatureStatusDisabled -> throwS @'GuestLinksDisabled

getConversationGuestLinksStatus ::
  forall db r.
  ( Member ConversationStore r,
    Member (ErrorS 'ConvNotFound) r,
    Member (ErrorS 'ConvAccessDenied) r,
    Member (Input Opts) r,
    Member (TeamFeatureStore db) r,
    FeaturePersistentConstraint db GuestLinksConfig
  ) =>
  UserId ->
  ConvId ->
  Sem r (WithStatus GuestLinksConfig)
getConversationGuestLinksStatus uid convId = do
  conv <- E.getConversation convId >>= noteS @'ConvNotFound
  ensureConvAdmin (Data.convLocalMembers conv) uid
  getConversationGuestLinksFeatureStatus @db (Data.convTeam conv)

getConversationGuestLinksFeatureStatus ::
  forall db r.
  ( Member (TeamFeatureStore db) r,
    Member (Input Opts) r,
    FeaturePersistentConstraint db GuestLinksConfig
  ) =>
  Maybe TeamId ->
  Sem r (WithStatus GuestLinksConfig)
getConversationGuestLinksFeatureStatus mbTid = do
  defaultStatus :: WithStatus GuestLinksConfig <- input <&> view (optSettings . setFeatureFlags . flagConversationGuestLinks . unDefaults)
  case mbTid of
    Nothing -> pure defaultStatus
    Just tid -> do
      mbConfigNoLock <- TeamFeatures.getFeatureConfig @db (Proxy @GuestLinksConfig) tid
      mbLockStatus <- TeamFeatures.getFeatureLockStatus @db (Proxy @GuestLinksConfig) tid
      pure $ computeFeatureConfigForTeamUser mbConfigNoLock mbLockStatus defaultStatus

-- | The same as 'getMLSSelfConversation', but it throws an error in case the
-- backend is not configured for MLS (the proxy for it being the existance of
-- the backend removal key).
getMLSSelfConversationWithError ::
  forall r.
  ( Member ConversationStore r,
    Member (Error InternalError) r,
    Member (ErrorS 'MLSNotEnabled) r,
    Member (Input Env) r,
    Member P.TinyLog r
  ) =>
  Local UserId ->
  Sem r Conversation
getMLSSelfConversationWithError lusr = do
  assertMLSEnabled
  getMLSSelfConversation lusr

-- | Get an MLS self conversation. In case it does not exist, it is partially
-- created in the database. The part that is not written is the epoch number;
-- the number is inserted only upon the first commit. With this we avoid race
-- conditions where two clients concurrently try to create or update the self
-- conversation, where the only thing that can be updated is bumping the epoch
-- number.
getMLSSelfConversation ::
  forall r.
  ( Member ConversationStore r,
    Member (Error InternalError) r,
    Member P.TinyLog r
  ) =>
  Local UserId ->
  Sem r Conversation
getMLSSelfConversation lusr = do
  let selfConvId = mlsSelfConvId . tUnqualified $ lusr
  mconv <- E.getConversation selfConvId
  cnv <- maybe (E.createMLSSelfConversation lusr) pure mconv
  conversationView lusr cnv

-------------------------------------------------------------------------------
-- Helpers

ensureConvAdmin ::
  ( Member (ErrorS 'ConvAccessDenied) r,
    Member (ErrorS 'ConvNotFound) r
  ) =>
  [LocalMember] ->
  UserId ->
  Sem r ()
ensureConvAdmin users uid =
  case find ((== uid) . lmId) users of
    Nothing -> throwS @'ConvNotFound
    Just lm -> unless (lmConvRoleName lm == roleNameWireAdmin) $ throwS @'ConvAccessDenied<|MERGE_RESOLUTION|>--- conflicted
+++ resolved
@@ -145,18 +145,6 @@
 
 getConversation ::
   forall r.
-<<<<<<< HEAD
-  ( Members
-      '[ ConversationStore,
-         ErrorS 'ConvNotFound,
-         ErrorS 'ConvAccessDenied,
-         Error FederationError,
-         Error InternalError,
-         FederatorAccess,
-         P.TinyLog
-       ]
-      r
-=======
   ( Member ConversationStore r,
     Member (ErrorS 'ConvNotFound) r,
     Member (ErrorS 'ConvAccessDenied) r,
@@ -165,7 +153,6 @@
     Member FederatorAccess r,
     Member P.TinyLog r,
     CallsFed 'Galley "get-conversations"
->>>>>>> f3e980d8
   ) =>
   Local UserId ->
   Qualified ConvId ->
@@ -187,23 +174,12 @@
         _convs -> throw $ FederationUnexpectedBody "expected one conversation, got multiple"
 
 getRemoteConversations ::
-<<<<<<< HEAD
-  ( Members
-      '[ ConversationStore,
-         Error FederationError,
-         ErrorS 'ConvNotFound,
-         FederatorAccess,
-         P.TinyLog
-       ]
-      r
-=======
   ( Member ConversationStore r,
     Member (Error FederationError) r,
     Member (ErrorS 'ConvNotFound) r,
     Member FederatorAccess r,
     Member P.TinyLog r,
     CallsFed 'Galley "get-conversations"
->>>>>>> f3e980d8
   ) =>
   Local UserId ->
   [Remote ConvId] ->
@@ -258,14 +234,10 @@
     split (FailedGetConversation convs (FailedGetConversationRemotely _)) = Right convs
 
 getRemoteConversationsWithFailures ::
-<<<<<<< HEAD
-  ( Members '[ConversationStore, FederatorAccess, P.TinyLog] r
-=======
   ( Member ConversationStore r,
     Member FederatorAccess r,
     Member P.TinyLog r,
     CallsFed 'Galley "get-conversations"
->>>>>>> f3e980d8
   ) =>
   Local UserId ->
   [Remote ConvId] ->
@@ -526,16 +498,12 @@
       | otherwise = pure True
 
 listConversations ::
-<<<<<<< HEAD
-  (Members '[ConversationStore, Error InternalError, FederatorAccess, P.TinyLog] r) =>
-=======
   ( Member ConversationStore r,
     Member (Error InternalError) r,
     Member FederatorAccess r,
     Member P.TinyLog r,
     CallsFed 'Galley "get-conversations"
   ) =>
->>>>>>> f3e980d8
   Local UserId ->
   Public.ListConversations ->
   Sem r Public.ConversationsResponse

{-# LANGUAGE RecordWildCards #-}

-- This file is part of the Wire Server implementation.
--
-- Copyright (C) 2022 Wire Swiss GmbH <opensource@wire.com>
--
-- This program is free software: you can redistribute it and/or modify it under
-- the terms of the GNU Affero General Public License as published by the Free
-- Software Foundation, either version 3 of the License, or (at your option) any
-- later version.
--
-- This program is distributed in the hope that it will be useful, but WITHOUT
-- ANY WARRANTY; without even the implied warranty of MERCHANTABILITY or FITNESS
-- FOR A PARTICULAR PURPOSE. See the GNU Affero General Public License for more
-- details.
--
-- You should have received a copy of the GNU Affero General Public License along
-- with this program. If not, see <https://www.gnu.org/licenses/>.

module Galley.API.Query
  ( getFederationStatus,
    getBotConversationH,
    getUnqualifiedConversation,
    getConversation,
    getConversationRoles,
    conversationIdsPageFromUnqualified,
    conversationIdsPageFromV2,
    conversationIdsPageFrom,
    getConversations,
    listConversations,
    iterateConversations,
    getLocalSelf,
    internalGetMemberH,
    getConversationMetaH,
    getConversationByReusableCode,
    ensureGuestLinksEnabled,
    getConversationGuestLinksStatus,
    ensureConvAdmin,
    getMLSSelfConversation,
    getMLSSelfConversationWithError,
    firstConflictOrFullyConnected,
  )
where

import qualified Cassandra as C
import Control.Error (headMay)
import Control.Lens
import qualified Data.ByteString.Lazy as LBS
import Data.Code
import Data.CommaSeparatedList
import Data.Domain (Domain)
import Data.Id as Id
import qualified Data.Map as Map
import Data.Maybe
import Data.Proxy
import Data.Qualified
import Data.Range
import qualified Data.Set as Set
import Galley.API.Error
import Galley.API.MLS
import Galley.API.MLS.Keys
import Galley.API.MLS.Types
import Galley.API.Mapping
import qualified Galley.API.Mapping as Mapping
import Galley.API.Util
import qualified Galley.Data.Conversation as Data
import Galley.Data.Types (Code (codeConversation))
import qualified Galley.Data.Types as Data
import Galley.Effects
import qualified Galley.Effects.ConversationStore as E
import qualified Galley.Effects.FederatorAccess as E
import qualified Galley.Effects.ListItems as E
import qualified Galley.Effects.MemberStore as E
import qualified Galley.Effects.TeamFeatureStore as TeamFeatures
import Galley.Env
import Galley.Options
import Galley.Types.Conversations.Members
import Galley.Types.Teams
import Imports hiding (cs)
import Network.HTTP.Types
import Network.Wai
import Network.Wai.Predicate hiding (Error, result, setStatus)
import Network.Wai.Utilities hiding (Error)
import Polysemy
import Polysemy.Error
import Polysemy.Input
import qualified Polysemy.TinyLog as P
import qualified System.Logger.Class as Logger
import Wire.API.Conversation hiding (Member)
import qualified Wire.API.Conversation as Public
import Wire.API.Conversation.Code
import Wire.API.Conversation.Role
import qualified Wire.API.Conversation.Role as Public
import Wire.API.Error
import Wire.API.Error.Galley
import Wire.API.Federation.API
import Wire.API.Federation.API.Brig
import Wire.API.Federation.API.Galley
import Wire.API.Federation.Client (FederatorClient)
import Wire.API.Federation.Error
import Wire.API.FederationStatus
import qualified Wire.API.Provider.Bot as Public
import qualified Wire.API.Routes.MultiTablePaging as Public
import Wire.API.Team.Feature as Public hiding (setStatus)
import Wire.Sem.Paging.Cassandra

getFederationStatus :: Member FederatorAccess r => Local UserId -> RemoteDomains -> Sem r FederationStatus
getFederationStatus _ req = do
  firstConflictOrFullyConnected
    <$> E.runFederatedConcurrently
      (flip toRemoteUnsafe () <$> Set.toList req.rdDomains)
      (\qds -> fedClient @'Brig @"get-federation-status" (DomainSet (tDomain qds `Set.delete` req.rdDomains)))

<<<<<<< HEAD
firstConflictOrFullyConnected :: [Remote NonConnectedBackends] -> FederationStatusResponse
=======
firstConflictOrFullyConnected :: [Remote NonConnectedBackends] -> FederationStatus
>>>>>>> 7ecb88e1
firstConflictOrFullyConnected =
  maybe
    FullyConnected
    (uncurry NotConnectedDomains)
    . headMay
    . mapMaybe (toMaybeConflict . (\r -> (tDomain r, tUnqualified r)))
  where
    toMaybeConflict :: (Domain, NonConnectedBackends) -> Maybe (Domain, Domain)
    toMaybeConflict (d, NonConnectedBackends conflictingDomains) =
      case Set.toList conflictingDomains of
        [] -> Nothing
        conflictingDomain : _ -> Just (d, conflictingDomain)

getBotConversationH ::
  ( Member ConversationStore r,
    Member (ErrorS 'ConvNotFound) r,
    Member (Input (Local ())) r
  ) =>
  BotId ::: ConvId ::: JSON ->
  Sem r Response
getBotConversationH (zbot ::: zcnv ::: _) = do
  lcnv <- qualifyLocal zcnv
  json <$> getBotConversation zbot lcnv

getBotConversation ::
  ( Member ConversationStore r,
    Member (ErrorS 'ConvNotFound) r
  ) =>
  BotId ->
  Local ConvId ->
  Sem r Public.BotConvView
getBotConversation zbot lcnv = do
  (c, _) <- getConversationAndMemberWithError @'ConvNotFound (botUserId zbot) lcnv
  let domain = tDomain lcnv
      cmems = mapMaybe (mkMember domain) (toList (Data.convLocalMembers c))
  pure $ Public.botConvView (tUnqualified lcnv) (Data.convName c) cmems
  where
    mkMember :: Domain -> LocalMember -> Maybe OtherMember
    mkMember domain m
      | lmId m == botUserId zbot =
          Nothing -- no need to list the bot itself
      | otherwise =
          Just (OtherMember (Qualified (lmId m) domain) (lmService m) (lmConvRoleName m))

getUnqualifiedConversation ::
  ( Member ConversationStore r,
    Member (ErrorS 'ConvNotFound) r,
    Member (ErrorS 'ConvAccessDenied) r,
    Member (Error InternalError) r,
    Member P.TinyLog r
  ) =>
  Local UserId ->
  ConvId ->
  Sem r Public.Conversation
getUnqualifiedConversation lusr cnv = do
  c <- getConversationAndCheckMembership (tUnqualified lusr) (qualifyAs lusr cnv)
  Mapping.conversationView lusr c

getConversation ::
  forall r.
  ( Member ConversationStore r,
    Member (ErrorS 'ConvNotFound) r,
    Member (ErrorS 'ConvAccessDenied) r,
    Member (Error FederationError) r,
    Member (Error InternalError) r,
    Member FederatorAccess r,
    Member P.TinyLog r
  ) =>
  Local UserId ->
  Qualified ConvId ->
  Sem r Public.Conversation
getConversation lusr cnv = do
  foldQualified
    lusr
    (getUnqualifiedConversation lusr . tUnqualified)
    getRemoteConversation
    cnv
  where
    getRemoteConversation :: Remote ConvId -> Sem r Public.Conversation
    getRemoteConversation remoteConvId = do
      conversations <- getRemoteConversations lusr [remoteConvId]
      case conversations of
        [] -> throwS @'ConvNotFound
        [conv] -> pure conv
        -- _convs -> throw (federationUnexpectedBody "expected one conversation, got multiple")
        _convs -> throw $ FederationUnexpectedBody "expected one conversation, got multiple"

getRemoteConversations ::
  ( Member ConversationStore r,
    Member (Error FederationError) r,
    Member (ErrorS 'ConvNotFound) r,
    Member FederatorAccess r,
    Member P.TinyLog r
  ) =>
  Local UserId ->
  [Remote ConvId] ->
  Sem r [Public.Conversation]
getRemoteConversations lusr remoteConvs =
  getRemoteConversationsWithFailures lusr remoteConvs >>= \case
    -- throw first error
    (failed : _, _) -> throwFgcError $ failed
    ([], result) -> pure result

data FailedGetConversationReason
  = FailedGetConversationLocally
  | FailedGetConversationRemotely FederationError

throwFgcrError ::
  ( Member (ErrorS 'ConvNotFound) r,
    Member (Error FederationError) r
  ) =>
  FailedGetConversationReason ->
  Sem r a
throwFgcrError FailedGetConversationLocally = throwS @'ConvNotFound
throwFgcrError (FailedGetConversationRemotely e) = throw e

data FailedGetConversation
  = FailedGetConversation
      [Qualified ConvId]
      FailedGetConversationReason

throwFgcError ::
  ( Member (ErrorS 'ConvNotFound) r,
    Member (Error FederationError) r
  ) =>
  FailedGetConversation ->
  Sem r a
throwFgcError (FailedGetConversation _ r) = throwFgcrError r

failedGetConversationRemotely ::
  [Remote ConvId] -> FederationError -> FailedGetConversation
failedGetConversationRemotely qconvs =
  FailedGetConversation (map tUntagged qconvs) . FailedGetConversationRemotely

failedGetConversationLocally ::
  [Qualified ConvId] -> FailedGetConversation
failedGetConversationLocally qconvs =
  FailedGetConversation qconvs FailedGetConversationLocally

partitionGetConversationFailures ::
  [FailedGetConversation] -> ([Qualified ConvId], [Qualified ConvId])
partitionGetConversationFailures = bimap concat concat . partitionEithers . map split
  where
    split (FailedGetConversation convs FailedGetConversationLocally) = Left convs
    split (FailedGetConversation convs (FailedGetConversationRemotely _)) = Right convs

getRemoteConversationsWithFailures ::
  ( Member ConversationStore r,
    Member FederatorAccess r,
    Member P.TinyLog r
  ) =>
  Local UserId ->
  [Remote ConvId] ->
  Sem r ([FailedGetConversation], [Public.Conversation])
getRemoteConversationsWithFailures lusr convs = do
  -- get self member statuses from the database
  statusMap <- E.getRemoteConversationStatus (tUnqualified lusr) convs
  let remoteView :: Remote RemoteConversation -> Conversation
      remoteView rconv =
        Mapping.remoteConversationView
          lusr
          ( Map.findWithDefault
              defMemberStatus
              (fmap rcnvId rconv)
              statusMap
          )
          rconv
      (locallyFound, locallyNotFound) = partition (flip Map.member statusMap) convs
      localFailures
        | null locallyNotFound = []
        | otherwise = [failedGetConversationLocally (map tUntagged locallyNotFound)]

  -- request conversations from remote backends
  let rpc :: GetConversationsRequest -> FederatorClient 'Galley GetConversationsResponse
      rpc = fedClient @'Galley @"get-conversations"
  resp <-
    E.runFederatedConcurrentlyEither locallyFound $ \someConvs ->
      rpc $ GetConversationsRequest (tUnqualified lusr) (tUnqualified someConvs)
  bimap (localFailures <>) (map remoteView . concat)
    . partitionEithers
    <$> traverse handleFailure resp
  where
    handleFailure ::
      Member P.TinyLog r =>
      Either (Remote [ConvId], FederationError) (Remote GetConversationsResponse) ->
      Sem r (Either FailedGetConversation [Remote RemoteConversation])
    handleFailure (Left (rcids, e)) = do
      P.warn $
        Logger.msg ("Error occurred while fetching remote conversations" :: ByteString)
          . Logger.field "error" (show e)
      pure . Left $ failedGetConversationRemotely (sequenceA rcids) e
    handleFailure (Right c) = pure . Right . traverse gcresConvs $ c

getConversationRoles ::
  ( Member ConversationStore r,
    Member (ErrorS 'ConvNotFound) r,
    Member (ErrorS 'ConvAccessDenied) r
  ) =>
  Local UserId ->
  ConvId ->
  Sem r Public.ConversationRolesList
getConversationRoles lusr cnv = do
  void $ getConversationAndCheckMembership (tUnqualified lusr) (qualifyAs lusr cnv)
  -- NOTE: If/when custom roles are added, these roles should
  --       be merged with the team roles (if they exist)
  pure $ Public.ConversationRolesList wireConvRoles

conversationIdsPageFromUnqualified ::
  Member (ListItems LegacyPaging ConvId) r =>
  Local UserId ->
  Maybe ConvId ->
  Maybe (Range 1 1000 Int32) ->
  Sem r (Public.ConversationList ConvId)
conversationIdsPageFromUnqualified lusr start msize = do
  let size = fromMaybe (toRange (Proxy @1000)) msize
  ids <- E.listItems (tUnqualified lusr) start size
  pure $
    Public.ConversationList
      (resultSetResult ids)
      (resultSetType ids == ResultSetTruncated)

-- | Lists conversation ids for the logged in user in a paginated way.
--
-- Pagination requires an order, in this case the order is defined as:
--
-- - First all the local conversations are listed ordered by their id
--
-- - After local conversations, remote conversations are listed ordered
-- - lexicographically by their domain and then by their id.
--
-- FUTUREWORK: Move the body of this function to 'conversationIdsPageFrom' once
-- support for V2 is dropped.
conversationIdsPageFromV2 ::
  forall p r.
  ( p ~ CassandraPaging,
    ( Member ConversationStore r,
      Member (Error InternalError) r,
      Member (Input Env) r,
      Member (ListItems p ConvId) r,
      Member (ListItems p (Remote ConvId)) r,
      Member P.TinyLog r
    )
  ) =>
  ListGlobalSelfConvs ->
  Local UserId ->
  Public.GetPaginatedConversationIds ->
  Sem r Public.ConvIdsPage
conversationIdsPageFromV2 listGlobalSelf lusr Public.GetMultiTablePageRequest {..} = do
  let localDomain = tDomain lusr
  case gmtprState of
    Just (Public.ConversationPagingState Public.PagingRemotes stateBS) ->
      remotesOnly (mkState <$> stateBS) gmtprSize
    _ -> localsAndRemotes localDomain (fmap mkState . Public.mtpsState =<< gmtprState) gmtprSize
  where
    mkState :: ByteString -> C.PagingState
    mkState = C.PagingState . LBS.fromStrict

    localsAndRemotes ::
      Domain ->
      Maybe C.PagingState ->
      Range 1 1000 Int32 ->
      Sem r Public.ConvIdsPage
    localsAndRemotes localDomain pagingState size = do
      localPage <-
        pageToConvIdPage Public.PagingLocals . fmap (`Qualified` localDomain)
          <$> E.listItems (tUnqualified lusr) pagingState size
      let remainingSize = fromRange size - fromIntegral (length (Public.mtpResults localPage))
      if Public.mtpHasMore localPage || remainingSize <= 0
        then -- We haven't checked the remotes yet, so has_more must always be True here.
          pure (filterOut localPage) {Public.mtpHasMore = True}
        else do
          -- remainingSize <= size and remainingSize >= 1, so it is safe to convert to Range
          remotePage <- remotesOnly Nothing (unsafeRange remainingSize)
          pure $
            remotePage
              { Public.mtpResults =
                  Public.mtpResults (filterOut localPage)
                    <> Public.mtpResults remotePage
              }

    remotesOnly ::
      Maybe C.PagingState ->
      Range 1 1000 Int32 ->
      Sem r Public.ConvIdsPage
    remotesOnly pagingState size =
      pageToConvIdPage Public.PagingRemotes
        . fmap (tUntagged @'QRemote)
        <$> E.listItems (tUnqualified lusr) pagingState size

    pageToConvIdPage :: Public.LocalOrRemoteTable -> C.PageWithState (Qualified ConvId) -> Public.ConvIdsPage
    pageToConvIdPage table page@C.PageWithState {..} =
      Public.MultiTablePage
        { mtpResults = pwsResults,
          mtpHasMore = C.pwsHasMore page,
          mtpPagingState = Public.ConversationPagingState table (LBS.toStrict . C.unPagingState <$> pwsState)
        }

    -- MLS self-conversation of this user
    selfConvId = mlsSelfConvId (tUnqualified lusr)
    isNotSelfConv = (/= selfConvId) . qUnqualified

    -- If this is an old client making a request (i.e., a V1 or V2 client), make
    -- sure to filter out the MLS global team conversation and the MLS
    -- self-conversation.
    --
    -- FUTUREWORK: This is yet to be implemented for global team conversations.
    filterOut :: ConvIdsPage -> ConvIdsPage
    filterOut page | listGlobalSelf == ListGlobalSelf = page
    filterOut page =
      page
        { Public.mtpResults = filter isNotSelfConv $ Public.mtpResults page
        }

-- | Lists conversation ids for the logged in user in a paginated way.
--
-- Pagination requires an order, in this case the order is defined as:
--
-- - First all the local conversations are listed ordered by their id
--
-- - After local conversations, remote conversations are listed ordered
-- - lexicographically by their domain and then by their id.
conversationIdsPageFrom ::
  forall p r.
  ( p ~ CassandraPaging,
    ( Member ConversationStore r,
      Member (Error InternalError) r,
      Member (Input Env) r,
      Member (ListItems p ConvId) r,
      Member (ListItems p (Remote ConvId)) r,
      Member P.TinyLog r
    )
  ) =>
  Local UserId ->
  Public.GetPaginatedConversationIds ->
  Sem r Public.ConvIdsPage
conversationIdsPageFrom lusr state = do
  -- NOTE: Getting the MLS self-conversation creates it in case it does not
  -- exist yet. This is to ensure it is automatically listed without needing to
  -- create it separately.
  --
  -- Make sure that in case MLS is not configured (the non-existance of the
  -- backend removal key is a proxy for it) the self-conversation is not
  -- returned or attempted to be created; in that case we skip anything related
  -- to it.
  whenM (isJust <$> getMLSRemovalKey)
    . void
    $ getMLSSelfConversation lusr
  conversationIdsPageFromV2 ListGlobalSelf lusr state

getConversations ::
  ( Member (Error InternalError) r,
    Member (ListItems LegacyPaging ConvId) r,
    Member ConversationStore r,
    Member P.TinyLog r
  ) =>
  Local UserId ->
  Maybe (Range 1 32 (CommaSeparatedList ConvId)) ->
  Maybe ConvId ->
  Maybe (Range 1 500 Int32) ->
  Sem r (Public.ConversationList Public.Conversation)
getConversations luser mids mstart msize = do
  ConversationList cs more <- getConversationsInternal luser mids mstart msize
  flip ConversationList more <$> mapM (Mapping.conversationView luser) cs

getConversationsInternal ::
  ( Member ConversationStore r,
    Member (ListItems LegacyPaging ConvId) r
  ) =>
  Local UserId ->
  Maybe (Range 1 32 (CommaSeparatedList ConvId)) ->
  Maybe ConvId ->
  Maybe (Range 1 500 Int32) ->
  Sem r (Public.ConversationList Data.Conversation)
getConversationsInternal luser mids mstart msize = do
  (more, ids) <- getIds mids
  let localConvIds = ids
  cs <-
    E.getConversations localConvIds
      >>= filterM removeDeleted
      >>= filterM (pure . isMember (tUnqualified luser) . Data.convLocalMembers)
  pure $ Public.ConversationList cs more
  where
    size = fromMaybe (toRange (Proxy @32)) msize

    -- get ids and has_more flag
    getIds ::
      ( Member ConversationStore r,
        Member (ListItems LegacyPaging ConvId) r
      ) =>
      Maybe (Range 1 32 (CommaSeparatedList ConvId)) ->
      Sem r (Bool, [ConvId])
    getIds (Just ids) =
      (False,)
        <$> E.selectConversations
          (tUnqualified luser)
          (fromCommaSeparatedList (fromRange ids))
    getIds Nothing = do
      r <- E.listItems (tUnqualified luser) mstart (rcast size)
      let hasMore = resultSetType r == ResultSetTruncated
      pure (hasMore, resultSetResult r)

    removeDeleted ::
      Member ConversationStore r =>
      Data.Conversation ->
      Sem r Bool
    removeDeleted c
      | Data.isConvDeleted c = E.deleteConversation (Data.convId c) >> pure False
      | otherwise = pure True

listConversations ::
  ( Member ConversationStore r,
    Member (Error InternalError) r,
    Member FederatorAccess r,
    Member P.TinyLog r
  ) =>
  Local UserId ->
  Public.ListConversations ->
  Sem r Public.ConversationsResponse
listConversations luser (Public.ListConversations ids) = do
  let (localIds, remoteIds) = partitionQualified luser (fromRange ids)
  (foundLocalIds, notFoundLocalIds) <-
    foundsAndNotFounds (E.selectConversations (tUnqualified luser)) localIds

  localInternalConversations <-
    E.getConversations foundLocalIds
      >>= filterM removeDeleted
      >>= filterM (pure . isMember (tUnqualified luser) . Data.convLocalMembers)
  localConversations <- mapM (Mapping.conversationView luser) localInternalConversations

  (remoteFailures, remoteConversations) <- getRemoteConversationsWithFailures luser remoteIds
  let (failedConvsLocally, failedConvsRemotely) = partitionGetConversationFailures remoteFailures
      failedConvs = failedConvsLocally <> failedConvsRemotely
      fetchedOrFailedRemoteIds = Set.fromList $ map Public.cnvQualifiedId remoteConversations <> failedConvs
      remoteNotFoundRemoteIds = filter (`Set.notMember` fetchedOrFailedRemoteIds) $ map tUntagged remoteIds
  unless (null remoteNotFoundRemoteIds) $
    -- FUTUREWORK: This implies that the backends are out of sync. Maybe the
    -- current user should be considered removed from this conversation at this
    -- point.
    P.warn $
      Logger.msg ("Some locally found conversation ids were not returned by remotes" :: ByteString)
        . Logger.field "convIds" (show remoteNotFoundRemoteIds)

  let allConvs = localConversations <> remoteConversations
  pure $
    Public.ConversationsResponse
      { crFound = allConvs,
        crNotFound =
          failedConvsLocally
            <> remoteNotFoundRemoteIds
            <> map (tUntagged . qualifyAs luser) notFoundLocalIds,
        crFailed = failedConvsRemotely
      }
  where
    removeDeleted ::
      Member ConversationStore r =>
      Data.Conversation ->
      Sem r Bool
    removeDeleted c
      | Data.isConvDeleted c = E.deleteConversation (Data.convId c) >> pure False
      | otherwise = pure True
    foundsAndNotFounds :: (Monad m, Eq a) => ([a] -> m [a]) -> [a] -> m ([a], [a])
    foundsAndNotFounds f xs = do
      founds <- f xs
      let notFounds = xs \\ founds
      pure (founds, notFounds)

iterateConversations ::
  ( Member (ListItems LegacyPaging ConvId) r,
    Member ConversationStore r
  ) =>
  Local UserId ->
  Range 1 500 Int32 ->
  ([Data.Conversation] -> Sem r a) ->
  Sem r [a]
iterateConversations luid pageSize handleConvs = go Nothing
  where
    go mbConv = do
      convResult <- getConversationsInternal luid Nothing mbConv (Just pageSize)
      resultHead <- handleConvs (convList convResult)
      resultTail <- case convList convResult of
        (conv : rest) ->
          if convHasMore convResult
            then go (Just (maximum (Data.convId <$> (conv : rest))))
            else pure []
        _ -> pure []
      pure $ resultHead : resultTail

internalGetMemberH ::
  ( Member ConversationStore r,
    Member (Input (Local ())) r,
    Member MemberStore r
  ) =>
  ConvId ::: UserId ->
  Sem r Response
internalGetMemberH (cnv ::: usr) = do
  lusr <- qualifyLocal usr
  json <$> getLocalSelf lusr cnv

getLocalSelf ::
  ( Member ConversationStore r,
    Member MemberStore r
  ) =>
  Local UserId ->
  ConvId ->
  Sem r (Maybe Public.Member)
getLocalSelf lusr cnv = do
  do
    alive <- E.isConversationAlive cnv
    if alive
      then Mapping.localMemberToSelf lusr <$$> E.getLocalMember cnv (tUnqualified lusr)
      else Nothing <$ E.deleteConversation cnv

getConversationMetaH ::
  Member ConversationStore r =>
  ConvId ->
  Sem r Response
getConversationMetaH cnv = do
  getConversationMeta cnv <&> \case
    Nothing -> setStatus status404 empty
    Just meta -> json meta

getConversationMeta ::
  Member ConversationStore r =>
  ConvId ->
  Sem r (Maybe ConversationMetadata)
getConversationMeta cnv = do
  alive <- E.isConversationAlive cnv
  if alive
    then E.getConversationMetadata cnv
    else do
      E.deleteConversation cnv
      pure Nothing

getConversationByReusableCode ::
  forall r.
  ( Member BrigAccess r,
    Member CodeStore r,
    Member ConversationStore r,
    Member (ErrorS 'CodeNotFound) r,
    Member (ErrorS 'InvalidConversationPassword) r,
    Member (ErrorS 'ConvNotFound) r,
    Member (ErrorS 'ConvAccessDenied) r,
    Member (ErrorS 'GuestLinksDisabled) r,
    Member (ErrorS 'NotATeamMember) r,
    Member TeamStore r,
    Member TeamFeatureStore r,
    Member (Input Opts) r
  ) =>
  Local UserId ->
  Key ->
  Value ->
  Sem r ConversationCoverView
getConversationByReusableCode lusr key value = do
  c <- verifyReusableCode False Nothing (ConversationCode key value Nothing)
  conv <- E.getConversation (codeConversation c) >>= noteS @'ConvNotFound
  ensureConversationAccess (tUnqualified lusr) conv CodeAccess
  ensureGuestLinksEnabled (Data.convTeam conv)
  pure $ coverView c conv
  where
    coverView :: Data.Code -> Data.Conversation -> ConversationCoverView
    coverView c conv =
      ConversationCoverView
        { cnvCoverConvId = Data.convId conv,
          cnvCoverName = Data.convName conv,
          cnvCoverHasPassword = Data.codeHasPassword c
        }

ensureGuestLinksEnabled ::
  forall r.
  ( Member (ErrorS 'GuestLinksDisabled) r,
    Member TeamFeatureStore r,
    Member (Input Opts) r
  ) =>
  Maybe TeamId ->
  Sem r ()
ensureGuestLinksEnabled mbTid =
  getConversationGuestLinksFeatureStatus mbTid >>= \ws -> case wsStatus ws of
    FeatureStatusEnabled -> pure ()
    FeatureStatusDisabled -> throwS @'GuestLinksDisabled

getConversationGuestLinksStatus ::
  forall r.
  ( Member ConversationStore r,
    Member (ErrorS 'ConvNotFound) r,
    Member (ErrorS 'ConvAccessDenied) r,
    Member (Input Opts) r,
    Member TeamFeatureStore r
  ) =>
  UserId ->
  ConvId ->
  Sem r (WithStatus GuestLinksConfig)
getConversationGuestLinksStatus uid convId = do
  conv <- E.getConversation convId >>= noteS @'ConvNotFound
  ensureConvAdmin (Data.convLocalMembers conv) uid
  getConversationGuestLinksFeatureStatus (Data.convTeam conv)

getConversationGuestLinksFeatureStatus ::
  forall r.
  ( Member TeamFeatureStore r,
    Member (Input Opts) r
  ) =>
  Maybe TeamId ->
  Sem r (WithStatus GuestLinksConfig)
getConversationGuestLinksFeatureStatus mbTid = do
  defaultStatus :: WithStatus GuestLinksConfig <- input <&> view (optSettings . setFeatureFlags . flagConversationGuestLinks . unDefaults)
  case mbTid of
    Nothing -> pure defaultStatus
    Just tid -> do
      mbConfigNoLock <- TeamFeatures.getFeatureConfig FeatureSingletonGuestLinksConfig tid
      mbLockStatus <- TeamFeatures.getFeatureLockStatus FeatureSingletonGuestLinksConfig tid
      pure $ computeFeatureConfigForTeamUser mbConfigNoLock mbLockStatus defaultStatus

-- | The same as 'getMLSSelfConversation', but it throws an error in case the
-- backend is not configured for MLS (the proxy for it being the existance of
-- the backend removal key).
getMLSSelfConversationWithError ::
  forall r.
  ( Member ConversationStore r,
    Member (Error InternalError) r,
    Member (ErrorS 'MLSNotEnabled) r,
    Member (Input Env) r,
    Member P.TinyLog r
  ) =>
  Local UserId ->
  Sem r Conversation
getMLSSelfConversationWithError lusr = do
  assertMLSEnabled
  getMLSSelfConversation lusr

-- | Get an MLS self conversation. In case it does not exist, it is partially
-- created in the database. The part that is not written is the epoch number;
-- the number is inserted only upon the first commit. With this we avoid race
-- conditions where two clients concurrently try to create or update the self
-- conversation, where the only thing that can be updated is bumping the epoch
-- number.
getMLSSelfConversation ::
  forall r.
  ( Member ConversationStore r,
    Member (Error InternalError) r,
    Member P.TinyLog r
  ) =>
  Local UserId ->
  Sem r Conversation
getMLSSelfConversation lusr = do
  let selfConvId = mlsSelfConvId . tUnqualified $ lusr
  mconv <- E.getConversation selfConvId
  cnv <- maybe (E.createMLSSelfConversation lusr) pure mconv
  conversationView lusr cnv

-------------------------------------------------------------------------------
-- Helpers

ensureConvAdmin ::
  ( Member (ErrorS 'ConvAccessDenied) r,
    Member (ErrorS 'ConvNotFound) r
  ) =>
  [LocalMember] ->
  UserId ->
  Sem r ()
ensureConvAdmin users uid =
  case find ((== uid) . lmId) users of
    Nothing -> throwS @'ConvNotFound
    Just lm -> unless (lmConvRoleName lm == roleNameWireAdmin) $ throwS @'ConvAccessDenied<|MERGE_RESOLUTION|>--- conflicted
+++ resolved
@@ -111,11 +111,7 @@
       (flip toRemoteUnsafe () <$> Set.toList req.rdDomains)
       (\qds -> fedClient @'Brig @"get-federation-status" (DomainSet (tDomain qds `Set.delete` req.rdDomains)))
 
-<<<<<<< HEAD
-firstConflictOrFullyConnected :: [Remote NonConnectedBackends] -> FederationStatusResponse
-=======
 firstConflictOrFullyConnected :: [Remote NonConnectedBackends] -> FederationStatus
->>>>>>> 7ecb88e1
 firstConflictOrFullyConnected =
   maybe
     FullyConnected

-- This file is part of the Wire Server implementation.
--
-- Copyright (C) 2022 Wire Swiss GmbH <opensource@wire.com>
--
-- This program is free software: you can redistribute it and/or modify it under
-- the terms of the GNU Affero General Public License as published by the Free
-- Software Foundation, either version 3 of the License, or (at your option) any
-- later version.
--
-- This program is distributed in the hope that it will be useful, but WITHOUT
-- ANY WARRANTY; without even the implied warranty of MERCHANTABILITY or FITNESS
-- FOR A PARTICULAR PURPOSE. See the GNU Affero General Public License for more
-- details.
--
-- You should have received a copy of the GNU Affero General Public License along
-- with this program. If not, see <https://www.gnu.org/licenses/>.
{-# LANGUAGE LambdaCase #-}

module Galley.API.Teams
  ( createBindingTeam,
    createNonBindingTeamH,
    updateTeamH,
    updateTeamStatus,
    getTeamH,
    getTeamInternalH,
    getTeamNameInternalH,
    getBindingTeamIdH,
    getBindingTeamMembersH,
    getManyTeams,
    deleteTeam,
    uncheckedDeleteTeam,
    addTeamMember,
    getTeamConversationRoles,
    getTeamMembers,
    getTeamMembersCSV,
    bulkGetTeamMembers,
    getTeamMember,
    deleteTeamMember,
    deleteNonBindingTeamMember,
    updateTeamMember,
    getTeamConversations,
    getTeamConversation,
    deleteTeamConversation,
    getSearchVisibility,
    setSearchVisibility,
    getSearchVisibilityInternal,
    setSearchVisibilityInternal,
    uncheckedAddTeamMember,
    uncheckedGetTeamMember,
    uncheckedGetTeamMembersH,
    uncheckedDeleteTeamMember,
    uncheckedUpdateTeamMember,
    userIsTeamOwner,
    canUserJoinTeam,
    ensureNotTooLargeForLegalHold,
    ensureNotTooLargeToActivateLegalHold,
    internalDeleteBindingTeam,
  )
where

import Brig.Types.Intra (accountUser)
import Brig.Types.Team (TeamSize (..))
import Cassandra (PageWithState (pwsResults), pwsHasMore)
import qualified Cassandra as C
import Control.Lens
import Data.ByteString.Builder (lazyByteString)
import Data.ByteString.Conversion (List, toByteString)
import qualified Data.ByteString.Conversion
import qualified Data.ByteString.Lazy as LBS
import qualified Data.CaseInsensitive as CI
import Data.Csv (EncodeOptions (..), Quoting (QuoteAll), encodeDefaultOrderedByNameWith)
import qualified Data.Handle as Handle
import Data.Id
import qualified Data.LegalHold as LH
import qualified Data.List.Extra as List
import Data.List1 (list1)
import qualified Data.Map as Map
import qualified Data.Map.Strict as M
import Data.Misc (HttpsUrl, mkHttpsUrl)
import Data.Proxy
import Data.Qualified
import Data.Range as Range
import qualified Data.Set as Set
import Data.Time.Clock (UTCTime)
import Galley.API.Error as Galley
import Galley.API.LegalHold
import qualified Galley.API.Teams.Notifications as APITeamQueue
import qualified Galley.API.Update as API
import Galley.API.Util
import Galley.App
import qualified Galley.Data.Conversation as Data
import Galley.Data.Services (BotMember)
import Galley.Effects
import qualified Galley.Effects.BrigAccess as E
import qualified Galley.Effects.ConversationStore as E
import qualified Galley.Effects.ExternalAccess as E
import qualified Galley.Effects.GundeckAccess as E
import qualified Galley.Effects.LegalHoldStore as Data
import qualified Galley.Effects.ListItems as E
import qualified Galley.Effects.MemberStore as E
import qualified Galley.Effects.Queue as E
import qualified Galley.Effects.SearchVisibilityStore as SearchVisibilityData
import qualified Galley.Effects.SparAccess as Spar
import Galley.Effects.TeamFeatureStore (FeaturePersistentConstraint)
import qualified Galley.Effects.TeamMemberStore as E
import qualified Galley.Effects.TeamStore as E
import qualified Galley.Intra.Journal as Journal
import Galley.Intra.Push
import Galley.Options
import qualified Galley.Types.Conversations.Members as Conv
import Galley.Types.Teams
import Galley.Types.UserList
import Imports hiding (forkIO)
import Network.Wai
import Network.Wai.Utilities hiding (Error)
import Polysemy
import Polysemy.Error
import Polysemy.Final
import Polysemy.Input
import Polysemy.Output
import qualified Polysemy.TinyLog as P
import qualified SAML2.WebSSO as SAML
import qualified System.Logger.Class as Log
import Wire.API.Conversation.Role (Action (DeleteConversation), wireConvRoles)
import qualified Wire.API.Conversation.Role as Public
import Wire.API.Error
import Wire.API.Error.Galley
import qualified Wire.API.Event.Conversation as Conv
import Wire.API.Event.Team
import Wire.API.Federation.Error
import qualified Wire.API.Message as Conv
import Wire.API.Routes.Internal.Galley.TeamsIntra
import Wire.API.Routes.MultiTablePaging (MultiTablePage (MultiTablePage), MultiTablePagingState (mtpsState))
import Wire.API.Routes.Public.Galley.TeamMember
import Wire.API.Team
import qualified Wire.API.Team as Public
import Wire.API.Team.Conversation
import qualified Wire.API.Team.Conversation as Public
import Wire.API.Team.Export (TeamExportUser (..))
import Wire.API.Team.Feature
import Wire.API.Team.Member
import qualified Wire.API.Team.Member as Public
import Wire.API.Team.Permission (Perm (..), Permissions (..), SPerm (..), copy, fullPermissions, self)
import Wire.API.Team.Role
import Wire.API.Team.SearchVisibility
import qualified Wire.API.Team.SearchVisibility as Public
import Wire.API.User (ScimUserInfo (..), User, UserIdList, UserSSOId (UserScimExternalId), userSCIMExternalId, userSSOId)
import qualified Wire.API.User as U
import Wire.API.User.Identity (UserSSOId (UserSSOId))
import Wire.API.User.RichInfo (RichInfo)
import qualified Wire.Sem.Paging as E
import Wire.Sem.Paging.Cassandra

getTeamH ::
  forall r.
  (Member (ErrorS 'TeamNotFound) r, Member (Queue DeleteItem) r, Member TeamStore r) =>
  UserId ->
  TeamId ->
  Sem r Public.Team
getTeamH zusr tid =
  maybe (throwS @'TeamNotFound) pure =<< lookupTeam zusr tid

getTeamInternalH ::
  ( Member (ErrorS 'TeamNotFound) r,
    Member TeamStore r
  ) =>
  TeamId ->
  Sem r TeamData
getTeamInternalH tid =
  E.getTeam tid >>= noteS @'TeamNotFound

getTeamNameInternalH ::
  ( Member (ErrorS 'TeamNotFound) r,
    Member TeamStore r
  ) =>
  TeamId ->
  Sem r TeamName
getTeamNameInternalH tid =
  getTeamNameInternal tid >>= noteS @'TeamNotFound

getTeamNameInternal :: Member TeamStore r => TeamId -> Sem r (Maybe TeamName)
getTeamNameInternal = fmap (fmap TeamName) . E.getTeamName

-- | DEPRECATED.
--
-- The endpoint was designed to query non-binding teams. However, non-binding teams is a feature
-- that has never been adopted by clients, but the endpoint also returns the binding team of a user and it is
-- possible that this is being used by a client, even though unlikely.
--
-- The following functionality has been changed: query parameters will be ignored, which has the effect
-- that regardless of the parameters the response will always contain the binding team of the user if
-- it exists. Even though they are ignored, the use of query parameters will not result in an error.
--
-- (If you want to be pedantic, the `size` parameter is still honored: its allowed range is
-- between 1 and 100, and that will always be an upper bound of the result set of size 0 or
-- one.)
getManyTeams ::
  ( Member TeamStore r,
    Member (Queue DeleteItem) r,
    Member (ListItems LegacyPaging TeamId) r
  ) =>
  UserId ->
  Sem r Public.TeamList
getManyTeams zusr =
  withTeamIds zusr Nothing (toRange (Proxy @100)) $ \more ids -> do
    teams <- mapM (lookupTeam zusr) ids
    pure (Public.newTeamList (catMaybes teams) more)

lookupTeam ::
  ( Member TeamStore r,
    Member (Queue DeleteItem) r
  ) =>
  UserId ->
  TeamId ->
  Sem r (Maybe Public.Team)
lookupTeam zusr tid = do
  tm <- E.getTeamMember tid zusr
  if isJust tm
    then do
      t <- E.getTeam tid
      when (Just PendingDelete == (tdStatus <$> t)) $ do
        void $ E.tryPush (TeamItem tid zusr Nothing)
      pure (tdTeam <$> t)
    else pure Nothing

createNonBindingTeamH ::
  forall r.
  ( Member BrigAccess r,
    Member (ErrorS 'UserBindingExists) r,
    Member (ErrorS 'NotConnected) r,
    Member GundeckAccess r,
    Member (Input UTCTime) r,
    Member P.TinyLog r,
    Member TeamStore r
  ) =>
  UserId ->
  ConnId ->
  Public.NonBindingNewTeam ->
  Sem r TeamId
createNonBindingTeamH zusr zcon (Public.NonBindingNewTeam body) = do
  let owner = Public.mkTeamMember zusr fullPermissions Nothing LH.defUserLegalHoldStatus
  let others =
        filter ((zusr /=) . view userId)
          . maybe [] fromRange
          $ body ^. newTeamMembers
  let zothers = map (view userId) others
  ensureUnboundUsers (zusr : zothers)
  ensureConnectedToLocals zusr zothers
  P.debug $
    Log.field "targets" (toByteString . show $ toByteString <$> zothers)
      . Log.field "action" (Log.val "Teams.createNonBindingTeam")
  team <-
    E.createTeam
      Nothing
      zusr
      (body ^. newTeamName)
      (body ^. newTeamIcon)
      (body ^. newTeamIconKey)
      NonBinding
  finishCreateTeam team owner others (Just zcon)
  pure (team ^. teamId)

createBindingTeam ::
  ( Member GundeckAccess r,
    Member (Input UTCTime) r,
    Member TeamStore r
  ) =>
  TeamId ->
  UserId ->
  BindingNewTeam ->
  Sem r TeamId
createBindingTeam tid zusr (BindingNewTeam body) = do
  let owner = Public.mkTeamMember zusr fullPermissions Nothing LH.defUserLegalHoldStatus
  team <-
    E.createTeam (Just tid) zusr (body ^. newTeamName) (body ^. newTeamIcon) (body ^. newTeamIconKey) Binding
  finishCreateTeam team owner [] Nothing
  pure tid

updateTeamStatus ::
  ( Member BrigAccess r,
    Member (ErrorS 'InvalidTeamStatusUpdate) r,
    Member (ErrorS 'TeamNotFound) r,
    Member (Input Opts) r,
    Member (Input UTCTime) r,
    Member P.TinyLog r,
    Member TeamStore r
  ) =>
  TeamId ->
  TeamStatusUpdate ->
  Sem r ()
updateTeamStatus tid (TeamStatusUpdate newStatus cur) = do
  oldStatus <- fmap tdStatus $ E.getTeam tid >>= noteS @'TeamNotFound
  valid <- validateTransition (oldStatus, newStatus)
  when valid $ do
    journal newStatus cur
    E.setTeamStatus tid newStatus
  where
    journal Suspended _ = Journal.teamSuspend tid
    journal Active c = do
      teamCreationTime <- E.getTeamCreationTime tid
      -- When teams are created, they are activated immediately. In this situation, Brig will
      -- most likely report team size as 0 due to ES taking some time to index the team creator.
      -- This is also very difficult to test, so is not tested.
      (TeamSize possiblyStaleSize) <- E.getSize tid
      let size =
            if possiblyStaleSize == 0
              then 1
              else possiblyStaleSize
      Journal.teamActivate tid size c teamCreationTime
    journal _ _ = throwS @'InvalidTeamStatusUpdate
    validateTransition :: Member (ErrorS 'InvalidTeamStatusUpdate) r => (TeamStatus, TeamStatus) -> Sem r Bool
    validateTransition = \case
      (PendingActive, Active) -> pure True
      (Active, Active) -> pure False
      (Active, Suspended) -> pure True
      (Suspended, Active) -> pure True
      (Suspended, Suspended) -> pure False
      (_, _) -> throwS @'InvalidTeamStatusUpdate

updateTeamH ::
  ( Member (ErrorS 'NotATeamMember) r,
    Member (ErrorS ('MissingPermission ('Just 'SetTeamData))) r,
    Member GundeckAccess r,
    Member (Input UTCTime) r,
    Member TeamStore r
  ) =>
  UserId ->
  ConnId ->
  TeamId ->
  Public.TeamUpdateData ->
  Sem r ()
updateTeamH zusr zcon tid updateData = do
  zusrMembership <- E.getTeamMember tid zusr
  -- let zothers = map (view userId) membs
  -- Log.debug $
  --   Log.field "targets" (toByteString . show $ toByteString <$> zothers)
  --     . Log.field "action" (Log.val "Teams.updateTeam")
  void $ permissionCheckS SSetTeamData zusrMembership
  E.setTeamData tid updateData
  now <- input
  memList <- getTeamMembersForFanout tid
  let e = newEvent tid now (EdTeamUpdate updateData)
  let r = list1 (userRecipient zusr) (membersToRecipients (Just zusr) (memList ^. teamMembers))
  E.push1 $ newPushLocal1 (memList ^. teamMemberListType) zusr (TeamEvent e) r & pushConn ?~ zcon

deleteTeam ::
  forall r.
  ( Member BrigAccess r,
    Member (Error AuthenticationError) r,
    Member (ErrorS 'DeleteQueueFull) r,
    Member (ErrorS 'NotATeamMember) r,
    Member (ErrorS OperationDenied) r,
    Member (ErrorS 'TeamNotFound) r,
    Member (Queue DeleteItem) r,
    Member TeamStore r
  ) =>
  UserId ->
  ConnId ->
  TeamId ->
  Public.TeamDeleteData ->
  Sem r ()
deleteTeam zusr zcon tid body = do
  team <- E.getTeam tid >>= noteS @'TeamNotFound
  case tdStatus team of
    Deleted -> throwS @'TeamNotFound
    PendingDelete ->
      queueTeamDeletion tid zusr (Just zcon)
    _ -> do
      checkPermissions team
      queueTeamDeletion tid zusr (Just zcon)
  where
    checkPermissions team = do
      void $ permissionCheck DeleteTeam =<< E.getTeamMember tid zusr
      when (tdTeam team ^. teamBinding == Binding) $ do
        ensureReAuthorised zusr (body ^. tdAuthPassword) (body ^. tdVerificationCode) (Just U.DeleteTeam)

-- This can be called by stern
internalDeleteBindingTeam ::
  ( Member (ErrorS 'NoBindingTeam) r,
    Member (ErrorS 'TeamNotFound) r,
    Member (ErrorS 'NotAOneMemberTeam) r,
    Member (ErrorS 'DeleteQueueFull) r,
    Member (Queue DeleteItem) r,
    Member TeamStore r
  ) =>
  TeamId ->
  Bool ->
  Sem r ()
internalDeleteBindingTeam tid force = do
  mbTeamData <- E.getTeam tid
  case tdTeam <$> mbTeamData of
    Nothing -> throwS @'TeamNotFound
    Just team | team ^. teamBinding /= Binding -> throwS @'NoBindingTeam
    Just team -> do
      mems <- E.getTeamMembersWithLimit tid (unsafeRange 2)
      case mems ^. teamMembers of
        [mem] -> queueTeamDeletion tid (mem ^. userId) Nothing
        -- if the team has more than one member (and deletion is forced) or no members we use the team creator's userId for deletion events
        xs | null xs || force -> queueTeamDeletion tid (team ^. teamCreator) Nothing
        _ -> throwS @'NotAOneMemberTeam

-- This function is "unchecked" because it does not validate that the user has the `DeleteTeam` permission.
uncheckedDeleteTeam ::
  forall r.
  ( Member BrigAccess r,
    Member ExternalAccess r,
    Member GundeckAccess r,
    Member (Input Opts) r,
    Member (Input UTCTime) r,
    Member LegalHoldStore r,
    Member MemberStore r,
    Member SparAccess r,
    Member TeamStore r
  ) =>
  Local UserId ->
  Maybe ConnId ->
  TeamId ->
  Sem r ()
uncheckedDeleteTeam lusr zcon tid = do
  team <- E.getTeam tid
  when (isJust team) $ do
    Spar.deleteTeam tid
    now <- input
    convs <- E.getTeamConversations tid
    -- Even for LARGE TEAMS, we _DO_ want to fetch all team members here because we
    -- want to generate conversation deletion events for non-team users. This should
    -- be fine as it is done once during the life team of a team and we still do not
    -- fanout this particular event to all team members anyway. And this is anyway
    -- done asynchronously
    membs <- E.getTeamMembers tid
    (ue, be) <- foldrM (createConvDeleteEvents now membs) ([], []) convs
    let e = newEvent tid now EdTeamDelete
    pushDeleteEvents membs e ue
    E.deliverAsync be
    -- TODO: we don't delete bots here, but we should do that, since
    -- every bot user can only be in a single conversation. Just
    -- deleting conversations from the database is not enough.
    when ((view teamBinding . tdTeam <$> team) == Just Binding) $ do
      mapM_ (E.deleteUser . view userId) membs
      Journal.teamDelete tid
    Data.unsetTeamLegalholdWhitelisted tid
    E.deleteTeam tid
  where
    pushDeleteEvents :: [TeamMember] -> Event -> [Push] -> Sem r ()
    pushDeleteEvents membs e ue = do
      o <- inputs (view optSettings)
      let r = list1 (userRecipient (tUnqualified lusr)) (membersToRecipients (Just (tUnqualified lusr)) membs)
      -- To avoid DoS on gundeck, send team deletion events in chunks
      let chunkSize = fromMaybe defConcurrentDeletionEvents (o ^. setConcurrentDeletionEvents)
      let chunks = List.chunksOf chunkSize (toList r)
      forM_ chunks $ \case
        [] -> pure ()
        -- push TeamDelete events. Note that despite having a complete list, we are guaranteed in the
        -- push module to never fan this out to more than the limit
        x : xs -> E.push1 (newPushLocal1 ListComplete (tUnqualified lusr) (TeamEvent e) (list1 x xs) & pushConn .~ zcon)
      -- To avoid DoS on gundeck, send conversation deletion events slowly
      E.pushSlowly ue
    createConvDeleteEvents ::
      UTCTime ->
      [TeamMember] ->
      TeamConversation ->
      ([Push], [(BotMember, Conv.Event)]) ->
      Sem r ([Push], [(BotMember, Conv.Event)])
    createConvDeleteEvents now teamMembs c (pp, ee) = do
      let qconvId = tUntagged $ qualifyAs lusr (c ^. conversationId)
      (bots, convMembs) <- localBotsAndUsers <$> E.getLocalMembers (c ^. conversationId)
      -- Only nonTeamMembers need to get any events, since on team deletion,
      -- all team users are deleted immediately after these events are sent
      -- and will thus never be able to see these events in practice.
      let mm = nonTeamMembers convMembs teamMembs
      let e = Conv.Event qconvId Nothing (tUntagged lusr) now Conv.EdConvDelete
      -- This event always contains all the required recipients
      let p = newPushLocal ListComplete (tUnqualified lusr) (ConvEvent e) (map recipient mm)
      let ee' = bots `zip` repeat e
      let pp' = maybe pp (\x -> (x & pushConn .~ zcon) : pp) p
      pure (pp', ee' ++ ee)

getTeamConversationRoles ::
  ( Member (ErrorS 'NotATeamMember) r,
    Member TeamStore r
  ) =>
  UserId ->
  TeamId ->
  Sem r Public.ConversationRolesList
getTeamConversationRoles zusr tid = do
  void $ E.getTeamMember tid zusr >>= noteS @'NotATeamMember
  -- NOTE: If/when custom roles are added, these roles should
  --       be merged with the team roles (if they exist)
  pure $ Public.ConversationRolesList wireConvRoles

getTeamMembers ::
  ( Member (ErrorS 'NotATeamMember) r,
    Member TeamStore r,
    Member (TeamMemberStore CassandraPaging) r
  ) =>
  Local UserId ->
  TeamId ->
  Maybe (Range 1 Public.HardTruncationLimit Int32) ->
  Maybe TeamMembersPagingState ->
  Sem r TeamMembersPage
getTeamMembers lzusr tid mbMaxResults mbPagingState = do
  member <- E.getTeamMember tid (tUnqualified lzusr) >>= noteS @'NotATeamMember
  let mState = C.PagingState . LBS.fromStrict <$> (mbPagingState >>= mtpsState)
  let mLimit = fromMaybe (unsafeRange Public.hardTruncationLimit) mbMaxResults
  E.listTeamMembers @CassandraPaging tid mState mLimit <&> toTeamMembersPage member
  where
    toTeamMembersPage :: TeamMember -> C.PageWithState TeamMember -> TeamMembersPage
    toTeamMembersPage member p =
      let withPerms = (member `canSeePermsOf`)
       in TeamMembersPage $
            MultiTablePage
              (map (setOptionalPerms withPerms) $ pwsResults p)
              (pwsHasMore p)
              (teamMemberPagingState p)

outputToStreamingBody :: Member (Final IO) r => Sem (Output LByteString ': r) () -> Sem r StreamingBody
outputToStreamingBody action = withWeavingToFinal @IO $ \state weave _inspect ->
  pure . (<$ state) $ \write flush -> do
    let writeChunk c = embedFinal $ do
          write (lazyByteString c)
          flush
    void . weave . (<$ state) $ runOutputSem writeChunk action

getTeamMembersCSV ::
  ( Member BrigAccess r,
    Member (ErrorS 'AccessDenied) r,
    Member (TeamMemberStore InternalPaging) r,
    Member TeamStore r,
    Member (Final IO) r,
    Member SparAccess r
  ) =>
  Local UserId ->
  TeamId ->
  Sem r StreamingBody
getTeamMembersCSV lusr tid = do
  E.getTeamMember tid (tUnqualified lusr) >>= \case
    Nothing -> throwS @'AccessDenied
    Just member -> unless (member `hasPermission` DownloadTeamMembersCsv) $ throwS @'AccessDenied

  -- In case an exception is thrown inside the StreamingBody of responseStream
  -- the response will not contain a correct error message, but rather be an
  -- http error such as 'InvalidChunkHeaders'. The exception however still
  -- reaches the middleware and is being tracked in logging and metrics.
  outputToStreamingBody $ do
    output headerLine
    E.withChunks (\mps -> E.listTeamMembers @InternalPaging tid mps maxBound) $
      \members -> do
        let uids = fmap (view userId) members
        teamExportUser <-
          mkTeamExportUser
            <$> (lookupUser <$> E.lookupActivatedUsers uids)
            <*> lookupInviterHandle members
            <*> (lookupRichInfo <$> E.getRichInfoMultiUser uids)
            <*> (lookupClients <$> E.lookupClients uids)
            <*> (lookupScimUserInfo <$> Spar.lookupScimUserInfos uids)
        output @LByteString
          ( encodeDefaultOrderedByNameWith
              defaultEncodeOptions
              (mapMaybe teamExportUser members)
          )
  where
    headerLine :: LByteString
    headerLine = encodeDefaultOrderedByNameWith (defaultEncodeOptions {encIncludeHeader = True}) ([] :: [TeamExportUser])

    defaultEncodeOptions :: EncodeOptions
    defaultEncodeOptions =
      EncodeOptions
        { encDelimiter = fromIntegral (ord ','),
          encUseCrLf = True, -- to be compatible with Mac and Windows
          encIncludeHeader = False, -- (so we can flush when the header is on the wire)
          encQuoting = QuoteAll
        }

    mkTeamExportUser ::
      (UserId -> Maybe User) ->
      (UserId -> Maybe Handle.Handle) ->
      (UserId -> Maybe RichInfo) ->
      (UserId -> Int) ->
      (UserId -> Maybe ScimUserInfo) ->
      TeamMember ->
      Maybe TeamExportUser
    mkTeamExportUser users inviters richInfos numClients scimUserInfo member = do
      let uid = member ^. userId
      user <- users uid
      pure $
        TeamExportUser
          { tExportDisplayName = U.userDisplayName user,
            tExportHandle = U.userHandle user,
            tExportEmail = U.userIdentity user >>= U.emailIdentity,
            tExportRole = permissionsRole . view permissions $ member,
            tExportCreatedOn = maybe (scimUserInfo uid >>= suiCreatedOn) (Just . snd) (view invitation member),
            tExportInvitedBy = inviters . fst =<< member ^. invitation,
            tExportIdpIssuer = userToIdPIssuer user,
            tExportManagedBy = U.userManagedBy user,
            tExportSAMLNamedId = fromMaybe "" (samlNamedId user),
            tExportSCIMExternalId = fromMaybe "" (userSCIMExternalId user),
            tExportSCIMRichInfo = richInfos uid,
            tExportUserId = U.userId user,
            tExportNumDevices = numClients uid
          }

    lookupInviterHandle :: Member BrigAccess r => [TeamMember] -> Sem r (UserId -> Maybe Handle.Handle)
    lookupInviterHandle members = do
      let inviterIds :: [UserId]
          inviterIds = nub $ mapMaybe (fmap fst . view invitation) members

      userList :: [User] <- accountUser <$$> E.getUsers inviterIds

      let userMap :: M.Map UserId Handle.Handle
          userMap = M.fromList (mapMaybe extract userList)
            where
              extract u = (U.userId u,) <$> U.userHandle u

      pure (`M.lookup` userMap)

    userToIdPIssuer :: U.User -> Maybe HttpsUrl
    userToIdPIssuer usr = case (U.userIdentity >=> U.ssoIdentity) usr of
      Just (U.UserSSOId (SAML.UserRef issuer _)) -> either (const Nothing) Just . mkHttpsUrl $ issuer ^. SAML.fromIssuer
      Just _ -> Nothing
      Nothing -> Nothing

    lookupScimUserInfo :: [ScimUserInfo] -> (UserId -> Maybe ScimUserInfo)
    lookupScimUserInfo infos = (`M.lookup` M.fromList (infos <&> (\sui -> (suiUserId sui, sui))))

    lookupUser :: [U.User] -> (UserId -> Maybe U.User)
    lookupUser users = (`M.lookup` M.fromList (users <&> \user -> (U.userId user, user)))

    lookupRichInfo :: [(UserId, RichInfo)] -> (UserId -> Maybe RichInfo)
    lookupRichInfo pairs = (`M.lookup` M.fromList pairs)

    lookupClients :: Conv.UserClients -> UserId -> Int
    lookupClients userClients uid = maybe 0 length (M.lookup uid (Conv.userClients userClients))

    samlNamedId :: User -> Maybe Text
    samlNamedId =
      userSSOId >=> \case
        (UserSSOId (SAML.UserRef _idp nameId)) -> Just . CI.original . SAML.unsafeShowNameID $ nameId
        (UserScimExternalId _) -> Nothing

-- | like 'getTeamMembers', but with an explicit list of users we are to return.
bulkGetTeamMembers ::
  ( Member (ErrorS 'BulkGetMemberLimitExceeded) r,
    Member (ErrorS 'NotATeamMember) r,
    Member TeamStore r
  ) =>
  Local UserId ->
  TeamId ->
  Maybe (Range 1 HardTruncationLimit Int32) ->
  UserIdList ->
  Sem r TeamMemberListOptPerms
bulkGetTeamMembers lzusr tid mbMaxResults uids = do
  unless (length (U.mUsers uids) <= fromIntegral (fromRange (fromMaybe (unsafeRange Public.hardTruncationLimit) mbMaxResults))) $
    throwS @'BulkGetMemberLimitExceeded
  m <- E.getTeamMember tid (tUnqualified lzusr) >>= noteS @'NotATeamMember
  mems <- E.selectTeamMembers tid (U.mUsers uids)
  let withPerms = (m `canSeePermsOf`)
      hasMore = ListComplete
  pure $ setOptionalPermsMany withPerms (newTeamMemberList mems hasMore)

getTeamMember ::
  ( Member (ErrorS 'TeamMemberNotFound) r,
    Member (ErrorS 'NotATeamMember) r,
    Member TeamStore r
  ) =>
  Local UserId ->
  TeamId ->
  UserId ->
  Sem r TeamMemberOptPerms
getTeamMember lzusr tid uid = do
  m <-
    E.getTeamMember tid (tUnqualified lzusr)
      >>= noteS @'NotATeamMember
  let withPerms = (m `canSeePermsOf`)
  member <- E.getTeamMember tid uid >>= noteS @'TeamMemberNotFound
  pure $ setOptionalPerms withPerms member

uncheckedGetTeamMember ::
  ( Member (ErrorS 'TeamMemberNotFound) r,
    Member TeamStore r
  ) =>
  TeamId ->
  UserId ->
  Sem r TeamMember
uncheckedGetTeamMember tid uid =
  E.getTeamMember tid uid >>= noteS @'TeamMemberNotFound

uncheckedGetTeamMembersH ::
  Member TeamStore r =>
  TeamId ->
  Maybe (Range 1 HardTruncationLimit Int32) ->
  Sem r TeamMemberList
uncheckedGetTeamMembersH tid mMaxResults =
  uncheckedGetTeamMembers tid (fromMaybe (unsafeRange hardTruncationLimit) mMaxResults)

uncheckedGetTeamMembers ::
  Member TeamStore r =>
  TeamId ->
  Range 1 HardTruncationLimit Int32 ->
  Sem r TeamMemberList
uncheckedGetTeamMembers = E.getTeamMembersWithLimit

addTeamMember ::
  forall db r.
  ( Member BrigAccess r,
    Member GundeckAccess r,
    Member (ErrorS 'InvalidPermissions) r,
    Member (ErrorS 'NoAddToBinding) r,
    Member (ErrorS 'NotATeamMember) r,
    Member (ErrorS 'NotConnected) r,
    Member (ErrorS OperationDenied) r,
    Member (ErrorS 'TeamNotFound) r,
    Member (ErrorS 'TooManyTeamMembers) r,
    Member (ErrorS 'UserBindingExists) r,
    Member (ErrorS 'TooManyTeamMembersOnTeamWithLegalhold) r,
    Member (Input Opts) r,
    Member (Input UTCTime) r,
    Member LegalHoldStore r,
    Member (TeamFeatureStore db) r,
    Member TeamNotificationStore r,
    Member TeamStore r,
    Member P.TinyLog r,
    FeaturePersistentConstraint db LegalholdConfig
  ) =>
  Local UserId ->
  ConnId ->
  TeamId ->
  Public.NewTeamMember ->
  Sem r ()
addTeamMember lzusr zcon tid nmem = do
  let zusr = tUnqualified lzusr
  let uid = nmem ^. nUserId
  P.debug $
    Log.field "targets" (toByteString uid)
      . Log.field "action" (Log.val "Teams.addTeamMember")
  -- verify permissions
  zusrMembership <-
    E.getTeamMember tid zusr
      >>= permissionCheck AddTeamMember
  let targetPermissions = nmem ^. nPermissions
  targetPermissions `ensureNotElevated` zusrMembership
  ensureNonBindingTeam tid
  ensureUnboundUsers [uid]
  ensureConnectedToLocals zusr [uid]
  (TeamSize sizeBeforeJoin) <- E.getSize tid
  ensureNotTooLargeForLegalHold @db tid (fromIntegral sizeBeforeJoin + 1)
  memList <- getTeamMembersForFanout tid
  void $ addTeamMemberInternal tid (Just zusr) (Just zcon) nmem memList

-- This function is "unchecked" because there is no need to check for user binding (invite only).
uncheckedAddTeamMember ::
  forall db r.
  ( ( Member BrigAccess r,
      Member GundeckAccess r,
      Member (ErrorS 'TooManyTeamMembers) r,
      Member (Input (Local ())) r,
      Member (ErrorS 'TooManyTeamMembersOnTeamWithLegalhold) r,
      Member (Input Opts) r,
      Member (Input UTCTime) r,
      Member MemberStore r,
      Member LegalHoldStore r,
      Member P.TinyLog r,
      Member (TeamFeatureStore db) r,
      Member TeamNotificationStore r,
      Member TeamStore r
    ),
    FeaturePersistentConstraint db LegalholdConfig
  ) =>
  TeamId ->
  NewTeamMember ->
  Sem r ()
uncheckedAddTeamMember tid nmem = do
  mems <- getTeamMembersForFanout tid
  (TeamSize sizeBeforeJoin) <- E.getSize tid
  ensureNotTooLargeForLegalHold @db tid (fromIntegral sizeBeforeJoin + 1)
  (TeamSize sizeBeforeAdd) <- addTeamMemberInternal tid Nothing Nothing nmem mems
  billingUserIds <- Journal.getBillingUserIds tid $ Just $ newTeamMemberList (ntmNewTeamMember nmem : mems ^. teamMembers) (mems ^. teamMemberListType)
  Journal.teamUpdate tid (sizeBeforeAdd + 1) billingUserIds

uncheckedUpdateTeamMember ::
  forall r.
  ( Member BrigAccess r,
    Member (ErrorS 'TeamNotFound) r,
    Member (ErrorS 'TeamMemberNotFound) r,
    Member GundeckAccess r,
    Member (Input Opts) r,
    Member (Input UTCTime) r,
    Member P.TinyLog r,
    Member TeamStore r
  ) =>
  Maybe (Local UserId) ->
  Maybe ConnId ->
  TeamId ->
  NewTeamMember ->
  Sem r ()
uncheckedUpdateTeamMember mlzusr mZcon tid newMember = do
  let mZusr = tUnqualified <$> mlzusr
  let targetMember = ntmNewTeamMember newMember
  let targetId = targetMember ^. userId
      targetPermissions = targetMember ^. permissions
  P.debug $
    Log.field "targets" (toByteString targetId)
      . Log.field "action" (Log.val "Teams.updateTeamMember")

  team <- fmap tdTeam $ E.getTeam tid >>= noteS @'TeamNotFound

  previousMember <-
    E.getTeamMember tid targetId >>= noteS @'TeamMemberNotFound

  -- update target in Cassandra
  E.setTeamMemberPermissions (previousMember ^. permissions) tid targetId targetPermissions

  updatedMembers <- getTeamMembersForFanout tid
  updateJournal team updatedMembers
  updatePeers mZusr targetId targetMember targetPermissions updatedMembers
  where
    updateJournal :: Team -> TeamMemberList -> Sem r ()
    updateJournal team mems = do
      when (team ^. teamBinding == Binding) $ do
        (TeamSize size) <- E.getSize tid
        billingUserIds <- Journal.getBillingUserIds tid $ Just mems
        Journal.teamUpdate tid size billingUserIds

    updatePeers :: Maybe UserId -> UserId -> TeamMember -> Permissions -> TeamMemberList -> Sem r ()
    updatePeers zusr targetId targetMember targetPermissions updatedMembers = do
      -- inform members of the team about the change
      -- some (privileged) users will be informed about which change was applied
      let privileged = filter (`canSeePermsOf` targetMember) (updatedMembers ^. teamMembers)
          mkUpdate = EdMemberUpdate targetId
          privilegedUpdate = mkUpdate $ Just targetPermissions
          privilegedRecipients = membersToRecipients Nothing privileged
      now <- input
      let ePriv = newEvent tid now privilegedUpdate
      -- push to all members (user is privileged)
      let pushPriv = newPush (updatedMembers ^. teamMemberListType) zusr (TeamEvent ePriv) $ privilegedRecipients
      for_ pushPriv (\p -> E.push1 (p & pushConn .~ mZcon))

updateTeamMember ::
  forall r.
  ( Member BrigAccess r,
    Member (ErrorS 'AccessDenied) r,
    Member (ErrorS 'InvalidPermissions) r,
    Member (ErrorS 'TeamNotFound) r,
    Member (ErrorS 'TeamMemberNotFound) r,
    Member (ErrorS 'NotATeamMember) r,
    Member (ErrorS OperationDenied) r,
    Member GundeckAccess r,
    Member (Input Opts) r,
    Member (Input UTCTime) r,
    Member P.TinyLog r,
    Member TeamStore r
  ) =>
  Local UserId ->
  ConnId ->
  TeamId ->
  NewTeamMember ->
  Sem r ()
updateTeamMember lzusr zcon tid newMember = do
  let zusr = tUnqualified lzusr
  let targetMember = ntmNewTeamMember newMember
  let targetId = targetMember ^. userId
      targetPermissions = targetMember ^. permissions
  P.debug $
    Log.field "targets" (toByteString targetId)
      . Log.field "action" (Log.val "Teams.updateTeamMember")

  -- get the team and verify permissions
  user <-
    E.getTeamMember tid zusr
      >>= permissionCheck SetMemberPermissions

  -- user may not elevate permissions
  targetPermissions `ensureNotElevated` user
  previousMember <-
    E.getTeamMember tid targetId >>= noteS @'TeamMemberNotFound
  when
    ( downgradesOwner previousMember targetPermissions
        && not (canDowngradeOwner user previousMember)
    )
    $ throwS @'AccessDenied

  uncheckedUpdateTeamMember (Just lzusr) (Just zcon) tid newMember
  where
    canDowngradeOwner = canDeleteMember

    downgradesOwner :: TeamMember -> Permissions -> Bool
    downgradesOwner previousMember targetPermissions =
      permissionsRole (previousMember ^. permissions) == Just RoleOwner
        && permissionsRole targetPermissions /= Just RoleOwner

deleteTeamMember ::
  ( Member BrigAccess r,
    Member ConversationStore r,
    Member (Error AuthenticationError) r,
    Member (Error InvalidInput) r,
    Member (ErrorS 'AccessDenied) r,
    Member (ErrorS 'TeamMemberNotFound) r,
    Member (ErrorS 'TeamNotFound) r,
    Member (ErrorS 'NotATeamMember) r,
    Member (ErrorS OperationDenied) r,
    Member ExternalAccess r,
    Member (Input Opts) r,
    Member (Input UTCTime) r,
    Member GundeckAccess r,
    Member MemberStore r,
    Member TeamStore r,
    Member P.TinyLog r
  ) =>
  Local UserId ->
  ConnId ->
  TeamId ->
  UserId ->
  Public.TeamMemberDeleteData ->
  Sem r TeamMemberDeleteResult
deleteTeamMember lusr zcon tid remove body = deleteTeamMember' lusr zcon tid remove (Just body)

deleteNonBindingTeamMember ::
  ( Member BrigAccess r,
    Member ConversationStore r,
    Member (Error AuthenticationError) r,
    Member (Error InvalidInput) r,
    Member (ErrorS 'AccessDenied) r,
    Member (ErrorS 'TeamMemberNotFound) r,
    Member (ErrorS 'TeamNotFound) r,
    Member (ErrorS 'NotATeamMember) r,
    Member (ErrorS OperationDenied) r,
    Member ExternalAccess r,
    Member (Input Opts) r,
    Member (Input UTCTime) r,
    Member GundeckAccess r,
    Member MemberStore r,
    Member TeamStore r,
    Member P.TinyLog r
  ) =>
  Local UserId ->
  ConnId ->
  TeamId ->
  UserId ->
  Sem r TeamMemberDeleteResult
deleteNonBindingTeamMember lusr zcon tid remove = deleteTeamMember' lusr zcon tid remove Nothing

-- | 'TeamMemberDeleteData' is only required for binding teams
deleteTeamMember' ::
  ( Member BrigAccess r,
    Member ConversationStore r,
    Member (Error AuthenticationError) r,
    Member (Error InvalidInput) r,
    Member (ErrorS 'AccessDenied) r,
    Member (ErrorS 'TeamMemberNotFound) r,
    Member (ErrorS 'TeamNotFound) r,
    Member (ErrorS 'NotATeamMember) r,
    Member (ErrorS OperationDenied) r,
    Member ExternalAccess r,
    Member (Input Opts) r,
    Member (Input UTCTime) r,
    Member GundeckAccess r,
    Member MemberStore r,
    Member TeamStore r,
    Member P.TinyLog r
  ) =>
  Local UserId ->
  ConnId ->
  TeamId ->
  UserId ->
  Maybe Public.TeamMemberDeleteData ->
  Sem r TeamMemberDeleteResult
deleteTeamMember' lusr zcon tid remove mBody = do
  P.debug $
    Log.field "targets" (toByteString remove)
      . Log.field "action" (Log.val "Teams.deleteTeamMember")
  zusrMember <- E.getTeamMember tid (tUnqualified lusr)
  targetMember <- E.getTeamMember tid remove
  void $ permissionCheck RemoveTeamMember zusrMember
  do
    dm <- noteS @'NotATeamMember zusrMember
    tm <- noteS @'TeamMemberNotFound targetMember
    unless (canDeleteMember dm tm) $ throwS @'AccessDenied
  team <- fmap tdTeam $ E.getTeam tid >>= noteS @'TeamNotFound
  mems <- getTeamMembersForFanout tid
  if team ^. teamBinding == Binding && isJust targetMember
    then do
      body <- mBody & note (InvalidPayload "missing request body")
      ensureReAuthorised (tUnqualified lusr) (body ^. tmdAuthPassword) Nothing Nothing
      (TeamSize sizeBeforeDelete) <- E.getSize tid
      -- TeamSize is 'Natural' and subtracting from  0 is an error
      -- TeamSize could be reported as 0 if team members are added and removed very quickly,
      -- which happens in tests
      let sizeAfterDelete =
            if sizeBeforeDelete == 0
              then 0
              else sizeBeforeDelete - 1
      E.deleteUser remove
      billingUsers <- Journal.getBillingUserIds tid (Just mems)
      Journal.teamUpdate tid sizeAfterDelete $ filter (/= remove) billingUsers
      pure TeamMemberDeleteAccepted
    else do
      uncheckedDeleteTeamMember lusr (Just zcon) tid remove mems
      pure TeamMemberDeleteCompleted

-- This function is "unchecked" because it does not validate that the user has the `RemoveTeamMember` permission.
uncheckedDeleteTeamMember ::
  forall r.
  ( Member ConversationStore r,
    Member GundeckAccess r,
    Member ExternalAccess r,
    Member (Input UTCTime) r,
    Member MemberStore r,
    Member TeamStore r
  ) =>
  Local UserId ->
  Maybe ConnId ->
  TeamId ->
  UserId ->
  TeamMemberList ->
  Sem r ()
uncheckedDeleteTeamMember lusr zcon tid remove mems = do
  now <- input
  pushMemberLeaveEvent now
  E.deleteTeamMember tid remove
  removeFromConvsAndPushConvLeaveEvent now
  where
    -- notify all team members.
    pushMemberLeaveEvent :: UTCTime -> Sem r ()
    pushMemberLeaveEvent now = do
      let e = newEvent tid now (EdMemberLeave remove)
      let r =
            list1
              (userRecipient (tUnqualified lusr))
              (membersToRecipients (Just (tUnqualified lusr)) (mems ^. teamMembers))
      E.push1 $
        newPushLocal1 (mems ^. teamMemberListType) (tUnqualified lusr) (TeamEvent e) r & pushConn .~ zcon
    -- notify all conversation members not in this team.
    removeFromConvsAndPushConvLeaveEvent :: UTCTime -> Sem r ()
    removeFromConvsAndPushConvLeaveEvent now = do
      -- This may not make sense if that list has been truncated. In such cases, we still want to
      -- remove the user from conversations but never send out any events. We assume that clients
      -- handle nicely these missing events, regardless of whether they are in the same team or not
      let tmids = Set.fromList $ map (view userId) (mems ^. teamMembers)
      let edata = Conv.EdMembersLeave (Conv.QualifiedUserIdList [tUntagged (qualifyAs lusr remove)])
      cc <- E.getTeamConversations tid
      for_ cc $ \c ->
        E.getConversation (c ^. conversationId) >>= \conv ->
          for_ conv $ \dc -> when (remove `isMember` Data.convLocalMembers dc) $ do
            E.deleteMembers (c ^. conversationId) (UserList [remove] [])
            -- If the list was truncated, then the tmids list is incomplete so we simply drop these events
            unless (mems ^. teamMemberListType == ListTruncated) $
              pushEvent tmids edata now dc
    pushEvent :: Set UserId -> Conv.EventData -> UTCTime -> Data.Conversation -> Sem r ()
    pushEvent exceptTo edata now dc = do
      let qconvId = tUntagged $ qualifyAs lusr (Data.convId dc)
      let (bots, users) = localBotsAndUsers (Data.convLocalMembers dc)
      let x = filter (\m -> not (Conv.lmId m `Set.member` exceptTo)) users
      let y = Conv.Event qconvId Nothing (tUntagged lusr) now edata
      for_ (newPushLocal (mems ^. teamMemberListType) (tUnqualified lusr) (ConvEvent y) (recipient <$> x)) $ \p ->
        E.push1 $ p & pushConn .~ zcon
      E.deliverAsync (bots `zip` repeat y)

getTeamConversations ::
  ( Member (ErrorS 'NotATeamMember) r,
    Member (ErrorS OperationDenied) r,
    Member TeamStore r
  ) =>
  UserId ->
  TeamId ->
  Sem r Public.TeamConversationList
getTeamConversations zusr tid = do
  tm <-
    E.getTeamMember tid zusr
      >>= noteS @'NotATeamMember
  unless (tm `hasPermission` GetTeamConversations) $
    throwS @OperationDenied
  Public.newTeamConversationList <$> E.getTeamConversations tid

getTeamConversation ::
  ( Member (ErrorS 'ConvNotFound) r,
    Member (ErrorS 'NotATeamMember) r,
    Member (ErrorS OperationDenied) r,
    Member TeamStore r
  ) =>
  UserId ->
  TeamId ->
  ConvId ->
  Sem r Public.TeamConversation
getTeamConversation zusr tid cid = do
  tm <-
    E.getTeamMember tid zusr
      >>= noteS @'NotATeamMember
  unless (tm `hasPermission` GetTeamConversations) $
    throwS @OperationDenied
  E.getTeamConversation tid cid
    >>= noteS @'ConvNotFound

deleteTeamConversation ::
<<<<<<< HEAD
  ( ( Member BrigAccess r,
      Member CodeStore r,
      Member ConversationStore r,
      Member (Error FederationError) r,
      Member (Error InvalidInput) r,
      Member (ErrorS 'ConvNotFound) r,
      Member (ErrorS 'InvalidOperation) r,
      Member (ErrorS 'NotATeamMember) r,
      Member (ErrorS ('ActionDenied 'DeleteConversation)) r,
      Member MemberStore r,
      Member ProposalStore r,
      Member ExternalAccess r,
      Member FederatorAccess r,
      Member GundeckAccess r,
      Member (Input Env) r,
      Member (Input UTCTime) r,
      Member SubConversationStore r,
      Member TeamStore r
    ),
    CallsFed 'Galley "on-conversation-updated",
    CallsFed 'Galley "on-new-remote-conversation",
    CallsFed 'Galley "on-new-remote-subconversation",
    CallsFed 'Galley "on-delete-mls-conversation"
=======
  ( Member CodeStore r,
    Member ConversationStore r,
    Member (Error FederationError) r,
    Member (ErrorS 'ConvNotFound) r,
    Member (ErrorS 'InvalidOperation) r,
    Member (ErrorS 'NotATeamMember) r,
    Member (ErrorS ('ActionDenied 'DeleteConversation)) r,
    Member ExternalAccess r,
    Member FederatorAccess r,
    Member GundeckAccess r,
    Member (Input UTCTime) r,
    Member TeamStore r
>>>>>>> 17c81f8c
  ) =>
  Local UserId ->
  ConnId ->
  TeamId ->
  ConvId ->
  Sem r ()
deleteTeamConversation lusr zcon _tid cid = do
  let lconv = qualifyAs lusr cid
  void $ API.deleteLocalConversation lusr zcon lconv

getSearchVisibility ::
  ( Member (ErrorS 'NotATeamMember) r,
    Member (ErrorS OperationDenied) r,
    Member SearchVisibilityStore r,
    Member TeamStore r
  ) =>
  Local UserId ->
  TeamId ->
  Sem r TeamSearchVisibilityView
getSearchVisibility luid tid = do
  zusrMembership <- E.getTeamMember tid (tUnqualified luid)
  void $ permissionCheck ViewTeamSearchVisibility zusrMembership
  getSearchVisibilityInternal tid

setSearchVisibility ::
  forall r.
  ( Member (ErrorS 'NotATeamMember) r,
    Member (ErrorS OperationDenied) r,
    Member (ErrorS 'TeamSearchVisibilityNotEnabled) r,
    Member SearchVisibilityStore r,
    Member TeamStore r
  ) =>
  (TeamId -> Sem r Bool) ->
  Local UserId ->
  TeamId ->
  Public.TeamSearchVisibilityView ->
  Sem r ()
setSearchVisibility availableForTeam luid tid req = do
  zusrMembership <- E.getTeamMember tid (tUnqualified luid)
  void $ permissionCheck ChangeTeamSearchVisibility zusrMembership
  setSearchVisibilityInternal availableForTeam tid req

-- Internal -----------------------------------------------------------------

-- | Invoke the given continuation 'k' with a list of team IDs
-- which are looked up based on:
--
-- * just limited by size
-- * an (exclusive) starting point (team ID) and size
-- * a list of team IDs
--
-- The last case returns those team IDs which have an associated
-- user. Additionally 'k' is passed in a 'hasMore' indication (which is
-- always false if the third lookup-case is used).
--
-- FUTUREWORK: avoid CPS
withTeamIds ::
  (Member TeamStore r, Member (ListItems LegacyPaging TeamId) r) =>
  UserId ->
  Maybe (Either (Range 1 32 (List TeamId)) TeamId) ->
  Range 1 100 Int32 ->
  (Bool -> [TeamId] -> Sem r a) ->
  Sem r a
withTeamIds usr range size k = case range of
  Nothing -> do
    r <- E.listItems usr Nothing (rcast size)
    k (resultSetType r == ResultSetTruncated) (resultSetResult r)
  Just (Right c) -> do
    r <- E.listItems usr (Just c) (rcast size)
    k (resultSetType r == ResultSetTruncated) (resultSetResult r)
  Just (Left (fromRange -> cc)) -> do
    ids <- E.selectTeams usr (Data.ByteString.Conversion.fromList cc)
    k False ids
{-# INLINE withTeamIds #-}

ensureUnboundUsers ::
  ( Member (ErrorS 'UserBindingExists) r,
    Member TeamStore r
  ) =>
  [UserId] ->
  Sem r ()
ensureUnboundUsers uids = do
  -- We check only 1 team because, by definition, users in binding teams
  -- can only be part of one team.
  teams <- Map.elems <$> E.getUsersTeams uids
  binds <- E.getTeamsBindings teams
  when (Binding `elem` binds) $
    throwS @'UserBindingExists

ensureNonBindingTeam ::
  ( Member (ErrorS 'TeamNotFound) r,
    Member (ErrorS 'NoAddToBinding) r,
    Member TeamStore r
  ) =>
  TeamId ->
  Sem r ()
ensureNonBindingTeam tid = do
  team <- noteS @'TeamNotFound =<< E.getTeam tid
  when (tdTeam team ^. teamBinding == Binding) $
    throwS @'NoAddToBinding

-- ensure that the permissions are not "greater" than the user's copy permissions
-- this is used to ensure users cannot "elevate" permissions
ensureNotElevated :: Member (ErrorS 'InvalidPermissions) r => Permissions -> TeamMember -> Sem r ()
ensureNotElevated targetPermissions member =
  unless
    ( (targetPermissions ^. self)
        `Set.isSubsetOf` (member ^. permissions . copy)
    )
    $ throwS @'InvalidPermissions

ensureNotTooLarge ::
  ( Member BrigAccess r,
    Member (ErrorS 'TooManyTeamMembers) r,
    Member (Input Opts) r
  ) =>
  TeamId ->
  Sem r TeamSize
ensureNotTooLarge tid = do
  o <- input
  (TeamSize size) <- E.getSize tid
  unless (size < fromIntegral (o ^. optSettings . setMaxTeamSize)) $
    throwS @'TooManyTeamMembers
  pure $ TeamSize size

-- | Ensure that a team doesn't exceed the member count limit for the LegalHold
-- feature. A team with more members than the fanout limit is too large, because
-- the fanout limit would prevent turning LegalHold feature _off_ again (for
-- details see 'Galley.API.LegalHold.removeSettings').
--
-- If LegalHold is configured for whitelisted teams only we consider the team
-- size unlimited, because we make the assumption that these teams won't turn
-- LegalHold off after activation.
--  FUTUREWORK: Find a way around the fanout limit.
ensureNotTooLargeForLegalHold ::
  forall db r.
  ( ( Member LegalHoldStore r,
      Member TeamStore r,
      Member (TeamFeatureStore db) r,
      Member (ErrorS 'TooManyTeamMembersOnTeamWithLegalhold) r
    ),
    FeaturePersistentConstraint db LegalholdConfig
  ) =>
  TeamId ->
  Int ->
  Sem r ()
ensureNotTooLargeForLegalHold tid teamSize =
  whenM (isLegalHoldEnabledForTeam @db tid) $
    unlessM (teamSizeBelowLimit teamSize) $
      throwS @'TooManyTeamMembersOnTeamWithLegalhold

ensureNotTooLargeToActivateLegalHold ::
  ( Member BrigAccess r,
    Member (ErrorS 'CannotEnableLegalHoldServiceLargeTeam) r,
    Member TeamStore r
  ) =>
  TeamId ->
  Sem r ()
ensureNotTooLargeToActivateLegalHold tid = do
  (TeamSize teamSize) <- E.getSize tid
  unlessM (teamSizeBelowLimit (fromIntegral teamSize)) $
    throwS @'CannotEnableLegalHoldServiceLargeTeam

teamSizeBelowLimit :: Member TeamStore r => Int -> Sem r Bool
teamSizeBelowLimit teamSize = do
  limit <- fromIntegral . fromRange <$> E.fanoutLimit
  let withinLimit = teamSize <= limit
  E.getLegalHoldFlag >>= \case
    FeatureLegalHoldDisabledPermanently -> pure withinLimit
    FeatureLegalHoldDisabledByDefault -> pure withinLimit
    FeatureLegalHoldWhitelistTeamsAndImplicitConsent ->
      -- unlimited, see docs of 'ensureNotTooLargeForLegalHold'
      pure True

addTeamMemberInternal ::
  ( Member BrigAccess r,
    Member (ErrorS 'TooManyTeamMembers) r,
    Member GundeckAccess r,
    Member (Input Opts) r,
    Member (Input UTCTime) r,
    Member TeamNotificationStore r,
    Member TeamStore r,
    Member P.TinyLog r
  ) =>
  TeamId ->
  Maybe UserId ->
  Maybe ConnId ->
  NewTeamMember ->
  TeamMemberList ->
  Sem r TeamSize
addTeamMemberInternal tid origin originConn (ntmNewTeamMember -> new) memList = do
  P.debug $
    Log.field "targets" (toByteString (new ^. userId))
      . Log.field "action" (Log.val "Teams.addTeamMemberInternal")
  sizeBeforeAdd <- ensureNotTooLarge tid
  E.createTeamMember tid new
  now <- input
  let e = newEvent tid now (EdMemberJoin (new ^. userId))
  E.push1 $
    newPushLocal1 (memList ^. teamMemberListType) (new ^. userId) (TeamEvent e) (recipients origin new) & pushConn .~ originConn
  APITeamQueue.pushTeamEvent tid e
  pure sizeBeforeAdd
  where
    recipients (Just o) n =
      list1
        (userRecipient o)
        (membersToRecipients (Just o) (n : memList ^. teamMembers))
    recipients Nothing n =
      list1
        (userRecipient (n ^. userId))
        (membersToRecipients Nothing (memList ^. teamMembers))

finishCreateTeam ::
  ( Member GundeckAccess r,
    Member (Input UTCTime) r,
    Member TeamStore r
  ) =>
  Team ->
  TeamMember ->
  [TeamMember] ->
  Maybe ConnId ->
  Sem r ()
finishCreateTeam team owner others zcon = do
  let zusr = owner ^. userId
  for_ (owner : others) $
    E.createTeamMember (team ^. teamId)
  now <- input
  let e = newEvent (team ^. teamId) now (EdTeamCreate team)
  let r = membersToRecipients Nothing others
  E.push1 $ newPushLocal1 ListComplete zusr (TeamEvent e) (list1 (userRecipient zusr) r) & pushConn .~ zcon

getBindingTeamIdH ::
  ( Member (ErrorS 'TeamNotFound) r,
    Member (ErrorS 'NonBindingTeam) r,
    Member TeamStore r
  ) =>
  UserId ->
  Sem r Response
getBindingTeamIdH = fmap json . E.lookupBindingTeam

getBindingTeamMembersH ::
  ( Member (ErrorS 'TeamNotFound) r,
    Member (ErrorS 'NonBindingTeam) r,
    Member TeamStore r
  ) =>
  UserId ->
  Sem r Response
getBindingTeamMembersH = fmap json . getBindingTeamMembers

getBindingTeamMembers ::
  ( Member (ErrorS 'TeamNotFound) r,
    Member (ErrorS 'NonBindingTeam) r,
    Member TeamStore r
  ) =>
  UserId ->
  Sem r TeamMemberList
getBindingTeamMembers zusr = do
  tid <- E.lookupBindingTeam zusr
  getTeamMembersForFanout tid

-- This could be extended for more checks, for now we test only legalhold
--
-- Brig's `POST /register` endpoint throws the errors returned by this endpoint
-- verbatim.
--
-- FUTUREWORK: When this enpoint gets Servantified, it should have a more
-- precise list of errors, LegalHoldError is too wide, currently this can
-- actaully only error with TooManyTeamMembersOnTeamWithLegalhold. Once we have
-- a more precise list of errors and the endpoint is servantified, we can use
-- those to enrich 'Wire.API.User.RegisterError' and ensure that these errors
-- also show up in swagger. Currently, the error returned by this endpoint is
-- thrown in IO, we could then refactor that to be thrown in `ExceptT
-- RegisterError`.
canUserJoinTeam ::
  forall db r.
  ( ( Member BrigAccess r,
      Member LegalHoldStore r,
      Member TeamStore r,
      Member (TeamFeatureStore db) r,
      Member (ErrorS 'TooManyTeamMembersOnTeamWithLegalhold) r
    ),
    FeaturePersistentConstraint db LegalholdConfig
  ) =>
  TeamId ->
  Sem r ()
canUserJoinTeam tid = do
  lhEnabled <- isLegalHoldEnabledForTeam @db tid
  when lhEnabled $ do
    (TeamSize sizeBeforeJoin) <- E.getSize tid
    ensureNotTooLargeForLegalHold @db tid (fromIntegral sizeBeforeJoin + 1)

-- | Modify and get visibility type for a team (internal, no user permission checks)
getSearchVisibilityInternal ::
  Member SearchVisibilityStore r =>
  TeamId ->
  Sem r TeamSearchVisibilityView
getSearchVisibilityInternal =
  fmap TeamSearchVisibilityView
    . SearchVisibilityData.getSearchVisibility

setSearchVisibilityInternal ::
  forall r.
  ( Member (ErrorS 'TeamSearchVisibilityNotEnabled) r,
    Member SearchVisibilityStore r
  ) =>
  (TeamId -> Sem r Bool) ->
  TeamId ->
  TeamSearchVisibilityView ->
  Sem r ()
setSearchVisibilityInternal availableForTeam tid (TeamSearchVisibilityView searchVisibility) = do
  unlessM (availableForTeam tid) $
    throwS @'TeamSearchVisibilityNotEnabled
  SearchVisibilityData.setSearchVisibility tid searchVisibility

userIsTeamOwner ::
  ( Member (ErrorS 'TeamMemberNotFound) r,
    Member (ErrorS 'AccessDenied) r,
    Member (ErrorS 'NotATeamMember) r,
    Member (Input (Local ())) r,
    Member TeamStore r
  ) =>
  TeamId ->
  UserId ->
  Sem r ()
userIsTeamOwner tid uid = do
  asking <- qualifyLocal uid
  mem <- getTeamMember asking tid uid
  unless (isTeamOwner mem) $ throwS @'AccessDenied

-- Queues a team for async deletion
queueTeamDeletion ::
  ( Member (ErrorS 'DeleteQueueFull) r,
    Member (Queue DeleteItem) r
  ) =>
  TeamId ->
  UserId ->
  Maybe ConnId ->
  Sem r ()
queueTeamDeletion tid zusr zcon = do
  ok <- E.tryPush (TeamItem tid zusr zcon)
  unless ok $ throwS @'DeleteQueueFull<|MERGE_RESOLUTION|>--- conflicted
+++ resolved
@@ -1090,44 +1090,22 @@
     >>= noteS @'ConvNotFound
 
 deleteTeamConversation ::
-<<<<<<< HEAD
-  ( ( Member BrigAccess r,
-      Member CodeStore r,
-      Member ConversationStore r,
-      Member (Error FederationError) r,
-      Member (Error InvalidInput) r,
-      Member (ErrorS 'ConvNotFound) r,
-      Member (ErrorS 'InvalidOperation) r,
-      Member (ErrorS 'NotATeamMember) r,
-      Member (ErrorS ('ActionDenied 'DeleteConversation)) r,
-      Member MemberStore r,
-      Member ProposalStore r,
-      Member ExternalAccess r,
-      Member FederatorAccess r,
-      Member GundeckAccess r,
-      Member (Input Env) r,
-      Member (Input UTCTime) r,
-      Member SubConversationStore r,
-      Member TeamStore r
-    ),
-    CallsFed 'Galley "on-conversation-updated",
-    CallsFed 'Galley "on-new-remote-conversation",
-    CallsFed 'Galley "on-new-remote-subconversation",
-    CallsFed 'Galley "on-delete-mls-conversation"
-=======
-  ( Member CodeStore r,
+  ( Member BrigAccess r,
+    Member CodeStore r,
     Member ConversationStore r,
     Member (Error FederationError) r,
     Member (ErrorS 'ConvNotFound) r,
     Member (ErrorS 'InvalidOperation) r,
     Member (ErrorS 'NotATeamMember) r,
     Member (ErrorS ('ActionDenied 'DeleteConversation)) r,
+    Member MemberStore r,
+    Member ProposalStore r,
     Member ExternalAccess r,
     Member FederatorAccess r,
     Member GundeckAccess r,
     Member (Input UTCTime) r,
-    Member TeamStore r
->>>>>>> 17c81f8c
+    Member SubConversationStore r,
+    Member TeamStore r
   ) =>
   Local UserId ->
   ConnId ->

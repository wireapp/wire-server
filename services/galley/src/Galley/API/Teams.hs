--- conflicted
+++ resolved
@@ -746,24 +746,6 @@
 
 -- This function is "unchecked" because there is no need to check for user binding (invite only).
 uncheckedAddTeamMember ::
-<<<<<<< HEAD
-  forall db r.
-  ( ( Member BrigAccess r,
-      Member GundeckAccess r,
-      Member (ErrorS 'TooManyTeamMembers) r,
-      Member (Input (Local ())) r,
-      Member (ErrorS 'TooManyTeamMembersOnTeamWithLegalhold) r,
-      Member (Input Opts) r,
-      Member (Input UTCTime) r,
-      Member MemberStore r,
-      Member LegalHoldStore r,
-      Member P.TinyLog r,
-      Member (TeamFeatureStore db) r,
-      Member TeamNotificationStore r,
-      Member TeamStore r
-    ),
-    FeaturePersistentConstraint db LegalholdConfig
-=======
   forall r.
   ( Member BrigAccess r,
     Member GundeckAccess r,
@@ -776,7 +758,6 @@
     Member TeamFeatureStore r,
     Member TeamNotificationStore r,
     Member TeamStore r
->>>>>>> f657ae33
   ) =>
   TeamId ->
   NewTeamMember ->
@@ -1255,21 +1236,11 @@
 -- LegalHold off after activation.
 --  FUTUREWORK: Find a way around the fanout limit.
 ensureNotTooLargeForLegalHold ::
-<<<<<<< HEAD
-  forall db r.
-  ( ( Member LegalHoldStore r,
-      Member TeamStore r,
-      Member (TeamFeatureStore db) r,
-      Member (ErrorS 'TooManyTeamMembersOnTeamWithLegalhold) r
-    ),
-    FeaturePersistentConstraint db LegalholdConfig
-=======
   forall r.
   ( Member LegalHoldStore r,
     Member TeamStore r,
     Member TeamFeatureStore r,
     Member (ErrorS 'TooManyTeamMembersOnTeamWithLegalhold) r
->>>>>>> f657ae33
   ) =>
   TeamId ->
   Int ->
@@ -1402,23 +1373,12 @@
 -- thrown in IO, we could then refactor that to be thrown in `ExceptT
 -- RegisterError`.
 canUserJoinTeam ::
-<<<<<<< HEAD
-  forall db r.
-  ( ( Member BrigAccess r,
-      Member LegalHoldStore r,
-      Member TeamStore r,
-      Member (TeamFeatureStore db) r,
-      Member (ErrorS 'TooManyTeamMembersOnTeamWithLegalhold) r
-    ),
-    FeaturePersistentConstraint db LegalholdConfig
-=======
   forall r.
   ( Member BrigAccess r,
     Member LegalHoldStore r,
     Member TeamStore r,
     Member TeamFeatureStore r,
     Member (ErrorS 'TooManyTeamMembersOnTeamWithLegalhold) r
->>>>>>> f657ae33
   ) =>
   TeamId ->
   Sem r ()

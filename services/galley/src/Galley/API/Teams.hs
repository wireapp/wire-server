-- This file is part of the Wire Server implementation.
--
-- Copyright (C) 2022 Wire Swiss GmbH <opensource@wire.com>
--
-- This program is free software: you can redistribute it and/or modify it under
-- the terms of the GNU Affero General Public License as published by the Free
-- Software Foundation, either version 3 of the License, or (at your option) any
-- later version.
--
-- This program is distributed in the hope that it will be useful, but WITHOUT
-- ANY WARRANTY; without even the implied warranty of MERCHANTABILITY or FITNESS
-- FOR A PARTICULAR PURPOSE. See the GNU Affero General Public License for more
-- details.
--
-- You should have received a copy of the GNU Affero General Public License along
-- with this program. If not, see <https://www.gnu.org/licenses/>.
{-# LANGUAGE LambdaCase #-}

module Galley.API.Teams
  ( createBindingTeam,
    createNonBindingTeamH,
    updateTeamH,
    updateTeamStatus,
    getTeamH,
    getTeamInternalH,
    getTeamNameInternalH,
    getBindingTeamIdH,
    getBindingTeamMembersH,
    getManyTeams,
    deleteTeam,
    uncheckedDeleteTeam,
    addTeamMember,
    getTeamConversationRoles,
    getTeamMembers,
    getTeamMembersCSV,
    bulkGetTeamMembers,
    getTeamMember,
    deleteTeamMember,
    deleteNonBindingTeamMember,
    updateTeamMember,
    getTeamConversations,
    getTeamConversation,
    deleteTeamConversation,
    getSearchVisibility,
    setSearchVisibility,
    getSearchVisibilityInternal,
    setSearchVisibilityInternal,
    uncheckedAddTeamMember,
    uncheckedGetTeamMember,
    uncheckedGetTeamMembersH,
    uncheckedDeleteTeamMember,
    uncheckedUpdateTeamMember,
    userIsTeamOwner,
    canUserJoinTeam,
    ensureNotTooLargeForLegalHold,
    ensureNotTooLargeToActivateLegalHold,
    internalDeleteBindingTeam,
  )
where

import Brig.Types.Intra (accountUser)
import Brig.Types.Team (TeamSize (..))
import Cassandra (PageWithState (pwsResults), pwsHasMore)
import Cassandra qualified as C
import Control.Lens
import Data.ByteString.Builder (lazyByteString)
import Data.ByteString.Conversion (List, toByteString)
import Data.ByteString.Conversion qualified
import Data.ByteString.Lazy qualified as LBS
import Data.CaseInsensitive qualified as CI
import Data.Csv (EncodeOptions (..), Quoting (QuoteAll), encodeDefaultOrderedByNameWith)
import Data.Handle qualified as Handle
import Data.Id
import Data.LegalHold qualified as LH
import Data.List.Extra qualified as List
import Data.List1 (list1)
import Data.Map qualified as Map
import Data.Map.Strict qualified as M
import Data.Misc (HttpsUrl, mkHttpsUrl)
import Data.Proxy
import Data.Qualified
import Data.Range as Range
import Data.Set qualified as Set
import Data.Time.Clock (UTCTime)
import Galley.API.Error as Galley
import Galley.API.LegalHold.Team
import Galley.API.Teams.Notifications qualified as APITeamQueue
import Galley.API.Update qualified as API
import Galley.API.Util
import Galley.App
import Galley.Data.Conversation qualified as Data
import Galley.Data.Services (BotMember)
import Galley.Effects
import Galley.Effects.BrigAccess qualified as E
import Galley.Effects.ConversationStore qualified as E
import Galley.Effects.ExternalAccess qualified as E
import Galley.Effects.GundeckAccess qualified as E
import Galley.Effects.LegalHoldStore qualified as Data
import Galley.Effects.ListItems qualified as E
import Galley.Effects.MemberStore qualified as E
import Galley.Effects.Queue qualified as E
import Galley.Effects.SearchVisibilityStore qualified as SearchVisibilityData
import Galley.Effects.SparAccess qualified as Spar
import Galley.Effects.TeamMemberStore qualified as E
import Galley.Effects.TeamStore qualified as E
import Galley.Intra.Journal qualified as Journal
import Galley.Intra.Push
import Galley.Options
import Galley.Types.Conversations.Members qualified as Conv
import Galley.Types.Teams
import Galley.Types.UserList
import Imports hiding (forkIO)
import Network.Wai
import Network.Wai.Utilities hiding (Error)
import Polysemy
import Polysemy.Error
import Polysemy.Final
import Polysemy.Input
import Polysemy.Output
import Polysemy.TinyLog qualified as P
import SAML2.WebSSO qualified as SAML
import System.Logger (Msg)
import System.Logger.Class qualified as Log
import Wire.API.Conversation.Role (Action (DeleteConversation), wireConvRoles)
import Wire.API.Conversation.Role qualified as Public
import Wire.API.Error
import Wire.API.Error.Galley
import Wire.API.Event.Conversation qualified as Conv
import Wire.API.Event.Team
import Wire.API.Federation.Error
import Wire.API.Message qualified as Conv
import Wire.API.Routes.Internal.Galley.TeamsIntra
import Wire.API.Routes.MultiTablePaging (MultiTablePage (MultiTablePage), MultiTablePagingState (mtpsState))
import Wire.API.Routes.Public.Galley.TeamMember
import Wire.API.Team
import Wire.API.Team qualified as Public
import Wire.API.Team.Conversation
import Wire.API.Team.Conversation qualified as Public
import Wire.API.Team.Export (TeamExportUser (..))
import Wire.API.Team.Member
import Wire.API.Team.Member qualified as M
import Wire.API.Team.Member qualified as Public
import Wire.API.Team.Permission (Perm (..), Permissions (..), SPerm (..), copy, fullPermissions, self)
import Wire.API.Team.Role
import Wire.API.Team.SearchVisibility
import Wire.API.Team.SearchVisibility qualified as Public
import Wire.API.User (ScimUserInfo (..), User, UserIdList, UserSSOId (UserScimExternalId), userSCIMExternalId, userSSOId)
import Wire.API.User qualified as U
import Wire.API.User.Identity (UserSSOId (UserSSOId))
import Wire.API.User.RichInfo (RichInfo)
import Wire.Sem.Paging qualified as E
import Wire.Sem.Paging.Cassandra

getTeamH ::
  forall r.
  (Member (ErrorS 'TeamNotFound) r, Member (Queue DeleteItem) r, Member TeamStore r) =>
  UserId ->
  TeamId ->
  Sem r Public.Team
getTeamH zusr tid =
  maybe (throwS @'TeamNotFound) pure =<< lookupTeam zusr tid

getTeamInternalH ::
  ( Member (ErrorS 'TeamNotFound) r,
    Member TeamStore r
  ) =>
  TeamId ->
  Sem r TeamData
getTeamInternalH tid =
  E.getTeam tid >>= noteS @'TeamNotFound

getTeamNameInternalH ::
  ( Member (ErrorS 'TeamNotFound) r,
    Member TeamStore r
  ) =>
  TeamId ->
  Sem r TeamName
getTeamNameInternalH tid =
  getTeamNameInternal tid >>= noteS @'TeamNotFound

getTeamNameInternal :: Member TeamStore r => TeamId -> Sem r (Maybe TeamName)
getTeamNameInternal = fmap (fmap TeamName) . E.getTeamName

-- | DEPRECATED.
--
-- The endpoint was designed to query non-binding teams. However, non-binding teams is a feature
-- that has never been adopted by clients, but the endpoint also returns the binding team of a user and it is
-- possible that this is being used by a client, even though unlikely.
--
-- The following functionality has been changed: query parameters will be ignored, which has the effect
-- that regardless of the parameters the response will always contain the binding team of the user if
-- it exists. Even though they are ignored, the use of query parameters will not result in an error.
--
-- (If you want to be pedantic, the `size` parameter is still honored: its allowed range is
-- between 1 and 100, and that will always be an upper bound of the result set of size 0 or
-- one.)
getManyTeams ::
  ( Member TeamStore r,
    Member (Queue DeleteItem) r,
    Member (ListItems LegacyPaging TeamId) r
  ) =>
  UserId ->
  Sem r Public.TeamList
getManyTeams zusr =
  withTeamIds zusr Nothing (toRange (Proxy @100)) $ \more ids -> do
    teams <- mapM (lookupTeam zusr) ids
    pure (Public.newTeamList (catMaybes teams) more)

lookupTeam ::
  ( Member TeamStore r,
    Member (Queue DeleteItem) r
  ) =>
  UserId ->
  TeamId ->
  Sem r (Maybe Public.Team)
lookupTeam zusr tid = do
  tm <- E.getTeamMember tid zusr
  if isJust tm
    then do
      t <- E.getTeam tid
      when (Just PendingDelete == (tdStatus <$> t)) $ do
        void $ E.tryPush (TeamItem tid zusr Nothing)
      pure (tdTeam <$> t)
    else pure Nothing

createNonBindingTeamH ::
  forall r.
  ( Member BrigAccess r,
    Member (ErrorS 'UserBindingExists) r,
    Member (ErrorS 'NotConnected) r,
    Member GundeckAccess r,
    Member (Input UTCTime) r,
    Member P.TinyLog r,
    Member TeamStore r
  ) =>
  UserId ->
  ConnId ->
  Public.NonBindingNewTeam ->
  Sem r TeamId
createNonBindingTeamH zusr zcon (Public.NonBindingNewTeam body) = do
  let owner = Public.mkTeamMember zusr fullPermissions Nothing LH.defUserLegalHoldStatus
  let others =
        filter ((zusr /=) . view userId)
          . maybe [] fromRange
          $ body ^. newTeamMembers
  let zothers = map (view userId) others
  ensureUnboundUsers (zusr : zothers)
  ensureConnectedToLocals zusr zothers
  P.debug $
    Log.field "targets" (toByteString . show $ toByteString <$> zothers)
      . Log.field "action" (Log.val "Teams.createNonBindingTeam")
  team <-
    E.createTeam
      Nothing
      zusr
      (body ^. newTeamName)
      (body ^. newTeamIcon)
      (body ^. newTeamIconKey)
      NonBinding
  finishCreateTeam team owner others (Just zcon)
  pure (team ^. teamId)

createBindingTeam ::
  ( Member GundeckAccess r,
    Member (Input UTCTime) r,
    Member TeamStore r
  ) =>
  TeamId ->
  UserId ->
  BindingNewTeam ->
  Sem r TeamId
createBindingTeam tid zusr (BindingNewTeam body) = do
  let owner = Public.mkTeamMember zusr fullPermissions Nothing LH.defUserLegalHoldStatus
  team <-
    E.createTeam (Just tid) zusr (body ^. newTeamName) (body ^. newTeamIcon) (body ^. newTeamIconKey) Binding
  finishCreateTeam team owner [] Nothing
  pure tid

updateTeamStatus ::
  ( Member BrigAccess r,
    Member (ErrorS 'InvalidTeamStatusUpdate) r,
    Member (ErrorS 'TeamNotFound) r,
    Member (Input UTCTime) r,
    Member TeamStore r
  ) =>
  TeamId ->
  TeamStatusUpdate ->
  Sem r ()
updateTeamStatus tid (TeamStatusUpdate newStatus cur) = do
  oldStatus <- fmap tdStatus $ E.getTeam tid >>= noteS @'TeamNotFound
  valid <- validateTransition (oldStatus, newStatus)
  when valid $ do
    runJournal newStatus cur
    E.setTeamStatus tid newStatus
  where
    runJournal Suspended _ = Journal.teamSuspend tid
    runJournal Active c = do
      teamCreationTime <- E.getTeamCreationTime tid
      -- When teams are created, they are activated immediately. In this situation, Brig will
      -- most likely report team size as 0 due to ES taking some time to index the team creator.
      -- This is also very difficult to test, so is not tested.
      (TeamSize possiblyStaleSize) <- E.getSize tid
      let size =
            if possiblyStaleSize == 0
              then 1
              else possiblyStaleSize
      Journal.teamActivate tid size c teamCreationTime
    runJournal _ _ = throwS @'InvalidTeamStatusUpdate
    validateTransition :: Member (ErrorS 'InvalidTeamStatusUpdate) r => (TeamStatus, TeamStatus) -> Sem r Bool
    validateTransition = \case
      (PendingActive, Active) -> pure True
      (Active, Active) -> pure False
      (Active, Suspended) -> pure True
      (Suspended, Active) -> pure True
      (Suspended, Suspended) -> pure False
      (_, _) -> throwS @'InvalidTeamStatusUpdate

updateTeamH ::
  ( Member (ErrorS 'NotATeamMember) r,
    Member (ErrorS ('MissingPermission ('Just 'SetTeamData))) r,
    Member GundeckAccess r,
    Member (Input UTCTime) r,
    Member TeamStore r
  ) =>
  UserId ->
  ConnId ->
  TeamId ->
  Public.TeamUpdateData ->
  Sem r ()
updateTeamH zusr zcon tid updateData = do
  zusrMembership <- E.getTeamMember tid zusr
  void $ permissionCheckS SSetTeamData zusrMembership
  E.setTeamData tid updateData
  now <- input
  memList <- getTeamMembersForFanout tid
  let e = newEvent tid now (EdTeamUpdate updateData)
  let r = list1 (userRecipient zusr) (membersToRecipients (Just zusr) (memList ^. teamMembers))
  E.push1 $ newPushLocal1 (memList ^. teamMemberListType) zusr (TeamEvent e) r & pushConn ?~ zcon

deleteTeam ::
  forall r.
  ( Member BrigAccess r,
    Member (Error AuthenticationError) r,
    Member (ErrorS 'DeleteQueueFull) r,
    Member (ErrorS 'NotATeamMember) r,
    Member (ErrorS OperationDenied) r,
    Member (ErrorS 'TeamNotFound) r,
    Member (Queue DeleteItem) r,
    Member TeamStore r
  ) =>
  UserId ->
  ConnId ->
  TeamId ->
  Public.TeamDeleteData ->
  Sem r ()
deleteTeam zusr zcon tid body = do
  team <- E.getTeam tid >>= noteS @'TeamNotFound
  case tdStatus team of
    Deleted -> throwS @'TeamNotFound
    PendingDelete ->
      queueTeamDeletion tid zusr (Just zcon)
    _ -> do
      checkPermissions team
      queueTeamDeletion tid zusr (Just zcon)
  where
    checkPermissions team = do
      void $ permissionCheck DeleteTeam =<< E.getTeamMember tid zusr
      when (tdTeam team ^. teamBinding == Binding) $ do
        ensureReAuthorised zusr (body ^. tdAuthPassword) (body ^. tdVerificationCode) (Just U.DeleteTeam)

-- This can be called by stern
internalDeleteBindingTeam ::
  ( Member (ErrorS 'NoBindingTeam) r,
    Member (ErrorS 'TeamNotFound) r,
    Member (ErrorS 'NotAOneMemberTeam) r,
    Member (ErrorS 'DeleteQueueFull) r,
    Member (Queue DeleteItem) r,
    Member TeamStore r
  ) =>
  TeamId ->
  Bool ->
  Sem r ()
internalDeleteBindingTeam tid force = do
  mbTeamData <- E.getTeam tid
  case tdTeam <$> mbTeamData of
    Nothing -> throwS @'TeamNotFound
    Just team | team ^. teamBinding /= Binding -> throwS @'NoBindingTeam
    Just team -> do
      mems <- E.getTeamMembersWithLimit tid (unsafeRange 2)
      case mems ^. teamMembers of
        [mem] -> queueTeamDeletion tid (mem ^. userId) Nothing
        -- if the team has more than one member (and deletion is forced) or no members we use the team creator's userId for deletion events
        xs | null xs || force -> queueTeamDeletion tid (team ^. teamCreator) Nothing
        _ -> throwS @'NotAOneMemberTeam

-- This function is "unchecked" because it does not validate that the user has the `DeleteTeam` permission.
uncheckedDeleteTeam ::
  forall r.
  ( Member BrigAccess r,
    Member ExternalAccess r,
    Member GundeckAccess r,
    Member (Input Opts) r,
    Member (Input UTCTime) r,
    Member LegalHoldStore r,
    Member MemberStore r,
    Member SparAccess r,
    Member TeamStore r
  ) =>
  Local UserId ->
  Maybe ConnId ->
  TeamId ->
  Sem r ()
uncheckedDeleteTeam lusr zcon tid = do
  team <- E.getTeam tid
  when (isJust team) $ do
    Spar.deleteTeam tid
    now <- input
    convs <- E.getTeamConversations tid
    -- Even for LARGE TEAMS, we _DO_ want to fetch all team members here because we
    -- want to generate conversation deletion events for non-team users. This should
    -- be fine as it is done once during the life team of a team and we still do not
    -- fanout this particular event to all team members anyway. And this is anyway
    -- done asynchronously
    membs <- E.getTeamMembers tid
    (ue, be) <- foldrM (createConvDeleteEvents now membs) ([], []) convs
    let e = newEvent tid now EdTeamDelete
    pushDeleteEvents membs e ue
    E.deliverAsync be
    -- TODO: we don't delete bots here, but we should do that, since
    -- every bot user can only be in a single conversation. Just
    -- deleting conversations from the database is not enough.
    when ((view teamBinding . tdTeam <$> team) == Just Binding) $ do
      mapM_ (E.deleteUser . view userId) membs
      Journal.teamDelete tid
    Data.unsetTeamLegalholdWhitelisted tid
    E.deleteTeam tid
  where
    pushDeleteEvents :: [TeamMember] -> Event -> [Push] -> Sem r ()
    pushDeleteEvents membs e ue = do
      o <- inputs (view settings)
      let r = list1 (userRecipient (tUnqualified lusr)) (membersToRecipients (Just (tUnqualified lusr)) membs)
      -- To avoid DoS on gundeck, send team deletion events in chunks
      let chunkSize = fromMaybe defConcurrentDeletionEvents (o ^. concurrentDeletionEvents)
      let chunks = List.chunksOf chunkSize (toList r)
      forM_ chunks $ \case
        [] -> pure ()
        -- push TeamDelete events. Note that despite having a complete list, we are guaranteed in the
        -- push module to never fan this out to more than the limit
        x : xs -> E.push1 (newPushLocal1 ListComplete (tUnqualified lusr) (TeamEvent e) (list1 x xs) & pushConn .~ zcon)
      -- To avoid DoS on gundeck, send conversation deletion events slowly
      E.pushSlowly ue
    createConvDeleteEvents ::
      UTCTime ->
      [TeamMember] ->
      TeamConversation ->
      ([Push], [(BotMember, Conv.Event)]) ->
      Sem r ([Push], [(BotMember, Conv.Event)])
    createConvDeleteEvents now teamMembs c (pp, ee) = do
      let qconvId = tUntagged $ qualifyAs lusr (c ^. conversationId)
      (bots, convMembs) <- localBotsAndUsers <$> E.getLocalMembers (c ^. conversationId)
      -- Only nonTeamMembers need to get any events, since on team deletion,
      -- all team users are deleted immediately after these events are sent
      -- and will thus never be able to see these events in practice.
      let mm = nonTeamMembers convMembs teamMembs
      let e = Conv.Event qconvId Nothing (tUntagged lusr) now Conv.EdConvDelete
      -- This event always contains all the required recipients
      let p = newPushLocal ListComplete (tUnqualified lusr) (ConvEvent e) (map recipient mm)
      let ee' = bots `zip` repeat e
      let pp' = maybe pp (\x -> (x & pushConn .~ zcon) : pp) p
      pure (pp', ee' ++ ee)

getTeamConversationRoles ::
  ( Member (ErrorS 'NotATeamMember) r,
    Member TeamStore r
  ) =>
  UserId ->
  TeamId ->
  Sem r Public.ConversationRolesList
getTeamConversationRoles zusr tid = do
  void $ E.getTeamMember tid zusr >>= noteS @'NotATeamMember
  -- NOTE: If/when custom roles are added, these roles should
  --       be merged with the team roles (if they exist)
  pure $ Public.ConversationRolesList wireConvRoles

getTeamMembers ::
  ( Member (ErrorS 'NotATeamMember) r,
    Member TeamStore r,
    Member (TeamMemberStore CassandraPaging) r
  ) =>
  Local UserId ->
  TeamId ->
  Maybe (Range 1 Public.HardTruncationLimit Int32) ->
  Maybe TeamMembersPagingState ->
  Sem r TeamMembersPage
getTeamMembers lzusr tid mbMaxResults mbPagingState = do
  member <- E.getTeamMember tid (tUnqualified lzusr) >>= noteS @'NotATeamMember
  let mState = C.PagingState . LBS.fromStrict <$> (mbPagingState >>= mtpsState)
  let mLimit = fromMaybe (unsafeRange Public.hardTruncationLimit) mbMaxResults
  E.listTeamMembers @CassandraPaging tid mState mLimit <&> toTeamMembersPage member
  where
    toTeamMembersPage :: TeamMember -> C.PageWithState TeamMember -> TeamMembersPage
    toTeamMembersPage member p =
      let withPerms = (member `canSeePermsOf`)
       in TeamMembersPage $
            MultiTablePage
              (map (setOptionalPerms withPerms) $ pwsResults p)
              (pwsHasMore p)
              (teamMemberPagingState p)

outputToStreamingBody :: Member (Final IO) r => Sem (Output LByteString ': r) () -> Sem r StreamingBody
outputToStreamingBody action = withWeavingToFinal @IO $ \state weave _inspect ->
  pure . (<$ state) $ \write flush -> do
    let writeChunk c = embedFinal $ do
          write (lazyByteString c)
          flush
    void . weave . (<$ state) $ runOutputSem writeChunk action

getTeamMembersCSV ::
  ( Member BrigAccess r,
    Member (ErrorS 'AccessDenied) r,
    Member (TeamMemberStore InternalPaging) r,
    Member TeamStore r,
    Member (Final IO) r,
    Member SparAccess r
  ) =>
  Local UserId ->
  TeamId ->
  Sem r StreamingBody
getTeamMembersCSV lusr tid = do
  E.getTeamMember tid (tUnqualified lusr) >>= \case
    Nothing -> throwS @'AccessDenied
    Just member -> unless (member `hasPermission` DownloadTeamMembersCsv) $ throwS @'AccessDenied

  -- In case an exception is thrown inside the StreamingBody of responseStream
  -- the response will not contain a correct error message, but rather be an
  -- http error such as 'InvalidChunkHeaders'. The exception however still
  -- reaches the middleware and is being tracked in logging and metrics.
  outputToStreamingBody $ do
    output headerLine
    E.withChunks (\mps -> E.listTeamMembers @InternalPaging tid mps maxBound) $
      \members -> do
        let uids = fmap (view userId) members
        teamExportUser <-
          mkTeamExportUser
            <$> (lookupUser <$> E.lookupActivatedUsers uids)
            <*> lookupInviterHandle members
            <*> (lookupRichInfo <$> E.getRichInfoMultiUser uids)
            <*> (lookupClients <$> E.lookupClients uids)
            <*> (lookupScimUserInfo <$> Spar.lookupScimUserInfos uids)
        output @LByteString
          ( encodeDefaultOrderedByNameWith
              defaultEncodeOptions
              (mapMaybe teamExportUser members)
          )
  where
    headerLine :: LByteString
    headerLine = encodeDefaultOrderedByNameWith (defaultEncodeOptions {encIncludeHeader = True}) ([] :: [TeamExportUser])

    defaultEncodeOptions :: EncodeOptions
    defaultEncodeOptions =
      EncodeOptions
        { encDelimiter = fromIntegral (ord ','),
          encUseCrLf = True, -- to be compatible with Mac and Windows
          encIncludeHeader = False, -- (so we can flush when the header is on the wire)
          encQuoting = QuoteAll
        }

    mkTeamExportUser ::
      (UserId -> Maybe User) ->
      (UserId -> Maybe Handle.Handle) ->
      (UserId -> Maybe RichInfo) ->
      (UserId -> Int) ->
      (UserId -> Maybe ScimUserInfo) ->
      TeamMember ->
      Maybe TeamExportUser
    mkTeamExportUser users inviters richInfos numClients scimUserInfo member = do
      let uid = member ^. userId
      user <- users uid
      pure $
        TeamExportUser
          { tExportDisplayName = U.userDisplayName user,
            tExportHandle = U.userHandle user,
            tExportEmail = U.userIdentity user >>= U.emailIdentity,
            tExportRole = permissionsRole . view permissions $ member,
            tExportCreatedOn = maybe (scimUserInfo uid >>= suiCreatedOn) (Just . snd) (view invitation member),
            tExportInvitedBy = inviters . fst =<< member ^. invitation,
            tExportIdpIssuer = userToIdPIssuer user,
            tExportManagedBy = U.userManagedBy user,
            tExportSAMLNamedId = fromMaybe "" (samlNamedId user),
            tExportSCIMExternalId = fromMaybe "" (userSCIMExternalId user),
            tExportSCIMRichInfo = richInfos uid,
            tExportUserId = U.userId user,
            tExportNumDevices = numClients uid
          }

    lookupInviterHandle :: Member BrigAccess r => [TeamMember] -> Sem r (UserId -> Maybe Handle.Handle)
    lookupInviterHandle members = do
      let inviterIds :: [UserId]
          inviterIds = nub $ mapMaybe (fmap fst . view invitation) members

      userList :: [User] <- accountUser <$$> E.getUsers inviterIds

      let userMap :: M.Map UserId Handle.Handle
          userMap = M.fromList (mapMaybe extract userList)
            where
              extract u = (U.userId u,) <$> U.userHandle u

      pure (`M.lookup` userMap)

    userToIdPIssuer :: U.User -> Maybe HttpsUrl
    userToIdPIssuer usr = case (U.userIdentity >=> U.ssoIdentity) usr of
      Just (U.UserSSOId (SAML.UserRef issuer _)) -> either (const Nothing) Just . mkHttpsUrl $ issuer ^. SAML.fromIssuer
      Just _ -> Nothing
      Nothing -> Nothing

    lookupScimUserInfo :: [ScimUserInfo] -> (UserId -> Maybe ScimUserInfo)
    lookupScimUserInfo infos = (`M.lookup` M.fromList (infos <&> (\sui -> (suiUserId sui, sui))))

    lookupUser :: [U.User] -> (UserId -> Maybe U.User)
    lookupUser users = (`M.lookup` M.fromList (users <&> \user -> (U.userId user, user)))

    lookupRichInfo :: [(UserId, RichInfo)] -> (UserId -> Maybe RichInfo)
    lookupRichInfo pairs = (`M.lookup` M.fromList pairs)

    lookupClients :: Conv.UserClients -> UserId -> Int
    lookupClients userClients uid = maybe 0 length (M.lookup uid (Conv.userClients userClients))

    samlNamedId :: User -> Maybe Text
    samlNamedId =
      userSSOId >=> \case
        (UserSSOId (SAML.UserRef _idp nameId)) -> Just . CI.original . SAML.unsafeShowNameID $ nameId
        (UserScimExternalId _) -> Nothing

-- | like 'getTeamMembers', but with an explicit list of users we are to return.
bulkGetTeamMembers ::
  ( Member (ErrorS 'BulkGetMemberLimitExceeded) r,
    Member (ErrorS 'NotATeamMember) r,
    Member TeamStore r
  ) =>
  Local UserId ->
  TeamId ->
  Maybe (Range 1 HardTruncationLimit Int32) ->
  UserIdList ->
  Sem r TeamMemberListOptPerms
bulkGetTeamMembers lzusr tid mbMaxResults uids = do
  unless (length (U.mUsers uids) <= fromIntegral (fromRange (fromMaybe (unsafeRange Public.hardTruncationLimit) mbMaxResults))) $
    throwS @'BulkGetMemberLimitExceeded
  m <- E.getTeamMember tid (tUnqualified lzusr) >>= noteS @'NotATeamMember
  mems <- E.selectTeamMembers tid (U.mUsers uids)
  let withPerms = (m `canSeePermsOf`)
      hasMore = ListComplete
  pure $ setOptionalPermsMany withPerms (newTeamMemberList mems hasMore)

getTeamMember ::
  ( Member (ErrorS 'TeamMemberNotFound) r,
    Member (ErrorS 'NotATeamMember) r,
    Member TeamStore r
  ) =>
  Local UserId ->
  TeamId ->
  UserId ->
  Sem r TeamMemberOptPerms
getTeamMember lzusr tid uid = do
  m <-
    E.getTeamMember tid (tUnqualified lzusr)
      >>= noteS @'NotATeamMember
  let withPerms = (m `canSeePermsOf`)
  member <- E.getTeamMember tid uid >>= noteS @'TeamMemberNotFound
  pure $ setOptionalPerms withPerms member

uncheckedGetTeamMember ::
  ( Member (ErrorS 'TeamMemberNotFound) r,
    Member TeamStore r
  ) =>
  TeamId ->
  UserId ->
  Sem r TeamMember
uncheckedGetTeamMember tid uid =
  E.getTeamMember tid uid >>= noteS @'TeamMemberNotFound

uncheckedGetTeamMembersH ::
  Member TeamStore r =>
  TeamId ->
  Maybe (Range 1 HardTruncationLimit Int32) ->
  Sem r TeamMemberList
uncheckedGetTeamMembersH tid mMaxResults =
  uncheckedGetTeamMembers tid (fromMaybe (unsafeRange hardTruncationLimit) mMaxResults)

uncheckedGetTeamMembers ::
  Member TeamStore r =>
  TeamId ->
  Range 1 HardTruncationLimit Int32 ->
  Sem r TeamMemberList
uncheckedGetTeamMembers = E.getTeamMembersWithLimit

addTeamMember ::
  forall r.
  ( Member BrigAccess r,
    Member GundeckAccess r,
    Member (ErrorS 'InvalidPermissions) r,
    Member (ErrorS 'NoAddToBinding) r,
    Member (ErrorS 'NotATeamMember) r,
    Member (ErrorS 'NotConnected) r,
    Member (ErrorS OperationDenied) r,
    Member (ErrorS 'TeamNotFound) r,
    Member (ErrorS 'TooManyTeamMembers) r,
    Member (ErrorS 'TooManyTeamAdmins) r,
    Member (ErrorS 'UserBindingExists) r,
    Member (ErrorS 'TooManyTeamMembersOnTeamWithLegalhold) r,
    Member (Input Opts) r,
    Member (Input UTCTime) r,
    Member LegalHoldStore r,
    Member TeamFeatureStore r,
    Member TeamNotificationStore r,
    Member TeamStore r,
    Member P.TinyLog r
  ) =>
  Local UserId ->
  ConnId ->
  TeamId ->
  Public.NewTeamMember ->
  Sem r ()
addTeamMember lzusr zcon tid nmem = do
  let zusr = tUnqualified lzusr
  let uid = nmem ^. nUserId
  P.debug $
    Log.field "targets" (toByteString uid)
      . Log.field "action" (Log.val "Teams.addTeamMember")
  -- verify permissions
  zusrMembership <-
    E.getTeamMember tid zusr
      >>= permissionCheck AddTeamMember
  let targetPermissions = nmem ^. nPermissions
  targetPermissions `ensureNotElevated` zusrMembership
  ensureNonBindingTeam tid
  ensureUnboundUsers [uid]
  ensureConnectedToLocals zusr [uid]
  (TeamSize sizeBeforeJoin) <- E.getSize tid
  ensureNotTooLargeForLegalHold tid (fromIntegral sizeBeforeJoin + 1)
  memList <- getTeamMembersForFanout tid
  void $ addTeamMemberInternal tid (Just zusr) (Just zcon) nmem memList

-- This function is "unchecked" because there is no need to check for user binding (invite only).
uncheckedAddTeamMember ::
  forall r.
  ( Member BrigAccess r,
    Member GundeckAccess r,
    Member (ErrorS 'TooManyTeamMembers) r,
    Member (ErrorS 'TooManyTeamAdmins) r,
    Member (ErrorS 'TooManyTeamMembersOnTeamWithLegalhold) r,
    Member (Input Opts) r,
    Member (Input UTCTime) r,
    Member LegalHoldStore r,
    Member P.TinyLog r,
    Member TeamFeatureStore r,
    Member TeamNotificationStore r,
    Member TeamStore r
  ) =>
  TeamId ->
  NewTeamMember ->
  Sem r ()
uncheckedAddTeamMember tid nmem = do
  mems <- getTeamMembersForFanout tid
  (TeamSize sizeBeforeJoin) <- E.getSize tid
  ensureNotTooLargeForLegalHold tid (fromIntegral sizeBeforeJoin + 1)
  (TeamSize sizeBeforeAdd) <- addTeamMemberInternal tid Nothing Nothing nmem mems
  billingUserIds <- E.getBillingTeamMembers tid
  Journal.teamUpdate tid (sizeBeforeAdd + 1) billingUserIds

uncheckedUpdateTeamMember ::
  forall r.
  ( Member BrigAccess r,
    Member (ErrorS 'TeamNotFound) r,
    Member (ErrorS 'TeamMemberNotFound) r,
    Member (ErrorS 'TooManyTeamAdmins) r,
    Member GundeckAccess r,
    Member (Input UTCTime) r,
    Member P.TinyLog r,
    Member TeamStore r
  ) =>
  Maybe (Local UserId) ->
  Maybe ConnId ->
  TeamId ->
  NewTeamMember ->
  Sem r ()
uncheckedUpdateTeamMember mlzusr mZcon tid newMember = do
  let mZusr = tUnqualified <$> mlzusr
  let targetMember = ntmNewTeamMember newMember
  let targetId = targetMember ^. userId
      targetPermissions = targetMember ^. permissions
  P.debug $
    Log.field "targets" (toByteString targetId)
      . Log.field "action" (Log.val "Teams.updateTeamMember")

  team <- fmap tdTeam $ E.getTeam tid >>= noteS @'TeamNotFound

  previousMember <-
    E.getTeamMember tid targetId >>= noteS @'TeamMemberNotFound

  admins <- E.getTeamAdmins tid
  let admins' = [targetId | isAdminOrOwner targetPermissions] <> filter (/= targetId) admins
  checkAdminLimit (length admins')

  -- update target in Cassandra
  E.setTeamMemberPermissions (previousMember ^. permissions) tid targetId targetPermissions

  updatedMembers <- getTeamMembersForFanout tid
  updateJournal team
  updatePeers mZusr targetId targetMember targetPermissions updatedMembers
  where
    updateJournal :: Team -> Sem r ()
    updateJournal team = do
      when (team ^. teamBinding == Binding) $ do
        (TeamSize size) <- E.getSize tid
        owners <- E.getBillingTeamMembers tid
        Journal.teamUpdate tid size owners

    updatePeers :: Maybe UserId -> UserId -> TeamMember -> Permissions -> TeamMemberList -> Sem r ()
    updatePeers zusr targetId targetMember targetPermissions updatedMembers = do
      -- inform members of the team about the change
      -- some (privileged) users will be informed about which change was applied
      let privileged = filter (`canSeePermsOf` targetMember) (updatedMembers ^. teamMembers)
          mkUpdate = EdMemberUpdate targetId
          privilegedUpdate = mkUpdate $ Just targetPermissions
          privilegedRecipients = membersToRecipients Nothing privileged
      now <- input
      let ePriv = newEvent tid now privilegedUpdate
      -- push to all members (user is privileged)
      let pushPriv = newPush (updatedMembers ^. teamMemberListType) zusr (TeamEvent ePriv) $ privilegedRecipients
      for_ pushPriv (\p -> E.push1 (p & pushConn .~ mZcon))

updateTeamMember ::
  forall r.
  ( Member BrigAccess r,
    Member (ErrorS 'AccessDenied) r,
    Member (ErrorS 'InvalidPermissions) r,
    Member (ErrorS 'TeamNotFound) r,
    Member (ErrorS 'TeamMemberNotFound) r,
    Member (ErrorS 'TooManyTeamAdmins) r,
    Member (ErrorS 'NotATeamMember) r,
    Member (ErrorS OperationDenied) r,
    Member GundeckAccess r,
    Member (Input UTCTime) r,
    Member P.TinyLog r,
    Member TeamStore r
  ) =>
  Local UserId ->
  ConnId ->
  TeamId ->
  NewTeamMember ->
  Sem r ()
updateTeamMember lzusr zcon tid newMember = do
  let zusr = tUnqualified lzusr
  let targetMember = ntmNewTeamMember newMember
  let targetId = targetMember ^. userId
      targetPermissions = targetMember ^. permissions
  P.debug $
    Log.field "targets" (toByteString targetId)
      . Log.field "action" (Log.val "Teams.updateTeamMember")

  -- get the team and verify permissions
  user <-
    E.getTeamMember tid zusr
      >>= permissionCheck SetMemberPermissions

  -- user may not elevate permissions
  targetPermissions `ensureNotElevated` user
  previousMember <-
    E.getTeamMember tid targetId >>= noteS @'TeamMemberNotFound
  when
    ( downgradesOwner previousMember targetPermissions
        && not (canDowngradeOwner user previousMember)
    )
    $ throwS @'AccessDenied

  uncheckedUpdateTeamMember (Just lzusr) (Just zcon) tid newMember
  where
    canDowngradeOwner = canDeleteMember

    downgradesOwner :: TeamMember -> Permissions -> Bool
    downgradesOwner previousMember targetPermissions =
      permissionsRole (previousMember ^. permissions) == Just RoleOwner
        && permissionsRole targetPermissions /= Just RoleOwner

deleteTeamMember ::
  ( Member BrigAccess r,
    Member ConversationStore r,
    Member (Error AuthenticationError) r,
    Member (Error InvalidInput) r,
    Member (ErrorS 'AccessDenied) r,
    Member (ErrorS 'TeamMemberNotFound) r,
    Member (ErrorS 'TeamNotFound) r,
    Member (ErrorS 'NotATeamMember) r,
    Member (ErrorS OperationDenied) r,
    Member ExternalAccess r,
    Member (Input UTCTime) r,
    Member GundeckAccess r,
    Member MemberStore r,
    Member TeamStore r,
    Member P.TinyLog r
  ) =>
  Local UserId ->
  ConnId ->
  TeamId ->
  UserId ->
  Public.TeamMemberDeleteData ->
  Sem r TeamMemberDeleteResult
deleteTeamMember lusr zcon tid remove body = deleteTeamMember' lusr zcon tid remove (Just body)

deleteNonBindingTeamMember ::
  ( Member BrigAccess r,
    Member ConversationStore r,
    Member (Error AuthenticationError) r,
    Member (Error InvalidInput) r,
    Member (ErrorS 'AccessDenied) r,
    Member (ErrorS 'TeamMemberNotFound) r,
    Member (ErrorS 'TeamNotFound) r,
    Member (ErrorS 'NotATeamMember) r,
    Member (ErrorS OperationDenied) r,
    Member ExternalAccess r,
    Member (Input UTCTime) r,
    Member GundeckAccess r,
    Member MemberStore r,
    Member TeamStore r,
    Member P.TinyLog r
  ) =>
  Local UserId ->
  ConnId ->
  TeamId ->
  UserId ->
  Sem r TeamMemberDeleteResult
deleteNonBindingTeamMember lusr zcon tid remove = deleteTeamMember' lusr zcon tid remove Nothing

-- | 'TeamMemberDeleteData' is only required for binding teams
deleteTeamMember' ::
  ( Member BrigAccess r,
    Member ConversationStore r,
    Member (Error AuthenticationError) r,
    Member (Error InvalidInput) r,
    Member (ErrorS 'AccessDenied) r,
    Member (ErrorS 'TeamMemberNotFound) r,
    Member (ErrorS 'TeamNotFound) r,
    Member (ErrorS 'NotATeamMember) r,
    Member (ErrorS OperationDenied) r,
    Member ExternalAccess r,
    Member (Input UTCTime) r,
    Member GundeckAccess r,
    Member MemberStore r,
    Member TeamStore r,
    Member P.TinyLog r
  ) =>
  Local UserId ->
  ConnId ->
  TeamId ->
  UserId ->
  Maybe Public.TeamMemberDeleteData ->
  Sem r TeamMemberDeleteResult
deleteTeamMember' lusr zcon tid remove mBody = do
  P.debug $
    Log.field "targets" (toByteString remove)
      . Log.field "action" (Log.val "Teams.deleteTeamMember")
  zusrMember <- E.getTeamMember tid (tUnqualified lusr)
  targetMember <- E.getTeamMember tid remove
  void $ permissionCheck RemoveTeamMember zusrMember
  do
    dm <- noteS @'NotATeamMember zusrMember
    tm <- noteS @'TeamMemberNotFound targetMember
    unless (canDeleteMember dm tm) $ throwS @'AccessDenied
  team <- fmap tdTeam $ E.getTeam tid >>= noteS @'TeamNotFound
  mems <- getTeamMembersForFanout tid
  if team ^. teamBinding == Binding && isJust targetMember
    then do
      body <- mBody & note (InvalidPayload "missing request body")
      ensureReAuthorised (tUnqualified lusr) (body ^. tmdAuthPassword) Nothing Nothing
      (TeamSize sizeBeforeDelete) <- E.getSize tid
      -- TeamSize is 'Natural' and subtracting from  0 is an error
      -- TeamSize could be reported as 0 if team members are added and removed very quickly,
      -- which happens in tests
      let sizeAfterDelete =
            if sizeBeforeDelete == 0
              then 0
              else sizeBeforeDelete - 1
      E.deleteUser remove
      owners <- E.getBillingTeamMembers tid
      Journal.teamUpdate tid sizeAfterDelete $ filter (/= remove) owners
      pure TeamMemberDeleteAccepted
    else do
      uncheckedDeleteTeamMember lusr (Just zcon) tid remove mems
      pure TeamMemberDeleteCompleted

-- This function is "unchecked" because it does not validate that the user has the `RemoveTeamMember` permission.
uncheckedDeleteTeamMember ::
  forall r.
  ( Member ConversationStore r,
    Member GundeckAccess r,
    Member ExternalAccess r,
    Member (Input UTCTime) r,
    Member MemberStore r,
    Member TeamStore r
  ) =>
  Local UserId ->
  Maybe ConnId ->
  TeamId ->
  UserId ->
  TeamMemberList ->
  Sem r ()
uncheckedDeleteTeamMember lusr zcon tid remove mems = do
  now <- input
  pushMemberLeaveEvent now
  E.deleteTeamMember tid remove
  removeFromConvsAndPushConvLeaveEvent now
  where
    -- notify all team members.
    pushMemberLeaveEvent :: UTCTime -> Sem r ()
    pushMemberLeaveEvent now = do
      let e = newEvent tid now (EdMemberLeave remove)
      let r =
            list1
              (userRecipient (tUnqualified lusr))
              (membersToRecipients (Just (tUnqualified lusr)) (mems ^. teamMembers))
      E.push1 $
        newPushLocal1 (mems ^. teamMemberListType) (tUnqualified lusr) (TeamEvent e) r & pushConn .~ zcon
    -- notify all conversation members not in this team.
    removeFromConvsAndPushConvLeaveEvent :: UTCTime -> Sem r ()
    removeFromConvsAndPushConvLeaveEvent now = do
      -- This may not make sense if that list has been truncated. In such cases, we still want to
      -- remove the user from conversations but never send out any events. We assume that clients
      -- handle nicely these missing events, regardless of whether they are in the same team or not
      let tmids = Set.fromList $ map (view userId) (mems ^. teamMembers)
      let edata = Conv.EdMembersLeave (Conv.QualifiedUserIdList [tUntagged (qualifyAs lusr remove)])
      cc <- E.getTeamConversations tid
      for_ cc $ \c ->
        E.getConversation (c ^. conversationId) >>= \conv ->
          for_ conv $ \dc -> when (remove `isMember` Data.convLocalMembers dc) $ do
            E.deleteMembers (c ^. conversationId) (UserList [remove] [])
            -- If the list was truncated, then the tmids list is incomplete so we simply drop these events
            unless (mems ^. teamMemberListType == ListTruncated) $
              pushEvent tmids edata now dc
    pushEvent :: Set UserId -> Conv.EventData -> UTCTime -> Data.Conversation -> Sem r ()
    pushEvent exceptTo edata now dc = do
      let qconvId = tUntagged $ qualifyAs lusr (Data.convId dc)
      let (bots, users) = localBotsAndUsers (Data.convLocalMembers dc)
      let x = filter (\m -> not (Conv.lmId m `Set.member` exceptTo)) users
      let y = Conv.Event qconvId Nothing (tUntagged lusr) now edata
      for_ (newPushLocal (mems ^. teamMemberListType) (tUnqualified lusr) (ConvEvent y) (recipient <$> x)) $ \p ->
        E.push1 $ p & pushConn .~ zcon
      E.deliverAsync (bots `zip` repeat y)

getTeamConversations ::
  ( Member (ErrorS 'NotATeamMember) r,
    Member (ErrorS OperationDenied) r,
    Member TeamStore r
  ) =>
  UserId ->
  TeamId ->
  Sem r Public.TeamConversationList
getTeamConversations zusr tid = do
  tm <-
    E.getTeamMember tid zusr
      >>= noteS @'NotATeamMember
  unless (tm `hasPermission` GetTeamConversations) $
    throwS @OperationDenied
  Public.newTeamConversationList <$> E.getTeamConversations tid

getTeamConversation ::
  ( Member (ErrorS 'ConvNotFound) r,
    Member (ErrorS 'NotATeamMember) r,
    Member (ErrorS OperationDenied) r,
    Member TeamStore r
  ) =>
  UserId ->
  TeamId ->
  ConvId ->
  Sem r Public.TeamConversation
getTeamConversation zusr tid cid = do
  tm <-
    E.getTeamMember tid zusr
      >>= noteS @'NotATeamMember
  unless (tm `hasPermission` GetTeamConversations) $
    throwS @OperationDenied
  E.getTeamConversation tid cid
    >>= noteS @'ConvNotFound

deleteTeamConversation ::
<<<<<<< HEAD
  ( Member BrigAccess r,
=======
  ( Member BackendNotificationQueueAccess r,
>>>>>>> 2e3a6ec3
    Member CodeStore r,
    Member ConversationStore r,
    Member (Error FederationError) r,
    Member (ErrorS 'ConvNotFound) r,
    Member (ErrorS 'InvalidOperation) r,
    Member (ErrorS 'NotATeamMember) r,
    Member (ErrorS ('ActionDenied 'DeleteConversation)) r,
    Member MemberStore r,
    Member ProposalStore r,
    Member ExternalAccess r,
    Member GundeckAccess r,
    Member (Input UTCTime) r,
    Member SubConversationStore r,
    Member TeamStore r,
    Member (P.Logger (Msg -> Msg)) r
  ) =>
  Local UserId ->
  ConnId ->
  TeamId ->
  ConvId ->
  Sem r ()
deleteTeamConversation lusr zcon _tid cid = do
  let lconv = qualifyAs lusr cid
  void $ API.deleteLocalConversation lusr zcon lconv

getSearchVisibility ::
  ( Member (ErrorS 'NotATeamMember) r,
    Member (ErrorS OperationDenied) r,
    Member SearchVisibilityStore r,
    Member TeamStore r
  ) =>
  Local UserId ->
  TeamId ->
  Sem r TeamSearchVisibilityView
getSearchVisibility luid tid = do
  zusrMembership <- E.getTeamMember tid (tUnqualified luid)
  void $ permissionCheck ViewTeamSearchVisibility zusrMembership
  getSearchVisibilityInternal tid

setSearchVisibility ::
  forall r.
  ( Member (ErrorS 'NotATeamMember) r,
    Member (ErrorS OperationDenied) r,
    Member (ErrorS 'TeamSearchVisibilityNotEnabled) r,
    Member SearchVisibilityStore r,
    Member TeamStore r
  ) =>
  (TeamId -> Sem r Bool) ->
  Local UserId ->
  TeamId ->
  Public.TeamSearchVisibilityView ->
  Sem r ()
setSearchVisibility availableForTeam luid tid req = do
  zusrMembership <- E.getTeamMember tid (tUnqualified luid)
  void $ permissionCheck ChangeTeamSearchVisibility zusrMembership
  setSearchVisibilityInternal availableForTeam tid req

-- Internal -----------------------------------------------------------------

-- | Invoke the given continuation 'k' with a list of team IDs
-- which are looked up based on:
--
-- * just limited by size
-- * an (exclusive) starting point (team ID) and size
-- * a list of team IDs
--
-- The last case returns those team IDs which have an associated
-- user. Additionally 'k' is passed in a 'hasMore' indication (which is
-- always false if the third lookup-case is used).
--
-- FUTUREWORK: avoid CPS
withTeamIds ::
  (Member TeamStore r, Member (ListItems LegacyPaging TeamId) r) =>
  UserId ->
  Maybe (Either (Range 1 32 (List TeamId)) TeamId) ->
  Range 1 100 Int32 ->
  (Bool -> [TeamId] -> Sem r a) ->
  Sem r a
withTeamIds usr range size k = case range of
  Nothing -> do
    r <- E.listItems usr Nothing (rcast size)
    k (resultSetType r == ResultSetTruncated) (resultSetResult r)
  Just (Right c) -> do
    r <- E.listItems usr (Just c) (rcast size)
    k (resultSetType r == ResultSetTruncated) (resultSetResult r)
  Just (Left (fromRange -> cc)) -> do
    ids <- E.selectTeams usr (Data.ByteString.Conversion.fromList cc)
    k False ids
{-# INLINE withTeamIds #-}

ensureUnboundUsers ::
  ( Member (ErrorS 'UserBindingExists) r,
    Member TeamStore r
  ) =>
  [UserId] ->
  Sem r ()
ensureUnboundUsers uids = do
  -- We check only 1 team because, by definition, users in binding teams
  -- can only be part of one team.
  teams <- Map.elems <$> E.getUsersTeams uids
  binds <- E.getTeamsBindings teams
  when (Binding `elem` binds) $
    throwS @'UserBindingExists

ensureNonBindingTeam ::
  ( Member (ErrorS 'TeamNotFound) r,
    Member (ErrorS 'NoAddToBinding) r,
    Member TeamStore r
  ) =>
  TeamId ->
  Sem r ()
ensureNonBindingTeam tid = do
  team <- noteS @'TeamNotFound =<< E.getTeam tid
  when (tdTeam team ^. teamBinding == Binding) $
    throwS @'NoAddToBinding

-- ensure that the permissions are not "greater" than the user's copy permissions
-- this is used to ensure users cannot "elevate" permissions
ensureNotElevated :: Member (ErrorS 'InvalidPermissions) r => Permissions -> TeamMember -> Sem r ()
ensureNotElevated targetPermissions member =
  unless
    ( (targetPermissions ^. self)
        `Set.isSubsetOf` (member ^. permissions . copy)
    )
    $ throwS @'InvalidPermissions

ensureNotTooLarge ::
  ( Member BrigAccess r,
    Member (ErrorS 'TooManyTeamMembers) r,
    Member (Input Opts) r
  ) =>
  TeamId ->
  Sem r TeamSize
ensureNotTooLarge tid = do
  o <- input
  (TeamSize size) <- E.getSize tid
  unless (size < fromIntegral (o ^. settings . maxTeamSize)) $
    throwS @'TooManyTeamMembers
  pure $ TeamSize size

-- | Ensure that a team doesn't exceed the member count limit for the LegalHold
-- feature. A team with more members than the fanout limit is too large, because
-- the fanout limit would prevent turning LegalHold feature _off_ again (for
-- details see 'Galley.API.LegalHold.removeSettings').
--
-- If LegalHold is configured for whitelisted teams only we consider the team
-- size unlimited, because we make the assumption that these teams won't turn
-- LegalHold off after activation.
--  FUTUREWORK: Find a way around the fanout limit.
ensureNotTooLargeForLegalHold ::
  forall r.
  ( Member LegalHoldStore r,
    Member TeamStore r,
    Member TeamFeatureStore r,
    Member (ErrorS 'TooManyTeamMembersOnTeamWithLegalhold) r
  ) =>
  TeamId ->
  Int ->
  Sem r ()
ensureNotTooLargeForLegalHold tid teamSize =
  whenM (isLegalHoldEnabledForTeam tid) $
    unlessM (teamSizeBelowLimit teamSize) $
      throwS @'TooManyTeamMembersOnTeamWithLegalhold

addTeamMemberInternal ::
  ( Member BrigAccess r,
    Member (ErrorS 'TooManyTeamMembers) r,
    Member (ErrorS 'TooManyTeamAdmins) r,
    Member GundeckAccess r,
    Member (Input Opts) r,
    Member (Input UTCTime) r,
    Member TeamNotificationStore r,
    Member TeamStore r,
    Member P.TinyLog r
  ) =>
  TeamId ->
  Maybe UserId ->
  Maybe ConnId ->
  NewTeamMember ->
  TeamMemberList ->
  Sem r TeamSize
addTeamMemberInternal tid origin originConn (ntmNewTeamMember -> new) memList = do
  P.debug $
    Log.field "targets" (toByteString (new ^. userId))
      . Log.field "action" (Log.val "Teams.addTeamMemberInternal")
  sizeBeforeAdd <- ensureNotTooLarge tid

  admins <- E.getTeamAdmins tid
  let admins' = [new ^. userId | isAdminOrOwner (new ^. M.permissions)] <> admins
  checkAdminLimit (length admins')

  E.createTeamMember tid new
  now <- input
  let e = newEvent tid now (EdMemberJoin (new ^. userId))
  E.push1 $
    newPushLocal1 (memList ^. teamMemberListType) (new ^. userId) (TeamEvent e) (recipients origin new) & pushConn .~ originConn

  APITeamQueue.pushTeamEvent tid e
  pure sizeBeforeAdd
  where
    recipients (Just o) n =
      list1
        (userRecipient o)
        (membersToRecipients (Just o) (n : memList ^. teamMembers))
    recipients Nothing n =
      list1
        (userRecipient (n ^. userId))
        (membersToRecipients Nothing (memList ^. teamMembers))

finishCreateTeam ::
  ( Member GundeckAccess r,
    Member (Input UTCTime) r,
    Member TeamStore r
  ) =>
  Team ->
  TeamMember ->
  [TeamMember] ->
  Maybe ConnId ->
  Sem r ()
finishCreateTeam team owner others zcon = do
  let zusr = owner ^. userId
  for_ (owner : others) $
    E.createTeamMember (team ^. teamId)
  now <- input
  let e = newEvent (team ^. teamId) now (EdTeamCreate team)
  let r = membersToRecipients Nothing others
  E.push1 $ newPushLocal1 ListComplete zusr (TeamEvent e) (list1 (userRecipient zusr) r) & pushConn .~ zcon

getBindingTeamIdH ::
  ( Member (ErrorS 'TeamNotFound) r,
    Member (ErrorS 'NonBindingTeam) r,
    Member TeamStore r
  ) =>
  UserId ->
  Sem r Response
getBindingTeamIdH = fmap json . E.lookupBindingTeam

getBindingTeamMembersH ::
  ( Member (ErrorS 'TeamNotFound) r,
    Member (ErrorS 'NonBindingTeam) r,
    Member TeamStore r
  ) =>
  UserId ->
  Sem r Response
getBindingTeamMembersH = fmap json . getBindingTeamMembers

getBindingTeamMembers ::
  ( Member (ErrorS 'TeamNotFound) r,
    Member (ErrorS 'NonBindingTeam) r,
    Member TeamStore r
  ) =>
  UserId ->
  Sem r TeamMemberList
getBindingTeamMembers zusr = do
  tid <- E.lookupBindingTeam zusr
  getTeamMembersForFanout tid

-- This could be extended for more checks, for now we test only legalhold
--
-- Brig's `POST /register` endpoint throws the errors returned by this endpoint
-- verbatim.
--
-- FUTUREWORK: When this enpoint gets Servantified, it should have a more
-- precise list of errors, LegalHoldError is too wide, currently this can
-- actaully only error with TooManyTeamMembersOnTeamWithLegalhold. Once we have
-- a more precise list of errors and the endpoint is servantified, we can use
-- those to enrich 'Wire.API.User.RegisterError' and ensure that these errors
-- also show up in swagger. Currently, the error returned by this endpoint is
-- thrown in IO, we could then refactor that to be thrown in `ExceptT
-- RegisterError`.
canUserJoinTeam ::
  forall r.
  ( Member BrigAccess r,
    Member LegalHoldStore r,
    Member TeamStore r,
    Member TeamFeatureStore r,
    Member (ErrorS 'TooManyTeamMembersOnTeamWithLegalhold) r
  ) =>
  TeamId ->
  Sem r ()
canUserJoinTeam tid = do
  lhEnabled <- isLegalHoldEnabledForTeam tid
  when lhEnabled $ do
    (TeamSize sizeBeforeJoin) <- E.getSize tid
    ensureNotTooLargeForLegalHold tid (fromIntegral sizeBeforeJoin + 1)

-- | Modify and get visibility type for a team (internal, no user permission checks)
getSearchVisibilityInternal ::
  Member SearchVisibilityStore r =>
  TeamId ->
  Sem r TeamSearchVisibilityView
getSearchVisibilityInternal =
  fmap TeamSearchVisibilityView
    . SearchVisibilityData.getSearchVisibility

setSearchVisibilityInternal ::
  forall r.
  ( Member (ErrorS 'TeamSearchVisibilityNotEnabled) r,
    Member SearchVisibilityStore r
  ) =>
  (TeamId -> Sem r Bool) ->
  TeamId ->
  TeamSearchVisibilityView ->
  Sem r ()
setSearchVisibilityInternal availableForTeam tid (TeamSearchVisibilityView searchVisibility) = do
  unlessM (availableForTeam tid) $
    throwS @'TeamSearchVisibilityNotEnabled
  SearchVisibilityData.setSearchVisibility tid searchVisibility

userIsTeamOwner ::
  ( Member (ErrorS 'TeamMemberNotFound) r,
    Member (ErrorS 'AccessDenied) r,
    Member (ErrorS 'NotATeamMember) r,
    Member (Input (Local ())) r,
    Member TeamStore r
  ) =>
  TeamId ->
  UserId ->
  Sem r ()
userIsTeamOwner tid uid = do
  asking <- qualifyLocal uid
  mem <- getTeamMember asking tid uid
  unless (isTeamOwner mem) $ throwS @'AccessDenied

-- Queues a team for async deletion
queueTeamDeletion ::
  ( Member (ErrorS 'DeleteQueueFull) r,
    Member (Queue DeleteItem) r
  ) =>
  TeamId ->
  UserId ->
  Maybe ConnId ->
  Sem r ()
queueTeamDeletion tid zusr zcon = do
  ok <- E.tryPush (TeamItem tid zusr zcon)
  unless ok $ throwS @'DeleteQueueFull

checkAdminLimit :: Member (ErrorS 'TooManyTeamAdmins) r => Int -> Sem r ()
checkAdminLimit adminCount =
  when (adminCount > 2000) $
    throwS @'TooManyTeamAdmins<|MERGE_RESOLUTION|>--- conflicted
+++ resolved
@@ -1082,11 +1082,8 @@
     >>= noteS @'ConvNotFound
 
 deleteTeamConversation ::
-<<<<<<< HEAD
-  ( Member BrigAccess r,
-=======
   ( Member BackendNotificationQueueAccess r,
->>>>>>> 2e3a6ec3
+    Member BrigAccess r,
     Member CodeStore r,
     Member ConversationStore r,
     Member (Error FederationError) r,
@@ -1094,6 +1091,7 @@
     Member (ErrorS 'InvalidOperation) r,
     Member (ErrorS 'NotATeamMember) r,
     Member (ErrorS ('ActionDenied 'DeleteConversation)) r,
+    Member FederatorAccess r,
     Member MemberStore r,
     Member ProposalStore r,
     Member ExternalAccess r,

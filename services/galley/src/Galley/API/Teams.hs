module Galley.API.Teams
    ( createBindingTeam
    , createNonBindingTeam
    , updateTeam
    , updateTeamStatus
    , getTeam
    , getTeamInternal
    , getTeamNameInternal
    , getBindingTeamId
    , getBindingTeamMembers
    , getManyTeams
    , deleteTeam
    , uncheckedDeleteTeam
    , addTeamMember
    , getTeamMembers
    , getTeamMember
    , deleteTeamMember
    , getTeamConversations
    , getTeamConversation
    , deleteTeamConversation
    , updateTeamMember
    , getSSOStatus
    , getSSOStatusInternal
    , setSSOStatusInternal
    , getLegalholdStatus
    , getLegalholdStatusInternal
    , setLegalholdStatusInternal
    , uncheckedAddTeamMember
    , uncheckedGetTeamMember
    , uncheckedGetTeamMembers
    , uncheckedRemoveTeamMember
    , withBindingTeam
    ) where

import Imports
import Brig.Types.Team.LegalHold (LegalHoldStatus (..), LegalHoldTeamConfig (..))
import Cassandra (result, hasMore)
import Control.Lens hiding (from, to)
import Control.Monad.Catch
import Data.ByteString.Conversion hiding (fromList)
import Data.Id
import Data.List1 (list1)
import Data.Range
import Data.Time.Clock (getCurrentTime, UTCTime (..))
import Data.Set (fromList)
import Galley.App
import Galley.API.Error
import Galley.API.LegalHold
import Galley.API.Util
import Galley.Data.Types
import Galley.Data.Services (BotMember)
import Galley.Intra.Push
import Galley.Intra.User
import Galley.Options
import Galley.Types.Teams
import Galley.Types.Teams.Intra
import Galley.Types.Teams.SSO
import Network.HTTP.Types
import Network.Wai
import Network.Wai.Predicate hiding (setStatus, result, or)
import Network.Wai.Utilities
import UnliftIO (mapConcurrently)

import qualified Data.Set as Set
import qualified Galley.Data as Data
import qualified Galley.Data.LegalHold as LegalHoldData
import qualified Galley.Data.SSO as SSOData
import qualified Galley.External as External
import qualified Galley.Queue as Q
import qualified Galley.Types as Conv
import qualified Galley.Types.Teams as Teams
import qualified Galley.Intra.Journal as Journal
import qualified Galley.Intra.Spar as Spar
import qualified System.Logger.Class as Log

getTeam :: UserId ::: TeamId ::: JSON -> Galley Response
getTeam (zusr::: tid ::: _) =
    maybe (throwM teamNotFound) (pure . json) =<< lookupTeam zusr tid

getTeamInternal :: TeamId ::: JSON -> Galley Response
getTeamInternal (tid ::: _) =
    maybe (throwM teamNotFound) (pure . json) =<< Data.team tid

getTeamNameInternal :: TeamId ::: JSON -> Galley Response
getTeamNameInternal (tid ::: _) =
    maybe (throwM teamNotFound) (pure . json . TeamName) =<< Data.teamName tid

getManyTeams :: UserId ::: Maybe (Either (Range 1 32 (List TeamId)) TeamId) ::: Range 1 100 Int32 ::: JSON -> Galley Response
getManyTeams (zusr ::: range ::: size ::: _) =
    withTeamIds zusr range size $ \more ids -> do
        teams <- mapM (lookupTeam zusr) ids
        pure (json $ newTeamList (catMaybes teams) more)

lookupTeam :: UserId -> TeamId -> Galley (Maybe Team)
lookupTeam zusr tid = do
    tm <- Data.teamMember tid zusr
    if isJust tm then do
        t <- Data.team tid
        when (Just PendingDelete == (tdStatus <$> t)) $ do
            q <- view deleteQueue
            void $ Q.tryPush q (TeamItem tid zusr Nothing)
        pure (tdTeam <$> t)
    else
        pure Nothing

createNonBindingTeam :: UserId ::: ConnId ::: JsonRequest NonBindingNewTeam ::: JSON -> Galley Response
createNonBindingTeam (zusr::: zcon ::: req ::: _) = do
    NonBindingNewTeam body <- fromJsonBody req
    let owner  = newTeamMember zusr fullPermissions Nothing
    let others = filter ((zusr /=) . view userId)
               . maybe [] fromRange
               $ body^.newTeamMembers
    let zothers = map (view userId) others
    ensureUnboundUsers (zusr : zothers)
    ensureConnected zusr zothers
    Log.debug $ Log.field "targets" (toByteString . show $ toByteString <$> zothers)
              . Log.msg (Log.val "Teams.createNonBindingTeam")
    team <- Data.createTeam Nothing zusr (body^.newTeamName) (body^.newTeamIcon) (body^.newTeamIconKey) NonBinding
    finishCreateTeam team owner others (Just zcon)

createBindingTeam :: UserId ::: TeamId ::: JsonRequest BindingNewTeam ::: JSON -> Galley Response
createBindingTeam (zusr ::: tid ::: req ::: _) = do
    BindingNewTeam body <- fromJsonBody req
    let owner  = newTeamMember zusr fullPermissions Nothing
    team <- Data.createTeam (Just tid) zusr (body^.newTeamName) (body^.newTeamIcon) (body^.newTeamIconKey) Binding
    finishCreateTeam team owner [] Nothing

updateTeamStatus :: TeamId ::: JsonRequest TeamStatusUpdate ::: JSON -> Galley Response
updateTeamStatus (tid ::: req ::: _) = do
    TeamStatusUpdate to cur <- fromJsonBody req
    from <- tdStatus <$> (Data.team tid >>= ifNothing teamNotFound)
    valid <- validateTransition from to
    when valid $ do
      journal to cur
      Data.updateTeamStatus tid to
    return empty
  where
    journal Suspended _ = Journal.teamSuspend tid
    journal Active    c = Data.teamMembers tid >>= \mems ->
                          Journal.teamActivate tid mems c =<< Data.teamCreationTime tid
    journal _         _ = throwM invalidTeamStatusUpdate

    validateTransition from to = case (from, to) of
        ( PendingActive, Active    ) -> return True
        ( Active       , Active    ) -> return False
        ( Active       , Suspended ) -> return True
        ( Suspended    , Active    ) -> return True
        ( Suspended    , Suspended ) -> return False
        ( _            , _         ) -> throwM invalidTeamStatusUpdate

updateTeam :: UserId ::: ConnId ::: TeamId ::: JsonRequest TeamUpdateData ::: JSON -> Galley Response
updateTeam (zusr::: zcon ::: tid ::: req ::: _) = do
    body <- fromJsonBody req
    membs <- Data.teamMembers tid
    let zothers = map (view userId) membs
    Log.debug $ Log.field "targets" (toByteString . show $ toByteString <$> zothers)
              . Log.msg (Log.val "Teams.updateTeam")
    void $ permissionCheck zusr SetTeamData membs
    Data.updateTeam tid body
    now <- liftIO getCurrentTime
    let e = newEvent TeamUpdate tid now & eventData .~ Just (EdTeamUpdate body)
    let r = list1 (userRecipient zusr) (membersToRecipients (Just zusr) membs)
    push1 $ newPush1 zusr (TeamEvent e) r & pushConn .~ Just zcon
    pure empty

deleteTeam :: UserId ::: ConnId ::: TeamId ::: Request ::: Maybe JSON ::: JSON -> Galley Response
deleteTeam (zusr::: zcon ::: tid ::: req ::: _ ::: _) = do
    team <- Data.team tid >>= ifNothing teamNotFound
    case tdStatus team of
        Deleted -> throwM teamNotFound
        PendingDelete -> queueDelete
        _ -> do
            void $ permissionCheck zusr DeleteTeam =<< Data.teamMembers tid
            when ((tdTeam team)^.teamBinding == Binding) $ do
                body <- fromJsonBody (JsonRequest req)
                ensureReAuthorised zusr (body^.tdAuthPassword)
            queueDelete
  where
    queueDelete = do
        q  <- view deleteQueue
        ok <- Q.tryPush q (TeamItem tid zusr (Just zcon))
        if ok then
            pure (empty & setStatus status202)
        else
            throwM deleteQueueFull

-- This function is "unchecked" because it does not validate that the user has the `DeleteTeam` permission.
uncheckedDeleteTeam :: UserId -> Maybe ConnId -> TeamId -> Galley ()
uncheckedDeleteTeam zusr zcon tid = do
    team <- Data.team tid
    when (isJust team) $ do
        Spar.deleteTeam tid
        membs    <- Data.teamMembers tid
        now      <- liftIO getCurrentTime
        convs    <- filter (not . view managedConversation) <$> Data.teamConversations tid
        (ue, be) <- foldrM (pushConvDeleteEvents now membs) ([],[]) convs
        let e = newEvent TeamDelete tid now
        let r = list1 (userRecipient zusr) (membersToRecipients (Just zusr) membs)
        pushSome ((newPush1 zusr (TeamEvent e) r & pushConn .~ zcon) : ue)
        void . forkIO $ void $ External.deliver be
        -- TODO: we don't delete bots here, but we should do that, since
        -- every bot user can only be in a single conversation. Just
        -- deleting conversations from the database is not enough.
        when ((view teamBinding . tdTeam <$> team) == Just Binding) $ do
            mapM_ (deleteUser . view userId) membs
            Journal.teamDelete tid
        Data.deleteTeam tid
  where
    pushConvDeleteEvents
        :: UTCTime
        -> [TeamMember]
        -> TeamConversation
        -> ([Push],[(BotMember, Conv.Event)])
        -> Galley ([Push],[(BotMember, Conv.Event)])
    pushConvDeleteEvents now teamMembs c (pp, ee) = do
        (bots, convMembs) <- botsAndUsers <$> Data.members (c ^. conversationId)
        let mm = convMembsAndTeamMembs convMembs teamMembs
        let e = Conv.Event Conv.ConvDelete (c ^. conversationId) zusr now Nothing
        let p = newPush zusr (ConvEvent e) mm
        let ee' = bots `zip` repeat e
        let pp' = maybe pp (\x -> (x & pushConn .~ zcon) : pp) p
        pure (pp', ee' ++ ee)

getTeamMembers :: UserId ::: TeamId ::: JSON -> Galley Response
getTeamMembers (zusr::: tid ::: _) = do
    mems <- Data.teamMembers tid
    case findTeamMember zusr mems of
        Nothing -> throwM noTeamMember
        Just  m -> do
            let withPerms = (m `canSeePermsOf`)
            pure (json $ teamMemberListJson withPerms (newTeamMemberList mems))

getTeamMember :: UserId ::: TeamId ::: UserId ::: JSON -> Galley Response
getTeamMember (zusr ::: tid ::: uid ::: _) = do
    mems <- Data.teamMembers tid
    case findTeamMember zusr mems of
        Nothing -> throwM noTeamMember
        Just  m -> do
            let withPerms = (m `canSeePermsOf`)
            let member = findTeamMember uid mems
            maybe (throwM teamMemberNotFound)
                (pure . json . teamMemberJson withPerms) member

uncheckedGetTeamMember :: TeamId ::: UserId ::: JSON -> Galley Response
uncheckedGetTeamMember (tid ::: uid ::: _) = do
    mem <- Data.teamMember tid uid >>= ifNothing teamMemberNotFound
    return $ json mem

uncheckedGetTeamMembers :: TeamId ::: JSON -> Galley Response
uncheckedGetTeamMembers (tid ::: _) = do
    mems <- Data.teamMembers tid
    return . json $ newTeamMemberList mems

addTeamMember :: UserId ::: ConnId ::: TeamId ::: JsonRequest NewTeamMember ::: JSON -> Galley Response
addTeamMember (zusr ::: zcon ::: tid ::: req ::: _) = do
    nmem <- fromJsonBody req
    let uid = nmem^.ntmNewTeamMember.userId
    Log.debug $ Log.field "targets" (toByteString uid)
              . Log.msg (Log.val "Teams.addTeamMember")
    mems <- Data.teamMembers tid
    -- verify permissions
    tmem <- permissionCheck zusr AddTeamMember mems
    let targetPermissions = nmem^.ntmNewTeamMember.permissions
    targetPermissions `ensureNotElevated` tmem
    ensureNonBindingTeam tid
    ensureUnboundUsers [uid]
    ensureConnected zusr [uid]
    addTeamMemberInternal tid (Just zusr) (Just zcon) nmem mems

-- This function is "unchecked" because there is no need to check for user binding (invite only).
uncheckedAddTeamMember :: TeamId ::: JsonRequest NewTeamMember ::: JSON -> Galley Response
uncheckedAddTeamMember (tid ::: req ::: _) = do
    nmem <- fromJsonBody req
    mems <- Data.teamMembers tid
    rsp <- addTeamMemberInternal tid Nothing Nothing nmem mems
    Journal.teamUpdate tid (nmem^.ntmNewTeamMember : mems)
    return rsp

updateTeamMember :: UserId ::: ConnId ::: TeamId ::: JsonRequest NewTeamMember ::: JSON
                 -> Galley Response
updateTeamMember (zusr ::: zcon ::: tid ::: req ::: _) = do
    -- the team member to be updated
    targetMember <- view ntmNewTeamMember <$> fromJsonBody req
    let targetId          = targetMember^.userId
        targetPermissions = targetMember^.permissions

    Log.debug $ Log.field "targets" (toByteString targetId)
              . Log.msg (Log.val "Teams.updateTeamMember")

    -- get the team and verify permissions
    team    <- tdTeam <$> (Data.team tid >>= ifNothing teamNotFound)
    members <- Data.teamMembers tid
    user    <- permissionCheck zusr SetMemberPermissions members

    -- user may not elevate permissions
    targetPermissions `ensureNotElevated` user

    -- target user must be in same team
    unless (isTeamMember targetId members) $
      throwM teamMemberNotFound

    -- cannot demote only owner (effectively removing the last owner)
    okToDelete <- canBeDeleted members targetId tid
    when (not okToDelete && targetPermissions /= fullPermissions) $
        throwM noOtherOwner

    -- update target in Cassandra
    Data.updateTeamMember tid targetId targetPermissions

    let otherMembers = filter (\u -> u^.userId /= targetId) members
        updatedMembers = targetMember : otherMembers

    -- note the change in the journal
    when (team^.teamBinding == Binding) $ Journal.teamUpdate tid updatedMembers

    -- inform members of the team about the change
    -- some (privileged) users will be informed about which change was applied
    let privileged             = filter (`canSeePermsOf` targetMember) updatedMembers
        mkUpdate               = EdMemberUpdate targetId
        privilegedUpdate       = mkUpdate $ Just targetPermissions
        privilegedRecipients   = membersToRecipients Nothing privileged


    now <- liftIO getCurrentTime
    let ePriv  = newEvent MemberUpdate tid now & eventData ?~ privilegedUpdate

    -- push to all members (user is privileged)
    let pushPriv   = newPush zusr (TeamEvent ePriv) $ privilegedRecipients
    for_ pushPriv   $ \p -> push1 $ p & pushConn .~ Just zcon
    pure empty

deleteTeamMember :: UserId ::: ConnId ::: TeamId ::: UserId ::: Request ::: Maybe JSON ::: JSON -> Galley Response
deleteTeamMember (zusr::: zcon ::: tid ::: remove ::: req ::: _ ::: _) = do
    Log.debug $ Log.field "targets" (toByteString remove)
              . Log.msg (Log.val "Teams.deleteTeamMember")
    mems <- Data.teamMembers tid
    void $ permissionCheck zusr RemoveTeamMember mems
    okToDelete <- canBeDeleted [] remove tid
    unless okToDelete $ throwM noOtherOwner
    team <- tdTeam <$> (Data.team tid >>= ifNothing teamNotFound)
    if team^.teamBinding == Binding && isTeamMember remove mems then do
        body <- fromJsonBody (JsonRequest req)
        ensureReAuthorised zusr (body^.tmdAuthPassword)
        deleteUser remove
        Journal.teamUpdate tid (filter (\u -> u^.userId /= remove) mems)
        pure (empty & setStatus status202)
    else do
        uncheckedRemoveTeamMember zusr (Just zcon) tid remove mems
        pure empty

-- This function is "unchecked" because it does not validate that the user has the `RemoveTeamMember` permission.
uncheckedRemoveTeamMember :: UserId -> Maybe ConnId -> TeamId -> UserId -> [TeamMember] -> Galley ()
uncheckedRemoveTeamMember zusr zcon tid remove mems = do
    now <- liftIO getCurrentTime
    let e = newEvent MemberLeave tid now & eventData .~ Just (EdMemberLeave remove)
    let r = list1 (userRecipient zusr) (membersToRecipients (Just zusr) mems)
    push1 $ newPush1 zusr (TeamEvent e) r & pushConn .~ zcon
    Data.removeTeamMember tid remove
    let tmids = Set.fromList $ map (view userId) mems
    let edata = Conv.EdMembers (Conv.Members [remove])
    cc <- Data.teamConversations tid
    for_ cc $ \c -> Data.conversation (c^.conversationId) >>= \conv ->
        for_ conv $ \dc -> when (remove `isMember` Data.convMembers dc) $ do
            Data.removeMember remove (c^.conversationId)
            unless (c^.managedConversation) $
                pushEvent tmids edata now dc
  where
    pushEvent tmids edata now dc = do
        let (bots, users) = botsAndUsers (Data.convMembers dc)
        let x = filter (\m -> not (Conv.memId m `Set.member` tmids)) users
        let y = Conv.Event Conv.MemberLeave (Data.convId dc) zusr now (Just edata)
        for_ (newPush zusr (ConvEvent y) (recipient <$> x)) $ \p ->
            push1 $ p & pushConn .~ zcon
        void . forkIO $ void $ External.deliver (bots `zip` repeat y)

getTeamConversations :: UserId ::: TeamId ::: JSON -> Galley Response
getTeamConversations (zusr::: tid ::: _) = do
    tm <- Data.teamMember tid zusr >>= ifNothing noTeamMember
    unless (tm `hasPermission` GetTeamConversations) $
        throwM (operationDenied GetTeamConversations)
    json . newTeamConversationList <$> Data.teamConversations tid

getTeamConversation :: UserId ::: TeamId ::: ConvId ::: JSON -> Galley Response
getTeamConversation (zusr::: tid ::: cid ::: _) = do
    tm <- Data.teamMember tid zusr >>= ifNothing noTeamMember
    unless (tm `hasPermission` GetTeamConversations) $
        throwM (operationDenied GetTeamConversations)
    Data.teamConversation tid cid >>= maybe (throwM convNotFound) (pure . json)

deleteTeamConversation :: UserId ::: ConnId ::: TeamId ::: ConvId ::: JSON -> Galley Response
deleteTeamConversation (zusr::: zcon ::: tid ::: cid ::: _) = do
    tmems <- Data.teamMembers tid
    void $ permissionCheck zusr DeleteConversation tmems
    (bots, cmems) <- botsAndUsers <$> Data.members cid
    flip Data.deleteCode ReusableCode =<< mkKey cid
    now <- liftIO getCurrentTime
    let te = newEvent Teams.ConvDelete tid now & eventData .~ Just (Teams.EdConvDelete cid)
    let ce = Conv.Event Conv.ConvDelete cid zusr now Nothing
    let tr = list1 (userRecipient zusr) (membersToRecipients (Just zusr) tmems)
    let teamPush = [newPush1 zusr (TeamEvent te) tr & pushConn .~ Just zcon]
        convPush = case convMembsAndTeamMembs cmems tmems of
            []     -> []
            (m:mm) -> [newPush1 zusr (ConvEvent ce) (list1 m mm) & pushConn .~ Just zcon]
    pushSome $ teamPush <> convPush
    void . forkIO $ void $ External.deliver (bots `zip` repeat ce)
    -- TODO: we don't delete bots here, but we should do that, since every
    -- bot user can only be in a single conversation
    Data.removeTeamConv tid cid
    pure empty

-- Internal -----------------------------------------------------------------

-- | Invoke the given continuation 'k' with a list of team IDs
-- which are looked up based on:
--
-- * just limited by size
-- * an (exclusive) starting point (team ID) and size
-- * a list of team IDs
--
-- The last case returns those team IDs which have an associated
-- user. Additionally 'k' is passed in a 'hasMore' indication (which is
-- always false if the third lookup-case is used).
withTeamIds :: UserId
            -> Maybe (Either (Range 1 32 (List TeamId)) TeamId)
            -> Range 1 100 Int32
            -> (Bool -> [TeamId] -> Galley Response)
            -> Galley Response
withTeamIds usr range size k = case range of
    Nothing        -> do
        Data.ResultSet r <- Data.teamIdsFrom usr Nothing (rcast size)
        k (hasMore r) (result r)

    Just (Right c) -> do
        Data.ResultSet r <- Data.teamIdsFrom usr (Just c) (rcast size)
        k (hasMore r) (result r)

    Just (Left cc) -> do
        ids <- Data.teamIdsOf usr cc
        k False ids
{-# INLINE withTeamIds #-}

ensureUnboundUsers :: [UserId] -> Galley ()
ensureUnboundUsers uids = do
    e  <- ask
    -- We check only 1 team because, by definition, users in binding teams
    -- can only be part of one team.
    ts <- liftIO $ mapConcurrently (evalGalley e . Data.oneUserTeam) uids
    let teams = toList $ fromList (catMaybes ts)
    binds <- liftIO $ mapConcurrently (evalGalley e . Data.teamBinding) teams
    when (any ((==) (Just Binding)) binds) $
        throwM userBindingExists

ensureNonBindingTeam :: TeamId -> Galley ()
ensureNonBindingTeam tid = do
    team <- Data.team tid >>= ifNothing teamNotFound
    when ((tdTeam team)^.teamBinding == Binding) $
        throwM noAddToBinding

-- ensure that the permissions are not "greater" than the user's copy permissions
-- this is used to ensure users cannot "elevate" permissions
ensureNotElevated :: Permissions -> TeamMember -> Galley ()
ensureNotElevated targetPermissions member =
  unless ((targetPermissions^.self)
           `Set.isSubsetOf` (member^.permissions.copy)) $
    throwM invalidPermissions

addTeamMemberInternal :: TeamId -> Maybe UserId -> Maybe ConnId -> NewTeamMember -> [TeamMember] -> Galley Response
addTeamMemberInternal tid origin originConn newMem mems = do
    let new = newMem^.ntmNewTeamMember
    Log.debug $ Log.field "targets" (toByteString (new^.userId))
              . Log.msg (Log.val "Teams.addTeamMemberInternal")
    o <- view options
    unless (length mems < fromIntegral (o^.optSettings.setMaxTeamSize)) $
        throwM tooManyTeamMembers
    Data.addTeamMember tid new
    cc  <- filter (view managedConversation) <$> Data.teamConversations tid
    now <- liftIO getCurrentTime
    for_ cc $ \c ->
        Data.addMember now (c^.conversationId) (new^.userId)
    let e = newEvent MemberJoin tid now & eventData .~ Just (EdMemberJoin (new^.userId))
    push1 $ newPush1 (new^.userId) (TeamEvent e) (r origin new) & pushConn .~ originConn
    pure empty
  where
    r (Just o) n = list1 (userRecipient o)           (membersToRecipients (Just o) (n : mems))
    r Nothing  n = list1 (userRecipient (n^.userId)) (membersToRecipients Nothing  (n : mems))

finishCreateTeam :: Team -> TeamMember -> [TeamMember] -> Maybe ConnId -> Galley Response
finishCreateTeam team owner others zcon = do
    let zusr = owner^.userId
    for_ (owner : others) $
        Data.addTeamMember (team^.teamId)
    now <- liftIO getCurrentTime
    let e = newEvent TeamCreate (team^.teamId) now & eventData .~ Just (EdTeamCreate team)
    let r = membersToRecipients Nothing others
    push1 $ newPush1 zusr (TeamEvent e) (list1 (userRecipient zusr) r) & pushConn .~ zcon
    pure (empty & setStatus status201 . location (team^.teamId))

withBindingTeam :: UserId -> (TeamId -> Galley b) -> Galley b
withBindingTeam zusr callback = do
    tid <- Data.oneUserTeam zusr >>= ifNothing teamNotFound
    binding <- Data.teamBinding tid >>= ifNothing teamNotFound
    case binding of
        Binding -> callback tid
        NonBinding -> throwM nonBindingTeam

getBindingTeamId :: UserId -> Galley Response
getBindingTeamId zusr = withBindingTeam zusr $ pure . json

getBindingTeamMembers :: UserId -> Galley Response
getBindingTeamMembers zusr = withBindingTeam zusr $ \tid -> do
    members <- Data.teamMembers tid
    pure . json $ newTeamMemberList members

-- Public endpoints for feature checks

getSSOStatus :: UserId ::: TeamId ::: JSON -> Galley Response
getSSOStatus (uid ::: tid ::: ct) = do
    membs <- Data.teamMembers tid
    void $ permissionCheck uid ViewSSOTeamSettings membs
    getSSOStatusInternal (tid ::: ct)

getLegalholdStatus :: UserId ::: TeamId ::: JSON -> Galley Response
getLegalholdStatus (uid ::: tid ::: ct) = do
    membs <- Data.teamMembers tid
    void $ permissionCheck uid ViewLegalHoldTeamSettings membs
    getLegalholdStatusInternal (tid ::: ct)

-- Enable / Disable team features
-- These endpoints are internal only and  meant to be called
-- only from authorized personnel (e.g., from a backoffice tool)

-- | Get SSO status for a team.
getSSOStatusInternal :: TeamId ::: JSON -> Galley Response
getSSOStatusInternal (tid ::: _) = do
<<<<<<< HEAD
    defConfig :: SSOTeamConfig <- do
        featureSSO <- view (options . optSettings . featureEnabled FeatureSSO)
        pure $ if featureSSO
            then SSOTeamConfig SSOEnabled
            else SSOTeamConfig SSODisabled
    ssoTeamConfig :: Maybe SSOTeamConfig <- SSOData.getSSOTeamConfig tid
=======
    defConfig <- do
        featureSSO <- view (options . optSettings . setFeatureFlags . flagSSO)
        pure . SSOTeamConfig $ case featureSSO of
            FeatureSSOEnabledByDefault  -> SSOEnabled
            FeatureSSODisabledByDefault -> SSODisabled
    ssoTeamConfig <- SSOData.getSSOTeamConfig tid
>>>>>>> 1747cfec
    pure . json . fromMaybe defConfig $ ssoTeamConfig

-- | Enable or disable SSO for a team.
setSSOStatusInternal :: TeamId ::: JsonRequest SSOTeamConfig ::: JSON -> Galley Response
setSSOStatusInternal (tid ::: req ::: _) = do
    ssoTeamConfig :: SSOTeamConfig <- fromJsonBody req
    case ssoTeamConfigStatus ssoTeamConfig of
        SSODisabled -> throwM disableSsoNotImplemented
        SSOEnabled  -> pure () -- this one is easy to implement :)
    SSOData.setSSOTeamConfig tid ssoTeamConfig
    pure noContent

-- | Get legal hold status for a team.
getLegalholdStatusInternal :: TeamId ::: JSON -> Galley Response
getLegalholdStatusInternal (tid ::: _) = do
    featureLegalHold <- view (options . optSettings . setFeatureFlags . flagLegalHold)
    case featureLegalHold of
      FeatureLegalHoldDisabledByDefault -> do
        legalHoldTeamConfig <- LegalHoldData.getLegalHoldTeamConfig tid
        pure . json . fromMaybe disabledConfig $ legalHoldTeamConfig
      FeatureLegalHoldDisabledPermanently -> do
        pure . json $ disabledConfig
  where
    disabledConfig = LegalHoldTeamConfig LegalHoldDisabled

-- | Enable or disable legal hold for a team.
setLegalholdStatusInternal :: TeamId ::: JsonRequest LegalHoldTeamConfig ::: JSON -> Galley Response
setLegalholdStatusInternal (tid ::: req ::: _) = do
    do  featureLegalHold <- view (options . optSettings . setFeatureFlags . flagLegalHold)
        case featureLegalHold of
          FeatureLegalHoldDisabledByDefault -> do
            pure ()
          FeatureLegalHoldDisabledPermanently -> do
            throwM legalHoldFeatureFlagNotEnabled

    legalHoldTeamConfig <- fromJsonBody req
    case legalHoldTeamConfigStatus legalHoldTeamConfig of
        LegalHoldDisabled -> removeSettings' tid Nothing
        LegalHoldEnabled -> pure ()
    LegalHoldData.setLegalHoldTeamConfig tid legalHoldTeamConfig
    pure noContent<|MERGE_RESOLUTION|>--- conflicted
+++ resolved
@@ -532,21 +532,12 @@
 -- | Get SSO status for a team.
 getSSOStatusInternal :: TeamId ::: JSON -> Galley Response
 getSSOStatusInternal (tid ::: _) = do
-<<<<<<< HEAD
     defConfig :: SSOTeamConfig <- do
-        featureSSO <- view (options . optSettings . featureEnabled FeatureSSO)
-        pure $ if featureSSO
-            then SSOTeamConfig SSOEnabled
-            else SSOTeamConfig SSODisabled
-    ssoTeamConfig :: Maybe SSOTeamConfig <- SSOData.getSSOTeamConfig tid
-=======
-    defConfig <- do
         featureSSO <- view (options . optSettings . setFeatureFlags . flagSSO)
         pure . SSOTeamConfig $ case featureSSO of
             FeatureSSOEnabledByDefault  -> SSOEnabled
             FeatureSSODisabledByDefault -> SSODisabled
-    ssoTeamConfig <- SSOData.getSSOTeamConfig tid
->>>>>>> 1747cfec
+    ssoTeamConfig :: Maybe SSOTeamConfig <- SSOData.getSSOTeamConfig tid
     pure . json . fromMaybe defConfig $ ssoTeamConfig
 
 -- | Enable or disable SSO for a team.

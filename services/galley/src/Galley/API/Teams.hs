--- conflicted
+++ resolved
@@ -750,17 +750,20 @@
 -- This function is "unchecked" because there is no need to check for user binding (invite only).
 uncheckedAddTeamMember ::
   forall db r.
-  ( Member BrigAccess r,
-    Member GundeckAccess r,
-    Member (ErrorS 'TooManyTeamMembers) r,
-    Member (ErrorS 'TooManyTeamMembersOnTeamWithLegalhold) r,
-    Member (Input Opts) r,
-    Member (Input UTCTime) r,
-    Member LegalHoldStore r,
-    Member P.TinyLog r,
-    Member (TeamFeatureStore db) r,
-    Member TeamNotificationStore r,
-    Member TeamStore r,
+  ( ( Member BrigAccess r,
+      Member GundeckAccess r,
+      Member (ErrorS 'TooManyTeamMembers) r,
+      Member (Input (Local ())) r,
+      Member (ErrorS 'TooManyTeamMembersOnTeamWithLegalhold) r,
+      Member (Input Opts) r,
+      Member (Input UTCTime) r,
+      Member MemberStore r,
+      Member LegalHoldStore r,
+      Member P.TinyLog r,
+      Member (TeamFeatureStore db) r,
+      Member TeamNotificationStore r,
+      Member TeamStore r
+    ),
     FeaturePersistentConstraint db LegalholdConfig
   ) =>
   TeamId ->
@@ -1088,42 +1091,25 @@
     >>= noteS @'ConvNotFound
 
 deleteTeamConversation ::
-<<<<<<< HEAD
-  ( Members
-      '[ BrigAccess,
-         CodeStore,
-         ConversationStore,
-         Error FederationError,
-         Error InvalidInput,
-         ErrorS 'ConvNotFound,
-         ErrorS 'InvalidOperation,
-         ErrorS 'NotATeamMember,
-         ErrorS ('ActionDenied 'DeleteConversation),
-         MemberStore,
-         ProposalStore,
-         ExternalAccess,
-         FederatorAccess,
-         GundeckAccess,
-         Input Env,
-         Input UTCTime,
-         SubConversationStore,
-         TeamStore
-       ]
-      r,
-=======
-  ( Member CodeStore r,
-    Member ConversationStore r,
-    Member (Error FederationError) r,
-    Member (ErrorS 'ConvNotFound) r,
-    Member (ErrorS 'InvalidOperation) r,
-    Member (ErrorS 'NotATeamMember) r,
-    Member (ErrorS ('ActionDenied 'DeleteConversation)) r,
-    Member ExternalAccess r,
-    Member FederatorAccess r,
-    Member GundeckAccess r,
-    Member (Input UTCTime) r,
-    Member TeamStore r,
->>>>>>> c27541d7
+  ( ( Member BrigAccess r,
+      Member CodeStore r,
+      Member ConversationStore r,
+      Member (Error FederationError) r,
+      Member (Error InvalidInput) r,
+      Member (ErrorS 'ConvNotFound) r,
+      Member (ErrorS 'InvalidOperation) r,
+      Member (ErrorS 'NotATeamMember) r,
+      Member (ErrorS ('ActionDenied 'DeleteConversation)) r,
+      Member MemberStore r,
+      Member ProposalStore r,
+      Member ExternalAccess r,
+      Member FederatorAccess r,
+      Member GundeckAccess r,
+      Member (Input Env) r,
+      Member (Input UTCTime) r,
+      Member SubConversationStore r,
+      Member TeamStore r
+    ),
     CallsFed 'Galley "on-conversation-updated",
     CallsFed 'Galley "on-new-remote-conversation",
     CallsFed 'Galley "on-new-remote-subconversation",
@@ -1264,10 +1250,11 @@
 --  FUTUREWORK: Find a way around the fanout limit.
 ensureNotTooLargeForLegalHold ::
   forall db r.
-  ( Member LegalHoldStore r,
-    Member TeamStore r,
-    Member (TeamFeatureStore db) r,
-    Member (ErrorS 'TooManyTeamMembersOnTeamWithLegalhold) r,
+  ( ( Member LegalHoldStore r,
+      Member TeamStore r,
+      Member (TeamFeatureStore db) r,
+      Member (ErrorS 'TooManyTeamMembersOnTeamWithLegalhold) r
+    ),
     FeaturePersistentConstraint db LegalholdConfig
   ) =>
   TeamId ->
@@ -1402,11 +1389,12 @@
 -- RegisterError`.
 canUserJoinTeam ::
   forall db r.
-  ( Member BrigAccess r,
-    Member LegalHoldStore r,
-    Member TeamStore r,
-    Member (TeamFeatureStore db) r,
-    Member (ErrorS 'TooManyTeamMembersOnTeamWithLegalhold) r,
+  ( ( Member BrigAccess r,
+      Member LegalHoldStore r,
+      Member TeamStore r,
+      Member (TeamFeatureStore db) r,
+      Member (ErrorS 'TooManyTeamMembersOnTeamWithLegalhold) r
+    ),
     FeaturePersistentConstraint db LegalholdConfig
   ) =>
   TeamId ->

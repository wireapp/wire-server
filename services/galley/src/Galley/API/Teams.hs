--- conflicted
+++ resolved
@@ -48,17 +48,11 @@
     uncheckedGetTeamMember,
     uncheckedGetTeamMembersH,
     uncheckedDeleteTeamMember,
-<<<<<<< HEAD
-    userIsTeamOwnerH,
-    canUserJoinTeamH,
-    internalDeleteBindingTeamWithOneMemberH,
-=======
     userIsTeamOwner,
     canUserJoinTeam,
-    internalDeleteBindingTeamWithOneMember,
->>>>>>> 281bcba3
     ensureNotTooLargeForLegalHold,
     ensureNotTooLargeToActivateLegalHold,
+    internalDeleteBindingTeam,
   )
 where
 
@@ -670,31 +664,6 @@
   member <- E.getTeamMember tid uid >>= noteS @'TeamMemberNotFound
   pure (member, withPerms)
 
-<<<<<<< HEAD
-internalDeleteBindingTeamWithOneMemberH ::
-  Members
-    '[ ErrorS 'NoBindingTeam,
-       ErrorS 'NotAOneMemberTeam,
-       ErrorS 'DeleteQueueFull,
-       ErrorS 'TeamNotFound,
-       Queue DeleteItem,
-       TeamStore
-     ]
-    r =>
-  TeamId ->
-  Bool ->
-  Sem r NoContent
-internalDeleteBindingTeamWithOneMemberH tid force = internalDeleteBindingTeam tid force $> NoContent
-
-uncheckedGetTeamMemberH ::
-  Members '[ErrorS 'TeamMemberNotFound, TeamStore] r =>
-  TeamId ::: UserId ::: JSON ->
-  Sem r Response
-uncheckedGetTeamMemberH (tid ::: uid ::: _) = do
-  json <$> uncheckedGetTeamMember tid uid
-
-=======
->>>>>>> 281bcba3
 uncheckedGetTeamMember ::
   Members '[ErrorS 'TeamMemberNotFound, TeamStore] r =>
   TeamId ->

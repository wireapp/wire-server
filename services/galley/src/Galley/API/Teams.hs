--- conflicted
+++ resolved
@@ -1105,13 +1105,8 @@
     Member FederatorAccess r,
     Member GundeckAccess r,
     Member (Input UTCTime) r,
-<<<<<<< HEAD
     Member TeamStore r,
     Member (P.Logger (Msg -> Msg)) r
-=======
-    Member SubConversationStore r,
-    Member TeamStore r
->>>>>>> e0fee773
   ) =>
   Local UserId ->
   ConnId ->

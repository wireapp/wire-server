--- conflicted
+++ resolved
@@ -350,14 +350,10 @@
       ([Push], [(BotMember, Conv.Event)]) ->
       Galley ([Push], [(BotMember, Conv.Event)])
     createConvDeleteEvents now teamMembs c (pp, ee) = do
-<<<<<<< HEAD
       localDomain <- viewFederationDomain
       let qconvId = Qualified (c ^. conversationId) localDomain
           qorig = Qualified zusr localDomain
-      (bots, convMembs) <- botsAndUsers =<< Data.members (c ^. conversationId)
-=======
       (bots, convMembs) <- botsAndUsers <$> Data.members (c ^. conversationId)
->>>>>>> 8ded34b8
       -- Only nonTeamMembers need to get any events, since on team deletion,
       -- all team users are deleted immediately after these events are sent
       -- and will thus never be able to see these events in practice.
@@ -754,14 +750,10 @@
               pushEvent tmids edata now dc
     pushEvent :: Set UserId -> Conv.EventData -> UTCTime -> Data.Conversation -> Galley ()
     pushEvent exceptTo edata now dc = do
-<<<<<<< HEAD
       localDomain <- viewFederationDomain
       let qconvId = Qualified (Data.convId dc) localDomain
           qusr = Qualified zusr localDomain
-      (bots, users) <- botsAndUsers (Data.convMembers dc)
-=======
       let (bots, users) = botsAndUsers (Data.convMembers dc)
->>>>>>> 8ded34b8
       let x = filter (\m -> not (Conv.memId m `Set.member` exceptTo)) users
       let y = Conv.Event Conv.MemberLeave qconvId qusr now edata
       for_ (newPush (mems ^. teamMemberListType) zusr (ConvEvent y) (recipient <$> x)) $ \p ->
@@ -784,14 +776,10 @@
 
 deleteTeamConversation :: UserId -> ConnId -> TeamId -> ConvId -> Galley (EmptyResult 200)
 deleteTeamConversation zusr zcon tid cid = do
-<<<<<<< HEAD
   localDomain <- viewFederationDomain
   let qconvId = Qualified cid localDomain
       qusr = Qualified zusr localDomain
-  (bots, cmems) <- botsAndUsers =<< Data.members cid
-=======
   (bots, cmems) <- botsAndUsers <$> Data.members cid
->>>>>>> 8ded34b8
   ensureActionAllowed Roles.DeleteConversation =<< getSelfMember zusr cmems
   flip Data.deleteCode Data.ReusableCode =<< Data.mkKey cid
   now <- liftIO getCurrentTime

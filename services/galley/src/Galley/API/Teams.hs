module Galley.API.Teams
  ( createBindingTeamH,
    createNonBindingTeamH,
    updateTeamH,
    updateTeamStatusH,
    getTeamH,
    getTeamInternalH,
    getTeamNameInternalH,
    getBindingTeamIdH,
    getBindingTeamMembersH,
    getManyTeamsH,
    deleteTeamH,
    uncheckedDeleteTeam,
    addTeamMemberH,
    getTeamMembersH,
    getTeamMemberH,
    deleteTeamMemberH,
    updateTeamMemberH,
    getTeamConversationsH,
    getTeamConversationH,
    getTeamConversationRolesH,
    deleteTeamConversationH,
    getSSOStatusH,
    getSSOStatusInternalH,
    setSSOStatusInternalH,
    getLegalholdStatusH,
    getLegalholdStatusInternalH,
    setLegalholdStatusInternalH,
    uncheckedAddTeamMemberH,
    uncheckedGetTeamMemberH,
    uncheckedGetTeamMembersH,
    uncheckedRemoveTeamMember,
    withBindingTeam,
    getTruncatedTeamSizeH,
  )
where

import Brig.Types.Team.LegalHold (LegalHoldStatus (..), LegalHoldTeamConfig (..))
import Cassandra (hasMore, result)
import Control.Lens hiding (from, to)
import Control.Monad.Catch
import Data.ByteString.Conversion hiding (fromList)
import Data.Id
import qualified Data.List.Extra as List
import Data.List1 (list1)
import Data.Range as Range
import Data.Set (fromList)
import qualified Data.Set as Set
import Data.Time.Clock (UTCTime (..), getCurrentTime)
import Galley.API.Error
import Galley.API.LegalHold
import Galley.API.Util
import Galley.App
import qualified Galley.Data as Data
import qualified Galley.Data.LegalHold as LegalHoldData
import qualified Galley.Data.SSO as SSOData
import Galley.Data.Services (BotMember)
import Galley.Data.Types
import qualified Galley.External as External
import qualified Galley.Intra.Journal as Journal
import Galley.Intra.Push
import qualified Galley.Intra.Spar as Spar
import Galley.Intra.User
import Galley.Options
import qualified Galley.Queue as Q
import qualified Galley.Types as Conv
import Galley.Types.Conversations.Roles as Roles
import Galley.Types.Teams hiding (newTeam)
import Galley.Types.Teams.Intra
import Galley.Types.Teams.SSO
import Imports
import Network.HTTP.Types
import Network.Wai
import Network.Wai.Predicate hiding (or, result, setStatus)
import Network.Wai.Utilities
import qualified System.Logger.Class as Log
import UnliftIO (mapConcurrently)

getTeamH :: UserId ::: TeamId ::: JSON -> Galley Response
getTeamH (zusr ::: tid ::: _) =
  maybe (throwM teamNotFound) (pure . json) =<< lookupTeam zusr tid

getTeamInternalH :: TeamId ::: JSON -> Galley Response
getTeamInternalH (tid ::: _) =
  maybe (throwM teamNotFound) (pure . json) =<< getTeamInternal tid

getTeamInternal :: TeamId -> Galley (Maybe TeamData)
getTeamInternal = Data.team

getTeamNameInternalH :: TeamId ::: JSON -> Galley Response
getTeamNameInternalH (tid ::: _) =
  maybe (throwM teamNotFound) (pure . json) =<< getTeamNameInternal tid

getTeamNameInternal :: TeamId -> Galley (Maybe TeamName)
getTeamNameInternal = fmap (fmap TeamName) . Data.teamName

getManyTeamsH :: UserId ::: Maybe (Either (Range 1 32 (List TeamId)) TeamId) ::: Range 1 100 Int32 ::: JSON -> Galley Response
getManyTeamsH (zusr ::: range ::: size ::: _) =
  json <$> getManyTeams zusr range size

getManyTeams :: UserId -> Maybe (Either (Range 1 32 (List TeamId)) TeamId) -> Range 1 100 Int32 -> Galley TeamList
getManyTeams zusr range size =
  withTeamIds zusr range size $ \more ids -> do
    teams <- mapM (lookupTeam zusr) ids
    pure (newTeamList (catMaybes teams) more)

lookupTeam :: UserId -> TeamId -> Galley (Maybe Team)
lookupTeam zusr tid = do
  tm <- Data.teamMember tid zusr
  if isJust tm
    then do
      t <- Data.team tid
      when (Just PendingDelete == (tdStatus <$> t)) $ do
        q <- view deleteQueue
        void $ Q.tryPush q (TeamItem tid zusr Nothing)
      pure (tdTeam <$> t)
    else pure Nothing

createNonBindingTeamH :: UserId ::: ConnId ::: JsonRequest NonBindingNewTeam ::: JSON -> Galley Response
createNonBindingTeamH (zusr ::: zcon ::: req ::: _) = do
  newTeam <- fromJsonBody req
  newTeamId <- createNonBindingTeam zusr zcon newTeam
  pure (empty & setStatus status201 . location newTeamId)

createNonBindingTeam :: UserId -> ConnId -> NonBindingNewTeam -> Galley TeamId
createNonBindingTeam zusr zcon (NonBindingNewTeam body) = do
  let owner = newTeamMember zusr fullPermissions Nothing
  let others =
        filter ((zusr /=) . view userId)
          . maybe [] fromRange
          $ body ^. newTeamMembers
  let zothers = map (view userId) others
  ensureUnboundUsers (zusr : zothers)
  ensureConnectedToLocals zusr zothers
  Log.debug $
    Log.field "targets" (toByteString . show $ toByteString <$> zothers)
      . Log.field "action" (Log.val "Teams.createNonBindingTeam")
  team <- Data.createTeam Nothing zusr (body ^. newTeamName) (body ^. newTeamIcon) (body ^. newTeamIconKey) NonBinding
  finishCreateTeam team owner others (Just zcon)

createBindingTeamH :: UserId ::: TeamId ::: JsonRequest BindingNewTeam ::: JSON -> Galley Response
createBindingTeamH (zusr ::: tid ::: req ::: _) = do
  newTeam <- fromJsonBody req
  newTeamId <- createBindingTeam zusr tid newTeam
  pure (empty & setStatus status201 . location newTeamId)

createBindingTeam :: UserId -> TeamId -> BindingNewTeam -> Galley TeamId
createBindingTeam zusr tid (BindingNewTeam body) = do
  let owner = newTeamMember zusr fullPermissions Nothing
  team <- Data.createTeam (Just tid) zusr (body ^. newTeamName) (body ^. newTeamIcon) (body ^. newTeamIconKey) Binding
  finishCreateTeam team owner [] Nothing

updateTeamStatusH :: TeamId ::: JsonRequest TeamStatusUpdate ::: JSON -> Galley Response
updateTeamStatusH (tid ::: req ::: _) = do
  teamStatusUpdate <- fromJsonBody req
  updateTeamStatus tid teamStatusUpdate
  return empty

updateTeamStatus :: TeamId -> TeamStatusUpdate -> Galley ()
updateTeamStatus tid (TeamStatusUpdate newStatus cur) = do
  oldStatus <- tdStatus <$> (Data.team tid >>= ifNothing teamNotFound)
  valid <- validateTransition oldStatus newStatus
  when valid $ do
    journal newStatus cur
    Data.updateTeamStatus tid newStatus
  where
    journal Suspended _ = Journal.teamSuspend tid
    journal Active c = Data.teamMembersUnsafeForLargeTeams tid >>= \mems ->
      Journal.teamActivate tid mems c =<< Data.teamCreationTime tid
    journal _ _ = throwM invalidTeamStatusUpdate
    validateTransition from to = case (from, to) of
      (PendingActive, Active) -> return True
      (Active, Active) -> return False
      (Active, Suspended) -> return True
      (Suspended, Active) -> return True
      (Suspended, Suspended) -> return False
      (_, _) -> throwM invalidTeamStatusUpdate

updateTeamH :: UserId ::: ConnId ::: TeamId ::: JsonRequest TeamUpdateData ::: JSON -> Galley Response
updateTeamH (zusr ::: zcon ::: tid ::: req ::: _) = do
  updateData <- fromJsonBody req
  updateTeam zusr zcon tid updateData
  pure empty

updateTeam :: UserId -> ConnId -> TeamId -> TeamUpdateData -> Galley ()
updateTeam zusr zcon tid updateData = do
  zusrMembership <- Data.teamMember tid zusr
  -- let zothers = map (view userId) membs
  -- Log.debug $
  --   Log.field "targets" (toByteString . show $ toByteString <$> zothers)
  --     . Log.field "action" (Log.val "Teams.updateTeam")
  void $ permissionCheck SetTeamData zusrMembership
  Data.updateTeam tid updateData
  now <- liftIO getCurrentTime
  membs <- Data.teamMembersUnsafeForLargeTeams tid
  let e = newEvent TeamUpdate tid now & eventData .~ Just (EdTeamUpdate updateData)
  let r = list1 (userRecipient zusr) (membersToRecipients (Just zusr) membs)
  push1 $ newPush1 zusr (TeamEvent e) r & pushConn .~ Just zcon

deleteTeamH :: UserId ::: ConnId ::: TeamId ::: OptionalJsonRequest TeamDeleteData ::: JSON -> Galley Response
deleteTeamH (zusr ::: zcon ::: tid ::: req ::: _) = do
  mBody <- fromOptionalJsonBody req
  deleteTeam zusr zcon tid mBody
  pure (empty & setStatus status202)

-- | 'TeamDeleteData' is only required for binding teams
deleteTeam :: UserId -> ConnId -> TeamId -> Maybe TeamDeleteData -> Galley ()
deleteTeam zusr zcon tid mBody = do
  team <- Data.team tid >>= ifNothing teamNotFound
  case tdStatus team of
    Deleted ->
      throwM teamNotFound
    PendingDelete ->
      queueDelete
    _ -> do
      checkPermissions team
      queueDelete
  where
    checkPermissions team = do
      void $ permissionCheck DeleteTeam =<< Data.teamMember tid zusr
      when ((tdTeam team) ^. teamBinding == Binding) $ do
        body <- mBody & ifNothing (invalidPayload "missing request body")
        ensureReAuthorised zusr (body ^. tdAuthPassword)
    queueDelete = do
      q <- view deleteQueue
      ok <- Q.tryPush q (TeamItem tid zusr (Just zcon))
      if ok
        then pure ()
        else throwM deleteQueueFull

-- This function is "unchecked" because it does not validate that the user has the `DeleteTeam` permission.
uncheckedDeleteTeam :: UserId -> Maybe ConnId -> TeamId -> Galley ()
uncheckedDeleteTeam zusr zcon tid = do
  team <- Data.team tid
  when (isJust team) $ do
    Spar.deleteTeam tid
    now <- liftIO getCurrentTime
    convs <- filter (not . view managedConversation) <$> Data.teamConversations tid
    membs <- Data.teamMembersUnsafeForLargeTeams tid
    (ue, be) <- foldrM (createConvDeleteEvents now membs) ([], []) convs
    let e = newEvent TeamDelete tid now
    pushDeleteEvents membs e ue
    void . forkIO $ void $ External.deliver be
    -- TODO: we don't delete bots here, but we should do that, since
    -- every bot user can only be in a single conversation. Just
    -- deleting conversations from the database is not enough.
    when ((view teamBinding . tdTeam <$> team) == Just Binding) $ do
      mapM_ (deleteUser . view userId) membs
      Journal.teamDelete tid
    Data.deleteTeam tid
  where
    pushDeleteEvents :: [TeamMember] -> Event -> [Push] -> Galley ()
    pushDeleteEvents membs e ue = do
      o <- view $ options . optSettings
      let r = list1 (userRecipient zusr) (membersToRecipients (Just zusr) membs)
      -- To avoid DoS on gundeck, send team deletion events in chunks
      let chunkSize = fromMaybe defConcurrentDeletionEvents (o ^. setConcurrentDeletionEvents)
      let chunks = List.chunksOf chunkSize (toList r)
      forM_ chunks $ \chunk -> case chunk of
        [] -> return ()
        -- push TeamDelete events
        x : xs -> push1 (newPush1 zusr (TeamEvent e) (list1 x xs) & pushConn .~ zcon)
      -- To avoid DoS on gundeck, send conversation deletion events slowly
      let delay = 1000 * (fromMaybe defDeleteConvThrottleMillis (o ^. setDeleteConvThrottleMillis))
      forM_ ue $ \event -> do
        -- push ConversationDelete events
        push1 event
        threadDelay delay
    createConvDeleteEvents ::
      UTCTime ->
      [TeamMember] ->
      TeamConversation ->
      ([Push], [(BotMember, Conv.Event)]) ->
      Galley ([Push], [(BotMember, Conv.Event)])
    createConvDeleteEvents now teamMembs c (pp, ee) = do
      (bots, convMembs) <- botsAndUsers <$> Data.members (c ^. conversationId)
      -- Only nonTeamMembers need to get any events, since on team deletion,
      -- all team users are deleted immediately after these events are sent
      -- and will thus never be able to see these events in practice.
      let mm = nonTeamMembers convMembs teamMembs
      let e = Conv.Event Conv.ConvDelete (c ^. conversationId) zusr now Nothing
      let p = newPush zusr (ConvEvent e) (map recipient mm)
      let ee' = bots `zip` repeat e
      let pp' = maybe pp (\x -> (x & pushConn .~ zcon) : pp) p
      pure (pp', ee' ++ ee)

getTeamConversationRolesH :: UserId ::: TeamId ::: JSON -> Galley Response
getTeamConversationRolesH (zusr ::: tid ::: _) = do
  json <$> getTeamConversationRoles zusr tid

getTeamConversationRoles :: UserId -> TeamId -> Galley ConversationRolesList
getTeamConversationRoles zusr tid = do
  mem <- Data.teamMember tid zusr
  case mem of
    Nothing -> throwM notATeamMember
    Just _ -> do
      -- NOTE: If/when custom roles are added, these roles should
      --       be merged with the team roles (if they exist)
      pure $ ConversationRolesList wireConvRoles

getTeamMembersH :: UserId ::: TeamId ::: Range 1 HardTruncationLimit Int32 ::: JSON -> Galley Response
getTeamMembersH (zusr ::: tid ::: maxResults ::: _) = do
  (memberList, withPerms) <- getTeamMembers zusr tid maxResults
  pure . json $ teamMemberListJson withPerms memberList

getTeamMembers :: UserId -> TeamId -> Range 1 HardTruncationLimit Int32 -> Galley (TeamMemberList, TeamMember -> Bool)
getTeamMembers zusr tid maxResults = do
  (mems, hasMore) <- Data.teamMembers tid maxResults
  Data.teamMember tid zusr >>= \case
    Nothing -> throwM notATeamMember
    Just m -> do
      let withPerms = (m `canSeePermsOf`)
      pure (newTeamMemberList mems hasMore, withPerms)

getTeamMemberH :: UserId ::: TeamId ::: UserId ::: JSON -> Galley Response
getTeamMemberH (zusr ::: tid ::: uid ::: _) = do
  (member, withPerms) <- getTeamMember zusr tid uid
  pure . json $ teamMemberJson withPerms member

getTeamMember :: UserId -> TeamId -> UserId -> Galley (TeamMember, TeamMember -> Bool)
getTeamMember zusr tid uid = do
  zusrMembership <- Data.teamMember tid zusr
  case zusrMembership of
    Nothing -> throwM notATeamMember
    Just m -> do
      let withPerms = (m `canSeePermsOf`)
      Data.teamMember tid uid >>= \case
        Nothing -> throwM teamMemberNotFound
        Just member -> pure (member, withPerms)

uncheckedGetTeamMemberH :: TeamId ::: UserId ::: JSON -> Galley Response
uncheckedGetTeamMemberH (tid ::: uid ::: _) = do
  json <$> uncheckedGetTeamMember tid uid

uncheckedGetTeamMember :: TeamId -> UserId -> Galley TeamMember
uncheckedGetTeamMember tid uid = do
  Data.teamMember tid uid >>= ifNothing teamMemberNotFound

uncheckedGetTeamMembersH :: TeamId ::: Range 1 HardTruncationLimit Int32 ::: JSON -> Galley Response
uncheckedGetTeamMembersH (tid ::: maxResults ::: _) = do
  json <$> uncheckedGetTeamMembers tid maxResults

uncheckedGetTeamMembers :: TeamId -> Range 1 HardTruncationLimit Int32 -> Galley TeamMemberList
uncheckedGetTeamMembers tid maxResults = do
  (mems, hasMore) <- Data.teamMembers tid maxResults
  return $ newTeamMemberList mems hasMore

addTeamMemberH :: UserId ::: ConnId ::: TeamId ::: JsonRequest NewTeamMember ::: JSON -> Galley Response
addTeamMemberH (zusr ::: zcon ::: tid ::: req ::: _) = do
  nmem <- fromJsonBody req
  addTeamMember zusr zcon tid nmem
  pure empty

addTeamMember :: UserId -> ConnId -> TeamId -> NewTeamMember -> Galley ()
addTeamMember zusr zcon tid nmem = do
  let uid = nmem ^. ntmNewTeamMember . userId
  Log.debug $
    Log.field "targets" (toByteString uid)
      . Log.field "action" (Log.val "Teams.addTeamMember")
  -- verify permissions
  zusrMembership <-
    Data.teamMember tid zusr
      >>= permissionCheck AddTeamMember
  let targetPermissions = nmem ^. ntmNewTeamMember . permissions
  targetPermissions `ensureNotElevated` zusrMembership
  ensureNonBindingTeam tid
  ensureUnboundUsers [uid]
<<<<<<< HEAD
  ensureConnected zusr [makeIdOpaque uid]
  mems <- Data.teamMembersUnsafeForLargeTeams tid
=======
  ensureConnectedToLocals zusr [uid]
>>>>>>> 6e2afbb8
  addTeamMemberInternal tid (Just zusr) (Just zcon) nmem mems

-- This function is "unchecked" because there is no need to check for user binding (invite only).
uncheckedAddTeamMemberH :: TeamId ::: JsonRequest NewTeamMember ::: JSON -> Galley Response
uncheckedAddTeamMemberH (tid ::: req ::: _) = do
  nmem <- fromJsonBody req
  uncheckedAddTeamMember tid nmem
  return empty

uncheckedAddTeamMember :: TeamId -> NewTeamMember -> Galley ()
uncheckedAddTeamMember tid nmem = do
  mems <- Data.teamMembersUnsafeForLargeTeams tid
  addTeamMemberInternal tid Nothing Nothing nmem mems
  Journal.teamUpdate tid (nmem ^. ntmNewTeamMember : mems)

updateTeamMemberH :: UserId ::: ConnId ::: TeamId ::: JsonRequest NewTeamMember ::: JSON -> Galley Response
updateTeamMemberH (zusr ::: zcon ::: tid ::: req ::: _) = do
  -- the team member to be updated
  targetMember <- view ntmNewTeamMember <$> fromJsonBody req
  updateTeamMember zusr zcon tid targetMember
  pure empty

updateTeamMember :: UserId -> ConnId -> TeamId -> TeamMember -> Galley ()
updateTeamMember zusr zcon tid targetMember = do
  let targetId = targetMember ^. userId
      targetPermissions = targetMember ^. permissions
  Log.debug $
    Log.field "targets" (toByteString targetId)
      . Log.field "action" (Log.val "Teams.updateTeamMember")
  -- get the team and verify permissions
  team <- tdTeam <$> (Data.team tid >>= ifNothing teamNotFound)
  user <-
    Data.teamMember tid zusr
      >>= permissionCheck SetMemberPermissions
  -- user may not elevate permissions
  targetPermissions `ensureNotElevated` user
  -- target user must be in same team
  Data.teamMember tid targetId >>= \case
    Nothing -> throwM teamMemberNotFound
    _ -> pure ()
  -- cannot demote only owner (effectively removing the last owner)
  members <- Data.teamMembersUnsafeForLargeTeams tid
  okToDelete <- canBeDeleted members targetId tid
  when (not okToDelete && targetPermissions /= fullPermissions) $
    throwM noOtherOwner
  -- update target in Cassandra
  Data.updateTeamMember tid targetId targetPermissions
  let otherMembers = filter (\u -> u ^. userId /= targetId) members
      updatedMembers = targetMember : otherMembers
  -- note the change in the journal
  when (team ^. teamBinding == Binding) $ Journal.teamUpdate tid updatedMembers
  -- inform members of the team about the change
  -- some (privileged) users will be informed about which change was applied
  let privileged = filter (`canSeePermsOf` targetMember) updatedMembers
      mkUpdate = EdMemberUpdate targetId
      privilegedUpdate = mkUpdate $ Just targetPermissions
      privilegedRecipients = membersToRecipients Nothing privileged
  now <- liftIO getCurrentTime
  let ePriv = newEvent MemberUpdate tid now & eventData ?~ privilegedUpdate
  -- push to all members (user is privileged)
  let pushPriv = newPush zusr (TeamEvent ePriv) $ privilegedRecipients
  for_ pushPriv $ \p -> push1 $ p & pushConn .~ Just zcon

deleteTeamMemberH :: UserId ::: ConnId ::: TeamId ::: UserId ::: OptionalJsonRequest TeamMemberDeleteData ::: JSON -> Galley Response
deleteTeamMemberH (zusr ::: zcon ::: tid ::: remove ::: req ::: _) = do
  mBody <- fromOptionalJsonBody req
  deleteTeamMember zusr zcon tid remove mBody >>= \case
    TeamMemberDeleteAccepted -> pure (empty & setStatus status202)
    TeamMemberDeleteCompleted -> pure empty

data TeamMemberDeleteResult
  = TeamMemberDeleteAccepted
  | TeamMemberDeleteCompleted

-- | 'TeamMemberDeleteData' is only required for binding teams
deleteTeamMember :: UserId -> ConnId -> TeamId -> UserId -> Maybe TeamMemberDeleteData -> Galley TeamMemberDeleteResult
deleteTeamMember zusr zcon tid remove mBody = do
  Log.debug $
    Log.field "targets" (toByteString remove)
      . Log.field "action" (Log.val "Teams.deleteTeamMember")
  zusrMembership <- Data.teamMember tid zusr
  void $ permissionCheck RemoveTeamMember zusrMembership
  okToDelete <- canBeDeleted [] remove tid
  unless okToDelete $ throwM noOtherOwner
  team <- tdTeam <$> (Data.team tid >>= ifNothing teamNotFound)
  removeMembership <- Data.teamMember tid remove
  mems <- Data.teamMembersUnsafeForLargeTeams tid
  if team ^. teamBinding == Binding && isJust removeMembership
    then do
      body <- mBody & ifNothing (invalidPayload "missing request body")
      ensureReAuthorised zusr (body ^. tmdAuthPassword)
      deleteUser remove
      Journal.teamUpdate tid (filter (\u -> u ^. userId /= remove) mems)
      pure TeamMemberDeleteAccepted
    else do
      uncheckedRemoveTeamMember zusr (Just zcon) tid remove mems
      pure TeamMemberDeleteCompleted

-- This function is "unchecked" because it does not validate that the user has the `RemoveTeamMember` permission.
uncheckedRemoveTeamMember :: UserId -> Maybe ConnId -> TeamId -> UserId -> [TeamMember] -> Galley ()
uncheckedRemoveTeamMember zusr zcon tid remove mems = do
  now <- liftIO getCurrentTime
  let e = newEvent MemberLeave tid now & eventData .~ Just (EdMemberLeave remove)
  let r = list1 (userRecipient zusr) (membersToRecipients (Just zusr) mems)
  push1 $ newPush1 zusr (TeamEvent e) r & pushConn .~ zcon
  Data.removeTeamMember tid remove
  let tmids = Set.fromList $ map (view userId) mems
  let edata = Conv.EdMembersLeave (Conv.UserIdList [remove])
  cc <- Data.teamConversations tid
  for_ cc $ \c -> Data.conversation (c ^. conversationId) >>= \conv ->
    for_ conv $ \dc -> when (makeIdOpaque remove `isMember` Data.convMembers dc) $ do
      Data.removeMember remove (c ^. conversationId)
      unless (c ^. managedConversation) $
        pushEvent tmids edata now dc
  where
    pushEvent tmids edata now dc = do
      let (bots, users) = botsAndUsers (Data.convMembers dc)
      let x = filter (\m -> not (Conv.memId m `Set.member` tmids)) users
      let y = Conv.Event Conv.MemberLeave (Data.convId dc) zusr now (Just edata)
      for_ (newPush zusr (ConvEvent y) (recipient <$> x)) $ \p ->
        push1 $ p & pushConn .~ zcon
      void . forkIO $ void $ External.deliver (bots `zip` repeat y)

getTeamConversationsH :: UserId ::: TeamId ::: JSON -> Galley Response
getTeamConversationsH (zusr ::: tid ::: _) = do
  json <$> getTeamConversations zusr tid

getTeamConversations :: UserId -> TeamId -> Galley TeamConversationList
getTeamConversations zusr tid = do
  tm <- Data.teamMember tid zusr >>= ifNothing notATeamMember
  unless (tm `hasPermission` GetTeamConversations) $
    throwM (operationDenied GetTeamConversations)
  newTeamConversationList <$> Data.teamConversations tid

getTeamConversationH :: UserId ::: TeamId ::: ConvId ::: JSON -> Galley Response
getTeamConversationH (zusr ::: tid ::: cid ::: _) = do
  json <$> getTeamConversation zusr tid cid

getTeamConversation :: UserId -> TeamId -> ConvId -> Galley TeamConversation
getTeamConversation zusr tid cid = do
  tm <- Data.teamMember tid zusr >>= ifNothing notATeamMember
  unless (tm `hasPermission` GetTeamConversations) $
    throwM (operationDenied GetTeamConversations)
  Data.teamConversation tid cid >>= maybe (throwM convNotFound) pure

deleteTeamConversationH :: UserId ::: ConnId ::: TeamId ::: ConvId ::: JSON -> Galley Response
deleteTeamConversationH (zusr ::: zcon ::: tid ::: cid ::: _) = do
  deleteTeamConversation zusr zcon tid cid
  pure empty

deleteTeamConversation :: UserId -> ConnId -> TeamId -> ConvId -> Galley ()
deleteTeamConversation zusr zcon tid cid = do
  (bots, cmems) <- botsAndUsers <$> Data.members cid
  ensureActionAllowed Roles.DeleteConversation =<< getSelfMember zusr cmems
  flip Data.deleteCode ReusableCode =<< mkKey cid
  now <- liftIO getCurrentTime
  let ce = Conv.Event Conv.ConvDelete cid zusr now Nothing
  let recps = fmap recipient cmems
  let convPush = newPush zusr (ConvEvent ce) recps <&> pushConn .~ Just zcon
  pushSome $ maybeToList convPush
  void . forkIO $ void $ External.deliver (bots `zip` repeat ce)
  -- TODO: we don't delete bots here, but we should do that, since every
  -- bot user can only be in a single conversation
  Data.removeTeamConv tid cid

-- Internal -----------------------------------------------------------------

-- | Invoke the given continuation 'k' with a list of team IDs
-- which are looked up based on:
--
-- * just limited by size
-- * an (exclusive) starting point (team ID) and size
-- * a list of team IDs
--
-- The last case returns those team IDs which have an associated
-- user. Additionally 'k' is passed in a 'hasMore' indication (which is
-- always false if the third lookup-case is used).
withTeamIds ::
  UserId ->
  Maybe (Either (Range 1 32 (List TeamId)) TeamId) ->
  Range 1 100 Int32 ->
  (Bool -> [TeamId] -> Galley a) ->
  Galley a
withTeamIds usr range size k = case range of
  Nothing -> do
    Data.ResultSet r <- Data.teamIdsFrom usr Nothing (rcast size)
    k (hasMore r) (result r)
  Just (Right c) -> do
    Data.ResultSet r <- Data.teamIdsFrom usr (Just c) (rcast size)
    k (hasMore r) (result r)
  Just (Left cc) -> do
    ids <- Data.teamIdsOf usr cc
    k False ids
{-# INLINE withTeamIds #-}

ensureUnboundUsers :: [UserId] -> Galley ()
ensureUnboundUsers uids = do
  e <- ask
  -- We check only 1 team because, by definition, users in binding teams
  -- can only be part of one team.
  ts <- liftIO $ mapConcurrently (evalGalley e . Data.oneUserTeam) uids
  let teams = toList $ fromList (catMaybes ts)
  binds <- liftIO $ mapConcurrently (evalGalley e . Data.teamBinding) teams
  when (any ((==) (Just Binding)) binds) $
    throwM userBindingExists

ensureNonBindingTeam :: TeamId -> Galley ()
ensureNonBindingTeam tid = do
  team <- Data.team tid >>= ifNothing teamNotFound
  when ((tdTeam team) ^. teamBinding == Binding) $
    throwM noAddToBinding

-- ensure that the permissions are not "greater" than the user's copy permissions
-- this is used to ensure users cannot "elevate" permissions
ensureNotElevated :: Permissions -> TeamMember -> Galley ()
ensureNotElevated targetPermissions member =
  unless
    ( (targetPermissions ^. self)
        `Set.isSubsetOf` (member ^. permissions . copy)
    )
    $ throwM invalidPermissions

addTeamMemberInternal :: TeamId -> Maybe UserId -> Maybe ConnId -> NewTeamMember -> [TeamMember] -> Galley ()
addTeamMemberInternal tid origin originConn newMem mems = do
  let new = newMem ^. ntmNewTeamMember
  Log.debug $
    Log.field "targets" (toByteString (new ^. userId))
      . Log.field "action" (Log.val "Teams.addTeamMemberInternal")
  o <- view options
  unless (length mems < fromIntegral (o ^. optSettings . setMaxTeamSize)) $
    throwM tooManyTeamMembers
  Data.addTeamMember tid new
  cc <- filter (view managedConversation) <$> Data.teamConversations tid
  now <- liftIO getCurrentTime
  for_ cc $ \c ->
    Data.addMember now (c ^. conversationId) (new ^. userId)
  let e = newEvent MemberJoin tid now & eventData .~ Just (EdMemberJoin (new ^. userId))
  push1 $ newPush1 (new ^. userId) (TeamEvent e) (r origin new) & pushConn .~ originConn
  where
    r (Just o) n = list1 (userRecipient o) (membersToRecipients (Just o) (n : mems))
    r Nothing n = list1 (userRecipient (n ^. userId)) (membersToRecipients Nothing (n : mems))

finishCreateTeam :: Team -> TeamMember -> [TeamMember] -> Maybe ConnId -> Galley TeamId
finishCreateTeam team owner others zcon = do
  let zusr = owner ^. userId
  for_ (owner : others) $
    Data.addTeamMember (team ^. teamId)
  now <- liftIO getCurrentTime
  let e = newEvent TeamCreate (team ^. teamId) now & eventData .~ Just (EdTeamCreate team)
  let r = membersToRecipients Nothing others
  push1 $ newPush1 zusr (TeamEvent e) (list1 (userRecipient zusr) r) & pushConn .~ zcon
  pure (team ^. teamId)

withBindingTeam :: UserId -> (TeamId -> Galley b) -> Galley b
withBindingTeam zusr callback = do
  tid <- Data.oneUserTeam zusr >>= ifNothing teamNotFound
  binding <- Data.teamBinding tid >>= ifNothing teamNotFound
  case binding of
    Binding -> callback tid
    NonBinding -> throwM nonBindingTeam

getBindingTeamIdH :: UserId -> Galley Response
getBindingTeamIdH = fmap json . getBindingTeamId

getBindingTeamId :: UserId -> Galley TeamId
getBindingTeamId zusr = withBindingTeam zusr pure

getBindingTeamMembersH :: UserId -> Galley Response
getBindingTeamMembersH = fmap json . getBindingTeamMembers

getBindingTeamMembers :: UserId -> Galley TeamMemberList
getBindingTeamMembers zusr = withBindingTeam zusr $ \tid -> do
  members <- Data.teamMembersUnsafeForLargeTeams tid
  pure $ newTeamMemberList members False

-- Public endpoints for feature checks

getSSOStatusH :: UserId ::: TeamId ::: JSON -> Galley Response
getSSOStatusH (uid ::: tid ::: _) = do
  json <$> getSSOStatus uid tid

getSSOStatus :: UserId -> TeamId -> Galley SSOTeamConfig
getSSOStatus uid tid = do
  zusrMembership <- Data.teamMember tid uid
  void $ permissionCheck ViewSSOTeamSettings zusrMembership
  getSSOStatusInternal tid

getLegalholdStatusH :: UserId ::: TeamId ::: JSON -> Galley Response
getLegalholdStatusH (uid ::: tid ::: _) = do
  json <$> getLegalholdStatus uid tid

getLegalholdStatus :: UserId -> TeamId -> Galley LegalHoldTeamConfig
getLegalholdStatus uid tid = do
  zusrMembership <- Data.teamMember tid uid
  void $ permissionCheck ViewLegalHoldTeamSettings zusrMembership
  getLegalholdStatusInternal tid

-- Enable / Disable team features
-- These endpoints are internal only and  meant to be called
-- only from authorized personnel (e.g., from a backoffice tool)

-- | Get SSO status for a team.
getSSOStatusInternalH :: TeamId ::: JSON -> Galley Response
getSSOStatusInternalH (tid ::: _) = do
  json <$> getSSOStatusInternal tid

getSSOStatusInternal :: TeamId -> Galley SSOTeamConfig
getSSOStatusInternal tid = do
  defConfig <- do
    featureSSO <- view (options . optSettings . setFeatureFlags . flagSSO)
    pure . SSOTeamConfig $ case featureSSO of
      FeatureSSOEnabledByDefault -> SSOEnabled
      FeatureSSODisabledByDefault -> SSODisabled
  ssoTeamConfig <- SSOData.getSSOTeamConfig tid
  pure . fromMaybe defConfig $ ssoTeamConfig

-- | Enable or disable SSO for a team.
setSSOStatusInternalH :: TeamId ::: JsonRequest SSOTeamConfig ::: JSON -> Galley Response
setSSOStatusInternalH (tid ::: req ::: _) = do
  ssoTeamConfig <- fromJsonBody req
  setSSOStatusInternal tid ssoTeamConfig
  pure noContent

setSSOStatusInternal :: TeamId -> SSOTeamConfig -> Galley ()
setSSOStatusInternal tid ssoTeamConfig = do
  case ssoTeamConfigStatus ssoTeamConfig of
    SSODisabled -> throwM disableSsoNotImplemented
    SSOEnabled -> pure () -- this one is easy to implement :)
  SSOData.setSSOTeamConfig tid ssoTeamConfig

-- | Get legal hold status for a team.
getLegalholdStatusInternalH :: TeamId ::: JSON -> Galley Response
getLegalholdStatusInternalH (tid ::: _) = do
  json <$> getLegalholdStatusInternal tid

getLegalholdStatusInternal :: TeamId -> Galley LegalHoldTeamConfig
getLegalholdStatusInternal tid = do
  featureLegalHold <- view (options . optSettings . setFeatureFlags . flagLegalHold)
  case featureLegalHold of
    FeatureLegalHoldDisabledByDefault -> do
      legalHoldTeamConfig <- LegalHoldData.getLegalHoldTeamConfig tid
      pure (fromMaybe disabledConfig legalHoldTeamConfig)
    FeatureLegalHoldDisabledPermanently -> do
      pure disabledConfig
  where
    disabledConfig = LegalHoldTeamConfig LegalHoldDisabled

-- | Enable or disable legal hold for a team.
setLegalholdStatusInternalH :: TeamId ::: JsonRequest LegalHoldTeamConfig ::: JSON -> Galley Response
setLegalholdStatusInternalH (tid ::: req ::: _) = do
  legalHoldTeamConfig <- fromJsonBody req
  setLegalholdStatusInternal tid legalHoldTeamConfig
  pure noContent

setLegalholdStatusInternal :: TeamId -> LegalHoldTeamConfig -> Galley ()
setLegalholdStatusInternal tid legalHoldTeamConfig = do
  do
    featureLegalHold <- view (options . optSettings . setFeatureFlags . flagLegalHold)
    case featureLegalHold of
      FeatureLegalHoldDisabledByDefault -> do
        pure ()
      FeatureLegalHoldDisabledPermanently -> do
        throwM legalHoldFeatureFlagNotEnabled
  case legalHoldTeamConfigStatus legalHoldTeamConfig of
    LegalHoldDisabled -> removeSettings' tid Nothing
    LegalHoldEnabled -> pure ()
  LegalHoldData.setLegalHoldTeamConfig tid legalHoldTeamConfig

getTruncatedTeamSizeH :: TeamId ::: Range 1 HardTruncationLimit Int32 ::: JSON -> Galley Response
getTruncatedTeamSizeH (tid ::: r ::: _) = json <$> getTruncatedTeamSize tid r

getTruncatedTeamSize :: TeamId -> Range 1 HardTruncationLimit Int32 -> Galley TruncatedTeamSize
getTruncatedTeamSize tid r = do
  (members, hasMore) <- Data.teamMembers tid r
  pure $
    if hasMore
      then mkLargeTeamSize $ fromIntegral $ fromRange r
      else mkTruncatedTeamSize (fromIntegral $ fromRange r) (fromIntegral $ length members)<|MERGE_RESOLUTION|>--- conflicted
+++ resolved
@@ -365,12 +365,8 @@
   targetPermissions `ensureNotElevated` zusrMembership
   ensureNonBindingTeam tid
   ensureUnboundUsers [uid]
-<<<<<<< HEAD
-  ensureConnected zusr [makeIdOpaque uid]
+  ensureConnectedToLocals zusr [uid]
   mems <- Data.teamMembersUnsafeForLargeTeams tid
-=======
-  ensureConnectedToLocals zusr [uid]
->>>>>>> 6e2afbb8
   addTeamMemberInternal tid (Just zusr) (Just zcon) nmem mems
 
 -- This function is "unchecked" because there is no need to check for user binding (invite only).

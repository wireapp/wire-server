--- conflicted
+++ resolved
@@ -104,12 +104,9 @@
 import Wire.API.Federation.API.Galley
 import qualified Wire.API.Federation.API.Galley as F
 import Wire.API.Federation.Error
-<<<<<<< HEAD
 import Wire.API.MLS.CipherSuite
+import Wire.API.Routes.Internal.Brig.Connection
 import Wire.API.Team.Feature
-=======
-import Wire.API.Routes.Internal.Brig.Connection
->>>>>>> cbca125c
 import Wire.API.Team.LegalHold
 import Wire.API.Team.Member
 import Wire.API.Unreachable
@@ -909,6 +906,7 @@
       SConversationMessageTimerUpdateTag -> pure (Just sca, [])
       SConversationReceiptModeUpdateTag -> pure (Just sca, [])
       SConversationAccessDataTag -> pure (Just sca, [])
+      SConversationUpdateProtocolTag -> pure (Just sca, [])
 
   unless allUsersArePresent $
     P.warn $

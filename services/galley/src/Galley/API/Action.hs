-- This file is part of the Wire Server implementation.
--
-- Copyright (C) 2022 Wire Swiss GmbH <opensource@wire.com>
--
-- This program is free software: you can redistribute it and/or modify it under
-- the terms of the GNU Affero General Public License as published by the Free
-- Software Foundation, either version 3 of the License, or (at your option) any
-- later version.
--
-- This program is distributed in the hope that it will be useful, but WITHOUT
-- ANY WARRANTY; without even the implied warranty of MERCHANTABILITY or FITNESS
-- FOR A PARTICULAR PURPOSE. See the GNU Affero General Public License for more
-- details.
--
-- You should have received a copy of the GNU Affero General Public License along
-- with this program. If not, see <https://www.gnu.org/licenses/>.

module Galley.API.Action
  ( -- * Conversation action types
    ConversationActionTag (..),
    ConversationJoin (..),
    ConversationMemberUpdate (..),
    HasConversationActionEffects,
    HasConversationActionGalleyErrors,

    -- * Performing actions
    updateLocalConversation,
    updateLocalConversationUnchecked,
    updateLocalConversationUserUnchecked,
    NoChanges (..),
    LocalConversationUpdate (..),
    notifyTypingIndicator,
    pushTypingIndicatorEvents,

    -- * Utilities
    ensureConversationActionAllowed,
    addMembersToLocalConversation,
    notifyConversationAction,
    updateLocalStateOfRemoteConv,
    addLocalUsersToRemoteConv,
    ConversationUpdate,
    getFederationStatus,
    checkFederationStatus,
    firstConflictOrFullyConnected,
  )
where

import Control.Arrow ((&&&))
import Control.Error (headMay)
import Control.Lens
import Data.ByteString.Conversion (toByteString')
import Data.Domain (Domain (..))
import Data.Id
import Data.Kind
import Data.List qualified as List
import Data.List.Extra (nubOrd)
import Data.List.NonEmpty (nonEmpty)
import Data.List.NonEmpty qualified as NE
import Data.Map qualified as Map
import Data.Misc
import Data.Qualified
import Data.Set qualified as Set
import Data.Singletons
import Data.Time.Clock
import Galley.API.Error
import Galley.API.MLS.Removal
import Galley.API.Util
import Galley.Data.Conversation
import Galley.Data.Conversation qualified as Data
import Galley.Data.Scope (Scope (ReusableCode))
import Galley.Data.Services
import Galley.Effects
import Galley.Effects.BotAccess qualified as E
import Galley.Effects.BrigAccess qualified as E
import Galley.Effects.CodeStore qualified as E
import Galley.Effects.ConversationStore qualified as E
import Galley.Effects.FederatorAccess qualified as E
import Galley.Effects.FireAndForget qualified as E
import Galley.Effects.GundeckAccess
import Galley.Effects.MemberStore qualified as E
import Galley.Effects.ProposalStore
import Galley.Effects.TeamStore qualified as E
import Galley.Env (Env)
import Galley.Intra.Push
import Galley.Options
import Galley.Types.Conversations.Members
import Galley.Types.UserList
import Galley.Validation
import Imports
import Polysemy
import Polysemy.Error
import Polysemy.Input
import Polysemy.TinyLog
import Polysemy.TinyLog qualified as P
import System.Logger qualified as Log
import Wire.API.Connection (Relation (Accepted))
import Wire.API.Conversation hiding (Conversation, Member)
import Wire.API.Conversation.Action
import Wire.API.Conversation.Protocol
import Wire.API.Conversation.Role
import Wire.API.Conversation.Typing
import Wire.API.Error
import Wire.API.Error.Galley
import Wire.API.Event.Conversation
import Wire.API.Federation.API
import Wire.API.Federation.API.Brig
import Wire.API.Federation.API.Galley
import Wire.API.Federation.API.Galley qualified as F
import Wire.API.Federation.Error
import Wire.API.FederationStatus (FederationStatus (FullyConnected, NotConnectedDomains), RemoteDomains (..))
import Wire.API.Routes.Internal.Brig.Connection
import Wire.API.Team.LegalHold
import Wire.API.Team.Member
import Wire.API.User qualified as User

data NoChanges = NoChanges

type family HasConversationActionEffects (tag :: ConversationActionTag) r :: Constraint where
  HasConversationActionEffects 'ConversationJoinTag r =
    ( Member BrigAccess r,
      Member (Error FederationError) r,
      Member (Error InternalError) r,
      Member (ErrorS 'NotATeamMember) r,
      Member (ErrorS 'NotConnected) r,
      Member (ErrorS ('ActionDenied 'LeaveConversation)) r,
      Member (ErrorS ('ActionDenied 'AddConversationMember)) r,
      Member (ErrorS 'InvalidOperation) r,
      Member (ErrorS 'ConvAccessDenied) r,
      Member (ErrorS 'ConvNotFound) r,
      Member (ErrorS 'TooManyMembers) r,
      Member (ErrorS 'MissingLegalholdConsent) r,
      Member (Error NonFederatingBackends) r,
      Member (Error UnreachableBackends) r,
      Member ExternalAccess r,
      Member FederatorAccess r,
      Member GundeckAccess r,
      Member (Input Env) r,
      Member (Input Opts) r,
      Member (Input UTCTime) r,
      Member LegalHoldStore r,
      Member MemberStore r,
      Member ProposalStore r,
      Member TeamStore r,
      Member TinyLog r,
      Member ConversationStore r,
      Member (Error NoChanges) r
    )
  HasConversationActionEffects 'ConversationLeaveTag r =
    ( Member MemberStore r,
      Member (Error InternalError) r,
      Member (Error NoChanges) r,
      Member ExternalAccess r,
      Member FederatorAccess r,
      Member GundeckAccess r,
      Member (Input UTCTime) r,
      Member (Input Env) r,
      Member ProposalStore r,
      Member TinyLog r
    )
  HasConversationActionEffects 'ConversationRemoveMembersTag r =
    ( Member MemberStore r,
      Member TinyLog r,
      Member (Error NoChanges) r
    )
  HasConversationActionEffects 'ConversationMemberUpdateTag r =
    ( Member MemberStore r,
      Member (ErrorS 'ConvMemberNotFound) r
    )
  HasConversationActionEffects 'ConversationDeleteTag r =
    ( Member (Error FederationError) r,
      Member (ErrorS 'NotATeamMember) r,
      Member CodeStore r,
      Member TeamStore r,
      Member ConversationStore r
    )
  HasConversationActionEffects 'ConversationRenameTag r =
    ( Member (Error InvalidInput) r,
      Member ConversationStore r
    )
  HasConversationActionEffects 'ConversationAccessDataTag r =
    ( Member BotAccess r,
      Member BrigAccess r,
      Member CodeStore r,
      Member (Error InternalError) r,
      Member (Error InvalidInput) r,
      Member (Error NoChanges) r,
      Member (ErrorS 'InvalidTargetAccess) r,
      Member (ErrorS ('ActionDenied 'RemoveConversationMember)) r,
      Member ExternalAccess r,
      Member FederatorAccess r,
      Member FireAndForget r,
      Member GundeckAccess r,
      Member (Input Env) r,
      Member MemberStore r,
      Member ProposalStore r,
      Member TeamStore r,
      Member TinyLog r,
      Member (Input UTCTime) r,
      Member ConversationStore r
    )
  HasConversationActionEffects 'ConversationMessageTimerUpdateTag r =
    ( Member ConversationStore r,
      Member (Error NoChanges) r
    )
  HasConversationActionEffects 'ConversationReceiptModeUpdateTag r =
    ( Member ConversationStore r,
      Member (Error NoChanges) r
    )

type family HasConversationActionGalleyErrors (tag :: ConversationActionTag) :: EffectRow where
  HasConversationActionGalleyErrors 'ConversationJoinTag =
    '[ ErrorS ('ActionDenied 'LeaveConversation),
       ErrorS ('ActionDenied 'AddConversationMember),
       ErrorS 'NotATeamMember,
       ErrorS 'InvalidOperation,
       ErrorS 'ConvNotFound,
       ErrorS 'NotConnected,
       ErrorS 'ConvAccessDenied,
       ErrorS 'TooManyMembers,
       ErrorS 'MissingLegalholdConsent
     ]
  HasConversationActionGalleyErrors 'ConversationLeaveTag =
    '[ ErrorS ('ActionDenied 'LeaveConversation),
       ErrorS 'InvalidOperation,
       ErrorS 'ConvNotFound
     ]
  HasConversationActionGalleyErrors 'ConversationRemoveMembersTag =
    '[ ErrorS ('ActionDenied 'RemoveConversationMember),
       ErrorS 'InvalidOperation,
       ErrorS 'ConvNotFound
     ]
  HasConversationActionGalleyErrors 'ConversationMemberUpdateTag =
    '[ ErrorS ('ActionDenied 'ModifyOtherConversationMember),
       ErrorS 'InvalidOperation,
       ErrorS 'ConvNotFound,
       ErrorS 'ConvMemberNotFound
     ]
  HasConversationActionGalleyErrors 'ConversationDeleteTag =
    '[ ErrorS ('ActionDenied 'DeleteConversation),
       ErrorS 'NotATeamMember,
       ErrorS 'InvalidOperation,
       ErrorS 'ConvNotFound
     ]
  HasConversationActionGalleyErrors 'ConversationRenameTag =
    '[ ErrorS ('ActionDenied 'ModifyConversationName),
       ErrorS 'InvalidOperation,
       ErrorS 'ConvNotFound
     ]
  HasConversationActionGalleyErrors 'ConversationMessageTimerUpdateTag =
    '[ ErrorS ('ActionDenied 'ModifyConversationMessageTimer),
       ErrorS 'InvalidOperation,
       ErrorS 'ConvNotFound
     ]
  HasConversationActionGalleyErrors 'ConversationReceiptModeUpdateTag =
    '[ ErrorS ('ActionDenied 'ModifyConversationReceiptMode),
       ErrorS 'InvalidOperation,
       ErrorS 'ConvNotFound
     ]
  HasConversationActionGalleyErrors 'ConversationAccessDataTag =
    '[ ErrorS ('ActionDenied 'RemoveConversationMember),
       ErrorS ('ActionDenied 'ModifyConversationAccess),
       ErrorS 'InvalidOperation,
       ErrorS 'InvalidTargetAccess,
       ErrorS 'ConvNotFound
     ]

checkFederationStatus ::
  ( Member (Error UnreachableBackends) r,
    Member (Error NonFederatingBackends) r,
    Member FederatorAccess r
  ) =>
  RemoteDomains ->
  Sem r ()
checkFederationStatus req = do
  status <- getFederationStatus req
  case status of
    FullyConnected -> pure ()
    NotConnectedDomains dom1 dom2 -> throw (NonFederatingBackends dom1 dom2)

getFederationStatus ::
  ( Member (Error UnreachableBackends) r,
    Member FederatorAccess r
  ) =>
  RemoteDomains ->
  Sem r FederationStatus
getFederationStatus req = do
  fmap firstConflictOrFullyConnected
    . (ensureNoUnreachableBackends =<<)
    $ E.runFederatedConcurrentlyEither
      (flip toRemoteUnsafe () <$> Set.toList req.rdDomains)
      (\qds -> fedClient @'Brig @"get-not-fully-connected-backends" (DomainSet (tDomain qds `Set.delete` req.rdDomains)))

-- | "conflict" here means two remote domains that we are connected to
-- but are not connected to each other.
firstConflictOrFullyConnected :: [Remote NonConnectedBackends] -> FederationStatus
firstConflictOrFullyConnected =
  maybe
    FullyConnected
    (uncurry NotConnectedDomains)
    . headMay
    . mapMaybe toMaybeConflict
  where
    toMaybeConflict :: Remote NonConnectedBackends -> Maybe (Domain, Domain)
    toMaybeConflict r =
      headMay (Set.toList (nonConnectedBackends (tUnqualified r))) <&> (tDomain r,)

noChanges :: (Member (Error NoChanges) r) => Sem r a
noChanges = throw NoChanges

ensureAllowed ::
  forall tag mem r x.
  (IsConvMember mem, HasConversationActionEffects tag r) =>
  Sing tag ->
  Local x ->
  ConversationAction tag ->
  Conversation ->
  mem ->
  Sem r ()
ensureAllowed tag loc action conv origUser = do
  case tag of
    SConversationJoinTag ->
      mapErrorS @'InvalidAction @('ActionDenied 'AddConversationMember) $
        ensureConvRoleNotElevated origUser (cjRole action)
    SConversationDeleteTag ->
      for_ (convTeam conv) $ \tid -> do
        lusr <- ensureLocal loc (convMemberId loc origUser)
        void $ E.getTeamMember tid (tUnqualified lusr) >>= noteS @'NotATeamMember
    SConversationAccessDataTag -> do
      -- 'PrivateAccessRole' is for self-conversations, 1:1 conversations and
      -- so on; users not supposed to be able to make other conversations
      -- have 'PrivateAccessRole'
      when (PrivateAccess `elem` cupAccess action || Set.null (cupAccessRoles action)) $
        throwS @'InvalidTargetAccess
      -- Team conversations incur another round of checks
      case convTeam conv of
        Just _ -> do
          -- Access mode change might result in members being removed from the
          -- conversation, so the user must have the necessary permission flag
          ensureActionAllowed SRemoveConversationMember origUser
        Nothing ->
          -- not a team conv, so one of the other access roles has to allow this.
          when (Set.null $ cupAccessRoles action Set.\\ Set.fromList [TeamMemberAccessRole]) $
            throwS @'InvalidTargetAccess
    _ -> pure ()

-- | Returns additional members that resulted from the action (e.g. ConversationJoin)
-- and also returns the (possible modified) action that was performed
performAction ::
  forall tag r.
  ( HasConversationActionEffects tag r,
    Member (Error FederationError) r
  ) =>
  Sing tag ->
  Qualified UserId ->
  Local Conversation ->
  ConversationAction tag ->
  Sem r (BotsAndMembers, ConversationAction tag)
performAction tag origUser lconv action = do
  let lcnv = fmap (.convId) lconv
      conv = tUnqualified lconv
  case tag of
    SConversationJoinTag -> do
      performConversationJoin origUser lconv action
    SConversationLeaveTag -> do
      let victims = [origUser]
      E.deleteMembers (tUnqualified lcnv) (toUserList lconv victims)
      -- update in-memory view of the conversation
      let lconv' =
            lconv <&> \c ->
              foldQualified
                lconv
                ( \lu ->
                    c
                      { convLocalMembers =
                          filter (\lm -> lmId lm /= tUnqualified lu) (convLocalMembers c)
                      }
                )
                ( \ru ->
                    c
                      { convRemoteMembers =
                          filter (\rm -> rmId rm /= ru) (convRemoteMembers c)
                      }
                )
                origUser
      traverse_ (removeUser lconv') victims
      pure (mempty, action)
    SConversationRemoveMembersTag -> do
      let presentVictims = filter (isConvMemberL lconv) (toList action)
      when (null presentVictims) noChanges
      E.deleteMembers (tUnqualified lcnv) (toUserList lconv presentVictims)
      pure (mempty, action) -- FUTUREWORK: should we return the filtered action here?
    SConversationMemberUpdateTag -> do
      void $ ensureOtherMember lconv (cmuTarget action) conv
      E.setOtherMember lcnv (cmuTarget action) (cmuUpdate action)
      pure (mempty, action)
    SConversationDeleteTag -> do
      key <- E.makeKey (tUnqualified lcnv)
      E.deleteCode key ReusableCode
      case convTeam conv of
        Nothing -> E.deleteConversation (tUnqualified lcnv)
        Just tid -> E.deleteTeamConversation tid (tUnqualified lcnv)
      pure (mempty, action)
    SConversationRenameTag -> do
      cn <- rangeChecked (cupName action)
      E.setConversationName (tUnqualified lcnv) cn
      pure (mempty, action)
    SConversationMessageTimerUpdateTag -> do
      when (Data.convMessageTimer conv == cupMessageTimer action) noChanges
      E.setConversationMessageTimer (tUnqualified lcnv) (cupMessageTimer action)
      pure (mempty, action)
    SConversationReceiptModeUpdateTag -> do
      when (Data.convReceiptMode conv == Just (cruReceiptMode action)) noChanges
      E.setConversationReceiptMode (tUnqualified lcnv) (cruReceiptMode action)
      pure (mempty, action)
    SConversationAccessDataTag -> do
      (bm, act) <- performConversationAccessData origUser lconv action
      pure (bm, act)

performConversationJoin ::
  forall r.
  ( HasConversationActionEffects 'ConversationJoinTag r
  ) =>
  Qualified UserId ->
  Local Conversation ->
  ConversationJoin ->
  Sem r (BotsAndMembers, ConversationJoin)
performConversationJoin qusr lconv (ConversationJoin invited role) = do
  let newMembers = ulNewMembers lconv conv . toUserList lconv $ invited

  lusr <- ensureLocal lconv qusr
  ensureMemberLimit (toList (convLocalMembers conv)) newMembers
  ensureAccess conv InviteAccess
  checkLocals lusr (convTeam conv) (ulLocals newMembers)
  checkRemotes lusr (ulRemotes newMembers)
  checkLHPolicyConflictsLocal (ulLocals newMembers)
  checkLHPolicyConflictsRemote (FutureWork (ulRemotes newMembers))
  checkRemoteBackendsConnected lusr

  addMembersToLocalConversation (fmap (.convId) lconv) newMembers role
  where
    checkRemoteBackendsConnected ::
      Local UserId ->
      Sem r ()
    checkRemoteBackendsConnected lusr = do
      let remoteDomains = tDomain <$> snd (partitionQualified lusr $ NE.toList invited)
      -- Note:
      --
      -- In some cases, this federation status check might be redundant (for
      -- example if there are only local users in the conversation). However,
      -- it is important that we attempt to connect to the backends of the new
      -- users here, because that results in the correct error when those
      -- backends are not reachable.
      checkFederationStatus (RemoteDomains $ Set.fromList remoteDomains)

    conv :: Data.Conversation
    conv = tUnqualified lconv

    checkLocals ::
      Local UserId ->
      Maybe TeamId ->
      [UserId] ->
      Sem r ()
    checkLocals lusr (Just tid) newUsers = do
      tms <-
        Map.fromList . map (view Wire.API.Team.Member.userId &&& Imports.id)
          <$> E.selectTeamMembers tid newUsers
      let userMembershipMap = map (Imports.id &&& flip Map.lookup tms) newUsers
      ensureAccessRole (convAccessRoles conv) userMembershipMap
      ensureConnectedOrSameTeam lusr newUsers
    checkLocals lusr Nothing newUsers = do
      ensureAccessRole (convAccessRoles conv) (zip newUsers $ repeat Nothing)
      ensureConnectedOrSameTeam lusr newUsers

    checkRemotes ::
      Local UserId ->
      [Remote UserId] ->
      Sem r ()
    checkRemotes lusr remotes = do
      -- if federator is not configured, we fail early, so we avoid adding
      -- remote members to the database
      unless (null remotes) $
        unlessM E.isFederationConfigured $
          throw FederationNotConfigured
      ensureConnectedToRemotes lusr remotes

    checkLHPolicyConflictsLocal ::
      [UserId] ->
      Sem r ()
    checkLHPolicyConflictsLocal newUsers = do
      let convUsers = convLocalMembers conv

      allNewUsersGaveConsent <- allLegalholdConsentGiven newUsers

      whenM (anyLegalholdActivated (lmId <$> convUsers)) $
        unless allNewUsersGaveConsent $
          throwS @'MissingLegalholdConsent

      whenM (anyLegalholdActivated newUsers) $ do
        unless allNewUsersGaveConsent $
          throwS @'MissingLegalholdConsent

        convUsersLHStatus <- do
          uidsStatus <- getLHStatusForUsers (lmId <$> convUsers)
          pure $ zipWith (\mem (_, status) -> (mem, status)) convUsers uidsStatus

        if any
          ( \(mem, status) ->
              lmConvRoleName mem == roleNameWireAdmin
                && consentGiven status == ConsentGiven
          )
          convUsersLHStatus
          then do
            for_ convUsersLHStatus $ \(mem, status) ->
              when (consentGiven status == ConsentNotGiven) $ do
                kickMember
                  qusr
                  lconv
                  (convBotsAndMembers (tUnqualified lconv))
                  (tUntagged (qualifyAs lconv (lmId mem)))
          else throwS @'MissingLegalholdConsent

    checkLHPolicyConflictsRemote ::
      FutureWork 'LegalholdPlusFederationNotImplemented [Remote UserId] ->
      Sem r ()
    checkLHPolicyConflictsRemote _remotes = pure ()

performConversationAccessData ::
  ( HasConversationActionEffects 'ConversationAccessDataTag r,
    Member (Error FederationError) r
  ) =>
  Qualified UserId ->
  Local Conversation ->
  ConversationAccessData ->
  Sem r (BotsAndMembers, ConversationAccessData)
performConversationAccessData qusr lconv action = do
  when (convAccessData conv == action) noChanges
  -- Remove conversation codes if CodeAccess is revoked
  when
    ( CodeAccess `elem` convAccess conv
        && CodeAccess `notElem` cupAccess action
    )
    $ do
      key <- E.makeKey (tUnqualified lcnv)
      E.deleteCode key ReusableCode

  -- Determine bots and members to be removed
  let filterBotsAndMembers =
        maybeRemoveBots >=> maybeRemoveGuests >=> maybeRemoveNonTeamMembers >=> maybeRemoveTeamMembers
  let current = convBotsAndMembers conv -- initial bots and members
  desired <- filterBotsAndMembers current -- desired bots and members
  let toRemove = bmDiff current desired -- bots and members to be removed

  -- Update Cassandra
  E.setConversationAccess (tUnqualified lcnv) action
  E.fireAndForget $ do
    -- Remove bots
    traverse_ (E.deleteBot (tUnqualified lcnv) . botMemId) (bmBots toRemove)

    -- Update current bots and members
    -- current bots and members but only desired bots
    let bmToNotify = current {bmBots = bmBots desired}

    -- Remove users and notify everyone
    for_ (bmQualifiedMembers lcnv toRemove) $
      kickMember qusr lconv bmToNotify

  pure (mempty, action)
  where
    lcnv = fmap (.convId) lconv
    conv = tUnqualified lconv

    maybeRemoveBots :: BotsAndMembers -> Sem r BotsAndMembers
    maybeRemoveBots bm =
      if Set.member ServiceAccessRole (cupAccessRoles action)
        then pure bm
        else pure $ bm {bmBots = mempty}

    maybeRemoveGuests :: (Member BrigAccess r) => BotsAndMembers -> Sem r BotsAndMembers
    maybeRemoveGuests bm =
      if Set.member GuestAccessRole (cupAccessRoles action)
        then pure bm
        else do
          activated <- map User.userId <$> E.lookupActivatedUsers (toList (bmLocals bm))
          -- FUTUREWORK: should we also remove non-activated remote users?
          pure $ bm {bmLocals = Set.fromList activated}

    maybeRemoveNonTeamMembers :: (Member TeamStore r) => BotsAndMembers -> Sem r BotsAndMembers
    maybeRemoveNonTeamMembers bm =
      if Set.member NonTeamMemberAccessRole (cupAccessRoles action)
        then pure bm
        else case convTeam conv of
          Just tid -> do
            onlyTeamUsers <- filterM (fmap isJust . E.getTeamMember tid) (toList (bmLocals bm))
            pure $ bm {bmLocals = Set.fromList onlyTeamUsers, bmRemotes = mempty}
          Nothing -> pure bm

    maybeRemoveTeamMembers :: (Member TeamStore r) => BotsAndMembers -> Sem r BotsAndMembers
    maybeRemoveTeamMembers bm =
      if Set.member TeamMemberAccessRole (cupAccessRoles action)
        then pure bm
        else case convTeam conv of
          Just tid -> do
            noTeamMembers <- filterM (fmap isNothing . E.getTeamMember tid) (toList (bmLocals bm))
            pure $ bm {bmLocals = Set.fromList noTeamMembers}
          Nothing -> pure bm

data LocalConversationUpdate = LocalConversationUpdate
  { lcuEvent :: Event,
    lcuUpdate :: ConversationUpdate
  }
  deriving (Show)

updateLocalConversation ::
  forall tag r.
  ( Member ConversationStore r,
    Member (Error FederationError) r,
    Member (ErrorS ('ActionDenied (ConversationActionPermission tag))) r,
    Member (ErrorS 'InvalidOperation) r,
    Member (ErrorS 'ConvNotFound) r,
    Member ExternalAccess r,
    Member FederatorAccess r,
    Member GundeckAccess r,
    Member (Input UTCTime) r,
    Member (Logger (Log.Msg -> Log.Msg)) r,
    HasConversationActionEffects tag r,
    SingI tag
  ) =>
  Local ConvId ->
  Qualified UserId ->
  Maybe ConnId ->
  ConversationAction tag ->
  Sem r LocalConversationUpdate
updateLocalConversation lcnv qusr con action = do
  let tag = sing @tag

  -- retrieve conversation
  conv <- getConversationWithError lcnv

  -- check that the action does not bypass the underlying protocol
  unless (protocolValidAction (convProtocol conv) (fromSing tag)) $
    throwS @'InvalidOperation

  -- perform all authorisation checks and, if successful, the update itself
  updateLocalConversationUnchecked @tag (qualifyAs lcnv conv) qusr con action

-- | Similar to 'updateLocalConversationWithLocalUser', but takes a
-- 'Conversation' value directly, instead of a 'ConvId', and skips protocol
-- checks. All the other checks are still performed.
--
-- This is intended to be used by protocol-aware code, once all the
-- protocol-specific checks and updates have been performed, to finally apply
-- the changes to the conversation as seen by the backend.
updateLocalConversationUnchecked ::
  forall tag r.
  ( SingI tag,
    Member (Error FederationError) r,
    Member (ErrorS ('ActionDenied (ConversationActionPermission tag))) r,
    Member (ErrorS 'ConvNotFound) r,
    Member (ErrorS 'InvalidOperation) r,
    Member ExternalAccess r,
    Member FederatorAccess r,
    Member GundeckAccess r,
    Member (Input UTCTime) r,
    Member (Logger (Log.Msg -> Log.Msg)) r,
    HasConversationActionEffects tag r
  ) =>
  Local Conversation ->
  Qualified UserId ->
  Maybe ConnId ->
  ConversationAction tag ->
  Sem r LocalConversationUpdate
updateLocalConversationUnchecked lconv qusr con action = do
  let tag = sing @tag
      lcnv = fmap (.convId) lconv
      conv = tUnqualified lconv

  -- retrieve member
  self <- noteS @'ConvNotFound $ getConvMember lconv conv qusr

  -- perform checks
  ensureConversationActionAllowed (sing @tag) lcnv action conv self

  -- perform action
  (extraTargets, action') <- performAction tag qusr lconv action

  notifyConversationAction
    (sing @tag)
    qusr
    False
    con
    lconv
    (convBotsAndMembers conv <> extraTargets)
    action'

-- | Similar to 'updateLocalConversationUnchecked', but skips performing
-- user authorisation checks. This is written for use in de-federation code
-- where conversations for many users will be torn down at once and must work.
--
-- Additionally, this function doesn't make notification calls to clients.
updateLocalConversationUserUnchecked ::
  forall tag r.
  ( SingI tag,
    HasConversationActionEffects tag r,
    Member (Error FederationError) r
  ) =>
  Local Conversation ->
  Qualified UserId ->
  ConversationAction tag ->
  Sem r ()
updateLocalConversationUserUnchecked lconv qusr action = do
  let tag = sing @tag

  -- perform action
  void $ performAction tag qusr lconv action

-- --------------------------------------------------------------------------------
-- -- Utilities

ensureConversationActionAllowed ::
  forall tag mem x r.
  ( IsConvMember mem,
    HasConversationActionEffects tag r,
    ( Member (ErrorS ('ActionDenied (ConversationActionPermission tag))) r,
      Member (ErrorS 'InvalidOperation) r
    )
  ) =>
  Sing tag ->
  Local x ->
  ConversationAction (tag :: ConversationActionTag) ->
  Conversation ->
  mem ->
  Sem r ()
ensureConversationActionAllowed tag loc action conv self = do
  -- general action check
  ensureActionAllowed (sConversationActionPermission tag) self

  -- check if it is a group conversation (except for rename actions)
  when (fromSing tag /= ConversationRenameTag) $
    ensureGroupConversation conv

  -- extra action-specific checks
  ensureAllowed tag loc action conv self

-- | Add users to a conversation without performing any checks. Return extra
-- notification targets and the action performed.
addMembersToLocalConversation ::
  ( Member MemberStore r,
    Member (Error NoChanges) r
  ) =>
  Local ConvId ->
  UserList UserId ->
  RoleName ->
  Sem r (BotsAndMembers, ConversationJoin)
addMembersToLocalConversation lcnv users role = do
  (lmems, rmems) <- E.createMembers (tUnqualified lcnv) (fmap (,role) users)
  neUsers <- note NoChanges $ nonEmpty (ulAll lcnv users)
  let action = ConversationJoin neUsers role
  pure (bmFromMembers lmems rmems, action)

notifyConversationAction ::
  forall tag r.
  ( Member FederatorAccess r,
    Member ExternalAccess r,
    Member GundeckAccess r,
    Member (Input UTCTime) r,
    Member (Logger (Log.Msg -> Log.Msg)) r
  ) =>
  Sing tag ->
  Qualified UserId ->
  Bool ->
  Maybe ConnId ->
  Local Conversation ->
  BotsAndMembers ->
  ConversationAction (tag :: ConversationActionTag) ->
  Sem r LocalConversationUpdate
notifyConversationAction tag quid notifyOrigDomain con lconv targets action = do
  now <- input
<<<<<<< HEAD
  let lcnv = fmap (.convId) lconv
      conv = tUnqualified lconv
=======
  let lcnv = fmap convId lconv
>>>>>>> 48ac13cf
      e = conversationActionToEvent tag now quid (tUntagged lcnv) Nothing action

  let mkUpdate uids =
        ConversationUpdate
          now
          quid
          (tUnqualified lcnv)
          uids
          (SomeConversationAction tag action)

  update <- do
    updates <-
      E.runFederatedConcurrentlyEither (toList (bmRemotes targets)) $
        \ruids -> do
          let update = mkUpdate (tUnqualified ruids)
          -- if notifyOrigDomain is false, filter out user from quid's domain,
          -- because quid's backend will update local state and notify its users
          -- itself using the ConversationUpdate returned by this function
          if notifyOrigDomain || tDomain ruids /= qDomain quid
            then fedClient @'Galley @"on-conversation-updated" update $> Nothing
            else pure (Just update)
    let f = fromMaybe (mkUpdate []) . asum . map tUnqualified . rights
        update = f updates
        failedUpdates = lefts updates
    for_ failedUpdates $
      logError
        "on-conversation-updated"
        "An error occurred while communicating with federated server: "
    pure update

  -- notify local participants and bots
  pushConversationEvent con e (qualifyAs lcnv (bmLocals targets)) (bmBots targets)

  -- return both the event and the 'ConversationUpdate' structure corresponding
  -- to the originating domain (if it is remote)
  pure $ LocalConversationUpdate e update
  where
    logError :: (Show a) => String -> String -> (a, FederationError) -> Sem r ()
    logError field msg e =
      P.warn $
        Log.field "federation call" field . Log.msg (msg <> show e)

-- | Update the local database with information on conversation members joining
-- or leaving. Finally, push out notifications to local users.
updateLocalStateOfRemoteConv ::
  ( Member BrigAccess r,
    Member GundeckAccess r,
    Member ExternalAccess r,
    Member (Input (Local ())) r,
    Member MemberStore r,
    Member P.TinyLog r
  ) =>
  Remote F.ConversationUpdate ->
  Maybe ConnId ->
  Sem r (Maybe Event)
updateLocalStateOfRemoteConv rcu con = do
  loc <- qualifyLocal ()
  let cu = tUnqualified rcu
      rconvId = fmap F.cuConvId rcu
      qconvId = tUntagged rconvId

  -- Note: we generally do not send notifications to users that are not part of
  -- the conversation (from our point of view), to prevent spam from the remote
  -- backend. See also the comment below.
  (presentUsers, allUsersArePresent) <-
    E.selectRemoteMembers (F.cuAlreadyPresentUsers cu) rconvId

  -- Perform action, and determine extra notification targets.
  --
  -- When new users are being added to the conversation, we consider them as
  -- notification targets. Since we check connections before letting
  -- people being added, this is safe against spam. However, if users that
  -- are not in the conversations are being removed or have their membership state
  -- updated, we do **not** add them to the list of targets, because we have no
  -- way to make sure that they are actually supposed to receive that notification.

  (mActualAction, extraTargets) <- case F.cuAction cu of
    sca@(SomeConversationAction singTag action) -> case singTag of
      SConversationJoinTag -> do
        let ConversationJoin toAdd role = action
        let (localUsers, remoteUsers) = partitionQualified loc toAdd
        addedLocalUsers <- Set.toList <$> addLocalUsersToRemoteConv rconvId (F.cuOrigUserId cu) localUsers
        let allAddedUsers = map (tUntagged . qualifyAs loc) addedLocalUsers <> map tUntagged remoteUsers
        pure $
          ( fmap
              (\users -> SomeConversationAction SConversationJoinTag (ConversationJoin users role))
              (nonEmpty allAddedUsers),
            addedLocalUsers
          )
      SConversationLeaveTag -> do
        let users = foldQualified loc (pure . tUnqualified) (const []) (F.cuOrigUserId cu)
        E.deleteMembersInRemoteConversation rconvId users
        pure (Just sca, [])
      SConversationRemoveMembersTag -> do
        let localUsers = getLocalUsers (tDomain loc) action
        E.deleteMembersInRemoteConversation rconvId localUsers
        pure (Just sca, [])
      SConversationMemberUpdateTag ->
        pure (Just sca, [])
      SConversationDeleteTag -> do
        E.deleteMembersInRemoteConversation rconvId presentUsers
        pure (Just sca, [])
      SConversationRenameTag -> pure (Just sca, [])
      SConversationMessageTimerUpdateTag -> pure (Just sca, [])
      SConversationReceiptModeUpdateTag -> pure (Just sca, [])
      SConversationAccessDataTag -> pure (Just sca, [])

  unless allUsersArePresent $
    P.warn $
      Log.field "conversation" (toByteString' (F.cuConvId cu))
        . Log.field "domain" (toByteString' (tDomain rcu))
        . Log.msg
          ( "Attempt to send notification about conversation update \
            \to users not in the conversation" ::
              ByteString
          )

  -- Send notifications
  for mActualAction $ \(SomeConversationAction tag action) -> do
    let event = conversationActionToEvent tag (F.cuTime cu) (F.cuOrigUserId cu) qconvId Nothing action
        targets = nubOrd $ presentUsers <> extraTargets
    -- FUTUREWORK: support bots?
    pushConversationEvent con event (qualifyAs loc targets) [] $> event

addLocalUsersToRemoteConv ::
  ( Member BrigAccess r,
    Member MemberStore r,
    Member P.TinyLog r
  ) =>
  Remote ConvId ->
  Qualified UserId ->
  [UserId] ->
  Sem r (Set UserId)
addLocalUsersToRemoteConv remoteConvId qAdder localUsers = do
  connStatus <- E.getConnections localUsers (Just [qAdder]) (Just Accepted)
  let localUserIdsSet = Set.fromList localUsers
      connected = Set.fromList $ fmap csv2From connStatus
      unconnected = Set.difference localUserIdsSet connected
      connectedList = Set.toList connected

  -- FUTUREWORK: Consider handling the discrepancy between the views of the
  -- conversation-owning backend and the local backend
  unless (Set.null unconnected) $
    P.warn $
      Log.msg ("A remote user is trying to add unconnected local users to a remote conversation" :: Text)
        . Log.field "remote_user" (show qAdder)
        . Log.field "local_unconnected_users" (show unconnected)

  -- Update the local view of the remote conversation by adding only those local
  -- users that are connected to the adder
  E.createMembersInRemoteConversation remoteConvId connectedList
  pure connected

-- | Kick a user from a conversation and send notifications.
--
-- This function removes the given victim from the conversation by making them
-- leave, but then sends notifications as if the user was removed by someone
-- else.
kickMember ::
  ( Member (Error FederationError) r,
    Member (Error InternalError) r,
    Member ExternalAccess r,
    Member FederatorAccess r,
    Member GundeckAccess r,
    Member ProposalStore r,
    Member (Input UTCTime) r,
    Member (Input Env) r,
    Member MemberStore r,
    Member TinyLog r
  ) =>
  Qualified UserId ->
  Local Conversation ->
  BotsAndMembers ->
  Qualified UserId ->
  Sem r ()
kickMember qusr lconv targets victim = void . runError @NoChanges $ do
  (extraTargets, _) <-
    performAction
      SConversationLeaveTag
      victim
      lconv
      ()
  notifyConversationAction
    (sing @'ConversationRemoveMembersTag)
    qusr
    True
    Nothing
    lconv
    (targets <> extraTargets)
    (pure victim)

notifyTypingIndicator ::
  ( Member (Input UTCTime) r,
    Member (Input (Local ())) r,
    Member GundeckAccess r,
    Member FederatorAccess r
  ) =>
  Conversation ->
  Qualified UserId ->
  Maybe ConnId ->
  TypingStatus ->
  Sem r TypingDataUpdated
notifyTypingIndicator conv qusr mcon ts = do
  let origDomain = qDomain qusr
  now <- input
  lconv <- qualifyLocal (Data.convId conv)

  pushTypingIndicatorEvents qusr now (fmap lmId (Data.convLocalMembers conv)) mcon (tUntagged lconv) ts

  let (remoteMemsOrig, remoteMemsOther) = List.partition ((origDomain ==) . tDomain . rmId) (Data.convRemoteMembers conv)
      tdu users =
        TypingDataUpdated
          { time = now,
            origUserId = qusr,
            convId = Data.convId conv,
            usersInConv = users,
            typingStatus = ts
          }

  void $ E.runFederatedConcurrentlyEither (fmap rmId remoteMemsOther) $ \rmems -> do
    fedClient @'Galley @"on-typing-indicator-updated" (tdu (tUnqualified rmems))

  pure (tdu (fmap (tUnqualified . rmId) remoteMemsOrig))

pushTypingIndicatorEvents ::
  (Member GundeckAccess r) =>
  Qualified UserId ->
  UTCTime ->
  [UserId] ->
  Maybe ConnId ->
  Qualified ConvId ->
  TypingStatus ->
  Sem r ()
pushTypingIndicatorEvents qusr tEvent users mcon qcnv ts = do
  let e = Event qcnv Nothing qusr tEvent (EdTyping ts)
  for_ (newPushLocal ListComplete (qUnqualified qusr) (ConvEvent e) (userRecipient <$> users)) $ \p ->
    push1 $
      p
        & pushConn .~ mcon
        & pushRoute .~ RouteDirect
        & pushTransient .~ True<|MERGE_RESOLUTION|>--- conflicted
+++ resolved
@@ -775,12 +775,7 @@
   Sem r LocalConversationUpdate
 notifyConversationAction tag quid notifyOrigDomain con lconv targets action = do
   now <- input
-<<<<<<< HEAD
   let lcnv = fmap (.convId) lconv
-      conv = tUnqualified lconv
-=======
-  let lcnv = fmap convId lconv
->>>>>>> 48ac13cf
       e = conversationActionToEvent tag now quid (tUntagged lcnv) Nothing action
 
   let mkUpdate uids =

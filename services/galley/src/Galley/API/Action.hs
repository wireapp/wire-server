-- This file is part of the Wire Server implementation.
--
-- Copyright (C) 2022 Wire Swiss GmbH <opensource@wire.com>
--
-- This program is free software: you can redistribute it and/or modify it under
-- the terms of the GNU Affero General Public License as published by the Free
-- Software Foundation, either version 3 of the License, or (at your option) any
-- later version.
--
-- This program is distributed in the hope that it will be useful, but WITHOUT
-- ANY WARRANTY; without even the implied warranty of MERCHANTABILITY or FITNESS
-- FOR A PARTICULAR PURPOSE. See the GNU Affero General Public License for more
-- details.
--
-- You should have received a copy of the GNU Affero General Public License along
-- with this program. If not, see <https://www.gnu.org/licenses/>.

module Galley.API.Action
  ( -- * Conversation action types
    ConversationActionTag (..),
    ConversationJoin (..),
    ConversationMemberUpdate (..),
    HasConversationActionEffects,
    HasConversationActionGalleyErrors,

    -- * Performing actions
    updateLocalConversation,
    updateLocalConversationUnchecked,
    updateLocalConversationUserUnchecked,
    NoChanges (..),
    LocalConversationUpdate (..),
    notifyTypingIndicator,
    pushTypingIndicatorEvents,

    -- * Utilities
    ensureConversationActionAllowed,
    addMembersToLocalConversation,
    notifyConversationAction,
    updateLocalStateOfRemoteConv,
    addLocalUsersToRemoteConv,
    ConversationUpdate,
    getFederationStatus,
    checkFederationStatus,
    firstConflictOrFullyConnected,
  )
where

import Control.Arrow ((&&&))
import Control.Error (headMay)
import Control.Lens
import Data.ByteString.Conversion (toByteString')
import Data.Domain (Domain (..))
import Data.Id
import Data.Kind
import Data.List qualified as List
import Data.List.Extra (nubOrd)
import Data.List.NonEmpty (nonEmpty)
import Data.List.NonEmpty qualified as NE
import Data.Map qualified as Map
import Data.Misc
import Data.Qualified
import Data.Set ((\\))
import Data.Set qualified as Set
import Data.Singletons
import Data.Time.Clock
import Galley.API.Error
import Galley.API.MLS.Conversation
import Galley.API.MLS.Migration
import Galley.API.MLS.Removal
import Galley.API.Teams.Features.Get
import Galley.API.Util
import Galley.Data.Conversation
import Galley.Data.Conversation qualified as Data
import Galley.Data.Conversation.Types
import Galley.Data.Scope (Scope (ReusableCode))
import Galley.Data.Services
import Galley.Effects
import Galley.Effects.BackendNotificationQueueAccess
import Galley.Effects.BotAccess qualified as E
import Galley.Effects.BrigAccess qualified as E
import Galley.Effects.CodeStore qualified as E
import Galley.Effects.ConversationStore qualified as E
import Galley.Effects.FederatorAccess qualified as E
import Galley.Effects.FireAndForget qualified as E
import Galley.Effects.GundeckAccess
import Galley.Effects.MemberStore qualified as E
import Galley.Effects.ProposalStore qualified as E
import Galley.Effects.SubConversationStore qualified as E
import Galley.Effects.TeamStore qualified as E
import Galley.Env (Env)
import Galley.Intra.Push
import Galley.Options
import Galley.Types.Conversations.Members
import Galley.Types.UserList
import Galley.Validation
import Imports hiding ((\\))
import Network.AMQP qualified as Q
import Polysemy
import Polysemy.Error
import Polysemy.Input
import Polysemy.TinyLog
import Polysemy.TinyLog qualified as P
import System.Logger qualified as Log
import Wire.API.Connection (Relation (Accepted))
import Wire.API.Conversation hiding (Conversation, Member)
import Wire.API.Conversation.Action
import Wire.API.Conversation.Protocol
import Wire.API.Conversation.Role
import Wire.API.Conversation.Typing
import Wire.API.Error
import Wire.API.Error.Galley
import Wire.API.Event.Conversation
import Wire.API.Federation.API
import Wire.API.Federation.API.Brig
import Wire.API.Federation.API.Galley
import Wire.API.Federation.API.Galley qualified as F
import Wire.API.Federation.Error
import Wire.API.FederationStatus (FederationStatus (FullyConnected, NotConnectedDomains), RemoteDomains (..))
import Wire.API.MLS.CipherSuite
import Wire.API.Routes.Internal.Brig.Connection
import Wire.API.Team.Feature
import Wire.API.Team.LegalHold
import Wire.API.Team.Member
import Wire.API.User qualified as User

data NoChanges = NoChanges

type family HasConversationActionEffects (tag :: ConversationActionTag) r :: Constraint where
  HasConversationActionEffects 'ConversationJoinTag r =
    ( Member BrigAccess r,
      Member (Error FederationError) r,
      Member (Error InternalError) r,
      Member (ErrorS 'NotATeamMember) r,
      Member (ErrorS 'NotConnected) r,
      Member (ErrorS ('ActionDenied 'LeaveConversation)) r,
      Member (ErrorS ('ActionDenied 'AddConversationMember)) r,
      Member (ErrorS 'InvalidOperation) r,
      Member (ErrorS 'ConvAccessDenied) r,
      Member (ErrorS 'ConvNotFound) r,
      Member (ErrorS 'TooManyMembers) r,
      Member (ErrorS 'MissingLegalholdConsent) r,
      Member (Error NonFederatingBackends) r,
      Member (Error UnreachableBackends) r,
      Member ExternalAccess r,
      Member FederatorAccess r,
      Member GundeckAccess r,
      Member (Input Env) r,
      Member (Input Opts) r,
      Member (Input UTCTime) r,
      Member LegalHoldStore r,
      Member MemberStore r,
      Member ProposalStore r,
      Member SubConversationStore r,
      Member TeamStore r,
      Member TinyLog r,
      Member ConversationStore r,
      Member (Error NoChanges) r
    )
  HasConversationActionEffects 'ConversationLeaveTag r =
    ( Member MemberStore r,
      Member (Error InternalError) r,
      Member (Error NoChanges) r,
      Member ExternalAccess r,
      Member FederatorAccess r,
      Member GundeckAccess r,
      Member (Input UTCTime) r,
      Member (Input Env) r,
      Member ProposalStore r,
      Member SubConversationStore r,
      Member TinyLog r
    )
  HasConversationActionEffects 'ConversationRemoveMembersTag r =
    ( Member MemberStore r,
      Member (Error NoChanges) r,
      Member SubConversationStore r,
      Member ProposalStore r,
      Member (Input Env) r,
      Member (Input UTCTime) r,
      Member ExternalAccess r,
      Member FederatorAccess r,
      Member GundeckAccess r,
      Member (Error InternalError) r,
      Member TinyLog r,
      Member (Error NoChanges) r
    )
  HasConversationActionEffects 'ConversationMemberUpdateTag r =
    ( Member MemberStore r,
      Member (ErrorS 'ConvMemberNotFound) r
    )
  HasConversationActionEffects 'ConversationDeleteTag r =
    ( Member BrigAccess r,
      Member CodeStore r,
      Member ConversationStore r,
      Member (Error FederationError) r,
      Member (ErrorS 'NotATeamMember) r,
      Member FederatorAccess r,
      Member MemberStore r,
      Member ProposalStore r,
      Member SubConversationStore r,
      Member TeamStore r
    )
  HasConversationActionEffects 'ConversationRenameTag r =
    ( Member (Error InvalidInput) r,
      Member ConversationStore r
    )
  HasConversationActionEffects 'ConversationAccessDataTag r =
    ( Member BotAccess r,
      Member BrigAccess r,
      Member CodeStore r,
      Member (Error InternalError) r,
      Member (Error InvalidInput) r,
      Member (Error NoChanges) r,
      Member (ErrorS 'InvalidTargetAccess) r,
      Member (ErrorS ('ActionDenied 'RemoveConversationMember)) r,
      Member ExternalAccess r,
      Member FederatorAccess r,
      Member FireAndForget r,
      Member GundeckAccess r,
      Member (Input Env) r,
      Member MemberStore r,
      Member ProposalStore r,
      Member TeamStore r,
      Member TinyLog r,
      Member (Input UTCTime) r,
      Member ConversationStore r,
      Member SubConversationStore r
    )
  HasConversationActionEffects 'ConversationMessageTimerUpdateTag r =
    ( Member ConversationStore r,
      Member (Error NoChanges) r
    )
  HasConversationActionEffects 'ConversationReceiptModeUpdateTag r =
    ( Member ConversationStore r,
      Member (Error NoChanges) r
    )
  HasConversationActionEffects 'ConversationUpdateProtocolTag r =
    ( Member ConversationStore r,
      Member (ErrorS 'ConvInvalidProtocolTransition) r,
      Member (ErrorS OperationDenied) r,
      Member (ErrorS 'MLSMigrationCriteriaNotSatisfied) r,
      Member (Error NoChanges) r,
      Member (ErrorS 'NotATeamMember) r,
      Member (ErrorS 'TeamNotFound) r,
      Member BrigAccess r,
      Member ExternalAccess r,
      Member FederatorAccess r,
      Member GundeckAccess r,
      Member (Input Env) r,
      Member (Input Opts) r,
      Member (Input UTCTime) r,
      Member MemberStore r,
      Member ProposalStore r,
      Member SubConversationStore r,
      Member TeamFeatureStore r,
      Member TeamStore r,
      Member TinyLog r
    )

type family HasConversationActionGalleyErrors (tag :: ConversationActionTag) :: EffectRow where
  HasConversationActionGalleyErrors 'ConversationJoinTag =
    '[ ErrorS ('ActionDenied 'LeaveConversation),
       ErrorS ('ActionDenied 'AddConversationMember),
       ErrorS 'NotATeamMember,
       ErrorS 'InvalidOperation,
       ErrorS 'ConvNotFound,
       ErrorS 'NotConnected,
       ErrorS 'ConvAccessDenied,
       ErrorS 'TooManyMembers,
       ErrorS 'MissingLegalholdConsent
     ]
  HasConversationActionGalleyErrors 'ConversationLeaveTag =
    '[ ErrorS ('ActionDenied 'LeaveConversation),
       ErrorS 'InvalidOperation,
       ErrorS 'ConvNotFound
     ]
  HasConversationActionGalleyErrors 'ConversationRemoveMembersTag =
    '[ ErrorS ('ActionDenied 'RemoveConversationMember),
       ErrorS 'InvalidOperation,
       ErrorS 'ConvNotFound
     ]
  HasConversationActionGalleyErrors 'ConversationMemberUpdateTag =
    '[ ErrorS ('ActionDenied 'ModifyOtherConversationMember),
       ErrorS 'InvalidOperation,
       ErrorS 'ConvNotFound,
       ErrorS 'ConvMemberNotFound
     ]
  HasConversationActionGalleyErrors 'ConversationDeleteTag =
    '[ ErrorS ('ActionDenied 'DeleteConversation),
       ErrorS 'NotATeamMember,
       ErrorS 'InvalidOperation,
       ErrorS 'ConvNotFound
     ]
  HasConversationActionGalleyErrors 'ConversationRenameTag =
    '[ ErrorS ('ActionDenied 'ModifyConversationName),
       ErrorS 'InvalidOperation,
       ErrorS 'ConvNotFound
     ]
  HasConversationActionGalleyErrors 'ConversationMessageTimerUpdateTag =
    '[ ErrorS ('ActionDenied 'ModifyConversationMessageTimer),
       ErrorS 'InvalidOperation,
       ErrorS 'ConvNotFound
     ]
  HasConversationActionGalleyErrors 'ConversationReceiptModeUpdateTag =
    '[ ErrorS ('ActionDenied 'ModifyConversationReceiptMode),
       ErrorS 'InvalidOperation,
       ErrorS 'ConvNotFound
     ]
  HasConversationActionGalleyErrors 'ConversationAccessDataTag =
    '[ ErrorS ('ActionDenied 'RemoveConversationMember),
       ErrorS ('ActionDenied 'ModifyConversationAccess),
       ErrorS 'InvalidOperation,
       ErrorS 'InvalidTargetAccess,
       ErrorS 'ConvNotFound
     ]
  HasConversationActionGalleyErrors 'ConversationUpdateProtocolTag =
    '[ ErrorS ('ActionDenied 'LeaveConversation),
       ErrorS 'InvalidOperation,
       ErrorS 'ConvNotFound,
       ErrorS 'ConvInvalidProtocolTransition,
       ErrorS 'MLSMigrationCriteriaNotSatisfied,
       ErrorS 'NotATeamMember,
       ErrorS OperationDenied,
       ErrorS 'TeamNotFound
     ]

checkFederationStatus ::
  ( Member (Error UnreachableBackends) r,
    Member (Error NonFederatingBackends) r,
    Member FederatorAccess r
  ) =>
  RemoteDomains ->
  Sem r ()
checkFederationStatus req = do
  status <- getFederationStatus req
  case status of
    FullyConnected -> pure ()
    NotConnectedDomains dom1 dom2 -> throw (NonFederatingBackends dom1 dom2)

getFederationStatus ::
  ( Member (Error UnreachableBackends) r,
    Member FederatorAccess r
  ) =>
  RemoteDomains ->
  Sem r FederationStatus
getFederationStatus req = do
  fmap firstConflictOrFullyConnected
    . (ensureNoUnreachableBackends =<<)
    $ E.runFederatedConcurrentlyEither
      (flip toRemoteUnsafe () <$> Set.toList req.rdDomains)
      (\qds -> fedClient @'Brig @"get-not-fully-connected-backends" (DomainSet (tDomain qds `Set.delete` req.rdDomains)))

-- | "conflict" here means two remote domains that we are connected to
-- but are not connected to each other.
firstConflictOrFullyConnected :: [Remote NonConnectedBackends] -> FederationStatus
firstConflictOrFullyConnected =
  maybe
    FullyConnected
    (uncurry NotConnectedDomains)
    . headMay
    . mapMaybe toMaybeConflict
  where
    toMaybeConflict :: Remote NonConnectedBackends -> Maybe (Domain, Domain)
    toMaybeConflict r =
      headMay (Set.toList (nonConnectedBackends (tUnqualified r))) <&> (tDomain r,)

noChanges :: (Member (Error NoChanges) r) => Sem r a
noChanges = throw NoChanges

ensureAllowed ::
  forall tag mem r x.
  (IsConvMember mem, HasConversationActionEffects tag r) =>
  Sing tag ->
  Local x ->
  ConversationAction tag ->
  Conversation ->
  mem ->
  Sem r ()
ensureAllowed tag loc action conv origUser = do
  case tag of
    SConversationJoinTag ->
      mapErrorS @'InvalidAction @('ActionDenied 'AddConversationMember) $
        ensureConvRoleNotElevated origUser (cjRole action)
    SConversationDeleteTag ->
      for_ (convTeam conv) $ \tid -> do
        lusr <- ensureLocal loc (convMemberId loc origUser)
        void $ E.getTeamMember tid (tUnqualified lusr) >>= noteS @'NotATeamMember
    SConversationAccessDataTag -> do
      -- 'PrivateAccessRole' is for self-conversations, 1:1 conversations and
      -- so on; users not supposed to be able to make other conversations
      -- have 'PrivateAccessRole'
      when (PrivateAccess `elem` cupAccess action || Set.null (cupAccessRoles action)) $
        throwS @'InvalidTargetAccess
      -- Team conversations incur another round of checks
      case convTeam conv of
        Just _ -> do
          -- Access mode change might result in members being removed from the
          -- conversation, so the user must have the necessary permission flag
          ensureActionAllowed SRemoveConversationMember origUser
        Nothing ->
          -- not a team conv, so one of the other access roles has to allow this.
          when (Set.null $ cupAccessRoles action Set.\\ Set.fromList [TeamMemberAccessRole]) $
            throwS @'InvalidTargetAccess
    _ -> pure ()

-- | Returns additional members that resulted from the action (e.g. ConversationJoin)
-- and also returns the (possible modified) action that was performed
performAction ::
  forall tag r.
  ( HasConversationActionEffects tag r,
    Member BackendNotificationQueueAccess r,
    Member (Error FederationError) r
  ) =>
  Sing tag ->
  Qualified UserId ->
  Local Conversation ->
  ConversationAction tag ->
  Sem r (BotsAndMembers, ConversationAction tag)
performAction tag origUser lconv action = do
  let lcnv = fmap (.convId) lconv
      conv = tUnqualified lconv
  case tag of
    SConversationJoinTag -> do
      performConversationJoin origUser lconv action
    SConversationLeaveTag -> do
      let victims = [origUser]
      lconv' <- traverse (convDeleteMembers (toUserList lconv victims)) lconv
      -- send remove proposals in the MLS case
      traverse_ (removeUser lconv') victims
      pure (mempty, action)
    SConversationRemoveMembersTag -> do
      let presentVictims = filter (isConvMemberL lconv) (toList action)
      when (null presentVictims) noChanges
      traverse_ (convDeleteMembers (toUserList lconv presentVictims)) lconv
      -- send remove proposals in the MLS case
      traverse_ (removeUser lconv) presentVictims
      pure (mempty, action) -- FUTUREWORK: should we return the filtered action here?
    SConversationMemberUpdateTag -> do
      void $ ensureOtherMember lconv (cmuTarget action) conv
      E.setOtherMember lcnv (cmuTarget action) (cmuUpdate action)
      pure (mempty, action)
    SConversationDeleteTag -> do
      let deleteGroup groupId = do
            E.removeAllMLSClients groupId
            E.deleteAllProposals groupId

      let cid = conv.convId
      for_ (conv & mlsMetadata <&> cnvmlsGroupId . fst) $ \gidParent -> do
        sconvs <- E.listSubConversations cid
        for_ (Map.assocs sconvs) $ \(subid, mlsData) -> do
          let gidSub = cnvmlsGroupId mlsData
          E.deleteSubConversation cid subid
          deleteGroup gidSub
        deleteGroup gidParent

      key <- E.makeKey (tUnqualified lcnv)
      E.deleteCode key ReusableCode
      case convTeam conv of
        Nothing -> E.deleteConversation (tUnqualified lcnv)
        Just tid -> E.deleteTeamConversation tid (tUnqualified lcnv)

      pure (mempty, action)
    SConversationRenameTag -> do
      cn <- rangeChecked (cupName action)
      E.setConversationName (tUnqualified lcnv) cn
      pure (mempty, action)
    SConversationMessageTimerUpdateTag -> do
      when (Data.convMessageTimer conv == cupMessageTimer action) noChanges
      E.setConversationMessageTimer (tUnqualified lcnv) (cupMessageTimer action)
      pure (mempty, action)
    SConversationReceiptModeUpdateTag -> do
      when (Data.convReceiptMode conv == Just (cruReceiptMode action)) noChanges
      E.setConversationReceiptMode (tUnqualified lcnv) (cruReceiptMode action)
      pure (mempty, action)
    SConversationAccessDataTag -> do
      (bm, act) <- performConversationAccessData origUser lconv action
      pure (bm, act)
    SConversationUpdateProtocolTag -> do
      case (protocolTag (convProtocol (tUnqualified lconv)), action, convTeam (tUnqualified lconv)) of
        (ProtocolProteusTag, ProtocolMixedTag, Just _) -> do
          E.updateToMixedProtocol lcnv (convType (tUnqualified lconv)) MLS_128_DHKEMX25519_AES128GCM_SHA256_Ed25519
          pure (mempty, action)
        (ProtocolMixedTag, ProtocolMLSTag, Just tid) -> do
          mig <- getFeatureStatus @MlsMigrationConfig DontDoAuth tid
          now <- input
          mlsConv <- mkMLSConversation conv >>= noteS @'ConvInvalidProtocolTransition
          ok <- checkMigrationCriteria now mlsConv mig
          unless ok $ throwS @'MLSMigrationCriteriaNotSatisfied
          removeExtraneousClients origUser lconv
          E.updateToMLSProtocol lcnv
          pure (mempty, action)
        (ProtocolProteusTag, ProtocolProteusTag, _) ->
          noChanges
        (ProtocolMixedTag, ProtocolMixedTag, _) ->
          noChanges
        (ProtocolMLSTag, ProtocolMLSTag, _) ->
          noChanges
        (_, _, _) -> throwS @'ConvInvalidProtocolTransition

performConversationJoin ::
  forall r.
  ( HasConversationActionEffects 'ConversationJoinTag r,
    Member BackendNotificationQueueAccess r
  ) =>
  Qualified UserId ->
  Local Conversation ->
  ConversationJoin ->
  Sem r (BotsAndMembers, ConversationJoin)
performConversationJoin qusr lconv (ConversationJoin invited role) = do
  let newMembers = ulNewMembers lconv conv . toUserList lconv $ invited

  lusr <- ensureLocal lconv qusr
  ensureMemberLimit (convProtocolTag conv) (toList (convLocalMembers conv)) newMembers
  ensureAccess conv InviteAccess
  checkLocals lusr (convTeam conv) (ulLocals newMembers)
  checkRemotes lusr (ulRemotes newMembers)
  checkLHPolicyConflictsLocal (ulLocals newMembers)
  checkLHPolicyConflictsRemote (FutureWork (ulRemotes newMembers))
  checkRemoteBackendsConnected lusr

  addMembersToLocalConversation (fmap (.convId) lconv) newMembers role
  where
    checkRemoteBackendsConnected ::
      Local UserId ->
      Sem r ()
    checkRemoteBackendsConnected lusr = do
<<<<<<< HEAD
      let invitedDomains = tDomain <$> snd (partitionQualified lusr $ NE.toList invited)
          existingDomains = tDomain . rmId <$> convRemoteMembers (tUnqualified lconv)

      -- Note:
      --
      -- In some cases, this federation status check might be redundant (for
      -- example if there are only local users in the conversation). However,
      -- it is important that we attempt to connect to the backends of the new
      -- users here, because that results in the correct error when those
      -- backends are not reachable.
      checkFederationStatus (RemoteDomains . Set.fromList $ invitedDomains <> existingDomains)
=======
      let invitedRemoteUsers = filter ((/= tDomain lconv) . tDomain) $ snd (partitionQualified lusr $ NE.toList invited)
          invitedRemoteDomains = Set.fromList $ tDomain <$> invitedRemoteUsers
          existingRemoteDomains = Set.fromList $ tDomain . rmId <$> convRemoteMembers (tUnqualified lconv)
          allInvitedAlreadyInConversation = null $ invitedRemoteDomains \\ existingRemoteDomains

      if not allInvitedAlreadyInConversation
        then checkFederationStatus (RemoteDomains (invitedRemoteDomains <> existingRemoteDomains))
        else -- even if there are no new remotes, we still need to check they are reachable
        void . (ensureNoUnreachableBackends =<<) $
          E.runFederatedConcurrentlyEither @_ @'Brig invitedRemoteUsers $ \_ ->
            pure ()
>>>>>>> 2e3a6ec3

    conv :: Data.Conversation
    conv = tUnqualified lconv

    checkLocals ::
      Local UserId ->
      Maybe TeamId ->
      [UserId] ->
      Sem r ()
    checkLocals lusr (Just tid) newUsers = do
      tms <-
        Map.fromList . map (view Wire.API.Team.Member.userId &&& Imports.id)
          <$> E.selectTeamMembers tid newUsers
      let userMembershipMap = map (Imports.id &&& flip Map.lookup tms) newUsers
      ensureAccessRole (convAccessRoles conv) userMembershipMap
      ensureConnectedToLocalsOrSameTeam lusr newUsers
    checkLocals lusr Nothing newUsers = do
      ensureAccessRole (convAccessRoles conv) (zip newUsers $ repeat Nothing)
      ensureConnectedToLocalsOrSameTeam lusr newUsers

    checkRemotes ::
      Local UserId ->
      [Remote UserId] ->
      Sem r ()
    checkRemotes lusr remotes = do
      -- if federator is not configured, we fail early, so we avoid adding
      -- remote members to the database
      unless (null remotes) $
        unlessM E.isFederationConfigured $
          throw FederationNotConfigured
      ensureConnectedToRemotes lusr remotes

    checkLHPolicyConflictsLocal ::
      [UserId] ->
      Sem r ()
    checkLHPolicyConflictsLocal newUsers = do
      let convUsers = convLocalMembers conv

      allNewUsersGaveConsent <- allLegalholdConsentGiven newUsers

      whenM (anyLegalholdActivated (lmId <$> convUsers)) $
        unless allNewUsersGaveConsent $
          throwS @'MissingLegalholdConsent

      whenM (anyLegalholdActivated newUsers) $ do
        unless allNewUsersGaveConsent $
          throwS @'MissingLegalholdConsent

        convUsersLHStatus <- do
          uidsStatus <- getLHStatusForUsers (lmId <$> convUsers)
          pure $ zipWith (\mem (_, status) -> (mem, status)) convUsers uidsStatus

        if any
          ( \(mem, status) ->
              lmConvRoleName mem == roleNameWireAdmin
                && consentGiven status == ConsentGiven
          )
          convUsersLHStatus
          then do
            for_ convUsersLHStatus $ \(mem, status) ->
              when (consentGiven status == ConsentNotGiven) $ do
                kickMember
                  qusr
                  lconv
                  (convBotsAndMembers (tUnqualified lconv))
                  (tUntagged (qualifyAs lconv (lmId mem)))
          else throwS @'MissingLegalholdConsent

    checkLHPolicyConflictsRemote ::
      FutureWork 'LegalholdPlusFederationNotImplemented [Remote UserId] ->
      Sem r ()
    checkLHPolicyConflictsRemote _remotes = pure ()

performConversationAccessData ::
  ( HasConversationActionEffects 'ConversationAccessDataTag r,
    Member (Error FederationError) r,
    Member BackendNotificationQueueAccess r
  ) =>
  Qualified UserId ->
  Local Conversation ->
  ConversationAccessData ->
  Sem r (BotsAndMembers, ConversationAccessData)
performConversationAccessData qusr lconv action = do
  when (convAccessData conv == action) noChanges
  -- Remove conversation codes if CodeAccess is revoked
  when
    ( CodeAccess `elem` convAccess conv
        && CodeAccess `notElem` cupAccess action
    )
    $ do
      key <- E.makeKey (tUnqualified lcnv)
      E.deleteCode key ReusableCode

  -- Determine bots and members to be removed
  let filterBotsAndMembers =
        maybeRemoveBots >=> maybeRemoveGuests >=> maybeRemoveNonTeamMembers >=> maybeRemoveTeamMembers
  let current = convBotsAndMembers conv -- initial bots and members
  desired <- filterBotsAndMembers current -- desired bots and members
  let toRemove = bmDiff current desired -- bots and members to be removed

  -- Update Cassandra
  E.setConversationAccess (tUnqualified lcnv) action
  E.fireAndForget $ do
    -- Remove bots
    traverse_ (E.deleteBot (tUnqualified lcnv) . botMemId) (bmBots toRemove)

    -- Update current bots and members
    -- current bots and members but only desired bots
    let bmToNotify = current {bmBots = bmBots desired}

    -- Remove users and notify everyone
    for_ (bmQualifiedMembers lcnv toRemove) $
      kickMember qusr lconv bmToNotify

  pure (mempty, action)
  where
    lcnv = fmap (.convId) lconv
    conv = tUnqualified lconv

    maybeRemoveBots :: BotsAndMembers -> Sem r BotsAndMembers
    maybeRemoveBots bm =
      if Set.member ServiceAccessRole (cupAccessRoles action)
        then pure bm
        else pure $ bm {bmBots = mempty}

    maybeRemoveGuests :: (Member BrigAccess r) => BotsAndMembers -> Sem r BotsAndMembers
    maybeRemoveGuests bm =
      if Set.member GuestAccessRole (cupAccessRoles action)
        then pure bm
        else do
          activated <- map User.userId <$> E.lookupActivatedUsers (toList (bmLocals bm))
          -- FUTUREWORK: should we also remove non-activated remote users?
          pure $ bm {bmLocals = Set.fromList activated}

    maybeRemoveNonTeamMembers :: (Member TeamStore r) => BotsAndMembers -> Sem r BotsAndMembers
    maybeRemoveNonTeamMembers bm =
      if Set.member NonTeamMemberAccessRole (cupAccessRoles action)
        then pure bm
        else case convTeam conv of
          Just tid -> do
            onlyTeamUsers <- filterM (fmap isJust . E.getTeamMember tid) (toList (bmLocals bm))
            pure $ bm {bmLocals = Set.fromList onlyTeamUsers, bmRemotes = mempty}
          Nothing -> pure bm

    maybeRemoveTeamMembers :: (Member TeamStore r) => BotsAndMembers -> Sem r BotsAndMembers
    maybeRemoveTeamMembers bm =
      if Set.member TeamMemberAccessRole (cupAccessRoles action)
        then pure bm
        else case convTeam conv of
          Just tid -> do
            noTeamMembers <- filterM (fmap isNothing . E.getTeamMember tid) (toList (bmLocals bm))
            pure $ bm {bmLocals = Set.fromList noTeamMembers}
          Nothing -> pure bm

data LocalConversationUpdate = LocalConversationUpdate
  { lcuEvent :: Event,
    lcuUpdate :: ConversationUpdate
  }
  deriving (Show)

updateLocalConversation ::
  forall tag r.
  ( Member BackendNotificationQueueAccess r,
    Member ConversationStore r,
    Member (Error FederationError) r,
    Member (ErrorS ('ActionDenied (ConversationActionPermission tag))) r,
    Member (ErrorS 'InvalidOperation) r,
    Member (ErrorS 'ConvNotFound) r,
    Member ExternalAccess r,
    Member GundeckAccess r,
    Member (Input UTCTime) r,
    Member (Logger (Log.Msg -> Log.Msg)) r,
    HasConversationActionEffects tag r,
    SingI tag
  ) =>
  Local ConvId ->
  Qualified UserId ->
  Maybe ConnId ->
  ConversationAction tag ->
  Sem r LocalConversationUpdate
updateLocalConversation lcnv qusr con action = do
  let tag = sing @tag

  -- retrieve conversation
  conv <- getConversationWithError lcnv

  -- check that the action does not bypass the underlying protocol
  unless (protocolValidAction (convProtocol conv) (fromSing tag)) $
    throwS @'InvalidOperation

  -- perform all authorisation checks and, if successful, then update itself
  updateLocalConversationUnchecked @tag (qualifyAs lcnv conv) qusr con action

-- | Similar to 'updateLocalConversationWithLocalUser', but takes a
-- 'Conversation' value directly, instead of a 'ConvId', and skips protocol
-- checks. All the other checks are still performed.
--
-- This is intended to be used by protocol-aware code, once all the
-- protocol-specific checks and updates have been performed, to finally apply
-- the changes to the conversation as seen by the backend.
updateLocalConversationUnchecked ::
  forall tag r.
  ( SingI tag,
    Member BackendNotificationQueueAccess r,
    Member (Error FederationError) r,
    Member (ErrorS ('ActionDenied (ConversationActionPermission tag))) r,
    Member (ErrorS 'ConvNotFound) r,
    Member (ErrorS 'InvalidOperation) r,
    Member ExternalAccess r,
    Member GundeckAccess r,
    Member (Input UTCTime) r,
    Member (Logger (Log.Msg -> Log.Msg)) r,
    HasConversationActionEffects tag r
  ) =>
  Local Conversation ->
  Qualified UserId ->
  Maybe ConnId ->
  ConversationAction tag ->
  Sem r LocalConversationUpdate
updateLocalConversationUnchecked lconv qusr con action = do
  let tag = sing @tag
      lcnv = fmap (.convId) lconv
      conv = tUnqualified lconv

  -- retrieve member
  self <- noteS @'ConvNotFound $ getConvMember lconv conv qusr

  -- perform checks
  ensureConversationActionAllowed (sing @tag) lcnv action conv self

  -- perform action
  (extraTargets, action') <- performAction tag qusr lconv action

  notifyConversationAction
    (sing @tag)
    qusr
    False
    con
    lconv
    (convBotsAndMembers conv <> extraTargets)
    action'

-- | Similar to 'updateLocalConversationUnchecked', but skips performing
-- user authorisation checks. This is written for use in de-federation code
-- where conversations for many users will be torn down at once and must work.
--
-- Additionally, this function doesn't make notification calls to clients.
updateLocalConversationUserUnchecked ::
  forall tag r.
  ( SingI tag,
    HasConversationActionEffects tag r,
    Member BackendNotificationQueueAccess r,
    Member (Error FederationError) r
  ) =>
  Local Conversation ->
  Qualified UserId ->
  ConversationAction tag ->
  Sem r ()
updateLocalConversationUserUnchecked lconv qusr action = do
  let tag = sing @tag

  -- perform action
  void $ performAction tag qusr lconv action

-- --------------------------------------------------------------------------------
-- -- Utilities

ensureConversationActionAllowed ::
  forall tag mem x r.
  ( IsConvMember mem,
    HasConversationActionEffects tag r,
    ( Member (ErrorS ('ActionDenied (ConversationActionPermission tag))) r,
      Member (ErrorS 'InvalidOperation) r
    )
  ) =>
  Sing tag ->
  Local x ->
  ConversationAction (tag :: ConversationActionTag) ->
  Conversation ->
  mem ->
  Sem r ()
ensureConversationActionAllowed tag loc action conv self = do
  -- general action check
  ensureActionAllowed (sConversationActionPermission tag) self

  -- check if it is a group conversation (except for rename actions)
  when (fromSing tag /= ConversationRenameTag) $
    ensureGroupConversation conv

  -- extra action-specific checks
  ensureAllowed tag loc action conv self

-- | Add users to a conversation without performing any checks. Return extra
-- notification targets and the action performed.
addMembersToLocalConversation ::
  ( Member MemberStore r,
    Member (Error NoChanges) r
  ) =>
  Local ConvId ->
  UserList UserId ->
  RoleName ->
  Sem r (BotsAndMembers, ConversationJoin)
addMembersToLocalConversation lcnv users role = do
  (lmems, rmems) <- E.createMembers (tUnqualified lcnv) (fmap (,role) users)
  neUsers <- note NoChanges $ nonEmpty (ulAll lcnv users)
  let action = ConversationJoin neUsers role
  pure (bmFromMembers lmems rmems, action)

notifyConversationAction ::
  forall tag r.
  ( Member BackendNotificationQueueAccess r,
    Member ExternalAccess r,
    Member GundeckAccess r,
    Member (Input UTCTime) r,
    Member (Logger (Log.Msg -> Log.Msg)) r
  ) =>
  Sing tag ->
  Qualified UserId ->
  Bool ->
  Maybe ConnId ->
  Local Conversation ->
  BotsAndMembers ->
  ConversationAction (tag :: ConversationActionTag) ->
  Sem r LocalConversationUpdate
notifyConversationAction tag quid notifyOrigDomain con lconv targets action = do
  now <- input
  let lcnv = fmap (.convId) lconv
      e = conversationActionToEvent tag now quid (tUntagged lcnv) Nothing action

  let mkUpdate uids =
        ConversationUpdate
          now
          quid
          (tUnqualified lcnv)
          uids
          (SomeConversationAction tag action)

  update <- do
    let remoteTargets = toList (bmRemotes targets)
    updates <-
      enqueueNotificationsConcurrently Q.Persistent remoteTargets $ \ruids -> do
        let update = mkUpdate (tUnqualified ruids)
        -- if notifyOrigDomain is false, filter out user from quid's domain,
        -- because quid's backend will update local state and notify its users
        -- itself using the ConversationUpdate returned by this function
        if notifyOrigDomain || tDomain ruids /= qDomain quid
          then fedQueueClient @'Galley @"on-conversation-updated" update $> Nothing
          else pure (Just update)
    case partitionEithers updates of
      (ls :: [Remote ([UserId], FederationError)], rs) -> do
        for_ ls $
          logError
            "on-conversation-updated"
            "An error occurred while communicating with federated server: "
        pure $ fromMaybe (mkUpdate []) . asum . map tUnqualified $ rs

  -- notify local participants and bots
  pushConversationEvent con e (qualifyAs lcnv (bmLocals targets)) (bmBots targets)

  -- return both the event and the 'ConversationUpdate' structure corresponding
  -- to the originating domain (if it is remote)
  pure $ LocalConversationUpdate e update
  where
    logError :: String -> String -> Remote (a, FederationError) -> Sem r ()
    logError field msg e =
      P.warn $
        Log.field "federation call" field
          . Log.field "domain" (_domainText (tDomain e))
          . Log.msg (msg <> displayException (snd (tUnqualified e)))

-- | Update the local database with information on conversation members joining
-- or leaving. Finally, push out notifications to local users.
updateLocalStateOfRemoteConv ::
  ( Member BrigAccess r,
    Member GundeckAccess r,
    Member ExternalAccess r,
    Member (Input (Local ())) r,
    Member MemberStore r,
    Member P.TinyLog r
  ) =>
  Remote F.ConversationUpdate ->
  Maybe ConnId ->
  Sem r (Maybe Event)
updateLocalStateOfRemoteConv rcu con = do
  loc <- qualifyLocal ()
  let cu = tUnqualified rcu
      rconvId = fmap F.cuConvId rcu
      qconvId = tUntagged rconvId

  -- Note: we generally do not send notifications to users that are not part of
  -- the conversation (from our point of view), to prevent spam from the remote
  -- backend. See also the comment below.
  (presentUsers, allUsersArePresent) <-
    E.selectRemoteMembers (F.cuAlreadyPresentUsers cu) rconvId

  -- Perform action, and determine extra notification targets.
  --
  -- When new users are being added to the conversation, we consider them as
  -- notification targets. Since we check connections before letting
  -- people being added, this is safe against spam. However, if users that
  -- are not in the conversations are being removed or have their membership state
  -- updated, we do **not** add them to the list of targets, because we have no
  -- way to make sure that they are actually supposed to receive that notification.

  (mActualAction, extraTargets) <- case F.cuAction cu of
    sca@(SomeConversationAction singTag action) -> case singTag of
      SConversationJoinTag -> do
        let ConversationJoin toAdd role = action
        let (localUsers, remoteUsers) = partitionQualified loc toAdd
        addedLocalUsers <- Set.toList <$> addLocalUsersToRemoteConv rconvId (F.cuOrigUserId cu) localUsers
        let allAddedUsers = map (tUntagged . qualifyAs loc) addedLocalUsers <> map tUntagged remoteUsers
        pure $
          ( fmap
              (\users -> SomeConversationAction SConversationJoinTag (ConversationJoin users role))
              (nonEmpty allAddedUsers),
            addedLocalUsers
          )
      SConversationLeaveTag -> do
        let users = foldQualified loc (pure . tUnqualified) (const []) (F.cuOrigUserId cu)
        E.deleteMembersInRemoteConversation rconvId users
        pure (Just sca, [])
      SConversationRemoveMembersTag -> do
        let localUsers = getLocalUsers (tDomain loc) action
        E.deleteMembersInRemoteConversation rconvId localUsers
        pure (Just sca, [])
      SConversationMemberUpdateTag ->
        pure (Just sca, [])
      SConversationDeleteTag -> do
        E.deleteMembersInRemoteConversation rconvId presentUsers
        pure (Just sca, [])
      SConversationRenameTag -> pure (Just sca, [])
      SConversationMessageTimerUpdateTag -> pure (Just sca, [])
      SConversationReceiptModeUpdateTag -> pure (Just sca, [])
      SConversationAccessDataTag -> pure (Just sca, [])
      SConversationUpdateProtocolTag -> pure (Just sca, [])

  unless allUsersArePresent $
    P.warn $
      Log.field "conversation" (toByteString' (F.cuConvId cu))
        . Log.field "domain" (toByteString' (tDomain rcu))
        . Log.msg
          ( "Attempt to send notification about conversation update \
            \to users not in the conversation" ::
              ByteString
          )

  -- Send notifications
  for mActualAction $ \(SomeConversationAction tag action) -> do
    let event = conversationActionToEvent tag (F.cuTime cu) (F.cuOrigUserId cu) qconvId Nothing action
        targets = nubOrd $ presentUsers <> extraTargets
    -- FUTUREWORK: support bots?
    pushConversationEvent con event (qualifyAs loc targets) [] $> event

addLocalUsersToRemoteConv ::
  ( Member BrigAccess r,
    Member MemberStore r,
    Member P.TinyLog r
  ) =>
  Remote ConvId ->
  Qualified UserId ->
  [UserId] ->
  Sem r (Set UserId)
addLocalUsersToRemoteConv remoteConvId qAdder localUsers = do
  connStatus <- E.getConnections localUsers (Just [qAdder]) (Just Accepted)
  let localUserIdsSet = Set.fromList localUsers
      adder = qUnqualified qAdder
      -- If alice@A creates a 1-1 conversation on B, it can appear as if alice is
      -- adding herself to a remote conversation. To make sure this is allowed, we
      -- always consider a user as connected to themself.
      connected =
        Set.fromList (fmap csv2From connStatus)
          <> if Set.member adder localUserIdsSet
            then Set.singleton adder
            else mempty
      unconnected = Set.difference localUserIdsSet connected
      connectedList = Set.toList connected

  -- FUTUREWORK: Consider handling the discrepancy between the views of the
  -- conversation-owning backend and the local backend
  unless (Set.null unconnected) $
    P.warn $
      Log.msg ("A remote user is trying to add unconnected local users to a remote conversation" :: Text)
        . Log.field "remote_user" (show qAdder)
        . Log.field "local_unconnected_users" (show unconnected)

  -- Update the local view of the remote conversation by adding only those local
  -- users that are connected to the adder
  E.createMembersInRemoteConversation remoteConvId connectedList
  pure connected

-- | Kick a user from a conversation and send notifications.
--
-- This function removes the given victim from the conversation by making them
-- leave, but then sends notifications as if the user was removed by someone
-- else.
kickMember ::
  ( Member BackendNotificationQueueAccess r,
    Member (Error FederationError) r,
    Member (Error InternalError) r,
    Member ExternalAccess r,
    Member FederatorAccess r,
    Member GundeckAccess r,
    Member ProposalStore r,
    Member (Input UTCTime) r,
    Member (Input Env) r,
    Member MemberStore r,
    Member SubConversationStore r,
    Member TinyLog r
  ) =>
  Qualified UserId ->
  Local Conversation ->
  BotsAndMembers ->
  Qualified UserId ->
  Sem r ()
kickMember qusr lconv targets victim = void . runError @NoChanges $ do
  (extraTargets, _) <-
    performAction
      SConversationLeaveTag
      victim
      lconv
      ()
  notifyConversationAction
    (sing @'ConversationRemoveMembersTag)
    qusr
    True
    Nothing
    lconv
    (targets <> extraTargets)
    (pure victim)

notifyTypingIndicator ::
  ( Member (Input UTCTime) r,
    Member (Input (Local ())) r,
    Member GundeckAccess r,
    Member FederatorAccess r
  ) =>
  Conversation ->
  Qualified UserId ->
  Maybe ConnId ->
  TypingStatus ->
  Sem r TypingDataUpdated
notifyTypingIndicator conv qusr mcon ts = do
  let origDomain = qDomain qusr
  now <- input
  lconv <- qualifyLocal (Data.convId conv)

  pushTypingIndicatorEvents qusr now (fmap lmId (Data.convLocalMembers conv)) mcon (tUntagged lconv) ts

  let (remoteMemsOrig, remoteMemsOther) = List.partition ((origDomain ==) . tDomain . rmId) (Data.convRemoteMembers conv)
      tdu users =
        TypingDataUpdated
          { time = now,
            origUserId = qusr,
            convId = Data.convId conv,
            usersInConv = users,
            typingStatus = ts
          }

  void $ E.runFederatedConcurrentlyEither (fmap rmId remoteMemsOther) $ \rmems -> do
    fedClient @'Galley @"on-typing-indicator-updated" (tdu (tUnqualified rmems))

  pure (tdu (fmap (tUnqualified . rmId) remoteMemsOrig))

pushTypingIndicatorEvents ::
  (Member GundeckAccess r) =>
  Qualified UserId ->
  UTCTime ->
  [UserId] ->
  Maybe ConnId ->
  Qualified ConvId ->
  TypingStatus ->
  Sem r ()
pushTypingIndicatorEvents qusr tEvent users mcon qcnv ts = do
  let e = Event qcnv Nothing qusr tEvent (EdTyping ts)
  for_ (newPushLocal ListComplete (qUnqualified qusr) (ConvEvent e) (userRecipient <$> users)) $ \p ->
    push1 $
      p
        & pushConn .~ mcon
        & pushRoute .~ RouteDirect
        & pushTransient .~ True<|MERGE_RESOLUTION|>--- conflicted
+++ resolved
@@ -523,19 +523,6 @@
       Local UserId ->
       Sem r ()
     checkRemoteBackendsConnected lusr = do
-<<<<<<< HEAD
-      let invitedDomains = tDomain <$> snd (partitionQualified lusr $ NE.toList invited)
-          existingDomains = tDomain . rmId <$> convRemoteMembers (tUnqualified lconv)
-
-      -- Note:
-      --
-      -- In some cases, this federation status check might be redundant (for
-      -- example if there are only local users in the conversation). However,
-      -- it is important that we attempt to connect to the backends of the new
-      -- users here, because that results in the correct error when those
-      -- backends are not reachable.
-      checkFederationStatus (RemoteDomains . Set.fromList $ invitedDomains <> existingDomains)
-=======
       let invitedRemoteUsers = filter ((/= tDomain lconv) . tDomain) $ snd (partitionQualified lusr $ NE.toList invited)
           invitedRemoteDomains = Set.fromList $ tDomain <$> invitedRemoteUsers
           existingRemoteDomains = Set.fromList $ tDomain . rmId <$> convRemoteMembers (tUnqualified lconv)
@@ -547,7 +534,6 @@
         void . (ensureNoUnreachableBackends =<<) $
           E.runFederatedConcurrentlyEither @_ @'Brig invitedRemoteUsers $ \_ ->
             pure ()
->>>>>>> 2e3a6ec3
 
     conv :: Data.Conversation
     conv = tUnqualified lconv

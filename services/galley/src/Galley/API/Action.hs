-- This file is part of the Wire Server implementation.
--
-- Copyright (C) 2022 Wire Swiss GmbH <opensource@wire.com>
--
-- This program is free software: you can redistribute it and/or modify it under
-- the terms of the GNU Affero General Public License as published by the Free
-- Software Foundation, either version 3 of the License, or (at your option) any
-- later version.
--
-- This program is distributed in the hope that it will be useful, but WITHOUT
-- ANY WARRANTY; without even the implied warranty of MERCHANTABILITY or FITNESS
-- FOR A PARTICULAR PURPOSE. See the GNU Affero General Public License for more
-- details.
--
-- You should have received a copy of the GNU Affero General Public License along
-- with this program. If not, see <https://www.gnu.org/licenses/>.
{-# LANGUAGE StandaloneKindSignatures #-}

module Galley.API.Action
  ( -- * Conversation action types
    ConversationActionTag (..),
    ConversationJoin (..),
    ConversationMemberUpdate (..),
    HasConversationActionEffects,
    HasConversationActionGalleyErrors,

    -- * Performing actions
    updateLocalConversation,
    updateLocalConversationUnchecked,
    NoChanges (..),
    LocalConversationUpdate (..),

    -- * Utilities
    ensureConversationActionAllowed,
    addMembersToLocalConversation,
    notifyConversationAction,
    notifyRemoteConversationAction,
    ConversationUpdate,
  )
where

import Control.Arrow ((&&&))
import Control.Lens
import Data.ByteString.Conversion (toByteString')
import Data.Id
import Data.Kind
import Data.List.NonEmpty (nonEmpty)
import qualified Data.Map as Map
import Data.Misc
import Data.Qualified
import qualified Data.Set as Set
import Data.Singletons
import Data.Time.Clock
import Galley.API.Error
import Galley.API.MLS.Removal
import Galley.API.MLS.Types (cmAssocs)
import Galley.API.Util
import Galley.App
import Galley.Data.Conversation
import qualified Galley.Data.Conversation as Data
import Galley.Data.Conversation.Types (mlsMetadata)
import Galley.Data.Services
import Galley.Data.Types
import Galley.Effects
import qualified Galley.Effects.BotAccess as E
import qualified Galley.Effects.BrigAccess as E
import qualified Galley.Effects.CodeStore as E
import qualified Galley.Effects.ConversationStore as E
import qualified Galley.Effects.FederatorAccess as E
import qualified Galley.Effects.FireAndForget as E
import qualified Galley.Effects.MemberStore as E
import qualified Galley.Effects.ProposalStore as E
import qualified Galley.Effects.SubConversationStore as E
import qualified Galley.Effects.TeamStore as E
import Galley.Options
import Galley.Types.Conversations.Members
import Galley.Types.UserList
import Galley.Validation
import Imports
import Polysemy
import Polysemy.Error
import Polysemy.Input
import Polysemy.TinyLog
import qualified Polysemy.TinyLog as P
import qualified System.Logger as Log
import Wire.API.Conversation hiding (Conversation, Member)
import Wire.API.Conversation.Action
import Wire.API.Conversation.Protocol
import Wire.API.Conversation.Role
import Wire.API.Error
import Wire.API.Error.Galley
import Wire.API.Event.Conversation
import Wire.API.Federation.API (CallsFed, Component (Galley), fedClient)
import Wire.API.Federation.API.Galley
import Wire.API.Federation.Error
import Wire.API.Team.LegalHold
import Wire.API.Team.Member
import qualified Wire.API.User as User

data NoChanges = NoChanges

type family HasConversationActionEffects (tag :: ConversationActionTag) r :: Constraint where
  HasConversationActionEffects 'ConversationJoinTag r =
    Members
      '[ BrigAccess,
         Error FederationError,
         Error InternalError,
         ErrorS 'NotATeamMember,
         ErrorS 'NotConnected,
         ErrorS ('ActionDenied 'LeaveConversation),
         ErrorS ('ActionDenied 'AddConversationMember),
         ErrorS 'InvalidOperation,
         ErrorS 'ConvAccessDenied,
         ErrorS 'ConvNotFound,
         ErrorS 'TooManyMembers,
         ErrorS 'MissingLegalholdConsent,
         ExternalAccess,
         FederatorAccess,
         GundeckAccess,
         Input Env,
         Input Opts,
         Input UTCTime,
         LegalHoldStore,
         MemberStore,
         ProposalStore,
         SubConversationStore,
         TeamStore,
         TinyLog,
         ConversationStore,
         Error NoChanges
       ]
      r
  HasConversationActionEffects 'ConversationLeaveTag r =
    ( Members
        '[ Error InternalError,
           Error NoChanges,
           ExternalAccess,
           FederatorAccess,
           GundeckAccess,
           Input Env,
           Input UTCTime,
           MemberStore,
           ProposalStore,
           SubConversationStore,
           TinyLog
         ]
        r
    )
  HasConversationActionEffects 'ConversationRemoveMembersTag r =
    ( Members
        '[ MemberStore,
           SubConversationStore,
           ProposalStore,
           Input Env,
           Input UTCTime,
           ExternalAccess,
           FederatorAccess,
           GundeckAccess,
           Error InternalError,
           Error NoChanges,
           TinyLog
         ]
        r
    )
  HasConversationActionEffects 'ConversationMemberUpdateTag r =
    (Members '[MemberStore, ErrorS 'ConvMemberNotFound] r)
  HasConversationActionEffects 'ConversationDeleteTag r =
    Members
      '[ Error FederationError,
         ErrorS 'NotATeamMember,
         BrigAccess,
         CodeStore,
         ConversationStore,
         FederatorAccess,
         MemberStore,
         TeamStore,
         ProposalStore,
         SubConversationStore
       ]
      r
  HasConversationActionEffects 'ConversationRenameTag r =
    Members '[Error InvalidInput, ConversationStore] r
  HasConversationActionEffects 'ConversationAccessDataTag r =
    Members
      '[ BotAccess,
         BrigAccess,
         CodeStore,
         Error InternalError,
         Error InvalidInput,
         Error NoChanges,
         ErrorS 'InvalidTargetAccess,
         ErrorS ('ActionDenied 'RemoveConversationMember),
         ExternalAccess,
         FederatorAccess,
         FireAndForget,
         GundeckAccess,
         Input Env,
         MemberStore,
         ProposalStore,
         SubConversationStore,
         TeamStore,
         TinyLog,
         Input UTCTime,
         ConversationStore
       ]
      r
  HasConversationActionEffects 'ConversationMessageTimerUpdateTag r =
    Members '[ConversationStore, Error NoChanges] r
  HasConversationActionEffects 'ConversationReceiptModeUpdateTag r =
    Members '[ConversationStore, Error NoChanges] r

type family HasConversationActionGalleyErrors (tag :: ConversationActionTag) :: EffectRow where
  HasConversationActionGalleyErrors 'ConversationJoinTag =
    '[ ErrorS ('ActionDenied 'LeaveConversation),
       ErrorS ('ActionDenied 'AddConversationMember),
       ErrorS 'NotATeamMember,
       ErrorS 'InvalidOperation,
       ErrorS 'ConvNotFound,
       ErrorS 'NotConnected,
       ErrorS 'ConvAccessDenied,
       ErrorS 'TooManyMembers,
       ErrorS 'MissingLegalholdConsent
     ]
  HasConversationActionGalleyErrors 'ConversationLeaveTag =
    '[ ErrorS ('ActionDenied 'LeaveConversation),
       ErrorS 'InvalidOperation,
       ErrorS 'ConvNotFound
     ]
  HasConversationActionGalleyErrors 'ConversationRemoveMembersTag =
    '[ ErrorS ('ActionDenied 'RemoveConversationMember),
       ErrorS 'InvalidOperation,
       ErrorS 'ConvNotFound
     ]
  HasConversationActionGalleyErrors 'ConversationMemberUpdateTag =
    '[ ErrorS ('ActionDenied 'ModifyOtherConversationMember),
       ErrorS 'InvalidOperation,
       ErrorS 'ConvNotFound,
       ErrorS 'ConvMemberNotFound
     ]
  HasConversationActionGalleyErrors 'ConversationDeleteTag =
    '[ ErrorS ('ActionDenied 'DeleteConversation),
       ErrorS 'NotATeamMember,
       ErrorS 'InvalidOperation,
       ErrorS 'ConvNotFound
     ]
  HasConversationActionGalleyErrors 'ConversationRenameTag =
    '[ ErrorS ('ActionDenied 'ModifyConversationName),
       ErrorS 'InvalidOperation,
       ErrorS 'ConvNotFound
     ]
  HasConversationActionGalleyErrors 'ConversationMessageTimerUpdateTag =
    '[ ErrorS ('ActionDenied 'ModifyConversationMessageTimer),
       ErrorS 'InvalidOperation,
       ErrorS 'ConvNotFound
     ]
  HasConversationActionGalleyErrors 'ConversationReceiptModeUpdateTag =
    '[ ErrorS ('ActionDenied 'ModifyConversationReceiptMode),
       ErrorS 'InvalidOperation,
       ErrorS 'ConvNotFound
     ]
  HasConversationActionGalleyErrors 'ConversationAccessDataTag =
    '[ ErrorS ('ActionDenied 'RemoveConversationMember),
       ErrorS ('ActionDenied 'ModifyConversationAccess),
       ErrorS 'InvalidOperation,
       ErrorS 'InvalidTargetAccess,
       ErrorS 'ConvNotFound
     ]

noChanges :: Member (Error NoChanges) r => Sem r a
noChanges = throw NoChanges

ensureAllowed ::
  forall tag mem r x.
  (IsConvMember mem, HasConversationActionEffects tag r) =>
  Sing tag ->
  Local x ->
  ConversationAction tag ->
  Conversation ->
  mem ->
  Sem r ()
ensureAllowed tag loc action conv origUser = do
  case tag of
    SConversationJoinTag ->
      mapErrorS @'InvalidAction @('ActionDenied 'AddConversationMember) $
        ensureConvRoleNotElevated origUser (cjRole action)
    SConversationDeleteTag ->
      for_ (convTeam conv) $ \tid -> do
        lusr <- ensureLocal loc (convMemberId loc origUser)
        void $ E.getTeamMember tid (tUnqualified lusr) >>= noteS @'NotATeamMember
    SConversationAccessDataTag -> do
      -- 'PrivateAccessRole' is for self-conversations, 1:1 conversations and
      -- so on; users not supposed to be able to make other conversations
      -- have 'PrivateAccessRole'
      when (PrivateAccess `elem` cupAccess action || Set.null (cupAccessRoles action)) $
        throwS @'InvalidTargetAccess
      -- Team conversations incur another round of checks
      case convTeam conv of
        Just _ -> do
          -- Access mode change might result in members being removed from the
          -- conversation, so the user must have the necessary permission flag
          ensureActionAllowed SRemoveConversationMember origUser
        Nothing ->
          -- not a team conv, so one of the other access roles has to allow this.
          when (Set.null $ cupAccessRoles action Set.\\ Set.fromList [TeamMemberAccessRole]) $
            throwS @'InvalidTargetAccess
    _ -> pure ()

type PerformActionCalls :: ConversationActionTag -> Constraint
type family PerformActionCalls tag where
  PerformActionCalls 'ConversationAccessDataTag =
    ( CallsFed 'Galley "on-conversation-updated",
      CallsFed 'Galley "on-delete-mls-conversation",
      CallsFed 'Galley "on-mls-message-sent",
      CallsFed 'Galley "on-new-remote-conversation",
      CallsFed 'Galley "on-new-remote-subconversation"
    )
  PerformActionCalls 'ConversationJoinTag =
    ( CallsFed 'Galley "on-conversation-updated",
      CallsFed 'Galley "on-mls-message-sent",
      CallsFed 'Galley "on-new-remote-conversation",
      CallsFed 'Galley "on-new-remote-subconversation",
      CallsFed 'Galley "on-delete-mls-conversation"
    )
  PerformActionCalls 'ConversationLeaveTag =
    ( CallsFed 'Galley "on-mls-message-sent"
    )
<<<<<<< HEAD
  PerformActionCalls 'ConversationRemoveMembersTag =
    ( CallsFed 'Galley "on-mls-message-sent"
=======
  PerformActionCalls 'ConversationDeleteTag =
    ( CallsFed 'Galley "on-delete-mls-conversation"
>>>>>>> d9d1641f
    )
  PerformActionCalls tag = ()

-- | Returns additional members that resulted from the action (e.g. ConversationJoin)
-- and also returns the (possible modified) action that was performed
performAction ::
  forall tag r.
  ( HasConversationActionEffects tag r,
    PerformActionCalls tag
  ) =>
  Sing tag ->
  Qualified UserId ->
  Local Conversation ->
  ConversationAction tag ->
  Sem r (BotsAndMembers, ConversationAction tag)
performAction tag origUser lconv action = do
  let lcnv = fmap convId lconv
      conv = tUnqualified lconv
  case tag of
    SConversationJoinTag -> do
      performConversationJoin origUser lconv action
    SConversationLeaveTag -> do
      let victims = [origUser]
      lconv' <- traverse (convDeleteMembers (toUserList lconv victims)) lconv
      -- send remove proposals in the MLS case
      traverse_ (removeUser lconv') victims
      pure (mempty, action)
    SConversationRemoveMembersTag -> do
      let presentVictims = filter (isConvMemberL lconv) (toList action)
      when (null presentVictims) noChanges
      traverse_ (convDeleteMembers (toUserList lconv presentVictims)) lconv
      -- send remove proposals in the MLS case
      traverse_ (removeUser lconv) presentVictims
      pure (mempty, action) -- FUTUREWORK: should we return the filtered action here?
    SConversationMemberUpdateTag -> do
      void $ ensureOtherMember lconv (cmuTarget action) conv
      E.setOtherMember lcnv (cmuTarget action) (cmuUpdate action)
      pure (mempty, action)
    SConversationDeleteTag -> do
      let deleteGroup groupId = do
            cm <- E.lookupMLSClients groupId
            let refs = cm & cmAssocs & map (snd . snd)
            E.deleteKeyPackageRefs refs
            E.removeAllMLSClients groupId
            E.deleteAllProposals groupId

      let cid = convId conv
      for_ (conv & mlsMetadata <&> cnvmlsGroupId) $ \gidParent -> do
        sconvs <- E.listSubConversations cid
        gidSubs <- for (Map.assocs sconvs) $ \(subid, mlsData) -> do
          let gidSub = cnvmlsGroupId mlsData
          E.deleteSubConversation cid subid
          E.deleteGroupIdForSubConversation gidSub
          deleteGroup gidSub
          pure gidSub
        E.deleteGroupIdForConversation gidParent
        deleteGroup gidParent

        let odr = OnDeleteMLSConversationRequest ([gidParent] <> gidSubs)
        let remotes = bucketRemote (map rmId (Data.convRemoteMembers conv))
        E.runFederatedConcurrently_ remotes $ \_ -> do
          void $ fedClient @'Galley @"on-delete-mls-conversation" odr

      key <- E.makeKey (tUnqualified lcnv)
      E.deleteCode key ReusableCode
      case convTeam conv of
        Nothing -> E.deleteConversation (tUnqualified lcnv)
        Just tid -> E.deleteTeamConversation tid (tUnqualified lcnv)

      pure (mempty, action)
    SConversationRenameTag -> do
      cn <- rangeChecked (cupName action)
      E.setConversationName (tUnqualified lcnv) cn
      pure (mempty, action)
    SConversationMessageTimerUpdateTag -> do
      when (Data.convMessageTimer conv == cupMessageTimer action) noChanges
      E.setConversationMessageTimer (tUnqualified lcnv) (cupMessageTimer action)
      pure (mempty, action)
    SConversationReceiptModeUpdateTag -> do
      when (Data.convReceiptMode conv == Just (cruReceiptMode action)) noChanges
      E.setConversationReceiptMode (tUnqualified lcnv) (cruReceiptMode action)
      pure (mempty, action)
    SConversationAccessDataTag -> do
      (bm, act) <- performConversationAccessData origUser lconv action
      pure (bm, act)

performConversationJoin ::
  ( HasConversationActionEffects 'ConversationJoinTag r,
    CallsFed 'Galley "on-mls-message-sent",
    CallsFed 'Galley "on-conversation-updated",
    CallsFed 'Galley "on-new-remote-subconversation",
    CallsFed 'Galley "on-new-remote-conversation"
  ) =>
  Qualified UserId ->
  Local Conversation ->
  ConversationJoin ->
  Sem r (BotsAndMembers, ConversationJoin)
performConversationJoin qusr lconv (ConversationJoin invited role) = do
  let newMembers = ulNewMembers lconv conv . toUserList lconv $ invited

  lusr <- ensureLocal lconv qusr
  ensureMemberLimit (toList (convLocalMembers conv)) newMembers
  ensureAccess conv InviteAccess
  checkLocals lusr (convTeam conv) (ulLocals newMembers)
  checkRemotes lusr (ulRemotes newMembers)
  checkLHPolicyConflictsLocal (ulLocals newMembers)
  checkLHPolicyConflictsRemote (FutureWork (ulRemotes newMembers))

  addMembersToLocalConversation (fmap convId lconv) newMembers role
  where
    conv :: Data.Conversation
    conv = tUnqualified lconv

    checkLocals ::
      Members
        '[ BrigAccess,
           ErrorS 'NotATeamMember,
           ErrorS 'NotConnected,
           ErrorS 'ConvAccessDenied,
           TeamStore
         ]
        r =>
      Local UserId ->
      Maybe TeamId ->
      [UserId] ->
      Sem r ()
    checkLocals lusr (Just tid) newUsers = do
      tms <-
        Map.fromList . map (view userId &&& id)
          <$> E.selectTeamMembers tid newUsers
      let userMembershipMap = map (id &&& flip Map.lookup tms) newUsers
      ensureAccessRole (convAccessRoles conv) userMembershipMap
      ensureConnectedOrSameTeam lusr newUsers
    checkLocals lusr Nothing newUsers = do
      ensureAccessRole (convAccessRoles conv) (zip newUsers $ repeat Nothing)
      ensureConnectedOrSameTeam lusr newUsers

    checkRemotes ::
      Members
        '[ BrigAccess,
           Error FederationError,
           ErrorS 'NotConnected,
           FederatorAccess
         ]
        r =>
      Local UserId ->
      [Remote UserId] ->
      Sem r ()
    checkRemotes lusr remotes = do
      -- if federator is not configured, we fail early, so we avoid adding
      -- remote members to the database
      unless (null remotes) $
        unlessM E.isFederationConfigured $
          throw FederationNotConfigured
      ensureConnectedToRemotes lusr remotes

    checkLHPolicyConflictsLocal ::
      Members
        '[ ConversationStore,
           Error InternalError,
           ErrorS ('ActionDenied 'LeaveConversation),
           ErrorS 'ConvNotFound,
           ErrorS 'InvalidOperation,
           ErrorS 'MissingLegalholdConsent,
           ExternalAccess,
           FederatorAccess,
           GundeckAccess,
           Input Env,
           Input Opts,
           Input UTCTime,
           LegalHoldStore,
           MemberStore,
           ProposalStore,
           SubConversationStore,
           TeamStore,
           TinyLog
         ]
        r =>
      [UserId] ->
      Sem r ()
    checkLHPolicyConflictsLocal newUsers = do
      let convUsers = convLocalMembers conv

      allNewUsersGaveConsent <- allLegalholdConsentGiven newUsers

      whenM (anyLegalholdActivated (lmId <$> convUsers)) $
        unless allNewUsersGaveConsent $
          throwS @'MissingLegalholdConsent

      whenM (anyLegalholdActivated newUsers) $ do
        unless allNewUsersGaveConsent $
          throwS @'MissingLegalholdConsent

        convUsersLHStatus <- do
          uidsStatus <- getLHStatusForUsers (lmId <$> convUsers)
          pure $ zipWith (\mem (_, status) -> (mem, status)) convUsers uidsStatus

        if any
          ( \(mem, status) ->
              lmConvRoleName mem == roleNameWireAdmin
                && consentGiven status == ConsentGiven
          )
          convUsersLHStatus
          then do
            for_ convUsersLHStatus $ \(mem, status) ->
              when (consentGiven status == ConsentNotGiven) $ do
                kickMember
                  qusr
                  lconv
                  (convBotsAndMembers (tUnqualified lconv))
                  (tUntagged (qualifyAs lconv (lmId mem)))
          else throwS @'MissingLegalholdConsent

    checkLHPolicyConflictsRemote ::
      FutureWork 'LegalholdPlusFederationNotImplemented [Remote UserId] ->
      Sem r ()
    checkLHPolicyConflictsRemote _remotes = pure ()

performConversationAccessData ::
  ( HasConversationActionEffects 'ConversationAccessDataTag r,
    CallsFed 'Galley "on-mls-message-sent",
    CallsFed 'Galley "on-conversation-updated",
    CallsFed 'Galley "on-new-remote-subconversation",
    CallsFed 'Galley "on-new-remote-conversation"
  ) =>
  Qualified UserId ->
  Local Conversation ->
  ConversationAccessData ->
  Sem r (BotsAndMembers, ConversationAccessData)
performConversationAccessData qusr lconv action = do
  when (convAccessData conv == action) noChanges
  -- Remove conversation codes if CodeAccess is revoked
  when
    ( CodeAccess `elem` convAccess conv
        && CodeAccess `notElem` cupAccess action
    )
    $ do
      key <- E.makeKey (tUnqualified lcnv)
      E.deleteCode key ReusableCode

  -- Determine bots and members to be removed
  let filterBotsAndMembers =
        maybeRemoveBots >=> maybeRemoveGuests >=> maybeRemoveNonTeamMembers >=> maybeRemoveTeamMembers
  let current = convBotsAndMembers conv -- initial bots and members
  desired <- filterBotsAndMembers current -- desired bots and members
  let toRemove = bmDiff current desired -- bots and members to be removed

  -- Update Cassandra
  E.setConversationAccess (tUnqualified lcnv) action
  E.fireAndForget $ do
    -- Remove bots
    traverse_ (E.deleteBot (tUnqualified lcnv) . botMemId) (bmBots toRemove)

    -- Update current bots and members
    -- current bots and members but only desired bots
    let bmToNotify = current {bmBots = bmBots desired}

    -- Remove users and notify everyone
    for_ (bmQualifiedMembers lcnv toRemove) $
      kickMember qusr lconv bmToNotify

  pure (mempty, action)
  where
    lcnv = fmap convId lconv
    conv = tUnqualified lconv

    maybeRemoveBots :: BotsAndMembers -> Sem r BotsAndMembers
    maybeRemoveBots bm =
      if Set.member ServiceAccessRole (cupAccessRoles action)
        then pure bm
        else pure $ bm {bmBots = mempty}

    maybeRemoveGuests :: Member BrigAccess r => BotsAndMembers -> Sem r BotsAndMembers
    maybeRemoveGuests bm =
      if Set.member GuestAccessRole (cupAccessRoles action)
        then pure bm
        else do
          activated <- map User.userId <$> E.lookupActivatedUsers (toList (bmLocals bm))
          -- FUTUREWORK: should we also remove non-activated remote users?
          pure $ bm {bmLocals = Set.fromList activated}

    maybeRemoveNonTeamMembers :: Member TeamStore r => BotsAndMembers -> Sem r BotsAndMembers
    maybeRemoveNonTeamMembers bm =
      if Set.member NonTeamMemberAccessRole (cupAccessRoles action)
        then pure bm
        else case convTeam conv of
          Just tid -> do
            onlyTeamUsers <- filterM (fmap isJust . E.getTeamMember tid) (toList (bmLocals bm))
            pure $ bm {bmLocals = Set.fromList onlyTeamUsers, bmRemotes = mempty}
          Nothing -> pure bm

    maybeRemoveTeamMembers :: Member TeamStore r => BotsAndMembers -> Sem r BotsAndMembers
    maybeRemoveTeamMembers bm =
      if Set.member TeamMemberAccessRole (cupAccessRoles action)
        then pure bm
        else case convTeam conv of
          Just tid -> do
            noTeamMembers <- filterM (fmap isNothing . E.getTeamMember tid) (toList (bmLocals bm))
            pure $ bm {bmLocals = Set.fromList noTeamMembers}
          Nothing -> pure bm

data LocalConversationUpdate = LocalConversationUpdate
  { lcuEvent :: Event,
    lcuUpdate :: ConversationUpdate
  }

updateLocalConversation ::
  forall tag r.
  ( Members
      '[ ConversationStore,
         Error NoChanges,
         ErrorS ('ActionDenied (ConversationActionPermission tag)),
         ErrorS 'InvalidOperation,
         ErrorS 'ConvNotFound,
         ExternalAccess,
         FederatorAccess,
         GundeckAccess,
         Input Env,
         Input UTCTime,
         SubConversationStore
       ]
      r,
    HasConversationActionEffects tag r,
    SingI tag,
    CallsFed 'Galley "on-new-remote-conversation",
    CallsFed 'Galley "on-new-remote-subconversation",
    CallsFed 'Galley "on-conversation-updated",
    PerformActionCalls tag
  ) =>
  Local ConvId ->
  Qualified UserId ->
  Maybe ConnId ->
  ConversationAction tag ->
  Sem r LocalConversationUpdate
updateLocalConversation lcnv qusr con action = do
  let tag = sing @tag

  -- retrieve conversation
  conv <- getConversationWithError lcnv

  -- check that the action does not bypass the underlying protocol
  unless (protocolValidAction (convProtocol conv) (fromSing tag)) $
    throwS @'InvalidOperation

  -- perform all authorisation checks and, if successful, the update itself
  updateLocalConversationUnchecked @tag (qualifyAs lcnv conv) qusr con action

-- | Similar to 'updateLocalConversationWithLocalUser', but takes a
-- 'Conversation' value directly, instead of a 'ConvId', and skips protocol
-- checks. All the other checks are still performed.
--
-- This is intended to be used by protocol-aware code, once all the
-- protocol-specific checks and updates have been performed, to finally apply
-- the changes to the conversation as seen by the backend.
updateLocalConversationUnchecked ::
  forall tag r.
  ( SingI tag,
    Member (ErrorS ('ActionDenied (ConversationActionPermission tag))) r,
    Member (ErrorS 'ConvNotFound) r,
    Member (ErrorS 'InvalidOperation) r,
    Member ExternalAccess r,
    Member FederatorAccess r,
    Member GundeckAccess r,
    Member (Input UTCTime) r,
    Member SubConversationStore r,
    HasConversationActionEffects tag r,
    CallsFed 'Galley "on-new-remote-conversation",
    CallsFed 'Galley "on-new-remote-subconversation",
    CallsFed 'Galley "on-conversation-updated",
    PerformActionCalls tag
  ) =>
  Local Conversation ->
  Qualified UserId ->
  Maybe ConnId ->
  ConversationAction tag ->
  Sem r LocalConversationUpdate
updateLocalConversationUnchecked lconv qusr con action = do
  let tag = sing @tag
      lcnv = fmap convId lconv
      conv = tUnqualified lconv

  -- retrieve member
  self <- noteS @'ConvNotFound $ getConvMember lconv conv qusr

  -- perform checks
  ensureConversationActionAllowed (sing @tag) lcnv action conv self

  -- perform action
  (extraTargets, action') <- performAction tag qusr lconv action

  notifyConversationAction
    (sing @tag)
    qusr
    False
    con
    lconv
    (convBotsAndMembers conv <> extraTargets)
    action'

--------------------------------------------------------------------------------
-- Utilities

ensureConversationActionAllowed ::
  forall tag mem x r.
  ( IsConvMember mem,
    HasConversationActionEffects tag r,
    Members
      '[ ErrorS ('ActionDenied (ConversationActionPermission tag)),
         ErrorS 'InvalidOperation
       ]
      r
  ) =>
  Sing tag ->
  Local x ->
  ConversationAction (tag :: ConversationActionTag) ->
  Conversation ->
  mem ->
  Sem r ()
ensureConversationActionAllowed tag loc action conv self = do
  -- general action check
  ensureActionAllowed (sConversationActionPermission tag) self

  -- check if it is a group conversation (except for rename actions)
  when (fromSing tag /= ConversationRenameTag) $
    ensureGroupConversation conv

  -- extra action-specific checks
  ensureAllowed tag loc action conv self

-- | Add users to a conversation without performing any checks. Return extra
-- notification targets and the action performed.
addMembersToLocalConversation ::
  Members '[MemberStore, Error NoChanges] r =>
  Local ConvId ->
  UserList UserId ->
  RoleName ->
  Sem r (BotsAndMembers, ConversationJoin)
addMembersToLocalConversation lcnv users role = do
  (lmems, rmems) <- E.createMembers (tUnqualified lcnv) (fmap (,role) users)
  neUsers <- note NoChanges $ nonEmpty (ulAll lcnv users)
  let action = ConversationJoin neUsers role
  pure (bmFromMembers lmems rmems, action)

notifyConversationAction ::
  forall tag r.
  ( Members
      '[ FederatorAccess,
         ExternalAccess,
         GundeckAccess,
         Input UTCTime,
         SubConversationStore
       ]
      r,
    CallsFed 'Galley "on-new-remote-conversation",
    CallsFed 'Galley "on-new-remote-subconversation",
    CallsFed 'Galley "on-conversation-updated"
  ) =>
  Sing tag ->
  Qualified UserId ->
  Bool ->
  Maybe ConnId ->
  Local Conversation ->
  BotsAndMembers ->
  ConversationAction (tag :: ConversationActionTag) ->
  Sem r LocalConversationUpdate
notifyConversationAction tag quid notifyOrigDomain con lconv targets action = do
  now <- input
  let lcnv = fmap convId lconv
      conv = tUnqualified lconv
      e = conversationActionToEvent tag now quid (tUntagged lcnv) Nothing action

  let mkUpdate uids =
        ConversationUpdate
          now
          quid
          (tUnqualified lcnv)
          uids
          (SomeConversationAction tag action)

  -- Backends that are seeing this conversation for the first time need to be
  -- notified about this conversation and all its subconversations
  let newDomains =
        Set.difference
          (Set.map void (bmRemotes targets))
          (Set.fromList (map (void . rmId) (convRemoteMembers conv)))
  subConvs <- Map.assocs <$> E.listSubConversations (convId conv)
  E.runFederatedConcurrently_ (toList newDomains) $ \_ -> do
    void $
      fedClient @'Galley @"on-new-remote-conversation"
        NewRemoteConversation
          { nrcConvId = convId conv,
            nrcProtocol = convProtocol conv
          }
    for_ subConvs $ \(mSubId, mlsData) ->
      fedClient @'Galley @"on-new-remote-subconversation"
        NewRemoteSubConversation
          { nrscConvId = convId conv,
            nrscSubConvId = mSubId,
            nrscMlsData = mlsData
          }

  update <- fmap (fromMaybe (mkUpdate []) . asum . map tUnqualified)
    . E.runFederatedConcurrently (toList (bmRemotes targets))
    $ \ruids -> do
      let update = mkUpdate (tUnqualified ruids)
      -- if notifyOrigDomain is false, filter out user from quid's domain,
      -- because quid's backend will update local state and notify its users
      -- itself using the ConversationUpdate returned by this function
      if notifyOrigDomain || tDomain ruids /= qDomain quid
        then fedClient @'Galley @"on-conversation-updated" update $> Nothing
        else pure (Just update)

  -- notify local participants and bots
  pushConversationEvent con e (qualifyAs lcnv (bmLocals targets)) (bmBots targets)

  -- return both the event and the 'ConversationUpdate' structure corresponding
  -- to the originating domain (if it is remote)
  pure $ LocalConversationUpdate e update

-- | Notify all local members about a remote conversation update that originated
-- from a local user
notifyRemoteConversationAction ::
  Members
    '[ FederatorAccess,
       ExternalAccess,
       GundeckAccess,
       MemberStore,
       P.TinyLog
     ]
    r =>
  Local x ->
  Remote ConversationUpdate ->
  Maybe ConnId ->
  Sem r Event
notifyRemoteConversationAction loc rconvUpdate con = do
  let convUpdate = tUnqualified rconvUpdate
      rconvId = qualifyAs rconvUpdate . cuConvId $ convUpdate

  let event =
        case cuAction convUpdate of
          SomeConversationAction tag action ->
            conversationActionToEvent tag (cuTime convUpdate) (cuOrigUserId convUpdate) (tUntagged rconvId) Nothing action

  -- Note: we generally do not send notifications to users that are not part of
  -- the conversation (from our point of view), to prevent spam from the remote
  -- backend.
  (presentUsers, allUsersArePresent) <-
    E.selectRemoteMembers (cuAlreadyPresentUsers convUpdate) rconvId
  let localPresentUsers = qualifyAs loc presentUsers

  unless allUsersArePresent $
    P.warn $
      Log.field "conversation" (toByteString' . tUnqualified $ rconvId)
        . Log.field "domain" (toByteString' (tDomain rconvUpdate))
        . Log.msg
          ( "Attempt to send notification about conversation update \
            \to users not in the conversation" ::
              ByteString
          )

  -- FUTUREWORK: Check if presentUsers contain bots when federated bots are
  -- implemented.
  let bots = []

  pushConversationEvent con event localPresentUsers bots $> event

-- | Kick a user from a conversation and send notifications.
--
-- This function removes the given victim from the conversation by making them
-- leave, but then sends notifications as if the user was removed by someone
-- else.
kickMember ::
  ( Member (Error InternalError) r,
    Member ExternalAccess r,
    Member FederatorAccess r,
    Member GundeckAccess r,
    Member ProposalStore r,
    Member (Input UTCTime) r,
    Member (Input Env) r,
    Member MemberStore r,
    Member SubConversationStore r,
    Member TinyLog r,
    CallsFed 'Galley "on-new-remote-conversation",
    CallsFed 'Galley "on-new-remote-subconversation",
    CallsFed 'Galley "on-conversation-updated",
    PerformActionCalls 'ConversationLeaveTag
  ) =>
  Qualified UserId ->
  Local Conversation ->
  BotsAndMembers ->
  Qualified UserId ->
  Sem r ()
kickMember qusr lconv targets victim = void . runError @NoChanges $ do
  (extraTargets, _) <-
    performAction
      SConversationLeaveTag
      victim
      lconv
      ()
  notifyConversationAction
    (sing @'ConversationRemoveMembersTag)
    qusr
    True
    Nothing
    lconv
    (targets <> extraTargets)
    (pure victim)<|MERGE_RESOLUTION|>--- conflicted
+++ resolved
@@ -324,13 +324,11 @@
   PerformActionCalls 'ConversationLeaveTag =
     ( CallsFed 'Galley "on-mls-message-sent"
     )
-<<<<<<< HEAD
   PerformActionCalls 'ConversationRemoveMembersTag =
     ( CallsFed 'Galley "on-mls-message-sent"
-=======
+    )
   PerformActionCalls 'ConversationDeleteTag =
     ( CallsFed 'Galley "on-delete-mls-conversation"
->>>>>>> d9d1641f
     )
   PerformActionCalls tag = ()
 

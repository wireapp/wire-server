--- conflicted
+++ resolved
@@ -101,68 +101,6 @@
 
 type family HasConversationActionEffects (tag :: ConversationActionTag) r :: Constraint where
   HasConversationActionEffects 'ConversationJoinTag r =
-<<<<<<< HEAD
-    Members
-      '[ BrigAccess,
-         Error FederationError,
-         Error InternalError,
-         ErrorS 'NotATeamMember,
-         ErrorS 'NotConnected,
-         ErrorS ('ActionDenied 'LeaveConversation),
-         ErrorS ('ActionDenied 'AddConversationMember),
-         ErrorS 'InvalidOperation,
-         ErrorS 'ConvAccessDenied,
-         ErrorS 'ConvNotFound,
-         ErrorS 'TooManyMembers,
-         ErrorS 'MissingLegalholdConsent,
-         ExternalAccess,
-         FederatorAccess,
-         GundeckAccess,
-         Input Env,
-         Input Opts,
-         Input UTCTime,
-         LegalHoldStore,
-         MemberStore,
-         ProposalStore,
-         SubConversationStore,
-         TeamStore,
-         TinyLog,
-         ConversationStore,
-         Error NoChanges
-       ]
-      r
-  HasConversationActionEffects 'ConversationLeaveTag r =
-    ( Members
-        '[ Error InternalError,
-           Error NoChanges,
-           ExternalAccess,
-           FederatorAccess,
-           GundeckAccess,
-           Input Env,
-           Input UTCTime,
-           MemberStore,
-           ProposalStore,
-           SubConversationStore,
-           TinyLog
-         ]
-        r
-    )
-  HasConversationActionEffects 'ConversationRemoveMembersTag r =
-    ( Members
-        '[ MemberStore,
-           SubConversationStore,
-           ProposalStore,
-           Input Env,
-           Input UTCTime,
-           ExternalAccess,
-           FederatorAccess,
-           GundeckAccess,
-           Error InternalError,
-           Error NoChanges,
-           TinyLog
-         ]
-        r
-=======
     ( Member BrigAccess r,
       Member (Error FederationError) r,
       Member (Error InternalError) r,
@@ -184,6 +122,7 @@
       Member LegalHoldStore r,
       Member MemberStore r,
       Member ProposalStore r,
+      Member SubConversationStore r,
       Member TeamStore r,
       Member TinyLog r,
       Member ConversationStore r,
@@ -199,70 +138,43 @@
       Member (Input UTCTime) r,
       Member (Input Env) r,
       Member ProposalStore r,
+      Member SubConversationStore r,
       Member TinyLog r
     )
   HasConversationActionEffects 'ConversationRemoveMembersTag r =
     ( Member MemberStore r,
-      Member (Error NoChanges) r
->>>>>>> c27541d7
+      Member (Error NoChanges) r,
+      Member SubConversationStore r,
+      Member ProposalStore r,
+      Member (Input Env) r,
+      Member (Input UTCTime) r,
+      Member ExternalAccess r,
+      Member FederatorAccess r,
+      Member GundeckAccess r,
+      Member (Error InternalError) r,
+      Member TinyLog r
     )
   HasConversationActionEffects 'ConversationMemberUpdateTag r =
     ( Member MemberStore r,
       Member (ErrorS 'ConvMemberNotFound) r
     )
   HasConversationActionEffects 'ConversationDeleteTag r =
-<<<<<<< HEAD
-    Members
-      '[ Error FederationError,
-         ErrorS 'NotATeamMember,
-         BrigAccess,
-         CodeStore,
-         ConversationStore,
-         FederatorAccess,
-         MemberStore,
-         TeamStore,
-         ProposalStore,
-         SubConversationStore
-       ]
-      r
-=======
-    ( Member (Error FederationError) r,
+    ( Member BrigAccess r,
+      Member CodeStore r,
+      Member ConversationStore r,
+      Member (Error FederationError) r,
       Member (ErrorS 'NotATeamMember) r,
-      Member CodeStore r,
-      Member TeamStore r,
-      Member ConversationStore r
-    )
->>>>>>> c27541d7
+      Member FederatorAccess r,
+      Member MemberStore r,
+      Member ProposalStore r,
+      Member SubConversationStore r,
+      Member TeamStore r
+    )
   HasConversationActionEffects 'ConversationRenameTag r =
     ( Member (Error InvalidInput) r,
       Member ConversationStore r
     )
   HasConversationActionEffects 'ConversationAccessDataTag r =
-<<<<<<< HEAD
-    Members
-      '[ BotAccess,
-         BrigAccess,
-         CodeStore,
-         Error InternalError,
-         Error InvalidInput,
-         Error NoChanges,
-         ErrorS 'InvalidTargetAccess,
-         ErrorS ('ActionDenied 'RemoveConversationMember),
-         ExternalAccess,
-         FederatorAccess,
-         FireAndForget,
-         GundeckAccess,
-         Input Env,
-         MemberStore,
-         ProposalStore,
-         SubConversationStore,
-         TeamStore,
-         TinyLog,
-         Input UTCTime,
-         ConversationStore
-       ]
-      r
-=======
     ( Member BotAccess r,
       Member BrigAccess r,
       Member CodeStore r,
@@ -281,9 +193,9 @@
       Member TeamStore r,
       Member TinyLog r,
       Member (Input UTCTime) r,
-      Member ConversationStore r
-    )
->>>>>>> c27541d7
+      Member ConversationStore r,
+      Member SubConversationStore r
+    )
   HasConversationActionEffects 'ConversationMessageTimerUpdateTag r =
     ( Member ConversationStore r,
       Member (Error NoChanges) r
@@ -566,29 +478,6 @@
       ensureConnectedToRemotes lusr remotes
 
     checkLHPolicyConflictsLocal ::
-<<<<<<< HEAD
-      Members
-        '[ ConversationStore,
-           Error InternalError,
-           ErrorS ('ActionDenied 'LeaveConversation),
-           ErrorS 'ConvNotFound,
-           ErrorS 'InvalidOperation,
-           ErrorS 'MissingLegalholdConsent,
-           ExternalAccess,
-           FederatorAccess,
-           GundeckAccess,
-           Input Env,
-           Input Opts,
-           Input UTCTime,
-           LegalHoldStore,
-           MemberStore,
-           ProposalStore,
-           SubConversationStore,
-           TeamStore,
-           TinyLog
-         ]
-        r =>
-=======
       ( Member (Error InternalError) r,
         Member (ErrorS 'MissingLegalholdConsent) r,
         Member ExternalAccess r,
@@ -600,10 +489,10 @@
         Member LegalHoldStore r,
         Member MemberStore r,
         Member ProposalStore r,
+        Member SubConversationStore r,
         Member TeamStore r,
         Member TinyLog r
       ) =>
->>>>>>> c27541d7
       [UserId] ->
       Sem r ()
     checkLHPolicyConflictsLocal newUsers = do
@@ -734,22 +623,6 @@
 
 updateLocalConversation ::
   forall tag r.
-<<<<<<< HEAD
-  ( Members
-      '[ ConversationStore,
-         Error NoChanges,
-         ErrorS ('ActionDenied (ConversationActionPermission tag)),
-         ErrorS 'InvalidOperation,
-         ErrorS 'ConvNotFound,
-         ExternalAccess,
-         FederatorAccess,
-         GundeckAccess,
-         Input Env,
-         Input UTCTime,
-         SubConversationStore
-       ]
-      r,
-=======
   ( Member ConversationStore r,
     Member (ErrorS ('ActionDenied (ConversationActionPermission tag))) r,
     Member (ErrorS 'InvalidOperation) r,
@@ -758,7 +631,7 @@
     Member FederatorAccess r,
     Member GundeckAccess r,
     Member (Input UTCTime) r,
->>>>>>> c27541d7
+    Member SubConversationStore r,
     HasConversationActionEffects tag r,
     SingI tag,
     CallsFed 'Galley "on-new-remote-conversation",
@@ -882,21 +755,11 @@
 
 notifyConversationAction ::
   forall tag r.
-<<<<<<< HEAD
-  ( Members
-      '[ FederatorAccess,
-         ExternalAccess,
-         GundeckAccess,
-         Input UTCTime,
-         SubConversationStore
-       ]
-      r,
-=======
   ( Member FederatorAccess r,
     Member ExternalAccess r,
     Member GundeckAccess r,
     Member (Input UTCTime) r,
->>>>>>> c27541d7
+    Member SubConversationStore r,
     CallsFed 'Galley "on-new-remote-conversation",
     CallsFed 'Galley "on-new-remote-subconversation",
     CallsFed 'Galley "on-conversation-updated"

-- This file is part of the Wire Server implementation.
--
-- Copyright (C) 2022 Wire Swiss GmbH <opensource@wire.com>
--
-- This program is free software: you can redistribute it and/or modify it under
-- the terms of the GNU Affero General Public License as published by the Free
-- Software Foundation, either version 3 of the License, or (at your option) any
-- later version.
--
-- This program is distributed in the hope that it will be useful, but WITHOUT
-- ANY WARRANTY; without even the implied warranty of MERCHANTABILITY or FITNESS
-- FOR A PARTICULAR PURPOSE. See the GNU Affero General Public License for more
-- details.
--
-- You should have received a copy of the GNU Affero General Public License along
-- with this program. If not, see <https://www.gnu.org/licenses/>.

module Galley.API.Action
  ( -- * Conversation action types
    ConversationActionTag (..),
    ConversationJoin (..),
    ConversationMemberUpdate (..),
    HasConversationActionEffects,
    HasConversationActionGalleyErrors,

    -- * Performing actions
    updateLocalConversation,
    updateLocalConversationUnchecked,
    NoChanges (..),
    LocalConversationUpdate (..),
    notifyTypingIndicator,
    pushTypingIndicatorEvents,

    -- * Utilities
    ensureConversationActionAllowed,
    addMembersToLocalConversation,
    notifyConversationAction,
    notifyRemoteConversationAction,
    ConversationUpdate,
  )
where

import Control.Arrow ((&&&))
import Control.Lens
import Data.ByteString.Conversion (toByteString')
import Data.Id
import Data.Kind
import qualified Data.List as List
import Data.List.NonEmpty (nonEmpty)
import qualified Data.Map as Map
import Data.Misc
import Data.Qualified
import qualified Data.Set as Set
import Data.Singletons
import Data.Time.Clock
import Galley.API.Error
import Galley.API.MLS.Removal
import Galley.API.MLS.Types (cmAssocs)
import Galley.API.Util
import Galley.App
import Galley.Data.Conversation
import qualified Galley.Data.Conversation as Data
import Galley.Data.Conversation.Types (mlsMetadata)
import Galley.Data.Services
import Galley.Data.Types
import Galley.Effects
import qualified Galley.Effects.BotAccess as E
import qualified Galley.Effects.BrigAccess as E
import qualified Galley.Effects.CodeStore as E
import qualified Galley.Effects.ConversationStore as E
import qualified Galley.Effects.FederatorAccess as E
import qualified Galley.Effects.FireAndForget as E
import Galley.Effects.GundeckAccess
import qualified Galley.Effects.MemberStore as E
import qualified Galley.Effects.ProposalStore as E
import qualified Galley.Effects.SubConversationStore as E
import qualified Galley.Effects.TeamStore as E
import Galley.Intra.Push
import Galley.Options
import Galley.Types.Conversations.Members
import Galley.Types.UserList
import Galley.Validation
import Imports
import qualified Network.HTTP.Types.Status as Wai
import qualified Network.Wai.Utilities.Error as Wai
import Polysemy
import Polysemy.Error
import Polysemy.Input
import Polysemy.TinyLog
import qualified Polysemy.TinyLog as P
import qualified System.Logger as Log
import Wire.API.Conversation hiding (Conversation, Member)
import Wire.API.Conversation.Action
import Wire.API.Conversation.Protocol
import Wire.API.Conversation.Role
import Wire.API.Conversation.Typing
import Wire.API.Error
import Wire.API.Error.Galley
import Wire.API.Event.Conversation
import Wire.API.Federation.API (Component (Galley), fedClient)
import Wire.API.Federation.API.Galley
import Wire.API.Federation.Error
import Wire.API.Team.LegalHold
import Wire.API.Team.Member
import Wire.API.Unreachable
import qualified Wire.API.User as User

data NoChanges = NoChanges

type family HasConversationActionEffects (tag :: ConversationActionTag) r :: Constraint where
  HasConversationActionEffects 'ConversationJoinTag r =
    ( Member BrigAccess r,
      Member (Error FederationError) r,
      Member (Error InternalError) r,
      Member (ErrorS 'NotATeamMember) r,
      Member (ErrorS 'NotConnected) r,
      Member (ErrorS ('ActionDenied 'LeaveConversation)) r,
      Member (ErrorS ('ActionDenied 'AddConversationMember)) r,
      Member (ErrorS 'InvalidOperation) r,
      Member (ErrorS 'ConvAccessDenied) r,
      Member (ErrorS 'ConvNotFound) r,
      Member (ErrorS 'TooManyMembers) r,
      Member (ErrorS 'MissingLegalholdConsent) r,
      Member ExternalAccess r,
      Member FederatorAccess r,
      Member GundeckAccess r,
      Member (Input Env) r,
      Member (Input Opts) r,
      Member (Input UTCTime) r,
      Member LegalHoldStore r,
      Member MemberStore r,
      Member ProposalStore r,
      Member SubConversationStore r,
      Member TeamStore r,
      Member TinyLog r,
      Member ConversationStore r,
      Member (Error NoChanges) r
    )
  HasConversationActionEffects 'ConversationLeaveTag r =
    ( Member MemberStore r,
      Member (Error InternalError) r,
      Member (Error NoChanges) r,
      Member ExternalAccess r,
      Member FederatorAccess r,
      Member GundeckAccess r,
      Member (Input UTCTime) r,
      Member (Input Env) r,
      Member ProposalStore r,
      Member SubConversationStore r,
      Member TinyLog r
    )
  HasConversationActionEffects 'ConversationRemoveMembersTag r =
    ( Member MemberStore r,
      Member (Error NoChanges) r,
      Member SubConversationStore r,
      Member ProposalStore r,
      Member (Input Env) r,
      Member (Input UTCTime) r,
      Member ExternalAccess r,
      Member FederatorAccess r,
      Member GundeckAccess r,
      Member (Error InternalError) r,
      Member TinyLog r
    )
  HasConversationActionEffects 'ConversationMemberUpdateTag r =
    ( Member MemberStore r,
      Member (ErrorS 'ConvMemberNotFound) r
    )
  HasConversationActionEffects 'ConversationDeleteTag r =
    ( Member BrigAccess r,
      Member CodeStore r,
      Member ConversationStore r,
      Member (Error FederationError) r,
      Member (ErrorS 'NotATeamMember) r,
      Member FederatorAccess r,
      Member MemberStore r,
      Member ProposalStore r,
      Member SubConversationStore r,
      Member TeamStore r
    )
  HasConversationActionEffects 'ConversationRenameTag r =
    ( Member (Error InvalidInput) r,
      Member ConversationStore r
    )
  HasConversationActionEffects 'ConversationAccessDataTag r =
    ( Member BotAccess r,
      Member BrigAccess r,
      Member CodeStore r,
      Member (Error InternalError) r,
      Member (Error InvalidInput) r,
      Member (Error NoChanges) r,
      Member (ErrorS 'InvalidTargetAccess) r,
      Member (ErrorS ('ActionDenied 'RemoveConversationMember)) r,
      Member ExternalAccess r,
      Member FederatorAccess r,
      Member FireAndForget r,
      Member GundeckAccess r,
      Member (Input Env) r,
      Member MemberStore r,
      Member ProposalStore r,
      Member TeamStore r,
      Member TinyLog r,
      Member (Input UTCTime) r,
      Member ConversationStore r,
      Member SubConversationStore r
    )
  HasConversationActionEffects 'ConversationMessageTimerUpdateTag r =
    ( Member ConversationStore r,
      Member (Error NoChanges) r
    )
  HasConversationActionEffects 'ConversationReceiptModeUpdateTag r =
    ( Member ConversationStore r,
      Member (Error NoChanges) r
    )

type family HasConversationActionGalleyErrors (tag :: ConversationActionTag) :: EffectRow where
  HasConversationActionGalleyErrors 'ConversationJoinTag =
    '[ ErrorS ('ActionDenied 'LeaveConversation),
       ErrorS ('ActionDenied 'AddConversationMember),
       ErrorS 'NotATeamMember,
       ErrorS 'InvalidOperation,
       ErrorS 'ConvNotFound,
       ErrorS 'NotConnected,
       ErrorS 'ConvAccessDenied,
       ErrorS 'TooManyMembers,
       ErrorS 'MissingLegalholdConsent
     ]
  HasConversationActionGalleyErrors 'ConversationLeaveTag =
    '[ ErrorS ('ActionDenied 'LeaveConversation),
       ErrorS 'InvalidOperation,
       ErrorS 'ConvNotFound
     ]
  HasConversationActionGalleyErrors 'ConversationRemoveMembersTag =
    '[ ErrorS ('ActionDenied 'RemoveConversationMember),
       ErrorS 'InvalidOperation,
       ErrorS 'ConvNotFound
     ]
  HasConversationActionGalleyErrors 'ConversationMemberUpdateTag =
    '[ ErrorS ('ActionDenied 'ModifyOtherConversationMember),
       ErrorS 'InvalidOperation,
       ErrorS 'ConvNotFound,
       ErrorS 'ConvMemberNotFound
     ]
  HasConversationActionGalleyErrors 'ConversationDeleteTag =
    '[ ErrorS ('ActionDenied 'DeleteConversation),
       ErrorS 'NotATeamMember,
       ErrorS 'InvalidOperation,
       ErrorS 'ConvNotFound
     ]
  HasConversationActionGalleyErrors 'ConversationRenameTag =
    '[ ErrorS ('ActionDenied 'ModifyConversationName),
       ErrorS 'InvalidOperation,
       ErrorS 'ConvNotFound
     ]
  HasConversationActionGalleyErrors 'ConversationMessageTimerUpdateTag =
    '[ ErrorS ('ActionDenied 'ModifyConversationMessageTimer),
       ErrorS 'InvalidOperation,
       ErrorS 'ConvNotFound
     ]
  HasConversationActionGalleyErrors 'ConversationReceiptModeUpdateTag =
    '[ ErrorS ('ActionDenied 'ModifyConversationReceiptMode),
       ErrorS 'InvalidOperation,
       ErrorS 'ConvNotFound
     ]
  HasConversationActionGalleyErrors 'ConversationAccessDataTag =
    '[ ErrorS ('ActionDenied 'RemoveConversationMember),
       ErrorS ('ActionDenied 'ModifyConversationAccess),
       ErrorS 'InvalidOperation,
       ErrorS 'InvalidTargetAccess,
       ErrorS 'ConvNotFound
     ]

noChanges :: Member (Error NoChanges) r => Sem r a
noChanges = throw NoChanges

ensureAllowed ::
  forall tag mem r x.
  (IsConvMember mem, HasConversationActionEffects tag r) =>
  Sing tag ->
  Local x ->
  ConversationAction tag ->
  Conversation ->
  mem ->
  Sem r ()
ensureAllowed tag loc action conv origUser = do
  case tag of
    SConversationJoinTag ->
      mapErrorS @'InvalidAction @('ActionDenied 'AddConversationMember) $
        ensureConvRoleNotElevated origUser (cjRole action)
    SConversationDeleteTag ->
      for_ (convTeam conv) $ \tid -> do
        lusr <- ensureLocal loc (convMemberId loc origUser)
        void $ E.getTeamMember tid (tUnqualified lusr) >>= noteS @'NotATeamMember
    SConversationAccessDataTag -> do
      -- 'PrivateAccessRole' is for self-conversations, 1:1 conversations and
      -- so on; users not supposed to be able to make other conversations
      -- have 'PrivateAccessRole'
      when (PrivateAccess `elem` cupAccess action || Set.null (cupAccessRoles action)) $
        throwS @'InvalidTargetAccess
      -- Team conversations incur another round of checks
      case convTeam conv of
        Just _ -> do
          -- Access mode change might result in members being removed from the
          -- conversation, so the user must have the necessary permission flag
          ensureActionAllowed SRemoveConversationMember origUser
        Nothing ->
          -- not a team conv, so one of the other access roles has to allow this.
          when (Set.null $ cupAccessRoles action Set.\\ Set.fromList [TeamMemberAccessRole]) $
            throwS @'InvalidTargetAccess
    _ -> pure ()

-- | Returns additional members that resulted from the action (e.g. ConversationJoin)
-- and also returns the (possible modified) action that was performed
performAction ::
  forall tag r.
  ( HasConversationActionEffects tag r,
    Member (Error FederationError) r
  ) =>
  Sing tag ->
  Qualified UserId ->
  Local Conversation ->
  ConversationAction tag ->
  Sem r (BotsAndMembers, ConversationAction tag)
performAction tag origUser lconv action = do
  let lcnv = fmap convId lconv
      conv = tUnqualified lconv
  case tag of
    SConversationJoinTag -> do
      performConversationJoin origUser lconv action
    SConversationLeaveTag -> do
      let victims = [origUser]
      lconv' <- traverse (convDeleteMembers (toUserList lconv victims)) lconv
      -- send remove proposals in the MLS case
      traverse_ (removeUser lconv') victims
      pure (mempty, action)
    SConversationRemoveMembersTag -> do
      let presentVictims = filter (isConvMemberL lconv) (toList action)
      when (null presentVictims) noChanges
      traverse_ (convDeleteMembers (toUserList lconv presentVictims)) lconv
      -- send remove proposals in the MLS case
      traverse_ (removeUser lconv) presentVictims
      pure (mempty, action) -- FUTUREWORK: should we return the filtered action here?
    SConversationMemberUpdateTag -> do
      void $ ensureOtherMember lconv (cmuTarget action) conv
      E.setOtherMember lcnv (cmuTarget action) (cmuUpdate action)
      pure (mempty, action)
    SConversationDeleteTag -> do
      let deleteGroup groupId = do
            cm <- E.lookupMLSClients groupId
            let refs = cm & cmAssocs & map (snd . snd)
            E.deleteKeyPackageRefs refs
            E.removeAllMLSClients groupId
            E.deleteAllProposals groupId

      let cid = convId conv
      for_ (conv & mlsMetadata <&> cnvmlsGroupId) $ \gidParent -> do
        sconvs <- E.listSubConversations cid
        gidSubs <- for (Map.assocs sconvs) $ \(subid, mlsData) -> do
          let gidSub = cnvmlsGroupId mlsData
          E.deleteSubConversation cid subid
          E.deleteGroupIdForSubConversation gidSub
          deleteGroup gidSub
          pure gidSub
        E.deleteGroupIdForConversation gidParent
        deleteGroup gidParent

        let odr = OnDeleteMLSConversationRequest ([gidParent] <> gidSubs)
        let remotes = bucketRemote (map rmId (Data.convRemoteMembers conv))
        E.runFederatedConcurrently_ remotes $ \_ -> do
          void $ fedClient @'Galley @"on-delete-mls-conversation" odr

      key <- E.makeKey (tUnqualified lcnv)
      E.deleteCode key ReusableCode
      case convTeam conv of
        Nothing -> E.deleteConversation (tUnqualified lcnv)
        Just tid -> E.deleteTeamConversation tid (tUnqualified lcnv)

      pure (mempty, action)
    SConversationRenameTag -> do
      cn <- rangeChecked (cupName action)
      E.setConversationName (tUnqualified lcnv) cn
      pure (mempty, action)
    SConversationMessageTimerUpdateTag -> do
      when (Data.convMessageTimer conv == cupMessageTimer action) noChanges
      E.setConversationMessageTimer (tUnqualified lcnv) (cupMessageTimer action)
      pure (mempty, action)
    SConversationReceiptModeUpdateTag -> do
      when (Data.convReceiptMode conv == Just (cruReceiptMode action)) noChanges
      E.setConversationReceiptMode (tUnqualified lcnv) (cruReceiptMode action)
      pure (mempty, action)
    SConversationAccessDataTag -> do
      (bm, act) <- performConversationAccessData origUser lconv action
      pure (bm, act)

performConversationJoin ::
  ( HasConversationActionEffects 'ConversationJoinTag r
  ) =>
  Qualified UserId ->
  Local Conversation ->
  ConversationJoin ->
  Sem r (BotsAndMembers, ConversationJoin)
performConversationJoin qusr lconv (ConversationJoin invited role) = do
  let newMembers = ulNewMembers lconv conv . toUserList lconv $ invited

  lusr <- ensureLocal lconv qusr
  ensureMemberLimit (toList (convLocalMembers conv)) newMembers
  ensureAccess conv InviteAccess
  checkLocals lusr (convTeam conv) (ulLocals newMembers)
  checkRemotes lusr (ulRemotes newMembers)
  checkLHPolicyConflictsLocal (ulLocals newMembers)
  checkLHPolicyConflictsRemote (FutureWork (ulRemotes newMembers))

  addMembersToLocalConversation (fmap convId lconv) newMembers role
  where
    conv :: Data.Conversation
    conv = tUnqualified lconv

    checkLocals ::
      ( Member BrigAccess r,
        Member (ErrorS 'NotATeamMember) r,
        Member (ErrorS 'NotConnected) r,
        Member (ErrorS 'ConvAccessDenied) r,
        Member TeamStore r
      ) =>
      Local UserId ->
      Maybe TeamId ->
      [UserId] ->
      Sem r ()
    checkLocals lusr (Just tid) newUsers = do
      tms <-
        Map.fromList . map (view userId &&& id)
          <$> E.selectTeamMembers tid newUsers
      let userMembershipMap = map (id &&& flip Map.lookup tms) newUsers
      ensureAccessRole (convAccessRoles conv) userMembershipMap
      ensureConnectedOrSameTeam lusr newUsers
    checkLocals lusr Nothing newUsers = do
      ensureAccessRole (convAccessRoles conv) (zip newUsers $ repeat Nothing)
      ensureConnectedOrSameTeam lusr newUsers

    checkRemotes ::
      ( Member BrigAccess r,
        Member (Error FederationError) r,
        Member (ErrorS 'NotConnected) r,
        Member FederatorAccess r
      ) =>
      Local UserId ->
      [Remote UserId] ->
      Sem r ()
    checkRemotes lusr remotes = do
      -- if federator is not configured, we fail early, so we avoid adding
      -- remote members to the database
      unless (null remotes) $
        unlessM E.isFederationConfigured $
          throw FederationNotConfigured
      ensureConnectedToRemotes lusr remotes

    checkLHPolicyConflictsLocal ::
      ( Member (Error FederationError) r,
        Member (Error InternalError) r,
        Member (ErrorS 'MissingLegalholdConsent) r,
        Member ExternalAccess r,
        Member FederatorAccess r,
        Member GundeckAccess r,
        Member (Input Env) r,
        Member (Input Opts) r,
        Member (Input UTCTime) r,
        Member LegalHoldStore r,
        Member MemberStore r,
        Member ProposalStore r,
        Member SubConversationStore r,
        Member TeamStore r,
        Member TinyLog r
      ) =>
      [UserId] ->
      Sem r ()
    checkLHPolicyConflictsLocal newUsers = do
      let convUsers = convLocalMembers conv

      allNewUsersGaveConsent <- allLegalholdConsentGiven newUsers

      whenM (anyLegalholdActivated (lmId <$> convUsers)) $
        unless allNewUsersGaveConsent $
          throwS @'MissingLegalholdConsent

      whenM (anyLegalholdActivated newUsers) $ do
        unless allNewUsersGaveConsent $
          throwS @'MissingLegalholdConsent

        convUsersLHStatus <- do
          uidsStatus <- getLHStatusForUsers (lmId <$> convUsers)
          pure $ zipWith (\mem (_, status) -> (mem, status)) convUsers uidsStatus

        if any
          ( \(mem, status) ->
              lmConvRoleName mem == roleNameWireAdmin
                && consentGiven status == ConsentGiven
          )
          convUsersLHStatus
          then do
            for_ convUsersLHStatus $ \(mem, status) ->
              when (consentGiven status == ConsentNotGiven) $ do
                kickMember
                  qusr
                  lconv
                  (convBotsAndMembers (tUnqualified lconv))
                  (tUntagged (qualifyAs lconv (lmId mem)))
          else throwS @'MissingLegalholdConsent

    checkLHPolicyConflictsRemote ::
      FutureWork 'LegalholdPlusFederationNotImplemented [Remote UserId] ->
      Sem r ()
    checkLHPolicyConflictsRemote _remotes = pure ()

performConversationAccessData ::
<<<<<<< HEAD
  HasConversationActionEffects 'ConversationAccessDataTag r =>
=======
  ( HasConversationActionEffects 'ConversationAccessDataTag r,
    Member (Error FederationError) r
  ) =>
>>>>>>> 2c4a3ce5
  Qualified UserId ->
  Local Conversation ->
  ConversationAccessData ->
  Sem r (BotsAndMembers, ConversationAccessData)
performConversationAccessData qusr lconv action = do
  when (convAccessData conv == action) noChanges
  -- Remove conversation codes if CodeAccess is revoked
  when
    ( CodeAccess `elem` convAccess conv
        && CodeAccess `notElem` cupAccess action
    )
    $ do
      key <- E.makeKey (tUnqualified lcnv)
      E.deleteCode key ReusableCode

  -- Determine bots and members to be removed
  let filterBotsAndMembers =
        maybeRemoveBots >=> maybeRemoveGuests >=> maybeRemoveNonTeamMembers >=> maybeRemoveTeamMembers
  let current = convBotsAndMembers conv -- initial bots and members
  desired <- filterBotsAndMembers current -- desired bots and members
  let toRemove = bmDiff current desired -- bots and members to be removed

  -- Update Cassandra
  E.setConversationAccess (tUnqualified lcnv) action
  E.fireAndForget $ do
    -- Remove bots
    traverse_ (E.deleteBot (tUnqualified lcnv) . botMemId) (bmBots toRemove)

    -- Update current bots and members
    -- current bots and members but only desired bots
    let bmToNotify = current {bmBots = bmBots desired}

    -- Remove users and notify everyone
    for_ (bmQualifiedMembers lcnv toRemove) $
      kickMember qusr lconv bmToNotify

  pure (mempty, action)
  where
    lcnv = fmap convId lconv
    conv = tUnqualified lconv

    maybeRemoveBots :: BotsAndMembers -> Sem r BotsAndMembers
    maybeRemoveBots bm =
      if Set.member ServiceAccessRole (cupAccessRoles action)
        then pure bm
        else pure $ bm {bmBots = mempty}

    maybeRemoveGuests :: Member BrigAccess r => BotsAndMembers -> Sem r BotsAndMembers
    maybeRemoveGuests bm =
      if Set.member GuestAccessRole (cupAccessRoles action)
        then pure bm
        else do
          activated <- map User.userId <$> E.lookupActivatedUsers (toList (bmLocals bm))
          -- FUTUREWORK: should we also remove non-activated remote users?
          pure $ bm {bmLocals = Set.fromList activated}

    maybeRemoveNonTeamMembers :: Member TeamStore r => BotsAndMembers -> Sem r BotsAndMembers
    maybeRemoveNonTeamMembers bm =
      if Set.member NonTeamMemberAccessRole (cupAccessRoles action)
        then pure bm
        else case convTeam conv of
          Just tid -> do
            onlyTeamUsers <- filterM (fmap isJust . E.getTeamMember tid) (toList (bmLocals bm))
            pure $ bm {bmLocals = Set.fromList onlyTeamUsers, bmRemotes = mempty}
          Nothing -> pure bm

    maybeRemoveTeamMembers :: Member TeamStore r => BotsAndMembers -> Sem r BotsAndMembers
    maybeRemoveTeamMembers bm =
      if Set.member TeamMemberAccessRole (cupAccessRoles action)
        then pure bm
        else case convTeam conv of
          Just tid -> do
            noTeamMembers <- filterM (fmap isNothing . E.getTeamMember tid) (toList (bmLocals bm))
            pure $ bm {bmLocals = Set.fromList noTeamMembers}
          Nothing -> pure bm

data LocalConversationUpdate = LocalConversationUpdate
  { lcuEvent :: Event,
    lcuUpdate :: ConversationUpdate
  }
  deriving (Show)

updateLocalConversation ::
  forall tag r.
  ( Member ConversationStore r,
    Member (Error FederationError) r,
    Member (ErrorS ('ActionDenied (ConversationActionPermission tag))) r,
    Member (ErrorS 'InvalidOperation) r,
    Member (ErrorS 'ConvNotFound) r,
    Member ExternalAccess r,
    Member FederatorAccess r,
    Member GundeckAccess r,
    Member (Input UTCTime) r,
    Member SubConversationStore r,
    Member (Logger (Log.Msg -> Log.Msg)) r,
    HasConversationActionEffects tag r,
    SingI tag
  ) =>
  Local ConvId ->
  Qualified UserId ->
  Maybe ConnId ->
  ConversationAction tag ->
  Sem r (LocalConversationUpdate, FailedToProcess)
updateLocalConversation lcnv qusr con action = do
  let tag = sing @tag

  -- retrieve conversation
  conv <- getConversationWithError lcnv

  -- check that the action does not bypass the underlying protocol
  unless (protocolValidAction (convProtocol conv) (fromSing tag)) $
    throwS @'InvalidOperation

  -- perform all authorisation checks and, if successful, then update itself
  updateLocalConversationUnchecked @tag (qualifyAs lcnv conv) qusr con action

-- | Similar to 'updateLocalConversationWithLocalUser', but takes a
-- 'Conversation' value directly, instead of a 'ConvId', and skips protocol
-- checks. All the other checks are still performed.
--
-- This is intended to be used by protocol-aware code, once all the
-- protocol-specific checks and updates have been performed, to finally apply
-- the changes to the conversation as seen by the backend.
updateLocalConversationUnchecked ::
  forall tag r.
  ( SingI tag,
    Member (Error FederationError) r,
    Member (ErrorS ('ActionDenied (ConversationActionPermission tag))) r,
    Member (ErrorS 'ConvNotFound) r,
    Member (ErrorS 'InvalidOperation) r,
    Member ExternalAccess r,
    Member FederatorAccess r,
    Member GundeckAccess r,
    Member (Input UTCTime) r,
    Member SubConversationStore r,
    Member (Logger (Log.Msg -> Log.Msg)) r,
    HasConversationActionEffects tag r
  ) =>
  Local Conversation ->
  Qualified UserId ->
  Maybe ConnId ->
  ConversationAction tag ->
  Sem r (LocalConversationUpdate, FailedToProcess)
updateLocalConversationUnchecked lconv qusr con action = do
  let tag = sing @tag
      lcnv = fmap convId lconv
      conv = tUnqualified lconv

  -- retrieve member
  self <- noteS @'ConvNotFound $ getConvMember lconv conv qusr

  -- perform checks
  ensureConversationActionAllowed (sing @tag) lcnv action conv self

  -- perform action
  (extraTargets, action') <- performAction tag qusr lconv action

  notifyConversationAction
    (sing @tag)
    qusr
    False
    con
    lconv
    (convBotsAndMembers conv <> extraTargets)
    action'

--------------------------------------------------------------------------------
-- Utilities

ensureConversationActionAllowed ::
  forall tag mem x r.
  ( IsConvMember mem,
    HasConversationActionEffects tag r,
    ( Member (ErrorS ('ActionDenied (ConversationActionPermission tag))) r,
      Member (ErrorS 'InvalidOperation) r
    )
  ) =>
  Sing tag ->
  Local x ->
  ConversationAction (tag :: ConversationActionTag) ->
  Conversation ->
  mem ->
  Sem r ()
ensureConversationActionAllowed tag loc action conv self = do
  -- general action check
  ensureActionAllowed (sConversationActionPermission tag) self

  -- check if it is a group conversation (except for rename actions)
  when (fromSing tag /= ConversationRenameTag) $
    ensureGroupConversation conv

  -- extra action-specific checks
  ensureAllowed tag loc action conv self

-- | Add users to a conversation without performing any checks. Return extra
-- notification targets and the action performed.
addMembersToLocalConversation ::
  ( Member MemberStore r,
    Member (Error NoChanges) r
  ) =>
  Local ConvId ->
  UserList UserId ->
  RoleName ->
  Sem r (BotsAndMembers, ConversationJoin)
addMembersToLocalConversation lcnv users role = do
  (lmems, rmems) <- E.createMembers (tUnqualified lcnv) (fmap (,role) users)
  neUsers <- note NoChanges $ nonEmpty (ulAll lcnv users)
  let action = ConversationJoin neUsers role
  pure (bmFromMembers lmems rmems, action)

notifyConversationAction ::
  forall tag r.
  ( Member (Error FederationError) r,
    Member FederatorAccess r,
    Member ExternalAccess r,
    Member GundeckAccess r,
    Member (Input UTCTime) r,
    Member SubConversationStore r,
    Member (Logger (Log.Msg -> Log.Msg)) r
  ) =>
  Sing tag ->
  Qualified UserId ->
  Bool ->
  Maybe ConnId ->
  Local Conversation ->
  BotsAndMembers ->
  ConversationAction (tag :: ConversationActionTag) ->
  Sem r (LocalConversationUpdate, FailedToProcess)
notifyConversationAction tag quid notifyOrigDomain con lconv targets action = do
  now <- input
  let lcnv = fmap convId lconv
      conv = tUnqualified lconv
      e = conversationActionToEvent tag now quid (tUntagged lcnv) Nothing action

  let mkUpdate uids =
        ConversationUpdate
          now
          quid
          (tUnqualified lcnv)
          uids
          (SomeConversationAction tag action)

  -- Backends that are seeing this conversation for the first time need to be
  -- notified about this conversation and all its subconversations
  let newDomains =
        Set.difference
          (Set.map void (bmRemotes targets))
          (Set.fromList (map (void . rmId) (convRemoteMembers conv)))
<<<<<<< HEAD
  subConvs <- Map.assocs <$> E.listSubConversations (convId conv)

=======
      newRemotes =
        Set.filter (\r -> Set.member (void r) newDomains)
          . bmRemotes
          $ targets
>>>>>>> 2c4a3ce5
  let nrc =
        NewRemoteConversation
          { nrcConvId = convId conv,
            nrcProtocol = convProtocol conv
          }
<<<<<<< HEAD

  let errorIntolerant = do
        E.runFederatedConcurrently_ (toList newDomains) $ \_ -> do
          void $ fedClient @'Galley @"on-new-remote-conversation" nrc
          for_ subConvs $ \(mSubId, mlsData) ->
            fedClient @'Galley @"on-new-remote-subconversation"
              NewRemoteSubConversation
                { nrscConvId = convId conv,
                  nrscSubConvId = mSubId,
                  nrscMlsData = mlsData
                }
        fmap (fromMaybe (mkUpdate []) . asum . map tUnqualified)
          . E.runFederatedConcurrently (toList (bmRemotes targets))
          $ \ruids -> do
            let update = mkUpdate (tUnqualified ruids)
            -- if notifyOrigDomain is false, filter out user from quid's domain,
            -- because quid's backend will update local state and notify its users
            -- itself using the ConversationUpdate returned by this function
            if notifyOrigDomain || tDomain ruids /= qDomain quid
              then fedClient @'Galley @"on-conversation-updated" update $> Nothing
              else pure (Just update)
      errorTolerant = do
        fedEithers <- E.runFederatedConcurrentlyEither (toList newDomains) $ \_ -> do
          void $ fedClient @'Galley @"on-new-remote-conversation" nrc
          for_ subConvs $ \(mSubId, mlsData) ->
            fedClient @'Galley @"on-new-remote-subconversation"
              NewRemoteSubConversation
                { nrscConvId = convId conv,
                  nrscSubConvId = mSubId,
                  nrscMlsData = mlsData
                }
        for_ fedEithers $
          either
            (logError "on-new-remote-conversation" "An error occurred while communicating with federated server: ")
            (pure . tUnqualified)
        updates <-
          E.runFederatedConcurrentlyEither (toList (bmRemotes targets)) $
            \ruids -> do
              let update = mkUpdate (tUnqualified ruids)
              -- if notifyOrigDomain is false, filter out user from quid's domain,
              -- because quid's backend will update local state and notify its users
              -- itself using the ConversationUpdate returned by this function
              if notifyOrigDomain || tDomain ruids /= qDomain quid
                then fedClient @'Galley @"on-conversation-updated" update $> Nothing
                else pure (Just update)
        let f = fromMaybe (mkUpdate []) . asum . map tUnqualified . rights
            update = f updates
        for_ (lefts updates) $
          logError
            "on-conversation-update"
            "An error occurred while communicating with federated server: "
        pure update

  update <- if failEarly then errorIntolerant else errorTolerant
=======
  (update, failedToProcess) <- do
    notifyEithers <-
      E.runFederatedConcurrentlyEither (toList newRemotes) $ \_ -> do
        void $ fedClient @'Galley @"on-new-remote-conversation" nrc
    -- For now these users will not be able to join the conversation until
    -- queueing and retrying is implemented.
    let failedNotifies = lefts notifyEithers
    for_ failedNotifies $ \case
      -- rethrow invalid-domain errors and mis-configured federation errors
      (_, ex@(FederationCallFailure (FederatorClientError (Wai.Error (Wai.Status 422 _) _ _ _)))) -> throw ex
      (_, ex@(FederationCallFailure (FederatorClientHTTP2Error (FederatorClientConnectionError _)))) -> throw ex
      _ -> pure ()
    for_ failedNotifies $
      logError
        "on-new-remote-conversation"
        "An error occurred while communicating with federated server: "
    updates <-
      E.runFederatedConcurrentlyEither (toList (bmRemotes targets)) $
        \ruids -> do
          let update = mkUpdate (tUnqualified ruids)
          -- if notifyOrigDomain is false, filter out user from quid's domain,
          -- because quid's backend will update local state and notify its users
          -- itself using the ConversationUpdate returned by this function
          if notifyOrigDomain || tDomain ruids /= qDomain quid
            then fedClient @'Galley @"on-conversation-updated" update $> Nothing
            else pure (Just update)
    let f = fromMaybe (mkUpdate []) . asum . map tUnqualified . rights
        update = f updates
        failedUpdates = lefts updates
        toFailedToProcess :: [Qualified UserId] -> FailedToProcess
        toFailedToProcess us = case tag of
          SConversationJoinTag -> failedToAdd us
          SConversationLeaveTag -> failedToRemove us
          SConversationRemoveMembersTag -> failedToRemove us
          _ -> mempty
    for_ failedUpdates $
      logError
        "on-conversation-updated"
        "An error occurred while communicating with federated server: "
    let totalFailedToProcess =
          failedToAdd (qualifiedFails failedNotifies)
            <> toFailedToProcess (qualifiedFails failedUpdates)
    pure (update, totalFailedToProcess)
>>>>>>> 2c4a3ce5

  -- notify local participants and bots
  pushConversationEvent con e (qualifyAs lcnv (bmLocals targets)) (bmBots targets)

  -- return both the event and the 'ConversationUpdate' structure corresponding
  -- to the originating domain (if it is remote)
  pure $ (LocalConversationUpdate e update, failedToProcess)
  where
    qualifiedFails :: [(QualifiedWithTag t [a], b)] -> [Qualified a]
    qualifiedFails = foldMap (sequenceA . tUntagged . fst)
    logError :: Show a => String -> String -> (a, FederationError) -> Sem r ()
    logError field msg e =
      P.warn $
        Log.field "federation call" field . Log.msg (msg <> show e)

-- | Notify all local members about a remote conversation update that originated
-- from a local user
notifyRemoteConversationAction ::
  ( Member ExternalAccess r,
    Member GundeckAccess r,
    Member MemberStore r,
    Member P.TinyLog r
  ) =>
  Local x ->
  Remote ConversationUpdate ->
  Maybe ConnId ->
  Sem r Event
notifyRemoteConversationAction loc rconvUpdate con = do
  let convUpdate = tUnqualified rconvUpdate
      rconvId = qualifyAs rconvUpdate . cuConvId $ convUpdate

  let event =
        case cuAction convUpdate of
          SomeConversationAction tag action ->
            conversationActionToEvent tag (cuTime convUpdate) (cuOrigUserId convUpdate) (tUntagged rconvId) Nothing action

  -- Note: we generally do not send notifications to users that are not part of
  -- the conversation (from our point of view), to prevent spam from the remote
  -- backend.
  (presentUsers, allUsersArePresent) <-
    E.selectRemoteMembers (cuAlreadyPresentUsers convUpdate) rconvId
  let localPresentUsers = qualifyAs loc presentUsers

  unless allUsersArePresent $
    P.warn $
      Log.field "conversation" (toByteString' . tUnqualified $ rconvId)
        . Log.field "domain" (toByteString' (tDomain rconvUpdate))
        . Log.msg
          ( "Attempt to send notification about conversation update \
            \to users not in the conversation" ::
              ByteString
          )

  -- FUTUREWORK: Check if presentUsers contain bots when federated bots are
  -- implemented.
  let bots = []

  pushConversationEvent con event localPresentUsers bots $> event

-- | Kick a user from a conversation and send notifications.
--
-- This function removes the given victim from the conversation by making them
-- leave, but then sends notifications as if the user was removed by someone
-- else.
kickMember ::
  ( Member (Error FederationError) r,
    Member (Error InternalError) r,
    Member ExternalAccess r,
    Member FederatorAccess r,
    Member GundeckAccess r,
    Member ProposalStore r,
    Member (Input UTCTime) r,
    Member (Input Env) r,
    Member MemberStore r,
    Member SubConversationStore r,
    Member TinyLog r
  ) =>
  Qualified UserId ->
  Local Conversation ->
  BotsAndMembers ->
  Qualified UserId ->
  Sem r ()
kickMember qusr lconv targets victim = void . runError @NoChanges $ do
  (extraTargets, _) <-
    performAction
      SConversationLeaveTag
      victim
      lconv
      ()
  notifyConversationAction
    (sing @'ConversationRemoveMembersTag)
    qusr
    True
    Nothing
    lconv
    (targets <> extraTargets)
    (pure victim)

notifyTypingIndicator ::
  ( Member (Input UTCTime) r,
    Member (Input (Local ())) r,
    Member GundeckAccess r,
    Member FederatorAccess r
  ) =>
  Conversation ->
  Qualified UserId ->
  Maybe ConnId ->
  TypingStatus ->
  Sem r TypingDataUpdated
notifyTypingIndicator conv qusr mcon ts = do
  let origDomain = qDomain qusr
  now <- input
  lconv <- qualifyLocal (Data.convId conv)

  pushTypingIndicatorEvents qusr now (fmap lmId (Data.convLocalMembers conv)) mcon (tUntagged lconv) ts

  let (remoteMemsOrig, remoteMemsOther) = List.partition ((origDomain ==) . tDomain . rmId) (Data.convRemoteMembers conv)
  let tdu users =
        TypingDataUpdated
          { tudTime = now,
            tudOrigUserId = qusr,
            tudConvId = Data.convId conv,
            tudUsersInConv = users,
            tudTypingStatus = ts
          }

  void $ E.runFederatedConcurrentlyEither (fmap rmId remoteMemsOther) $ \rmems -> do
    fedClient @'Galley @"on-typing-indicator-updated" (tdu (tUnqualified rmems))

  pure (tdu (fmap (tUnqualified . rmId) remoteMemsOrig))

pushTypingIndicatorEvents ::
  (Member GundeckAccess r) =>
  Qualified UserId ->
  UTCTime ->
  [UserId] ->
  Maybe ConnId ->
  Qualified ConvId ->
  TypingStatus ->
  Sem r ()
pushTypingIndicatorEvents qusr tEvent users mcon qcnv ts = do
  let e = Event qcnv Nothing qusr tEvent (EdTyping ts)
  for_ (newPushLocal ListComplete (qUnqualified qusr) (ConvEvent e) (userRecipient <$> users)) $ \p ->
    push1 $
      p
        & pushConn .~ mcon
        & pushRoute .~ RouteDirect
        & pushTransient .~ True<|MERGE_RESOLUTION|>--- conflicted
+++ resolved
@@ -512,13 +512,9 @@
     checkLHPolicyConflictsRemote _remotes = pure ()
 
 performConversationAccessData ::
-<<<<<<< HEAD
-  HasConversationActionEffects 'ConversationAccessDataTag r =>
-=======
   ( HasConversationActionEffects 'ConversationAccessDataTag r,
     Member (Error FederationError) r
   ) =>
->>>>>>> 2c4a3ce5
   Qualified UserId ->
   Local Conversation ->
   ConversationAccessData ->
@@ -767,80 +763,29 @@
         Set.difference
           (Set.map void (bmRemotes targets))
           (Set.fromList (map (void . rmId) (convRemoteMembers conv)))
-<<<<<<< HEAD
-  subConvs <- Map.assocs <$> E.listSubConversations (convId conv)
-
-=======
       newRemotes =
         Set.filter (\r -> Set.member (void r) newDomains)
           . bmRemotes
           $ targets
->>>>>>> 2c4a3ce5
-  let nrc =
-        NewRemoteConversation
-          { nrcConvId = convId conv,
-            nrcProtocol = convProtocol conv
-          }
-<<<<<<< HEAD
-
-  let errorIntolerant = do
-        E.runFederatedConcurrently_ (toList newDomains) $ \_ -> do
-          void $ fedClient @'Galley @"on-new-remote-conversation" nrc
-          for_ subConvs $ \(mSubId, mlsData) ->
-            fedClient @'Galley @"on-new-remote-subconversation"
-              NewRemoteSubConversation
-                { nrscConvId = convId conv,
-                  nrscSubConvId = mSubId,
-                  nrscMlsData = mlsData
-                }
-        fmap (fromMaybe (mkUpdate []) . asum . map tUnqualified)
-          . E.runFederatedConcurrently (toList (bmRemotes targets))
-          $ \ruids -> do
-            let update = mkUpdate (tUnqualified ruids)
-            -- if notifyOrigDomain is false, filter out user from quid's domain,
-            -- because quid's backend will update local state and notify its users
-            -- itself using the ConversationUpdate returned by this function
-            if notifyOrigDomain || tDomain ruids /= qDomain quid
-              then fedClient @'Galley @"on-conversation-updated" update $> Nothing
-              else pure (Just update)
-      errorTolerant = do
-        fedEithers <- E.runFederatedConcurrentlyEither (toList newDomains) $ \_ -> do
-          void $ fedClient @'Galley @"on-new-remote-conversation" nrc
-          for_ subConvs $ \(mSubId, mlsData) ->
-            fedClient @'Galley @"on-new-remote-subconversation"
-              NewRemoteSubConversation
-                { nrscConvId = convId conv,
-                  nrscSubConvId = mSubId,
-                  nrscMlsData = mlsData
-                }
-        for_ fedEithers $
-          either
-            (logError "on-new-remote-conversation" "An error occurred while communicating with federated server: ")
-            (pure . tUnqualified)
-        updates <-
-          E.runFederatedConcurrentlyEither (toList (bmRemotes targets)) $
-            \ruids -> do
-              let update = mkUpdate (tUnqualified ruids)
-              -- if notifyOrigDomain is false, filter out user from quid's domain,
-              -- because quid's backend will update local state and notify its users
-              -- itself using the ConversationUpdate returned by this function
-              if notifyOrigDomain || tDomain ruids /= qDomain quid
-                then fedClient @'Galley @"on-conversation-updated" update $> Nothing
-                else pure (Just update)
-        let f = fromMaybe (mkUpdate []) . asum . map tUnqualified . rights
-            update = f updates
-        for_ (lefts updates) $
-          logError
-            "on-conversation-update"
-            "An error occurred while communicating with federated server: "
-        pure update
-
-  update <- if failEarly then errorIntolerant else errorTolerant
-=======
+
+  subConvs <- Map.assocs <$> E.listSubConversations (convId conv)
   (update, failedToProcess) <- do
     notifyEithers <-
       E.runFederatedConcurrentlyEither (toList newRemotes) $ \_ -> do
-        void $ fedClient @'Galley @"on-new-remote-conversation" nrc
+        void $
+          fedClient @'Galley @"on-new-remote-conversation" $
+            NewRemoteConversation
+              { nrcConvId = convId conv,
+                nrcProtocol = convProtocol conv
+              }
+        for_ subConvs $ \(mSubId, mlsData) ->
+          fedClient @'Galley @"on-new-remote-subconversation"
+            NewRemoteSubConversation
+              { nrscConvId = convId conv,
+                nrscSubConvId = mSubId,
+                nrscMlsData = mlsData
+              }
+
     -- For now these users will not be able to join the conversation until
     -- queueing and retrying is implemented.
     let failedNotifies = lefts notifyEithers
@@ -880,7 +825,6 @@
           failedToAdd (qualifiedFails failedNotifies)
             <> toFailedToProcess (qualifiedFails failedUpdates)
     pure (update, totalFailedToProcess)
->>>>>>> 2c4a3ce5
 
   -- notify local participants and bots
   pushConversationEvent con e (qualifyAs lcnv (bmLocals targets)) (bmBots targets)

-- This file is part of the Wire Server implementation.
--
-- Copyright (C) 2022 Wire Swiss GmbH <opensource@wire.com>
--
-- This program is free software: you can redistribute it and/or modify it under
-- the terms of the GNU Affero General Public License as published by the Free
-- Software Foundation, either version 3 of the License, or (at your option) any
-- later version.
--
-- This program is distributed in the hope that it will be useful, but WITHOUT
-- ANY WARRANTY; without even the implied warranty of MERCHANTABILITY or FITNESS
-- FOR A PARTICULAR PURPOSE. See the GNU Affero General Public License for more
-- details.
--
-- You should have received a copy of the GNU Affero General Public License along
-- with this program. If not, see <https://www.gnu.org/licenses/>.

module Galley.API.Action
  ( -- * Conversation action types
    ConversationActionTag (..),
    ConversationJoin (..),
    ConversationMemberUpdate (..),
    HasConversationActionEffects,
    HasConversationActionGalleyErrors,

    -- * Performing actions
    updateLocalConversation,
    updateLocalConversationUnchecked,
    updateLocalConversationUserUnchecked,
    NoChanges (..),
    LocalConversationUpdate (..),
    notifyTypingIndicator,
    pushTypingIndicatorEvents,

    -- * Utilities
    ensureConversationActionAllowed,
    addMembersToLocalConversation,
    notifyConversationAction,
    updateLocalStateOfRemoteConv,
    addLocalUsersToRemoteConv,
    ConversationUpdate,
  )
where

import Control.Arrow ((&&&))
import Control.Lens
import Data.ByteString.Conversion (toByteString')
import Data.Id
import Data.Kind
import qualified Data.List as List
import Data.List.Extra (nubOrd)
import Data.List.NonEmpty (nonEmpty)
import qualified Data.Map as Map
import Data.Misc
import Data.Qualified
import qualified Data.Set as Set
import Data.Singletons
import Data.Time.Clock
import Galley.API.Error
import Galley.API.MLS.Conversation
import Galley.API.MLS.Migration
import Galley.API.MLS.Removal
import Galley.API.Teams.Features.Get
import Galley.API.Util
import Galley.Data.Conversation
import qualified Galley.Data.Conversation as Data
<<<<<<< HEAD
import Galley.Data.Conversation.Types (mlsMetadata)
=======
import Galley.Data.Scope (Scope (ReusableCode))
>>>>>>> c2991558
import Galley.Data.Services
import Galley.Effects
import qualified Galley.Effects.BotAccess as E
import qualified Galley.Effects.BrigAccess as E
import qualified Galley.Effects.CodeStore as E
import qualified Galley.Effects.ConversationStore as E
import qualified Galley.Effects.FederatorAccess as E
import qualified Galley.Effects.FireAndForget as E
import Galley.Effects.GundeckAccess
import qualified Galley.Effects.MemberStore as E
import qualified Galley.Effects.ProposalStore as E
import qualified Galley.Effects.SubConversationStore as E
import qualified Galley.Effects.TeamStore as E
import Galley.Env (Env)
import Galley.Intra.Push
import Galley.Options
import Galley.Types.Conversations.Members
import Galley.Types.UserList
import Galley.Validation
import Imports
import Polysemy
import Polysemy.Error
import Polysemy.Input
import Polysemy.TinyLog
import qualified Polysemy.TinyLog as P
import qualified System.Logger as Log
import Wire.API.Connection (Relation (Accepted))
import Wire.API.Conversation hiding (Conversation, Member)
import Wire.API.Conversation.Action
import Wire.API.Conversation.Protocol
import Wire.API.Conversation.Role
import Wire.API.Conversation.Typing
import Wire.API.Error
import Wire.API.Error.Galley
import Wire.API.Event.Conversation
import Wire.API.Federation.API
import Wire.API.Federation.API.Galley
import qualified Wire.API.Federation.API.Galley as F
import Wire.API.Federation.Error
import Wire.API.MLS.CipherSuite
import Wire.API.Routes.Internal.Brig.Connection
import Wire.API.Team.Feature
import Wire.API.Team.LegalHold
import Wire.API.Team.Member
import qualified Wire.API.User as User

data NoChanges = NoChanges

type family HasConversationActionEffects (tag :: ConversationActionTag) r :: Constraint where
  HasConversationActionEffects 'ConversationJoinTag r =
    ( Member BrigAccess r,
      Member (Error FederationError) r,
      Member (Error InternalError) r,
      Member (ErrorS 'NotATeamMember) r,
      Member (ErrorS 'NotConnected) r,
      Member (ErrorS ('ActionDenied 'LeaveConversation)) r,
      Member (ErrorS ('ActionDenied 'AddConversationMember)) r,
      Member (ErrorS 'InvalidOperation) r,
      Member (ErrorS 'ConvAccessDenied) r,
      Member (ErrorS 'ConvNotFound) r,
      Member (ErrorS 'TooManyMembers) r,
      Member (ErrorS 'MissingLegalholdConsent) r,
      Member ExternalAccess r,
      Member FederatorAccess r,
      Member GundeckAccess r,
      Member (Input Env) r,
      Member (Input Opts) r,
      Member (Input UTCTime) r,
      Member LegalHoldStore r,
      Member MemberStore r,
      Member ProposalStore r,
      Member SubConversationStore r,
      Member TeamStore r,
      Member TinyLog r,
      Member ConversationStore r,
      Member (Error NoChanges) r
    )
  HasConversationActionEffects 'ConversationLeaveTag r =
    ( Member MemberStore r,
      Member (Error InternalError) r,
      Member (Error NoChanges) r,
      Member ExternalAccess r,
      Member FederatorAccess r,
      Member GundeckAccess r,
      Member (Input UTCTime) r,
      Member (Input Env) r,
      Member ProposalStore r,
      Member SubConversationStore r,
      Member TinyLog r
    )
  HasConversationActionEffects 'ConversationRemoveMembersTag r =
    ( Member MemberStore r,
<<<<<<< HEAD
      Member (Error NoChanges) r,
      Member SubConversationStore r,
      Member ProposalStore r,
      Member (Input Env) r,
      Member (Input UTCTime) r,
      Member ExternalAccess r,
      Member FederatorAccess r,
      Member GundeckAccess r,
      Member (Error InternalError) r,
      Member TinyLog r
=======
      Member TinyLog r,
      Member (Error NoChanges) r
>>>>>>> c2991558
    )
  HasConversationActionEffects 'ConversationMemberUpdateTag r =
    ( Member MemberStore r,
      Member (ErrorS 'ConvMemberNotFound) r
    )
  HasConversationActionEffects 'ConversationDeleteTag r =
    ( Member BrigAccess r,
      Member CodeStore r,
      Member ConversationStore r,
      Member (Error FederationError) r,
      Member (ErrorS 'NotATeamMember) r,
      Member FederatorAccess r,
      Member MemberStore r,
      Member ProposalStore r,
      Member SubConversationStore r,
      Member TeamStore r
    )
  HasConversationActionEffects 'ConversationRenameTag r =
    ( Member (Error InvalidInput) r,
      Member ConversationStore r
    )
  HasConversationActionEffects 'ConversationAccessDataTag r =
    ( Member BotAccess r,
      Member BrigAccess r,
      Member CodeStore r,
      Member (Error InternalError) r,
      Member (Error InvalidInput) r,
      Member (Error NoChanges) r,
      Member (ErrorS 'InvalidTargetAccess) r,
      Member (ErrorS ('ActionDenied 'RemoveConversationMember)) r,
      Member ExternalAccess r,
      Member FederatorAccess r,
      Member FireAndForget r,
      Member GundeckAccess r,
      Member (Input Env) r,
      Member MemberStore r,
      Member ProposalStore r,
      Member TeamStore r,
      Member TinyLog r,
      Member (Input UTCTime) r,
      Member ConversationStore r,
      Member SubConversationStore r
    )
  HasConversationActionEffects 'ConversationMessageTimerUpdateTag r =
    ( Member ConversationStore r,
      Member (Error NoChanges) r
    )
  HasConversationActionEffects 'ConversationReceiptModeUpdateTag r =
    ( Member ConversationStore r,
      Member (Error NoChanges) r
    )
  HasConversationActionEffects 'ConversationUpdateProtocolTag r =
    ( Member ConversationStore r,
      Member (ErrorS 'ConvInvalidProtocolTransition) r,
      Member (ErrorS OperationDenied) r,
      Member (ErrorS 'MLSMigrationCriteriaNotSatisfied) r,
      Member (Error NoChanges) r,
      Member (ErrorS 'NotATeamMember) r,
      Member (ErrorS 'TeamNotFound) r,
      Member BrigAccess r,
      Member ExternalAccess r,
      Member FederatorAccess r,
      Member GundeckAccess r,
      Member (Input Env) r,
      Member (Input Opts) r,
      Member (Input UTCTime) r,
      Member MemberStore r,
      Member ProposalStore r,
      Member SubConversationStore r,
      Member TeamFeatureStore r,
      Member TeamStore r,
      Member TinyLog r
    )

type family HasConversationActionGalleyErrors (tag :: ConversationActionTag) :: EffectRow where
  HasConversationActionGalleyErrors 'ConversationJoinTag =
    '[ ErrorS ('ActionDenied 'LeaveConversation),
       ErrorS ('ActionDenied 'AddConversationMember),
       ErrorS 'NotATeamMember,
       ErrorS 'InvalidOperation,
       ErrorS 'ConvNotFound,
       ErrorS 'NotConnected,
       ErrorS 'ConvAccessDenied,
       ErrorS 'TooManyMembers,
       ErrorS 'MissingLegalholdConsent
     ]
  HasConversationActionGalleyErrors 'ConversationLeaveTag =
    '[ ErrorS ('ActionDenied 'LeaveConversation),
       ErrorS 'InvalidOperation,
       ErrorS 'ConvNotFound
     ]
  HasConversationActionGalleyErrors 'ConversationRemoveMembersTag =
    '[ ErrorS ('ActionDenied 'RemoveConversationMember),
       ErrorS 'InvalidOperation,
       ErrorS 'ConvNotFound
     ]
  HasConversationActionGalleyErrors 'ConversationMemberUpdateTag =
    '[ ErrorS ('ActionDenied 'ModifyOtherConversationMember),
       ErrorS 'InvalidOperation,
       ErrorS 'ConvNotFound,
       ErrorS 'ConvMemberNotFound
     ]
  HasConversationActionGalleyErrors 'ConversationDeleteTag =
    '[ ErrorS ('ActionDenied 'DeleteConversation),
       ErrorS 'NotATeamMember,
       ErrorS 'InvalidOperation,
       ErrorS 'ConvNotFound
     ]
  HasConversationActionGalleyErrors 'ConversationRenameTag =
    '[ ErrorS ('ActionDenied 'ModifyConversationName),
       ErrorS 'InvalidOperation,
       ErrorS 'ConvNotFound
     ]
  HasConversationActionGalleyErrors 'ConversationMessageTimerUpdateTag =
    '[ ErrorS ('ActionDenied 'ModifyConversationMessageTimer),
       ErrorS 'InvalidOperation,
       ErrorS 'ConvNotFound
     ]
  HasConversationActionGalleyErrors 'ConversationReceiptModeUpdateTag =
    '[ ErrorS ('ActionDenied 'ModifyConversationReceiptMode),
       ErrorS 'InvalidOperation,
       ErrorS 'ConvNotFound
     ]
  HasConversationActionGalleyErrors 'ConversationAccessDataTag =
    '[ ErrorS ('ActionDenied 'RemoveConversationMember),
       ErrorS ('ActionDenied 'ModifyConversationAccess),
       ErrorS 'InvalidOperation,
       ErrorS 'InvalidTargetAccess,
       ErrorS 'ConvNotFound
     ]
  HasConversationActionGalleyErrors 'ConversationUpdateProtocolTag =
    '[ ErrorS ('ActionDenied 'LeaveConversation),
       ErrorS 'InvalidOperation,
       ErrorS 'ConvNotFound,
       ErrorS 'ConvInvalidProtocolTransition,
       ErrorS 'MLSMigrationCriteriaNotSatisfied,
       ErrorS 'NotATeamMember,
       ErrorS OperationDenied,
       ErrorS 'TeamNotFound
     ]

noChanges :: (Member (Error NoChanges) r) => Sem r a
noChanges = throw NoChanges

ensureAllowed ::
  forall tag mem r x.
  (IsConvMember mem, HasConversationActionEffects tag r) =>
  Sing tag ->
  Local x ->
  ConversationAction tag ->
  Conversation ->
  mem ->
  Sem r ()
ensureAllowed tag loc action conv origUser = do
  case tag of
    SConversationJoinTag ->
      mapErrorS @'InvalidAction @('ActionDenied 'AddConversationMember) $
        ensureConvRoleNotElevated origUser (cjRole action)
    SConversationDeleteTag ->
      for_ (convTeam conv) $ \tid -> do
        lusr <- ensureLocal loc (convMemberId loc origUser)
        void $ E.getTeamMember tid (tUnqualified lusr) >>= noteS @'NotATeamMember
    SConversationAccessDataTag -> do
      -- 'PrivateAccessRole' is for self-conversations, 1:1 conversations and
      -- so on; users not supposed to be able to make other conversations
      -- have 'PrivateAccessRole'
      when (PrivateAccess `elem` cupAccess action || Set.null (cupAccessRoles action)) $
        throwS @'InvalidTargetAccess
      -- Team conversations incur another round of checks
      case convTeam conv of
        Just _ -> do
          -- Access mode change might result in members being removed from the
          -- conversation, so the user must have the necessary permission flag
          ensureActionAllowed SRemoveConversationMember origUser
        Nothing ->
          -- not a team conv, so one of the other access roles has to allow this.
          when (Set.null $ cupAccessRoles action Set.\\ Set.fromList [TeamMemberAccessRole]) $
            throwS @'InvalidTargetAccess
    _ -> pure ()

-- | Returns additional members that resulted from the action (e.g. ConversationJoin)
-- and also returns the (possible modified) action that was performed
performAction ::
  forall tag r.
  ( HasConversationActionEffects tag r,
    Member (Error FederationError) r
  ) =>
  Sing tag ->
  Qualified UserId ->
  Local Conversation ->
  ConversationAction tag ->
  Sem r (BotsAndMembers, ConversationAction tag)
performAction tag origUser lconv action = do
  let lcnv = fmap convId lconv
      conv = tUnqualified lconv
  case tag of
    SConversationJoinTag -> do
      performConversationJoin origUser lconv action
    SConversationLeaveTag -> do
      let victims = [origUser]
      lconv' <- traverse (convDeleteMembers (toUserList lconv victims)) lconv
      -- send remove proposals in the MLS case
      traverse_ (removeUser lconv') victims
      pure (mempty, action)
    SConversationRemoveMembersTag -> do
      let presentVictims = filter (isConvMemberL lconv) (toList action)
      when (null presentVictims) noChanges
      traverse_ (convDeleteMembers (toUserList lconv presentVictims)) lconv
      -- send remove proposals in the MLS case
      traverse_ (removeUser lconv) presentVictims
      pure (mempty, action) -- FUTUREWORK: should we return the filtered action here?
    SConversationMemberUpdateTag -> do
      void $ ensureOtherMember lconv (cmuTarget action) conv
      E.setOtherMember lcnv (cmuTarget action) (cmuUpdate action)
      pure (mempty, action)
    SConversationDeleteTag -> do
      let deleteGroup groupId = do
            E.removeAllMLSClients groupId
            E.deleteAllProposals groupId

      let cid = convId conv
      for_ (conv & mlsMetadata <&> cnvmlsGroupId . fst) $ \gidParent -> do
        sconvs <- E.listSubConversations cid
        for_ (Map.assocs sconvs) $ \(subid, mlsData) -> do
          let gidSub = cnvmlsGroupId mlsData
          E.deleteSubConversation cid subid
          deleteGroup gidSub
        deleteGroup gidParent

      key <- E.makeKey (tUnqualified lcnv)
      E.deleteCode key ReusableCode
      case convTeam conv of
        Nothing -> E.deleteConversation (tUnqualified lcnv)
        Just tid -> E.deleteTeamConversation tid (tUnqualified lcnv)

      pure (mempty, action)
    SConversationRenameTag -> do
      cn <- rangeChecked (cupName action)
      E.setConversationName (tUnqualified lcnv) cn
      pure (mempty, action)
    SConversationMessageTimerUpdateTag -> do
      when (Data.convMessageTimer conv == cupMessageTimer action) noChanges
      E.setConversationMessageTimer (tUnqualified lcnv) (cupMessageTimer action)
      pure (mempty, action)
    SConversationReceiptModeUpdateTag -> do
      when (Data.convReceiptMode conv == Just (cruReceiptMode action)) noChanges
      E.setConversationReceiptMode (tUnqualified lcnv) (cruReceiptMode action)
      pure (mempty, action)
    SConversationAccessDataTag -> do
      (bm, act) <- performConversationAccessData origUser lconv action
      pure (bm, act)
    SConversationUpdateProtocolTag -> do
      case (protocolTag (convProtocol (tUnqualified lconv)), action, convTeam (tUnqualified lconv)) of
        (ProtocolProteusTag, ProtocolMixedTag, Just _) -> do
          E.updateToMixedProtocol lcnv (convType (tUnqualified lconv)) MLS_128_DHKEMX25519_AES128GCM_SHA256_Ed25519
          pure (mempty, action)
        (ProtocolMixedTag, ProtocolMLSTag, Just tid) -> do
          mig <- getFeatureStatus @MlsMigrationConfig DontDoAuth tid
          now <- input
          mlsConv <- mkMLSConversation conv >>= noteS @'ConvInvalidProtocolTransition
          ok <- checkMigrationCriteria now mlsConv mig
          unless ok $ throwS @'MLSMigrationCriteriaNotSatisfied
          removeExtraneousClients origUser lconv
          E.updateToMLSProtocol lcnv
          pure (mempty, action)
        (ProtocolProteusTag, ProtocolProteusTag, _) ->
          noChanges
        (ProtocolMixedTag, ProtocolMixedTag, _) ->
          noChanges
        (ProtocolMLSTag, ProtocolMLSTag, _) ->
          noChanges
        (_, _, _) -> throwS @'ConvInvalidProtocolTransition

performConversationJoin ::
  ( HasConversationActionEffects 'ConversationJoinTag r
  ) =>
  Qualified UserId ->
  Local Conversation ->
  ConversationJoin ->
  Sem r (BotsAndMembers, ConversationJoin)
performConversationJoin qusr lconv (ConversationJoin invited role) = do
  let newMembers = ulNewMembers lconv conv . toUserList lconv $ invited

  lusr <- ensureLocal lconv qusr
  ensureMemberLimit (toList (convLocalMembers conv)) newMembers
  ensureAccess conv InviteAccess
  checkLocals lusr (convTeam conv) (ulLocals newMembers)
  checkRemotes lusr (ulRemotes newMembers)
  checkLHPolicyConflictsLocal (ulLocals newMembers)
  checkLHPolicyConflictsRemote (FutureWork (ulRemotes newMembers))

  addMembersToLocalConversation (fmap convId lconv) newMembers role
  where
    conv :: Data.Conversation
    conv = tUnqualified lconv

    checkLocals ::
      ( Member BrigAccess r,
        Member (ErrorS 'NotATeamMember) r,
        Member (ErrorS 'NotConnected) r,
        Member (ErrorS 'ConvAccessDenied) r,
        Member TeamStore r
      ) =>
      Local UserId ->
      Maybe TeamId ->
      [UserId] ->
      Sem r ()
    checkLocals lusr (Just tid) newUsers = do
      tms <-
        Map.fromList . map (view userId &&& id)
          <$> E.selectTeamMembers tid newUsers
      let userMembershipMap = map (id &&& flip Map.lookup tms) newUsers
      ensureAccessRole (convAccessRoles conv) userMembershipMap
      ensureConnectedToLocalsOrSameTeam lusr newUsers
    checkLocals lusr Nothing newUsers = do
      ensureAccessRole (convAccessRoles conv) (zip newUsers $ repeat Nothing)
      ensureConnectedToLocalsOrSameTeam lusr newUsers

    checkRemotes ::
      ( Member BrigAccess r,
        Member (Error FederationError) r,
        Member (ErrorS 'NotConnected) r,
        Member FederatorAccess r
      ) =>
      Local UserId ->
      [Remote UserId] ->
      Sem r ()
    checkRemotes lusr remotes = do
      -- if federator is not configured, we fail early, so we avoid adding
      -- remote members to the database
      unless (null remotes) $
        unlessM E.isFederationConfigured $
          throw FederationNotConfigured
      ensureConnectedToRemotes lusr remotes

    checkLHPolicyConflictsLocal ::
      ( Member (Error FederationError) r,
        Member (Error InternalError) r,
        Member (ErrorS 'MissingLegalholdConsent) r,
        Member ExternalAccess r,
        Member FederatorAccess r,
        Member GundeckAccess r,
        Member (Input Env) r,
        Member (Input Opts) r,
        Member (Input UTCTime) r,
        Member LegalHoldStore r,
        Member MemberStore r,
        Member ProposalStore r,
        Member SubConversationStore r,
        Member TeamStore r,
        Member TinyLog r
      ) =>
      [UserId] ->
      Sem r ()
    checkLHPolicyConflictsLocal newUsers = do
      let convUsers = convLocalMembers conv

      allNewUsersGaveConsent <- allLegalholdConsentGiven newUsers

      whenM (anyLegalholdActivated (lmId <$> convUsers)) $
        unless allNewUsersGaveConsent $
          throwS @'MissingLegalholdConsent

      whenM (anyLegalholdActivated newUsers) $ do
        unless allNewUsersGaveConsent $
          throwS @'MissingLegalholdConsent

        convUsersLHStatus <- do
          uidsStatus <- getLHStatusForUsers (lmId <$> convUsers)
          pure $ zipWith (\mem (_, status) -> (mem, status)) convUsers uidsStatus

        if any
          ( \(mem, status) ->
              lmConvRoleName mem == roleNameWireAdmin
                && consentGiven status == ConsentGiven
          )
          convUsersLHStatus
          then do
            for_ convUsersLHStatus $ \(mem, status) ->
              when (consentGiven status == ConsentNotGiven) $ do
                kickMember
                  qusr
                  lconv
                  (convBotsAndMembers (tUnqualified lconv))
                  (tUntagged (qualifyAs lconv (lmId mem)))
          else throwS @'MissingLegalholdConsent

    checkLHPolicyConflictsRemote ::
      FutureWork 'LegalholdPlusFederationNotImplemented [Remote UserId] ->
      Sem r ()
    checkLHPolicyConflictsRemote _remotes = pure ()

performConversationAccessData ::
  ( HasConversationActionEffects 'ConversationAccessDataTag r,
    Member (Error FederationError) r
  ) =>
  Qualified UserId ->
  Local Conversation ->
  ConversationAccessData ->
  Sem r (BotsAndMembers, ConversationAccessData)
performConversationAccessData qusr lconv action = do
  when (convAccessData conv == action) noChanges
  -- Remove conversation codes if CodeAccess is revoked
  when
    ( CodeAccess `elem` convAccess conv
        && CodeAccess `notElem` cupAccess action
    )
    $ do
      key <- E.makeKey (tUnqualified lcnv)
      E.deleteCode key ReusableCode

  -- Determine bots and members to be removed
  let filterBotsAndMembers =
        maybeRemoveBots >=> maybeRemoveGuests >=> maybeRemoveNonTeamMembers >=> maybeRemoveTeamMembers
  let current = convBotsAndMembers conv -- initial bots and members
  desired <- filterBotsAndMembers current -- desired bots and members
  let toRemove = bmDiff current desired -- bots and members to be removed

  -- Update Cassandra
  E.setConversationAccess (tUnqualified lcnv) action
  E.fireAndForget $ do
    -- Remove bots
    traverse_ (E.deleteBot (tUnqualified lcnv) . botMemId) (bmBots toRemove)

    -- Update current bots and members
    -- current bots and members but only desired bots
    let bmToNotify = current {bmBots = bmBots desired}

    -- Remove users and notify everyone
    for_ (bmQualifiedMembers lcnv toRemove) $
      kickMember qusr lconv bmToNotify

  pure (mempty, action)
  where
    lcnv = fmap convId lconv
    conv = tUnqualified lconv

    maybeRemoveBots :: BotsAndMembers -> Sem r BotsAndMembers
    maybeRemoveBots bm =
      if Set.member ServiceAccessRole (cupAccessRoles action)
        then pure bm
        else pure $ bm {bmBots = mempty}

    maybeRemoveGuests :: (Member BrigAccess r) => BotsAndMembers -> Sem r BotsAndMembers
    maybeRemoveGuests bm =
      if Set.member GuestAccessRole (cupAccessRoles action)
        then pure bm
        else do
          activated <- map User.userId <$> E.lookupActivatedUsers (toList (bmLocals bm))
          -- FUTUREWORK: should we also remove non-activated remote users?
          pure $ bm {bmLocals = Set.fromList activated}

    maybeRemoveNonTeamMembers :: (Member TeamStore r) => BotsAndMembers -> Sem r BotsAndMembers
    maybeRemoveNonTeamMembers bm =
      if Set.member NonTeamMemberAccessRole (cupAccessRoles action)
        then pure bm
        else case convTeam conv of
          Just tid -> do
            onlyTeamUsers <- filterM (fmap isJust . E.getTeamMember tid) (toList (bmLocals bm))
            pure $ bm {bmLocals = Set.fromList onlyTeamUsers, bmRemotes = mempty}
          Nothing -> pure bm

    maybeRemoveTeamMembers :: (Member TeamStore r) => BotsAndMembers -> Sem r BotsAndMembers
    maybeRemoveTeamMembers bm =
      if Set.member TeamMemberAccessRole (cupAccessRoles action)
        then pure bm
        else case convTeam conv of
          Just tid -> do
            noTeamMembers <- filterM (fmap isNothing . E.getTeamMember tid) (toList (bmLocals bm))
            pure $ bm {bmLocals = Set.fromList noTeamMembers}
          Nothing -> pure bm

data LocalConversationUpdate = LocalConversationUpdate
  { lcuEvent :: Event,
    lcuUpdate :: ConversationUpdate
  }
  deriving (Show)

updateLocalConversation ::
  forall tag r.
  ( Member ConversationStore r,
    Member (Error FederationError) r,
    Member (ErrorS ('ActionDenied (ConversationActionPermission tag))) r,
    Member (ErrorS 'InvalidOperation) r,
    Member (ErrorS 'ConvNotFound) r,
    Member ExternalAccess r,
    Member FederatorAccess r,
    Member GundeckAccess r,
    Member (Input UTCTime) r,
    Member (Logger (Log.Msg -> Log.Msg)) r,
    HasConversationActionEffects tag r,
    SingI tag
  ) =>
  Local ConvId ->
  Qualified UserId ->
  Maybe ConnId ->
  ConversationAction tag ->
  Sem r LocalConversationUpdate
updateLocalConversation lcnv qusr con action = do
  let tag = sing @tag

  -- retrieve conversation
  conv <- getConversationWithError lcnv

  -- check that the action does not bypass the underlying protocol
  unless (protocolValidAction (convProtocol conv) (fromSing tag)) $
    throwS @'InvalidOperation

  -- perform all authorisation checks and, if successful, then update itself
  updateLocalConversationUnchecked @tag (qualifyAs lcnv conv) qusr con action

-- | Similar to 'updateLocalConversationWithLocalUser', but takes a
-- 'Conversation' value directly, instead of a 'ConvId', and skips protocol
-- checks. All the other checks are still performed.
--
-- This is intended to be used by protocol-aware code, once all the
-- protocol-specific checks and updates have been performed, to finally apply
-- the changes to the conversation as seen by the backend.
updateLocalConversationUnchecked ::
  forall tag r.
  ( SingI tag,
    Member (Error FederationError) r,
    Member (ErrorS ('ActionDenied (ConversationActionPermission tag))) r,
    Member (ErrorS 'ConvNotFound) r,
    Member (ErrorS 'InvalidOperation) r,
    Member ExternalAccess r,
    Member FederatorAccess r,
    Member GundeckAccess r,
    Member (Input UTCTime) r,
    Member (Logger (Log.Msg -> Log.Msg)) r,
    HasConversationActionEffects tag r
  ) =>
  Local Conversation ->
  Qualified UserId ->
  Maybe ConnId ->
  ConversationAction tag ->
  Sem r LocalConversationUpdate
updateLocalConversationUnchecked lconv qusr con action = do
  let tag = sing @tag
      lcnv = fmap convId lconv
      conv = tUnqualified lconv

  -- retrieve member
  self <- noteS @'ConvNotFound $ getConvMember lconv conv qusr

  -- perform checks
  ensureConversationActionAllowed (sing @tag) lcnv action conv self

  -- perform action
  (extraTargets, action') <- performAction tag qusr lconv action

  notifyConversationAction
    (sing @tag)
    qusr
    False
    con
    lconv
    (convBotsAndMembers conv <> extraTargets)
    action'

<<<<<<< HEAD
--------------------------------------------------------------------------------
-- Utilities
=======
-- | Similar to 'updateLocalConversationUnchecked', but skips performing
-- user authorisation checks. This is written for use in de-federation code
-- where conversations for many users will be torn down at once and must work.
--
-- Additionally, this function doesn't make notification calls to clients.
updateLocalConversationUserUnchecked ::
  forall tag r.
  ( SingI tag,
    HasConversationActionEffects tag r,
    Member (Error FederationError) r
  ) =>
  Local Conversation ->
  Qualified UserId ->
  ConversationAction tag ->
  Sem r ()
updateLocalConversationUserUnchecked lconv qusr action = do
  let tag = sing @tag

  -- perform action
  void $ performAction tag qusr lconv action

-- --------------------------------------------------------------------------------
-- -- Utilities
>>>>>>> c2991558

ensureConversationActionAllowed ::
  forall tag mem x r.
  ( IsConvMember mem,
    HasConversationActionEffects tag r,
    ( Member (ErrorS ('ActionDenied (ConversationActionPermission tag))) r,
      Member (ErrorS 'InvalidOperation) r
    )
  ) =>
  Sing tag ->
  Local x ->
  ConversationAction (tag :: ConversationActionTag) ->
  Conversation ->
  mem ->
  Sem r ()
ensureConversationActionAllowed tag loc action conv self = do
  -- general action check
  ensureActionAllowed (sConversationActionPermission tag) self

  -- check if it is a group conversation (except for rename actions)
  when (fromSing tag /= ConversationRenameTag) $
    ensureGroupConversation conv

  -- extra action-specific checks
  ensureAllowed tag loc action conv self

-- | Add users to a conversation without performing any checks. Return extra
-- notification targets and the action performed.
addMembersToLocalConversation ::
  ( Member MemberStore r,
    Member (Error NoChanges) r
  ) =>
  Local ConvId ->
  UserList UserId ->
  RoleName ->
  Sem r (BotsAndMembers, ConversationJoin)
addMembersToLocalConversation lcnv users role = do
  (lmems, rmems) <- E.createMembers (tUnqualified lcnv) (fmap (,role) users)
  neUsers <- note NoChanges $ nonEmpty (ulAll lcnv users)
  let action = ConversationJoin neUsers role
  pure (bmFromMembers lmems rmems, action)

notifyConversationAction ::
  forall tag r.
  ( Member FederatorAccess r,
    Member ExternalAccess r,
    Member GundeckAccess r,
    Member (Input UTCTime) r,
    Member (Logger (Log.Msg -> Log.Msg)) r
  ) =>
  Sing tag ->
  Qualified UserId ->
  Bool ->
  Maybe ConnId ->
  Local Conversation ->
  BotsAndMembers ->
  ConversationAction (tag :: ConversationActionTag) ->
  Sem r LocalConversationUpdate
notifyConversationAction tag quid notifyOrigDomain con lconv targets action = do
  now <- input
  let lcnv = fmap convId lconv
      e = conversationActionToEvent tag now quid (tUntagged lcnv) Nothing action

  let mkUpdate uids =
        ConversationUpdate
          now
          quid
          (tUnqualified lcnv)
          uids
          (SomeConversationAction tag action)

<<<<<<< HEAD
  (update, failedToProcess) <- do
=======
  -- call `api-version` on backends that are seeing this
  -- conversation for the first time
  let newDomains =
        Set.difference
          (Set.map void (bmRemotes targets))
          (Set.fromList (map (void . rmId) (convRemoteMembers conv)))
      newRemotes =
        Set.filter (\r -> Set.member (void r) newDomains)
          . bmRemotes
          $ targets
  update <- do
    notifyEithers <-
      E.runFederatedConcurrentlyEither (toList newRemotes) $ \_ -> do
        void $ fedClient @'Brig @"api-version" ()
    -- For now these users will not be able to join the conversation until
    -- queueing and retrying is implemented.
    let failedNotifies = lefts notifyEithers
    for_ failedNotifies $
      logError
        "api-version"
        "An error occurred while communicating with federated server: "
    for_ failedNotifies $ \case
      -- rethrow invalid-domain errors and mis-configured federation errors
      (_, ex@(FederationCallFailure (FederatorClientError (Wai.Error (Wai.Status 422 _) _ _ _)))) -> throw ex
      -- FUTUREWORK: This error occurs when federation strategy is set to `allowDynamic`
      -- and the remote domain is not in the allow list
      -- Is it ok to throw all 400 errors?
      (_, ex@(FederationCallFailure (FederatorClientError (Wai.Error (Wai.Status 400 _) _ _ _)))) -> throw ex
      (_, ex@(FederationCallFailure (FederatorClientHTTP2Error (FederatorClientConnectionError _)))) -> throw ex
      -- FUTUREWORK: Default case (`_ -> pure ()`) is now explicit. Do we really want to ignore all these errors?
      (_, FederationCallFailure (FederatorClientHTTP2Error _)) -> pure ()
      (_, FederationCallFailure (FederatorClientError _)) -> pure ()
      (_, FederationCallFailure FederatorClientStreamingNotSupported) -> pure ()
      (_, FederationCallFailure (FederatorClientServantError _)) -> pure ()
      (_, FederationCallFailure (FederatorClientVersionNegotiationError _)) -> pure ()
      (_, FederationCallFailure FederatorClientVersionMismatch) -> pure ()
      (_, FederationNotImplemented) -> pure ()
      (_, FederationNotConfigured) -> pure ()
      (_, FederationUnexpectedBody _) -> pure ()
      (_, FederationUnexpectedError _) -> pure ()
      (_, ex@(FederationUnreachableDomains _)) -> throw ex
>>>>>>> c2991558
    updates <-
      E.runFederatedConcurrentlyEither (toList (bmRemotes targets)) $
        \ruids -> do
          let update = mkUpdate (tUnqualified ruids)
          -- if notifyOrigDomain is false, filter out user from quid's domain,
          -- because quid's backend will update local state and notify its users
          -- itself using the ConversationUpdate returned by this function
          if notifyOrigDomain || tDomain ruids /= qDomain quid
            then fedClient @'Galley @"on-conversation-updated" update $> Nothing
            else pure (Just update)
    let f = fromMaybe (mkUpdate []) . asum . map tUnqualified . rights
        update = f updates
        failedUpdates = lefts updates
    for_ failedUpdates $
      logError
        "on-conversation-updated"
        "An error occurred while communicating with federated server: "
<<<<<<< HEAD
    let totalFailedToProcess = toFailedToProcess (qualifiedFails failedUpdates)
    pure (update, totalFailedToProcess)
=======
    pure update
>>>>>>> c2991558

  -- notify local participants and bots
  pushConversationEvent con e (qualifyAs lcnv (bmLocals targets)) (bmBots targets)

  -- return both the event and the 'ConversationUpdate' structure corresponding
  -- to the originating domain (if it is remote)
  pure $ LocalConversationUpdate e update
  where
    logError :: (Show a) => String -> String -> (a, FederationError) -> Sem r ()
    logError field msg e =
      P.warn $
        Log.field "federation call" field . Log.msg (msg <> show e)

-- | Update the local database with information on conversation members joining
-- or leaving. Finally, push out notifications to local users.
updateLocalStateOfRemoteConv ::
  ( Member BrigAccess r,
    Member GundeckAccess r,
    Member ExternalAccess r,
    Member (Input (Local ())) r,
    Member MemberStore r,
    Member P.TinyLog r
  ) =>
  Remote F.ConversationUpdate ->
  Maybe ConnId ->
  Sem r (Maybe Event)
updateLocalStateOfRemoteConv rcu con = do
  loc <- qualifyLocal ()
  let cu = tUnqualified rcu
      rconvId = fmap F.cuConvId rcu
      qconvId = tUntagged rconvId

  -- Note: we generally do not send notifications to users that are not part of
  -- the conversation (from our point of view), to prevent spam from the remote
  -- backend. See also the comment below.
  (presentUsers, allUsersArePresent) <-
    E.selectRemoteMembers (F.cuAlreadyPresentUsers cu) rconvId

  -- Perform action, and determine extra notification targets.
  --
  -- When new users are being added to the conversation, we consider them as
  -- notification targets. Since we check connections before letting
  -- people being added, this is safe against spam. However, if users that
  -- are not in the conversations are being removed or have their membership state
  -- updated, we do **not** add them to the list of targets, because we have no
  -- way to make sure that they are actually supposed to receive that notification.

  (mActualAction, extraTargets) <- case F.cuAction cu of
    sca@(SomeConversationAction singTag action) -> case singTag of
      SConversationJoinTag -> do
        let ConversationJoin toAdd role = action
        let (localUsers, remoteUsers) = partitionQualified loc toAdd
        addedLocalUsers <- Set.toList <$> addLocalUsersToRemoteConv rconvId (F.cuOrigUserId cu) localUsers
        let allAddedUsers = map (tUntagged . qualifyAs loc) addedLocalUsers <> map tUntagged remoteUsers
        pure $
          ( fmap
              (\users -> SomeConversationAction SConversationJoinTag (ConversationJoin users role))
              (nonEmpty allAddedUsers),
            addedLocalUsers
          )
      SConversationLeaveTag -> do
        let users = foldQualified loc (pure . tUnqualified) (const []) (F.cuOrigUserId cu)
        E.deleteMembersInRemoteConversation rconvId users
        pure (Just sca, [])
      SConversationRemoveMembersTag -> do
        let localUsers = getLocalUsers (tDomain loc) action
        E.deleteMembersInRemoteConversation rconvId localUsers
        pure (Just sca, [])
      SConversationMemberUpdateTag ->
        pure (Just sca, [])
      SConversationDeleteTag -> do
        E.deleteMembersInRemoteConversation rconvId presentUsers
        pure (Just sca, [])
      SConversationRenameTag -> pure (Just sca, [])
      SConversationMessageTimerUpdateTag -> pure (Just sca, [])
      SConversationReceiptModeUpdateTag -> pure (Just sca, [])
      SConversationAccessDataTag -> pure (Just sca, [])
      SConversationUpdateProtocolTag -> pure (Just sca, [])

  unless allUsersArePresent $
    P.warn $
      Log.field "conversation" (toByteString' (F.cuConvId cu))
        . Log.field "domain" (toByteString' (tDomain rcu))
        . Log.msg
          ( "Attempt to send notification about conversation update \
            \to users not in the conversation" ::
              ByteString
          )

  -- Send notifications
  for mActualAction $ \(SomeConversationAction tag action) -> do
    let event = conversationActionToEvent tag (F.cuTime cu) (F.cuOrigUserId cu) qconvId Nothing action
        targets = nubOrd $ presentUsers <> extraTargets
    -- FUTUREWORK: support bots?
    pushConversationEvent con event (qualifyAs loc targets) [] $> event

addLocalUsersToRemoteConv ::
  ( Member BrigAccess r,
    Member MemberStore r,
    Member P.TinyLog r
  ) =>
  Remote ConvId ->
  Qualified UserId ->
  [UserId] ->
  Sem r (Set UserId)
addLocalUsersToRemoteConv remoteConvId qAdder localUsers = do
  connStatus <- E.getConnections localUsers (Just [qAdder]) (Just Accepted)
  let localUserIdsSet = Set.fromList localUsers
      adder = qUnqualified qAdder
      -- If alice@A creates a 1-1 conversation on B, it can appear as if alice is
      -- adding herself to a remote conversation. To make sure this is allowed, we
      -- always consider a user as connected to themself.
      connected =
        Set.fromList (fmap csv2From connStatus)
          <> if Set.member adder localUserIdsSet
            then Set.singleton adder
            else mempty
      unconnected = Set.difference localUserIdsSet connected
      connectedList = Set.toList connected

  -- FUTUREWORK: Consider handling the discrepancy between the views of the
  -- conversation-owning backend and the local backend
  unless (Set.null unconnected) $
    P.warn $
      Log.msg ("A remote user is trying to add unconnected local users to a remote conversation" :: Text)
        . Log.field "remote_user" (show qAdder)
        . Log.field "local_unconnected_users" (show unconnected)

  -- Update the local view of the remote conversation by adding only those local
  -- users that are connected to the adder
  E.createMembersInRemoteConversation remoteConvId connectedList
  pure connected

-- | Kick a user from a conversation and send notifications.
--
-- This function removes the given victim from the conversation by making them
-- leave, but then sends notifications as if the user was removed by someone
-- else.
kickMember ::
  ( Member (Error FederationError) r,
    Member (Error InternalError) r,
    Member ExternalAccess r,
    Member FederatorAccess r,
    Member GundeckAccess r,
    Member ProposalStore r,
    Member (Input UTCTime) r,
    Member (Input Env) r,
    Member MemberStore r,
    Member SubConversationStore r,
    Member TinyLog r
  ) =>
  Qualified UserId ->
  Local Conversation ->
  BotsAndMembers ->
  Qualified UserId ->
  Sem r ()
kickMember qusr lconv targets victim = void . runError @NoChanges $ do
  (extraTargets, _) <-
    performAction
      SConversationLeaveTag
      victim
      lconv
      ()
  notifyConversationAction
    (sing @'ConversationRemoveMembersTag)
    qusr
    True
    Nothing
    lconv
    (targets <> extraTargets)
    (pure victim)

notifyTypingIndicator ::
  ( Member (Input UTCTime) r,
    Member (Input (Local ())) r,
    Member GundeckAccess r,
    Member FederatorAccess r
  ) =>
  Conversation ->
  Qualified UserId ->
  Maybe ConnId ->
  TypingStatus ->
  Sem r TypingDataUpdated
notifyTypingIndicator conv qusr mcon ts = do
  let origDomain = qDomain qusr
  now <- input
  lconv <- qualifyLocal (Data.convId conv)

  pushTypingIndicatorEvents qusr now (fmap lmId (Data.convLocalMembers conv)) mcon (tUntagged lconv) ts

  let (remoteMemsOrig, remoteMemsOther) = List.partition ((origDomain ==) . tDomain . rmId) (Data.convRemoteMembers conv)
      tdu users =
        TypingDataUpdated
          { tudTime = now,
            tudOrigUserId = qusr,
            tudConvId = Data.convId conv,
            tudUsersInConv = users,
            tudTypingStatus = ts
          }

  void $ E.runFederatedConcurrentlyEither (fmap rmId remoteMemsOther) $ \rmems -> do
    fedClient @'Galley @"on-typing-indicator-updated" (tdu (tUnqualified rmems))

  pure (tdu (fmap (tUnqualified . rmId) remoteMemsOrig))

pushTypingIndicatorEvents ::
  (Member GundeckAccess r) =>
  Qualified UserId ->
  UTCTime ->
  [UserId] ->
  Maybe ConnId ->
  Qualified ConvId ->
  TypingStatus ->
  Sem r ()
pushTypingIndicatorEvents qusr tEvent users mcon qcnv ts = do
  let e = Event qcnv Nothing qusr tEvent (EdTyping ts)
  for_ (newPushLocal ListComplete (qUnqualified qusr) (ConvEvent e) (userRecipient <$> users)) $ \p ->
    push1 $
      p
        & pushConn .~ mcon
        & pushRoute .~ RouteDirect
        & pushTransient .~ True<|MERGE_RESOLUTION|>--- conflicted
+++ resolved
@@ -64,11 +64,8 @@
 import Galley.API.Util
 import Galley.Data.Conversation
 import qualified Galley.Data.Conversation as Data
-<<<<<<< HEAD
 import Galley.Data.Conversation.Types (mlsMetadata)
-=======
 import Galley.Data.Scope (Scope (ReusableCode))
->>>>>>> c2991558
 import Galley.Data.Services
 import Galley.Effects
 import qualified Galley.Effects.BotAccess as E
@@ -89,6 +86,8 @@
 import Galley.Types.UserList
 import Galley.Validation
 import Imports
+import qualified Network.HTTP.Types as Wai
+import qualified Network.Wai.Utilities as Wai
 import Polysemy
 import Polysemy.Error
 import Polysemy.Input
@@ -161,7 +160,6 @@
     )
   HasConversationActionEffects 'ConversationRemoveMembersTag r =
     ( Member MemberStore r,
-<<<<<<< HEAD
       Member (Error NoChanges) r,
       Member SubConversationStore r,
       Member ProposalStore r,
@@ -171,11 +169,8 @@
       Member FederatorAccess r,
       Member GundeckAccess r,
       Member (Error InternalError) r,
-      Member TinyLog r
-=======
       Member TinyLog r,
       Member (Error NoChanges) r
->>>>>>> c2991558
     )
   HasConversationActionEffects 'ConversationMemberUpdateTag r =
     ( Member MemberStore r,
@@ -736,10 +731,6 @@
     (convBotsAndMembers conv <> extraTargets)
     action'
 
-<<<<<<< HEAD
---------------------------------------------------------------------------------
--- Utilities
-=======
 -- | Similar to 'updateLocalConversationUnchecked', but skips performing
 -- user authorisation checks. This is written for use in de-federation code
 -- where conversations for many users will be torn down at once and must work.
@@ -763,7 +754,6 @@
 
 -- --------------------------------------------------------------------------------
 -- -- Utilities
->>>>>>> c2991558
 
 ensureConversationActionAllowed ::
   forall tag mem x r.
@@ -812,7 +802,8 @@
     Member ExternalAccess r,
     Member GundeckAccess r,
     Member (Input UTCTime) r,
-    Member (Logger (Log.Msg -> Log.Msg)) r
+    Member (Logger (Log.Msg -> Log.Msg)) r,
+    Member (Error FederationError) r
   ) =>
   Sing tag ->
   Qualified UserId ->
@@ -825,6 +816,7 @@
 notifyConversationAction tag quid notifyOrigDomain con lconv targets action = do
   now <- input
   let lcnv = fmap convId lconv
+      conv = tUnqualified lconv
       e = conversationActionToEvent tag now quid (tUntagged lcnv) Nothing action
 
   let mkUpdate uids =
@@ -835,9 +827,6 @@
           uids
           (SomeConversationAction tag action)
 
-<<<<<<< HEAD
-  (update, failedToProcess) <- do
-=======
   -- call `api-version` on backends that are seeing this
   -- conversation for the first time
   let newDomains =
@@ -848,6 +837,7 @@
         Set.filter (\r -> Set.member (void r) newDomains)
           . bmRemotes
           $ targets
+
   update <- do
     notifyEithers <-
       E.runFederatedConcurrentlyEither (toList newRemotes) $ \_ -> do
@@ -879,7 +869,6 @@
       (_, FederationUnexpectedBody _) -> pure ()
       (_, FederationUnexpectedError _) -> pure ()
       (_, ex@(FederationUnreachableDomains _)) -> throw ex
->>>>>>> c2991558
     updates <-
       E.runFederatedConcurrentlyEither (toList (bmRemotes targets)) $
         \ruids -> do
@@ -897,12 +886,7 @@
       logError
         "on-conversation-updated"
         "An error occurred while communicating with federated server: "
-<<<<<<< HEAD
-    let totalFailedToProcess = toFailedToProcess (qualifiedFails failedUpdates)
-    pure (update, totalFailedToProcess)
-=======
     pure update
->>>>>>> c2991558
 
   -- notify local participants and bots
   pushConversationEvent con e (qualifyAs lcnv (bmLocals targets)) (bmBots targets)

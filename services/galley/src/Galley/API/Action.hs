--- conflicted
+++ resolved
@@ -300,36 +300,6 @@
             throwS @'InvalidTargetAccess
     _ -> pure ()
 
-<<<<<<< HEAD
-type PerformActionCalls :: ConversationActionTag -> Constraint
-type family PerformActionCalls tag where
-  PerformActionCalls 'ConversationAccessDataTag =
-    ( CallsFed 'Galley "on-conversation-updated",
-      CallsFed 'Galley "on-delete-mls-conversation",
-      CallsFed 'Galley "on-mls-message-sent",
-      CallsFed 'Galley "on-new-remote-conversation",
-      CallsFed 'Galley "on-new-remote-subconversation"
-    )
-  PerformActionCalls 'ConversationJoinTag =
-    ( CallsFed 'Galley "on-conversation-updated",
-      CallsFed 'Galley "on-mls-message-sent",
-      CallsFed 'Galley "on-new-remote-conversation",
-      CallsFed 'Galley "on-new-remote-subconversation",
-      CallsFed 'Galley "on-delete-mls-conversation"
-    )
-  PerformActionCalls 'ConversationLeaveTag =
-    ( CallsFed 'Galley "on-mls-message-sent"
-    )
-  PerformActionCalls 'ConversationRemoveMembersTag =
-    ( CallsFed 'Galley "on-mls-message-sent"
-    )
-  PerformActionCalls 'ConversationDeleteTag =
-    ( CallsFed 'Galley "on-delete-mls-conversation"
-    )
-  PerformActionCalls tag = ()
-
-=======
->>>>>>> 17c81f8c
 -- | Returns additional members that resulted from the action (e.g. ConversationJoin)
 -- and also returns the (possible modified) action that was performed
 performAction ::
@@ -413,15 +383,7 @@
       pure (bm, act)
 
 performConversationJoin ::
-<<<<<<< HEAD
-  ( HasConversationActionEffects 'ConversationJoinTag r,
-    CallsFed 'Galley "on-mls-message-sent",
-    CallsFed 'Galley "on-conversation-updated",
-    CallsFed 'Galley "on-new-remote-subconversation",
-    CallsFed 'Galley "on-new-remote-conversation"
-=======
   ( HasConversationActionEffects 'ConversationJoinTag r
->>>>>>> 17c81f8c
   ) =>
   Qualified UserId ->
   Local Conversation ->
@@ -539,16 +501,7 @@
     checkLHPolicyConflictsRemote _remotes = pure ()
 
 performConversationAccessData ::
-<<<<<<< HEAD
-  ( HasConversationActionEffects 'ConversationAccessDataTag r,
-    CallsFed 'Galley "on-mls-message-sent",
-    CallsFed 'Galley "on-conversation-updated",
-    CallsFed 'Galley "on-new-remote-subconversation",
-    CallsFed 'Galley "on-new-remote-conversation"
-=======
-  ( HasConversationActionEffects 'ConversationAccessDataTag r
->>>>>>> 17c81f8c
-  ) =>
+  HasConversationActionEffects 'ConversationAccessDataTag r =>
   Qualified UserId ->
   Local Conversation ->
   ConversationAccessData ->
@@ -642,15 +595,7 @@
     Member (Input UTCTime) r,
     Member SubConversationStore r,
     HasConversationActionEffects tag r,
-<<<<<<< HEAD
-    SingI tag,
-    CallsFed 'Galley "on-new-remote-conversation",
-    CallsFed 'Galley "on-new-remote-subconversation",
-    CallsFed 'Galley "on-conversation-updated",
-    PerformActionCalls tag
-=======
     SingI tag
->>>>>>> 17c81f8c
   ) =>
   Local ConvId ->
   Qualified UserId ->
@@ -687,16 +632,8 @@
     Member FederatorAccess r,
     Member GundeckAccess r,
     Member (Input UTCTime) r,
-<<<<<<< HEAD
     Member SubConversationStore r,
-    HasConversationActionEffects tag r,
-    CallsFed 'Galley "on-new-remote-conversation",
-    CallsFed 'Galley "on-new-remote-subconversation",
-    CallsFed 'Galley "on-conversation-updated",
-    PerformActionCalls tag
-=======
     HasConversationActionEffects tag r
->>>>>>> 17c81f8c
   ) =>
   Local Conversation ->
   Qualified UserId ->
@@ -775,15 +712,8 @@
   ( Member FederatorAccess r,
     Member ExternalAccess r,
     Member GundeckAccess r,
-<<<<<<< HEAD
     Member (Input UTCTime) r,
-    Member SubConversationStore r,
-    CallsFed 'Galley "on-new-remote-conversation",
-    CallsFed 'Galley "on-new-remote-subconversation",
-    CallsFed 'Galley "on-conversation-updated"
-=======
-    Member (Input UTCTime) r
->>>>>>> 17c81f8c
+    Member SubConversationStore r
   ) =>
   Sing tag ->
   Qualified UserId ->
@@ -905,16 +835,8 @@
     Member (Input UTCTime) r,
     Member (Input Env) r,
     Member MemberStore r,
-<<<<<<< HEAD
     Member SubConversationStore r,
-    Member TinyLog r,
-    CallsFed 'Galley "on-new-remote-conversation",
-    CallsFed 'Galley "on-new-remote-subconversation",
-    CallsFed 'Galley "on-conversation-updated",
-    PerformActionCalls 'ConversationLeaveTag
-=======
     Member TinyLog r
->>>>>>> 17c81f8c
   ) =>
   Qualified UserId ->
   Local Conversation ->

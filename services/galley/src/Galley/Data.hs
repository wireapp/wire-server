--- conflicted
+++ resolved
@@ -593,15 +593,8 @@
       setConsistency Quorum
       addPrepQuery Cql.insertConv (conv, RegularConv, usr, Set (toList acc), role, fromRange <$> name, Just (cnvTeamId ti), mtimer, recpt)
       addPrepQuery Cql.insertTeamConv (cnvTeamId ti, conv, cnvManaged ti)
-<<<<<<< HEAD
-  -- FUTUREWORK: split users into list of remote and local users
-  let remoteUsers :: [Remote UserId]
-      remoteUsers = []
-  (_, mems, rMems) <- addMembersUncheckedWithRole localDomain now conv (usr, roleNameWireAdmin) (toList $ list1 (usr, roleNameWireAdmin) ((,othersConversationRole) <$> fromConvSize others)) ((,othersConversationRole) <$> remoteUsers)
-=======
   let (remoteUsers, localUsers) = fromConvSize others
-  (_, mems, rMems) <- addMembersUncheckedWithRole now conv (usr, roleNameWireAdmin) (toList $ list1 (usr, roleNameWireAdmin) ((,othersConversationRole) <$> localUsers)) ((,othersConversationRole) <$> remoteUsers)
->>>>>>> ed7e93f6
+  (_, mems, rMems) <- addMembersUncheckedWithRole localDomain now conv (usr, roleNameWireAdmin) (toList $ list1 (usr, roleNameWireAdmin) ((,othersConversationRole) <$> localUsers)) ((,othersConversationRole) <$> remoteUsers)
   return $ newConv conv RegularConv usr mems rMems acc role name (cnvTeamId <$> tinfo) mtimer recpt
 
 createSelfConversation :: MonadClient m => Domain -> UserId -> Maybe (Range 1 256 Text) -> m Conversation

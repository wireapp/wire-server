{-# LANGUAGE RecordWildCards #-}

-- This file is part of the Wire Server implementation.
--
-- Copyright (C) 2020 Wire Swiss GmbH <opensource@wire.com>
--
-- This program is free software: you can redistribute it and/or modify it under
-- the terms of the GNU Affero General Public License as published by the Free
-- Software Foundation, either version 3 of the License, or (at your option) any
-- later version.
--
-- This program is distributed in the hope that it will be useful, but WITHOUT
-- ANY WARRANTY; without even the implied warranty of MERCHANTABILITY or FITNESS
-- FOR A PARTICULAR PURPOSE. See the GNU Affero General Public License for more
-- details.
--
-- You should have received a copy of the GNU Affero General Public License along
-- with this program. If not, see <https://www.gnu.org/licenses/>.

module Galley.Data
  ( ResultSet,
    ResultSetType (..),
    resultSetType,
    resultSetResult,
    schemaVersion,

    -- * Teams
    addTeamMember,
    updateTeamMember,
    createTeam,
    removeTeamMember,
    listBillingTeamMembers,
    team,
    Galley.Data.teamName,
    teamConversation,
    teamConversations,
    teamIdsFrom,
    teamIdsForPagination,
    teamIdsOf,
    teamMember,
    withTeamMembersWithChunks,
    teamMembersWithLimit,
    teamMembersForFanout,
    teamMembersCollectedWithPagination,
    teamMembersLimited,
    userTeams,
    oneUserTeam,
    Galley.Data.teamBinding,
    teamCreationTime,
    deleteTeam,
    removeTeamConv,
    updateTeam,
    updateTeamStatus,

    -- * Conversations
    Conversation (..),
    acceptConnect,
    conversation,
    conversationIdsFrom,
    conversationIdsForPagination,
    conversationIdsOf,
    conversationMeta,
    conversations,
    createConnectConversation,
    createConversation,
    createOne2OneConversation,
    createSelfConversation,
    isConvAlive,
    updateConversation,
    updateConversationAccess,
    updateConversationReceiptMode,
    updateConversationMessageTimer,
    deleteConversation,
    lookupReceiptMode,

    -- * Conversation Members
    addMember,
    addMembersWithRole,
    member,
    members,
    removeMember,
    removeMembers,
    updateMember,

    -- * Conversation Codes
    lookupCode,
    deleteCode,
    insertCode,

    -- * Clients
    eraseClients,
    lookupClients,
    updateClient,

    -- * Utilities
    one2OneConvId,
    newMember,

    -- * Defaults
    defRole,
    defRegularConvAccess,
  )
where

import Brig.Types.Code
import Cassandra
import Cassandra.Util
import Control.Arrow (second)
import Control.Lens hiding ((<|))
import Control.Monad.Catch (MonadThrow)
import Data.Bifunctor (first)
import Data.ByteString.Conversion hiding (parser)
import Data.Function (on)
import Data.Id as Id
import Data.IdMapping
import Data.Json.Util (UTCTimeMillis (..))
import Data.LegalHold (UserLegalHoldStatus (..))
import qualified Data.List.Extra as List
import Data.List.Split (chunksOf)
import Data.List1 (List1, list1, singleton)
import qualified Data.Map.Strict as Map
import Data.Misc (Milliseconds)
import Data.Range
import qualified Data.Set as Set
import Data.Time.Clock
import qualified Data.UUID.Tagged as U
import Data.UUID.V4 (nextRandom)
import Galley.App
import Galley.Data.Instances ()
import qualified Galley.Data.Queries as Cql
import Galley.Data.Types as Data
import Galley.Types hiding (Conversation)
import Galley.Types.Bot (newServiceRef)
import Galley.Types.Clients (Clients)
import qualified Galley.Types.Clients as Clients
import Galley.Types.Conversations.Roles
import Galley.Types.Teams hiding (Event, EventType (..), teamConversations, teamMembers)
import Galley.Types.Teams.Intra
import Galley.Validation
import Imports hiding (Set, max)
import System.Logger.Class (MonadLogger)
import qualified System.Logger.Class as Log
import System.Logger.Message ((+++), msg, val)
import UnliftIO (async, mapConcurrently, wait)

-- We use this newtype to highlight the fact that the 'Page' wrapped in here
-- can not reliably used for paging.
--
-- The reason for this is that Cassandra returns 'hasMore' as true if the
-- page size requested is equal to result size. To work around this we
-- actually request for one additional element and drop the last value if
-- necessary. This means however that 'nextPage' does not work properly as
-- we would miss a value on every page size.
-- Thus, and since we don't want to expose the ResultSet constructor
-- because it gives access to `nextPage`, we give accessors to the results
-- and a more typed `hasMore` (ResultSetComplete | ResultSetTruncated)
newtype ResultSet a = ResultSet {page :: Page a}

-- A more descriptive type than using a simple bool to represent `hasMore`
data ResultSetType
  = ResultSetComplete
  | ResultSetTruncated
  deriving (Eq)

resultSetType :: ResultSet a -> ResultSetType
resultSetType rs =
  if hasMore (page rs)
    then ResultSetTruncated
    else ResultSetComplete

resultSetResult :: ResultSet a -> [a]
resultSetResult = result . page

schemaVersion :: Int32
<<<<<<< HEAD
schemaVersion = 39
=======
schemaVersion = 38
>>>>>>> bc620c49

-- | Insert a conversation code
insertCode :: MonadClient m => Code -> m ()
insertCode c = do
  let k = codeKey c
  let v = codeValue c
  let cnv = codeConversation c
  let t = round (codeTTL c)
  let s = codeScope c
  retry x5 (write Cql.insertCode (params Quorum (k, v, cnv, s, t)))

-- | Lookup a conversation by code.
lookupCode :: MonadClient m => Key -> Scope -> m (Maybe Code)
lookupCode k s = fmap (toCode k s) <$> retry x1 (query1 Cql.lookupCode (params Quorum (k, s)))

-- | Delete a code associated with the given conversation key
deleteCode :: MonadClient m => Key -> Scope -> m ()
deleteCode k s = retry x5 $ write Cql.deleteCode (params Quorum (k, s))

-- Teams --------------------------------------------------------------------

team :: MonadClient m => TeamId -> m (Maybe TeamData)
team tid =
  fmap toTeam <$> retry x1 (query1 Cql.selectTeam (params Quorum (Identity tid)))
  where
    toTeam (u, n, i, k, d, s, st, b) =
      let t = newTeam tid u n i (fromMaybe NonBinding b) & teamIconKey .~ k
          status = if d then PendingDelete else fromMaybe Active s
       in TeamData t status (writeTimeToUTC <$> st)

teamName :: MonadClient m => TeamId -> m (Maybe Text)
teamName tid =
  fmap runIdentity
    <$> retry x1 (query1 Cql.selectTeamName (params Quorum (Identity tid)))

teamIdsOf :: MonadClient m => UserId -> Range 1 32 (List TeamId) -> m [TeamId]
teamIdsOf usr (fromList . fromRange -> tids) =
  map runIdentity <$> retry x1 (query Cql.selectUserTeamsIn (params Quorum (usr, tids)))

teamIdsFrom :: MonadClient m => UserId -> Maybe TeamId -> Range 1 100 Int32 -> m (ResultSet TeamId)
teamIdsFrom usr range (fromRange -> max) =
  ResultSet . fmap runIdentity . strip <$> case range of
    Just c -> paginate Cql.selectUserTeamsFrom (paramsP Quorum (usr, c) (max + 1))
    Nothing -> paginate Cql.selectUserTeams (paramsP Quorum (Identity usr) (max + 1))
  where
    strip p = p {result = take (fromIntegral max) (result p)}

teamIdsForPagination :: MonadClient m => UserId -> Maybe TeamId -> Range 1 100 Int32 -> m (Page TeamId)
teamIdsForPagination usr range (fromRange -> max) =
  fmap runIdentity <$> case range of
    Just c -> paginate Cql.selectUserTeamsFrom (paramsP Quorum (usr, c) max)
    Nothing -> paginate Cql.selectUserTeams (paramsP Quorum (Identity usr) max)

teamConversation :: MonadClient m => TeamId -> ConvId -> m (Maybe TeamConversation)
teamConversation t c =
  fmap (newTeamConversation c . runIdentity)
    <$> retry x1 (query1 Cql.selectTeamConv (params Quorum (t, c)))

teamConversations :: MonadClient m => TeamId -> m [TeamConversation]
teamConversations t =
  map (uncurry newTeamConversation)
    <$> retry x1 (query Cql.selectTeamConvs (params Quorum (Identity t)))

teamConversationsForPagination :: MonadClient m => TeamId -> Maybe OpaqueConvId -> Range 1 HardTruncationLimit Int32 -> m (Page TeamConversation)
teamConversationsForPagination tid start (fromRange -> max) =
  fmap (uncurry newTeamConversation) <$> case start of
    Just c -> paginate Cql.selectTeamConvsFrom (paramsP Quorum (tid, c) max)
    Nothing -> paginate Cql.selectTeamConvs (paramsP Quorum (Identity tid) max)

teamMembersForFanout :: TeamId -> Galley TeamMemberList
teamMembersForFanout t = fanoutLimit >>= teamMembersWithLimit t

teamMembersWithLimit :: forall m. (MonadThrow m, MonadClient m) => TeamId -> Range 1 HardTruncationLimit Int32 -> m TeamMemberList
teamMembersWithLimit t (fromRange -> limit) = do
  -- NOTE: We use +1 as size and then trim it due to the semantics of C* when getting a page with the exact same size
  pageTuple <- retry x1 (paginate Cql.selectTeamMembers (paramsP Quorum (Identity t) (limit + 1)))
  ms <- mapM newTeamMember' . take (fromIntegral limit) $ result pageTuple
  pure $
    if hasMore pageTuple
      then newTeamMemberList ms ListTruncated
      else newTeamMemberList ms ListComplete

-- This function has a bit of a difficult type to work with because we don't have a pure function of type
-- (UserId, Permissions, Maybe UserId, Maybe UTCTimeMillis, Maybe UserLegalHoldStatus) -> TeamMember so we
-- cannot fmap over the ResultSet. We don't want to mess around with the Result size nextPage either otherwise
teamMembersForPagination :: MonadClient m => TeamId -> Maybe UserId -> Range 1 HardTruncationLimit Int32 -> m (Page (UserId, Permissions, Maybe UserId, Maybe UTCTimeMillis, Maybe UserLegalHoldStatus))
teamMembersForPagination tid start (fromRange -> max) =
  case start of
    Just u -> paginate Cql.selectTeamMembersFrom (paramsP Quorum (tid, u) max)
    Nothing -> paginate Cql.selectTeamMembers (paramsP Quorum (Identity tid) max)

-- NOTE: Use this function with care... should only be required when deleting a team!
--       Maybe should be left explicitly for the caller?
teamMembersCollectedWithPagination :: TeamId -> Galley [TeamMember]
teamMembersCollectedWithPagination tid = do
  mems <- teamMembersForPagination tid Nothing (unsafeRange 2000)
  collectTeamMembersPaginated [] mems
  where
    collectTeamMembersPaginated acc mems = do
      tMembers <- mapM newTeamMember' (result mems)
      if (null $ result mems)
        then collectTeamMembersPaginated (tMembers ++ acc) =<< liftClient (nextPage mems)
        else return (tMembers ++ acc)

-- Lookup only specific team members: this is particularly useful for large teams when
-- needed to look up only a small subset of members (typically 2, user to perform the action
-- and the target user)
teamMembersLimited :: forall m. (MonadThrow m, MonadClient m) => TeamId -> [UserId] -> m [TeamMember]
teamMembersLimited t u =
  mapM newTeamMember'
    =<< retry x1 (query Cql.selectTeamMembers' (params Quorum (t, u)))

teamMember :: forall m. (MonadThrow m, MonadClient m) => TeamId -> UserId -> m (Maybe TeamMember)
teamMember t u = newTeamMember'' u =<< retry x1 (query1 Cql.selectTeamMember (params Quorum (t, u)))
  where
    newTeamMember'' ::
      UserId ->
      Maybe (Permissions, Maybe UserId, Maybe UTCTimeMillis, Maybe UserLegalHoldStatus) ->
      m (Maybe TeamMember)
    newTeamMember'' _ Nothing = pure Nothing
    newTeamMember'' uid (Just (perms, minvu, minvt, mulhStatus)) =
      Just <$> newTeamMember' (uid, perms, minvu, minvt, mulhStatus)

userTeams :: MonadClient m => UserId -> m [TeamId]
userTeams u =
  map runIdentity
    <$> retry x1 (query Cql.selectUserTeams (params Quorum (Identity u)))

oneUserTeam :: MonadClient m => UserId -> m (Maybe TeamId)
oneUserTeam u =
  fmap runIdentity
    <$> retry x1 (query1 Cql.selectOneUserTeam (params Quorum (Identity u)))

teamCreationTime :: MonadClient m => TeamId -> m (Maybe TeamCreationTime)
teamCreationTime t =
  checkCreation . fmap runIdentity
    <$> retry x1 (query1 Cql.selectTeamBindingWritetime (params Quorum (Identity t)))
  where
    checkCreation (Just (Just ts)) = Just $ TeamCreationTime ts
    checkCreation _ = Nothing

teamBinding :: MonadClient m => TeamId -> m (Maybe TeamBinding)
teamBinding t =
  fmap (fromMaybe NonBinding . runIdentity)
    <$> retry x1 (query1 Cql.selectTeamBinding (params Quorum (Identity t)))

createTeam ::
  MonadClient m =>
  Maybe TeamId ->
  UserId ->
  Range 1 256 Text ->
  Range 1 256 Text ->
  Maybe (Range 1 256 Text) ->
  TeamBinding ->
  m Team
createTeam t uid (fromRange -> n) (fromRange -> i) k b = do
  tid <- maybe (Id <$> liftIO nextRandom) return t
  retry x5 $ write Cql.insertTeam (params Quorum (tid, uid, n, i, fromRange <$> k, initialStatus b, b))
  pure (newTeam tid uid n i b & teamIconKey .~ (fromRange <$> k))
  where
    initialStatus Binding = PendingActive -- Team becomes Active after User account activation
    initialStatus NonBinding = Active

deleteTeam :: MonadClient m => TeamId -> m ()
deleteTeam tid = do
  retry x5 $ write Cql.markTeamDeleted (params Quorum (PendingDelete, tid))
  mems <- teamMembersForPagination tid Nothing (unsafeRange 2000)
  removeTeamMembers mems
  cnvs <- teamConversationsForPagination tid Nothing (unsafeRange 2000)
  removeConvs cnvs
  retry x5 $ write Cql.deleteTeam (params Quorum (Deleted, tid))
  where
    removeConvs cnvs = do
      for_ (result cnvs) $ removeTeamConv tid . view conversationId
      unless (null $ result cnvs) $
        removeConvs =<< liftClient (nextPage cnvs)
    removeTeamMembers mems = do
      tMembers <- mapM newTeamMember' (result mems)
      for_ tMembers $ removeTeamMember tid . view userId
      unless (null $ result mems) $
        removeTeamMembers =<< liftClient (nextPage mems)

-- TODO: delete service_whitelist records that mention this team

addTeamMember :: MonadClient m => TeamId -> TeamMember -> m ()
addTeamMember t m =
  retry x5 $ batch $ do
    setType BatchLogged
    setConsistency Quorum
    addPrepQuery
      Cql.insertTeamMember
      ( t,
        m ^. userId,
        m ^. permissions,
        m ^? invitation . _Just . _1,
        m ^? invitation . _Just . _2
      )
    addPrepQuery Cql.insertUserTeam (m ^. userId, t)
    when (m `hasPermission` SetBilling) $
      addPrepQuery Cql.insertBillingTeamMember (t, m ^. userId)

updateTeamMember ::
  MonadClient m =>
  -- | Old permissions, used for maintaining 'billing_team_member' table
  Permissions ->
  TeamId ->
  UserId ->
  -- | New permissions
  Permissions ->
  m ()
updateTeamMember oldPerms tid uid newPerms = do
  retry x5 $ batch $ do
    setType BatchLogged
    setConsistency Quorum
    addPrepQuery Cql.updatePermissions (newPerms, tid, uid)

    when (SetBilling `Set.member` acquiredPerms) $
      addPrepQuery Cql.insertBillingTeamMember (tid, uid)

    when (SetBilling `Set.member` lostPerms) $
      addPrepQuery Cql.deleteBillingTeamMember (tid, uid)
  where
    permDiff = Set.difference `on` view self
    acquiredPerms = newPerms `permDiff` oldPerms
    lostPerms = oldPerms `permDiff` newPerms

removeTeamMember :: MonadClient m => TeamId -> UserId -> m ()
removeTeamMember t m =
  retry x5 $ batch $ do
    setType BatchLogged
    setConsistency Quorum
    addPrepQuery Cql.deleteTeamMember (t, m)
    addPrepQuery Cql.deleteUserTeam (m, t)
    addPrepQuery Cql.deleteBillingTeamMember (t, m)

listBillingTeamMembers :: MonadClient m => TeamId -> m [UserId]
listBillingTeamMembers tid =
  fmap runIdentity
    <$> retry x1 (query Cql.listBillingTeamMembers (params Quorum (Identity tid)))

removeTeamConv :: MonadClient m => TeamId -> ConvId -> m ()
removeTeamConv tid cid = do
  retry x5 $ batch $ do
    setType BatchLogged
    setConsistency Quorum
    addPrepQuery Cql.markConvDeleted (Identity cid)
    addPrepQuery Cql.deleteTeamConv (tid, cid)
  deleteConversation cid

updateTeamStatus :: MonadClient m => TeamId -> TeamStatus -> m ()
updateTeamStatus t s = retry x5 $ write Cql.updateTeamStatus (params Quorum (s, t))

updateTeam :: MonadClient m => TeamId -> TeamUpdateData -> m ()
updateTeam tid u = retry x5 $ batch $ do
  setType BatchLogged
  setConsistency Quorum
  for_ (u ^. nameUpdate) $ \n ->
    addPrepQuery Cql.updateTeamName (fromRange n, tid)
  for_ (u ^. iconUpdate) $ \i ->
    addPrepQuery Cql.updateTeamIcon (fromRange i, tid)
  for_ (u ^. iconKeyUpdate) $ \k ->
    addPrepQuery Cql.updateTeamIconKey (fromRange k, tid)

-- Conversations ------------------------------------------------------------

isConvAlive :: MonadClient m => ConvId -> m Bool
isConvAlive cid = do
  result <- retry x1 (query1 Cql.isConvDeleted (params Quorum (Identity cid)))
  case runIdentity <$> result of
    Nothing -> pure False
    Just Nothing -> pure True
    Just (Just True) -> pure False
    Just (Just False) -> pure True

conversation ::
  (MonadUnliftIO m, MonadClient m) =>
  ConvId ->
  m (Maybe Conversation)
conversation conv = do
  cdata <- async $ retry x1 (query1 Cql.selectConv (params Quorum (Identity conv)))
  mbConv <- toConv conv <$> members conv <*> wait cdata
  return mbConv >>= conversationGC

{- "Garbage collect" the conversation, i.e. the conversation may be
   marked as deleted, in which case we delete it and return Nothing -}
conversationGC :: MonadClient m => (Maybe Conversation) -> m (Maybe Conversation)
conversationGC conv = case join (convDeleted <$> conv) of
  (Just True) -> do
    sequence_ $ deleteConversation . convId <$> conv
    return Nothing
  _ -> return conv

conversations ::
  (MonadLogger m, MonadUnliftIO m, MonadClient m) =>
  [ConvId] ->
  m [Conversation]
conversations [] = return []
conversations ids = do
  convs <- async fetchConvs
  mems <- memberLists ids
  cs <- zipWith3 toConv ids mems <$> wait convs
  foldrM flatten [] (zip ids cs)
  where
    fetchConvs = do
      cs <- retry x1 $ query Cql.selectConvs (params Quorum (Identity ids))
      let m = Map.fromList $ map (\(c, t, u, n, a, r, i, d, mt, rm) -> (c, (t, u, n, a, r, i, d, mt, rm))) cs
      return $ map (`Map.lookup` m) ids
    flatten (i, c) cc = case c of
      Nothing -> do
        Log.warn $ msg (val "No conversation for: " +++ toByteString i)
        return cc
      Just c' -> return (c' : cc)

toConv ::
  ConvId ->
  [Member] ->
  Maybe (ConvType, UserId, Maybe (Set Access), Maybe AccessRole, Maybe Text, Maybe TeamId, Maybe Bool, Maybe Milliseconds, Maybe ReceiptMode) ->
  Maybe Conversation
toConv cid mms conv =
  f mms <$> conv
  where
    f ms (cty, uid, acc, role, nme, ti, del, timer, rm) = Conversation cid cty uid nme (defAccess cty acc) (maybeRole cty role) ms ti del timer rm

conversationMeta :: MonadClient m => ConvId -> m (Maybe ConversationMeta)
conversationMeta conv =
  fmap toConvMeta
    <$> retry x1 (query1 Cql.selectConv (params Quorum (Identity conv)))
  where
    toConvMeta (t, c, a, r, n, i, _, mt, rm) = ConversationMeta conv t c (defAccess t a) (maybeRole t r) n i mt rm

conversationIdsFrom :: MonadClient m => UserId -> Maybe OpaqueConvId -> Range 1 1000 Int32 -> m (ResultSet OpaqueConvId)
conversationIdsFrom usr start (fromRange -> max) =
  ResultSet . fmap runIdentity . strip <$> case start of
    Just c -> paginate Cql.selectUserConvsFrom (paramsP Quorum (usr, c) (max + 1))
    Nothing -> paginate Cql.selectUserConvs (paramsP Quorum (Identity usr) (max + 1))
  where
    strip p = p {result = take (fromIntegral max) (result p)}

conversationIdsForPagination :: MonadClient m => UserId -> Maybe OpaqueConvId -> Range 1 1000 Int32 -> m (Page OpaqueConvId)
conversationIdsForPagination usr start (fromRange -> max) =
  fmap runIdentity <$> case start of
    Just c -> paginate Cql.selectUserConvsFrom (paramsP Quorum (usr, c) max)
    Nothing -> paginate Cql.selectUserConvs (paramsP Quorum (Identity usr) max)

conversationIdsOf :: MonadClient m => UserId -> Range 1 32 (List OpaqueConvId) -> m [OpaqueConvId]
conversationIdsOf usr (fromList . fromRange -> cids) =
  map runIdentity <$> retry x1 (query Cql.selectUserConvsIn (params Quorum (usr, cids)))

createConversation ::
  MonadClient m =>
  UserId ->
  Maybe (Range 1 256 Text) ->
  [Access] ->
  AccessRole ->
  ConvSizeChecked [UserId] ->
  Maybe ConvTeamInfo ->
  -- | Message timer
  Maybe Milliseconds ->
  Maybe ReceiptMode ->
  RoleName ->
  m Conversation
createConversation usr name acc role others tinfo mtimer recpt othersConversationRole = do
  conv <- Id <$> liftIO nextRandom
  now <- liftIO getCurrentTime
  retry x5 $ case tinfo of
    Nothing ->
      write Cql.insertConv (params Quorum (conv, RegularConv, usr, Set (toList acc), role, fromRange <$> name, Nothing, mtimer, recpt))
    Just ti -> batch $ do
      setType BatchLogged
      setConsistency Quorum
      addPrepQuery Cql.insertConv (conv, RegularConv, usr, Set (toList acc), role, fromRange <$> name, Just (cnvTeamId ti), mtimer, recpt)
      addPrepQuery Cql.insertTeamConv (cnvTeamId ti, conv, cnvManaged ti)
  mems <- snd <$> addMembersUncheckedWithRole now conv (usr, roleNameWireAdmin) (list1 (usr, roleNameWireAdmin) ((,othersConversationRole) <$> fromConvSize others))
  return $ newConv conv RegularConv usr (toList mems) acc role name (cnvTeamId <$> tinfo) mtimer recpt

createSelfConversation :: MonadClient m => UserId -> Maybe (Range 1 256 Text) -> m Conversation
createSelfConversation usr name = do
  let conv = selfConv usr
  now <- liftIO getCurrentTime
  retry x5 $
    write Cql.insertConv (params Quorum (conv, SelfConv, usr, privateOnly, privateRole, fromRange <$> name, Nothing, Nothing, Nothing))
  mems <- snd <$> addMembersUnchecked now conv usr (singleton usr)
  return $ newConv conv SelfConv usr (toList mems) [PrivateAccess] privateRole name Nothing Nothing Nothing

createConnectConversation ::
  MonadClient m =>
  U.UUID U.V4 ->
  U.UUID U.V4 ->
  Maybe (Range 1 256 Text) ->
  Connect ->
  m (Conversation, Event)
createConnectConversation a b name conn = do
  let conv = one2OneConvId a b
      a' = Id . U.unpack $ a
  now <- liftIO getCurrentTime
  retry x5 $
    write Cql.insertConv (params Quorum (conv, ConnectConv, a', privateOnly, privateRole, fromRange <$> name, Nothing, Nothing, Nothing))
  -- We add only one member, second one gets added later,
  -- when the other user accepts the connection request.
  mems <- snd <$> addMembersUnchecked now conv a' (singleton a')
  let e = Event ConvConnect conv a' now (Just $ EdConnect conn)
  return (newConv conv ConnectConv a' (toList mems) [PrivateAccess] privateRole name Nothing Nothing Nothing, e)

createOne2OneConversation ::
  MonadClient m =>
  U.UUID U.V4 ->
  U.UUID U.V4 ->
  Maybe (Range 1 256 Text) ->
  Maybe TeamId ->
  m Conversation
createOne2OneConversation a b name ti = do
  let conv = one2OneConvId a b
      a' = Id (U.unpack a)
      b' = Id (U.unpack b)
  now <- liftIO getCurrentTime
  retry x5 $ case ti of
    Nothing -> write Cql.insertConv (params Quorum (conv, One2OneConv, a', privateOnly, privateRole, fromRange <$> name, Nothing, Nothing, Nothing))
    Just tid -> batch $ do
      setType BatchLogged
      setConsistency Quorum
      addPrepQuery Cql.insertConv (conv, One2OneConv, a', privateOnly, privateRole, fromRange <$> name, Just tid, Nothing, Nothing)
      addPrepQuery Cql.insertTeamConv (tid, conv, False)
  mems <- snd <$> addMembersUnchecked now conv a' (list1 a' [b'])
  return $ newConv conv One2OneConv a' (toList mems) [PrivateAccess] privateRole name ti Nothing Nothing

updateConversation :: MonadClient m => ConvId -> Range 1 256 Text -> m ()
updateConversation cid name = retry x5 $ write Cql.updateConvName (params Quorum (fromRange name, cid))

updateConversationAccess :: MonadClient m => ConvId -> Set.Set Access -> AccessRole -> m ()
updateConversationAccess cid acc role = retry x5 $ write Cql.updateConvAccess (params Quorum (Set (toList acc), role, cid))

updateConversationReceiptMode :: MonadClient m => ConvId -> ReceiptMode -> m ()
updateConversationReceiptMode cid receiptMode = retry x5 $ write Cql.updateConvReceiptMode (params Quorum (receiptMode, cid))

lookupReceiptMode :: MonadClient m => ConvId -> m (Maybe ReceiptMode)
lookupReceiptMode cid = join . fmap runIdentity <$> retry x1 (query1 Cql.selectReceiptMode (params Quorum (Identity cid)))

updateConversationMessageTimer :: MonadClient m => ConvId -> Maybe Milliseconds -> m ()
updateConversationMessageTimer cid mtimer = retry x5 $ write Cql.updateConvMessageTimer (params Quorum (mtimer, cid))

deleteConversation :: MonadClient m => ConvId -> m ()
deleteConversation cid = do
  retry x5 $ write Cql.markConvDeleted (params Quorum (Identity cid))
  mm <- members cid
  for_ mm $ \m -> removeMember (memId m) cid
  retry x5 $ write Cql.deleteConv (params Quorum (Identity cid))

acceptConnect :: MonadClient m => ConvId -> m ()
acceptConnect cid = retry x5 $ write Cql.updateConvType (params Quorum (One2OneConv, cid))

-- | We deduce the conversation ID by adding the 4 components of the V4 UUID
-- together pairwise, and then setting the version bits (v4) and variant bits
-- (variant 2). This means that we always know what the UUID is for a
-- one-to-one conversation which hopefully makes them unique.
one2OneConvId :: U.UUID U.V4 -> U.UUID U.V4 -> ConvId
one2OneConvId a b = Id . U.unpack $ U.addv4 a b

newConv ::
  ConvId ->
  ConvType ->
  UserId ->
  [Member] ->
  [Access] ->
  AccessRole ->
  Maybe (Range 1 256 Text) ->
  Maybe TeamId ->
  Maybe Milliseconds ->
  Maybe ReceiptMode ->
  Conversation
newConv cid ct usr mems acc role name tid mtimer rMode =
  Conversation
    { convId = cid,
      convType = ct,
      convCreator = usr,
      convName = fromRange <$> name,
      convAccess = acc,
      convAccessRole = role,
      convMembers = mems,
      convTeam = tid,
      convDeleted = Nothing,
      convMessageTimer = mtimer,
      convReceiptMode = rMode
    }

defAccess :: ConvType -> Maybe (Set Access) -> [Access]
defAccess SelfConv Nothing = [PrivateAccess]
defAccess ConnectConv Nothing = [PrivateAccess]
defAccess One2OneConv Nothing = [PrivateAccess]
defAccess RegularConv Nothing = defRegularConvAccess
defAccess SelfConv (Just (Set [])) = [PrivateAccess]
defAccess ConnectConv (Just (Set [])) = [PrivateAccess]
defAccess One2OneConv (Just (Set [])) = [PrivateAccess]
defAccess RegularConv (Just (Set [])) = defRegularConvAccess
defAccess _ (Just (Set (x : xs))) = x : xs

maybeRole :: ConvType -> Maybe AccessRole -> AccessRole
maybeRole SelfConv _ = privateRole
maybeRole ConnectConv _ = privateRole
maybeRole One2OneConv _ = privateRole
maybeRole RegularConv Nothing = defRole
maybeRole RegularConv (Just r) = r

defRole :: AccessRole
defRole = ActivatedAccessRole

defRegularConvAccess :: [Access]
defRegularConvAccess = [InviteAccess]

privateRole :: AccessRole
privateRole = PrivateAccessRole

privateOnly :: Set Access
privateOnly = Set [PrivateAccess]

-- Conversation Members -----------------------------------------------------

member :: MonadClient m => ConvId -> UserId -> m (Maybe Member)
member cnv usr = (toMember =<<) <$> retry x1 (query1 Cql.selectMember (params Quorum (cnv, usr)))

memberLists :: MonadClient m => [ConvId] -> m [[Member]]
memberLists convs = do
  mems <- retry x1 $ query Cql.selectMembers (params Quorum (Identity convs))
  let m = foldr (insert . mkMem) Map.empty mems
  return $ map (\i -> fromMaybe [] (Map.lookup i m)) convs
  where
    insert Nothing acc = acc
    insert (Just (conv, mem)) acc =
      let f = (Just . maybe [mem] (mem :))
       in Map.alter f conv acc
    mkMem (cnv, usr, srv, prv, st, omu, omus, omur, oar, oarr, hid, hidr, crn) =
      (cnv,) <$> toMember (usr, srv, prv, st, omu, omus, omur, oar, oarr, hid, hidr, crn)

members :: MonadClient m => ConvId -> m [Member]
members conv = join <$> memberLists [conv]

addMember :: MonadClient m => UTCTime -> ConvId -> UserId -> m (Event, List1 Member)
addMember t c u = addMembersUnchecked t c u (singleton u)

addMembersWithRole :: MonadClient m => UTCTime -> ConvId -> (UserId, RoleName) -> ConvMemberAddSizeChecked (List1 (UserId, RoleName)) -> m (Event, List1 Member)
addMembersWithRole t c orig mems = addMembersUncheckedWithRole t c orig (fromMemberSize mems)

addMembersUnchecked :: MonadClient m => UTCTime -> ConvId -> UserId -> List1 UserId -> m (Event, List1 Member)
addMembersUnchecked t conv orig usrs = addMembersUncheckedWithRole t conv (orig, roleNameWireAdmin) ((,roleNameWireAdmin) <$> usrs)

addMembersUncheckedWithRole :: MonadClient m => UTCTime -> ConvId -> (UserId, RoleName) -> List1 (UserId, RoleName) -> m (Event, List1 Member)
addMembersUncheckedWithRole t conv (orig, _origRole) usrs = do
  -- batch statement with 500 users are known to be above the batch size limit
  -- and throw "Batch too large" errors. Therefor we chunk requests and insert
  -- sequentially. (parallelizing would not aid performance as the partition
  -- key, i.e. the convId, is on the same cassandra node)
  -- chunk size 32 was chosen to lead to batch statements
  -- below the batch threshold
  -- With chunk size of 64:
  -- [galley] Server warning: Batch for [galley_test.member, galley_test.user] is of size 7040, exceeding specified threshold of 5120 by 1920.
  for_ (List.chunksOf 32 (toList usrs)) $ \chunk -> do
    retry x5 $ batch $ do
      setType BatchLogged
      setConsistency Quorum
      for_ chunk $ \(u, r) -> do
        addPrepQuery Cql.insertUserConv (u, conv)
        addPrepQuery Cql.insertMember (conv, u, Nothing, Nothing, r)
  let e = Event MemberJoin conv orig t (Just . EdMembersJoin . SimpleMembers . toSimpleMembers $ toList usrs)
  return (e, fmap (uncurry newMemberWithRole) usrs)
  where
    toSimpleMembers :: [(UserId, RoleName)] -> [SimpleMember]
    toSimpleMembers = fmap (uncurry SimpleMember)

updateMember :: MonadClient m => ConvId -> UserId -> MemberUpdate -> m MemberUpdateData
updateMember cid uid mup = do
  retry x5 $ batch $ do
    setType BatchUnLogged
    setConsistency Quorum
    for_ (mupOtrMute mup) $ \m ->
      addPrepQuery Cql.updateOtrMemberMuted (m, mupOtrMuteRef mup, cid, uid)
    for_ (mupOtrMuteStatus mup) $ \ms ->
      addPrepQuery Cql.updateOtrMemberMutedStatus (ms, mupOtrMuteRef mup, cid, uid)
    for_ (mupOtrArchive mup) $ \a ->
      addPrepQuery Cql.updateOtrMemberArchived (a, mupOtrArchiveRef mup, cid, uid)
    for_ (mupHidden mup) $ \h ->
      addPrepQuery Cql.updateMemberHidden (h, mupHiddenRef mup, cid, uid)
    for_ (mupConvRoleName mup) $ \r ->
      addPrepQuery Cql.updateMemberConvRoleName (r, cid, uid)
  return
    MemberUpdateData
      { misTarget = Just uid,
        misOtrMuted = mupOtrMute mup,
        misOtrMutedStatus = mupOtrMuteStatus mup,
        misOtrMutedRef = mupOtrMuteRef mup,
        misOtrArchived = mupOtrArchive mup,
        misOtrArchivedRef = mupOtrArchiveRef mup,
        misHidden = mupHidden mup,
        misHiddenRef = mupHiddenRef mup,
        misConvRoleName = mupConvRoleName mup
      }

removeMembers :: MonadClient m => Conversation -> UserId -> List1 (MappedOrLocalId Id.U) -> m Event
removeMembers conv orig victims = do
  t <- liftIO getCurrentTime
  retry x5 $ batch $ do
    setType BatchLogged
    setConsistency Quorum
    for_ (toList victims) $ \u -> do
      addPrepQuery Cql.removeMember (convId conv, opaqueIdFromMappedOrLocal u)
      case u of
        Local localId ->
          addPrepQuery Cql.deleteUserConv (localId, convId conv)
        Mapped _ ->
          -- the user's conversation has to be deleted on their own backend
          pure ()
  return $ Event MemberLeave (convId conv) orig t (Just (EdMembersLeave leavingMembers))
  where
    -- FUTUREWORK(federation, #1274): We need to tell clients about remote members leaving, too.
    leavingMembers = UserIdList . mapMaybe localIdOrNothing . toList $ victims
    localIdOrNothing = \case
      Local localId -> Just localId
      Mapped _ -> Nothing

removeMember :: MonadClient m => UserId -> ConvId -> m ()
removeMember usr cnv = retry x5 $ batch $ do
  setType BatchLogged
  setConsistency Quorum
  addPrepQuery Cql.removeMember (cnv, makeIdOpaque usr)
  addPrepQuery Cql.deleteUserConv (usr, cnv)

newMember :: UserId -> Member
newMember = flip newMemberWithRole roleNameWireAdmin

newMemberWithRole :: UserId -> RoleName -> Member
newMemberWithRole u r =
  Member
    { memId = u,
      memService = Nothing,
      memOtrMuted = False,
      memOtrMutedStatus = Nothing,
      memOtrMutedRef = Nothing,
      memOtrArchived = False,
      memOtrArchivedRef = Nothing,
      memHidden = False,
      memHiddenRef = Nothing,
      memConvRoleName = r
    }

toMember ::
  ( UserId,
    Maybe ServiceId,
    Maybe ProviderId,
    Maybe Cql.MemberStatus,
    Maybe Bool,
    Maybe MutedStatus,
    Maybe Text, -- otr muted
    Maybe Bool,
    Maybe Text, -- otr archived
    Maybe Bool,
    Maybe Text, -- hidden
    Maybe RoleName -- conversation role name
  ) ->
  Maybe Member
toMember (usr, srv, prv, sta, omu, omus, omur, oar, oarr, hid, hidr, crn) =
  if sta /= Just 0
    then Nothing
    else
      Just $
        Member
          { memId = usr,
            memService = newServiceRef <$> srv <*> prv,
            memOtrMuted = fromMaybe False omu,
            memOtrMutedStatus = omus,
            memOtrMutedRef = omur,
            memOtrArchived = fromMaybe False oar,
            memOtrArchivedRef = oarr,
            memHidden = fromMaybe False hid,
            memHiddenRef = hidr,
            memConvRoleName = fromMaybe roleNameWireAdmin crn
          }

-- Clients ------------------------------------------------------------------

updateClient :: MonadClient m => Bool -> UserId -> ClientId -> m ()
updateClient add usr cls = do
  let q = if add then Cql.addMemberClient else Cql.rmMemberClient
  retry x5 $ write (q cls) (params Quorum (Identity usr))

-- Do, at most, 16 parallel lookups of up to 128 users each
lookupClients ::
  (MonadClient m, MonadUnliftIO m) =>
  [UserId] ->
  m Clients
lookupClients users =
  Clients.fromList . fmap (first makeIdOpaque) . concat . concat
    <$> forM (chunksOf 2048 users) (mapConcurrently getClients . chunksOf 128)
  where
    getClients us =
      map (second fromSet)
        <$> retry x1 (query Cql.selectClients (params Quorum (Identity us)))

eraseClients :: MonadClient m => UserId -> m ()
eraseClients user = retry x5 (write Cql.rmClients (params Quorum (Identity user)))

-- Internal utilities
newTeamMember' :: (MonadThrow m, MonadClient m) => (UserId, Permissions, Maybe UserId, Maybe UTCTimeMillis, Maybe UserLegalHoldStatus) -> m TeamMember
newTeamMember' (uid, perms, minvu, minvt, mlhStatus) = newTeamMemberRaw uid perms minvu minvt (fromMaybe UserLegalHoldDisabled mlhStatus)

-- | Invoke the given action with a list of TeamMemberRows IDs
-- which are looked up based on:
withTeamMembersWithChunks ::
  TeamId ->
  ([TeamMember] -> Galley ()) ->
  Galley ()
withTeamMembersWithChunks tid action = do
  mems <- teamMembersForPagination tid Nothing (unsafeRange hardTruncationLimit)
  handleMembers mems
  where
    handleMembers mems = do
      tMembers <- mapM newTeamMember' (result mems)
      action tMembers
      unless (null $ result mems) $
        handleMembers =<< liftClient (nextPage mems)
{-# INLINE withTeamMembersWithChunks #-}<|MERGE_RESOLUTION|>--- conflicted
+++ resolved
@@ -172,11 +172,7 @@
 resultSetResult = result . page
 
 schemaVersion :: Int32
-<<<<<<< HEAD
 schemaVersion = 39
-=======
-schemaVersion = 38
->>>>>>> bc620c49
 
 -- | Insert a conversation code
 insertCode :: MonadClient m => Code -> m ()

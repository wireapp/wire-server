--- conflicted
+++ resolved
@@ -64,11 +64,8 @@
     _extEnv :: ExtEnv,
     _aEnv :: Maybe Aws.Env,
     _mlsKeys :: SignaturePurpose -> MLSKeys,
-<<<<<<< HEAD
+    _rabbitmqChannel :: Maybe (MVar Q.Channel),
     _fedDomains :: IORef FederationDomainConfigs
-=======
-    _rabbitmqChannel :: Maybe (MVar Q.Channel)
->>>>>>> 251574af
   }
 
 -- | Environment specific to the communication with external

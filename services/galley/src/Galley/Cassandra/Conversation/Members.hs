-- This file is part of the Wire Server implementation.
--
-- Copyright (C) 2022 Wire Swiss GmbH <opensource@wire.com>
--
-- This program is free software: you can redistribute it and/or modify it under
-- the terms of the GNU Affero General Public License as published by the Free
-- Software Foundation, either version 3 of the License, or (at your option) any
-- later version.
--
-- This program is distributed in the hope that it will be useful, but WITHOUT
-- ANY WARRANTY; without even the implied warranty of MERCHANTABILITY or FITNESS
-- FOR A PARTICULAR PURPOSE. See the GNU Affero General Public License for more
-- details.
--
-- You should have received a copy of the GNU Affero General Public License along
-- with this program. If not, see <https://www.gnu.org/licenses/>.

module Galley.Cassandra.Conversation.Members
  ( addMembers,
    members,
    allMembers,
    toMember,
    lookupRemoteMembers,
    removeMembersFromLocalConv,
    toMemberStatus,
    interpretMemberStoreToCassandra,
  )
where

import Cassandra
import Data.Domain
import Data.Id
import qualified Data.List.Extra as List
import Data.Monoid
import Data.Qualified
import qualified Data.Set as Set
import Galley.Cassandra.Conversation.MLS
import Galley.Cassandra.Instances ()
import qualified Galley.Cassandra.Queries as Cql
import Galley.Cassandra.Services
import Galley.Cassandra.Store
import Galley.Effects.MemberStore (MemberStore (..))
import Galley.Types.Conversations.Members
import Galley.Types.ToUserRole
import Galley.Types.UserList
import Imports hiding (Set, cs)
import Polysemy
import Polysemy.Input
import qualified UnliftIO
import Wire.API.Conversation.Member hiding (Member)
import Wire.API.Conversation.Role
import Wire.API.MLS.Credential
import Wire.API.MLS.Group
import Wire.API.MLS.LeafNode (LeafIndex)
import Wire.API.Provider.Service

-- | Add members to a local conversation.
-- Conversation is local, so we can add any member to it (including remote ones).
-- When the role is not specified, it defaults to admin.
-- Please make sure the conversation doesn't exceed the maximum size!
addMembers ::
  (ToUserRole a) =>
  ConvId ->
  UserList a ->
  Client ([LocalMember], [RemoteMember])
addMembers conv (fmap toUserRole -> UserList lusers rusers) = do
  -- batch statement with 500 users are known to be above the batch size limit
  -- and throw "Batch too large" errors. Therefor we chunk requests and insert
  -- sequentially. (parallelizing would not aid performance as the partition
  -- key, i.e. the convId, is on the same cassandra node)
  -- chunk size 32 was chosen to lead to batch statements
  -- below the batch threshold
  -- With chunk size of 64:
  -- [galley] Server warning: Batch for [galley_test.member, galley_test.user] is of size 7040, exceeding specified threshold of 5120 by 1920.
  --
  for_ (List.chunksOf 32 lusers) $ \chunk -> do
    retry x5 . batch $ do
      setType BatchLogged
      setConsistency LocalQuorum
      for_ chunk $ \(u, r) -> do
        -- User is local, too, so we add it to both the member and the user table
        addPrepQuery Cql.insertMember (conv, u, Nothing, Nothing, r)
        addPrepQuery Cql.insertUserConv (u, conv)

  for_ (List.chunksOf 32 rusers) $ \chunk -> do
    retry x5 . batch $ do
      setType BatchLogged
      setConsistency LocalQuorum
      for_ chunk $ \(tUntagged -> Qualified (uid, role) domain) -> do
        -- User is remote, so we only add it to the member_remote_user
        -- table, but the reverse mapping has to be done on the remote
        -- backend; so we assume an additional call to their backend has
        -- been (or will be) made separately. See Galley.API.Update.addMembers
        addPrepQuery Cql.insertRemoteMember (conv, domain, uid, role)

  pure (map newMemberWithRole lusers, map newRemoteMemberWithRole rusers)

removeMembersFromLocalConv :: ConvId -> UserList UserId -> Client ()
removeMembersFromLocalConv cnv victims = void $ do
  UnliftIO.concurrently
    (removeLocalMembersFromLocalConv cnv (ulLocals victims))
    (removeRemoteMembersFromLocalConv cnv (ulRemotes victims))

removeLocalMembersFromLocalConv :: ConvId -> [UserId] -> Client ()
removeLocalMembersFromLocalConv _ [] = pure ()
removeLocalMembersFromLocalConv cnv victims = do
  retry x5 . batch $ do
    setType BatchLogged
    setConsistency LocalQuorum
    for_ victims $ \victim -> do
      addPrepQuery Cql.removeMember (cnv, victim)
      addPrepQuery Cql.deleteUserConv (victim, cnv)

removeRemoteMembersFromLocalConv :: ConvId -> [Remote UserId] -> Client ()
removeRemoteMembersFromLocalConv _ [] = pure ()
removeRemoteMembersFromLocalConv cnv victims = do
  retry x5 . batch $ do
    setType BatchLogged
    setConsistency LocalQuorum
    for_ victims $ \(tUntagged -> Qualified uid domain) ->
      addPrepQuery Cql.removeRemoteMember (cnv, domain, uid)

members :: ConvId -> Client [LocalMember]
members conv =
  fmap (mapMaybe toMember) . retry x1 $
    query Cql.selectMembers (params LocalQuorum (Identity conv))

allMembers :: Client [LocalMember]
allMembers =
  fmap (mapMaybe toMember) . retry x1 $
    query Cql.selectAllMembers (params LocalQuorum ())

toMemberStatus ::
  ( -- otr muted
    Maybe MutedStatus,
    Maybe Text,
    -- otr archived
    Maybe Bool,
    Maybe Text,
    -- hidden
    Maybe Bool,
    Maybe Text
  ) ->
  MemberStatus
toMemberStatus (omus, omur, oar, oarr, hid, hidr) =
  MemberStatus
    { msOtrMutedStatus = omus,
      msOtrMutedRef = omur,
      msOtrArchived = fromMaybe False oar,
      msOtrArchivedRef = oarr,
      msHidden = fromMaybe False hid,
      msHiddenRef = hidr
    }

toMember ::
  ( UserId,
    Maybe ServiceId,
    Maybe ProviderId,
    Maybe Cql.MemberStatus,
    -- otr muted
    Maybe MutedStatus,
    Maybe Text,
    -- otr archived
    Maybe Bool,
    Maybe Text,
    -- hidden
    Maybe Bool,
    Maybe Text,
    -- conversation role name
    Maybe RoleName
  ) ->
  Maybe LocalMember
toMember (usr, srv, prv, Just 0, omus, omur, oar, oarr, hid, hidr, crn) =
  Just $
    LocalMember
      { lmId = usr,
        lmService = newServiceRef <$> srv <*> prv,
        lmStatus = toMemberStatus (omus, omur, oar, oarr, hid, hidr),
        lmConvRoleName = fromMaybe roleNameWireAdmin crn
      }
toMember _ = Nothing

newRemoteMemberWithRole :: Remote (UserId, RoleName) -> RemoteMember
newRemoteMemberWithRole ur@(tUntagged -> (Qualified (u, r) _)) =
  RemoteMember
    { rmId = qualifyAs ur u,
      rmConvRoleName = r
    }

lookupRemoteMember :: ConvId -> Domain -> UserId -> Client (Maybe RemoteMember)
lookupRemoteMember conv domain usr = do
  mkMem <$$> retry x1 (query1 Cql.selectRemoteMember (params LocalQuorum (conv, domain, usr)))
  where
    mkMem (Identity role) =
      RemoteMember
        { rmId = toRemoteUnsafe domain usr,
          rmConvRoleName = role
        }

lookupRemoteMembers :: ConvId -> Client [RemoteMember]
lookupRemoteMembers conv = do
  fmap (map mkMem) . retry x1 $ query Cql.selectRemoteMembers (params LocalQuorum (Identity conv))
  where
    mkMem (domain, usr, role) =
      RemoteMember
        { rmId = toRemoteUnsafe domain usr,
          rmConvRoleName = role
        }

lookupRemoteMembersByDomain :: Domain -> Client [(ConvId, RemoteMember)]
lookupRemoteMembersByDomain dom = do
  fmap (fmap mkConvMem) . retry x1 $ query Cql.selectRemoteMembersByDomain (params LocalQuorum (Identity dom))
  where
    mkConvMem (convId, usr, role) = (convId, RemoteMember (toRemoteUnsafe dom usr) role)

lookupLocalMembersByDomain :: Domain -> Client [(ConvId, UserId)]
lookupLocalMembersByDomain dom = do
  retry x1 $ query Cql.selectLocalMembersByDomain (params LocalQuorum (Identity dom))

member ::
  ConvId ->
  UserId ->
  Client (Maybe LocalMember)
member cnv usr =
  (toMember =<<)
    <$> retry x1 (query1 Cql.selectMember (params LocalQuorum (cnv, usr)))

-- | Set local users as belonging to a remote conversation. This is invoked by a
-- remote galley when users from the current backend are added to conversations
-- on the remote end.
addLocalMembersToRemoteConv :: Remote ConvId -> [UserId] -> Client ()
addLocalMembersToRemoteConv _ [] = pure ()
addLocalMembersToRemoteConv rconv users = do
  -- FUTUREWORK: consider using pooledMapConcurrentlyN
  for_ (List.chunksOf 32 users) $ \chunk ->
    retry x5 . batch $ do
      setType BatchLogged
      setConsistency LocalQuorum
      for_ chunk $ \u ->
        addPrepQuery
          Cql.insertUserRemoteConv
          (u, tDomain rconv, tUnqualified rconv)

updateSelfMember ::
  Qualified ConvId ->
  Local UserId ->
  MemberUpdate ->
  Client ()
updateSelfMember qcnv lusr =
  foldQualified
    lusr
    updateSelfMemberLocalConv
    updateSelfMemberRemoteConv
    qcnv
    lusr

updateSelfMemberLocalConv ::
  Local ConvId ->
  Local UserId ->
  MemberUpdate ->
  Client ()
updateSelfMemberLocalConv lcid luid mup = do
  retry x5 . batch $ do
    setType BatchUnLogged
    setConsistency LocalQuorum
    for_ (mupOtrMuteStatus mup) $ \ms ->
      addPrepQuery
        Cql.updateOtrMemberMutedStatus
        (ms, mupOtrMuteRef mup, tUnqualified lcid, tUnqualified luid)
    for_ (mupOtrArchive mup) $ \a ->
      addPrepQuery
        Cql.updateOtrMemberArchived
        (a, mupOtrArchiveRef mup, tUnqualified lcid, tUnqualified luid)
    for_ (mupHidden mup) $ \h ->
      addPrepQuery
        Cql.updateMemberHidden
        (h, mupHiddenRef mup, tUnqualified lcid, tUnqualified luid)

updateSelfMemberRemoteConv ::
  Remote ConvId ->
  Local UserId ->
  MemberUpdate ->
  Client ()
updateSelfMemberRemoteConv (tUntagged -> Qualified cid domain) luid mup = do
  retry x5 . batch $ do
    setType BatchUnLogged
    setConsistency LocalQuorum
    for_ (mupOtrMuteStatus mup) $ \ms ->
      addPrepQuery
        Cql.updateRemoteOtrMemberMutedStatus
        (ms, mupOtrMuteRef mup, domain, cid, tUnqualified luid)
    for_ (mupOtrArchive mup) $ \a ->
      addPrepQuery
        Cql.updateRemoteOtrMemberArchived
        (a, mupOtrArchiveRef mup, domain, cid, tUnqualified luid)
    for_ (mupHidden mup) $ \h ->
      addPrepQuery
        Cql.updateRemoteMemberHidden
        (h, mupHiddenRef mup, domain, cid, tUnqualified luid)

updateOtherMemberLocalConv ::
  Local ConvId ->
  Qualified UserId ->
  OtherMemberUpdate ->
  Client ()
updateOtherMemberLocalConv lcid quid omu =
  do
    let addQuery r
          | tDomain lcid == qDomain quid =
              addPrepQuery
                Cql.updateMemberConvRoleName
                (r, tUnqualified lcid, qUnqualified quid)
          | otherwise =
              addPrepQuery
                Cql.updateRemoteMemberConvRoleName
                (r, tUnqualified lcid, qDomain quid, qUnqualified quid)
    retry x5 . batch $ do
      setType BatchUnLogged
      setConsistency LocalQuorum
      traverse_ addQuery (omuConvRoleName omu)

-- | Select only the members of a remote conversation from a list of users.
-- Return the filtered list and a boolean indicating whether the all the input
-- users are members.
filterRemoteConvMembers ::
  [UserId] ->
  Remote ConvId ->
  Client ([UserId], Bool)
filterRemoteConvMembers users (tUntagged -> Qualified conv dom) =
  fmap Data.Monoid.getAll
    . foldMap (\muser -> (muser, Data.Monoid.All (not (null muser))))
    <$> UnliftIO.pooledMapConcurrentlyN 8 filterMember users
  where
    filterMember :: UserId -> Client [UserId]
    filterMember user =
      fmap (map runIdentity)
        . retry x1
        $ query Cql.selectRemoteConvMembers (params LocalQuorum (user, dom, conv))

lookupLocalMemberRemoteConv ::
  UserId ->
  Remote ConvId ->
  Client (Maybe UserId)
lookupLocalMemberRemoteConv userId (tUntagged -> Qualified conv dom) =
  runIdentity
    <$$> retry
      x5
      (query1 Cql.selectRemoteConvMembers (params LocalQuorum (userId, dom, conv)))

removeLocalMembersFromRemoteConv ::
  -- | The conversation to remove members from
  Remote ConvId ->
  -- | Members to remove local to this backend
  [UserId] ->
  Client ()
removeLocalMembersFromRemoteConv _ [] = pure ()
removeLocalMembersFromRemoteConv (tUntagged -> Qualified conv convDomain) victims =
  retry x5 . batch $ do
    setType BatchLogged
    setConsistency LocalQuorum
    for_ victims $ \u -> addPrepQuery Cql.deleteUserRemoteConv (u, convDomain, conv)

addMLSClients :: GroupId -> Qualified UserId -> Set.Set (ClientId, LeafIndex) -> Client ()
addMLSClients groupId (Qualified usr domain) cs = retry x5 . batch $ do
  setType BatchLogged
  setConsistency LocalQuorum
  for_ cs $ \(c, idx) ->
    addPrepQuery Cql.addMLSClient (groupId, domain, usr, c, fromIntegral idx)

planMLSClientRemoval :: Foldable f => GroupId -> f ClientIdentity -> Client ()
planMLSClientRemoval groupId cids =
  retry x5 . batch $ do
    setType BatchLogged
    setConsistency LocalQuorum
    for_ cids $ \cid -> do
      addPrepQuery
        Cql.planMLSClientRemoval
        (groupId, ciDomain cid, ciUser cid, ciClient cid)

removeMLSClients :: GroupId -> Qualified UserId -> Set.Set ClientId -> Client ()
removeMLSClients groupId (Qualified usr domain) cs = retry x5 . batch $ do
  setType BatchLogged
  setConsistency LocalQuorum
  for_ cs $ \c ->
    addPrepQuery Cql.removeMLSClient (groupId, domain, usr, c)

removeAllMLSClients :: GroupId -> Client ()
removeAllMLSClients groupId = do
  retry x5 $ write Cql.removeAllMLSClients (params LocalQuorum (Identity groupId))

interpretMemberStoreToCassandra ::
  ( Member (Embed IO) r,
    Member (Input ClientState) r
  ) =>
  Sem (MemberStore ': r) a ->
  Sem r a
interpretMemberStoreToCassandra = interpret $ \case
  CreateMembers cid ul -> embedClient $ addMembers cid ul
  CreateMembersInRemoteConversation rcid uids ->
    embedClient $ addLocalMembersToRemoteConv rcid uids
  CreateBotMember sr bid cid -> embedClient $ addBotMember sr bid cid
  GetLocalMember cid uid -> embedClient $ member cid uid
  GetLocalMembers cid -> embedClient $ members cid
  GetAllLocalMembers -> embedClient allMembers
  GetRemoteMember cid uid -> embedClient $ lookupRemoteMember cid (tDomain uid) (tUnqualified uid)
  GetRemoteMembers rcid -> embedClient $ lookupRemoteMembers rcid
  CheckLocalMemberRemoteConv uid rcnv -> fmap (not . null) $ embedClient $ lookupLocalMemberRemoteConv uid rcnv
  SelectRemoteMembers uids rcnv -> embedClient $ filterRemoteConvMembers uids rcnv
  SetSelfMember qcid luid upd -> embedClient $ updateSelfMember qcid luid upd
  SetOtherMember lcid quid upd ->
    embedClient $ updateOtherMemberLocalConv lcid quid upd
  DeleteMembers cnv ul -> embedClient $ removeMembersFromLocalConv cnv ul
  DeleteMembersInRemoteConversation rcnv uids ->
    embedClient $
      removeLocalMembersFromRemoteConv rcnv uids
  AddMLSClients lcnv quid cs -> embedClient $ addMLSClients lcnv quid cs
  PlanClientRemoval lcnv cids -> embedClient $ planMLSClientRemoval lcnv cids
  RemoveMLSClients lcnv quid cs -> embedClient $ removeMLSClients lcnv quid cs
<<<<<<< HEAD
  RemoveAllMLSClients gid -> embedClient $ removeAllMLSClients gid
  LookupMLSClients lcnv -> embedClient $ lookupMLSClients lcnv
  LookupMLSClientLeafIndices lcnv -> embedClient $ lookupMLSClientLeafIndices lcnv
=======
  LookupMLSClients lcnv -> embedClient $ lookupMLSClients lcnv
  GetRemoteMembersByDomain dom -> embedClient $ lookupRemoteMembersByDomain dom
  GetLocalMembersByDomain dom -> embedClient $ lookupLocalMembersByDomain dom
>>>>>>> c2991558
<|MERGE_RESOLUTION|>--- conflicted
+++ resolved
@@ -416,12 +416,8 @@
   AddMLSClients lcnv quid cs -> embedClient $ addMLSClients lcnv quid cs
   PlanClientRemoval lcnv cids -> embedClient $ planMLSClientRemoval lcnv cids
   RemoveMLSClients lcnv quid cs -> embedClient $ removeMLSClients lcnv quid cs
-<<<<<<< HEAD
   RemoveAllMLSClients gid -> embedClient $ removeAllMLSClients gid
   LookupMLSClients lcnv -> embedClient $ lookupMLSClients lcnv
   LookupMLSClientLeafIndices lcnv -> embedClient $ lookupMLSClientLeafIndices lcnv
-=======
-  LookupMLSClients lcnv -> embedClient $ lookupMLSClients lcnv
   GetRemoteMembersByDomain dom -> embedClient $ lookupRemoteMembersByDomain dom
-  GetLocalMembersByDomain dom -> embedClient $ lookupLocalMembersByDomain dom
->>>>>>> c2991558
+  GetLocalMembersByDomain dom -> embedClient $ lookupLocalMembersByDomain dom
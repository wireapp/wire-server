--- conflicted
+++ resolved
@@ -33,13 +33,8 @@
 import Data.List.Extra qualified as List
 import Data.Monoid
 import Data.Qualified
-<<<<<<< HEAD
-import qualified Data.Set as Set
+import Data.Set qualified as Set
 import Galley.Cassandra.Conversation.MLS
-=======
-import Data.Set qualified as Set
-import Galley.API.MLS.Types
->>>>>>> e3dbd56f
 import Galley.Cassandra.Instances ()
 import Galley.Cassandra.Queries qualified as Cql
 import Galley.Cassandra.Services

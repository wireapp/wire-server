-- This file is part of the Wire Server implementation.
--
-- Copyright (C) 2022 Wire Swiss GmbH <opensource@wire.com>
--
-- This program is free software: you can redistribute it and/or modify it under
-- the terms of the GNU Affero General Public License as published by the Free
-- Software Foundation, either version 3 of the License, or (at your option) any
-- later version.
--
-- This program is distributed in the hope that it will be useful, but WITHOUT
-- ANY WARRANTY; without even the implied warranty of MERCHANTABILITY or FITNESS
-- FOR A PARTICULAR PURPOSE. See the GNU Affero General Public License for more
-- details.
--
-- You should have received a copy of the GNU Affero General Public License along
-- with this program. If not, see <https://www.gnu.org/licenses/>.

module Galley.Cassandra.Queries where

import Cassandra as C hiding (Value)
import Cassandra.Util (Writetime)
import Data.Domain (Domain)
import Data.Id
import Data.Json.Util
import Data.LegalHold
import Data.Misc
import Data.Text.Lazy qualified as LT
import Galley.Cassandra.Instances ()
import Galley.Data.Scope
import Imports
import Text.RawString.QQ
import Wire.API.Conversation
import Wire.API.Conversation.Code
import Wire.API.Conversation.Protocol
import Wire.API.Conversation.Role
import Wire.API.MLS.CipherSuite
import Wire.API.MLS.GroupInfo
import Wire.API.MLS.SubConversation
import Wire.API.Password (Password)
import Wire.API.Provider
import Wire.API.Provider.Service
import Wire.API.Routes.Internal.Galley.TeamsIntra
import Wire.API.Team
import Wire.API.Team.Permission
import Wire.API.Team.SearchVisibility
import Wire.API.User.Client.Prekey

-- Teams --------------------------------------------------------------------

selectTeam :: PrepQuery R (Identity TeamId) (UserId, Text, Icon, Maybe Text, Bool, Maybe TeamStatus, Maybe (Writetime TeamStatus), Maybe TeamBinding, Maybe Icon)
selectTeam = "select creator, name, icon, icon_key, deleted, status, writetime(status), binding, splash_screen from team where team = ?"

selectTeamName :: PrepQuery R (Identity TeamId) (Identity Text)
selectTeamName = "select name from team where team = ?"

selectTeamBinding :: PrepQuery R (Identity TeamId) (Identity (Maybe TeamBinding))
selectTeamBinding = "select binding from team where team = ?"

selectTeamBindingWritetime :: PrepQuery R (Identity TeamId) (Identity (Maybe Int64))
selectTeamBindingWritetime = "select writetime(binding) from team where team = ?"

selectTeamConv :: PrepQuery R (TeamId, ConvId) (Identity ConvId)
selectTeamConv = "select conv from team_conv where team = ? and conv = ?"

selectTeamConvs :: PrepQuery R (Identity TeamId) (Identity ConvId)
selectTeamConvs = "select conv from team_conv where team = ? order by conv"

selectTeamConvsFrom :: PrepQuery R (TeamId, ConvId) (Identity ConvId)
selectTeamConvsFrom = "select conv from team_conv where team = ? and conv > ? order by conv"

selectTeamMember ::
  PrepQuery
    R
    (TeamId, UserId)
    ( Permissions,
      Maybe UserId,
      Maybe UTCTimeMillis,
      Maybe UserLegalHoldStatus
    )
selectTeamMember = "select perms, invited_by, invited_at, legalhold_status from team_member where team = ? and user = ?"

-- | This query fetches **all** members of a team, it should always be paginated
selectTeamMembers ::
  PrepQuery
    R
    (Identity TeamId)
    ( UserId,
      Permissions,
      Maybe UserId,
      Maybe UTCTimeMillis,
      Maybe UserLegalHoldStatus
    )
selectTeamMembers =
  [r|
    select user, perms, invited_by, invited_at, legalhold_status
      from team_member
    where team = ? order by user
    |]

selectTeamMembersFrom ::
  PrepQuery
    R
    (TeamId, UserId)
    ( UserId,
      Permissions,
      Maybe UserId,
      Maybe UTCTimeMillis,
      Maybe UserLegalHoldStatus
    )
selectTeamMembersFrom =
  [r|
    select user, perms, invited_by, invited_at, legalhold_status
      from team_member
    where team = ? and user > ? order by user
    |]

selectTeamMembers' ::
  PrepQuery
    R
    (TeamId, [UserId])
    ( UserId,
      Permissions,
      Maybe UserId,
      Maybe UTCTimeMillis,
      Maybe UserLegalHoldStatus
    )
selectTeamMembers' =
  [r|
    select user, perms, invited_by, invited_at, legalhold_status
      from team_member
    where team = ? and user in ? order by user
    |]

selectUserTeams :: PrepQuery R (Identity UserId) (Identity TeamId)
selectUserTeams = "select team from user_team where user = ? order by team"

selectOneUserTeam :: PrepQuery R (Identity UserId) (Identity TeamId)
selectOneUserTeam = "select team from user_team where user = ? limit 1"

selectUserTeamsIn :: PrepQuery R (UserId, [TeamId]) (Identity TeamId)
selectUserTeamsIn = "select team from user_team where user = ? and team in ? order by team"

selectUserTeamsFrom :: PrepQuery R (UserId, TeamId) (Identity TeamId)
selectUserTeamsFrom = "select team from user_team where user = ? and team > ? order by team"

insertTeam :: PrepQuery W (TeamId, UserId, Text, Icon, Maybe Text, TeamStatus, TeamBinding) ()
insertTeam = "insert into team (team, creator, name, icon, icon_key, deleted, status, binding) values (?, ?, ?, ?, ?, false, ?, ?)"

insertTeamConv :: PrepQuery W (TeamId, ConvId) ()
insertTeamConv = "insert into team_conv (team, conv) values (?, ?)"

deleteTeamConv :: PrepQuery W (TeamId, ConvId) ()
deleteTeamConv = "delete from team_conv where team = ? and conv = ?"

insertTeamMember :: PrepQuery W (TeamId, UserId, Permissions, Maybe UserId, Maybe UTCTimeMillis) ()
insertTeamMember = "insert into team_member (team, user, perms, invited_by, invited_at) values (?, ?, ?, ?, ?)"

deleteTeamMember :: PrepQuery W (TeamId, UserId) ()
deleteTeamMember = "delete from team_member where team = ? and user = ?"

insertBillingTeamMember :: PrepQuery W (TeamId, UserId) ()
insertBillingTeamMember = "insert into billing_team_member (team, user) values (?, ?)"

deleteBillingTeamMember :: PrepQuery W (TeamId, UserId) ()
deleteBillingTeamMember = "delete from billing_team_member where team = ? and user = ?"

listBillingTeamMembers :: PrepQuery R (Identity TeamId) (Identity UserId)
listBillingTeamMembers = "select user from billing_team_member where team = ?"

insertTeamAdmin :: PrepQuery W (TeamId, UserId) ()
insertTeamAdmin = "insert into team_admin (team, user) values (?, ?)"

deleteTeamAdmin :: PrepQuery W (TeamId, UserId) ()
deleteTeamAdmin = "delete from team_admin where team = ? and user = ?"

listTeamAdmins :: PrepQuery R (Identity TeamId) (Identity UserId)
listTeamAdmins = "select user from team_admin where team = ?"

-- | This is not an upsert, but we can't add `IF EXISTS` here, or cassandra will yell `Invalid
-- "Batch with conditions cannot span multiple tables"` at us.  So we make sure in the
-- application logic to only call this if the user exists (in the handler, not entirely
-- race-condition-proof, unfortunately).
updatePermissions :: PrepQuery W (Permissions, TeamId, UserId) ()
updatePermissions = "update team_member set perms = ? where team = ? and user = ?"

insertUserTeam :: PrepQuery W (UserId, TeamId) ()
insertUserTeam = "insert into user_team (user, team) values (?, ?)"

deleteUserTeam :: PrepQuery W (UserId, TeamId) ()
deleteUserTeam = "delete from user_team where user = ? and team = ?"

markTeamDeleted :: PrepQuery W (TeamStatus, TeamId) ()
markTeamDeleted = {- `IF EXISTS`, but that requires benchmarking -} "update team set status = ? where team = ?"

deleteTeam :: PrepQuery W (TeamStatus, TeamId) ()
deleteTeam = {- `IF EXISTS`, but that requires benchmarking -} "update team using timestamp 32503680000000000 set name = 'default', icon = 'default', status = ? where team = ? "

updateTeamName :: PrepQuery W (Text, TeamId) ()
updateTeamName = {- `IF EXISTS`, but that requires benchmarking -} "update team set name = ? where team = ?"

updateTeamIcon :: PrepQuery W (Text, TeamId) ()
updateTeamIcon = {- `IF EXISTS`, but that requires benchmarking -} "update team set icon = ? where team = ?"

updateTeamIconKey :: PrepQuery W (Text, TeamId) ()
updateTeamIconKey = {- `IF EXISTS`, but that requires benchmarking -} "update team set icon_key = ? where team = ?"

updateTeamStatus :: PrepQuery W (TeamStatus, TeamId) ()
updateTeamStatus = {- `IF EXISTS`, but that requires benchmarking -} "update team set status = ? where team = ?"

updateTeamSplashScreen :: PrepQuery W (Text, TeamId) ()
updateTeamSplashScreen = {- `IF EXISTS`, but that requires benchmarking -} "update team set splash_screen = ? where team = ?"

-- Conversations ------------------------------------------------------------

selectConv ::
  PrepQuery
    R
    (Identity ConvId)
    ( ConvType,
      Maybe UserId,
      Maybe (C.Set Access),
      Maybe AccessRoleLegacy,
      Maybe (C.Set AccessRole),
      Maybe Text,
      Maybe TeamId,
      Maybe Bool,
      Maybe Milliseconds,
      Maybe ReceiptMode,
      Maybe ProtocolTag,
      Maybe GroupId,
      Maybe Epoch,
      Maybe (Writetime Epoch),
      Maybe CipherSuiteTag
    )
selectConv = "select type, creator, access, access_role, access_roles_v2, name, team, deleted, message_timer, receipt_mode, protocol, group_id, epoch, WRITETIME(epoch), cipher_suite from conversation where conv = ?"

selectReceiptMode :: PrepQuery R (Identity ConvId) (Identity (Maybe ReceiptMode))
selectReceiptMode = "select receipt_mode from conversation where conv = ?"

isConvDeleted :: PrepQuery R (Identity ConvId) (Identity (Maybe Bool))
isConvDeleted = "select deleted from conversation where conv = ?"

insertConv :: PrepQuery W (ConvId, ConvType, Maybe UserId, C.Set Access, C.Set AccessRole, Maybe Text, Maybe TeamId, Maybe Milliseconds, Maybe ReceiptMode, ProtocolTag, Maybe GroupId, Maybe Epoch, Maybe CipherSuiteTag) ()
insertConv = "insert into conversation (conv, type, creator, access, access_roles_v2, name, team, message_timer, receipt_mode, protocol, group_id, epoch, cipher_suite) values (?, ?, ?, ?, ?, ?, ?, ?, ?, ?, ?, ?, ?)"

insertMLSSelfConv ::
  PrepQuery
    W
    ( ConvId,
      ConvType,
      Maybe UserId,
      C.Set Access,
      C.Set AccessRole,
      Maybe Text,
      Maybe TeamId,
      Maybe Milliseconds,
      Maybe ReceiptMode,
      Maybe GroupId,
      Maybe CipherSuiteTag
    )
    ()
insertMLSSelfConv =
  fromString $
    "insert into conversation (conv, type, creator, access, \
    \ access_roles_v2, name, team, message_timer, receipt_mode,\
    \ protocol, group_id, cipher_suite) values \
    \ (?, ?, ?, ?, ?, ?, ?, ?, ?, "
      <> show (fromEnum ProtocolMLSTag)
      <> ", ?, ?)"

updateToMixedConv :: PrepQuery W (ConvId, ProtocolTag, GroupId, Epoch, CipherSuiteTag) ()
updateToMixedConv =
  "insert into conversation (conv, protocol, group_id, epoch, cipher_suite) values (?, ?, ?, ?, ?)"

updateToMLSConv :: PrepQuery W (ConvId, ProtocolTag) ()
updateToMLSConv = "insert into conversation (conv, protocol) values (?, ?)"

updateConvAccess :: PrepQuery W (C.Set Access, C.Set AccessRole, ConvId) ()
updateConvAccess = {- `IF EXISTS`, but that requires benchmarking -} "update conversation set access = ?, access_roles_v2 = ? where conv = ?"

updateConvReceiptMode :: PrepQuery W (ReceiptMode, ConvId) ()
updateConvReceiptMode = {- `IF EXISTS`, but that requires benchmarking -} "update conversation set receipt_mode = ? where conv = ?"

updateConvMessageTimer :: PrepQuery W (Maybe Milliseconds, ConvId) ()
updateConvMessageTimer = {- `IF EXISTS`, but that requires benchmarking -} "update conversation set message_timer = ? where conv = ?"

updateConvName :: PrepQuery W (Text, ConvId) ()
updateConvName = {- `IF EXISTS`, but that requires benchmarking -} "update conversation set name = ? where conv = ?"

updateConvType :: PrepQuery W (ConvType, ConvId) ()
updateConvType = {- `IF EXISTS`, but that requires benchmarking -} "update conversation set type = ? where conv = ?"
<<<<<<< HEAD

getConvEpoch :: PrepQuery R (Identity ConvId) (Identity (Maybe Epoch))
getConvEpoch = "select epoch from conversation where conv = ?"

updateConvEpoch :: PrepQuery W (Epoch, ConvId) ()
updateConvEpoch = {- `IF EXISTS`, but that requires benchmarking -} "update conversation set epoch = ? where conv = ?"

updateConvCipherSuite :: PrepQuery W (CipherSuiteTag, ConvId) ()
updateConvCipherSuite = "update conversation set cipher_suite = ? where conv = ?"
=======

updateConvEpoch :: PrepQuery W (Epoch, ConvId) ()
updateConvEpoch = {- `IF EXISTS`, but that requires benchmarking -} "update conversation set epoch = ? where conv = ?"
>>>>>>> 2e3a6ec3

deleteConv :: PrepQuery W (Identity ConvId) ()
deleteConv = "delete from conversation using timestamp 32503680000000000 where conv = ?"

markConvDeleted :: PrepQuery W (Identity ConvId) ()
markConvDeleted = {- `IF EXISTS`, but that requires benchmarking -} "update conversation set deleted = true where conv = ?"

selectGroupInfo :: PrepQuery R (Identity ConvId) (Identity GroupInfoData)
selectGroupInfo = "select public_group_state from conversation where conv = ?"

<<<<<<< HEAD
updateGroupInfo :: PrepQuery W (GroupInfoData, ConvId) ()
updateGroupInfo = "update conversation set public_group_state = ? where conv = ?"
=======
updatePublicGroupState :: PrepQuery W (OpaquePublicGroupState, ConvId) ()
updatePublicGroupState = {- `IF EXISTS`, but that requires benchmarking -} "update conversation set public_group_state = ? where conv = ?"
>>>>>>> 2e3a6ec3

-- Conversations accessible by code -----------------------------------------

insertCode :: PrepQuery W (Key, Value, ConvId, Scope, Maybe Password, Int32) ()
insertCode = "INSERT INTO conversation_codes (key, value, conversation, scope, password) VALUES (?, ?, ?, ?, ?) USING TTL ?"

lookupCode :: PrepQuery R (Key, Scope) (Value, Int32, ConvId, Maybe Password)
lookupCode = "SELECT value, ttl(value), conversation, password FROM conversation_codes WHERE key = ? AND scope = ?"

deleteCode :: PrepQuery W (Key, Scope) ()
deleteCode = "DELETE FROM conversation_codes WHERE key = ? AND scope = ?"

-- User Conversations -------------------------------------------------------

selectUserConvs :: PrepQuery R (Identity UserId) (Identity ConvId)
selectUserConvs = "select conv from user where user = ? order by conv"

selectUserConvsIn :: PrepQuery R (UserId, [ConvId]) (Identity ConvId)
selectUserConvsIn = "select conv from user where user = ? and conv in ? order by conv"

selectUserConvsFrom :: PrepQuery R (UserId, ConvId) (Identity ConvId)
selectUserConvsFrom = "select conv from user where user = ? and conv > ? order by conv"

insertUserConv :: PrepQuery W (UserId, ConvId) ()
insertUserConv = "insert into user (user, conv) values (?, ?)"

deleteUserConv :: PrepQuery W (UserId, ConvId) ()
deleteUserConv = "delete from user where user = ? and conv = ?"

-- MLS SubConversations -----------------------------------------------------

selectSubConversation :: PrepQuery R (ConvId, SubConvId) (Maybe CipherSuiteTag, Maybe Epoch, Maybe (Writetime Epoch), Maybe GroupId)
selectSubConversation = "SELECT cipher_suite, epoch, WRITETIME(epoch), group_id FROM subconversation WHERE conv_id = ? and subconv_id = ?"

insertSubConversation :: PrepQuery W (ConvId, SubConvId, CipherSuiteTag, Epoch, GroupId, Maybe GroupInfoData) ()
insertSubConversation = "INSERT INTO subconversation (conv_id, subconv_id, cipher_suite, epoch, group_id, public_group_state) VALUES (?, ?, ?, ?, ?, ?)"

updateSubConvGroupInfo :: PrepQuery W (ConvId, SubConvId, Maybe GroupInfoData) ()
updateSubConvGroupInfo = "INSERT INTO subconversation (conv_id, subconv_id, public_group_state) VALUES (?, ?, ?)"

selectSubConvGroupInfo :: PrepQuery R (ConvId, SubConvId) (Identity (Maybe GroupInfoData))
selectSubConvGroupInfo = "SELECT public_group_state FROM subconversation WHERE conv_id = ? AND subconv_id = ?"

selectSubConvEpoch :: PrepQuery R (ConvId, SubConvId) (Identity (Maybe Epoch))
selectSubConvEpoch = "SELECT epoch FROM subconversation WHERE conv_id = ? AND subconv_id = ?"

insertEpochForSubConversation :: PrepQuery W (Epoch, ConvId, SubConvId) ()
insertEpochForSubConversation = "UPDATE subconversation set epoch = ? WHERE conv_id = ? AND subconv_id = ?"

insertCipherSuiteForSubConversation :: PrepQuery W (CipherSuiteTag, ConvId, SubConvId) ()
insertCipherSuiteForSubConversation = "UPDATE subconversation set cipher_suite = ? WHERE conv_id = ? AND subconv_id = ?"

listSubConversations :: PrepQuery R (Identity ConvId) (SubConvId, CipherSuiteTag, Epoch, Writetime Epoch, GroupId)
listSubConversations = "SELECT subconv_id, cipher_suite, epoch, WRITETIME(epoch), group_id FROM subconversation WHERE conv_id = ?"

selectSubConversations :: PrepQuery R (Identity ConvId) (Identity SubConvId)
selectSubConversations = "SELECT subconv_id FROM subconversation WHERE conv_id = ?"

deleteSubConversation :: PrepQuery W (ConvId, SubConvId) ()
deleteSubConversation = "DELETE FROM subconversation where conv_id = ? and subconv_id = ?"

-- Members ------------------------------------------------------------------

type MemberStatus = Int32

selectMember :: PrepQuery R (ConvId, UserId) (UserId, Maybe ServiceId, Maybe ProviderId, Maybe MemberStatus, Maybe MutedStatus, Maybe Text, Maybe Bool, Maybe Text, Maybe Bool, Maybe Text, Maybe RoleName)
selectMember = "select user, service, provider, status, otr_muted_status, otr_muted_ref, otr_archived, otr_archived_ref, hidden, hidden_ref, conversation_role from member where conv = ? and user = ?"

selectMembers :: PrepQuery R (Identity ConvId) (UserId, Maybe ServiceId, Maybe ProviderId, Maybe MemberStatus, Maybe MutedStatus, Maybe Text, Maybe Bool, Maybe Text, Maybe Bool, Maybe Text, Maybe RoleName)
selectMembers = "select user, service, provider, status, otr_muted_status, otr_muted_ref, otr_archived, otr_archived_ref, hidden, hidden_ref, conversation_role from member where conv = ?"

selectAllMembers :: PrepQuery R () (UserId, Maybe ServiceId, Maybe ProviderId, Maybe MemberStatus, Maybe MutedStatus, Maybe Text, Maybe Bool, Maybe Text, Maybe Bool, Maybe Text, Maybe RoleName)
selectAllMembers = "select user, service, provider, status, otr_muted_status, otr_muted_ref, otr_archived, otr_archived_ref, hidden, hidden_ref, conversation_role from member"

insertMember :: PrepQuery W (ConvId, UserId, Maybe ServiceId, Maybe ProviderId, RoleName) ()
insertMember = "insert into member (conv, user, service, provider, status, conversation_role) values (?, ?, ?, ?, 0, ?)"

removeMember :: PrepQuery W (ConvId, UserId) ()
removeMember = "delete from member where conv = ? and user = ?"

updateOtrMemberMutedStatus :: PrepQuery W (MutedStatus, Maybe Text, ConvId, UserId) ()
updateOtrMemberMutedStatus = {- `IF EXISTS`, but that requires benchmarking -} "update member set otr_muted_status = ?, otr_muted_ref = ? where conv = ? and user = ?"

updateOtrMemberArchived :: PrepQuery W (Bool, Maybe Text, ConvId, UserId) ()
updateOtrMemberArchived = {- `IF EXISTS`, but that requires benchmarking -} "update member set otr_archived = ?, otr_archived_ref = ? where conv = ? and user = ?"

updateMemberHidden :: PrepQuery W (Bool, Maybe Text, ConvId, UserId) ()
updateMemberHidden = {- `IF EXISTS`, but that requires benchmarking -} "update member set hidden = ?, hidden_ref = ? where conv = ? and user = ?"

updateMemberConvRoleName :: PrepQuery W (RoleName, ConvId, UserId) ()
updateMemberConvRoleName = {- `IF EXISTS`, but that requires benchmarking -} "update member set conversation_role = ? where conv = ? and user = ?"

-- Federated conversations -----------------------------------------------------
--
-- FUTUREWORK(federation): allow queries for pagination to support more than 500 (?) conversations for a user.

-- local conversation with remote members

insertRemoteMember :: PrepQuery W (ConvId, Domain, UserId, RoleName) ()
insertRemoteMember = "insert into member_remote_user (conv, user_remote_domain, user_remote_id, conversation_role) values (?, ?, ?, ?)"

removeRemoteMember :: PrepQuery W (ConvId, Domain, UserId) ()
removeRemoteMember = "delete from member_remote_user where conv = ? and user_remote_domain = ? and user_remote_id = ?"

selectRemoteMember :: PrepQuery R (ConvId, Domain, UserId) (Identity RoleName)
selectRemoteMember = "select conversation_role from member_remote_user where conv = ? and user_remote_domain = ? and user_remote_id = ?"

selectRemoteMembers :: PrepQuery R (Identity ConvId) (Domain, UserId, RoleName)
selectRemoteMembers = "select user_remote_domain, user_remote_id, conversation_role from member_remote_user where conv = ?"

updateRemoteMemberConvRoleName :: PrepQuery W (RoleName, ConvId, Domain, UserId) ()
updateRemoteMemberConvRoleName = {- `IF EXISTS`, but that requires benchmarking -} "update member_remote_user set conversation_role = ? where conv = ? and user_remote_domain = ? and user_remote_id = ?"
<<<<<<< HEAD

removeRemoteDomain :: PrepQuery W (ConvId, Domain) ()
removeRemoteDomain = "delete from member_remote_user where conv = ? and user_remote_domain = ?"
=======
>>>>>>> 2e3a6ec3

-- Used when removing a federation domain, so that we can quickly list all of the affected remote users and conversations
-- This returns local conversation IDs and remote users
selectRemoteMembersByDomain :: PrepQuery R (Identity Domain) (ConvId, UserId, RoleName)
selectRemoteMembersByDomain = "select conv, user_remote_id, conversation_role from member_remote_user where user_remote_domain = ?"

-- local user with remote conversations

insertUserRemoteConv :: PrepQuery W (UserId, Domain, ConvId) ()
insertUserRemoteConv = "insert into user_remote_conv (user, conv_remote_domain, conv_remote_id) values (?, ?, ?)"

selectUserRemoteConvs :: PrepQuery R (Identity UserId) (Domain, ConvId)
selectUserRemoteConvs = "select conv_remote_domain, conv_remote_id from user_remote_conv where user = ?"

selectRemoteConvMemberStatuses :: PrepQuery R (UserId, Domain, [ConvId]) (ConvId, Maybe MutedStatus, Maybe Text, Maybe Bool, Maybe Text, Maybe Bool, Maybe Text)
selectRemoteConvMemberStatuses = "select conv_remote_id, otr_muted_status, otr_muted_ref, otr_archived, otr_archived_ref, hidden, hidden_ref from user_remote_conv where user = ? and conv_remote_domain = ? and conv_remote_id in ?"

selectRemoteConvMembers :: PrepQuery R (UserId, Domain, ConvId) (Identity UserId)
selectRemoteConvMembers = "select user from user_remote_conv where user = ? and conv_remote_domain = ? and conv_remote_id = ?"

deleteUserRemoteConv :: PrepQuery W (UserId, Domain, ConvId) ()
deleteUserRemoteConv = "delete from user_remote_conv where user = ? and conv_remote_domain = ? and conv_remote_id = ?"

-- Used when removing a federation domain, so that we can quickly list all of the affected local users and conversations
-- This returns remote conversation IDs and local users
selectLocalMembersByDomain :: PrepQuery R (Identity Domain) (ConvId, UserId)
selectLocalMembersByDomain = "select conv_remote_id, user from user_remote_conv where conv_remote_domain = ?"

-- remote conversation status for local user

updateRemoteOtrMemberMutedStatus :: PrepQuery W (MutedStatus, Maybe Text, Domain, ConvId, UserId) ()
updateRemoteOtrMemberMutedStatus = {- `IF EXISTS`, but that requires benchmarking -} "update user_remote_conv set otr_muted_status = ?, otr_muted_ref = ? where conv_remote_domain = ? and conv_remote_id = ? and user = ?"

updateRemoteOtrMemberArchived :: PrepQuery W (Bool, Maybe Text, Domain, ConvId, UserId) ()
updateRemoteOtrMemberArchived = {- `IF EXISTS`, but that requires benchmarking -} "update user_remote_conv set otr_archived = ?, otr_archived_ref = ? where conv_remote_domain = ? and conv_remote_id = ? and user = ?"

updateRemoteMemberHidden :: PrepQuery W (Bool, Maybe Text, Domain, ConvId, UserId) ()
updateRemoteMemberHidden = {- `IF EXISTS`, but that requires benchmarking -} "update user_remote_conv set hidden = ?, hidden_ref = ? where conv_remote_domain = ? and conv_remote_id = ? and user = ?"

selectRemoteMemberStatus :: PrepQuery R (Domain, ConvId, UserId) (Maybe MutedStatus, Maybe Text, Maybe Bool, Maybe Text, Maybe Bool, Maybe Text)
selectRemoteMemberStatus = "select otr_muted_status, otr_muted_ref, otr_archived, otr_archived_ref, hidden, hidden_ref from user_remote_conv where conv_remote_domain = ? and conv_remote_id = ? and user = ?"

-- Clients ------------------------------------------------------------------

selectClients :: PrepQuery R (Identity [UserId]) (UserId, C.Set ClientId)
selectClients = "select user, clients from clients where user in ?"

rmClients :: PrepQuery W (Identity UserId) ()
rmClients = "delete from clients where user = ?"

upsertMemberAddClient :: ClientId -> QueryString W (Identity UserId) ()
upsertMemberAddClient c =
  let t = LT.fromStrict (client c)
   in QueryString $ "update clients set clients = clients + {'" <> t <> "'} where user = ?"

upsertMemberRmClient :: ClientId -> QueryString W (Identity UserId) ()
upsertMemberRmClient c =
  let t = LT.fromStrict (client c)
   in QueryString $ "update clients set clients = clients - {'" <> t <> "'} where user = ?"

-- MLS Clients --------------------------------------------------------------

addMLSClient :: PrepQuery W (GroupId, Domain, UserId, ClientId, Int32) ()
addMLSClient = "insert into mls_group_member_client (group_id, user_domain, user, client, leaf_node_index, removal_pending) values (?, ?, ?, ?, ?, false)"

planMLSClientRemoval :: PrepQuery W (GroupId, Domain, UserId, ClientId) ()
planMLSClientRemoval = "update mls_group_member_client set removal_pending = true where group_id = ? and user_domain = ? and user = ? and client = ?"

removeMLSClient :: PrepQuery W (GroupId, Domain, UserId, ClientId) ()
removeMLSClient = "delete from mls_group_member_client where group_id = ? and user_domain = ? and user = ? and client = ?"

removeAllMLSClients :: PrepQuery W (Identity GroupId) ()
removeAllMLSClients = "DELETE FROM mls_group_member_client WHERE group_id = ?"

lookupMLSClients :: PrepQuery R (Identity GroupId) (Domain, UserId, ClientId, Int32, Bool)
lookupMLSClients = "select user_domain, user, client, leaf_node_index, removal_pending from mls_group_member_client where group_id = ?"

acquireCommitLock :: PrepQuery W (GroupId, Epoch, Int32) Row
acquireCommitLock = "insert into mls_commit_locks (group_id, epoch) values (?, ?) if not exists using ttl ?"

releaseCommitLock :: PrepQuery W (GroupId, Epoch) ()
releaseCommitLock = "delete from mls_commit_locks where group_id = ? and epoch = ?"

-- Services -----------------------------------------------------------------

rmSrv :: PrepQuery W (ProviderId, ServiceId) ()
rmSrv = "delete from service where provider = ? AND id = ?"

insertSrv :: PrepQuery W (ProviderId, ServiceId, HttpsUrl, ServiceToken, C.Set (Fingerprint Rsa), Bool) ()
insertSrv = "insert into service (provider, id, base_url, auth_token, fingerprints, enabled) values (?, ?, ?, ?, ?, ?)"

selectSrv :: PrepQuery R (ProviderId, ServiceId) (HttpsUrl, ServiceToken, C.Set (Fingerprint Rsa), Bool)
selectSrv = "select base_url, auth_token, fingerprints, enabled from service where provider = ? AND id = ?"

-- Bots ---------------------------------------------------------------------

insertBot :: PrepQuery W (ConvId, BotId, ServiceId, ProviderId) ()
insertBot = "insert into member (conv, user, service, provider, status) values (?, ?, ?, ?, 0)"

-- LegalHold ----------------------------------------------------------------

insertLegalHoldSettings :: PrepQuery W (HttpsUrl, Fingerprint Rsa, ServiceToken, ServiceKey, TeamId) ()
insertLegalHoldSettings =
  [r|
    update legalhold_service
    set base_url    = ?,
        fingerprint = ?,
        auth_token  = ?,
        pubkey      = ?
    where team_id = ?
  |]

selectLegalHoldSettings :: PrepQuery R (Identity TeamId) (HttpsUrl, Fingerprint Rsa, ServiceToken, ServiceKey)
selectLegalHoldSettings =
  [r|
   select base_url, fingerprint, auth_token, pubkey
     from legalhold_service
     where team_id = ?
   |]

removeLegalHoldSettings :: PrepQuery W (Identity TeamId) ()
removeLegalHoldSettings = "delete from legalhold_service where team_id = ?"

insertPendingPrekeys :: PrepQuery W (UserId, PrekeyId, Text) ()
insertPendingPrekeys =
  [r|
        insert into legalhold_pending_prekeys (user, key, data) values (?, ?, ?)
    |]

dropPendingPrekeys :: PrepQuery W (Identity UserId) ()
dropPendingPrekeys =
  [r|
        delete from legalhold_pending_prekeys
          where user = ?
    |]

selectPendingPrekeys :: PrepQuery R (Identity UserId) (PrekeyId, Text)
selectPendingPrekeys =
  [r|
        select key, data
          from legalhold_pending_prekeys
          where user = ?
          order by key asc
    |]

updateUserLegalHoldStatus :: PrepQuery W (UserLegalHoldStatus, TeamId, UserId) ()
updateUserLegalHoldStatus =
  [r|
        update team_member
          set legalhold_status = ?
          where team = ? and user = ?
    |]

selectLegalHoldWhitelistedTeam :: PrepQuery R (Identity TeamId) (Identity TeamId)
selectLegalHoldWhitelistedTeam =
  [r|
        select team from legalhold_whitelisted where team = ?
    |]

insertLegalHoldWhitelistedTeam :: PrepQuery W (Identity TeamId) ()
insertLegalHoldWhitelistedTeam =
  [r|
        insert into legalhold_whitelisted (team) values (?)
    |]

removeLegalHoldWhitelistedTeam :: PrepQuery W (Identity TeamId) ()
removeLegalHoldWhitelistedTeam =
  [r|
        delete from legalhold_whitelisted where team = ?
    |]

-- Search Visibility --------------------------------------------------------

selectSearchVisibility :: PrepQuery R (Identity TeamId) (Identity (Maybe TeamSearchVisibility))
selectSearchVisibility =
  "select search_visibility from team where team = ?"

updateSearchVisibility :: PrepQuery W (TeamSearchVisibility, TeamId) ()
updateSearchVisibility =
  {- `IF EXISTS`, but that requires benchmarking -} "update team set search_visibility = ? where team = ?"

-- Custom Backend -----------------------------------------------------------

selectCustomBackend :: PrepQuery R (Identity Domain) (HttpsUrl, HttpsUrl)
selectCustomBackend =
  "select config_json_url, webapp_welcome_url from custom_backend where domain = ?"

upsertCustomBackend :: PrepQuery W (HttpsUrl, HttpsUrl, Domain) ()
upsertCustomBackend =
  "update custom_backend set config_json_url = ?, webapp_welcome_url = ? where domain = ?"

deleteCustomBackend :: PrepQuery W (Identity Domain) ()
deleteCustomBackend =
  "delete from custom_backend where domain = ?"<|MERGE_RESOLUTION|>--- conflicted
+++ resolved
@@ -289,7 +289,6 @@
 
 updateConvType :: PrepQuery W (ConvType, ConvId) ()
 updateConvType = {- `IF EXISTS`, but that requires benchmarking -} "update conversation set type = ? where conv = ?"
-<<<<<<< HEAD
 
 getConvEpoch :: PrepQuery R (Identity ConvId) (Identity (Maybe Epoch))
 getConvEpoch = "select epoch from conversation where conv = ?"
@@ -299,11 +298,6 @@
 
 updateConvCipherSuite :: PrepQuery W (CipherSuiteTag, ConvId) ()
 updateConvCipherSuite = "update conversation set cipher_suite = ? where conv = ?"
-=======
-
-updateConvEpoch :: PrepQuery W (Epoch, ConvId) ()
-updateConvEpoch = {- `IF EXISTS`, but that requires benchmarking -} "update conversation set epoch = ? where conv = ?"
->>>>>>> 2e3a6ec3
 
 deleteConv :: PrepQuery W (Identity ConvId) ()
 deleteConv = "delete from conversation using timestamp 32503680000000000 where conv = ?"
@@ -314,13 +308,8 @@
 selectGroupInfo :: PrepQuery R (Identity ConvId) (Identity GroupInfoData)
 selectGroupInfo = "select public_group_state from conversation where conv = ?"
 
-<<<<<<< HEAD
 updateGroupInfo :: PrepQuery W (GroupInfoData, ConvId) ()
 updateGroupInfo = "update conversation set public_group_state = ? where conv = ?"
-=======
-updatePublicGroupState :: PrepQuery W (OpaquePublicGroupState, ConvId) ()
-updatePublicGroupState = {- `IF EXISTS`, but that requires benchmarking -} "update conversation set public_group_state = ? where conv = ?"
->>>>>>> 2e3a6ec3
 
 -- Conversations accessible by code -----------------------------------------
 
@@ -433,12 +422,6 @@
 
 updateRemoteMemberConvRoleName :: PrepQuery W (RoleName, ConvId, Domain, UserId) ()
 updateRemoteMemberConvRoleName = {- `IF EXISTS`, but that requires benchmarking -} "update member_remote_user set conversation_role = ? where conv = ? and user_remote_domain = ? and user_remote_id = ?"
-<<<<<<< HEAD
-
-removeRemoteDomain :: PrepQuery W (ConvId, Domain) ()
-removeRemoteDomain = "delete from member_remote_user where conv = ? and user_remote_domain = ?"
-=======
->>>>>>> 2e3a6ec3
 
 -- Used when removing a federation domain, so that we can quickly list all of the affected remote users and conversations
 -- This returns local conversation IDs and remote users

--- conflicted
+++ resolved
@@ -988,17 +988,10 @@
     capture "uid"
   get "/i/users/:uid/team" (continue Teams.getBindingTeamIdH) $
     capture "uid"
-<<<<<<< HEAD
-=======
-  get "/i/teams/:tid/truncated-size/:size" (continue Teams.getTruncatedTeamSizeH) $
-    capture "tid"
-      .&. capture "size"
-      .&. accept "application" "json"
   get "/i/teams/:tid/is-team-owner/:uid" (continue Teams.userIsTeamOwnerH) $
     capture "tid"
       .&. capture "uid"
       .&. accept "application" "json"
->>>>>>> 2ac9b8e9
   -- Start of team features (internal); enabling this should only be
   -- possible internally. Viewing the status should be allowed
   -- for any admin

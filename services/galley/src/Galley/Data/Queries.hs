{-# LANGUAGE DataKinds         #-}
{-# LANGUAGE FlexibleContexts  #-}
{-# LANGUAGE OverloadedStrings #-}
{-# LANGUAGE TypeOperators     #-}

module Galley.Data.Queries where

import Imports
import Brig.Types.Code
import Cassandra as C hiding (Value)
import Cassandra.Util
import Data.Id
import Data.Misc
<<<<<<< HEAD
import Data.Text (Text)
=======
>>>>>>> f07d87be
import Galley.Data.Types
import Galley.Types hiding (Conversation)
import Galley.Types.Bot
import Galley.Types.Teams
import Galley.Types.Teams.Intra

import qualified Data.Text.Lazy as LT

-- Teams --------------------------------------------------------------------

selectTeam :: PrepQuery R (Identity TeamId) (UserId, Text, Text, Maybe Text, Bool, Maybe TeamStatus, Maybe (Writetime TeamStatus), Maybe TeamBinding)
selectTeam = "select creator, name, icon, icon_key, deleted, status, writetime(status), binding from team where team = ?"

selectTeamName :: PrepQuery R (Identity TeamId) (Identity Text)
selectTeamName = "select name from team where team = ?"

selectTeamBinding :: PrepQuery R (Identity TeamId) (Identity (Maybe TeamBinding))
selectTeamBinding = "select binding from team where team = ?"

selectTeamBindingWritetime :: PrepQuery R (Identity TeamId) (Identity (Maybe Int64))
selectTeamBindingWritetime = "select writetime(binding) from team where team = ?"

selectTeamConv :: PrepQuery R (TeamId, ConvId) (Identity Bool)
selectTeamConv = "select managed from team_conv where team = ? and conv = ?"

selectTeamConvs :: PrepQuery R (Identity TeamId) (ConvId, Bool)
selectTeamConvs = "select conv, managed from team_conv where team = ? order by conv"

selectTeamMember :: PrepQuery R (TeamId, UserId) (Identity Permissions)
selectTeamMember = "select perms from team_member where team = ? and user = ?"

selectTeamMembers :: PrepQuery R (Identity TeamId) (UserId, Permissions)
selectTeamMembers = "select user, perms from team_member where team = ? order by user"

selectUserTeams :: PrepQuery R (Identity UserId) (Identity TeamId)
selectUserTeams = "select team from user_team where user = ? order by team"

selectOneUserTeam :: PrepQuery R (Identity UserId) (Identity TeamId)
selectOneUserTeam = "select team from user_team where user = ? limit 1"

selectUserTeamsIn :: PrepQuery R (UserId, [TeamId]) (Identity TeamId)
selectUserTeamsIn = "select team from user_team where user = ? and team in ? order by team"

selectUserTeamsFrom :: PrepQuery R (UserId, TeamId) (Identity TeamId)
selectUserTeamsFrom = "select team from user_team where user = ? and team > ? order by team"

insertTeam :: PrepQuery W (TeamId, UserId, Text, Text, Maybe Text, TeamStatus, TeamBinding) ()
insertTeam = "insert into team (team, creator, name, icon, icon_key, deleted, status, binding) values (?, ?, ?, ?, ?, false, ?, ?)"

insertTeamConv :: PrepQuery W (TeamId, ConvId, Bool) ()
insertTeamConv = "insert into team_conv (team, conv, managed) values (?, ?, ?)"

deleteTeamConv :: PrepQuery W (TeamId, ConvId) ()
deleteTeamConv = "delete from team_conv where team = ? and conv = ?"

insertTeamMember :: PrepQuery W (TeamId, UserId, Permissions) ()
insertTeamMember = "insert into team_member (team, user, perms) values (?, ?, ?)"

deleteTeamMember :: PrepQuery W (TeamId, UserId) ()
deleteTeamMember = "delete from team_member where team = ? and user = ?"

updatePermissions :: PrepQuery W (Permissions, TeamId, UserId) ()
updatePermissions = "update team_member set perms = ? where team = ? and user = ?"

insertUserTeam :: PrepQuery W (UserId, TeamId) ()
insertUserTeam = "insert into user_team (user, team) values (?, ?)"

deleteUserTeam :: PrepQuery W (UserId, TeamId) ()
deleteUserTeam = "delete from user_team where user = ? and team = ?"

markTeamDeleted :: PrepQuery W (TeamStatus, TeamId) ()
markTeamDeleted = "update team set status = ? where team = ?"

deleteTeam :: PrepQuery W (TeamStatus, TeamId) ()
deleteTeam = "update team using timestamp 32503680000000000 set name = 'default', icon = 'default', status = ? where team = ? "

updateTeamName :: PrepQuery W (Text, TeamId) ()
updateTeamName = "update team set name = ? where team = ?"

updateTeamIcon :: PrepQuery W (Text, TeamId) ()
updateTeamIcon = "update team set icon = ? where team = ?"

updateTeamIconKey :: PrepQuery W (Text, TeamId) ()
updateTeamIconKey = "update team set icon_key = ? where team = ?"

updateTeamStatus :: PrepQuery W (TeamStatus, TeamId) ()
updateTeamStatus = "update team set status = ? where team = ?"

-- Conversations ------------------------------------------------------------

selectConv :: PrepQuery R (Identity ConvId) (ConvType, UserId, Maybe (C.Set Access), Maybe AccessRole, Maybe Text, Maybe TeamId, Maybe Bool, Maybe Milliseconds)
selectConv = "select type, creator, access, access_role, name, team, deleted, message_timer from conversation where conv = ?"

selectConvs :: PrepQuery R (Identity [ConvId]) (ConvId, ConvType, UserId, Maybe (C.Set Access), Maybe AccessRole, Maybe Text, Maybe TeamId, Maybe Bool, Maybe Milliseconds)
selectConvs = "select conv, type, creator, access, access_role, name, team, deleted, message_timer from conversation where conv in ?"

isConvDeleted :: PrepQuery R (Identity ConvId) (Identity (Maybe Bool))
isConvDeleted = "select deleted from conversation where conv = ?"

insertConv :: PrepQuery W (ConvId, ConvType, UserId, C.Set Access, AccessRole, Maybe Text, Maybe TeamId, Maybe Milliseconds) ()
insertConv = "insert into conversation (conv, type, creator, access, access_role, name, team, message_timer) values (?, ?, ?, ?, ?, ?, ?, ?)"

updateConvAccess :: PrepQuery W (C.Set Access, AccessRole, ConvId) ()
updateConvAccess = "update conversation set access = ?, access_role = ? where conv = ?"

updateConvMessageTimer :: PrepQuery W (Maybe Milliseconds, ConvId) ()
updateConvMessageTimer = "update conversation set message_timer = ? where conv = ?"

updateConvName :: PrepQuery W (Text, ConvId) ()
updateConvName = "update conversation set name = ? where conv = ?"

updateConvType :: PrepQuery W (ConvType, ConvId) ()
updateConvType = "update conversation set type = ? where conv = ?"

deleteConv :: PrepQuery W (Identity ConvId) ()
deleteConv = "delete from conversation using timestamp 32503680000000000 where conv = ?"

markConvDeleted :: PrepQuery W (Identity ConvId) ()
markConvDeleted = "update conversation set deleted = true where conv = ?"

-- Conversations accessible by code -----------------------------------------

insertCode :: PrepQuery W (Key, Value, ConvId, Scope, Int32) ()
insertCode = "INSERT INTO conversation_codes (key, value, conversation, scope) VALUES (?, ?, ?, ?) USING TTL ?"

lookupCode :: PrepQuery R (Key, Scope) (Value, Int32, ConvId)
lookupCode = "SELECT value, ttl(value), conversation FROM conversation_codes WHERE key = ? AND scope = ?"

deleteCode :: PrepQuery W (Key, Scope) ()
deleteCode = "DELETE FROM conversation_codes WHERE key = ? AND scope = ?"

-- User Conversations -------------------------------------------------------

selectUserConvs :: PrepQuery R (Identity UserId) (Identity ConvId)
selectUserConvs = "select conv from user where user = ? order by conv"

selectUserConvsIn :: PrepQuery R (UserId, [ConvId]) (Identity ConvId)
selectUserConvsIn = "select conv from user where user = ? and conv in ? order by conv"

selectUserConvsFrom :: PrepQuery R (UserId, ConvId) (Identity ConvId)
selectUserConvsFrom = "select conv from user where user = ? and conv > ? order by conv"

insertUserConv :: PrepQuery W (UserId, ConvId) ()
insertUserConv = "insert into user (user, conv) values (?, ?)"

deleteUserConv :: PrepQuery W (UserId, ConvId) ()
deleteUserConv = "delete from user where user = ? and conv = ?"

-- Members ------------------------------------------------------------------

type MemberStatus = Int32

selectMember :: PrepQuery R (ConvId, UserId) (UserId, Maybe ServiceId, Maybe ProviderId, Maybe MemberStatus, Maybe Bool, Maybe MutedStatus, Maybe Text, Maybe Bool, Maybe Text, Maybe Bool, Maybe Text)
selectMember = "select user, service, provider, status, otr_muted, otr_muted_status, otr_muted_ref, otr_archived, otr_archived_ref, hidden, hidden_ref from member where conv = ? and user = ?"

selectMembers :: PrepQuery R (Identity [ConvId]) (ConvId, UserId, Maybe ServiceId, Maybe ProviderId, Maybe MemberStatus, Maybe Bool, Maybe MutedStatus, Maybe Text, Maybe Bool, Maybe Text, Maybe Bool, Maybe Text)
selectMembers = "select conv, user, service, provider, status, otr_muted, otr_muted_status, otr_muted_ref, otr_archived, otr_archived_ref, hidden, hidden_ref from member where conv in ?"

insertMember :: PrepQuery W (ConvId, UserId, Maybe ServiceId, Maybe ProviderId) ()
insertMember = "insert into member (conv, user, service, provider, status) values (?, ?, ?, ?, 0)"

removeMember :: PrepQuery W (ConvId, UserId) ()
removeMember = "delete from member where conv = ? and user = ?"

updateOtrMemberMuted :: PrepQuery W (Bool, Maybe Text, ConvId, UserId) ()
updateOtrMemberMuted = "update member set otr_muted = ?, otr_muted_ref = ? where conv = ? and user = ?"

updateOtrMemberMutedStatus :: PrepQuery W (MutedStatus, Maybe Text, ConvId, UserId) ()
updateOtrMemberMutedStatus = "update member set otr_muted_status = ?, otr_muted_ref = ? where conv = ? and user = ?"

updateOtrMemberArchived :: PrepQuery W (Bool, Maybe Text, ConvId, UserId) ()
updateOtrMemberArchived = "update member set otr_archived = ?, otr_archived_ref = ? where conv = ? and user = ?"

updateMemberHidden :: PrepQuery W (Bool, Maybe Text, ConvId, UserId) ()
updateMemberHidden = "update member set hidden = ?, hidden_ref = ? where conv = ? and user = ?"

-- Clients ------------------------------------------------------------------

selectClients :: PrepQuery R (Identity [UserId]) (UserId, C.Set ClientId)
selectClients = "select user, clients from clients where user in ?"

rmClients :: PrepQuery W (Identity UserId) ()
rmClients = "delete from clients where user = ?"

addMemberClient :: ClientId -> QueryString W (Identity UserId) ()
addMemberClient c =
    let t = LT.fromStrict (client c) in
    QueryString $ "update clients set clients = clients + {'" <> t <> "'} where user = ?"

rmMemberClient :: ClientId -> QueryString W (Identity UserId) ()
rmMemberClient c =
    let t = LT.fromStrict (client c) in
    QueryString $ "update clients set clients = clients - {'" <> t <> "'} where user = ?"

-- Services -----------------------------------------------------------------

rmSrv :: PrepQuery W (ProviderId, ServiceId) ()
rmSrv = "delete from service where provider = ? AND id = ?"

insertSrv :: PrepQuery W (ProviderId, ServiceId, HttpsUrl, ServiceToken, C.Set (Fingerprint Rsa), Bool) ()
insertSrv = "insert into service (provider, id, base_url, auth_token, fingerprints, enabled) values (?, ?, ?, ?, ?, ?)"

selectSrv :: PrepQuery R (ProviderId, ServiceId) (HttpsUrl, ServiceToken, C.Set (Fingerprint Rsa), Bool)
selectSrv = "select base_url, auth_token, fingerprints, enabled from service where provider = ? AND id = ?"

-- Bots ---------------------------------------------------------------------

insertBot :: PrepQuery W (ConvId, BotId, ServiceId, ProviderId) ()
insertBot = "insert into member (conv, user, service, provider, status) values (?, ?, ?, ?, 0)"<|MERGE_RESOLUTION|>--- conflicted
+++ resolved
@@ -11,10 +11,6 @@
 import Cassandra.Util
 import Data.Id
 import Data.Misc
-<<<<<<< HEAD
-import Data.Text (Text)
-=======
->>>>>>> f07d87be
 import Galley.Data.Types
 import Galley.Types hiding (Conversation)
 import Galley.Types.Bot

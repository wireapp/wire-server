{-# LANGUAGE ViewPatterns #-}

-- This file is part of the Wire Server implementation.
--
-- Copyright (C) 2020 Wire Swiss GmbH <opensource@wire.com>
--
-- This program is free software: you can redistribute it and/or modify it under
-- the terms of the GNU Affero General Public License as published by the Free
-- Software Foundation, either version 3 of the License, or (at your option) any
-- later version.
--
-- This program is distributed in the hope that it will be useful, but WITHOUT
-- ANY WARRANTY; without even the implied warranty of MERCHANTABILITY or FITNESS
-- FOR A PARTICULAR PURPOSE. See the GNU Affero General Public License for more
-- details.
--
-- You should have received a copy of the GNU Affero General Public License along
-- with this program. If not, see <https://www.gnu.org/licenses/>.

module Galley.Data.TeamFeatures
  ( getFeatureStatusNoConfig,
    setFeatureStatusNoConfig,
    getApplockFeatureStatus,
    setApplockFeatureStatus,
    HasStatusCol (..),
  )
where

import Cassandra
import Data.Id
import Galley.Data.Instances ()
import Imports
import Wire.API.Team.Feature
  ( TeamFeatureName (..),
    TeamFeatureStatus,
    TeamFeatureStatusNoConfig (..),
    TeamFeatureStatusValue (..),
    TeamFeatureStatusWithConfig (..),
  )
import qualified Wire.API.Team.Feature as Public

<<<<<<< HEAD
-- | Because not all so called team features are actually team-level features,
-- not all of them have a corresponding column in the database. Therefore,
-- instead of having a function like:
--
--   statusCol :: TeamFeatureName -> String
--
-- there is a need for turning it into a class and then defining an instance for
-- team features that do have a database column.
class HasStatusCol (a :: TeamFeatureName) where
  statusCol :: String

instance HasStatusCol 'TeamFeatureLegalHold where statusCol = "legalhold_status"

instance HasStatusCol 'TeamFeatureSSO where statusCol = "sso_status"

instance HasStatusCol 'TeamFeatureSearchVisibility where statusCol = "search_visibility_status"

instance HasStatusCol 'TeamFeatureValidateSAMLEmails where statusCol = "validate_saml_emails"

instance HasStatusCol 'TeamFeatureDigitalSignatures where statusCol = "digital_signatures"

instance HasStatusCol 'TeamFeatureAppLock where statusCol = "app_lock_status"
=======
toCol :: TeamFeatureName -> String
toCol TeamFeatureLegalHold = "legalhold_status"
toCol TeamFeatureSSO = "sso_status"
toCol TeamFeatureSearchVisibility = "search_visibility_status"
toCol TeamFeatureValidateSAMLEmails = "validate_saml_emails"
toCol TeamFeatureDigitalSignatures = "digital_signatures"
toCol TeamFeatureAppLock = "app_lock_status"
toCol TeamFeatureFileSharing = "file_sharing"
>>>>>>> ded38976

getFeatureStatusNoConfig ::
  forall (a :: Public.TeamFeatureName) m.
  ( MonadClient m,
    Public.FeatureHasNoConfig a,
    HasStatusCol a
  ) =>
  TeamId ->
  m (Maybe (TeamFeatureStatus a))
getFeatureStatusNoConfig tid = do
  let q = query1 select (params Quorum (Identity tid))
  mStatusValue <- (>>= runIdentity) <$> retry x1 q
  pure $ TeamFeatureStatusNoConfig <$> mStatusValue
  where
    select :: PrepQuery R (Identity TeamId) (Identity (Maybe TeamFeatureStatusValue))
    select = fromString $ "select " <> statusCol @a <> " from team_features where team_id = ?"

setFeatureStatusNoConfig ::
  forall (a :: Public.TeamFeatureName) m.
  ( MonadClient m,
    Public.FeatureHasNoConfig a,
    HasStatusCol a
  ) =>
  TeamId ->
  TeamFeatureStatus a ->
  m (TeamFeatureStatus a)
setFeatureStatusNoConfig tid status = do
  let flag = Public.tfwoStatus status
  retry x5 $ write update (params Quorum (flag, tid))
  pure status
  where
    update :: PrepQuery W (TeamFeatureStatusValue, TeamId) ()
    update = fromString $ "update team_features set " <> statusCol @a <> " = ? where team_id = ?"

getApplockFeatureStatus ::
  forall m.
  (MonadClient m) =>
  TeamId ->
  m (Maybe (TeamFeatureStatus 'Public.TeamFeatureAppLock))
getApplockFeatureStatus tid = do
  let q = query1 select (params Quorum (Identity tid))
  mTuple <- retry x1 q
  pure $
    mTuple >>= \(mbStatusValue, mbEnforce, mbTimeout) ->
      TeamFeatureStatusWithConfig <$> mbStatusValue <*> (Public.TeamFeatureAppLockConfig <$> mbEnforce <*> mbTimeout)
  where
    select :: PrepQuery R (Identity TeamId) (Maybe TeamFeatureStatusValue, Maybe Public.EnforceAppLock, Maybe Int32)
    select =
      fromString $
        "select " <> statusCol @'Public.TeamFeatureAppLock <> ", app_lock_enforce, app_lock_inactivity_timeout_secs "
          <> "from team_features where team_id = ?"

setApplockFeatureStatus ::
  (MonadClient m) =>
  TeamId ->
  TeamFeatureStatus 'Public.TeamFeatureAppLock ->
  m (TeamFeatureStatus 'Public.TeamFeatureAppLock)
setApplockFeatureStatus tid status = do
  let statusValue = Public.tfwcStatus status
      enforce = Public.applockEnforceAppLock . Public.tfwcConfig $ status
      timeout = Public.applockInactivityTimeoutSecs . Public.tfwcConfig $ status
  retry x5 $ write update (params Quorum (statusValue, enforce, timeout, tid))
  pure status
  where
    update :: PrepQuery W (TeamFeatureStatusValue, Public.EnforceAppLock, Int32, TeamId) ()
    update =
      fromString $
        "update team_features set "
          <> statusCol @'Public.TeamFeatureAppLock
          <> " = ?, "
          <> "app_lock_enforce = ?, "
          <> "app_lock_inactivity_timeout_secs = ? "
          <> "where team_id = ?"<|MERGE_RESOLUTION|>--- conflicted
+++ resolved
@@ -39,7 +39,6 @@
   )
 import qualified Wire.API.Team.Feature as Public
 
-<<<<<<< HEAD
 -- | Because not all so called team features are actually team-level features,
 -- not all of them have a corresponding column in the database. Therefore,
 -- instead of having a function like:
@@ -62,16 +61,8 @@
 instance HasStatusCol 'TeamFeatureDigitalSignatures where statusCol = "digital_signatures"
 
 instance HasStatusCol 'TeamFeatureAppLock where statusCol = "app_lock_status"
-=======
-toCol :: TeamFeatureName -> String
-toCol TeamFeatureLegalHold = "legalhold_status"
-toCol TeamFeatureSSO = "sso_status"
-toCol TeamFeatureSearchVisibility = "search_visibility_status"
-toCol TeamFeatureValidateSAMLEmails = "validate_saml_emails"
-toCol TeamFeatureDigitalSignatures = "digital_signatures"
-toCol TeamFeatureAppLock = "app_lock_status"
-toCol TeamFeatureFileSharing = "file_sharing"
->>>>>>> ded38976
+
+instance HasStatusCol 'TeamFeatureFileSharing where statusCol = "file_sharing"
 
 getFeatureStatusNoConfig ::
   forall (a :: Public.TeamFeatureName) m.

--- conflicted
+++ resolved
@@ -170,12 +170,8 @@
     <*> initExtEnv
     <*> maybe (pure Nothing) (fmap Just . Aws.mkEnv l mgr) (o ^. optJournal)
     <*> loadAllMLSKeys (fold (o ^. optSettings . setMlsPrivateKeyPaths))
-<<<<<<< HEAD
-    <*> mkRabbitMqChannel l o
+    <*> traverse (mkRabbitMqChannelMVar l) (o ^. optRabbitmq)
     <*> pure r
-=======
-    <*> traverse (mkRabbitMqChannelMVar l) (o ^. optRabbitmq)
->>>>>>> 7bb58fb4
 
 initCassandra :: Opts -> Logger -> IO ClientState
 initCassandra o l = do

--- conflicted
+++ resolved
@@ -169,11 +169,8 @@
     <*> initExtEnv
     <*> maybe (pure Nothing) (fmap Just . Aws.mkEnv l mgr) (o ^. optJournal)
     <*> loadAllMLSKeys (fold (o ^. optSettings . setMlsPrivateKeyPaths))
-<<<<<<< HEAD
+    <*> mkRabbitMqChannel l o
     <*> pure r
-=======
-    <*> mkRabbitMqChannel l o
->>>>>>> 251574af
 
 initCassandra :: Opts -> Logger -> IO ClientState
 initCassandra o l = do

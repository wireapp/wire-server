-- This file is part of the Wire Server implementation.
--
-- Copyright (C) 2022 Wire Swiss GmbH <opensource@wire.com>
--
-- This program is free software: you can redistribute it and/or modify it under
-- the terms of the GNU Affero General Public License as published by the Free
-- Software Foundation, either version 3 of the License, or (at your option) any
-- later version.
--
-- This program is distributed in the hope that it will be useful, but WITHOUT
-- ANY WARRANTY; without even the implied warranty of MERCHANTABILITY or FITNESS
-- FOR A PARTICULAR PURPOSE. See the GNU Affero General Public License for more
-- details.
--
-- You should have received a copy of the GNU Affero General Public License along
-- with this program. If not, see <https://www.gnu.org/licenses/>.

module Galley.Intra.Effects
  ( interpretBrigAccess,
    interpretSparAccess,
    interpretBotAccess,
    interpretGundeckAccess,
  )
where

<<<<<<< HEAD
import Cassandra (ClientState, Consistency (LocalQuorum), Page (hasMore, nextPage, result), paginate, paramsP)
import Control.Lens ((.~))
import Data.Id (ProviderId, ServiceId, UserId)
import Data.Range (Range (fromRange))
import Data.Set qualified as Set
=======
>>>>>>> 2e3a6ec3
import Galley.API.Error
import Galley.Effects.BotAccess (BotAccess (..))
import Galley.Effects.BrigAccess (BrigAccess (..))
import Galley.Effects.GundeckAccess (GundeckAccess (..))
import Galley.Effects.SparAccess (SparAccess (..))
import Galley.Env
import Galley.Intra.Client
import Galley.Intra.Push.Internal qualified as G
import Galley.Intra.Spar
import Galley.Intra.Team
import Galley.Intra.User
import Galley.Monad
import Imports
import Polysemy
import Polysemy.Error
import Polysemy.Input
import Polysemy.TinyLog qualified as P
import UnliftIO qualified

interpretBrigAccess ::
  ( Member (Embed IO) r,
    Member (Error InternalError) r,
    Member P.TinyLog r,
    Member (Input Env) r
  ) =>
  Sem (BrigAccess ': r) a ->
  Sem r a
interpretBrigAccess = interpret $ \case
  GetConnectionsUnqualified uids muids mrel ->
    embedApp $ getConnectionsUnqualified uids muids mrel
  GetConnectionsUnqualifiedBidi uids1 uids2 mrel1 mrel2 ->
    embedApp $
      UnliftIO.concurrently
        (getConnectionsUnqualified uids1 (Just uids2) mrel1)
        (getConnectionsUnqualified uids2 (Just uids1) mrel2)
  GetConnections uids mquids mrel ->
    embedApp $
      getConnections uids mquids mrel
  PutConnectionInternal uc -> embedApp $ putConnectionInternal uc
  ReauthUser uid reauth -> embedApp $ reAuthUser uid reauth
  LookupActivatedUsers uids -> embedApp $ lookupActivatedUsers uids
  GetUsers uids -> embedApp $ getUsers uids
  DeleteUser uid -> embedApp $ deleteUser uid
  GetContactList uid -> embedApp $ getContactList uid
  GetRichInfoMultiUser uids -> embedApp $ getRichInfoMultiUser uids
  GetSize tid -> embedApp $ getSize tid
  LookupClients uids -> embedApp $ lookupClients uids
  LookupClientsFull uids -> embedApp $ lookupClientsFull uids
  NotifyClientsAboutLegalHoldRequest self other pk ->
    embedApp $ notifyClientsAboutLegalHoldRequest self other pk
  GetLegalHoldAuthToken uid mpwd -> getLegalHoldAuthToken uid mpwd
  AddLegalHoldClientToUserEither uid conn pks lpk ->
    embedApp $ addLegalHoldClientToUser uid conn pks lpk
  RemoveLegalHoldClientFromUser uid ->
    embedApp $ removeLegalHoldClientFromUser uid
  GetAccountConferenceCallingConfigClient uid ->
    embedApp $ getAccountConferenceCallingConfigClient uid
  GetLocalMLSClients qusr ss -> embedApp $ getLocalMLSClients qusr ss
  UpdateSearchVisibilityInbound status ->
    embedApp $ updateSearchVisibilityInbound status

interpretSparAccess ::
  ( Member (Embed IO) r,
    Member (Input Env) r
  ) =>
  Sem (SparAccess ': r) a ->
  Sem r a
interpretSparAccess = interpret $ \case
  DeleteTeam tid -> embedApp $ deleteTeam tid
  LookupScimUserInfos uids -> embedApp $ lookupScimUserInfos uids

interpretBotAccess ::
  ( Member (Embed IO) r,
    Member (Input Env) r
  ) =>
  Sem (BotAccess ': r) a ->
  Sem r a
interpretBotAccess = interpret $ \case
  DeleteBot cid bid -> embedApp $ deleteBot cid bid

interpretGundeckAccess ::
  ( Member (Embed IO) r,
    Member (Input Env) r
  ) =>
  Sem (GundeckAccess ': r) a ->
  Sem r a
interpretGundeckAccess = interpret $ \case
  Push ps -> embedApp $ G.push ps
<<<<<<< HEAD
  PushSlowly ps -> embedApp $ G.pushSlowly ps

-- FUTUREWORK:
-- This functions uses an in-memory set for tracking UserIds that we have already
-- sent notifications to. This set will only grow throughout the lifttime of this
-- function, and may cause memory & performance problems with millions of users.
-- How we are tracking which users have already been sent 0, 1, or 2 defederation
-- messages should be rethought to be more fault tollerant, e.g. this method doesn't
-- handle the server crashing and restarting.
interpretDefederationNotifications ::
  forall r a.
  ( Member (Embed IO) r,
    Member (Input Env) r,
    Member (Input ClientState) r,
    Member GundeckAccess r,
    Member ExternalAccess r
  ) =>
  Sem (DefederationNotifications ': r) a ->
  Sem r a
interpretDefederationNotifications = interpret $ \case
  SendDefederationNotifications domain ->
    getPage
      >>= void . sendNotificationPage mempty (Federation.FederationDelete domain)
  SendOnConnectionRemovedNotifications domainA domainB ->
    getPage
      >>= void . sendNotificationPage mempty (Federation.FederationConnectionRemoved (domainA, domainB))
  where
    getPage :: Sem r (Page PageType)
    getPage = do
      maxPage <- inputs (fromRange . currentFanoutLimit . _options) -- This is based on the limits in removeIfLargeFanout
      -- selectAllMembers will return duplicate members when they are in more than one chat
      -- however we need the full row to build out the bot members to send notifications
      -- to them. We have to do the duplicate filtering here.
      embedClient $ paginate selectAllMembers (paramsP LocalQuorum () maxPage)
    pushEvents :: Set UserId -> Federation.Event -> [LocalMember] -> Sem r (Set UserId)
    pushEvents seenRecipients eventData results = do
      let (bots, mems) = localBotsAndUsers results
          recipients = Intra.recipient <$> mems
          event = Intra.FederationEvent eventData
          filteredRecipients =
            -- Deduplicate by UserId the page of recipients that we are working on
            nubBy (\a b -> a._recipientUserId == b._recipientUserId)
            -- Sort the remaining recipients by their IDs
            $
              sortBy (\a b -> a._recipientUserId `compare` b._recipientUserId)
              -- Filter out any recipient that we have already seen in a previous page
              $
                filter (\r -> r._recipientUserId `notElem` seenRecipients) recipients
      for_ (Intra.newPush ListComplete Nothing event filteredRecipients) $ \p -> do
        -- Futurework: Transient or not?
        -- RouteAny is used as it will wake up mobile clients
        -- and notify them of the changes to federation state.
        push1 $ p & Intra.pushRoute .~ Intra.RouteAny
      deliverAsync (bots `zip` repeat (G.pushEventJson event))
      -- Add the users to the set of users we've sent messages to.
      pure $ seenRecipients <> Set.fromList ((._recipientUserId) <$> filteredRecipients)
    sendNotificationPage :: Set UserId -> Federation.Event -> Page PageType -> Sem r ()
    sendNotificationPage seenRecipients eventData page = do
      let res = result page
          mems = mapMaybe toMember res
      seenRecipients' <- pushEvents seenRecipients eventData mems
      when (hasMore page) $ do
        page' <- embedClient $ nextPage page
        sendNotificationPage seenRecipients' eventData page'

type PageType =
  ( UserId,
    Maybe ServiceId,
    Maybe ProviderId,
    Maybe MemberStatus,
    Maybe MutedStatus,
    Maybe Text,
    Maybe Bool,
    Maybe Text,
    Maybe Bool,
    Maybe Text,
    Maybe RoleName
  )
=======
  PushSlowly ps -> embedApp $ G.pushSlowly ps
>>>>>>> 2e3a6ec3
<|MERGE_RESOLUTION|>--- conflicted
+++ resolved
@@ -23,14 +23,6 @@
   )
 where
 
-<<<<<<< HEAD
-import Cassandra (ClientState, Consistency (LocalQuorum), Page (hasMore, nextPage, result), paginate, paramsP)
-import Control.Lens ((.~))
-import Data.Id (ProviderId, ServiceId, UserId)
-import Data.Range (Range (fromRange))
-import Data.Set qualified as Set
-=======
->>>>>>> 2e3a6ec3
 import Galley.API.Error
 import Galley.Effects.BotAccess (BotAccess (..))
 import Galley.Effects.BrigAccess (BrigAccess (..))
@@ -119,85 +111,4 @@
   Sem r a
 interpretGundeckAccess = interpret $ \case
   Push ps -> embedApp $ G.push ps
-<<<<<<< HEAD
-  PushSlowly ps -> embedApp $ G.pushSlowly ps
-
--- FUTUREWORK:
--- This functions uses an in-memory set for tracking UserIds that we have already
--- sent notifications to. This set will only grow throughout the lifttime of this
--- function, and may cause memory & performance problems with millions of users.
--- How we are tracking which users have already been sent 0, 1, or 2 defederation
--- messages should be rethought to be more fault tollerant, e.g. this method doesn't
--- handle the server crashing and restarting.
-interpretDefederationNotifications ::
-  forall r a.
-  ( Member (Embed IO) r,
-    Member (Input Env) r,
-    Member (Input ClientState) r,
-    Member GundeckAccess r,
-    Member ExternalAccess r
-  ) =>
-  Sem (DefederationNotifications ': r) a ->
-  Sem r a
-interpretDefederationNotifications = interpret $ \case
-  SendDefederationNotifications domain ->
-    getPage
-      >>= void . sendNotificationPage mempty (Federation.FederationDelete domain)
-  SendOnConnectionRemovedNotifications domainA domainB ->
-    getPage
-      >>= void . sendNotificationPage mempty (Federation.FederationConnectionRemoved (domainA, domainB))
-  where
-    getPage :: Sem r (Page PageType)
-    getPage = do
-      maxPage <- inputs (fromRange . currentFanoutLimit . _options) -- This is based on the limits in removeIfLargeFanout
-      -- selectAllMembers will return duplicate members when they are in more than one chat
-      -- however we need the full row to build out the bot members to send notifications
-      -- to them. We have to do the duplicate filtering here.
-      embedClient $ paginate selectAllMembers (paramsP LocalQuorum () maxPage)
-    pushEvents :: Set UserId -> Federation.Event -> [LocalMember] -> Sem r (Set UserId)
-    pushEvents seenRecipients eventData results = do
-      let (bots, mems) = localBotsAndUsers results
-          recipients = Intra.recipient <$> mems
-          event = Intra.FederationEvent eventData
-          filteredRecipients =
-            -- Deduplicate by UserId the page of recipients that we are working on
-            nubBy (\a b -> a._recipientUserId == b._recipientUserId)
-            -- Sort the remaining recipients by their IDs
-            $
-              sortBy (\a b -> a._recipientUserId `compare` b._recipientUserId)
-              -- Filter out any recipient that we have already seen in a previous page
-              $
-                filter (\r -> r._recipientUserId `notElem` seenRecipients) recipients
-      for_ (Intra.newPush ListComplete Nothing event filteredRecipients) $ \p -> do
-        -- Futurework: Transient or not?
-        -- RouteAny is used as it will wake up mobile clients
-        -- and notify them of the changes to federation state.
-        push1 $ p & Intra.pushRoute .~ Intra.RouteAny
-      deliverAsync (bots `zip` repeat (G.pushEventJson event))
-      -- Add the users to the set of users we've sent messages to.
-      pure $ seenRecipients <> Set.fromList ((._recipientUserId) <$> filteredRecipients)
-    sendNotificationPage :: Set UserId -> Federation.Event -> Page PageType -> Sem r ()
-    sendNotificationPage seenRecipients eventData page = do
-      let res = result page
-          mems = mapMaybe toMember res
-      seenRecipients' <- pushEvents seenRecipients eventData mems
-      when (hasMore page) $ do
-        page' <- embedClient $ nextPage page
-        sendNotificationPage seenRecipients' eventData page'
-
-type PageType =
-  ( UserId,
-    Maybe ServiceId,
-    Maybe ProviderId,
-    Maybe MemberStatus,
-    Maybe MutedStatus,
-    Maybe Text,
-    Maybe Bool,
-    Maybe Text,
-    Maybe Bool,
-    Maybe Text,
-    Maybe RoleName
-  )
-=======
-  PushSlowly ps -> embedApp $ G.pushSlowly ps
->>>>>>> 2e3a6ec3
+  PushSlowly ps -> embedApp $ G.pushSlowly ps
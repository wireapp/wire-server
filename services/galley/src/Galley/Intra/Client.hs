-- This file is part of the Wire Server implementation.
--
-- Copyright (C) 2022 Wire Swiss GmbH <opensource@wire.com>
--
-- This program is free software: you can redistribute it and/or modify it under
-- the terms of the GNU Affero General Public License as published by the Free
-- Software Foundation, either version 3 of the License, or (at your option) any
-- later version.
--
-- This program is distributed in the hope that it will be useful, but WITHOUT
-- ANY WARRANTY; without even the implied warranty of MERCHANTABILITY or FITNESS
-- FOR A PARTICULAR PURPOSE. See the GNU Affero General Public License for more
-- details.
--
-- You should have received a copy of the GNU Affero General Public License along
-- with this program. If not, see <https://www.gnu.org/licenses/>.

module Galley.Intra.Client
  ( lookupClients,
    lookupClientsFull,
    notifyClientsAboutLegalHoldRequest,
    addLegalHoldClientToUser,
    removeLegalHoldClientFromUser,
    getLegalHoldAuthToken,
  )
where

import Bilge hiding (getHeader, options, statusCode)
import Bilge.RPC
import Brig.Types.Client
import Brig.Types.Intra
import Brig.Types.Team.LegalHold (LegalHoldClientRequest (..))
import Brig.Types.User.Auth (LegalHoldLogin (..))
import Data.ByteString.Conversion (toByteString')
import Data.Id
import Data.Misc
import qualified Data.Set as Set
import Data.Text.Encoding
import Galley.API.Error
import Galley.Effects
import Galley.Env
import Galley.External.LegalHoldService.Types
import Galley.Intra.Util
import Galley.Monad
import Imports
import Network.HTTP.Types.Method
import Network.HTTP.Types.Status
import Network.Wai.Utilities.Error hiding (Error)
import Polysemy
import Polysemy.Error
import Polysemy.Input
import qualified Polysemy.TinyLog as P
import qualified System.Logger.Class as Logger
import Wire.API.User.Client (UserClients, UserClientsFull, filterClients, filterClientsFull)

-- | Calls 'Brig.API.internalListClientsH'.
lookupClients :: [UserId] -> App UserClients
lookupClients uids = do
  r <-
    call Brig $
      method POST
        . path "/i/clients"
        . json (UserSet $ Set.fromList uids)
        . expect2xx
  clients <- parseResponse (mkError status502 "server-error") r
  return $ filterClients (not . Set.null) clients

-- | Calls 'Brig.API.internalListClientsFullH'.
lookupClientsFull ::
  [UserId] ->
  App UserClientsFull
lookupClientsFull uids = do
  r <-
    call Brig $
      method POST
        . path "/i/clients/full"
        . json (UserSet $ Set.fromList uids)
        . expect2xx
  clients <- parseResponse (mkError status502 "server-error") r
  return $ filterClientsFull (not . Set.null) clients

-- | Calls 'Brig.API.legalHoldClientRequestedH'.
notifyClientsAboutLegalHoldRequest ::
  UserId ->
  UserId ->
  LastPrekey ->
  App ()
notifyClientsAboutLegalHoldRequest requesterUid targetUid lastPrekey' = do
  void . call Brig $
    method POST
      . paths ["i", "clients", "legalhold", toByteString' targetUid, "request"]
      . json (LegalHoldClientRequest requesterUid lastPrekey')
      . expect2xx

-- | Calls 'Brig.User.API.Auth.legalHoldLoginH'.
getLegalHoldAuthToken ::
  Members '[Embed IO, Error InternalError, P.TinyLog, Input Env] r =>
  UserId ->
  Maybe PlainTextPassword ->
  Sem r OpaqueAuthToken
getLegalHoldAuthToken uid pw = do
  r <-
    embedApp . call Brig $
      method POST
        . path "/i/legalhold-login"
        . queryItem "persist" "true"
        . json (LegalHoldLogin uid pw Nothing)
        . expect2xx
  case getCookieValue "zuid" r of
    Nothing -> do
      P.warn $ Logger.msg @Text "Response from login missing auth cookie"
      throw $ InternalErrorWithDescription "internal error"
    Just c -> pure . OpaqueAuthToken . decodeUtf8 $ c

-- | Calls 'Brig.API.addClientInternalH'.
addLegalHoldClientToUser ::
  UserId ->
  ConnId ->
  [Prekey] ->
  LastPrekey ->
  App ClientId
addLegalHoldClientToUser uid connId prekeys lastPrekey' = do
  clientId <$> brigAddClient uid connId lhClient
  where
    lhClient =
      NewClient
        prekeys
        lastPrekey'
        LegalHoldClientType
        Nothing
        (Just LegalHoldClient)
        Nothing
        Nothing
        Nothing
        Nothing
<<<<<<< HEAD
        Nothing
=======
        mempty
>>>>>>> ed7043d7

-- | Calls 'Brig.API.removeLegalHoldClientH'.
removeLegalHoldClientFromUser ::
  UserId ->
  App ()
removeLegalHoldClientFromUser targetUid = do
  void . call Brig $
    method DELETE
      . paths ["i", "clients", "legalhold", toByteString' targetUid]
      . contentJson
      . expect2xx

-- | Calls 'Brig.API.addClientInternalH'.
brigAddClient :: UserId -> ConnId -> NewClient -> App Client
brigAddClient uid connId client = do
  r <-
    call Brig $
      method POST
        . header "Z-Connection" (toByteString' connId)
        . paths ["i", "clients", toByteString' uid]
        . contentJson
        . json client
        . expect2xx
  parseResponse (mkError status502 "server-error") r<|MERGE_RESOLUTION|>--- conflicted
+++ resolved
@@ -133,11 +133,8 @@
         Nothing
         Nothing
         Nothing
-<<<<<<< HEAD
+        mempty
         Nothing
-=======
-        mempty
->>>>>>> ed7043d7
 
 -- | Calls 'Brig.API.removeLegalHoldClientH'.
 removeLegalHoldClientFromUser ::

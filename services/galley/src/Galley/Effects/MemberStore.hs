{-# LANGUAGE TemplateHaskell #-}

-- This file is part of the Wire Server implementation.
--
-- Copyright (C) 2022 Wire Swiss GmbH <opensource@wire.com>
--
-- This program is free software: you can redistribute it and/or modify it under
-- the terms of the GNU Affero General Public License as published by the Free
-- Software Foundation, either version 3 of the License, or (at your option) any
-- later version.
--
-- This program is distributed in the hope that it will be useful, but WITHOUT
-- ANY WARRANTY; without even the implied warranty of MERCHANTABILITY or FITNESS
-- FOR A PARTICULAR PURPOSE. See the GNU Affero General Public License for more
-- details.
--
-- You should have received a copy of the GNU Affero General Public License along
-- with this program. If not, see <https://www.gnu.org/licenses/>.

module Galley.Effects.MemberStore
  ( -- * Member store effect
    MemberStore (..),

    -- * Create members
    createMember,
    createMembers,
    createMembersInRemoteConversation,
    createBotMember,

    -- * Read members
    getLocalMember,
    getLocalMembers,
    getAllLocalMembers,
    getRemoteMember,
    getRemoteMembers,
    checkLocalMemberRemoteConv,
    selectRemoteMembers,
    getRemoteMembersByDomain,
    getLocalMembersByDomain,

    -- * Update members
    setSelfMember,
    setOtherMember,
    addMLSClients,
    planClientRemoval,
    removeMLSClients,
    removeAllMLSClients,
    lookupMLSClients,
    lookupMLSClientLeafIndices,

    -- * Delete members
    deleteMembers,
    deleteMembersInRemoteConversation,
  )
where

import Data.Domain
import Data.Id
import Data.Qualified
import Galley.API.MLS.Types
import Galley.Data.Services
import Galley.Types.Conversations.Members
import Galley.Types.ToUserRole
import Galley.Types.UserList
import Imports
import Polysemy
import Wire.API.Conversation.Member hiding (Member)
import Wire.API.MLS.Credential
import Wire.API.MLS.Group
import Wire.API.MLS.LeafNode
import Wire.API.Provider.Service

data MemberStore m a where
  CreateMembers :: (ToUserRole u) => ConvId -> UserList u -> MemberStore m ([LocalMember], [RemoteMember])
  CreateMembersInRemoteConversation :: Remote ConvId -> [UserId] -> MemberStore m ()
  CreateBotMember :: ServiceRef -> BotId -> ConvId -> MemberStore m BotMember
  GetLocalMember :: ConvId -> UserId -> MemberStore m (Maybe LocalMember)
  GetLocalMembers :: ConvId -> MemberStore m [LocalMember]
  GetAllLocalMembers :: MemberStore m [LocalMember]
  GetRemoteMember :: ConvId -> Remote UserId -> MemberStore m (Maybe RemoteMember)
  GetRemoteMembers :: ConvId -> MemberStore m [RemoteMember]
  CheckLocalMemberRemoteConv :: UserId -> Remote ConvId -> MemberStore m Bool
  SelectRemoteMembers :: [UserId] -> Remote ConvId -> MemberStore m ([UserId], Bool)
  SetSelfMember :: Qualified ConvId -> Local UserId -> MemberUpdate -> MemberStore m ()
  SetOtherMember :: Local ConvId -> Qualified UserId -> OtherMemberUpdate -> MemberStore m ()
  DeleteMembers :: ConvId -> UserList UserId -> MemberStore m ()
  DeleteMembersInRemoteConversation :: Remote ConvId -> [UserId] -> MemberStore m ()
  AddMLSClients :: GroupId -> Qualified UserId -> Set (ClientId, LeafIndex) -> MemberStore m ()
  PlanClientRemoval :: Foldable f => GroupId -> f ClientIdentity -> MemberStore m ()
  RemoveMLSClients :: GroupId -> Qualified UserId -> Set ClientId -> MemberStore m ()
<<<<<<< HEAD
  RemoveAllMLSClients :: GroupId -> MemberStore m ()
  LookupMLSClients :: GroupId -> MemberStore m ClientMap
  LookupMLSClientLeafIndices :: GroupId -> MemberStore m (ClientMap, IndexMap)
=======
  LookupMLSClients ::
    GroupId ->
    MemberStore m (Map (Qualified UserId) (Set (ClientId, KeyPackageRef)))
  GetRemoteMembersByDomain :: Domain -> MemberStore m [(ConvId, RemoteMember)]
  GetLocalMembersByDomain :: Domain -> MemberStore m [(ConvId, UserId)]
>>>>>>> c2991558

makeSem ''MemberStore

-- | Add a member to a local conversation, as an admin.
createMember :: (Member MemberStore r) => Local ConvId -> Local UserId -> Sem r [LocalMember]
createMember c u = fst <$> createMembers (tUnqualified c) (UserList [tUnqualified u] [])<|MERGE_RESOLUTION|>--- conflicted
+++ resolved
@@ -88,17 +88,11 @@
   AddMLSClients :: GroupId -> Qualified UserId -> Set (ClientId, LeafIndex) -> MemberStore m ()
   PlanClientRemoval :: Foldable f => GroupId -> f ClientIdentity -> MemberStore m ()
   RemoveMLSClients :: GroupId -> Qualified UserId -> Set ClientId -> MemberStore m ()
-<<<<<<< HEAD
   RemoveAllMLSClients :: GroupId -> MemberStore m ()
   LookupMLSClients :: GroupId -> MemberStore m ClientMap
   LookupMLSClientLeafIndices :: GroupId -> MemberStore m (ClientMap, IndexMap)
-=======
-  LookupMLSClients ::
-    GroupId ->
-    MemberStore m (Map (Qualified UserId) (Set (ClientId, KeyPackageRef)))
   GetRemoteMembersByDomain :: Domain -> MemberStore m [(ConvId, RemoteMember)]
   GetLocalMembersByDomain :: Domain -> MemberStore m [(ConvId, UserId)]
->>>>>>> c2991558
 
 makeSem ''MemberStore
 

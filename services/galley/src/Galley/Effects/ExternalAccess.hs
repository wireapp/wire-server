{-# LANGUAGE TemplateHaskell #-}

-- This file is part of the Wire Server implementation.
--
-- Copyright (C) 2022 Wire Swiss GmbH <opensource@wire.com>
--
-- This program is free software: you can redistribute it and/or modify it under
-- the terms of the GNU Affero General Public License as published by the Free
-- Software Foundation, either version 3 of the License, or (at your option) any
-- later version.
--
-- This program is distributed in the hope that it will be useful, but WITHOUT
-- ANY WARRANTY; without even the implied warranty of MERCHANTABILITY or FITNESS
-- FOR A PARTICULAR PURPOSE. See the GNU Affero General Public License for more
-- details.
--
-- You should have received a copy of the GNU Affero General Public License along
-- with this program. If not, see <https://www.gnu.org/licenses/>.

module Galley.Effects.ExternalAccess
  ( -- * External access effect
    ExternalAccess (..),
    deliverAsync,
    deliverAndDeleteAsync,
  )
where

import Data.Aeson
import Data.Id
import Galley.Data.Services
import Imports
import Polysemy
import Wire.API.Event.Conversation

data ExternalAccess m a where
<<<<<<< HEAD
  DeliverAsync :: Foldable f => f (BotMember, Event) -> ExternalAccess m ()
=======
  Deliver :: Foldable f => f (BotMember, Event) -> ExternalAccess m [BotMember]
  DeliverAsync :: (ToJSON e, Foldable f) => f (BotMember, e) -> ExternalAccess m ()
>>>>>>> 8e4fd6c0
  DeliverAndDeleteAsync :: Foldable f => ConvId -> f (BotMember, Event) -> ExternalAccess m ()

makeSem ''ExternalAccess<|MERGE_RESOLUTION|>--- conflicted
+++ resolved
@@ -33,12 +33,7 @@
 import Wire.API.Event.Conversation
 
 data ExternalAccess m a where
-<<<<<<< HEAD
-  DeliverAsync :: Foldable f => f (BotMember, Event) -> ExternalAccess m ()
-=======
-  Deliver :: Foldable f => f (BotMember, Event) -> ExternalAccess m [BotMember]
   DeliverAsync :: (ToJSON e, Foldable f) => f (BotMember, e) -> ExternalAccess m ()
->>>>>>> 8e4fd6c0
   DeliverAndDeleteAsync :: Foldable f => ConvId -> f (BotMember, Event) -> ExternalAccess m ()
 
 makeSem ''ExternalAccess
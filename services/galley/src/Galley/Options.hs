--- conflicted
+++ resolved
@@ -55,11 +55,9 @@
     optLogNetStrings,
     optLogFormat,
     optRabbitMq,
-    RabbitMqOpts,
-    rmqHost,
-    rmqPort,
-    rmqVhost,
-    rmqQueue,
+    rabbitmqHost,
+    rabbitmqPort,
+    rabbitmqVHost
   )
 where
 
@@ -153,26 +151,13 @@
 
 makeLenses ''JournalOpts
 
-<<<<<<< HEAD
--- Based on Wire.BackgroundWorker.Options
-data RabbitMqOpts = RabbitMqOpts
-  { _rmqHost :: !String,
-    _rmqPort :: !Int,
-    _rmqVhost :: !Text,
-    _rmqQueue :: !Text
-  }
-  deriving (Show, Generic)
-
-makeLenses ''RabbitMqOpts
-=======
 data RabbitMqOpts = RabbitMqOpts
   { _rabbitmqHost :: !String,
     _rabbitmqPort :: !Int,
     _rabbitmqVHost :: !Text
   }
   deriving (Show, Generic)
-
->>>>>>> b976f941
+makeLenses 'RabbitMqOpts
 deriveFromJSON toOptionFieldName ''RabbitMqOpts
 
 data Opts = Opts

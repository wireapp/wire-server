--- conflicted
+++ resolved
@@ -1,14 +1,10 @@
 cabal-version: 1.12
 
--- This file has been generated from package.yaml by hpack version 0.31.2.
+-- This file has been generated from package.yaml by hpack version 0.33.0.
 --
 -- see: https://github.com/sol/hpack
 --
-<<<<<<< HEAD
--- hash: 7c00515f661d51b626cf4501b3ce58e96ba8c0c8404e68b12410deb9ee5fcd27
-=======
--- hash: 1af4e3338a6ac8d494ebb8f9b4adfc3f786c87b1919e63c73841e9d4be6c7811
->>>>>>> 0269dfa8
+-- hash: 44d624e87420752a7ddbc1c7428a29eb51826a54766d2deb77d56efc43ee27d3
 
 name:           gundeck
 version:        1.45.0

--- conflicted
+++ resolved
@@ -139,20 +139,11 @@
     , http-client-tls                       >=0.3
     , http-types                            >=0.8
     , imports
-<<<<<<< HEAD
-    , lens                   >=4.4
-    , lens-aeson             >=1.0
-    , metrics-core           >=0.2.1
-    , mtl                    >=2.2
-    , network-uri            >=2.6
-=======
     , lens                                  >=4.4
     , lens-aeson                            >=1.0
     , metrics-core                          >=0.2.1
-    , metrics-wai                           >=0.5.7
     , mtl                                   >=2.2
     , network-uri                           >=2.6
->>>>>>> ea4bfc11
     , prometheus-client
     , psqueues                              >=0.2.2
     , raw-strings-qq
@@ -167,25 +158,13 @@
     , tls                                   >=1.7.0
     , types-common                          >=0.16
     , types-common-aws
-<<<<<<< HEAD
-    , unliftio               >=0.2
-    , unordered-containers   >=0.2
-    , uuid                   >=1.3
-    , wai                    >=3.2
-    , wai-extra              >=3.0
-    , wai-middleware-gunzip  >=0.0.2
-    , wai-utilities          >=0.16
-=======
     , unliftio                              >=0.2
     , unordered-containers                  >=0.2
     , uuid                                  >=1.3
     , wai                                   >=3.2
     , wai-extra                             >=3.0
     , wai-middleware-gunzip                 >=0.0.2
-    , wai-predicates                        >=0.8
-    , wai-routing                           >=0.12
     , wai-utilities                         >=0.16
->>>>>>> ea4bfc11
     , wire-api
     , wire-otel
     , yaml                                  >=0.8

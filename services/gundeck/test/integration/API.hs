{-# OPTIONS_GHC -fno-warn-incomplete-patterns #-}

module API (tests) where

import Bilge
import Bilge.Assert
import Control.Arrow ((&&&))
import Control.Concurrent.Async       (Async, async, wait, concurrently_, forConcurrently_)
import Control.Lens                   ((.~), (^.), (^?), view, (<&>), _2, (%~))
import Control.Retry                  (retrying, constantDelay, limitRetries)
import Data.Aeson              hiding (json)
import Data.Aeson.Lens
import Data.ByteString.Conversion
import Data.ByteString.Lazy           (fromStrict)
import Data.Id
import Data.List1                     (List1)
import Data.Range
import Data.UUID.V4
import Gundeck.Types
import Imports
import Network.URI                    (parseURI)
import Safe
import System.Random                  (randomIO)
import System.Timeout                 (timeout)
import TestSetup
import Test.Tasty
import Test.Tasty.HUnit
<<<<<<< HEAD
import TestSetup
=======
>>>>>>> 97bd6e66

import qualified Cassandra              as Cql
import qualified Data.Aeson.Types       as Aeson
import qualified Data.ByteString        as BS
import qualified Data.ByteString.Base16 as B16
import qualified Data.ByteString.Char8  as C
import qualified Data.ByteString.Lazy   as BL
import qualified Data.HashMap.Strict    as HashMap
import qualified Data.List1             as List1
import qualified Data.Set               as Set
import qualified Data.Text.Encoding     as T
import qualified Data.UUID              as UUID
import qualified Gundeck.Push.Data      as Push
import qualified Network.HTTP.Client    as Http
import qualified Network.WebSockets     as WS
import qualified Prelude
import qualified System.Logger.Extended as Log

appName :: AppName
appName = AppName "test"

<<<<<<< HEAD
type TestSignature a = Gundeck -> Cannon -> Brig -> Cql.ClientState -> Http a
type TestSignature2 a = Gundeck -> Cannon -> Cannon -> Brig -> Cql.ClientState -> Http a

test :: IO TestSetup -> TestName -> (TestSignature a) -> TestTree
test setup n h = testCase n runTest
  where
    runTest = do
        s <- setup
        void $ runHttpT (s ^. tsManager) (h (s ^. tsGundeck) (s ^. tsCannon) (s ^. tsBrig) (s ^. tsCass))

test2 :: IO TestSetup -> TestName -> (TestSignature2 a) -> TestTree
test2 setup n h = testCase n runTest
  where
    runTest = do
        s <- setup
        void $ runHttpT (s ^. tsManager) (h (s ^. tsGundeck) (s ^. tsCannon) (s ^. tsCannon2) (s ^. tsBrig) (s ^. tsCass))

=======
>>>>>>> 97bd6e66
tests :: IO TestSetup -> TestTree
tests s = testGroup "API tests" [
    testGroup "Push"
        [ test s "Register a user"       $ addUser
        , test s "Delete a user"         $ removeUser
        , test s "Replace presence"      $ replacePresence
        , test s "Remove stale presence" $ removeStalePresence
        , test s "Single user push"      $ singleUserPush
        , test s "Push many to Cannon via bulkpush (via gundeck; group notif)" $ bulkPush False 50 8
        , test s "Push many to Cannon via bulkpush (via gundeck; e2e notif)" $ bulkPush True 50 8
        , test s "Send a push, ensure origin does not receive it" $ sendSingleUserNoPiggyback
        , test s "Targeted push by connection" $ targetConnectionPush
        , test s "Targeted push by client" $ targetClientPush
        ],
    testGroup "Notifications"
        [ test s "No notifications" $ testNoNotifs
        , test s "Fetch all notifications" $ testFetchAllNotifs
        , test s "Fetch new notifications" $ testFetchNewNotifs
        , test s "No new notifications" $ testNoNewNotifs
        , test s "Missing notifications" $ testMissingNotifs
        , test s "Fetch last notification" $ testFetchLastNotif
        , test s "No last notification" $ testNoLastNotif
        , test s "Bad 'since' parameter" $ testFetchNotifBadSince
        , test s "Fetch notification by ID" $ testFetchNotifById
        , test s "Filter notifications by client" $ testFilterNotifByClient
        , test s "Paging" $ testNotificationPaging
        ],
    testGroup "Clients"
        [ test s "unregister a client" $ testUnregisterClient
        ],
    testGroup "Tokens"
        [ test s "register a push token"     $ testRegisterPushToken
        , test s "unregister a push token"   $ testUnregisterPushToken
        ],
    testGroup "Websocket pingpong"
        [ test s "pings produce pongs"       $ testPingPong
        , test s "non-pings are ignored"     $ testNoPingNoPong
        ],
    -- TODO: The following tests require (at the moment), the usage real AWS
    --       services so they are kept in a separate group to simplify testing
    testGroup "RealAWS"
        [ test s "Send a push to online and offline users" $ sendMultipleUsers
        , test s "register too many push tokens" $ testRegisterTooManyTokens
        , test s "share push token"          $ testSharePushToken
        , test s "replace shared push token" $ testReplaceSharedPushToken
        , test s "fail on long push token"   $ testLongPushToken
        ]
    ]

-----------------------------------------------------------------------------
-- Push

addUser :: TestM (UserId, ConnId)
addUser = registerUser

removeUser :: TestM ()
removeUser = do
    g <- view tsGundeck
    s <- view tsCass
    logger <- view tsLogger
    user <- fst <$> registerUser
    clt  <- randomClientId
    tok  <- randomToken clt gcmToken
    _    <- registerPushToken user tok
    _    <- sendPush (buildPush user [(user, RecipientClientsAll)] (textPayload "data"))
    deleteUser g user
    ntfs <- listNotifications user Nothing
    liftIO $ do
        tokens <- Cql.runClient s (Log.runWithLogger logger $ Push.lookup user Push.Quorum)
        null tokens    @?= True
        ntfs           @?= []

replacePresence :: TestM ()
replacePresence = do
    gu <- view tsGundeck
    ca <- view tsCannon
    uid <- randomId
    con <- randomConnId
    let localhost8080 = URI . fromJust $ parseURI "http://localhost:8080"
    let localhost8081 = URI . fromJust $ parseURI "http://localhost:8081"
    let pres1 = Presence uid (ConnId "dummy_dev") localhost8080 Nothing 0 ""
    let pres2 = Presence uid (ConnId "dummy_dev") localhost8081 Nothing 0 ""
    void $ connectUser ca uid con
    setPresence gu pres1 !!! const 201 === statusCode
    sendPush (push uid [uid])
    getPresence gu (showUser uid) !!! do
        const 2 === length . decodePresence
        assertTrue "Cannon is not removed" $
            elem localhost8080 . map resource . decodePresence
    setPresence gu pres2 !!!
        const 201 === statusCode
    getPresence gu (showUser uid) !!! do
        const 2 === length . decodePresence
        assertTrue "New Cannon" $
            elem localhost8081 . map resource . decodePresence
        assertTrue "Old Cannon is removed" $
            notElem localhost8080 . map resource . decodePresence
  where
    pload     = List1.singleton $ HashMap.fromList [ "foo" .= (42 :: Int) ]
    push u us = newPush u (toRecipients us) pload & pushOriginConnection .~ Just (ConnId "dev")

removeStalePresence :: TestM ()
removeStalePresence = do
    ca <- view tsCannon
    uid <- randomId
    con <- randomConnId
    void $ connectUser ca uid con
    ensurePresent uid 1
    sendPush (push uid [uid])
    m <- liftIO newEmptyMVar
    w <- wsRun ca uid con (wsCloser m)
    wsAssertPresences uid 1
    liftIO $ void $ putMVar m () >> wait w
    sendPush (push uid [uid])
    ensurePresent uid 0
  where
    pload     = List1.singleton $ HashMap.fromList [ "foo" .= (42 :: Int) ]
    push u us = newPush u (toRecipients us) pload & pushOriginConnection .~ Just (ConnId "dev")

singleUserPush :: TestM ()
singleUserPush = do
    ca <- view tsCannon
    uid <- randomId
    ch  <- connectUser ca uid =<< randomConnId
    sendPush (push uid [uid])
    liftIO $ do
        msg <- waitForMessage ch
        assertBool  "No push message received" (isJust msg)
        assertEqual "Payload altered during transmission"
            (Just pload)
            (ntfPayload <$> (decode . fromStrict . fromJust) msg)
  where
    pload     = List1.singleton $ HashMap.fromList [ "foo" .= (42 :: Int) ]
    push u us = newPush u (toRecipients us) pload & pushOriginConnection .~ Just (ConnId "dev")

-- | Create a number of users with a number of connections each, and connect each user's connections
-- to one of two cannons at random.  Push either encrypted notifications (@isE2E == True@) or
-- notifications from server (@isE2E == False@) to all connections, and make sure they all arrive at
-- the destination devices.  This also works if you pass the same 'Cannon' twice, even if 'Cannon'
-- is a k8s load balancer that dispatches requests to different replicas.
bulkPush :: Bool -> Int -> Int -> TestM ()
bulkPush isE2E numUsers numConnsPerUser = do
    ca  <- view tsCannon
    ca2 <- view tsCannon
    uids@(uid:_)        :: [UserId]   <- replicateM numUsers randomId
    (connids@((_:_):_)) :: [[ConnId]] <- replicateM numUsers $ replicateM numConnsPerUser randomConnId
    let ucs  :: [(UserId, [ConnId])]         = zip uids connids
        ucs' :: [(UserId, [(ConnId, Bool)])] = toggle (mconcat $ repeat [True, False]) ucs

    chs <- do
      let (ucs1,  ucs2)  = splitAt (fromIntegral (length ucs `div` 2)) ucs
          (ucs1', ucs2') = splitAt (fromIntegral (length ucs `div` 2)) ucs'
      chs1 <- injectucs ca  ucs1' . fmap snd <$> connectUsersAndDevices ca  ucs1
      chs2 <- injectucs ca2 ucs2' . fmap snd <$> connectUsersAndDevices ca2 ucs2
      pure $ chs1 ++ chs2

    let pushData = mconcat . replicate 3 $ (if isE2E then pushE2E else pushGroup) uid ucs'
    sendPushes pushData
    liftIO $ forConcurrently_ chs $ replicateM 3 . checkMsg
  where
    -- associate chans with userid, connid.
    injectucs :: CannonR -> [(UserId, [(ConnId, Bool)])] -> [[TChan ByteString]]
              -> [(CannonR, UserId, ((ConnId, Bool), TChan ByteString))]
    injectucs ca_ ucs chs = mconcat $ zipWith (\(uid, connids) chs_ -> (ca_, uid,) <$> zip connids chs_) ucs chs

    -- will a notification actually be sent?
    toggle :: [Bool] -> [(UserId, [ConnId])] -> [(UserId, [(ConnId, Bool)])]
    toggle = f1
      where
        f1 _ [] = []
        f1 shoulds ((uid, connids) : ucs') = (uid, zip connids shoulds) : f1 shoulds' ucs'
          where shoulds' = drop (length connids) shoulds

    ploadGroup :: List1 Aeson.Object
    ploadGroup = List1.singleton $ HashMap.fromList [ ("foo" :: Text) .= (42 :: Int)]

    pushGroup :: UserId -> [(UserId, [(ConnId, Bool)])] -> [Push]
    pushGroup u ucs = [newPush u (toRecipients $ fst <$> ucs) ploadGroup & pushConnections .~ Set.fromList conns]
      where
        conns = [ connid | (_, cns) <- ucs
                         , (connid, shouldSend) <- cns
                         , shouldSend ]

    ploadE2E :: ConnId -> List1 Aeson.Object
    ploadE2E connid = List1.singleton $ HashMap.fromList [ "connid" .= connid ]

    pushE2E :: UserId -> [(UserId, [(ConnId, Bool)])] -> [Push]
    pushE2E u ucs = targets <&> \(uid, connid) -> newPush u (toRecipients [uid]) (ploadE2E connid)
                                                  & pushConnections .~ Set.singleton connid
      where
        targets :: [(UserId, ConnId)]
        targets = [ (uid, connid) | (uid, cns) <- ucs
                                  , (connid, shouldSend) <- cns
                                  , shouldSend
                                  ]

    checkMsg :: (cannon, userId, ((ConnId, Bool), TChan ByteString)) -> IO ()
    checkMsg (_ca, _uid, ((connid, shouldReceive), ch)) = do
        let timeoutmusecs = 1000000 + 10000 * numUsers * numConnsPerUser  -- 10ms of extra timeout for every conn.
        msg <- waitForMessage' timeoutmusecs ch
        if shouldReceive
            then do
                assertBool  "No push message received" (isJust msg)
                assertEqual "Payload altered during transmission"
                    (Just $ if isE2E then ploadE2E connid else ploadGroup)
                    (ntfPayload <$> (decode . fromStrict . fromJust) msg)
            else do
                assertBool  "Unexpected push message received" (isNothing msg)

sendSingleUserNoPiggyback :: TestM ()
sendSingleUserNoPiggyback = do
    ca  <- view tsCannon
    uid <- randomId
    did <- randomConnId
    ch  <- connectUser ca uid did
    sendPush (push uid [uid] did)
    liftIO $ do
        msg <- waitForMessage ch
        assertBool "Push message received" (isNothing msg)
  where
    pload       = List1.singleton $ HashMap.fromList [ "foo" .= (42 :: Int) ]
    push u us d = newPush u (toRecipients us) pload & pushOriginConnection .~ Just d

sendMultipleUsers :: TestM ()
sendMultipleUsers = do
    ca  <- view tsCannon
    uid1 <- randomId -- offline and no native push
    uid2 <- randomId -- online
    uid3 <- randomId -- offline and native push
    clt  <- randomClientId
    tok  <- randomToken clt gcmToken
    _    <- registerPushToken uid3 tok

    ws <- connectUser ca uid2 =<< randomConnId
    sendPush (push uid1 [uid1, uid2, uid3])
    -- 'uid2' should get the push over the websocket
    liftIO $ do
        msg <- waitForMessage ws
        assertBool  "No push message received" (isJust msg)
        assertEqual "Payload altered during transmission"
            (Just pload)
            (ntfPayload <$> (decode . fromStrict . fromJust) msg)

    -- We should get a 'DeliveryFailure' and / or 'EndpointUpdated'
    -- via SQS and thus remove the token.
    liftIO $ putStrLn "Waiting for SQS feedback to remove the token (~60-90s) ..."
    void $ retryWhileN 90 (not . null) (listPushTokens uid3)

    -- 'uid1' and 'uid2' should each have 1 notification
    ntfs1 <- listNotifications uid1 Nothing
    ntfs2 <- listNotifications uid2 Nothing
    liftIO $ forM_ [ntfs1, ntfs2] $ \ntfs -> do
        assertEqual "Not exactly 1 notification" 1 (length ntfs)
        let p = view queuedNotificationPayload (Prelude.head ntfs)
        assertEqual "Wrong events in notification" pload p

    -- 'uid3' should have two notifications, one for the message and one
    -- for the removed token.
    ntfs3 <- listNotifications uid3 Nothing
    liftIO $ do
        assertBool "Not at least 2 notifications" (length ntfs3 >= 2)
        let (n1,nx) = checkNotifications ntfs3
        -- The first notification must be the test payload
        let p1 = view queuedNotificationPayload n1
        assertEqual "Wrong events in 1st notification" pload p1
        -- Followed by at least one notification for the token removal
        forM_ nx $ \n ->
            let p2 = fromJSON (Object (List1.head (n^.queuedNotificationPayload)))
            in assertEqual "Wrong events in notification" (Success (PushRemove tok)) p2
  where
    checkNotifications []     = error "No notifications received!"
    checkNotifications (x:xs) = (x,xs)

    pload     = List1.singleton pevent
    pevent    = HashMap.fromList [ "foo" .= (42 :: Int) ]
    push u us = newPush u (toRecipients us) pload & pushOriginConnection .~ Just (ConnId "dev")

targetConnectionPush :: TestM ()
targetConnectionPush = do
    ca  <- view tsCannon
    uid   <- randomId
    conn1 <- randomConnId
    c1 <- connectUser ca uid conn1
    c2 <- connectUser ca uid =<< randomConnId
    sendPush (push uid conn1)
    liftIO $ do
        e1 <- waitForMessage c1
        e2 <- waitForMessage c2
        assertBool "No push message received" (isJust e1)
        assertBool "Unexpected push message received" (isNothing e2)
  where
    pload    = List1.singleton $ HashMap.fromList [ "foo" .= (42 :: Int) ]
    push u t = newPush u (toRecipients [u]) pload & pushConnections .~ Set.singleton t

targetClientPush :: TestM ()
targetClientPush = do
    ca  <- view tsCannon
    uid <- randomId
    cid1 <- randomClientId
    cid2 <- randomClientId
    let ca1 = CannonR (runCannonR ca . queryItem "client" (toByteString' cid1))
    let ca2 = CannonR (runCannonR ca . queryItem "client" (toByteString' cid2))
    c1  <- connectUser ca1 uid =<< randomConnId
    c2  <- connectUser ca2 uid =<< randomConnId
    -- Push only to the first client
    sendPush (push uid cid1)
    liftIO $ do
        e1 <- waitForMessage c1
        e2 <- waitForMessage c2
        assertBool "No push message received" (isJust e1)
        assertBool "Unexpected push message received" (isNothing e2)
    -- Push only to the second client
    sendPush (push uid cid2)
    liftIO $ do
        e1 <- waitForMessage c1
        e2 <- waitForMessage c2
        assertBool "Unexpected push message received" (isNothing e1)
        assertBool "No push message received" (isJust e2)
    -- Check the notification stream
    ns1 <- listNotifications uid (Just cid1)
    ns2 <- listNotifications uid (Just cid2)
    liftIO $ forM_ [(ns1, cid1), (ns2, cid2)] $ \(ns, c) -> do
        assertEqual "Not exactly 1 notification" 1 (length ns)
        let p = view queuedNotificationPayload (Prelude.head ns)
        assertEqual "Wrong events in notification" (pload c) p
  where
    pevent c = HashMap.fromList [ "foo" .= client c ]
    pload  c = List1.singleton (pevent c)
    rcpt u c = recipient u RouteAny
                 & recipientClients .~ RecipientClientsSome (List1.singleton c)
    push u c = newPush u (unsafeRange (Set.singleton (rcpt u c))) (pload c)

-----------------------------------------------------------------------------
-- Notifications

testNoNotifs :: TestM ()
testNoNotifs = do
    ally <- randomId
    ns <- listNotifications ally Nothing
    liftIO $ assertEqual "Unexpected notifications" 0 (length ns)

testFetchAllNotifs :: TestM ()
testFetchAllNotifs = do
    ally <- randomId
    let pload = textPayload "hello"
    replicateM_ 10 (sendPush (buildPush ally [(ally, RecipientClientsAll)] pload))
    ns <- listNotifications ally Nothing
    liftIO $ assertEqual "Unexpected notification count" 10 (length ns)
    liftIO $ assertEqual "Unexpected notification payloads"
                (replicate 10 pload)
                (map (view queuedNotificationPayload) ns)

testFetchNewNotifs :: TestM ()
testFetchNewNotifs = do
    gu  <- view tsGundeck
    ally <- randomId
    let pload = textPayload "hello"
    replicateM_ 4 (sendPush (buildPush ally [(ally, RecipientClientsAll)] pload))
    ns <- map (view queuedNotificationId) <$> listNotifications ally Nothing
    get ( runGundeckR gu
        . zUser ally
        . path "notifications"
        . query [("since", Just (toByteString' (ns !! 1)))]
        ) !!! do
        const 200 === statusCode
        const (Just $ drop 2 ns) === parseNotificationIds

testNoNewNotifs :: TestM ()
testNoNewNotifs = do
    gu  <- view tsGundeck
    ally <- randomId
    sendPush (buildPush ally [(ally, RecipientClientsAll)] (textPayload "hello"))
    (n:_) <- map (view queuedNotificationId) <$> listNotifications ally Nothing
    get ( runGundeckR gu
        . zUser ally
        . path "notifications"
        . query [("since", Just (toByteString' n))]
        ) !!! do
            const 200 === statusCode
            const (Just []) === parseNotificationIds

testMissingNotifs :: TestM ()
testMissingNotifs = do
    gu  <- view tsGundeck
    other   <- randomId
    sendPush (buildPush other [(other, RecipientClientsAll)] (textPayload "hello"))
    (old:_) <- map (view queuedNotificationId) <$> listNotifications other Nothing
    ally    <- randomId
    sendPush (buildPush ally [(ally, RecipientClientsAll)] (textPayload "hello"))
    ns <- listNotifications ally Nothing
    get ( runGundeckR gu
        . zUser ally
        . path "notifications"
        . query [("since", Just (toByteString' old))]) !!! do
        const 404 === statusCode
        const (Just ns) === parseNotifications

testFetchLastNotif :: TestM ()
testFetchLastNotif = do
    gu  <- view tsGundeck
    ally <- randomId
    sendPush (buildPush ally [(ally, RecipientClientsAll)] (textPayload "first"))
    sendPush (buildPush ally [(ally, RecipientClientsAll)] (textPayload "last"))
    [_, n] <- listNotifications ally Nothing
    get (runGundeckR gu . zUser ally . paths ["notifications", "last"]) !!! do
        const 200 === statusCode
        const (Just n) === parseNotification

testNoLastNotif :: TestM ()
testNoLastNotif = do
    gu  <- view tsGundeck
    ally <- randomId
    get (runGundeckR gu . zUser ally . paths ["notifications", "last"]) !!! do
        const 404 === statusCode
        const (Just "not-found") =~= responseBody

testFetchNotifBadSince :: TestM ()
testFetchNotifBadSince = do
    gu  <- view tsGundeck
    ally <- randomId
    sendPush (buildPush ally [(ally, RecipientClientsAll)] (textPayload "first"))
    ns <- listNotifications ally Nothing
    get ( runGundeckR gu
        . zUser ally
        . path "notifications"
        . query [("since", Just "jumberjack")] ) !!! do
        const 404 === statusCode
        const (Just ns) === parseNotifications

testFetchNotifById :: TestM ()
testFetchNotifById = do
    gu  <- view tsGundeck
    ally <- randomId
    c1 <- randomClientId
    c2 <- randomClientId
    sendPush (buildPush ally [(ally, RecipientClientsSome (List1.singleton c1))]
                           (textPayload "first"))
    sendPush (buildPush ally [(ally, RecipientClientsSome (List1.singleton c2))]
                           (textPayload "second"))
    [n1, n2] <- listNotifications ally Nothing
    forM_ [(n1, c1), (n2, c2)] $ \(n, c) ->
        let nid = toByteString' (view queuedNotificationId n)
            cid = toByteString' c
        in get ( runGundeckR gu
               . zUser ally
               . paths ["notifications", nid]
               . queryItem "client" cid
               ) !!! do
            const 200 === statusCode
            const (Just n) === parseNotification

testFilterNotifByClient :: TestM ()
testFilterNotifByClient = do
    alice <- randomId
    clt1  <- randomClientId
    clt2  <- randomClientId
    clt3  <- randomClientId

    -- Add a notification for client 1
    sendPush (buildPush alice [(alice, RecipientClientsSome (List1.singleton clt1))]
                                 (textPayload "first"))
    [n] <- listNotifications alice (Just clt1)

    -- get all for the first client
    getNotifications alice (Just clt1) !!! do
        const 200        === statusCode
        const (Just [n]) === parseNotifications
    -- get all for the second client
    getNotifications alice (Just clt2) !!! do
        const 200       === statusCode
        const (Just []) === parseNotifications
    -- get all for all clients
    getNotifications alice Nothing !!! do
        const 200        === statusCode
        const (Just [n]) === parseNotifications

    -- Add another notification for client 3
    sendPush (buildPush alice [(alice, RecipientClientsSome (List1.singleton clt3))]
                                 (textPayload "last"))
    [n'] <- listNotifications alice (Just clt3)

    -- get last for the first client
    getLastNotification alice (Just clt1) !!! do
        const 200      === statusCode
        const (Just n) === parseNotification
    -- get last for a second client
    getLastNotification alice (Just clt2) !!! do
        const 404                === statusCode
        const (Just "not-found") =~= responseBody
    -- get last for a third client
    getLastNotification alice (Just clt3) !!! do
        const 200       === statusCode
        const (Just n') === parseNotification
    -- get last for any client
    getLastNotification alice Nothing !!! do
        const 200       === statusCode
        const (Just n') === parseNotification

    -- Add a lot of notifications for client 3
    replicateM_ 101 $ sendPush
        (buildPush alice [(alice, RecipientClientsSome (List1.singleton clt3))]
                         (textPayload "final"))
    ns <- listNotifications alice (Just clt3)
    liftIO $ assertBool "notification count" (length ns == 102)

    -- last for the first client still unchanged
    getLastNotification alice (Just clt1) !!! do
        const 200      === statusCode
        const (Just n) === parseNotification

    -- still no notification for the second client
    getLastNotification alice (Just clt2) !!! do
        const 404                === statusCode
        const (Just "not-found") =~= responseBody

    -- last for the third client updated
    getLastNotification alice (Just clt3) !!! do
        const 200              === statusCode
        const (Just (last ns)) === parseNotification

testNotificationPaging :: TestM ()
testNotificationPaging = do
    -- Without client ID
    u1 <- randomId
    replicateM_ 399 (insert u1 RecipientClientsAll)
    paging u1 Nothing 399 399 [399, 0]
    paging u1 Nothing 399 100 [100, 100, 100, 99, 0]
    paging u1 Nothing 399 101 [101, 101, 101, 96, 0]

    -- With client ID
    u2 <- randomId
    clients@[c1, c2, c3] <- replicateM 3 randomClientId
    let numClients = length clients
    forM_ [0..999] $ \i -> do
        let c = clients !! (i `mod` numClients)
        insert u2 (RecipientClientsSome (List1.singleton c))
    -- View of client 1
    paging u2 (Just c1) 334 100 [100, 100, 100, 34, 0]
    paging u2 (Just c1) 334 334 [334, 0]
    -- View of client 2
    paging u2 (Just c2) 333 100 [100, 100, 100, 33, 0]
    paging u2 (Just c2) 333 333 [333, 0]
    -- View of client 3
    paging u2 (Just c3) 333 100 [100, 100, 100, 33, 0]
    paging u2 (Just c3) 333 333 [333, 0]

    -- With overlapped pages and excess elements on the last page
    u3 <- randomId
    replicateM_ 90 $ insert u3 (RecipientClientsSome (List1.singleton c1))
    replicateM_ 20 $ insert u3 (RecipientClientsSome (List1.singleton c2))
    replicateM_ 20 $ insert u3 (RecipientClientsSome (List1.singleton c1))
    paging u3 (Just c1) 110 100 [100, 10, 0]
    paging u3 (Just c1) 110 110 [110, 0]
    paging u3 (Just c2)  20 100 [20, 0]
  where
    insert u c = sendPush (buildPush u [(u, c)] (textPayload "data"))

    paging u c total step = foldM_ (next u c (total, step)) (0, Nothing)

    next :: UserId
         -> Maybe ClientId
         -> (Int, Int)
         -> (Int, Maybe NotificationId)
         -> Int
         -> TestM (Int, Maybe NotificationId)
    next u c (total, step) (count, start) pageSize = do
        gu <- view tsGundeck
        let range = maybe id (queryItem "client" . toByteString') c
                  . maybe id (queryItem "since" . toByteString') start
                  . queryItem "size" (toByteString' step)
        r <- get (runGundeckR gu . path "/notifications" . zUser u . range) <!! const 200 === statusCode
        let rs = decode =<< responseBody r
        let (ns, more) = (fmap (view queuedNotifications) &&& fmap (view queuedHasMore)) rs
        let count' = count + step
        let start' = ns >>= fmap (view queuedNotificationId) . listToMaybe . reverse
        liftIO $ assertEqual "page size" (Just pageSize) (length <$> ns)
        liftIO $ assertEqual "has more" (Just (count' < total)) more
        return (count', start')

-----------------------------------------------------------------------------
-- Client registration

testUnregisterClient :: TestM ()
testUnregisterClient = do
    g   <- view tsGundeck
    uid <- randomId
    cid <- randomClientId
    unregisterClient g uid cid
        !!! const 200 === statusCode

-----------------------------------------------------------------------------
-- Native push token registration

testRegisterPushToken :: TestM ()
testRegisterPushToken = do
    g <- view tsGundeck
    uid <- randomUser

    -- Client 1 with 4 distinct tokens
    c1   <- randomClientId
    t11  <- randomToken c1 apnsToken
    t11' <- randomToken c1 apnsToken -- overlaps
    t12  <- randomToken c1 apnsToken{tName = (AppName "com.wire.ent")} -- different app
    t13  <- randomToken c1 gcmToken  -- different transport

    -- Client 2 with 1 token
    c2   <- randomClientId
    t21  <- randomToken c2 apnsToken
    t22  <- randomToken c2 gcmToken -- different transport
    t22' <- randomToken c2 gcmToken -- overlaps

    -- Register non-overlapping tokens
    _ <- registerPushToken uid t11
    _ <- registerPushToken uid t12
    _ <- registerPushToken uid t13
    _ <- registerPushToken uid t21
    _ <- registerPushToken uid t22

    -- Check tokens
    _tokens <- sortPushTokens <$> listPushTokens uid
    let _expected = sortPushTokens [t11, t12, t13, t21, t22]
    liftIO $ assertEqual "unexpected tokens" _expected _tokens

    -- Register overlapping tokens. The previous overlapped
    -- tokens should be removed, but none of the others.
    _ <- registerPushToken uid t11'
    _ <- registerPushToken uid t22'

    -- Check tokens
    _tokens <- sortPushTokens <$> listPushTokens uid
    let _expected = sortPushTokens [t11', t12, t13, t21, t22']
    liftIO $ assertEqual "unexpected tokens" _expected _tokens

    -- Native push tokens are deleted together with the client
    unregisterClient g uid c1 !!! const 200 === statusCode
    unregisterClient g uid c1 !!! const 200 === statusCode  -- (deleting a non-existing token is ok.)
    unregisterClient g uid c2 !!! const 200 === statusCode
    unregisterClient g uid c2 !!! const 200 === statusCode  -- (deleting a non-existing token is ok.)
    _tokens <- listPushTokens uid
    liftIO $ assertEqual "unexpected tokens" [] _tokens

-- TODO: Try to make this test more performant, this test takes too long right now
testRegisterTooManyTokens :: TestM ()
testRegisterTooManyTokens = do
    -- create tokens for reuse with multiple users
    gcmTok <- Token . T.decodeUtf8 . toByteString' <$> randomId
    uids   <- liftIO $ replicateM 55 randomId
    -- create 55 users with these tokens, which should succeed
    mapM_ (registerToken 201 gcmTok) uids
    -- should run out of space in endpoint metadata and fail with a 413 on number 56
    registerToken 413 gcmTok =<< randomId
  where
    registerToken status gcmTok uid = do
        con <- randomClientId
        let tkg = pushToken GCM "test" gcmTok con
        registerPushTokenRequest uid tkg !!! const status === statusCode

testUnregisterPushToken :: TestM ()
testUnregisterPushToken = do
    uid <- randomUser
    clt <- randomClientId
    tkn <- randomToken clt gcmToken
    void $ registerPushToken uid tkn
    void $ retryWhileN 12 null (listPushTokens uid)
    unregisterPushToken uid (tkn^.token) !!! const 204 === statusCode
    void $ retryWhileN 12 (not . null) (listPushTokens uid)
    unregisterPushToken uid (tkn^.token) !!! const 404 === statusCode

testPingPong :: TestM ()
testPingPong = do
    ca <- view tsCannon
    uid :: UserId <- randomId
    connid :: ConnId <- randomConnId
    [(_, [(chread, chwrite)] :: [(TChan ByteString, TChan ByteString)])]
      <- connectUsersAndDevicesWithSendingClients ca [(uid, [connid])]
    liftIO $ do
        atomically $ writeTChan chwrite "ping"
        msg <- waitForMessage chread
        assertBool "no pong" $ msg == Just "pong"

testNoPingNoPong :: TestM ()
testNoPingNoPong = do
    ca <- view tsCannon
    uid :: UserId <- randomId
    connid :: ConnId <- randomConnId
    [(_, [(chread, chwrite)] :: [(TChan ByteString, TChan ByteString)])]
      <- connectUsersAndDevicesWithSendingClients ca [(uid, [connid])]
    liftIO $ do
        atomically $ writeTChan chwrite "Wire is so much nicer with internet!"
        msg <- waitForMessage chread
        assertBool "unexpected response on non-ping" $ isNothing msg

testSharePushToken :: TestM ()
testSharePushToken = do
    gcmTok <- Token . T.decodeUtf8 . toByteString' <$> randomId
    apsTok <- Token . T.decodeUtf8 . B16.encode <$> randomBytes 32
    let tok1 = pushToken GCM "test" gcmTok
    let tok2 = pushToken APNSVoIP "com.wire.dev.ent" apsTok
    let tok3 = pushToken APNS "com.wire.int.ent" apsTok
    forM_ [tok1, tok2, tok3] $ \tk -> do
        u1 <- randomUser
        u2 <- randomUser
        c1 <- randomClientId
        c2 <- randomClientId
        let t1 = tk c1
        let t2 = tk c2
        t1' <- registerPushToken u1 t1
        t2' <- registerPushToken u2 t2 -- share the token with u1
        -- ^ Unfortunately this fails locally :(
        -- "Duplicate endpoint token: 61d22005-af6e-4199-add9-899aae79c70a"
        -- Instead of getting something in the lines of
        -- "Invalid parameter: Token Reason: Endpoint <arn> " already exists with the same Token, but different attributes."
        liftIO $ assertEqual "token mismatch" (t1^.token) t1'
        liftIO $ assertEqual "token mismatch" (t2^.token) t2'
        liftIO $ assertEqual "token mismatch" t1' t2'
        ts1 <- retryWhile ((/= 1) . length) (listPushTokens u1)
        ts2 <- retryWhile ((/= 1) . length) (listPushTokens u2)
        liftIO $ assertEqual "token mismatch" [t1] ts1
        liftIO $ assertEqual "token mismatch" [t2] ts2
        unregisterPushToken u1 t1' !!! const 204 === statusCode
        unregisterPushToken u2 t2' !!! const 204 === statusCode

testReplaceSharedPushToken :: TestM ()
testReplaceSharedPushToken = do
    u1 <- randomUser
    u2 <- randomUser
    c1 <- randomClientId
    c2 <- randomClientId

    -- Set up a shared token
    t1 <- Token . T.decodeUtf8 . toByteString' <$> randomId
    let pt1 = pushToken GCM "test" t1 c1
    let pt2 = pt1 & tokenClient .~ c2 -- share the token
    _ <- registerPushToken u1 pt1
    _ <- registerPushToken u2 pt2

    -- Update the shared token
    t2 <- Token . T.decodeUtf8 . toByteString' <$> randomId
    let new = pushToken GCM "test" t2 c1
    _ <- registerPushToken u1 new

    -- Check both tokens
    ts1 <- map (view token) <$> listPushTokens u1
    ts2 <- map (view token) <$> listPushTokens u2
    liftIO $ do
        [t2] @=? ts1
        [t2] @=? ts2

testLongPushToken :: TestM ()
testLongPushToken = do
    uid <- randomUser
    clt <- randomClientId

    -- normal size APNS token should succeed
    tkn1 <- randomToken clt apnsToken
    registerPushTokenRequest uid tkn1 !!! const 201 === statusCode

    -- APNS token over 400 bytes should fail (actual token sizes are twice the tSize)
    tkn2 <- randomToken clt apnsToken{tSize=256}
    registerPushTokenRequest uid tkn2 !!! const 413 === statusCode

    -- normal size GCM token should succeed
    tkn3 <- randomToken clt gcmToken
    registerPushTokenRequest uid tkn3 !!! const 201 === statusCode

    -- GCM token over 8192 bytes should fail (actual token sizes are twice the tSize)
    tkn4 <- randomToken clt gcmToken{tSize=5000}
    registerPushTokenRequest uid tkn4 !!! const 413 === statusCode

-- * Helpers

registerUser :: HasCallStack => TestM (UserId, ConnId)
registerUser = do
    ca <- view tsCannon
    uid <- randomId
    con <- randomConnId
    void $ connectUser ca uid con
    ensurePresent uid 1
    return (uid, con)

ensurePresent :: HasCallStack => UserId -> Int -> TestM ()
ensurePresent u n = do
    gu <- view tsGundeck
    retryWhile ((n /=) . length . decodePresence) (getPresence gu (showUser u)) !!!
        (const n === length . decodePresence)

connectUser :: HasCallStack => CannonR -> UserId -> ConnId -> TestM (TChan ByteString)
connectUser ca uid con = do
    [(_, [ch])] <- connectUsersAndDevices ca [(uid, [con])]
    return ch

connectUsersAndDevices
  :: HasCallStack
  => CannonR -> [(UserId, [ConnId])]
  -> TestM [(UserId, [TChan ByteString])]
connectUsersAndDevices ca uidsAndConnIds = do
    strip <$> connectUsersAndDevicesWithSendingClients ca uidsAndConnIds
  where strip = fmap (_2 %~ fmap fst)

connectUsersAndDevicesWithSendingClients
  :: HasCallStack
  => CannonR -> [(UserId, [ConnId])]
  -> TestM [(UserId, [(TChan ByteString, TChan ByteString)])]
connectUsersAndDevicesWithSendingClients ca uidsAndConnIds = do
    chs <- forM uidsAndConnIds $ \(uid, conns) -> (uid,) <$> do
        forM conns $ \conn -> do
            chread  <- liftIO $ atomically newTChan
            chwrite <- liftIO $ atomically newTChan
            _ <- wsRun ca uid conn (wsReaderWriter chread chwrite)
            pure (chread, chwrite)
    (\(uid, conns) -> wsAssertPresences uid (length conns)) `mapM_` uidsAndConnIds
    pure chs

-- | Sort 'PushToken's based on the actual 'token' values.
sortPushTokens :: [PushToken] -> [PushToken]
sortPushTokens = sortBy (compare `on` view token)

wsRun :: HasCallStack => CannonR -> UserId -> ConnId -> WS.ClientApp () -> TestM (Async ())
wsRun ca uid (ConnId con) app = do
    liftIO $ async $ WS.runClientWith caHost caPort caPath caOpts caHdrs app
  where
    runCan = runCannonR ca empty
    caHost = C.unpack $ Http.host runCan
    caPort = Http.port runCan
    caPath = "/await" ++ C.unpack (Http.queryString runCan)
    caOpts = WS.defaultConnectionOptions
    caHdrs = [ ("Z-User", showUser uid), ("Z-Connection", con) ]

wsAssertPresences :: HasCallStack => UserId -> Int -> TestM ()
wsAssertPresences uid numPres = do
    gu <- view tsGundeck
    retryWhile ((numPres /=) . length . decodePresence) (getPresence gu $ showUser uid) !!!
        (const numPres === length . decodePresence)

wsCloser :: MVar () -> WS.ClientApp ()
wsCloser m conn = takeMVar m >> WS.sendClose conn C.empty >> putMVar m ()

wsReaderWriter :: TChan ByteString -> TChan ByteString -> WS.ClientApp ()
wsReaderWriter chread chwrite conn = concurrently_
    (forever $ WS.receiveData conn >>= atomically . writeTChan chread)
    (forever $ WS.sendTextData conn =<< atomically (readTChan chwrite))

retryWhile :: (MonadIO m) => (a -> Bool) -> m a -> m a
retryWhile = retryWhileN 10

retryWhileN :: (MonadIO m) => Int -> (a -> Bool) -> m a -> m a
retryWhileN n f m = retrying (constantDelay 1000000 <> limitRetries n)
                             (const (return . f))
                             (const m)

waitForMessage :: TChan ByteString -> IO (Maybe ByteString)
waitForMessage = waitForMessage' 1000000

waitForMessage' :: Int -> TChan ByteString -> IO (Maybe ByteString)
waitForMessage' musecs = System.Timeout.timeout musecs . liftIO . atomically . readTChan

unregisterClient :: GundeckR -> UserId -> ClientId -> TestM (Response (Maybe BL.ByteString))
unregisterClient g uid cid = delete $ runGundeckR g
    . zUser uid
    . paths ["/i/clients", toByteString' cid]

registerPushToken :: UserId -> PushToken -> TestM Token
registerPushToken u t = do
    r <- registerPushTokenRequest u t
    return $ Token (T.decodeUtf8 $ getHeader' "Location" r)

registerPushTokenRequest :: UserId -> PushToken -> TestM (Response (Maybe BL.ByteString))
registerPushTokenRequest u t = do
    g <- view tsGundeck
    let p = RequestBodyLBS (encode t)
    post ( runGundeckR g
         . path "/push/tokens"
         . contentJson
         . zUser u
         . zConn "random"
         . body p
         )

unregisterPushToken :: UserId -> Token -> TestM (Response (Maybe BL.ByteString))
unregisterPushToken u t = do
    g <- view tsGundeck
    let p = RequestBodyLBS (encode t)
    delete ( runGundeckR g
           . paths ["/push/tokens", toByteString' t]
           . contentJson
           . zUser u
           . zConn "random"
           . body p
           )

listPushTokens :: UserId -> TestM [PushToken]
listPushTokens u = do
    g <- view tsGundeck
    rs <- get ( runGundeckR g
              . path "/push/tokens"
              . zUser u
              . zConn "random"
              )
    maybe (error "Failed to decode push tokens")
          (return . pushTokens)
          (responseBody rs >>= decode)

listNotifications :: HasCallStack => UserId -> Maybe ClientId -> TestM [QueuedNotification]
listNotifications u c = do
    rs <- getNotifications u c <!! const 200 === statusCode
    case responseBody rs >>= decode of
        Nothing -> error "Failed to decode notifications"
        Just ns -> maybe (error "No timestamp on notifications list") -- cf. #47
                         (const $ pure (view queuedNotifications ns))
                         (view queuedTime ns)

getNotifications :: UserId -> Maybe ClientId -> TestM (Response (Maybe BL.ByteString))
getNotifications u c = view tsGundeck >>= \gu -> get $ runGundeckR gu
    . zUser u
    . path "notifications"
    . maybe id (queryItem "client" . toByteString') c

getLastNotification :: UserId -> Maybe ClientId -> TestM (Response (Maybe BL.ByteString))
getLastNotification u c = view tsGundeck >>= \gu -> get $ runGundeckR gu
    . zUser u
    . paths ["notifications", "last"]
    . maybe id (queryItem "client" . toByteString') c

sendPush :: HasCallStack => Push -> TestM ()
sendPush push = sendPushes [push]

sendPushes :: HasCallStack => [Push] -> TestM ()
sendPushes push = do
    gu <- view tsGundeck
    post ( runGundeckR gu . path "i/push/v2" . json push ) !!! const 200 === statusCode

buildPush
    :: HasCallStack
    => UserId -> [(UserId, RecipientClients)] -> List1 Object -> Push
buildPush sdr rcps pload =
    let rcps' = Set.fromList (map (uncurry rcpt) rcps)
    in newPush sdr (unsafeRange rcps') pload
  where
    rcpt u c = recipient u RouteAny & recipientClients .~ c

data TokenSpec = TokenSpec {trans:: Transport, tSize :: Int, tName :: AppName}

gcmToken :: TokenSpec
gcmToken = TokenSpec GCM 16 appName

apnsToken :: TokenSpec
apnsToken = TokenSpec APNSSandbox 32 appName

randomToken :: MonadIO m => ClientId -> TokenSpec -> m PushToken
randomToken c ts = liftIO $ do
    tok <- Token . T.decodeUtf8 <$> B16.encode <$> randomBytes (tSize ts)
    return $ pushToken (trans ts) (tName ts) tok c

showUser :: UserId -> ByteString
showUser = C.pack . show

zUser :: UserId -> Request -> Request
zUser = header "Z-User" . toByteString'

zConn :: ByteString -> Request -> Request
zConn = header "Z-Connection"

getPresence :: GundeckR -> ByteString -> TestM (Response (Maybe BL.ByteString))
getPresence gu u = get (runGundeckR gu . path ("/i/presences/" <> u))

setPresence :: GundeckR -> Presence -> TestM (Response (Maybe BL.ByteString))
setPresence gu dat = post (runGundeckR gu . path "/i/presences" . json dat)

decodePresence :: Response (Maybe BL.ByteString) -> [Presence]
decodePresence rs = fromMaybe (error "Failed to decode presences") $ responseBody rs >>= decode

randomUser :: TestM UserId
randomUser = do
    br <- view tsBrig
    e <- liftIO $ mkEmail "success" "simulator.amazonses.com"
    let p = object
            [ "name"     .= e
            , "email"    .= e
            , "password" .= ("secret" :: Text)
            ]
    r <- post (runBrigR br . path "/i/users" . json p)
    return . readNote "unable to parse Location header"
           . C.unpack
           $ getHeader' "Location" r
  where
    mkEmail loc dom = do
        uid <- nextRandom
        return $ loc <> "+" <> UUID.toText uid <> "@" <> dom

deleteUser :: HasCallStack => GundeckR -> UserId -> TestM ()
deleteUser g uid = delete (runGundeckR g . zUser uid . path "/i/user") !!! const 200 === statusCode

toRecipients :: [UserId] -> Range 1 1024 (Set Recipient)
toRecipients = unsafeRange . Set.fromList . map (`recipient` RouteAny)

randomConnId :: MonadIO m => m ConnId
randomConnId = liftIO $ ConnId <$> do
    r <- randomIO :: IO Word32
    return $ C.pack $ show r

randomClientId :: MonadIO m => m ClientId
randomClientId = liftIO $ newClientId <$> (randomIO :: IO Word64)

randomBytes :: MonadIO m => Int -> m ByteString
randomBytes n = liftIO $ BS.pack <$> replicateM n (randomIO :: IO Word8)

textPayload :: Text -> List1 Object
textPayload txt = List1.singleton (HashMap.fromList ["text" .= txt])

parseNotification :: Response (Maybe BL.ByteString) -> Maybe QueuedNotification
parseNotification = responseBody >=> decode

parseNotifications :: Response (Maybe BL.ByteString) -> Maybe [QueuedNotification]
parseNotifications = responseBody >=> (^? key "notifications") >=> fromJSON'

parseNotificationIds :: Response (Maybe BL.ByteString) -> Maybe [NotificationId]
parseNotificationIds r = map (view queuedNotificationId) <$> parseNotifications r

fromJSON' :: FromJSON a => Value -> Maybe a
fromJSON' v = case fromJSON v of
    Success a -> Just a
    _         -> Nothing<|MERGE_RESOLUTION|>--- conflicted
+++ resolved
@@ -22,13 +22,9 @@
 import Safe
 import System.Random                  (randomIO)
 import System.Timeout                 (timeout)
-import TestSetup
 import Test.Tasty
 import Test.Tasty.HUnit
-<<<<<<< HEAD
 import TestSetup
-=======
->>>>>>> 97bd6e66
 
 import qualified Cassandra              as Cql
 import qualified Data.Aeson.Types       as Aeson
@@ -50,26 +46,6 @@
 appName :: AppName
 appName = AppName "test"
 
-<<<<<<< HEAD
-type TestSignature a = Gundeck -> Cannon -> Brig -> Cql.ClientState -> Http a
-type TestSignature2 a = Gundeck -> Cannon -> Cannon -> Brig -> Cql.ClientState -> Http a
-
-test :: IO TestSetup -> TestName -> (TestSignature a) -> TestTree
-test setup n h = testCase n runTest
-  where
-    runTest = do
-        s <- setup
-        void $ runHttpT (s ^. tsManager) (h (s ^. tsGundeck) (s ^. tsCannon) (s ^. tsBrig) (s ^. tsCass))
-
-test2 :: IO TestSetup -> TestName -> (TestSignature2 a) -> TestTree
-test2 setup n h = testCase n runTest
-  where
-    runTest = do
-        s <- setup
-        void $ runHttpT (s ^. tsManager) (h (s ^. tsGundeck) (s ^. tsCannon) (s ^. tsCannon2) (s ^. tsBrig) (s ^. tsCass))
-
-=======
->>>>>>> 97bd6e66
 tests :: IO TestSetup -> TestTree
 tests s = testGroup "API tests" [
     testGroup "Push"

-- This file is part of the Wire Server implementation.
--
-- Copyright (C) 2022 Wire Swiss GmbH <opensource@wire.com>
--
-- This program is free software: you can redistribute it and/or modify it under
-- the terms of the GNU Affero General Public License as published by the Free
-- Software Foundation, either version 3 of the License, or (at your option) any
-- later version.
--
-- This program is distributed in the hope that it will be useful, but WITHOUT
-- ANY WARRANTY; without even the implied warranty of MERCHANTABILITY or FITNESS
-- FOR A PARTICULAR PURPOSE. See the GNU Affero General Public License for more
-- details.
--
-- You should have received a copy of the GNU Affero General Public License along
-- with this program. If not, see <https://www.gnu.org/licenses/>.

module Gundeck.Presence.Data
  ( add,
    list,
    listAll,
    deleteAll,
  )
where

import Control.Monad.Catch
<<<<<<< HEAD
import Control.Monad.Except
import Data.Aeson
=======
import Data.Aeson hiding (Key)
>>>>>>> fa8db0a9
import qualified Data.ByteString as Strict
import Data.ByteString.Builder (byteString)
import qualified Data.ByteString.Char8 as StrictChars
import Data.ByteString.Conversion hiding (fromList)
import qualified Data.ByteString.Lazy as Lazy
import Data.Id
import Data.Misc (Milliseconds)
import Database.Redis
import Gundeck.Monad (Gundeck, posixTime)
import Gundeck.Types
import Gundeck.Util.Redis
import Imports

-- Note [Migration] ---------------------------------------------------------
--
-- Previous redis schema: user:<uuid>=<connection>@<cannon>=<presence-data json>
-- New redis schema:      user:<uuid>=<connection>         =<presence-data json>
--
-- The previous redis schema encodes cannon's ID in the subkey. The migration
-- proceeds as follows:
--
-- 1. When adding new entries, we only use the connection as subkey.
-- 2. When listing entries (which does not use the subkey fortunately) we
--    store the original field name in the `Presence` record property `__field`.
-- 3. When deleting entries, we use this `Presence`'s `__field` value.
-- 4. Eventually `__field` can be removed from the `Presence` type and the
--    connection can be used directly instead.
--

add :: Presence -> Gundeck ()
add p = do
  now <- posixTime
  let k = toKey (userId p)
  let v = toField (connId p)
  let d = Lazy.toStrict $ encode $ PresenceData (resource p) (clientId p) now
  -- TODO error handling?
  retry x3 $ do
    void . liftRedis . multiExec $ do
      void $ hset k v d
      -- nb. All presences of a user are expired 'maxIdleTime' after the
      -- last presence was registered. A client who keeps a presence
      -- (i.e. websocket) connected for longer than 'maxIdleTime' will be
      -- silently dropped and receives no more notifications.
      expire k maxIdleTime
  where
    maxIdleTime = 7 * 24 * 60 * 60 -- 7 days in seconds

deleteAll :: (MonadRedis m, MonadMask m) => [Presence] -> m ()
deleteAll [] = return ()
deleteAll pp = for_ pp $ \p -> liftRedis $ do
  let k = toKey (userId p)
  let f = Lazy.toStrict $ __field p
  -- TODO:
  -- Could not deduce (MonadMask Redis) arising from a use of ‘retry’
  --  from the context: (MonadRedis m, MonadMask m)
  -- void . retry x3 $ do
  void $ do
    void $ watch (pure k)
    value <- hget k f
    void . liftRedis . multiExec $ do
      for_ value $ \case
        Nothing -> pure ()
        Just v -> do
          let p' = readPresence (userId p) (f, v)
          when (Just p == p') $
            void $ hdel k (pure f)
      -- TODO this is silly; how can we return the correct Queued type inside multiExec?
      hexists k f

list :: MonadRedis m => UserId -> m [Presence]
list u = liftRedis $ do
  ePresenses <- list' u
  case ePresenses of
    Left _ -> undefined -- TODO: throwM with named exceptions
    Right ps -> pure ps

list' :: (RedisCtx m f, Functor f) => UserId -> m (f [Presence])
list' u = mapMaybe (readPresence u) <$$> hgetall (toKey u)

-- TODO: do we need to manually optimize this for redis pipelining?
listAll :: MonadRedis m => [UserId] -> m [[Presence]]
listAll [] = return []
listAll uu = mapM list uu

-- Helpers -------------------------------------------------------------------

data PresenceData = PresenceData !URI !(Maybe ClientId) !Milliseconds
  deriving (Eq)

instance ToJSON PresenceData where
  toJSON (PresenceData r c t) =
    object
      [ "r" .= r,
        "c" .= c,
        "t" .= t
      ]

instance FromJSON PresenceData where
  parseJSON = withObject "PresenceData" $ \o ->
    PresenceData <$> o .: "r"
      <*> o .:? "c"
      <*> o .:? "t" .!= 0

toKey :: UserId -> ByteString
toKey u = Lazy.toStrict $ runBuilder (byteString "user:" <> builder u)

toField :: ConnId -> ByteString
toField (ConnId con) = con

fromField :: ByteString -> ConnId
fromField = ConnId . StrictChars.takeWhile (/= '@')

readPresence :: UserId -> (ByteString, ByteString) -> Maybe Presence
readPresence u (f, b) = do
  PresenceData uri clt tme <-
    if "http" `Strict.isPrefixOf` b
      then PresenceData <$> fromByteString b <*> pure Nothing <*> pure 0
      else decodeStrict' b
  return (Presence u (fromField f) uri clt tme (Lazy.fromStrict f))<|MERGE_RESOLUTION|>--- conflicted
+++ resolved
@@ -23,13 +23,8 @@
   )
 where
 
-import Control.Monad.Catch
-<<<<<<< HEAD
 import Control.Monad.Except
 import Data.Aeson
-=======
-import Data.Aeson hiding (Key)
->>>>>>> fa8db0a9
 import qualified Data.ByteString as Strict
 import Data.ByteString.Builder (byteString)
 import qualified Data.ByteString.Char8 as StrictChars

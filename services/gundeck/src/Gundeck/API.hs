module Gundeck.API (sitemap) where

import Imports hiding (head)
import Control.Lens hiding (enum)
import Data.Aeson (encode)
import Data.Metrics.Middleware
import Data.Range
import Data.Swagger.Build.Api hiding (def, min, Response)
import Data.Text.Encoding (decodeLatin1)
import Gundeck.API.Error
import Gundeck.Env
import Gundeck.Monad
import Network.HTTP.Types
import Network.Wai
import Network.Wai.Predicate hiding (setStatus)
import Network.Wai.Routing hiding (route)
import Network.Wai.Utilities
import Network.Wai.Utilities.Swagger

import qualified Data.Swagger.Build.Api as Swagger
import qualified Gundeck.Client as Client
import qualified Gundeck.Notification as Notification
import qualified Gundeck.Push as Push
import qualified Gundeck.Presence as Presence
import qualified Gundeck.Types.Swagger as Model
<<<<<<< HEAD
import qualified Network.Wai.Middleware.Gzip as GZip
import qualified Network.Wai.Middleware.Gunzip as GZip
import qualified System.Logger as Log

runServer :: Opts -> IO ()
runServer o = do
    m <- metrics
    e <- createEnv m o
    runClient (e^.cstate) $
        versionCheck schemaVersion
    let l = e^.applog
    s <- newSettings $ defaultServer (unpack $ o^.optGundeck.epHost) (o^.optGundeck.epPort) l m
    app <- pipeline e
    lst <- Async.async $ Aws.execute (e^.awsEnv) (Aws.listen (runDirect e . onEvent))
    runSettingsWithShutdown s app 5 `finally` do
        Log.info l $ Log.msg (Log.val "Shutting down ...")
        shutdown (e^.cstate)
        Async.cancel lst
        Log.close (e^.applog)
  where
    pipeline e = do
        let routes = compile sitemap
        return $ measureRequests (e^.monitor) (treeToPaths routes)
               . catchErrors (e^.applog) [Right $ e^.monitor]
               . GZip.gunzip . GZip.gzip GZip.def
               $ \r k -> runGundeck e r (route routes r k)
=======
>>>>>>> 1be70031

sitemap :: Routes ApiBuilder Gundeck ()
sitemap = do

    -- Push API -----------------------------------------------------------

    post "/push/tokens" (continue Push.addToken) $
        header "Z-User"
        .&. header "Z-Connection"
        .&. request
        .&. accept "application" "json"
        .&. contentType "application" "json"

    document "POST" "registerPushToken" $ do
        summary "Register a native push token"
        body (ref Model.pushToken) $
            description "JSON body"
        returns (ref Model.pushToken)
        response 201 "Push token registered" end
        response 404 "App does not exist" end

    delete "/push/tokens/:pid" (continue Push.deleteToken) $
        header "Z-User"
        .&. param "pid"
        .&. accept "application" "json"

    document "DELETE" "unregisterPushToken" $ do
        summary "Unregister a native push token"
        parameter Path "pid" bytes' $
            description "The push token to delete"
        response 204 "Push token unregistered" end
        response 404 "Push token does not exist" end

    get "/push/tokens" (continue Push.listTokens) $
        header "Z-User"
        .&. accept "application" "json"

    document "GET" "getPushTokens" $ do
        summary "List the user's registered push tokens."
        returns (ref Model.pushTokenList)
        response 200 "Object containing list of push tokens" end

    post "/i/push" (continue Push.push) $
        request .&. accept "application" "json"
        -- TODO: REFACTOR: this end-point is probably noise, and should be dropped.  @/i/push/v2@ does exactly
        -- the same thing.

    post "/i/push/v2" (continue Push.push) $
        request .&. accept "application" "json"

    -- Notification API --------------------------------------------------------

    get "/notifications" (continue Notification.paginate) $
        accept "application" "json"
        .&. header "Z-User"
        .&. opt (query "since")
        .&. opt (query "client")
        .&. def (unsafeRange 1000) (query "size")

    document "GET" "fetchNotifications" $ do
        summary "Fetch notifications"
        parameter Query "since" bytes' $ do
            optional
            description "Only return notifications more recent than this."
        parameter Query "client" bytes' $ do
            optional
            description "Only return notifications targeted at the given client."
        parameter Query "size" (int32 (Swagger.def 1000)) $ do
            optional
            description "Maximum number of notifications to return."
        returns (ref Model.notificationList)
        response 200 "Notification list" end
        errorResponse' notificationNotFound Model.notificationList

    get "/notifications/:id" (continue Notification.getById) $
        accept "application" "json"
        .&. header "Z-User"
        .&. capture "id"
        .&. opt (query "client")

    document "GET" "getNotification" $ do
        summary "Fetch a notification by ID."
        parameter Query "id" bytes' $
            description "Notification ID"
        parameter Query "client" bytes' $ do
            optional
            description "Only return notifications targeted at the given client."
        returns (ref Model.notification)
        response 200 "Notification found" end
        errorResponse notificationNotFound

    get "/notifications/last" (continue Notification.getLast) $
        accept "application" "json"
        .&. header "Z-User"
        .&. opt (query "client")

    document "GET" "getLastNotification" $ do
        summary "Fetch the last notification."
        parameter Query "client" bytes' $ do
            optional
            description "Only return the last notification targeted at the given client."
        returns (ref Model.notification)
        response 200 "Notification found" end
        errorResponse notificationNotFound

    -- Presence API ----------------------------------------------------------

    get "/i/presences/:uid" (continue Presence.list) $
        param "uid" .&. accept "application" "json"

    get "/i/presences" (continue Presence.listAll) $
        param "ids" .&. accept "application" "json"

    post "/i/presences" (continue Presence.add) $
        request .&. accept "application" "json"

    delete "/i/presences/:uid/devices/:did/cannons/:cannon" (continue Presence.remove) $
        param "uid" .&. param "did" .&. param "cannon"

    -- User-Client API -------------------------------------------------------

    -- DEPRECATED: this is deprecated as of https://github.com/wireapp/wire-server/pull/549 (can be
    -- removed once brig is deployed everywhere and won't trip over this missing any more.)
    put "/i/clients/:cid" (continue Client.register) $
        header "Z-User"
        .&. param "cid"
        .&. request
        .&. contentType "application" "json"
        .&. accept "application" "json"

    delete "/i/clients/:cid" (continue Client.unregister) $
        header "Z-User" .&. param "cid"

    delete "/i/user" (continue Client.removeUser) $
        header "Z-User"

    -- Docs ------------------------------------------------------------------

    get "/push/api-docs" (continue docs) $
        query "base_url" .&. accept "application" "json"

    -- Status & Monitoring ---------------------------------------------------

    head "/i/status" (continue $ const (return empty)) true

    get  "/i/status" (continue $ const (return empty)) true

    get "/i/monitoring" (continue monitoring) $
        accept "application" "json"

type JSON = Media "application" "json"

docs :: ByteString ::: JSON -> Gundeck Response
docs (url ::: _) =
    let doc = encode $ mkSwaggerApi (decodeLatin1 url) Model.gundeckModels sitemap in
    return $ responseLBS status200 [jsonContent] doc

-- REFACTOR: what does this function still do, after the fallback queue is gone?
monitoring :: JSON -> Gundeck Response
monitoring = const $ do
    m  <- view monitor
    json <$> render m<|MERGE_RESOLUTION|>--- conflicted
+++ resolved
@@ -23,35 +23,6 @@
 import qualified Gundeck.Push as Push
 import qualified Gundeck.Presence as Presence
 import qualified Gundeck.Types.Swagger as Model
-<<<<<<< HEAD
-import qualified Network.Wai.Middleware.Gzip as GZip
-import qualified Network.Wai.Middleware.Gunzip as GZip
-import qualified System.Logger as Log
-
-runServer :: Opts -> IO ()
-runServer o = do
-    m <- metrics
-    e <- createEnv m o
-    runClient (e^.cstate) $
-        versionCheck schemaVersion
-    let l = e^.applog
-    s <- newSettings $ defaultServer (unpack $ o^.optGundeck.epHost) (o^.optGundeck.epPort) l m
-    app <- pipeline e
-    lst <- Async.async $ Aws.execute (e^.awsEnv) (Aws.listen (runDirect e . onEvent))
-    runSettingsWithShutdown s app 5 `finally` do
-        Log.info l $ Log.msg (Log.val "Shutting down ...")
-        shutdown (e^.cstate)
-        Async.cancel lst
-        Log.close (e^.applog)
-  where
-    pipeline e = do
-        let routes = compile sitemap
-        return $ measureRequests (e^.monitor) (treeToPaths routes)
-               . catchErrors (e^.applog) [Right $ e^.monitor]
-               . GZip.gunzip . GZip.gzip GZip.def
-               $ \r k -> runGundeck e r (route routes r k)
-=======
->>>>>>> 1be70031
 
 sitemap :: Routes ApiBuilder Gundeck ()
 sitemap = do

--- conflicted
+++ resolved
@@ -54,12 +54,10 @@
 import Gundeck.Env
 import Gundeck.Redis qualified as Redis
 import Imports
-<<<<<<< HEAD
 import Network.AMQP
 import Network.HTTP.Types
-=======
->>>>>>> c1ed1c43
 import Network.Wai
+import Network.Wai.Utilities.Error
 import Prometheus
 import System.Logger (Logger)
 import System.Logger qualified as Logger

-- This file is part of the Wire Server implementation.
--
-- Copyright (C) 2022 Wire Swiss GmbH <opensource@wire.com>
--
-- This program is free software: you can redistribute it and/or modify it under
-- the terms of the GNU Affero General Public License as published by the Free
-- Software Foundation, either version 3 of the License, or (at your option) any
-- later version.
--
-- This program is distributed in the hope that it will be useful, but WITHOUT
-- ANY WARRANTY; without even the implied warranty of MERCHANTABILITY or FITNESS
-- FOR A PARTICULAR PURPOSE. See the GNU Affero General Public License for more
-- details.
--
-- You should have received a copy of the GNU Affero General Public License along
-- with this program. If not, see <https://www.gnu.org/licenses/>.

module Gundeck.API.Internal
  ( type InternalAPI,
    servantSitemap,
  )
where

import Cassandra qualified
import Control.Lens (view)
import Data.Id
import Gundeck.Client
import Gundeck.Client qualified as Client
import Gundeck.Monad
import Gundeck.Presence qualified as Presence
import Gundeck.Push qualified as Push
import Gundeck.Push.Data qualified as PushTok
import Gundeck.Push.Native.Types qualified as PushTok
import Imports
import Servant
import Wire.API.Push.Token qualified as PushTok
import Wire.API.Push.V2
import Wire.API.Routes.Internal.Gundeck
import Wire.API.Routes.Named

servantSitemap :: ServerT InternalAPI Gundeck
servantSitemap =
  Named @"i-status" statusH
    :<|> Named @"i-push" pushH
    :<|> ( Named @"i-presences-get-for-users" Presence.listAllH
             :<|> Named @"i-presences-get-for-user" Presence.listH
             :<|> Named @"i-presences-post" Presence.addH
             :<|> Named @"i-presences-delete" Presence.removeH
         )
<<<<<<< HEAD
    :<|> unregisterClientH
    :<|> removeUserH
    :<|> getPushTokensH
    :<|> registerConsumableNotifcationsClient
=======
    :<|> Named @"i-clients-delete" unregisterClientH
    :<|> Named @"i-user-delete" removeUserH
    :<|> Named @"i-push-tokens-get" getPushTokensH
>>>>>>> 7c2d1ba3

statusH :: (Applicative m) => m NoContent
statusH = pure NoContent

pushH :: [Push] -> Gundeck NoContent
pushH ps = NoContent <$ Push.push ps

unregisterClientH :: UserId -> ClientId -> Gundeck NoContent
unregisterClientH uid cid = NoContent <$ Client.unregister uid cid

removeUserH :: UserId -> Gundeck NoContent
removeUserH uid = NoContent <$ Client.removeUser uid

getPushTokensH :: UserId -> Gundeck PushTok.PushTokenList
getPushTokensH uid = PushTok.PushTokenList <$> (view PushTok.addrPushToken <$$> PushTok.lookup uid Cassandra.All)

registerConsumableNotifcationsClient :: UserId -> ClientId -> Gundeck NoContent
registerConsumableNotifcationsClient uid cid = do
  chan <- getRabbitMqChan
  void . liftIO $ setupConsumableNotifications chan uid cid
  pure NoContent<|MERGE_RESOLUTION|>--- conflicted
+++ resolved
@@ -47,16 +47,10 @@
              :<|> Named @"i-presences-post" Presence.addH
              :<|> Named @"i-presences-delete" Presence.removeH
          )
-<<<<<<< HEAD
-    :<|> unregisterClientH
-    :<|> removeUserH
-    :<|> getPushTokensH
-    :<|> registerConsumableNotifcationsClient
-=======
     :<|> Named @"i-clients-delete" unregisterClientH
     :<|> Named @"i-user-delete" removeUserH
     :<|> Named @"i-push-tokens-get" getPushTokensH
->>>>>>> 7c2d1ba3
+    :<|> Named @"i-reg-consumable-notifs" registerConsumableNotifcationsClient
 
 statusH :: (Applicative m) => m NoContent
 statusH = pure NoContent

#!/usr/bin/env bash
set -eo pipefail

USAGE="$0 <test-executable> [args...]"
EXE=${1:?$USAGE}
TOP_LEVEL="$( cd "$( dirname "${BASH_SOURCE[0]}" )/.." && pwd )"
DIR="${TOP_LEVEL}/services"
PARENT_PID=$$
rm -f /tmp/integration.* # remove previous temp files, if any
EXIT_STATUS_LOCATION=$(mktemp "/tmp/integration.XXXXXXXXXXX")
echo 1 >"${EXIT_STATUS_LOCATION}"

function kill_all() {
    # kill the process tree of the PARENT_PID
    kill -9 -${PARENT_PID} &> /dev/null
}

function list_descendants () {
  local children
  children="$(pgrep -P "$1")"
  for pid in $children
  do
    list_descendants "$pid"
  done
  echo "$children"
}

function kill_gracefully() {
    pkill "gundeck|brig|galley|cargohold|cannon|spar"
    sleep 1
    kill $(list_descendants "$PARENT_PID") &> /dev/null
}

trap "kill_gracefully; kill_all" INT TERM ERR

function check_prerequisites() {
    if ! ( nc -z 127.0.0.1 9042 \
        && nc -z 127.0.0.1 9200 \
        && nc -z 127.0.0.1 6379 ); then
        echo "Databases not up. Maybe run 'deploy/docker-ephemeral/run.sh' in a separate terminal first?";  exit 1;
    fi
    if   [ ! -f "${TOP_LEVEL}/dist/brig" ] \
      && [ ! -f "${TOP_LEVEL}/dist/galley" ] \
      && [ ! -f "${TOP_LEVEL}/dist/cannon" ] \
      && [ ! -f "${TOP_LEVEL}/dist/gundeck" ] \
      && [ ! -f "${TOP_LEVEL}/dist/cargohold" ] \
      && [ ! -f "${TOP_LEVEL}/dist/spar" ]; then
        echo "Not all services are compiled. How about you run 'cd ${TOP_LEVEL} && make' first?"; exit 1;
    fi
}

blue=6
green=10
orange=3
yellow=11
purpleish=13

if [[ $INTEGRATION_USE_REAL_AWS -eq 1 ]]; then
    echo 'Attempting to run integration tests using real AWS services!'
    [ -z "$AWS_REGION" ] && echo "Need to set AWS_REGION in your environment" && exit 1;
    [ -z "$AWS_ACCESS_KEY_ID" ] && echo "Need to set AWS_ACCESS_KEY_ID in your environment" && exit 1;
    [ -z "$AWS_SECRET_ACCESS_KEY" ] && echo "Need to set AWS_SECRET_ACCESS_KEY in your environment" && exit 1;
    "${TOP_LEVEL}"/services/gen-aws-conf.sh
    integration_file_extension='-aws.yaml'
else
    # brig,gundeck,galley use the amazonka library's 'Discover', which expects AWS credentials
    # even if those are not used/can be dummy values with the fake sqs/ses/etc containers used
    # (see deploy/docker-ephemeral/docker-compose.yaml )
    echo 'Running tests using mocked AWS services'
    export AWS_REGION=eu-west-1
    export AWS_ACCESS_KEY_ID=dummykey
    export AWS_SECRET_ACCESS_KEY=dummysecret
    integration_file_extension='.yaml'
fi

function run() {
    service=$1
    instance=$2
    colour=$3
    # TODO can be removed once all services have been switched to YAML configs
    [ $# -gt 3 ] && export LOG_LEVEL=$4
    ( ( cd "${DIR}/${service}" && "${TOP_LEVEL}/dist/${service}" -c "${service}${instance}.integration${integration_file_extension}" ) || kill_all) \
        | sed -e "s/^/$(tput setaf ${colour})[${service}] /" -e "s/$/$(tput sgr0)/" &
}

<<<<<<< HEAD
# brig,gundeck,galley use the amazonka library's 'Discover', which expects AWS credentials
# even if those are not used/can be dummy values with the fake sqs/ses/etc containers used (see deploy/docker-ephemeral/docker-compose.yaml )
# TODO: If we want to use real AWS services, we should ignore these
export AWS_REGION=eu-west-1
# export AWS_ACCESS_KEY_ID=dummykey
# export AWS_SECRET_ACCESS_KEY=dummysecret

=======
>>>>>>> 20a1b74f
check_prerequisites

run brig "" ${green}
run galley "" ${yellow}
run gundeck "" ${blue} Info
run cannon "" ${orange}
run cannon "2" ${orange}
run cargohold "" ${purpleish} Info
run spar "" ${orange}

# the ports are copied from ./integration.yaml
while [ "$all_services_are_up" == "" ]; do
    export all_services_are_up="1"
    for port in $(seq 8082 8086) 8088; do
        ( curl --write-out '%{http_code}' --silent --output /dev/null http://localhost:"$port"/i/status \
                | grep -q '^20[04]' ) \
            || export all_services_are_up=""
    done
    sleep 1
done
echo "all services are up!"

( ${EXE} "${@:2}" && echo 0 > "${EXIT_STATUS_LOCATION}" && kill_gracefully ) || kill_gracefully &

wait
exit $(<"${EXIT_STATUS_LOCATION}")<|MERGE_RESOLUTION|>--- conflicted
+++ resolved
@@ -83,16 +83,6 @@
         | sed -e "s/^/$(tput setaf ${colour})[${service}] /" -e "s/$/$(tput sgr0)/" &
 }
 
-<<<<<<< HEAD
-# brig,gundeck,galley use the amazonka library's 'Discover', which expects AWS credentials
-# even if those are not used/can be dummy values with the fake sqs/ses/etc containers used (see deploy/docker-ephemeral/docker-compose.yaml )
-# TODO: If we want to use real AWS services, we should ignore these
-export AWS_REGION=eu-west-1
-# export AWS_ACCESS_KEY_ID=dummykey
-# export AWS_SECRET_ACCESS_KEY=dummysecret
-
-=======
->>>>>>> 20a1b74f
 check_prerequisites
 
 run brig "" ${green}

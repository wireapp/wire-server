--- conflicted
+++ resolved
@@ -75,38 +75,23 @@
 
 function run() {
     service=$1
-<<<<<<< HEAD
     instance=$2
     colour=$3
+    # TODO can be removed once all services have been switched to YAML configs
     export LOG_LEVEL=$4
     ( ( cd "${DIR}/${service}" && "${TOP_LEVEL}/dist/${service}" -c "${service}${instance}.integration${integration_file_extension}" ) || kill_all) \
-=======
-    colour=$2
-    # TODO can be removed once all services have been switched to YAML configs
-    export LOG_LEVEL=$3
-    (cd ${DIR}/${service} && ${TOP_LEVEL}/dist/${service} -c ${service}.integration${integration_file_extension} || kill_all) \
->>>>>>> 9ff75d25
         | sed -e "s/^/$(tput setaf ${colour})[${service}] /" -e "s/$/$(tput sgr0)/" &
 }
 
 check_prerequisites
 
-<<<<<<< HEAD
-run brig "" ${green} Warn
+run brig "" ${green}
 run galley "" ${yellow} Info
 run gundeck "" ${blue} Info
 run cannon "" ${orange} Info
 run cannon "2" ${orange} Info
 run cargohold "" ${purpleish} Info
 run spar "" ${orange} Info
-=======
-run brig ${green}
-run galley ${yellow} Info
-run gundeck ${blue} Info
-run cannon ${orange} Info
-run cargohold ${purpleish} Info
-run spar ${orange} Info
->>>>>>> 9ff75d25
 
 # the ports are copied from ./integration.yaml
 while [ "$all_services_are_up" == "" ]; do

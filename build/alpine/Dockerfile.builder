--- conflicted
+++ resolved
@@ -16,9 +16,5 @@
     git clone https://github.com/wireapp/wire-server.git && \
     cd wire-server && \
     stack update && \
-<<<<<<< HEAD
     stack build --pedantic --haddock --test --no-run-tests && \
-    stack clean
-=======
-    stack build --pedantic --haddock --test --dependencies-only
->>>>>>> d83288d2
+    stack clean
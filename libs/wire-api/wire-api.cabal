cabal-version: 1.12
name:          wire-api
version:       0.1.0
description:   API types of the Wire collaboration platform
category:      Network
author:        Wire Swiss GmbH
maintainer:    Wire Swiss GmbH <backend@wire.com>
copyright:     (c) 2020 Wire Swiss GmbH
license:       AGPL-3
license-file:  LICENSE
build-type:    Simple

library
  -- cabal-fmt: expand src
  exposed-modules:
    Wire.API.ApplyMods
    Wire.API.Asset
    Wire.API.Call.Config
    Wire.API.Connection
    Wire.API.ConverProtoLens
    Wire.API.Conversation
    Wire.API.Conversation.Action
    Wire.API.Conversation.Action.Tag
    Wire.API.Conversation.Bot
    Wire.API.Conversation.Code
    Wire.API.Conversation.Member
    Wire.API.Conversation.Protocol
    Wire.API.Conversation.Role
    Wire.API.Conversation.Typing
    Wire.API.CustomBackend
    Wire.API.Error
    Wire.API.Error.Brig
    Wire.API.Error.Cannon
    Wire.API.Error.Cargohold
    Wire.API.Error.Empty
    Wire.API.Error.Galley
    Wire.API.Error.Gundeck
    Wire.API.Event.Conversation
    Wire.API.Event.FeatureConfig
    Wire.API.Event.Team
    Wire.API.Internal.BulkPush
    Wire.API.Internal.Notification
    Wire.API.MakesFederatedCall
    Wire.API.Message
    Wire.API.Message.Proto
    Wire.API.MLS.CipherSuite
    Wire.API.MLS.Commit
    Wire.API.MLS.CommitBundle
    Wire.API.MLS.Context
    Wire.API.MLS.Credential
    Wire.API.MLS.Epoch
    Wire.API.MLS.Extension
    Wire.API.MLS.Group
    Wire.API.MLS.GroupInfoBundle
    Wire.API.MLS.KeyPackage
    Wire.API.MLS.Keys
    Wire.API.MLS.Message
    Wire.API.MLS.Proposal
    Wire.API.MLS.PublicGroupState
    Wire.API.MLS.Serialisation
    Wire.API.MLS.Servant
    Wire.API.MLS.SubConversation
    Wire.API.MLS.Welcome
    Wire.API.Notification
    Wire.API.OAuth
    Wire.API.Password
    Wire.API.Properties
    Wire.API.Provider
    Wire.API.Provider.Bot
    Wire.API.Provider.External
    Wire.API.Provider.Service
    Wire.API.Provider.Service.Tag
    Wire.API.Push.Token
    Wire.API.Push.V2.Token
    Wire.API.RawJson
    Wire.API.Routes.API
    Wire.API.Routes.AssetBody
    Wire.API.Routes.Bearer
    Wire.API.Routes.ClientAlgebra
    Wire.API.Routes.Cookies
    Wire.API.Routes.CSV
    Wire.API.Routes.Internal.Brig
    Wire.API.Routes.Internal.Brig.Connection
    Wire.API.Routes.Internal.Brig.EJPD
    Wire.API.Routes.Internal.Brig.OAuth
    Wire.API.Routes.Internal.Cannon
    Wire.API.Routes.Internal.Cargohold
    Wire.API.Routes.Internal.Galley
    Wire.API.Routes.Internal.Galley.ConversationsIntra
    Wire.API.Routes.Internal.Galley.TeamFeatureNoConfigMulti
    Wire.API.Routes.Internal.Galley.TeamsIntra
    Wire.API.Routes.Internal.LegalHold
    Wire.API.Routes.Internal.Spar
    Wire.API.Routes.LowLevelStream
    Wire.API.Routes.MultiTablePaging
    Wire.API.Routes.MultiTablePaging.State
    Wire.API.Routes.MultiVerb
    Wire.API.Routes.Named
    Wire.API.Routes.Public
    Wire.API.Routes.Public.Brig
    Wire.API.Routes.Public.Brig.OAuth
    Wire.API.Routes.Public.Cannon
    Wire.API.Routes.Public.Cargohold
    Wire.API.Routes.Public.Galley
    Wire.API.Routes.Public.Galley.Bot
    Wire.API.Routes.Public.Galley.Conversation
    Wire.API.Routes.Public.Galley.CustomBackend
    Wire.API.Routes.Public.Galley.Feature
    Wire.API.Routes.Public.Galley.LegalHold
    Wire.API.Routes.Public.Galley.Messaging
    Wire.API.Routes.Public.Galley.MLS
    Wire.API.Routes.Public.Galley.Team
    Wire.API.Routes.Public.Galley.TeamConversation
    Wire.API.Routes.Public.Galley.TeamMember
    Wire.API.Routes.Public.Galley.TeamNotification
    Wire.API.Routes.Public.Gundeck
    Wire.API.Routes.Public.Proxy
    Wire.API.Routes.Public.Spar
    Wire.API.Routes.Public.Util
    Wire.API.Routes.QualifiedCapture
    Wire.API.Routes.Version
    Wire.API.Routes.Version.Wai
    Wire.API.Routes.Versioned
    Wire.API.Routes.WebSocket
    Wire.API.ServantProto
    Wire.API.SwaggerHelper
    Wire.API.SwaggerServant
    Wire.API.SystemSettings
    Wire.API.Team
    Wire.API.Team.Conversation
    Wire.API.Team.Export
    Wire.API.Team.Feature
    Wire.API.Team.Invitation
    Wire.API.Team.LegalHold
    Wire.API.Team.LegalHold.External
    Wire.API.Team.Member
    Wire.API.Team.Permission
    Wire.API.Team.Role
    Wire.API.Team.SearchVisibility
    Wire.API.Team.Size
    Wire.API.User
    Wire.API.User.Activation
    Wire.API.User.Auth
    Wire.API.User.Auth.LegalHold
    Wire.API.User.Auth.ReAuth
    Wire.API.User.Auth.Sso
    Wire.API.User.Client
    Wire.API.User.Client.DPoPAccessToken
    Wire.API.User.Client.Prekey
    Wire.API.User.Handle
    Wire.API.User.Identity
    Wire.API.User.IdentityProvider
    Wire.API.User.Orphans
    Wire.API.User.Password
    Wire.API.User.Profile
    Wire.API.User.RichInfo
    Wire.API.User.Saml
    Wire.API.User.Scim
    Wire.API.User.Search
    Wire.API.UserMap
    Wire.API.Util.Aeson
    Wire.API.VersionInfo
    Wire.API.Wrapped

  other-modules:      Paths_wire_api
  hs-source-dirs:     src
  default-extensions:
    NoImplicitPrelude
    AllowAmbiguousTypes
    BangPatterns
    ConstraintKinds
    DataKinds
    DefaultSignatures
    DeriveFunctor
    DeriveGeneric
    DeriveLift
    DeriveTraversable
    DerivingStrategies
    DerivingVia
    DuplicateRecordFields
    EmptyCase
    FlexibleContexts
    FlexibleInstances
    FunctionalDependencies
    GADTs
    InstanceSigs
    KindSignatures
    LambdaCase
    MultiParamTypeClasses
    MultiWayIf
    NamedFieldPuns
    OverloadedRecordDot
    OverloadedStrings
    PackageImports
    PatternSynonyms
    PolyKinds
    QuasiQuotes
    RankNTypes
    ScopedTypeVariables
    StandaloneDeriving
    TupleSections
    TypeApplications
    TypeFamilies
    TypeFamilyDependencies
    TypeOperators
    UndecidableInstances
    ViewPatterns

  ghc-options:
    -O2 -Wall -Wincomplete-uni-patterns -Wincomplete-record-updates
    -Wpartial-fields -fwarn-tabs -optP-Wno-nonportable-include-path
    -Wredundant-constraints

  build-depends:
      aeson                      >=2.0.1.0
    , attoparsec                 >=0.10
    , base                       >=4       && <5
    , base64-bytestring          >=1.0
    , binary
    , binary-parsers
    , bytestring                 >=0.9
    , bytestring-conversion      >=0.2
    , case-insensitive
    , cassandra-util
    , cassava                    >=0.5
    , cereal
    , comonad
    , conduit
    , constraints
    , containers                 >=0.5
    , cookie
    , cryptonite
    , currency-codes             >=2.0
    , deriving-aeson             >=0.2
    , deriving-swagger2
    , either
    , email-validate             >=2.0
    , errors
    , extended
    , extra
    , filepath
    , generic-random             >=1.2
    , generics-sop
    , ghc-prim
    , hashable
    , hostname-validate
    , hscim
    , HsOpenSSL
    , http-api-data
    , http-media
    , http-types
    , imports
    , insert-ordered-containers
    , iproute                    >=1.5
    , iso3166-country-codes      >=0.2
    , iso639                     >=0.1
    , jose
    , lens                       >=4.12
    , memory
    , metrics-wai
    , mime                       >=0.4
    , mtl
    , pem                        >=0.2
    , polysemy
    , proto-lens
    , protobuf                   >=0.2
    , QuickCheck                 >=2.14
    , quickcheck-instances       >=0.3.16
    , random                     >=1.2.0
    , resourcet
    , saml2-web-sso
    , schema-profunctor
    , scientific
    , scrypt
    , servant
    , servant-client
    , servant-client-core
    , servant-conduit
    , servant-multipart
    , servant-server
    , servant-swagger
    , servant-swagger-ui
    , singletons
    , singletons-base
    , singletons-th
    , sop-core
    , string-conversions
    , swagger2
    , tagged
    , text                       >=0.11
    , time                       >=1.4
    , transitive-anns
    , types-common               >=0.16
    , unordered-containers       >=0.2
    , uri-bytestring             >=0.2
    , utf8-string
    , uuid                       >=1.3
    , vector                     >=0.12
    , wai
    , wai-extra
    , wai-utilities
    , wai-websockets
    , websockets
    , wire-message-proto-lens
    , x509
    , zauth

  default-language:   Haskell2010

test-suite wire-api-golden-tests
  type:               exitcode-stdio-1.0
  main-is:            Main.hs

  -- cabal-fmt: expand test/golden
  other-modules:
    Main
    Paths_wire_api
    Test.Wire.API.Golden.FromJSON
    Test.Wire.API.Golden.Generated
    Test.Wire.API.Golden.Generated.Access_user
    Test.Wire.API.Golden.Generated.AccessRoleLegacy_user
    Test.Wire.API.Golden.Generated.AccessToken_user
    Test.Wire.API.Golden.Generated.Action_user
    Test.Wire.API.Golden.Generated.Activate_user
    Test.Wire.API.Golden.Generated.ActivationCode_user
    Test.Wire.API.Golden.Generated.ActivationKey_user
    Test.Wire.API.Golden.Generated.ActivationResponse_user
    Test.Wire.API.Golden.Generated.AddBot_user
    Test.Wire.API.Golden.Generated.AddBotResponse_user
    Test.Wire.API.Golden.Generated.AppName_user
    Test.Wire.API.Golden.Generated.ApproveLegalHoldForUserRequest_team
    Test.Wire.API.Golden.Generated.Asset_asset
    Test.Wire.API.Golden.Generated.AssetKey_user
    Test.Wire.API.Golden.Generated.AssetRetention_user
    Test.Wire.API.Golden.Generated.AssetSettings_user
    Test.Wire.API.Golden.Generated.AssetSize_user
    Test.Wire.API.Golden.Generated.AssetToken_user
    Test.Wire.API.Golden.Generated.BindingNewTeam_team
    Test.Wire.API.Golden.Generated.BindingNewTeamUser_user
    Test.Wire.API.Golden.Generated.BotConvView_provider
    Test.Wire.API.Golden.Generated.BotUserView_provider
    Test.Wire.API.Golden.Generated.CheckHandles_user
    Test.Wire.API.Golden.Generated.Client_user
    Test.Wire.API.Golden.Generated.ClientClass_user
    Test.Wire.API.Golden.Generated.ClientMismatch_user
    Test.Wire.API.Golden.Generated.ClientPrekey_user
    Test.Wire.API.Golden.Generated.ClientType_user
    Test.Wire.API.Golden.Generated.ColourId_user
    Test.Wire.API.Golden.Generated.CompletePasswordReset_provider
    Test.Wire.API.Golden.Generated.CompletePasswordReset_user
    Test.Wire.API.Golden.Generated.Connect_user
    Test.Wire.API.Golden.Generated.ConnectionRequest_user
    Test.Wire.API.Golden.Generated.ConnectionUpdate_user
    Test.Wire.API.Golden.Generated.Contact_user
    Test.Wire.API.Golden.Generated.Conversation_user
    Test.Wire.API.Golden.Generated.ConversationAccessData_user
    Test.Wire.API.Golden.Generated.ConversationCode_user
    Test.Wire.API.Golden.Generated.ConversationList_20_28Id_20_2a_20C_29_user
    Test.Wire.API.Golden.Generated.ConversationList_20Conversation_user
    Test.Wire.API.Golden.Generated.ConversationMessageTimerUpdate_user
    Test.Wire.API.Golden.Generated.ConversationReceiptModeUpdate_user
    Test.Wire.API.Golden.Generated.ConversationRename_user
    Test.Wire.API.Golden.Generated.ConversationRole_user
    Test.Wire.API.Golden.Generated.ConversationRolesList_user
    Test.Wire.API.Golden.Generated.ConvMembers_user
    Test.Wire.API.Golden.Generated.ConvTeamInfo_user
    Test.Wire.API.Golden.Generated.ConvType_user
    Test.Wire.API.Golden.Generated.Cookie_20_28_29_user
    Test.Wire.API.Golden.Generated.CookieId_user
    Test.Wire.API.Golden.Generated.CookieLabel_user
    Test.Wire.API.Golden.Generated.CookieList_user
    Test.Wire.API.Golden.Generated.CookieType_user
    Test.Wire.API.Golden.Generated.CustomBackend_user
    Test.Wire.API.Golden.Generated.DeleteProvider_provider
    Test.Wire.API.Golden.Generated.DeleteService_provider
    Test.Wire.API.Golden.Generated.DeleteUser_user
    Test.Wire.API.Golden.Generated.DeletionCodeTimeout_user
    Test.Wire.API.Golden.Generated.DisableLegalHoldForUserRequest_team
    Test.Wire.API.Golden.Generated.Email_user
    Test.Wire.API.Golden.Generated.EmailUpdate_provider
    Test.Wire.API.Golden.Generated.EmailUpdate_user
    Test.Wire.API.Golden.Generated.Event_conversation
    Test.Wire.API.Golden.Generated.Event_featureConfig
    Test.Wire.API.Golden.Generated.Event_team
    Test.Wire.API.Golden.Generated.Event_user
    Test.Wire.API.Golden.Generated.EventType_team
    Test.Wire.API.Golden.Generated.EventType_user
    Test.Wire.API.Golden.Generated.FeatureStatus_team
    Test.Wire.API.Golden.Generated.HandleUpdate_user
    Test.Wire.API.Golden.Generated.Invitation_team
    Test.Wire.API.Golden.Generated.InvitationCode_user
    Test.Wire.API.Golden.Generated.InvitationList_team
    Test.Wire.API.Golden.Generated.InvitationRequest_team
    Test.Wire.API.Golden.Generated.Invite_user
    Test.Wire.API.Golden.Generated.LastPrekey_user
    Test.Wire.API.Golden.Generated.LegalHoldServiceConfirm_team
    Test.Wire.API.Golden.Generated.LegalHoldServiceRemove_team
    Test.Wire.API.Golden.Generated.LimitedQualifiedUserIdList_user
    Test.Wire.API.Golden.Generated.ListType_team
    Test.Wire.API.Golden.Generated.Locale_user
    Test.Wire.API.Golden.Generated.LocaleUpdate_user
    Test.Wire.API.Golden.Generated.Login_user
    Test.Wire.API.Golden.Generated.LoginCode_user
    Test.Wire.API.Golden.Generated.LoginCodeTimeout_user
    Test.Wire.API.Golden.Generated.LoginId_user
    Test.Wire.API.Golden.Generated.ManagedBy_user
    Test.Wire.API.Golden.Generated.Member_user
    Test.Wire.API.Golden.Generated.MemberUpdate_user
    Test.Wire.API.Golden.Generated.MemberUpdateData_user
    Test.Wire.API.Golden.Generated.MutedStatus_user
    Test.Wire.API.Golden.Generated.Name_user
    Test.Wire.API.Golden.Generated.NameUpdate_user
    Test.Wire.API.Golden.Generated.NewAssetToken_user
    Test.Wire.API.Golden.Generated.NewBotRequest_provider
    Test.Wire.API.Golden.Generated.NewBotResponse_provider
    Test.Wire.API.Golden.Generated.NewClient_user
    Test.Wire.API.Golden.Generated.NewConv_user
    Test.Wire.API.Golden.Generated.NewLegalHoldClient_team
    Test.Wire.API.Golden.Generated.NewLegalHoldService_team
    Test.Wire.API.Golden.Generated.NewOtrMessage_user
    Test.Wire.API.Golden.Generated.NewPasswordReset_user
    Test.Wire.API.Golden.Generated.NewProvider_provider
    Test.Wire.API.Golden.Generated.NewProviderResponse_provider
    Test.Wire.API.Golden.Generated.NewService_provider
    Test.Wire.API.Golden.Generated.NewServiceResponse_provider
    Test.Wire.API.Golden.Generated.NewTeamMember_team
    Test.Wire.API.Golden.Generated.NewUser_user
    Test.Wire.API.Golden.Generated.NewUserPublic_user
    Test.Wire.API.Golden.Generated.OtherMember_user
    Test.Wire.API.Golden.Generated.OtherMemberUpdate_user
    Test.Wire.API.Golden.Generated.OtrMessage_user
    Test.Wire.API.Golden.Generated.OtrRecipients_user
    Test.Wire.API.Golden.Generated.PasswordChange_provider
    Test.Wire.API.Golden.Generated.PasswordChange_user
    Test.Wire.API.Golden.Generated.PasswordReset_provider
    Test.Wire.API.Golden.Generated.PasswordResetCode_user
    Test.Wire.API.Golden.Generated.PasswordResetKey_user
    Test.Wire.API.Golden.Generated.PendingLoginCode_user
    Test.Wire.API.Golden.Generated.Permissions_team
    Test.Wire.API.Golden.Generated.Phone_user
    Test.Wire.API.Golden.Generated.PhoneUpdate_user
    Test.Wire.API.Golden.Generated.Pict_user
    Test.Wire.API.Golden.Generated.Prekey_user
    Test.Wire.API.Golden.Generated.PrekeyBundle_user
    Test.Wire.API.Golden.Generated.PrekeyId_user
    Test.Wire.API.Golden.Generated.Priority_user
    Test.Wire.API.Golden.Generated.PropertyKey_user
    Test.Wire.API.Golden.Generated.Provider_provider
    Test.Wire.API.Golden.Generated.ProviderActivationResponse_provider
    Test.Wire.API.Golden.Generated.ProviderLogin_provider
    Test.Wire.API.Golden.Generated.ProviderProfile_provider
    Test.Wire.API.Golden.Generated.PubClient_user
    Test.Wire.API.Golden.Generated.Push_2eToken_2eTransport_user
    Test.Wire.API.Golden.Generated.PushToken_user
    Test.Wire.API.Golden.Generated.PushTokenList_user
    Test.Wire.API.Golden.Generated.QualifiedNewOtrMessage_user
    Test.Wire.API.Golden.Generated.QualifiedUserClientPrekeyMapV4_user
    Test.Wire.API.Golden.Generated.QueuedNotification_user
    Test.Wire.API.Golden.Generated.QueuedNotificationList_user
    Test.Wire.API.Golden.Generated.ReceiptMode_user
    Test.Wire.API.Golden.Generated.Relation_user
    Test.Wire.API.Golden.Generated.RemoveBotResponse_user
    Test.Wire.API.Golden.Generated.RemoveCookies_user
    Test.Wire.API.Golden.Generated.RemoveLegalHoldSettingsRequest_team
    Test.Wire.API.Golden.Generated.RequestNewLegalHoldClient_team
    Test.Wire.API.Golden.Generated.RichField_user
    Test.Wire.API.Golden.Generated.RichInfo_user
    Test.Wire.API.Golden.Generated.RichInfoAssocList_user
    Test.Wire.API.Golden.Generated.RichInfoMapAndList_user
    Test.Wire.API.Golden.Generated.RmClient_user
    Test.Wire.API.Golden.Generated.Role_team
    Test.Wire.API.Golden.Generated.RoleName_user
    Test.Wire.API.Golden.Generated.RTCConfiguration_user
    Test.Wire.API.Golden.Generated.RTCIceServer_user
    Test.Wire.API.Golden.Generated.Scheme_user
    Test.Wire.API.Golden.Generated.SearchResult_20Contact_user
    Test.Wire.API.Golden.Generated.SearchResult_20TeamContact_user
    Test.Wire.API.Golden.Generated.SelfProfile_user
    Test.Wire.API.Golden.Generated.SendActivationCode_user
    Test.Wire.API.Golden.Generated.SendLoginCode_user
    Test.Wire.API.Golden.Generated.Service_provider
    Test.Wire.API.Golden.Generated.ServiceKey_provider
    Test.Wire.API.Golden.Generated.ServiceKeyPEM_provider
    Test.Wire.API.Golden.Generated.ServiceKeyType_provider
    Test.Wire.API.Golden.Generated.ServiceProfile_provider
    Test.Wire.API.Golden.Generated.ServiceProfilePage_provider
    Test.Wire.API.Golden.Generated.ServiceRef_provider
    Test.Wire.API.Golden.Generated.ServiceTag_provider
    Test.Wire.API.Golden.Generated.ServiceTagList_provider
    Test.Wire.API.Golden.Generated.ServiceToken_provider
    Test.Wire.API.Golden.Generated.SFTServer_user
    Test.Wire.API.Golden.Generated.SimpleMember_user
    Test.Wire.API.Golden.Generated.SimpleMembers_user
    Test.Wire.API.Golden.Generated.Team_team
    Test.Wire.API.Golden.Generated.TeamBinding_team
    Test.Wire.API.Golden.Generated.TeamContact_user
    Test.Wire.API.Golden.Generated.TeamConversation_team
    Test.Wire.API.Golden.Generated.TeamConversationList_team
    Test.Wire.API.Golden.Generated.TeamDeleteData_team
    Test.Wire.API.Golden.Generated.TeamList_team
    Test.Wire.API.Golden.Generated.TeamMember_team
    Test.Wire.API.Golden.Generated.TeamMemberDeleteData_team
    Test.Wire.API.Golden.Generated.TeamMemberList_team
    Test.Wire.API.Golden.Generated.TeamSearchVisibility_team
    Test.Wire.API.Golden.Generated.TeamSearchVisibilityView_team
    Test.Wire.API.Golden.Generated.TeamUpdateData_team
    Test.Wire.API.Golden.Generated.Token_user
    Test.Wire.API.Golden.Generated.TokenType_user
    Test.Wire.API.Golden.Generated.Transport_user
    Test.Wire.API.Golden.Generated.TurnHost_user
    Test.Wire.API.Golden.Generated.TurnURI_user
    Test.Wire.API.Golden.Generated.TurnUsername_user
    Test.Wire.API.Golden.Generated.TypingStatus_user
    Test.Wire.API.Golden.Generated.UpdateBotPrekeys_user
    Test.Wire.API.Golden.Generated.UpdateClient_user
    Test.Wire.API.Golden.Generated.UpdateProvider_provider
    Test.Wire.API.Golden.Generated.UpdateService_provider
    Test.Wire.API.Golden.Generated.UpdateServiceConn_provider
    Test.Wire.API.Golden.Generated.UpdateServiceWhitelist_provider
    Test.Wire.API.Golden.Generated.User_2eProfile_2eAsset_user
    Test.Wire.API.Golden.Generated.User_user
    Test.Wire.API.Golden.Generated.UserClientMap_20Int_user
    Test.Wire.API.Golden.Generated.UserClients_user
    Test.Wire.API.Golden.Generated.UserConnection_user
    Test.Wire.API.Golden.Generated.UserConnectionList_user
    Test.Wire.API.Golden.Generated.UserHandleInfo_user
    Test.Wire.API.Golden.Generated.UserLegalHoldStatusResponse_team
    Test.Wire.API.Golden.Generated.UserProfile_user
    Test.Wire.API.Golden.Generated.UserSSOId_user
    Test.Wire.API.Golden.Generated.UserUpdate_user
    Test.Wire.API.Golden.Generated.VerificationAction_user
    Test.Wire.API.Golden.Generated.VerifyDeleteUser_user
    Test.Wire.API.Golden.Generated.ViewLegalHoldService_team
    Test.Wire.API.Golden.Generated.ViewLegalHoldServiceInfo_team
    Test.Wire.API.Golden.Generated.WithStatus_team
    Test.Wire.API.Golden.Generated.WithStatusNoLock_team
    Test.Wire.API.Golden.Generated.WithStatusPatch_team
    Test.Wire.API.Golden.Generated.Wrapped_20_22some_5fint_22_20Int_user
    Test.Wire.API.Golden.Manual
    Test.Wire.API.Golden.Manual.ClientCapability
    Test.Wire.API.Golden.Manual.ClientCapabilityList
    Test.Wire.API.Golden.Manual.Contact
    Test.Wire.API.Golden.Manual.ConversationCoverView
    Test.Wire.API.Golden.Manual.ConversationEvent
    Test.Wire.API.Golden.Manual.ConversationPagingState
    Test.Wire.API.Golden.Manual.ConversationsResponse
    Test.Wire.API.Golden.Manual.ConvIdsPage
    Test.Wire.API.Golden.Manual.CreateGroupConversation
    Test.Wire.API.Golden.Manual.CreateScimToken
    Test.Wire.API.Golden.Manual.FeatureConfigEvent
    Test.Wire.API.Golden.Manual.GetPaginatedConversationIds
    Test.Wire.API.Golden.Manual.GroupId
    Test.Wire.API.Golden.Manual.ListConversations
    Test.Wire.API.Golden.Manual.ListUsersById
    Test.Wire.API.Golden.Manual.QualifiedUserClientPrekeyMap
    Test.Wire.API.Golden.Manual.SearchResultContact
    Test.Wire.API.Golden.Manual.SubConversation
    Test.Wire.API.Golden.Manual.TeamSize
    Test.Wire.API.Golden.Manual.Token
    Test.Wire.API.Golden.Manual.UserClientPrekeyMap
    Test.Wire.API.Golden.Manual.UserIdList
    Test.Wire.API.Golden.Protobuf
    Test.Wire.API.Golden.Runner

  hs-source-dirs:     test/golden
  default-extensions:
    NoImplicitPrelude
    AllowAmbiguousTypes
    BangPatterns
    ConstraintKinds
    DataKinds
    DefaultSignatures
    DeriveFunctor
    DeriveGeneric
    DeriveLift
    DeriveTraversable
    DerivingStrategies
    DerivingVia
    DuplicateRecordFields
    EmptyCase
    FlexibleContexts
    FlexibleInstances
    FunctionalDependencies
    GADTs
    InstanceSigs
    KindSignatures
    LambdaCase
    MultiParamTypeClasses
    MultiWayIf
    NamedFieldPuns
    OverloadedRecordDot
    OverloadedStrings
    PackageImports
    PatternSynonyms
    PolyKinds
    QuasiQuotes
    RankNTypes
    ScopedTypeVariables
    StandaloneDeriving
    TupleSections
    TypeApplications
    TypeFamilies
    TypeFamilyDependencies
    TypeOperators
    UndecidableInstances
    ViewPatterns

  ghc-options:
    -O2 -Wall -Wincomplete-uni-patterns -Wincomplete-record-updates
    -Wpartial-fields -fwarn-tabs -optP-Wno-nonportable-include-path
    -threaded -with-rtsopts=-N -Wredundant-constraints

  build-depends:
      aeson                    >=2.0.1.0
    , aeson-pretty
    , aeson-qq
    , base
    , bytestring
    , bytestring-conversion
    , case-insensitive
    , cassava
    , containers               >=0.5
    , currency-codes
    , directory
    , either
    , filepath
    , hscim
    , imports
    , iso3166-country-codes
    , iso639
    , lens
    , metrics-wai
    , mime
    , pem
    , pretty
    , proto-lens
    , QuickCheck
    , saml2-web-sso
    , servant
    , servant-swagger-ui
    , string-conversions
    , swagger2
    , tasty
    , tasty-expected-failure
    , tasty-hunit
    , tasty-quickcheck
    , text
    , time
    , types-common             >=0.16
    , unordered-containers
    , uri-bytestring
    , uuid
    , vector
    , wire-api
    , wire-message-proto-lens

  default-language:   Haskell2010

test-suite wire-api-tests
  type:               exitcode-stdio-1.0
  main-is:            Main.hs

  -- cabal-fmt: expand test/unit
  other-modules:
    Main
    Paths_wire_api
    Test.Wire.API.Call.Config
    Test.Wire.API.Conversation
    Test.Wire.API.MLS
<<<<<<< HEAD
    Test.Wire.API.MLS.SubConversation
=======
    Test.Wire.API.OAuth
>>>>>>> c8fd3c79
    Test.Wire.API.RawJson
    Test.Wire.API.Roundtrip.Aeson
    Test.Wire.API.Roundtrip.ByteString
    Test.Wire.API.Roundtrip.CSV
    Test.Wire.API.Roundtrip.HttpApiData
    Test.Wire.API.Roundtrip.MLS
    Test.Wire.API.Routes
    Test.Wire.API.Routes.Version
    Test.Wire.API.Routes.Version.Wai
    Test.Wire.API.Swagger
    Test.Wire.API.Team.Export
    Test.Wire.API.Team.Member
    Test.Wire.API.User
    Test.Wire.API.User.Auth
    Test.Wire.API.User.RichInfo
    Test.Wire.API.User.Search

  hs-source-dirs:     test/unit
  default-extensions:
    NoImplicitPrelude
    AllowAmbiguousTypes
    BangPatterns
    ConstraintKinds
    DataKinds
    DefaultSignatures
    DeriveFunctor
    DeriveGeneric
    DeriveLift
    DeriveTraversable
    DerivingStrategies
    DerivingVia
    DuplicateRecordFields
    EmptyCase
    FlexibleContexts
    FlexibleInstances
    FunctionalDependencies
    GADTs
    InstanceSigs
    KindSignatures
    LambdaCase
    MultiParamTypeClasses
    MultiWayIf
    NamedFieldPuns
    OverloadedRecordDot
    OverloadedStrings
    PackageImports
    PatternSynonyms
    PolyKinds
    QuasiQuotes
    RankNTypes
    ScopedTypeVariables
    StandaloneDeriving
    TupleSections
    TypeApplications
    TypeFamilies
    TypeFamilyDependencies
    TypeOperators
    UndecidableInstances
    ViewPatterns

  ghc-options:
    -O2 -Wall -Wincomplete-uni-patterns -Wincomplete-record-updates
    -Wpartial-fields -fwarn-tabs -optP-Wno-nonportable-include-path
    -threaded -with-rtsopts=-N -Wredundant-constraints

  build-depends:
      aeson                    >=2.0.1.0
    , aeson-pretty
    , aeson-qq
    , async
    , base
    , binary
    , bytestring
    , bytestring-arbitrary     >=0.1.3
    , bytestring-conversion
    , case-insensitive
    , cassava
    , containers               >=0.5
    , cryptonite
    , currency-codes
    , directory
    , either
    , filepath
    , hex
    , hscim
    , hspec
    , hspec-wai
    , http-types
    , imports
    , iso3166-country-codes
    , iso639
    , lens
    , memory
    , metrics-wai
    , mime
    , pem
    , pretty
    , process
    , proto-lens
    , QuickCheck
    , saml2-web-sso
    , schema-profunctor
    , servant
    , servant-server
    , servant-swagger-ui
    , string-conversions
    , swagger2
    , tasty
    , tasty-expected-failure
    , tasty-hspec
    , tasty-hunit
    , tasty-quickcheck
    , text
    , time
    , types-common             >=0.16
    , unliftio
    , unordered-containers
    , uri-bytestring
    , uuid
    , vector
    , wai
    , wire-api
    , wire-message-proto-lens

  default-language:   Haskell2010<|MERGE_RESOLUTION|>--- conflicted
+++ resolved
@@ -667,11 +667,8 @@
     Test.Wire.API.Call.Config
     Test.Wire.API.Conversation
     Test.Wire.API.MLS
-<<<<<<< HEAD
     Test.Wire.API.MLS.SubConversation
-=======
     Test.Wire.API.OAuth
->>>>>>> c8fd3c79
     Test.Wire.API.RawJson
     Test.Wire.API.Roundtrip.Aeson
     Test.Wire.API.Roundtrip.ByteString

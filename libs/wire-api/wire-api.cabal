--- conflicted
+++ resolved
@@ -63,7 +63,7 @@
     ViewPatterns
 
 library
-  import:          common-all
+  import:           common-all
 
   -- cabal-fmt: expand src
   exposed-modules:
@@ -121,6 +121,7 @@
     Wire.API.MLS.Proposal
     Wire.API.MLS.ProposalTag
     Wire.API.MLS.ProtocolVersion
+    Wire.API.MLS.PublicGroupState
     Wire.API.MLS.Serialisation
     Wire.API.MLS.Servant
     Wire.API.MLS.SubConversation
@@ -231,8 +232,8 @@
     Wire.API.VersionInfo
     Wire.API.Wrapped
 
-  other-modules:   Paths_wire_api
-  hs-source-dirs:  src
+  other-modules:    Paths_wire_api
+  hs-source-dirs:   src
   build-depends:
     , aeson                      >=2.0.1.0
     , async
@@ -328,15 +329,12 @@
     , x509
     , zauth
 
-<<<<<<< HEAD
-=======
-  default-language:   GHC2021
-
->>>>>>> e3dbd56f
+  default-language: GHC2021
+
 test-suite wire-api-golden-tests
-  import:         common-all
-  type:           exitcode-stdio-1.0
-  main-is:        ../golden.hs
+  import:           common-all
+  type:             exitcode-stdio-1.0
+  main-is:          ../golden.hs
 
   -- cabal-fmt: expand test/golden
   other-modules:
@@ -589,8 +587,8 @@
     Test.Wire.API.Golden.Run
     Test.Wire.API.Golden.Runner
 
-  ghc-options:    -threaded -with-rtsopts=-N
-  hs-source-dirs: test/golden
+  ghc-options:      -threaded -with-rtsopts=-N
+  hs-source-dirs:   test/golden
   build-depends:
     , aeson                    >=2.0.1.0
     , aeson-diff
@@ -618,15 +616,12 @@
     , wire-api
     , wire-message-proto-lens
 
-<<<<<<< HEAD
-=======
-  default-language:   GHC2021
-
->>>>>>> e3dbd56f
+  default-language: GHC2021
+
 test-suite wire-api-tests
-  import:         common-all
-  type:           exitcode-stdio-1.0
-  main-is:        ../unit.hs
+  import:           common-all
+  type:             exitcode-stdio-1.0
+  main-is:          ../unit.hs
 
   -- cabal-fmt: expand test/unit
   other-modules:
@@ -654,7 +649,7 @@
     Test.Wire.API.User.RichInfo
     Test.Wire.API.User.Search
 
-  hs-source-dirs: test/unit
+  hs-source-dirs:   test/unit
   build-depends:
     , aeson                    >=2.0.1.0
     , aeson-qq
@@ -697,8 +692,5 @@
     , wire-api
     , wire-message-proto-lens
 
-<<<<<<< HEAD
-  ghc-options:    -threaded -with-rtsopts=-N
-=======
-  default-language:   GHC2021
->>>>>>> e3dbd56f
+  ghc-options:      -threaded -with-rtsopts=-N
+  default-language: GHC2021
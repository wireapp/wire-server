cabal-version: 1.12

-- This file has been generated from package.yaml by hpack version 0.33.0.
--
-- see: https://github.com/sol/hpack
--
<<<<<<< HEAD
-- hash: f60b157f701c672790e078af3fb3039c143ab00d62cfb3b4274b98e625750ee7
=======
-- hash: 7fd84f1f51dec9df323be55a1918088a5ae0cbc017ecd8fb42e3219d5b13b6d4
>>>>>>> dc831bce

name:           wire-api
version:        0.1.0
description:    API types of the Wire collaboration platform
category:       Network
author:         Wire Swiss GmbH
maintainer:     Wire Swiss GmbH <backend@wire.com>
copyright:      (c) 2020 Wire Swiss GmbH
license:        AGPL-3
license-file:   LICENSE
build-type:     Simple

library
  exposed-modules:
      Wire.API.Arbitrary
      Wire.API.Asset
      Wire.API.Asset.V3
      Wire.API.Asset.V3.Resumable
      Wire.API.Call.Config
      Wire.API.Connection
      Wire.API.Conversation
      Wire.API.Conversation.Bot
      Wire.API.Conversation.Code
      Wire.API.Conversation.Member
      Wire.API.Conversation.Role
      Wire.API.Conversation.Typing
      Wire.API.CustomBackend
      Wire.API.Event.Conversation
      Wire.API.Event.Team
      Wire.API.Message
      Wire.API.Message.Proto
      Wire.API.Notification
      Wire.API.Properties
      Wire.API.Provider
      Wire.API.Provider.Bot
      Wire.API.Provider.External
      Wire.API.Provider.Service
      Wire.API.Provider.Service.Tag
      Wire.API.Public
      Wire.API.Public.Brig
      Wire.API.Public.Combined
      Wire.API.Public.Galley
      Wire.API.Public.Spar
      Wire.API.Push.Token
      Wire.API.Push.V2.Token
      Wire.API.Scim
      Wire.API.Spar
      Wire.API.Swagger
      Wire.API.Team
      Wire.API.Team.Conversation
      Wire.API.Team.Export
      Wire.API.Team.Feature
      Wire.API.Team.Invitation
      Wire.API.Team.LegalHold
      Wire.API.Team.LegalHold.External
      Wire.API.Team.Member
      Wire.API.Team.Permission
      Wire.API.Team.Role
      Wire.API.Team.SearchVisibility
      Wire.API.Team.Size
      Wire.API.User
      Wire.API.User.Activation
      Wire.API.User.Auth
      Wire.API.User.Client
      Wire.API.User.Client.Prekey
      Wire.API.User.Handle
      Wire.API.User.Identity
      Wire.API.User.Orphans
      Wire.API.User.Password
      Wire.API.User.Profile
      Wire.API.User.RichInfo
      Wire.API.User.Search
      Wire.API.UserMap
      Wire.API.Wrapped
  other-modules:
      Paths_wire_api
  hs-source-dirs:
      src
  default-extensions: AllowAmbiguousTypes BangPatterns ConstraintKinds DataKinds DefaultSignatures DerivingStrategies DeriveFunctor DeriveGeneric DeriveLift DeriveTraversable EmptyCase FlexibleContexts FlexibleInstances FunctionalDependencies GADTs InstanceSigs KindSignatures LambdaCase MultiParamTypeClasses MultiWayIf NamedFieldPuns NoImplicitPrelude OverloadedStrings PackageImports PatternSynonyms PolyKinds QuasiQuotes RankNTypes ScopedTypeVariables StandaloneDeriving TemplateHaskell TupleSections TypeApplications TypeFamilies TypeFamilyDependencies TypeOperators UndecidableInstances ViewPatterns
  ghc-options: -O2 -Wall -Wincomplete-uni-patterns -Wincomplete-record-updates -Wpartial-fields -fwarn-tabs -optP-Wno-nonportable-include-path
  build-depends:
      QuickCheck >=2.14
    , aeson >=0.6
    , attoparsec >=0.10
    , base >=4 && <5
    , base64-bytestring >=1.0
    , binary
    , bytestring >=0.9
    , bytestring-conversion >=0.2
    , case-insensitive
    , cassandra-util
    , cassava >=0.5
    , containers >=0.5
    , cookie
    , cryptonite
    , currency-codes >=2.0
    , deriving-aeson >=0.2
    , deriving-swagger2
    , email-validate >=2.0
    , errors
    , extended
    , extra
    , generic-random >=1.2
    , ghc-prim
    , hashable
    , hostname-validate
    , hscim
    , http-api-data
    , http-media
    , imports
    , insert-ordered-containers
    , iproute >=1.5
    , iso3166-country-codes >=0.2
    , iso639 >=0.1
    , lens >=4.12
    , memory
    , mime >=0.4
    , mtl
    , pem >=0.2
    , protobuf >=0.2
    , quickcheck-instances >=0.3.16
<<<<<<< HEAD
    , saml2-web-sso
    , servant
    , servant-multipart
    , servant-server
    , servant-swagger
=======
    , schema-profunctor
>>>>>>> dc831bce
    , string-conversions
    , swagger >=0.1
    , swagger2
    , text >=0.11
    , time >=1.4
    , types-common >=0.16
    , unordered-containers >=0.2
    , uri-bytestring >=0.2
    , uuid >=1.3
    , vector >=0.12
    , x509
    , zauth
  default-language: Haskell2010

test-suite wire-api-tests
  type: exitcode-stdio-1.0
  main-is: Main.hs
  other-modules:
      Test.Wire.API.Call.Config
      Test.Wire.API.Golden.Generated
      Test.Wire.API.Golden.Generated.Access_user
      Test.Wire.API.Golden.Generated.AccessRole_user
      Test.Wire.API.Golden.Generated.AccessToken_user
      Test.Wire.API.Golden.Generated.Action_user
      Test.Wire.API.Golden.Generated.Activate_user
      Test.Wire.API.Golden.Generated.ActivationCode_user
      Test.Wire.API.Golden.Generated.ActivationKey_user
      Test.Wire.API.Golden.Generated.ActivationResponse_user
      Test.Wire.API.Golden.Generated.AddBot_user
      Test.Wire.API.Golden.Generated.AddBotResponse_user
      Test.Wire.API.Golden.Generated.AppName_user
      Test.Wire.API.Golden.Generated.ApproveLegalHoldForUserRequest_team
      Test.Wire.API.Golden.Generated.Asset_asset
      Test.Wire.API.Golden.Generated.AssetKey_user
      Test.Wire.API.Golden.Generated.AssetRetention_user
      Test.Wire.API.Golden.Generated.AssetSettings_user
      Test.Wire.API.Golden.Generated.AssetSize_user
      Test.Wire.API.Golden.Generated.AssetToken_user
      Test.Wire.API.Golden.Generated.BindingNewTeam_team
      Test.Wire.API.Golden.Generated.BindingNewTeamUser_user
      Test.Wire.API.Golden.Generated.BotConvView_provider
      Test.Wire.API.Golden.Generated.BotUserView_provider
      Test.Wire.API.Golden.Generated.CheckHandles_user
      Test.Wire.API.Golden.Generated.ChunkSize_user
      Test.Wire.API.Golden.Generated.Client_user
      Test.Wire.API.Golden.Generated.ClientClass_user
      Test.Wire.API.Golden.Generated.ClientMismatch_user
      Test.Wire.API.Golden.Generated.ClientPrekey_user
      Test.Wire.API.Golden.Generated.ClientType_user
      Test.Wire.API.Golden.Generated.ColourId_user
      Test.Wire.API.Golden.Generated.CompletePasswordReset_provider
      Test.Wire.API.Golden.Generated.CompletePasswordReset_user
      Test.Wire.API.Golden.Generated.Connect_user
      Test.Wire.API.Golden.Generated.ConnectionRequest_user
      Test.Wire.API.Golden.Generated.ConnectionUpdate_user
      Test.Wire.API.Golden.Generated.Contact_user
      Test.Wire.API.Golden.Generated.Conversation_user
      Test.Wire.API.Golden.Generated.ConversationAccessUpdate_user
      Test.Wire.API.Golden.Generated.ConversationCode_user
      Test.Wire.API.Golden.Generated.ConversationList_20_28Id_20_2a_20C_29_user
      Test.Wire.API.Golden.Generated.ConversationList_20Conversation_user
      Test.Wire.API.Golden.Generated.ConversationMessageTimerUpdate_user
      Test.Wire.API.Golden.Generated.ConversationReceiptModeUpdate_user
      Test.Wire.API.Golden.Generated.ConversationRename_user
      Test.Wire.API.Golden.Generated.ConversationRole_user
      Test.Wire.API.Golden.Generated.ConversationRolesList_user
      Test.Wire.API.Golden.Generated.ConvMembers_user
      Test.Wire.API.Golden.Generated.ConvTeamInfo_user
      Test.Wire.API.Golden.Generated.ConvType_user
      Test.Wire.API.Golden.Generated.Cookie_20_28_29_user
      Test.Wire.API.Golden.Generated.CookieId_user
      Test.Wire.API.Golden.Generated.CookieLabel_user
      Test.Wire.API.Golden.Generated.CookieList_user
      Test.Wire.API.Golden.Generated.CookieType_user
      Test.Wire.API.Golden.Generated.CustomBackend_user
      Test.Wire.API.Golden.Generated.DeleteProvider_provider
      Test.Wire.API.Golden.Generated.DeleteService_provider
      Test.Wire.API.Golden.Generated.DeleteUser_user
      Test.Wire.API.Golden.Generated.DeletionCodeTimeout_user
      Test.Wire.API.Golden.Generated.DisableLegalHoldForUserRequest_team
      Test.Wire.API.Golden.Generated.Email_user
      Test.Wire.API.Golden.Generated.EmailUpdate_provider
      Test.Wire.API.Golden.Generated.EmailUpdate_user
      Test.Wire.API.Golden.Generated.Event_team
      Test.Wire.API.Golden.Generated.Event_user
      Test.Wire.API.Golden.Generated.EventType_team
      Test.Wire.API.Golden.Generated.EventType_user
      Test.Wire.API.Golden.Generated.HandleUpdate_user
      Test.Wire.API.Golden.Generated.Invitation_team
      Test.Wire.API.Golden.Generated.InvitationCode_user
      Test.Wire.API.Golden.Generated.InvitationList_team
      Test.Wire.API.Golden.Generated.InvitationRequest_team
      Test.Wire.API.Golden.Generated.Invite_user
      Test.Wire.API.Golden.Generated.LastPrekey_user
      Test.Wire.API.Golden.Generated.LegalHoldServiceConfirm_team
      Test.Wire.API.Golden.Generated.LegalHoldServiceRemove_team
      Test.Wire.API.Golden.Generated.LimitedQualifiedUserIdList_2020_user
      Test.Wire.API.Golden.Generated.ListType_team
      Test.Wire.API.Golden.Generated.Locale_user
      Test.Wire.API.Golden.Generated.LocaleUpdate_user
      Test.Wire.API.Golden.Generated.Login_user
      Test.Wire.API.Golden.Generated.LoginCode_user
      Test.Wire.API.Golden.Generated.LoginCodeTimeout_user
      Test.Wire.API.Golden.Generated.LoginId_user
      Test.Wire.API.Golden.Generated.ManagedBy_user
      Test.Wire.API.Golden.Generated.Member_user
      Test.Wire.API.Golden.Generated.MemberUpdate_user
      Test.Wire.API.Golden.Generated.MemberUpdateData_user
      Test.Wire.API.Golden.Generated.Message_user
      Test.Wire.API.Golden.Generated.MutedStatus_user
      Test.Wire.API.Golden.Generated.Name_user
      Test.Wire.API.Golden.Generated.NameUpdate_user
      Test.Wire.API.Golden.Generated.NewAssetToken_user
      Test.Wire.API.Golden.Generated.NewBotRequest_provider
      Test.Wire.API.Golden.Generated.NewBotResponse_provider
      Test.Wire.API.Golden.Generated.NewClient_user
      Test.Wire.API.Golden.Generated.NewConvManaged_user
      Test.Wire.API.Golden.Generated.NewConvUnmanaged_user
      Test.Wire.API.Golden.Generated.NewLegalHoldClient_team
      Test.Wire.API.Golden.Generated.NewLegalHoldService_team
      Test.Wire.API.Golden.Generated.NewOtrMessage_user
      Test.Wire.API.Golden.Generated.NewPasswordReset_user
      Test.Wire.API.Golden.Generated.NewProvider_provider
      Test.Wire.API.Golden.Generated.NewProviderResponse_provider
      Test.Wire.API.Golden.Generated.NewService_provider
      Test.Wire.API.Golden.Generated.NewServiceResponse_provider
      Test.Wire.API.Golden.Generated.NewTeamMember_team
      Test.Wire.API.Golden.Generated.NewUser_user
      Test.Wire.API.Golden.Generated.NewUserPublic_user
      Test.Wire.API.Golden.Generated.Offset_user
      Test.Wire.API.Golden.Generated.OtherMember_user
      Test.Wire.API.Golden.Generated.OtherMemberUpdate_user
      Test.Wire.API.Golden.Generated.OtrMessage_user
      Test.Wire.API.Golden.Generated.OtrRecipients_user
      Test.Wire.API.Golden.Generated.PasswordChange_provider
      Test.Wire.API.Golden.Generated.PasswordChange_user
      Test.Wire.API.Golden.Generated.PasswordReset_provider
      Test.Wire.API.Golden.Generated.PasswordResetCode_user
      Test.Wire.API.Golden.Generated.PasswordResetKey_user
      Test.Wire.API.Golden.Generated.PendingLoginCode_user
      Test.Wire.API.Golden.Generated.Permissions_team
      Test.Wire.API.Golden.Generated.Phone_user
      Test.Wire.API.Golden.Generated.PhoneUpdate_user
      Test.Wire.API.Golden.Generated.Pict_user
      Test.Wire.API.Golden.Generated.Prekey_user
      Test.Wire.API.Golden.Generated.PrekeyBundle_user
      Test.Wire.API.Golden.Generated.PrekeyId_user
      Test.Wire.API.Golden.Generated.Priority_user
      Test.Wire.API.Golden.Generated.PropertyKey_user
      Test.Wire.API.Golden.Generated.PropertyValue_user
      Test.Wire.API.Golden.Generated.Provider_provider
      Test.Wire.API.Golden.Generated.ProviderActivationResponse_provider
      Test.Wire.API.Golden.Generated.ProviderLogin_provider
      Test.Wire.API.Golden.Generated.ProviderProfile_provider
      Test.Wire.API.Golden.Generated.PubClient_user
      Test.Wire.API.Golden.Generated.Push_2eToken_2eTransport_user
      Test.Wire.API.Golden.Generated.PushToken_user
      Test.Wire.API.Golden.Generated.PushTokenList_user
      Test.Wire.API.Golden.Generated.QueuedNotification_user
      Test.Wire.API.Golden.Generated.QueuedNotificationList_user
      Test.Wire.API.Golden.Generated.ReceiptMode_user
      Test.Wire.API.Golden.Generated.Relation_user
      Test.Wire.API.Golden.Generated.RemoveBotResponse_user
      Test.Wire.API.Golden.Generated.RemoveCookies_user
      Test.Wire.API.Golden.Generated.RemoveLegalHoldSettingsRequest_team
      Test.Wire.API.Golden.Generated.RequestNewLegalHoldClient_team
      Test.Wire.API.Golden.Generated.ResumableAsset_user
      Test.Wire.API.Golden.Generated.ResumableSettings_user
      Test.Wire.API.Golden.Generated.RichField_user
      Test.Wire.API.Golden.Generated.RichInfo_user
      Test.Wire.API.Golden.Generated.RichInfoAssocList_user
      Test.Wire.API.Golden.Generated.RichInfoMapAndList_user
      Test.Wire.API.Golden.Generated.RmClient_user
      Test.Wire.API.Golden.Generated.Role_team
      Test.Wire.API.Golden.Generated.RoleName_user
      Test.Wire.API.Golden.Generated.RTCConfiguration_user
      Test.Wire.API.Golden.Generated.RTCIceServer_user
      Test.Wire.API.Golden.Generated.Scheme_user
      Test.Wire.API.Golden.Generated.SearchResult_20Contact_user
      Test.Wire.API.Golden.Generated.SearchResult_20TeamContact_user
      Test.Wire.API.Golden.Generated.SelfProfile_user
      Test.Wire.API.Golden.Generated.SendActivationCode_user
      Test.Wire.API.Golden.Generated.SendLoginCode_user
      Test.Wire.API.Golden.Generated.Service_provider
      Test.Wire.API.Golden.Generated.ServiceKey_provider
      Test.Wire.API.Golden.Generated.ServiceKeyPEM_provider
      Test.Wire.API.Golden.Generated.ServiceKeyType_provider
      Test.Wire.API.Golden.Generated.ServiceProfile_provider
      Test.Wire.API.Golden.Generated.ServiceProfilePage_provider
      Test.Wire.API.Golden.Generated.ServiceRef_provider
      Test.Wire.API.Golden.Generated.ServiceTag_provider
      Test.Wire.API.Golden.Generated.ServiceTagList_provider
      Test.Wire.API.Golden.Generated.ServiceToken_provider
      Test.Wire.API.Golden.Generated.SFTServer_user
      Test.Wire.API.Golden.Generated.SimpleMember_user
      Test.Wire.API.Golden.Generated.SimpleMembers_user
      Test.Wire.API.Golden.Generated.Team_team
      Test.Wire.API.Golden.Generated.TeamBinding_team
      Test.Wire.API.Golden.Generated.TeamContact_user
      Test.Wire.API.Golden.Generated.TeamConversation_team
      Test.Wire.API.Golden.Generated.TeamConversationList_team
      Test.Wire.API.Golden.Generated.TeamDeleteData_team
      Test.Wire.API.Golden.Generated.TeamFeatureStatusNoConfig_team
      Test.Wire.API.Golden.Generated.TeamFeatureStatusValue_team
      Test.Wire.API.Golden.Generated.TeamFeatureStatusWithConfig_20TeamFeatureAppLockConfig_team
      Test.Wire.API.Golden.Generated.TeamList_team
      Test.Wire.API.Golden.Generated.TeamMember_team
      Test.Wire.API.Golden.Generated.TeamMemberDeleteData_team
      Test.Wire.API.Golden.Generated.TeamMemberList_team
      Test.Wire.API.Golden.Generated.TeamSearchVisibility_team
      Test.Wire.API.Golden.Generated.TeamSearchVisibilityView_team
      Test.Wire.API.Golden.Generated.TeamUpdateData_team
      Test.Wire.API.Golden.Generated.Token_user
      Test.Wire.API.Golden.Generated.TokenType_user
      Test.Wire.API.Golden.Generated.TotalSize_user
      Test.Wire.API.Golden.Generated.Transport_user
      Test.Wire.API.Golden.Generated.TurnHost_user
      Test.Wire.API.Golden.Generated.TurnURI_user
      Test.Wire.API.Golden.Generated.TurnUsername_user
      Test.Wire.API.Golden.Generated.TypingData_user
      Test.Wire.API.Golden.Generated.TypingStatus_user
      Test.Wire.API.Golden.Generated.UpdateBotPrekeys_user
      Test.Wire.API.Golden.Generated.UpdateClient_user
      Test.Wire.API.Golden.Generated.UpdateProvider_provider
      Test.Wire.API.Golden.Generated.UpdateService_provider
      Test.Wire.API.Golden.Generated.UpdateServiceConn_provider
      Test.Wire.API.Golden.Generated.UpdateServiceWhitelist_provider
      Test.Wire.API.Golden.Generated.User_2eProfile_2eAsset_user
      Test.Wire.API.Golden.Generated.User_user
      Test.Wire.API.Golden.Generated.UserClientMap_20Int_user
      Test.Wire.API.Golden.Generated.UserClients_user
      Test.Wire.API.Golden.Generated.UserConnection_user
      Test.Wire.API.Golden.Generated.UserConnectionList_user
      Test.Wire.API.Golden.Generated.UserHandleInfo_user
      Test.Wire.API.Golden.Generated.UserIdentity_user
      Test.Wire.API.Golden.Generated.UserIdList_user
      Test.Wire.API.Golden.Generated.UserLegalHoldStatusResponse_team
      Test.Wire.API.Golden.Generated.UserProfile_user
      Test.Wire.API.Golden.Generated.UserSSOId_user
      Test.Wire.API.Golden.Generated.UserUpdate_user
      Test.Wire.API.Golden.Generated.VerifyDeleteUser_user
      Test.Wire.API.Golden.Generated.ViewLegalHoldService_team
      Test.Wire.API.Golden.Generated.ViewLegalHoldServiceInfo_team
      Test.Wire.API.Golden.Generated.Wrapped_20_22some_5fint_22_20Int_user
      Test.Wire.API.Golden.Generator
      Test.Wire.API.Golden.Runner
      Test.Wire.API.Roundtrip.Aeson
      Test.Wire.API.Roundtrip.ByteString
      Test.Wire.API.Roundtrip.CSV
      Test.Wire.API.Swagger
      Test.Wire.API.Team.Member
      Test.Wire.API.User
      Test.Wire.API.User.RichInfo
      Test.Wire.API.User.Search
      Paths_wire_api
  hs-source-dirs:
      test/unit
  default-extensions: AllowAmbiguousTypes BangPatterns ConstraintKinds DataKinds DefaultSignatures DerivingStrategies DeriveFunctor DeriveGeneric DeriveLift DeriveTraversable EmptyCase FlexibleContexts FlexibleInstances FunctionalDependencies GADTs InstanceSigs KindSignatures LambdaCase MultiParamTypeClasses MultiWayIf NamedFieldPuns NoImplicitPrelude OverloadedStrings PackageImports PatternSynonyms PolyKinds QuasiQuotes RankNTypes ScopedTypeVariables StandaloneDeriving TemplateHaskell TupleSections TypeApplications TypeFamilies TypeFamilyDependencies TypeOperators UndecidableInstances ViewPatterns
  ghc-options: -O2 -Wall -Wincomplete-uni-patterns -Wincomplete-record-updates -Wpartial-fields -fwarn-tabs -optP-Wno-nonportable-include-path -threaded -with-rtsopts=-N
  build-depends:
      aeson >=0.6
    , aeson-qq
    , base
    , bytestring
    , bytestring-conversion
    , cassava
    , containers >=0.5
    , currency-codes
    , directory
    , imports
    , iso3166-country-codes
    , iso639
    , lens
    , mime
    , pem
    , string-conversions
    , swagger2
    , tasty
    , tasty-expected-failure
    , tasty-hunit
    , tasty-quickcheck
    , time
    , types-common >=0.16
    , unordered-containers
    , uri-bytestring
    , uuid
    , vector
    , wire-api
  default-language: Haskell2010<|MERGE_RESOLUTION|>--- conflicted
+++ resolved
@@ -4,11 +4,7 @@
 --
 -- see: https://github.com/sol/hpack
 --
-<<<<<<< HEAD
--- hash: f60b157f701c672790e078af3fb3039c143ab00d62cfb3b4274b98e625750ee7
-=======
--- hash: 7fd84f1f51dec9df323be55a1918088a5ae0cbc017ecd8fb42e3219d5b13b6d4
->>>>>>> dc831bce
+-- hash: f156c60ab4a96cb951013b0456f40ac79ba060876f013dfa89c15d1726a376bd
 
 name:           wire-api
 version:        0.1.0
@@ -87,7 +83,7 @@
       Paths_wire_api
   hs-source-dirs:
       src
-  default-extensions: AllowAmbiguousTypes BangPatterns ConstraintKinds DataKinds DefaultSignatures DerivingStrategies DeriveFunctor DeriveGeneric DeriveLift DeriveTraversable EmptyCase FlexibleContexts FlexibleInstances FunctionalDependencies GADTs InstanceSigs KindSignatures LambdaCase MultiParamTypeClasses MultiWayIf NamedFieldPuns NoImplicitPrelude OverloadedStrings PackageImports PatternSynonyms PolyKinds QuasiQuotes RankNTypes ScopedTypeVariables StandaloneDeriving TemplateHaskell TupleSections TypeApplications TypeFamilies TypeFamilyDependencies TypeOperators UndecidableInstances ViewPatterns
+  default-extensions: AllowAmbiguousTypes BangPatterns ConstraintKinds DataKinds DefaultSignatures DerivingStrategies DerivingVia DeriveFunctor DeriveGeneric DeriveLift DeriveTraversable EmptyCase FlexibleContexts FlexibleInstances FunctionalDependencies GADTs InstanceSigs KindSignatures LambdaCase MultiParamTypeClasses MultiWayIf NamedFieldPuns NoImplicitPrelude OverloadedStrings PackageImports PatternSynonyms PolyKinds QuasiQuotes RankNTypes ScopedTypeVariables StandaloneDeriving TemplateHaskell TupleSections TypeApplications TypeFamilies TypeFamilyDependencies TypeOperators UndecidableInstances ViewPatterns
   ghc-options: -O2 -Wall -Wincomplete-uni-patterns -Wincomplete-record-updates -Wpartial-fields -fwarn-tabs -optP-Wno-nonportable-include-path
   build-depends:
       QuickCheck >=2.14
@@ -130,15 +126,12 @@
     , pem >=0.2
     , protobuf >=0.2
     , quickcheck-instances >=0.3.16
-<<<<<<< HEAD
     , saml2-web-sso
+    , schema-profunctor
     , servant
     , servant-multipart
     , servant-server
     , servant-swagger
-=======
-    , schema-profunctor
->>>>>>> dc831bce
     , string-conversions
     , swagger >=0.1
     , swagger2
@@ -396,7 +389,7 @@
       Paths_wire_api
   hs-source-dirs:
       test/unit
-  default-extensions: AllowAmbiguousTypes BangPatterns ConstraintKinds DataKinds DefaultSignatures DerivingStrategies DeriveFunctor DeriveGeneric DeriveLift DeriveTraversable EmptyCase FlexibleContexts FlexibleInstances FunctionalDependencies GADTs InstanceSigs KindSignatures LambdaCase MultiParamTypeClasses MultiWayIf NamedFieldPuns NoImplicitPrelude OverloadedStrings PackageImports PatternSynonyms PolyKinds QuasiQuotes RankNTypes ScopedTypeVariables StandaloneDeriving TemplateHaskell TupleSections TypeApplications TypeFamilies TypeFamilyDependencies TypeOperators UndecidableInstances ViewPatterns
+  default-extensions: AllowAmbiguousTypes BangPatterns ConstraintKinds DataKinds DefaultSignatures DerivingStrategies DerivingVia DeriveFunctor DeriveGeneric DeriveLift DeriveTraversable EmptyCase FlexibleContexts FlexibleInstances FunctionalDependencies GADTs InstanceSigs KindSignatures LambdaCase MultiParamTypeClasses MultiWayIf NamedFieldPuns NoImplicitPrelude OverloadedStrings PackageImports PatternSynonyms PolyKinds QuasiQuotes RankNTypes ScopedTypeVariables StandaloneDeriving TemplateHaskell TupleSections TypeApplications TypeFamilies TypeFamilyDependencies TypeOperators UndecidableInstances ViewPatterns
   ghc-options: -O2 -Wall -Wincomplete-uni-patterns -Wincomplete-record-updates -Wpartial-fields -fwarn-tabs -optP-Wno-nonportable-include-path -threaded -with-rtsopts=-N
   build-depends:
       aeson >=0.6

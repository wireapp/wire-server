--- conflicted
+++ resolved
@@ -577,12 +577,8 @@
   ghc-options:    -threaded -with-rtsopts=-N
   hs-source-dirs: test/golden
   build-depends:
-<<<<<<< HEAD
     , aeson                    >=2.0.1.0
-=======
-      aeson                    >=2.0.1.0
     , aeson-diff
->>>>>>> 89762c33
     , aeson-pretty
     , base
     , bytestring

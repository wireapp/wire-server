--- conflicted
+++ resolved
@@ -4,11 +4,7 @@
 --
 -- see: https://github.com/sol/hpack
 --
-<<<<<<< HEAD
--- hash: b94849f4860d6b397b6334fe74799f79f65aa8e9b675644a4a0633c173336240
-=======
--- hash: 413899ff7cff9c419303a8ef3561f78f7bd719cc3e18f0b26f04a3cd4f31f358
->>>>>>> dde3eb6b
+-- hash: c74c2cc2d32bc410fa8c6387a951597e49d56a55d3ab094692e14c83170bb5b6
 
 name:           wire-api
 version:        0.1.0
@@ -391,12 +387,9 @@
       Test.Wire.API.Golden.Generated.Wrapped_20_22some_5fint_22_20Int_user
       Test.Wire.API.Golden.Generator
       Test.Wire.API.Golden.Manual
-<<<<<<< HEAD
-      Test.Wire.API.Golden.Manual.ConversationCoverView
-=======
       Test.Wire.API.Golden.Manual.ClientCapability
       Test.Wire.API.Golden.Manual.ClientCapabilityList
->>>>>>> dde3eb6b
+      Test.Wire.API.Golden.Manual.ConversationCoverView
       Test.Wire.API.Golden.Manual.QualifiedUserClientPrekeyMap
       Test.Wire.API.Golden.Manual.UserClientPrekeyMap
       Test.Wire.API.Golden.Runner

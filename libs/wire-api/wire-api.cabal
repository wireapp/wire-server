--- conflicted
+++ resolved
@@ -4,11 +4,7 @@
 --
 -- see: https://github.com/sol/hpack
 --
-<<<<<<< HEAD
--- hash: 8dd9d13d48a5f49187dd78a33f0af43e7dbd0265bd1bca52345b1a5ad445028e
-=======
--- hash: c6b3b26309d37316c1e5f29b10e0a9fba3ab066898d161965fd20fa531237a89
->>>>>>> 807c3e86
+-- hash: 9152de17654638a8439538e5d42de1b136055ce828561a44f3ca3e3b3d28fdba
 
 name:           wire-api
 version:        0.1.0

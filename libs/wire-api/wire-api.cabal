--- conflicted
+++ resolved
@@ -3,12 +3,6 @@
 -- This file has been generated from package.yaml by hpack version 0.34.4.
 --
 -- see: https://github.com/sol/hpack
---
-<<<<<<< HEAD
--- hash: d9a15a12c04d8d25bfb4143becc6cad1c00fdb77f91f52934a3d816427bad9cb
-=======
--- hash: f2aacb81c413e8753829ba09eb08d1d2524c973346739389dfeb4284d4a16ebd
->>>>>>> f6fd70d6
 
 name:           wire-api
 version:        0.1.0

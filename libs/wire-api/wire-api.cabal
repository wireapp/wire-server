--- conflicted
+++ resolved
@@ -4,11 +4,7 @@
 --
 -- see: https://github.com/sol/hpack
 --
-<<<<<<< HEAD
--- hash: 892f712d6dc194541b1f00f07faeffbe874d2f878e64daefa387a2b71e2d94ba
-=======
 -- hash: 6e69fab14f1d237ddf7fcfd62e1480fa64a2ece784432e730525309a8453540e
->>>>>>> aca893a3
 
 name:           wire-api
 version:        0.1.0

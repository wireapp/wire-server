cabal-version: 1.12

-- This file has been generated from package.yaml by hpack version 0.33.0.
--
-- see: https://github.com/sol/hpack
--
<<<<<<< HEAD
-- hash: 6a577136bd948e0ccb11005f4d980a95258aabe8bf7f7dad7d44a5fc487eba5a
=======
-- hash: 413899ff7cff9c419303a8ef3561f78f7bd719cc3e18f0b26f04a3cd4f31f358
>>>>>>> ea71a38c

name:           wire-api
version:        0.1.0
description:    API types of the Wire collaboration platform
category:       Network
author:         Wire Swiss GmbH
maintainer:     Wire Swiss GmbH <backend@wire.com>
copyright:      (c) 2020 Wire Swiss GmbH
license:        AGPL-3
license-file:   LICENSE
build-type:     Simple

library
  exposed-modules:
      Wire.API.Arbitrary
      Wire.API.Asset
      Wire.API.Asset.V3
      Wire.API.Asset.V3.Resumable
      Wire.API.Call.Config
      Wire.API.Connection
      Wire.API.Conversation
      Wire.API.Conversation.Bot
      Wire.API.Conversation.Code
      Wire.API.Conversation.Member
      Wire.API.Conversation.Role
      Wire.API.Conversation.Typing
      Wire.API.Cookie
      Wire.API.CustomBackend
      Wire.API.ErrorDescription
      Wire.API.Event.Conversation
      Wire.API.Event.Team
      Wire.API.Message
      Wire.API.Message.Proto
      Wire.API.Notification
      Wire.API.Properties
      Wire.API.Provider
      Wire.API.Provider.Bot
      Wire.API.Provider.External
      Wire.API.Provider.Service
      Wire.API.Provider.Service.Tag
      Wire.API.Push.Token
      Wire.API.Push.V2.Token
      Wire.API.Routes.Public
      Wire.API.Routes.Public.Brig
      Wire.API.Routes.Public.Galley
      Wire.API.Routes.Public.LegalHold
      Wire.API.Routes.Public.Spar
      Wire.API.ServantProto
      Wire.API.ServantSwagger
      Wire.API.Swagger
      Wire.API.Team
      Wire.API.Team.Conversation
      Wire.API.Team.Export
      Wire.API.Team.Feature
      Wire.API.Team.Invitation
      Wire.API.Team.LegalHold
      Wire.API.Team.LegalHold.External
      Wire.API.Team.Member
      Wire.API.Team.Permission
      Wire.API.Team.Role
      Wire.API.Team.SearchVisibility
      Wire.API.Team.Size
      Wire.API.User
      Wire.API.User.Activation
      Wire.API.User.Auth
      Wire.API.User.Client
      Wire.API.User.Client.Prekey
      Wire.API.User.Handle
      Wire.API.User.Identity
      Wire.API.User.IdentityProvider
      Wire.API.User.Orphans
      Wire.API.User.Password
      Wire.API.User.Profile
      Wire.API.User.RichInfo
      Wire.API.User.Saml
      Wire.API.User.Scim
      Wire.API.User.Search
      Wire.API.UserMap
      Wire.API.Wrapped
  other-modules:
      Paths_wire_api
  hs-source-dirs:
      src
  default-extensions: AllowAmbiguousTypes BangPatterns ConstraintKinds DataKinds DefaultSignatures DerivingStrategies DerivingVia DeriveFunctor DeriveGeneric DeriveLift DeriveTraversable EmptyCase FlexibleContexts FlexibleInstances FunctionalDependencies GADTs InstanceSigs KindSignatures LambdaCase MultiParamTypeClasses MultiWayIf NamedFieldPuns NoImplicitPrelude OverloadedStrings PackageImports PatternSynonyms PolyKinds QuasiQuotes RankNTypes ScopedTypeVariables StandaloneDeriving TemplateHaskell TupleSections TypeApplications TypeFamilies TypeFamilyDependencies TypeOperators UndecidableInstances ViewPatterns
  ghc-options: -O2 -Wall -Wincomplete-uni-patterns -Wincomplete-record-updates -Wpartial-fields -fwarn-tabs -optP-Wno-nonportable-include-path
  build-depends:
      QuickCheck >=2.14
    , aeson >=0.6
    , attoparsec >=0.10
    , base >=4 && <5
    , base64-bytestring >=1.0
    , binary
    , bytestring >=0.9
    , bytestring-conversion >=0.2
    , case-insensitive
    , cassandra-util
    , cassava >=0.5
    , cereal
    , containers >=0.5
    , cookie
    , cryptonite
    , currency-codes >=2.0
    , deriving-aeson >=0.2
    , deriving-swagger2
    , email-validate >=2.0
    , errors
    , extended
    , extra
    , generic-random >=1.2
    , ghc-prim
    , hashable
    , hostname-validate
    , hscim
    , http-api-data
    , http-media
    , http-types
    , imports
    , insert-ordered-containers
    , iproute >=1.5
    , iso3166-country-codes >=0.2
    , iso639 >=0.1
    , lens >=4.12
    , memory
    , mime >=0.4
    , mtl
    , pem >=0.2
    , proto-lens
    , protobuf >=0.2
    , quickcheck-instances >=0.3.16
    , saml2-web-sso
    , schema-profunctor
    , servant
    , servant-multipart
    , servant-server
    , servant-swagger
    , sop-core
    , string-conversions
    , swagger >=0.1
    , swagger2
    , text >=0.11
    , time >=1.4
    , types-common >=0.16
    , unordered-containers >=0.2
    , uri-bytestring >=0.2
    , uuid >=1.3
    , vector >=0.12
<<<<<<< HEAD
    , wire-message-proto-lens
=======
    , wai
>>>>>>> ea71a38c
    , x509
  default-language: Haskell2010

test-suite wire-api-tests
  type: exitcode-stdio-1.0
  main-is: Main.hs
  other-modules:
      Test.Wire.API.Call.Config
      Test.Wire.API.Golden.FromJSON
      Test.Wire.API.Golden.Generated
      Test.Wire.API.Golden.Generated.Access_user
      Test.Wire.API.Golden.Generated.AccessRole_user
      Test.Wire.API.Golden.Generated.AccessToken_user
      Test.Wire.API.Golden.Generated.Action_user
      Test.Wire.API.Golden.Generated.Activate_user
      Test.Wire.API.Golden.Generated.ActivationCode_user
      Test.Wire.API.Golden.Generated.ActivationKey_user
      Test.Wire.API.Golden.Generated.ActivationResponse_user
      Test.Wire.API.Golden.Generated.AddBot_user
      Test.Wire.API.Golden.Generated.AddBotResponse_user
      Test.Wire.API.Golden.Generated.AppName_user
      Test.Wire.API.Golden.Generated.ApproveLegalHoldForUserRequest_team
      Test.Wire.API.Golden.Generated.Asset_asset
      Test.Wire.API.Golden.Generated.AssetKey_user
      Test.Wire.API.Golden.Generated.AssetRetention_user
      Test.Wire.API.Golden.Generated.AssetSettings_user
      Test.Wire.API.Golden.Generated.AssetSize_user
      Test.Wire.API.Golden.Generated.AssetToken_user
      Test.Wire.API.Golden.Generated.BindingNewTeam_team
      Test.Wire.API.Golden.Generated.BindingNewTeamUser_user
      Test.Wire.API.Golden.Generated.BotConvView_provider
      Test.Wire.API.Golden.Generated.BotUserView_provider
      Test.Wire.API.Golden.Generated.CheckHandles_user
      Test.Wire.API.Golden.Generated.ChunkSize_user
      Test.Wire.API.Golden.Generated.Client_user
      Test.Wire.API.Golden.Generated.ClientClass_user
      Test.Wire.API.Golden.Generated.ClientMismatch_user
      Test.Wire.API.Golden.Generated.ClientPrekey_user
      Test.Wire.API.Golden.Generated.ClientType_user
      Test.Wire.API.Golden.Generated.ColourId_user
      Test.Wire.API.Golden.Generated.CompletePasswordReset_provider
      Test.Wire.API.Golden.Generated.CompletePasswordReset_user
      Test.Wire.API.Golden.Generated.Connect_user
      Test.Wire.API.Golden.Generated.ConnectionRequest_user
      Test.Wire.API.Golden.Generated.ConnectionUpdate_user
      Test.Wire.API.Golden.Generated.Contact_user
      Test.Wire.API.Golden.Generated.Conversation_user
      Test.Wire.API.Golden.Generated.ConversationAccessUpdate_user
      Test.Wire.API.Golden.Generated.ConversationCode_user
      Test.Wire.API.Golden.Generated.ConversationList_20_28Id_20_2a_20C_29_user
      Test.Wire.API.Golden.Generated.ConversationList_20Conversation_user
      Test.Wire.API.Golden.Generated.ConversationMessageTimerUpdate_user
      Test.Wire.API.Golden.Generated.ConversationReceiptModeUpdate_user
      Test.Wire.API.Golden.Generated.ConversationRename_user
      Test.Wire.API.Golden.Generated.ConversationRole_user
      Test.Wire.API.Golden.Generated.ConversationRolesList_user
      Test.Wire.API.Golden.Generated.ConvMembers_user
      Test.Wire.API.Golden.Generated.ConvTeamInfo_user
      Test.Wire.API.Golden.Generated.ConvType_user
      Test.Wire.API.Golden.Generated.Cookie_20_28_29_user
      Test.Wire.API.Golden.Generated.CookieId_user
      Test.Wire.API.Golden.Generated.CookieLabel_user
      Test.Wire.API.Golden.Generated.CookieList_user
      Test.Wire.API.Golden.Generated.CookieType_user
      Test.Wire.API.Golden.Generated.CustomBackend_user
      Test.Wire.API.Golden.Generated.DeleteProvider_provider
      Test.Wire.API.Golden.Generated.DeleteService_provider
      Test.Wire.API.Golden.Generated.DeleteUser_user
      Test.Wire.API.Golden.Generated.DeletionCodeTimeout_user
      Test.Wire.API.Golden.Generated.DisableLegalHoldForUserRequest_team
      Test.Wire.API.Golden.Generated.Email_user
      Test.Wire.API.Golden.Generated.EmailUpdate_provider
      Test.Wire.API.Golden.Generated.EmailUpdate_user
      Test.Wire.API.Golden.Generated.Event_team
      Test.Wire.API.Golden.Generated.Event_user
      Test.Wire.API.Golden.Generated.EventType_team
      Test.Wire.API.Golden.Generated.EventType_user
      Test.Wire.API.Golden.Generated.HandleUpdate_user
      Test.Wire.API.Golden.Generated.Invitation_team
      Test.Wire.API.Golden.Generated.InvitationCode_user
      Test.Wire.API.Golden.Generated.InvitationList_team
      Test.Wire.API.Golden.Generated.InvitationRequest_team
      Test.Wire.API.Golden.Generated.Invite_user
      Test.Wire.API.Golden.Generated.LastPrekey_user
      Test.Wire.API.Golden.Generated.LegalHoldServiceConfirm_team
      Test.Wire.API.Golden.Generated.LegalHoldServiceRemove_team
      Test.Wire.API.Golden.Generated.LimitedQualifiedUserIdList_2020_user
      Test.Wire.API.Golden.Generated.ListType_team
      Test.Wire.API.Golden.Generated.Locale_user
      Test.Wire.API.Golden.Generated.LocaleUpdate_user
      Test.Wire.API.Golden.Generated.Login_user
      Test.Wire.API.Golden.Generated.LoginCode_user
      Test.Wire.API.Golden.Generated.LoginCodeTimeout_user
      Test.Wire.API.Golden.Generated.LoginId_user
      Test.Wire.API.Golden.Generated.ManagedBy_user
      Test.Wire.API.Golden.Generated.Member_user
      Test.Wire.API.Golden.Generated.MemberUpdate_user
      Test.Wire.API.Golden.Generated.MemberUpdateData_user
      Test.Wire.API.Golden.Generated.Message_user
      Test.Wire.API.Golden.Generated.MutedStatus_user
      Test.Wire.API.Golden.Generated.Name_user
      Test.Wire.API.Golden.Generated.NameUpdate_user
      Test.Wire.API.Golden.Generated.NewAssetToken_user
      Test.Wire.API.Golden.Generated.NewBotRequest_provider
      Test.Wire.API.Golden.Generated.NewBotResponse_provider
      Test.Wire.API.Golden.Generated.NewClient_user
      Test.Wire.API.Golden.Generated.NewConvManaged_user
      Test.Wire.API.Golden.Generated.NewConvUnmanaged_user
      Test.Wire.API.Golden.Generated.NewLegalHoldClient_team
      Test.Wire.API.Golden.Generated.NewLegalHoldService_team
      Test.Wire.API.Golden.Generated.NewOtrMessage_user
      Test.Wire.API.Golden.Generated.NewPasswordReset_user
      Test.Wire.API.Golden.Generated.NewProvider_provider
      Test.Wire.API.Golden.Generated.NewProviderResponse_provider
      Test.Wire.API.Golden.Generated.NewService_provider
      Test.Wire.API.Golden.Generated.NewServiceResponse_provider
      Test.Wire.API.Golden.Generated.NewTeamMember_team
      Test.Wire.API.Golden.Generated.NewUser_user
      Test.Wire.API.Golden.Generated.NewUserPublic_user
      Test.Wire.API.Golden.Generated.Offset_user
      Test.Wire.API.Golden.Generated.OtherMember_user
      Test.Wire.API.Golden.Generated.OtherMemberUpdate_user
      Test.Wire.API.Golden.Generated.OtrMessage_user
      Test.Wire.API.Golden.Generated.OtrRecipients_user
      Test.Wire.API.Golden.Generated.PasswordChange_provider
      Test.Wire.API.Golden.Generated.PasswordChange_user
      Test.Wire.API.Golden.Generated.PasswordReset_provider
      Test.Wire.API.Golden.Generated.PasswordResetCode_user
      Test.Wire.API.Golden.Generated.PasswordResetKey_user
      Test.Wire.API.Golden.Generated.PendingLoginCode_user
      Test.Wire.API.Golden.Generated.Permissions_team
      Test.Wire.API.Golden.Generated.Phone_user
      Test.Wire.API.Golden.Generated.PhoneUpdate_user
      Test.Wire.API.Golden.Generated.Pict_user
      Test.Wire.API.Golden.Generated.Prekey_user
      Test.Wire.API.Golden.Generated.PrekeyBundle_user
      Test.Wire.API.Golden.Generated.PrekeyId_user
      Test.Wire.API.Golden.Generated.Priority_user
      Test.Wire.API.Golden.Generated.PropertyKey_user
      Test.Wire.API.Golden.Generated.PropertyValue_user
      Test.Wire.API.Golden.Generated.Provider_provider
      Test.Wire.API.Golden.Generated.ProviderActivationResponse_provider
      Test.Wire.API.Golden.Generated.ProviderLogin_provider
      Test.Wire.API.Golden.Generated.ProviderProfile_provider
      Test.Wire.API.Golden.Generated.PubClient_user
      Test.Wire.API.Golden.Generated.Push_2eToken_2eTransport_user
      Test.Wire.API.Golden.Generated.PushToken_user
      Test.Wire.API.Golden.Generated.PushTokenList_user
      Test.Wire.API.Golden.Generated.QueuedNotification_user
      Test.Wire.API.Golden.Generated.QueuedNotificationList_user
      Test.Wire.API.Golden.Generated.ReceiptMode_user
      Test.Wire.API.Golden.Generated.Relation_user
      Test.Wire.API.Golden.Generated.RemoveBotResponse_user
      Test.Wire.API.Golden.Generated.RemoveCookies_user
      Test.Wire.API.Golden.Generated.RemoveLegalHoldSettingsRequest_team
      Test.Wire.API.Golden.Generated.RequestNewLegalHoldClient_team
      Test.Wire.API.Golden.Generated.ResumableAsset_user
      Test.Wire.API.Golden.Generated.ResumableSettings_user
      Test.Wire.API.Golden.Generated.RichField_user
      Test.Wire.API.Golden.Generated.RichInfo_user
      Test.Wire.API.Golden.Generated.RichInfoAssocList_user
      Test.Wire.API.Golden.Generated.RichInfoMapAndList_user
      Test.Wire.API.Golden.Generated.RmClient_user
      Test.Wire.API.Golden.Generated.Role_team
      Test.Wire.API.Golden.Generated.RoleName_user
      Test.Wire.API.Golden.Generated.RTCConfiguration_user
      Test.Wire.API.Golden.Generated.RTCIceServer_user
      Test.Wire.API.Golden.Generated.Scheme_user
      Test.Wire.API.Golden.Generated.SearchResult_20Contact_user
      Test.Wire.API.Golden.Generated.SearchResult_20TeamContact_user
      Test.Wire.API.Golden.Generated.SelfProfile_user
      Test.Wire.API.Golden.Generated.SendActivationCode_user
      Test.Wire.API.Golden.Generated.SendLoginCode_user
      Test.Wire.API.Golden.Generated.Service_provider
      Test.Wire.API.Golden.Generated.ServiceKey_provider
      Test.Wire.API.Golden.Generated.ServiceKeyPEM_provider
      Test.Wire.API.Golden.Generated.ServiceKeyType_provider
      Test.Wire.API.Golden.Generated.ServiceProfile_provider
      Test.Wire.API.Golden.Generated.ServiceProfilePage_provider
      Test.Wire.API.Golden.Generated.ServiceRef_provider
      Test.Wire.API.Golden.Generated.ServiceTag_provider
      Test.Wire.API.Golden.Generated.ServiceTagList_provider
      Test.Wire.API.Golden.Generated.ServiceToken_provider
      Test.Wire.API.Golden.Generated.SFTServer_user
      Test.Wire.API.Golden.Generated.SimpleMember_user
      Test.Wire.API.Golden.Generated.SimpleMembers_user
      Test.Wire.API.Golden.Generated.Team_team
      Test.Wire.API.Golden.Generated.TeamBinding_team
      Test.Wire.API.Golden.Generated.TeamContact_user
      Test.Wire.API.Golden.Generated.TeamConversation_team
      Test.Wire.API.Golden.Generated.TeamConversationList_team
      Test.Wire.API.Golden.Generated.TeamDeleteData_team
      Test.Wire.API.Golden.Generated.TeamFeatureStatusNoConfig_team
      Test.Wire.API.Golden.Generated.TeamFeatureStatusValue_team
      Test.Wire.API.Golden.Generated.TeamFeatureStatusWithConfig_20TeamFeatureAppLockConfig_team
      Test.Wire.API.Golden.Generated.TeamList_team
      Test.Wire.API.Golden.Generated.TeamMember_team
      Test.Wire.API.Golden.Generated.TeamMemberDeleteData_team
      Test.Wire.API.Golden.Generated.TeamMemberList_team
      Test.Wire.API.Golden.Generated.TeamSearchVisibility_team
      Test.Wire.API.Golden.Generated.TeamSearchVisibilityView_team
      Test.Wire.API.Golden.Generated.TeamUpdateData_team
      Test.Wire.API.Golden.Generated.Token_user
      Test.Wire.API.Golden.Generated.TokenType_user
      Test.Wire.API.Golden.Generated.TotalSize_user
      Test.Wire.API.Golden.Generated.Transport_user
      Test.Wire.API.Golden.Generated.TurnHost_user
      Test.Wire.API.Golden.Generated.TurnURI_user
      Test.Wire.API.Golden.Generated.TurnUsername_user
      Test.Wire.API.Golden.Generated.TypingData_user
      Test.Wire.API.Golden.Generated.TypingStatus_user
      Test.Wire.API.Golden.Generated.UpdateBotPrekeys_user
      Test.Wire.API.Golden.Generated.UpdateClient_user
      Test.Wire.API.Golden.Generated.UpdateProvider_provider
      Test.Wire.API.Golden.Generated.UpdateService_provider
      Test.Wire.API.Golden.Generated.UpdateServiceConn_provider
      Test.Wire.API.Golden.Generated.UpdateServiceWhitelist_provider
      Test.Wire.API.Golden.Generated.User_2eProfile_2eAsset_user
      Test.Wire.API.Golden.Generated.User_user
      Test.Wire.API.Golden.Generated.UserClientMap_20Int_user
      Test.Wire.API.Golden.Generated.UserClients_user
      Test.Wire.API.Golden.Generated.UserConnection_user
      Test.Wire.API.Golden.Generated.UserConnectionList_user
      Test.Wire.API.Golden.Generated.UserHandleInfo_user
      Test.Wire.API.Golden.Generated.UserIdentity_user
      Test.Wire.API.Golden.Generated.UserIdList_user
      Test.Wire.API.Golden.Generated.UserLegalHoldStatusResponse_team
      Test.Wire.API.Golden.Generated.UserProfile_user
      Test.Wire.API.Golden.Generated.UserSSOId_user
      Test.Wire.API.Golden.Generated.UserUpdate_user
      Test.Wire.API.Golden.Generated.VerifyDeleteUser_user
      Test.Wire.API.Golden.Generated.ViewLegalHoldService_team
      Test.Wire.API.Golden.Generated.ViewLegalHoldServiceInfo_team
      Test.Wire.API.Golden.Generated.Wrapped_20_22some_5fint_22_20Int_user
      Test.Wire.API.Golden.Generator
      Test.Wire.API.Golden.Manual
      Test.Wire.API.Golden.Manual.ClientCapability
      Test.Wire.API.Golden.Manual.ClientCapabilityList
      Test.Wire.API.Golden.Manual.QualifiedUserClientPrekeyMap
      Test.Wire.API.Golden.Manual.UserClientPrekeyMap
      Test.Wire.API.Golden.Runner
      Test.Wire.API.Roundtrip.Aeson
      Test.Wire.API.Roundtrip.ByteString
      Test.Wire.API.Roundtrip.CSV
      Test.Wire.API.Swagger
      Test.Wire.API.Team.Member
      Test.Wire.API.User
      Test.Wire.API.User.RichInfo
      Test.Wire.API.User.Search
      Paths_wire_api
  hs-source-dirs:
      test/unit
  default-extensions: AllowAmbiguousTypes BangPatterns ConstraintKinds DataKinds DefaultSignatures DerivingStrategies DerivingVia DeriveFunctor DeriveGeneric DeriveLift DeriveTraversable EmptyCase FlexibleContexts FlexibleInstances FunctionalDependencies GADTs InstanceSigs KindSignatures LambdaCase MultiParamTypeClasses MultiWayIf NamedFieldPuns NoImplicitPrelude OverloadedStrings PackageImports PatternSynonyms PolyKinds QuasiQuotes RankNTypes ScopedTypeVariables StandaloneDeriving TemplateHaskell TupleSections TypeApplications TypeFamilies TypeFamilyDependencies TypeOperators UndecidableInstances ViewPatterns
  ghc-options: -O2 -Wall -Wincomplete-uni-patterns -Wincomplete-record-updates -Wpartial-fields -fwarn-tabs -optP-Wno-nonportable-include-path -threaded -with-rtsopts=-N
  build-depends:
      aeson >=0.6
    , aeson-pretty
    , aeson-qq
    , base
    , bytestring
    , bytestring-conversion
    , cassava
    , containers >=0.5
    , currency-codes
    , directory
    , imports
    , iso3166-country-codes
    , iso639
    , lens
    , mime
    , pem
    , string-conversions
    , swagger2
    , tasty
    , tasty-expected-failure
    , tasty-hunit
    , tasty-quickcheck
    , time
    , types-common >=0.16
    , unordered-containers
    , uri-bytestring
    , uuid
    , vector
    , wire-api
  default-language: Haskell2010<|MERGE_RESOLUTION|>--- conflicted
+++ resolved
@@ -4,11 +4,7 @@
 --
 -- see: https://github.com/sol/hpack
 --
-<<<<<<< HEAD
--- hash: 6a577136bd948e0ccb11005f4d980a95258aabe8bf7f7dad7d44a5fc487eba5a
-=======
--- hash: 413899ff7cff9c419303a8ef3561f78f7bd719cc3e18f0b26f04a3cd4f31f358
->>>>>>> ea71a38c
+-- hash: 2be612e02f464dfad1ec3a9420dfa25c370f29eec2c8e128fe1059163074f7ae
 
 name:           wire-api
 version:        0.1.0
@@ -155,11 +151,8 @@
     , uri-bytestring >=0.2
     , uuid >=1.3
     , vector >=0.12
-<<<<<<< HEAD
+    , wai
     , wire-message-proto-lens
-=======
-    , wai
->>>>>>> ea71a38c
     , x509
   default-language: Haskell2010
 

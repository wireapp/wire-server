--- conflicted
+++ resolved
@@ -3,11 +3,6 @@
 -- This file has been generated from package.yaml by hpack version 0.34.4.
 --
 -- see: https://github.com/sol/hpack
-<<<<<<< HEAD
-=======
---
--- hash: 58d272ac852b49af92f6387c08a6a4f797f799df93374f68296cb67600b00653
->>>>>>> 8ce3661c
 
 name:           wire-api
 version:        0.1.0

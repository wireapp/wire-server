--- conflicted
+++ resolved
@@ -106,11 +106,8 @@
     Wire.API.Routes.Public.Brig
     Wire.API.Routes.Public.Brig.Bot
     Wire.API.Routes.Public.Brig.OAuth
-<<<<<<< HEAD
+    Wire.API.Routes.Public.Brig.Provider
     Wire.API.Routes.Public.Brig.Services
-=======
-    Wire.API.Routes.Public.Brig.Provider
->>>>>>> 5f246fbb
     Wire.API.Routes.Public.Cannon
     Wire.API.Routes.Public.Cargohold
     Wire.API.Routes.Public.Galley

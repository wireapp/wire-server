--- conflicted
+++ resolved
@@ -4,11 +4,7 @@
 --
 -- see: https://github.com/sol/hpack
 --
-<<<<<<< HEAD
--- hash: 7abd4338ccffa1ed3fdf81a01e5b67e0b1e63472db911d854e0b531a3b39ba4d
-=======
--- hash: ec0f1e0e3e31d5771b93db6b6ee37ad444f98c3213696e98bbedbb4b1bb56c8c
->>>>>>> 2c818976
+-- hash: 9d49a92f6ad563b050a6e3e6ae7f68b8abda7fa71e1986573cd81edf97d7b508
 
 name:           wire-api
 version:        0.1.0

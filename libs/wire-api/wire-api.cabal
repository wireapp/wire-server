--- conflicted
+++ resolved
@@ -4,11 +4,7 @@
 --
 -- see: https://github.com/sol/hpack
 --
-<<<<<<< HEAD
--- hash: b2ed9c3c6c0ed948dfe7a0543389ece7fe82194ea2a8af3331a7e7366cecb4be
-=======
--- hash: 9152de17654638a8439538e5d42de1b136055ce828561a44f3ca3e3b3d28fdba
->>>>>>> 8855f6d5
+-- hash: ad931d0f146b3f35fc0ad4e82d80e0bc1ad518eb2646852fc2fb91312c0129c2
 
 name:           wire-api
 version:        0.1.0

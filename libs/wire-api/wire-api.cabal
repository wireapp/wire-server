--- conflicted
+++ resolved
@@ -4,11 +4,6 @@
 --
 -- see: https://github.com/sol/hpack
 --
-<<<<<<< HEAD
--- hash: 16bcd50ba3b32e049e75bf36d2b25b3d2bcccd3d9aefa8b309dd20e9349d48bc
-=======
--- hash: 12fc6293357c3ba08044d346991fa814c362c6e21a62896dd943feb218c09d02
->>>>>>> 8d34a8ea
 
 name:           wire-api
 version:        0.1.0

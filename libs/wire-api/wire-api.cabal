cabal-version: 1.12

-- This file has been generated from package.yaml by hpack version 0.33.0.
--
-- see: https://github.com/sol/hpack
--
<<<<<<< HEAD
-- hash: 7d12ceb951b318f962720427f6d9719519170e7acaca31ef012e1bee0c470f56
=======
-- hash: 591aa163adb051de9127d225714a9cc7f23e68f19b837d44fb48260bd63c42ea
>>>>>>> 3fac6d6f

name:           wire-api
version:        0.1.0
description:    API types of the Wire collaboration platform
category:       Network
author:         Wire Swiss GmbH
maintainer:     Wire Swiss GmbH <backend@wire.com>
copyright:      (c) 2020 Wire Swiss GmbH
license:        AGPL-3
license-file:   LICENSE
build-type:     Simple

library
  exposed-modules:
      Wire.API.Arbitrary
      Wire.API.Asset
      Wire.API.Asset.V3
      Wire.API.Asset.V3.Resumable
      Wire.API.Call.Config
      Wire.API.Connection
      Wire.API.Conversation
      Wire.API.Conversation.Bot
      Wire.API.Conversation.Code
      Wire.API.Conversation.Member
      Wire.API.Conversation.Role
      Wire.API.Conversation.Typing
      Wire.API.Cookie
      Wire.API.CustomBackend
      Wire.API.ErrorDescription
      Wire.API.Event.Conversation
      Wire.API.Event.Team
      Wire.API.Message
      Wire.API.Message.Proto
      Wire.API.Notification
      Wire.API.Properties
      Wire.API.Provider
      Wire.API.Provider.Bot
      Wire.API.Provider.External
      Wire.API.Provider.Service
      Wire.API.Provider.Service.Tag
      Wire.API.Push.Token
      Wire.API.Push.V2.Token
      Wire.API.Routes.MultiVerb
      Wire.API.Routes.Public
      Wire.API.Routes.Public.Brig
      Wire.API.Routes.Public.Galley
      Wire.API.Routes.Public.LegalHold
      Wire.API.Routes.Public.Spar
      Wire.API.ServantProto
      Wire.API.ServantSwagger
      Wire.API.Swagger
      Wire.API.Team
      Wire.API.Team.Conversation
      Wire.API.Team.Export
      Wire.API.Team.Feature
      Wire.API.Team.Invitation
      Wire.API.Team.LegalHold
      Wire.API.Team.LegalHold.External
      Wire.API.Team.Member
      Wire.API.Team.Permission
      Wire.API.Team.Role
      Wire.API.Team.SearchVisibility
      Wire.API.Team.Size
      Wire.API.User
      Wire.API.User.Activation
      Wire.API.User.Auth
      Wire.API.User.Client
      Wire.API.User.Client.Prekey
      Wire.API.User.Handle
      Wire.API.User.Identity
      Wire.API.User.IdentityProvider
      Wire.API.User.Orphans
      Wire.API.User.Password
      Wire.API.User.Profile
      Wire.API.User.RichInfo
      Wire.API.User.Saml
      Wire.API.User.Scim
      Wire.API.User.Search
      Wire.API.UserMap
      Wire.API.Wrapped
  other-modules:
      Paths_wire_api
  hs-source-dirs:
      src
  default-extensions: AllowAmbiguousTypes BangPatterns ConstraintKinds DataKinds DefaultSignatures DerivingStrategies DerivingVia DeriveFunctor DeriveGeneric DeriveLift DeriveTraversable EmptyCase FlexibleContexts FlexibleInstances FunctionalDependencies GADTs InstanceSigs KindSignatures LambdaCase MultiParamTypeClasses MultiWayIf NamedFieldPuns NoImplicitPrelude OverloadedStrings PackageImports PatternSynonyms PolyKinds QuasiQuotes RankNTypes ScopedTypeVariables StandaloneDeriving TemplateHaskell TupleSections TypeApplications TypeFamilies TypeFamilyDependencies TypeOperators UndecidableInstances ViewPatterns
  ghc-options: -O2 -Wall -Wincomplete-uni-patterns -Wincomplete-record-updates -Wpartial-fields -fwarn-tabs -optP-Wno-nonportable-include-path
  build-depends:
      QuickCheck >=2.14
    , aeson >=0.6
    , attoparsec >=0.10
    , base >=4 && <5
    , base64-bytestring >=1.0
    , binary
    , bytestring >=0.9
    , bytestring-conversion >=0.2
    , case-insensitive
    , cassandra-util
    , cassava >=0.5
    , cereal
    , containers >=0.5
    , cookie
    , cryptonite
    , currency-codes >=2.0
    , deriving-aeson >=0.2
    , deriving-swagger2
    , email-validate >=2.0
    , errors
    , extended
    , extra
    , generic-random >=1.2
    , ghc-prim
    , hashable
    , hostname-validate
    , hscim
    , http-api-data
    , http-media
    , http-types
    , imports
    , insert-ordered-containers
    , iproute >=1.5
    , iso3166-country-codes >=0.2
    , iso639 >=0.1
    , lens >=4.12
    , memory
    , mime >=0.4
    , mtl
    , pem >=0.2
    , proto-lens
    , protobuf >=0.2
    , quickcheck-instances >=0.3.16
    , resourcet
    , saml2-web-sso
    , schema-profunctor
    , servant
    , servant-client
    , servant-client-core
    , servant-multipart
    , servant-server
    , servant-swagger
    , sop-core
    , string-conversions
    , swagger >=0.1
    , swagger2
    , text >=0.11
    , time >=1.4
    , types-common >=0.16
    , unordered-containers >=0.2
    , uri-bytestring >=0.2
    , uuid >=1.3
    , vector >=0.12
    , wai
    , wire-message-proto-lens
    , x509
  default-language: Haskell2010

test-suite wire-api-tests
  type: exitcode-stdio-1.0
  main-is: Main.hs
  other-modules:
      Test.Wire.API.Call.Config
      Test.Wire.API.Golden.FromJSON
      Test.Wire.API.Golden.Generated
      Test.Wire.API.Golden.Generated.Access_user
      Test.Wire.API.Golden.Generated.AccessRole_user
      Test.Wire.API.Golden.Generated.AccessToken_user
      Test.Wire.API.Golden.Generated.Action_user
      Test.Wire.API.Golden.Generated.Activate_user
      Test.Wire.API.Golden.Generated.ActivationCode_user
      Test.Wire.API.Golden.Generated.ActivationKey_user
      Test.Wire.API.Golden.Generated.ActivationResponse_user
      Test.Wire.API.Golden.Generated.AddBot_user
      Test.Wire.API.Golden.Generated.AddBotResponse_user
      Test.Wire.API.Golden.Generated.AppName_user
      Test.Wire.API.Golden.Generated.ApproveLegalHoldForUserRequest_team
      Test.Wire.API.Golden.Generated.Asset_asset
      Test.Wire.API.Golden.Generated.AssetKey_user
      Test.Wire.API.Golden.Generated.AssetRetention_user
      Test.Wire.API.Golden.Generated.AssetSettings_user
      Test.Wire.API.Golden.Generated.AssetSize_user
      Test.Wire.API.Golden.Generated.AssetToken_user
      Test.Wire.API.Golden.Generated.BindingNewTeam_team
      Test.Wire.API.Golden.Generated.BindingNewTeamUser_user
      Test.Wire.API.Golden.Generated.BotConvView_provider
      Test.Wire.API.Golden.Generated.BotUserView_provider
      Test.Wire.API.Golden.Generated.CheckHandles_user
      Test.Wire.API.Golden.Generated.ChunkSize_user
      Test.Wire.API.Golden.Generated.Client_user
      Test.Wire.API.Golden.Generated.ClientClass_user
      Test.Wire.API.Golden.Generated.ClientMismatch_user
      Test.Wire.API.Golden.Generated.ClientPrekey_user
      Test.Wire.API.Golden.Generated.ClientType_user
      Test.Wire.API.Golden.Generated.ColourId_user
      Test.Wire.API.Golden.Generated.CompletePasswordReset_provider
      Test.Wire.API.Golden.Generated.CompletePasswordReset_user
      Test.Wire.API.Golden.Generated.Connect_user
      Test.Wire.API.Golden.Generated.ConnectionRequest_user
      Test.Wire.API.Golden.Generated.ConnectionUpdate_user
      Test.Wire.API.Golden.Generated.Contact_user
      Test.Wire.API.Golden.Generated.Conversation_user
      Test.Wire.API.Golden.Generated.ConversationAccessUpdate_user
      Test.Wire.API.Golden.Generated.ConversationCode_user
      Test.Wire.API.Golden.Generated.ConversationList_20_28Id_20_2a_20C_29_user
      Test.Wire.API.Golden.Generated.ConversationList_20Conversation_user
      Test.Wire.API.Golden.Generated.ConversationMessageTimerUpdate_user
      Test.Wire.API.Golden.Generated.ConversationReceiptModeUpdate_user
      Test.Wire.API.Golden.Generated.ConversationRename_user
      Test.Wire.API.Golden.Generated.ConversationRole_user
      Test.Wire.API.Golden.Generated.ConversationRolesList_user
      Test.Wire.API.Golden.Generated.ConvMembers_user
      Test.Wire.API.Golden.Generated.ConvTeamInfo_user
      Test.Wire.API.Golden.Generated.ConvType_user
      Test.Wire.API.Golden.Generated.Cookie_20_28_29_user
      Test.Wire.API.Golden.Generated.CookieId_user
      Test.Wire.API.Golden.Generated.CookieLabel_user
      Test.Wire.API.Golden.Generated.CookieList_user
      Test.Wire.API.Golden.Generated.CookieType_user
      Test.Wire.API.Golden.Generated.CustomBackend_user
      Test.Wire.API.Golden.Generated.DeleteProvider_provider
      Test.Wire.API.Golden.Generated.DeleteService_provider
      Test.Wire.API.Golden.Generated.DeleteUser_user
      Test.Wire.API.Golden.Generated.DeletionCodeTimeout_user
      Test.Wire.API.Golden.Generated.DisableLegalHoldForUserRequest_team
      Test.Wire.API.Golden.Generated.Email_user
      Test.Wire.API.Golden.Generated.EmailUpdate_provider
      Test.Wire.API.Golden.Generated.EmailUpdate_user
      Test.Wire.API.Golden.Generated.Event_team
      Test.Wire.API.Golden.Generated.Event_user
      Test.Wire.API.Golden.Generated.EventType_team
      Test.Wire.API.Golden.Generated.EventType_user
      Test.Wire.API.Golden.Generated.HandleUpdate_user
      Test.Wire.API.Golden.Generated.Invitation_team
      Test.Wire.API.Golden.Generated.InvitationCode_user
      Test.Wire.API.Golden.Generated.InvitationList_team
      Test.Wire.API.Golden.Generated.InvitationRequest_team
      Test.Wire.API.Golden.Generated.Invite_user
      Test.Wire.API.Golden.Generated.LastPrekey_user
      Test.Wire.API.Golden.Generated.LegalHoldServiceConfirm_team
      Test.Wire.API.Golden.Generated.LegalHoldServiceRemove_team
      Test.Wire.API.Golden.Generated.LimitedQualifiedUserIdList_2020_user
      Test.Wire.API.Golden.Generated.ListType_team
      Test.Wire.API.Golden.Generated.Locale_user
      Test.Wire.API.Golden.Generated.LocaleUpdate_user
      Test.Wire.API.Golden.Generated.Login_user
      Test.Wire.API.Golden.Generated.LoginCode_user
      Test.Wire.API.Golden.Generated.LoginCodeTimeout_user
      Test.Wire.API.Golden.Generated.LoginId_user
      Test.Wire.API.Golden.Generated.ManagedBy_user
      Test.Wire.API.Golden.Generated.Member_user
      Test.Wire.API.Golden.Generated.MemberUpdate_user
      Test.Wire.API.Golden.Generated.MemberUpdateData_user
      Test.Wire.API.Golden.Generated.Message_user
      Test.Wire.API.Golden.Generated.MutedStatus_user
      Test.Wire.API.Golden.Generated.Name_user
      Test.Wire.API.Golden.Generated.NameUpdate_user
      Test.Wire.API.Golden.Generated.NewAssetToken_user
      Test.Wire.API.Golden.Generated.NewBotRequest_provider
      Test.Wire.API.Golden.Generated.NewBotResponse_provider
      Test.Wire.API.Golden.Generated.NewClient_user
      Test.Wire.API.Golden.Generated.NewConvManaged_user
      Test.Wire.API.Golden.Generated.NewConvUnmanaged_user
      Test.Wire.API.Golden.Generated.NewLegalHoldClient_team
      Test.Wire.API.Golden.Generated.NewLegalHoldService_team
      Test.Wire.API.Golden.Generated.NewOtrMessage_user
      Test.Wire.API.Golden.Generated.NewPasswordReset_user
      Test.Wire.API.Golden.Generated.NewProvider_provider
      Test.Wire.API.Golden.Generated.NewProviderResponse_provider
      Test.Wire.API.Golden.Generated.NewService_provider
      Test.Wire.API.Golden.Generated.NewServiceResponse_provider
      Test.Wire.API.Golden.Generated.NewTeamMember_team
      Test.Wire.API.Golden.Generated.NewUser_user
      Test.Wire.API.Golden.Generated.NewUserPublic_user
      Test.Wire.API.Golden.Generated.Offset_user
      Test.Wire.API.Golden.Generated.OtherMember_user
      Test.Wire.API.Golden.Generated.OtherMemberUpdate_user
      Test.Wire.API.Golden.Generated.OtrMessage_user
      Test.Wire.API.Golden.Generated.OtrRecipients_user
      Test.Wire.API.Golden.Generated.PasswordChange_provider
      Test.Wire.API.Golden.Generated.PasswordChange_user
      Test.Wire.API.Golden.Generated.PasswordReset_provider
      Test.Wire.API.Golden.Generated.PasswordResetCode_user
      Test.Wire.API.Golden.Generated.PasswordResetKey_user
      Test.Wire.API.Golden.Generated.PendingLoginCode_user
      Test.Wire.API.Golden.Generated.Permissions_team
      Test.Wire.API.Golden.Generated.Phone_user
      Test.Wire.API.Golden.Generated.PhoneUpdate_user
      Test.Wire.API.Golden.Generated.Pict_user
      Test.Wire.API.Golden.Generated.Prekey_user
      Test.Wire.API.Golden.Generated.PrekeyBundle_user
      Test.Wire.API.Golden.Generated.PrekeyId_user
      Test.Wire.API.Golden.Generated.Priority_user
      Test.Wire.API.Golden.Generated.PropertyKey_user
      Test.Wire.API.Golden.Generated.PropertyValue_user
      Test.Wire.API.Golden.Generated.Provider_provider
      Test.Wire.API.Golden.Generated.ProviderActivationResponse_provider
      Test.Wire.API.Golden.Generated.ProviderLogin_provider
      Test.Wire.API.Golden.Generated.ProviderProfile_provider
      Test.Wire.API.Golden.Generated.PubClient_user
      Test.Wire.API.Golden.Generated.Push_2eToken_2eTransport_user
      Test.Wire.API.Golden.Generated.PushToken_user
      Test.Wire.API.Golden.Generated.PushTokenList_user
      Test.Wire.API.Golden.Generated.QualifiedNewOtrMessage_user
      Test.Wire.API.Golden.Generated.QueuedNotification_user
      Test.Wire.API.Golden.Generated.QueuedNotificationList_user
      Test.Wire.API.Golden.Generated.ReceiptMode_user
      Test.Wire.API.Golden.Generated.Relation_user
      Test.Wire.API.Golden.Generated.RemoveBotResponse_user
      Test.Wire.API.Golden.Generated.RemoveCookies_user
      Test.Wire.API.Golden.Generated.RemoveLegalHoldSettingsRequest_team
      Test.Wire.API.Golden.Generated.RequestNewLegalHoldClient_team
      Test.Wire.API.Golden.Generated.ResumableAsset_user
      Test.Wire.API.Golden.Generated.ResumableSettings_user
      Test.Wire.API.Golden.Generated.RichField_user
      Test.Wire.API.Golden.Generated.RichInfo_user
      Test.Wire.API.Golden.Generated.RichInfoAssocList_user
      Test.Wire.API.Golden.Generated.RichInfoMapAndList_user
      Test.Wire.API.Golden.Generated.RmClient_user
      Test.Wire.API.Golden.Generated.Role_team
      Test.Wire.API.Golden.Generated.RoleName_user
      Test.Wire.API.Golden.Generated.RTCConfiguration_user
      Test.Wire.API.Golden.Generated.RTCIceServer_user
      Test.Wire.API.Golden.Generated.Scheme_user
      Test.Wire.API.Golden.Generated.SearchResult_20Contact_user
      Test.Wire.API.Golden.Generated.SearchResult_20TeamContact_user
      Test.Wire.API.Golden.Generated.SelfProfile_user
      Test.Wire.API.Golden.Generated.SendActivationCode_user
      Test.Wire.API.Golden.Generated.SendLoginCode_user
      Test.Wire.API.Golden.Generated.Service_provider
      Test.Wire.API.Golden.Generated.ServiceKey_provider
      Test.Wire.API.Golden.Generated.ServiceKeyPEM_provider
      Test.Wire.API.Golden.Generated.ServiceKeyType_provider
      Test.Wire.API.Golden.Generated.ServiceProfile_provider
      Test.Wire.API.Golden.Generated.ServiceProfilePage_provider
      Test.Wire.API.Golden.Generated.ServiceRef_provider
      Test.Wire.API.Golden.Generated.ServiceTag_provider
      Test.Wire.API.Golden.Generated.ServiceTagList_provider
      Test.Wire.API.Golden.Generated.ServiceToken_provider
      Test.Wire.API.Golden.Generated.SFTServer_user
      Test.Wire.API.Golden.Generated.SimpleMember_user
      Test.Wire.API.Golden.Generated.SimpleMembers_user
      Test.Wire.API.Golden.Generated.Team_team
      Test.Wire.API.Golden.Generated.TeamBinding_team
      Test.Wire.API.Golden.Generated.TeamContact_user
      Test.Wire.API.Golden.Generated.TeamConversation_team
      Test.Wire.API.Golden.Generated.TeamConversationList_team
      Test.Wire.API.Golden.Generated.TeamDeleteData_team
      Test.Wire.API.Golden.Generated.TeamFeatureStatusNoConfig_team
      Test.Wire.API.Golden.Generated.TeamFeatureStatusValue_team
      Test.Wire.API.Golden.Generated.TeamFeatureStatusWithConfig_20TeamFeatureAppLockConfig_team
      Test.Wire.API.Golden.Generated.TeamList_team
      Test.Wire.API.Golden.Generated.TeamMember_team
      Test.Wire.API.Golden.Generated.TeamMemberDeleteData_team
      Test.Wire.API.Golden.Generated.TeamMemberList_team
      Test.Wire.API.Golden.Generated.TeamSearchVisibility_team
      Test.Wire.API.Golden.Generated.TeamSearchVisibilityView_team
      Test.Wire.API.Golden.Generated.TeamUpdateData_team
      Test.Wire.API.Golden.Generated.Token_user
      Test.Wire.API.Golden.Generated.TokenType_user
      Test.Wire.API.Golden.Generated.TotalSize_user
      Test.Wire.API.Golden.Generated.Transport_user
      Test.Wire.API.Golden.Generated.TurnHost_user
      Test.Wire.API.Golden.Generated.TurnURI_user
      Test.Wire.API.Golden.Generated.TurnUsername_user
      Test.Wire.API.Golden.Generated.TypingData_user
      Test.Wire.API.Golden.Generated.TypingStatus_user
      Test.Wire.API.Golden.Generated.UpdateBotPrekeys_user
      Test.Wire.API.Golden.Generated.UpdateClient_user
      Test.Wire.API.Golden.Generated.UpdateProvider_provider
      Test.Wire.API.Golden.Generated.UpdateService_provider
      Test.Wire.API.Golden.Generated.UpdateServiceConn_provider
      Test.Wire.API.Golden.Generated.UpdateServiceWhitelist_provider
      Test.Wire.API.Golden.Generated.User_2eProfile_2eAsset_user
      Test.Wire.API.Golden.Generated.User_user
      Test.Wire.API.Golden.Generated.UserClientMap_20Int_user
      Test.Wire.API.Golden.Generated.UserClients_user
      Test.Wire.API.Golden.Generated.UserConnection_user
      Test.Wire.API.Golden.Generated.UserConnectionList_user
      Test.Wire.API.Golden.Generated.UserHandleInfo_user
      Test.Wire.API.Golden.Generated.UserIdentity_user
      Test.Wire.API.Golden.Generated.UserIdList_user
      Test.Wire.API.Golden.Generated.UserLegalHoldStatusResponse_team
      Test.Wire.API.Golden.Generated.UserProfile_user
      Test.Wire.API.Golden.Generated.UserSSOId_user
      Test.Wire.API.Golden.Generated.UserUpdate_user
      Test.Wire.API.Golden.Generated.VerifyDeleteUser_user
      Test.Wire.API.Golden.Generated.ViewLegalHoldService_team
      Test.Wire.API.Golden.Generated.ViewLegalHoldServiceInfo_team
      Test.Wire.API.Golden.Generated.Wrapped_20_22some_5fint_22_20Int_user
      Test.Wire.API.Golden.Generator
      Test.Wire.API.Golden.Manual
      Test.Wire.API.Golden.Manual.ClientCapability
      Test.Wire.API.Golden.Manual.ClientCapabilityList
      Test.Wire.API.Golden.Manual.ConversationCoverView
      Test.Wire.API.Golden.Manual.ListConversations
      Test.Wire.API.Golden.Manual.QualifiedUserClientPrekeyMap
      Test.Wire.API.Golden.Manual.UserClientPrekeyMap
      Test.Wire.API.Golden.Protobuf
      Test.Wire.API.Golden.Runner
      Test.Wire.API.Roundtrip.Aeson
      Test.Wire.API.Roundtrip.ByteString
      Test.Wire.API.Roundtrip.CSV
      Test.Wire.API.Swagger
      Test.Wire.API.Team.Member
      Test.Wire.API.User
      Test.Wire.API.User.RichInfo
      Test.Wire.API.User.Search
      Paths_wire_api
  hs-source-dirs:
      test/unit
  default-extensions: AllowAmbiguousTypes BangPatterns ConstraintKinds DataKinds DefaultSignatures DerivingStrategies DerivingVia DeriveFunctor DeriveGeneric DeriveLift DeriveTraversable EmptyCase FlexibleContexts FlexibleInstances FunctionalDependencies GADTs InstanceSigs KindSignatures LambdaCase MultiParamTypeClasses MultiWayIf NamedFieldPuns NoImplicitPrelude OverloadedStrings PackageImports PatternSynonyms PolyKinds QuasiQuotes RankNTypes ScopedTypeVariables StandaloneDeriving TemplateHaskell TupleSections TypeApplications TypeFamilies TypeFamilyDependencies TypeOperators UndecidableInstances ViewPatterns
  ghc-options: -O2 -Wall -Wincomplete-uni-patterns -Wincomplete-record-updates -Wpartial-fields -fwarn-tabs -optP-Wno-nonportable-include-path -threaded -with-rtsopts=-N
  build-depends:
      QuickCheck
    , aeson >=0.6
    , aeson-pretty
    , aeson-qq
    , base
    , bytestring
    , bytestring-conversion
    , cassava
    , containers >=0.5
    , currency-codes
    , directory
    , imports
    , iso3166-country-codes
    , iso639
    , lens
    , mime
    , pem
    , pretty
    , proto-lens
    , string-conversions
    , swagger2
    , tasty
    , tasty-expected-failure
    , tasty-hunit
    , tasty-quickcheck
    , text
    , time
    , types-common >=0.16
    , unordered-containers
    , uri-bytestring
    , uuid
    , vector
    , wire-api
    , wire-message-proto-lens
  default-language: Haskell2010<|MERGE_RESOLUTION|>--- conflicted
+++ resolved
@@ -4,11 +4,7 @@
 --
 -- see: https://github.com/sol/hpack
 --
-<<<<<<< HEAD
--- hash: 7d12ceb951b318f962720427f6d9719519170e7acaca31ef012e1bee0c470f56
-=======
--- hash: 591aa163adb051de9127d225714a9cc7f23e68f19b837d44fb48260bd63c42ea
->>>>>>> 3fac6d6f
+-- hash: 16bcd50ba3b32e049e75bf36d2b25b3d2bcccd3d9aefa8b309dd20e9349d48bc
 
 name:           wire-api
 version:        0.1.0

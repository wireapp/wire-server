cabal-version: 3.0
name:          wire-api
version:       0.1.0
description:   API types of the Wire collaboration platform
category:      Network
author:        Wire Swiss GmbH
maintainer:    Wire Swiss GmbH <backend@wire.com>
copyright:     (c) 2020 Wire Swiss GmbH
license:       AGPL-3.0-only
license-file:  LICENSE
build-type:    Simple

common common-all
  default-language:   Haskell2010
  ghc-options:
    -O2 -Wall -Wincomplete-uni-patterns -Wincomplete-record-updates
    -Wpartial-fields -fwarn-tabs -optP-Wno-nonportable-include-path
    -Wredundant-constraints

  default-extensions:
    NoImplicitPrelude
    AllowAmbiguousTypes
    BangPatterns
    ConstraintKinds
    DataKinds
    DefaultSignatures
    DeriveFunctor
    DeriveGeneric
    DeriveLift
    DeriveTraversable
    DerivingStrategies
    DerivingVia
    DuplicateRecordFields
    EmptyCase
    FlexibleContexts
    FlexibleInstances
    FunctionalDependencies
    GADTs
    GeneralizedNewtypeDeriving
    InstanceSigs
    KindSignatures
    LambdaCase
    MultiParamTypeClasses
    MultiWayIf
    NamedFieldPuns
    OverloadedLabels
    OverloadedRecordDot
    OverloadedStrings
    PackageImports
    PatternSynonyms
    PolyKinds
    QuasiQuotes
    RankNTypes
    ScopedTypeVariables
    StandaloneDeriving
    TupleSections
    TypeApplications
    TypeFamilies
    TypeFamilyDependencies
    TypeOperators
    UndecidableInstances
    ViewPatterns

library
  import:          common-all

  -- cabal-fmt: expand src
  exposed-modules:
    Wire.API.ApplyMods
    Wire.API.Asset
    Wire.API.Call.Config
    Wire.API.Connection
    Wire.API.ConverProtoLens
    Wire.API.Conversation
    Wire.API.Conversation.Action
    Wire.API.Conversation.Action.Tag
    Wire.API.Conversation.Bot
    Wire.API.Conversation.Code
    Wire.API.Conversation.Member
    Wire.API.Conversation.Protocol
    Wire.API.Conversation.Role
    Wire.API.Conversation.Typing
    Wire.API.CustomBackend
    Wire.API.Error
    Wire.API.Error.Brig
    Wire.API.Error.Cannon
    Wire.API.Error.Cargohold
    Wire.API.Error.Empty
    Wire.API.Error.Galley
    Wire.API.Error.Gundeck
    Wire.API.Event.Conversation
    Wire.API.Event.FeatureConfig
    Wire.API.Event.Team
    Wire.API.Internal.BulkPush
    Wire.API.Internal.Notification
    Wire.API.MakesFederatedCall
    Wire.API.Message
    Wire.API.Message.Proto
    Wire.API.MLS.AuthenticatedContent
    Wire.API.MLS.Capabilities
    Wire.API.MLS.CipherSuite
    Wire.API.MLS.Commit
    Wire.API.MLS.CommitBundle
    Wire.API.MLS.Context
    Wire.API.MLS.Credential
    Wire.API.MLS.Epoch
    Wire.API.MLS.Extension
    Wire.API.MLS.Group
    Wire.API.MLS.GroupInfo
    Wire.API.MLS.HPKEPublicKey
    Wire.API.MLS.KeyPackage
    Wire.API.MLS.Keys
    Wire.API.MLS.LeafNode
    Wire.API.MLS.Lifetime
    Wire.API.MLS.Message
    Wire.API.MLS.Proposal
    Wire.API.MLS.ProposalTag
    Wire.API.MLS.ProtocolVersion
    Wire.API.MLS.Serialisation
    Wire.API.MLS.Servant
    Wire.API.MLS.SubConversation
    Wire.API.MLS.Validation
    Wire.API.MLS.Welcome
    Wire.API.Notification
    Wire.API.OAuth
    Wire.API.Password
    Wire.API.Properties
    Wire.API.Provider
    Wire.API.Provider.Bot
    Wire.API.Provider.External
    Wire.API.Provider.Service
    Wire.API.Provider.Service.Tag
    Wire.API.Push.Token
    Wire.API.Push.V2.Token
    Wire.API.RawJson
    Wire.API.Routes.API
    Wire.API.Routes.AssetBody
    Wire.API.Routes.Bearer
    Wire.API.Routes.ClientAlgebra
    Wire.API.Routes.Cookies
    Wire.API.Routes.CSV
    Wire.API.Routes.Internal.Brig
    Wire.API.Routes.Internal.Brig.Connection
    Wire.API.Routes.Internal.Brig.EJPD
    Wire.API.Routes.Internal.Brig.OAuth
    Wire.API.Routes.Internal.Cannon
    Wire.API.Routes.Internal.Cargohold
    Wire.API.Routes.Internal.Galley
    Wire.API.Routes.Internal.Galley.ConversationsIntra
    Wire.API.Routes.Internal.Galley.TeamFeatureNoConfigMulti
    Wire.API.Routes.Internal.Galley.TeamsIntra
    Wire.API.Routes.Internal.LegalHold
    Wire.API.Routes.Internal.Spar
    Wire.API.Routes.LowLevelStream
    Wire.API.Routes.MultiTablePaging
    Wire.API.Routes.MultiTablePaging.State
    Wire.API.Routes.MultiVerb
    Wire.API.Routes.Named
    Wire.API.Routes.Public
    Wire.API.Routes.Public.Brig
    Wire.API.Routes.Public.Brig.OAuth
    Wire.API.Routes.Public.Cannon
    Wire.API.Routes.Public.Cargohold
    Wire.API.Routes.Public.Galley
    Wire.API.Routes.Public.Galley.Bot
    Wire.API.Routes.Public.Galley.Conversation
    Wire.API.Routes.Public.Galley.CustomBackend
    Wire.API.Routes.Public.Galley.Feature
    Wire.API.Routes.Public.Galley.LegalHold
    Wire.API.Routes.Public.Galley.Messaging
    Wire.API.Routes.Public.Galley.MLS
    Wire.API.Routes.Public.Galley.Team
    Wire.API.Routes.Public.Galley.TeamConversation
    Wire.API.Routes.Public.Galley.TeamMember
    Wire.API.Routes.Public.Galley.TeamNotification
    Wire.API.Routes.Public.Gundeck
    Wire.API.Routes.Public.Proxy
    Wire.API.Routes.Public.Spar
    Wire.API.Routes.Public.Util
    Wire.API.Routes.QualifiedCapture
    Wire.API.Routes.Version
    Wire.API.Routes.Version.Wai
    Wire.API.Routes.Versioned
    Wire.API.Routes.WebSocket
    Wire.API.ServantProto
    Wire.API.SwaggerHelper
    Wire.API.SwaggerServant
    Wire.API.SystemSettings
    Wire.API.Team
    Wire.API.Team.Conversation
    Wire.API.Team.Export
    Wire.API.Team.Feature
    Wire.API.Team.Invitation
    Wire.API.Team.LegalHold
    Wire.API.Team.LegalHold.External
    Wire.API.Team.Member
    Wire.API.Team.Permission
    Wire.API.Team.Role
    Wire.API.Team.SearchVisibility
    Wire.API.Team.Size
    Wire.API.User
    Wire.API.User.Activation
    Wire.API.User.Auth
    Wire.API.User.Auth.LegalHold
    Wire.API.User.Auth.ReAuth
    Wire.API.User.Auth.Sso
    Wire.API.User.Client
    Wire.API.User.Client.DPoPAccessToken
    Wire.API.User.Client.Prekey
    Wire.API.User.Handle
    Wire.API.User.Identity
    Wire.API.User.IdentityProvider
    Wire.API.User.Orphans
    Wire.API.User.Password
    Wire.API.User.Profile
    Wire.API.User.RichInfo
    Wire.API.User.Saml
    Wire.API.User.Scim
    Wire.API.User.Search
    Wire.API.UserMap
    Wire.API.Util.Aeson
    Wire.API.VersionInfo
    Wire.API.Wrapped

<<<<<<< HEAD
  other-modules:   Paths_wire_api
  hs-source-dirs:  src
=======
  other-modules:      Paths_wire_api
  hs-source-dirs:     src
  default-extensions:
    NoImplicitPrelude
    AllowAmbiguousTypes
    BangPatterns
    ConstraintKinds
    DataKinds
    DefaultSignatures
    DeriveFunctor
    DeriveGeneric
    DeriveLift
    DeriveTraversable
    DerivingStrategies
    DerivingVia
    DuplicateRecordFields
    EmptyCase
    FlexibleContexts
    FlexibleInstances
    FunctionalDependencies
    GADTs
    InstanceSigs
    KindSignatures
    LambdaCase
    MultiParamTypeClasses
    MultiWayIf
    NamedFieldPuns
    OverloadedRecordDot
    OverloadedStrings
    PackageImports
    PatternSynonyms
    PolyKinds
    QuasiQuotes
    RankNTypes
    ScopedTypeVariables
    StandaloneDeriving
    TupleSections
    TypeApplications
    TypeFamilies
    TypeFamilyDependencies
    TypeOperators
    UndecidableInstances
    ViewPatterns

  ghc-options:
    -O2 -Wall -Wincomplete-uni-patterns -Wincomplete-record-updates
    -Wpartial-fields -fwarn-tabs -optP-Wno-nonportable-include-path
    -Wredundant-constraints -Wunused-packages

>>>>>>> bbc0171a
  build-depends:
    , aeson                      >=2.0.1.0
    , attoparsec                 >=0.10
    , base                       >=4       && <5
    , base64-bytestring          >=1.0
    , binary
    , binary-parsers
    , bytestring                 >=0.9
    , bytestring-conversion      >=0.2
    , case-insensitive
    , cassandra-util
    , cassava                    >=0.5
    , cereal
    , comonad
    , conduit
    , constraints
    , containers                 >=0.5
    , cookie
    , cryptonite
    , currency-codes             >=2.0
    , deriving-aeson             >=0.2
    , deriving-swagger2
    , either
    , email-validate             >=2.0
    , errors
    , extended
    , extra
    , filepath
    , generics-sop
    , ghc-prim
    , hashable
    , hostname-validate
    , hscim
    , HsOpenSSL
    , http-api-data
    , http-media
    , http-types
    , imports
    , insert-ordered-containers
    , iproute                    >=1.5
    , iso3166-country-codes      >=0.2
    , iso639                     >=0.1
    , jose
    , lens                       >=4.12
    , memory
    , metrics-wai
    , mime                       >=0.4
    , mtl
    , pem                        >=0.2
    , polysemy
    , proto-lens
    , protobuf                   >=0.2
    , QuickCheck                 >=2.14
    , quickcheck-instances       >=0.3.16
    , random                     >=1.2.0
    , resourcet
    , saml2-web-sso
    , schema-profunctor
    , scientific
    , scrypt
    , servant
    , servant-client
    , servant-client-core
    , servant-conduit
    , servant-multipart
    , servant-server
    , servant-swagger
    , singletons
    , singletons-base
    , singletons-th
    , sop-core
    , string-conversions
    , swagger2
    , tagged
    , text                       >=0.11
    , time                       >=1.4
    , transitive-anns
    , types-common               >=0.16
    , unordered-containers       >=0.2
    , uri-bytestring             >=0.2
    , utf8-string
    , uuid                       >=1.3
    , vector                     >=0.12
    , wai
    , wai-extra
    , wai-utilities
    , wai-websockets
    , websockets
    , wire-message-proto-lens
    , x509
    , zauth

test-suite wire-api-golden-tests
  import:         common-all
  type:           exitcode-stdio-1.0
  main-is:        ../golden.hs

  -- cabal-fmt: expand test/golden
  other-modules:
    Paths_wire_api
    Test.Wire.API.Golden.FromJSON
    Test.Wire.API.Golden.Generated
    Test.Wire.API.Golden.Generated.Access_user
    Test.Wire.API.Golden.Generated.AccessRoleLegacy_user
    Test.Wire.API.Golden.Generated.AccessToken_user
    Test.Wire.API.Golden.Generated.Action_user
    Test.Wire.API.Golden.Generated.Activate_user
    Test.Wire.API.Golden.Generated.ActivationCode_user
    Test.Wire.API.Golden.Generated.ActivationKey_user
    Test.Wire.API.Golden.Generated.ActivationResponse_user
    Test.Wire.API.Golden.Generated.AddBot_user
    Test.Wire.API.Golden.Generated.AddBotResponse_user
    Test.Wire.API.Golden.Generated.AppName_user
    Test.Wire.API.Golden.Generated.ApproveLegalHoldForUserRequest_team
    Test.Wire.API.Golden.Generated.Asset_asset
    Test.Wire.API.Golden.Generated.AssetKey_user
    Test.Wire.API.Golden.Generated.AssetRetention_user
    Test.Wire.API.Golden.Generated.AssetSettings_user
    Test.Wire.API.Golden.Generated.AssetSize_user
    Test.Wire.API.Golden.Generated.AssetToken_user
    Test.Wire.API.Golden.Generated.BindingNewTeam_team
    Test.Wire.API.Golden.Generated.BindingNewTeamUser_user
    Test.Wire.API.Golden.Generated.BotConvView_provider
    Test.Wire.API.Golden.Generated.BotUserView_provider
    Test.Wire.API.Golden.Generated.CheckHandles_user
    Test.Wire.API.Golden.Generated.Client_user
    Test.Wire.API.Golden.Generated.ClientClass_user
    Test.Wire.API.Golden.Generated.ClientMismatch_user
    Test.Wire.API.Golden.Generated.ClientPrekey_user
    Test.Wire.API.Golden.Generated.ClientType_user
    Test.Wire.API.Golden.Generated.ColourId_user
    Test.Wire.API.Golden.Generated.CompletePasswordReset_provider
    Test.Wire.API.Golden.Generated.CompletePasswordReset_user
    Test.Wire.API.Golden.Generated.Connect_user
    Test.Wire.API.Golden.Generated.ConnectionRequest_user
    Test.Wire.API.Golden.Generated.ConnectionUpdate_user
    Test.Wire.API.Golden.Generated.Contact_user
    Test.Wire.API.Golden.Generated.Conversation_user
    Test.Wire.API.Golden.Generated.ConversationAccessData_user
    Test.Wire.API.Golden.Generated.ConversationCode_user
    Test.Wire.API.Golden.Generated.ConversationList_20_28Id_20_2a_20C_29_user
    Test.Wire.API.Golden.Generated.ConversationList_20Conversation_user
    Test.Wire.API.Golden.Generated.ConversationMessageTimerUpdate_user
    Test.Wire.API.Golden.Generated.ConversationReceiptModeUpdate_user
    Test.Wire.API.Golden.Generated.ConversationRename_user
    Test.Wire.API.Golden.Generated.ConversationRole_user
    Test.Wire.API.Golden.Generated.ConversationRolesList_user
    Test.Wire.API.Golden.Generated.ConvMembers_user
    Test.Wire.API.Golden.Generated.ConvTeamInfo_user
    Test.Wire.API.Golden.Generated.ConvType_user
    Test.Wire.API.Golden.Generated.Cookie_20_28_29_user
    Test.Wire.API.Golden.Generated.CookieId_user
    Test.Wire.API.Golden.Generated.CookieLabel_user
    Test.Wire.API.Golden.Generated.CookieList_user
    Test.Wire.API.Golden.Generated.CookieType_user
    Test.Wire.API.Golden.Generated.CustomBackend_user
    Test.Wire.API.Golden.Generated.DeleteProvider_provider
    Test.Wire.API.Golden.Generated.DeleteService_provider
    Test.Wire.API.Golden.Generated.DeleteUser_user
    Test.Wire.API.Golden.Generated.DeletionCodeTimeout_user
    Test.Wire.API.Golden.Generated.DisableLegalHoldForUserRequest_team
    Test.Wire.API.Golden.Generated.Email_user
    Test.Wire.API.Golden.Generated.EmailUpdate_provider
    Test.Wire.API.Golden.Generated.EmailUpdate_user
    Test.Wire.API.Golden.Generated.Event_conversation
    Test.Wire.API.Golden.Generated.Event_featureConfig
    Test.Wire.API.Golden.Generated.Event_team
    Test.Wire.API.Golden.Generated.Event_user
    Test.Wire.API.Golden.Generated.EventType_team
    Test.Wire.API.Golden.Generated.EventType_user
    Test.Wire.API.Golden.Generated.FeatureStatus_team
    Test.Wire.API.Golden.Generated.HandleUpdate_user
    Test.Wire.API.Golden.Generated.Invitation_team
    Test.Wire.API.Golden.Generated.InvitationCode_user
    Test.Wire.API.Golden.Generated.InvitationList_team
    Test.Wire.API.Golden.Generated.InvitationRequest_team
    Test.Wire.API.Golden.Generated.Invite_user
    Test.Wire.API.Golden.Generated.LastPrekey_user
    Test.Wire.API.Golden.Generated.LegalHoldServiceConfirm_team
    Test.Wire.API.Golden.Generated.LegalHoldServiceRemove_team
    Test.Wire.API.Golden.Generated.LimitedQualifiedUserIdList_user
    Test.Wire.API.Golden.Generated.ListType_team
    Test.Wire.API.Golden.Generated.Locale_user
    Test.Wire.API.Golden.Generated.LocaleUpdate_user
    Test.Wire.API.Golden.Generated.Login_user
    Test.Wire.API.Golden.Generated.LoginCode_user
    Test.Wire.API.Golden.Generated.LoginCodeTimeout_user
    Test.Wire.API.Golden.Generated.LoginId_user
    Test.Wire.API.Golden.Generated.ManagedBy_user
    Test.Wire.API.Golden.Generated.Member_user
    Test.Wire.API.Golden.Generated.MemberUpdate_user
    Test.Wire.API.Golden.Generated.MemberUpdateData_user
    Test.Wire.API.Golden.Generated.MutedStatus_user
    Test.Wire.API.Golden.Generated.Name_user
    Test.Wire.API.Golden.Generated.NameUpdate_user
    Test.Wire.API.Golden.Generated.NewAssetToken_user
    Test.Wire.API.Golden.Generated.NewBotRequest_provider
    Test.Wire.API.Golden.Generated.NewBotResponse_provider
    Test.Wire.API.Golden.Generated.NewClient_user
    Test.Wire.API.Golden.Generated.NewConv_user
    Test.Wire.API.Golden.Generated.NewLegalHoldClient_team
    Test.Wire.API.Golden.Generated.NewLegalHoldService_team
    Test.Wire.API.Golden.Generated.NewOtrMessage_user
    Test.Wire.API.Golden.Generated.NewPasswordReset_user
    Test.Wire.API.Golden.Generated.NewProvider_provider
    Test.Wire.API.Golden.Generated.NewProviderResponse_provider
    Test.Wire.API.Golden.Generated.NewService_provider
    Test.Wire.API.Golden.Generated.NewServiceResponse_provider
    Test.Wire.API.Golden.Generated.NewTeamMember_team
    Test.Wire.API.Golden.Generated.NewUser_user
    Test.Wire.API.Golden.Generated.NewUserPublic_user
    Test.Wire.API.Golden.Generated.OtherMember_user
    Test.Wire.API.Golden.Generated.OtherMemberUpdate_user
    Test.Wire.API.Golden.Generated.OtrMessage_user
    Test.Wire.API.Golden.Generated.OtrRecipients_user
    Test.Wire.API.Golden.Generated.PasswordChange_provider
    Test.Wire.API.Golden.Generated.PasswordChange_user
    Test.Wire.API.Golden.Generated.PasswordReset_provider
    Test.Wire.API.Golden.Generated.PasswordResetCode_user
    Test.Wire.API.Golden.Generated.PasswordResetKey_user
    Test.Wire.API.Golden.Generated.PendingLoginCode_user
    Test.Wire.API.Golden.Generated.Permissions_team
    Test.Wire.API.Golden.Generated.Phone_user
    Test.Wire.API.Golden.Generated.PhoneUpdate_user
    Test.Wire.API.Golden.Generated.Pict_user
    Test.Wire.API.Golden.Generated.Prekey_user
    Test.Wire.API.Golden.Generated.PrekeyBundle_user
    Test.Wire.API.Golden.Generated.PrekeyId_user
    Test.Wire.API.Golden.Generated.Priority_user
    Test.Wire.API.Golden.Generated.PropertyKey_user
    Test.Wire.API.Golden.Generated.Provider_provider
    Test.Wire.API.Golden.Generated.ProviderActivationResponse_provider
    Test.Wire.API.Golden.Generated.ProviderLogin_provider
    Test.Wire.API.Golden.Generated.ProviderProfile_provider
    Test.Wire.API.Golden.Generated.PubClient_user
    Test.Wire.API.Golden.Generated.Push_2eToken_2eTransport_user
    Test.Wire.API.Golden.Generated.PushToken_user
    Test.Wire.API.Golden.Generated.PushTokenList_user
    Test.Wire.API.Golden.Generated.QualifiedNewOtrMessage_user
    Test.Wire.API.Golden.Generated.QualifiedUserClientPrekeyMapV4_user
    Test.Wire.API.Golden.Generated.QueuedNotification_user
    Test.Wire.API.Golden.Generated.QueuedNotificationList_user
    Test.Wire.API.Golden.Generated.ReceiptMode_user
    Test.Wire.API.Golden.Generated.Relation_user
    Test.Wire.API.Golden.Generated.RemoveBotResponse_user
    Test.Wire.API.Golden.Generated.RemoveCookies_user
    Test.Wire.API.Golden.Generated.RemoveLegalHoldSettingsRequest_team
    Test.Wire.API.Golden.Generated.RequestNewLegalHoldClient_team
    Test.Wire.API.Golden.Generated.RichField_user
    Test.Wire.API.Golden.Generated.RichInfo_user
    Test.Wire.API.Golden.Generated.RichInfoAssocList_user
    Test.Wire.API.Golden.Generated.RichInfoMapAndList_user
    Test.Wire.API.Golden.Generated.RmClient_user
    Test.Wire.API.Golden.Generated.Role_team
    Test.Wire.API.Golden.Generated.RoleName_user
    Test.Wire.API.Golden.Generated.RTCConfiguration_user
    Test.Wire.API.Golden.Generated.RTCIceServer_user
    Test.Wire.API.Golden.Generated.Scheme_user
    Test.Wire.API.Golden.Generated.SearchResult_20Contact_user
    Test.Wire.API.Golden.Generated.SearchResult_20TeamContact_user
    Test.Wire.API.Golden.Generated.SelfProfile_user
    Test.Wire.API.Golden.Generated.SendActivationCode_user
    Test.Wire.API.Golden.Generated.SendLoginCode_user
    Test.Wire.API.Golden.Generated.Service_provider
    Test.Wire.API.Golden.Generated.ServiceKey_provider
    Test.Wire.API.Golden.Generated.ServiceKeyPEM_provider
    Test.Wire.API.Golden.Generated.ServiceKeyType_provider
    Test.Wire.API.Golden.Generated.ServiceProfile_provider
    Test.Wire.API.Golden.Generated.ServiceProfilePage_provider
    Test.Wire.API.Golden.Generated.ServiceRef_provider
    Test.Wire.API.Golden.Generated.ServiceTag_provider
    Test.Wire.API.Golden.Generated.ServiceTagList_provider
    Test.Wire.API.Golden.Generated.ServiceToken_provider
    Test.Wire.API.Golden.Generated.SFTServer_user
    Test.Wire.API.Golden.Generated.SimpleMember_user
    Test.Wire.API.Golden.Generated.SimpleMembers_user
    Test.Wire.API.Golden.Generated.Team_team
    Test.Wire.API.Golden.Generated.TeamBinding_team
    Test.Wire.API.Golden.Generated.TeamContact_user
    Test.Wire.API.Golden.Generated.TeamConversation_team
    Test.Wire.API.Golden.Generated.TeamConversationList_team
    Test.Wire.API.Golden.Generated.TeamDeleteData_team
    Test.Wire.API.Golden.Generated.TeamList_team
    Test.Wire.API.Golden.Generated.TeamMember_team
    Test.Wire.API.Golden.Generated.TeamMemberDeleteData_team
    Test.Wire.API.Golden.Generated.TeamMemberList_team
    Test.Wire.API.Golden.Generated.TeamSearchVisibility_team
    Test.Wire.API.Golden.Generated.TeamSearchVisibilityView_team
    Test.Wire.API.Golden.Generated.TeamUpdateData_team
    Test.Wire.API.Golden.Generated.Token_user
    Test.Wire.API.Golden.Generated.TokenType_user
    Test.Wire.API.Golden.Generated.Transport_user
    Test.Wire.API.Golden.Generated.TurnHost_user
    Test.Wire.API.Golden.Generated.TurnURI_user
    Test.Wire.API.Golden.Generated.TurnUsername_user
    Test.Wire.API.Golden.Generated.TypingStatus_user
    Test.Wire.API.Golden.Generated.UpdateBotPrekeys_user
    Test.Wire.API.Golden.Generated.UpdateClient_user
    Test.Wire.API.Golden.Generated.UpdateProvider_provider
    Test.Wire.API.Golden.Generated.UpdateService_provider
    Test.Wire.API.Golden.Generated.UpdateServiceConn_provider
    Test.Wire.API.Golden.Generated.UpdateServiceWhitelist_provider
    Test.Wire.API.Golden.Generated.User_2eProfile_2eAsset_user
    Test.Wire.API.Golden.Generated.User_user
    Test.Wire.API.Golden.Generated.UserClientMap_20Int_user
    Test.Wire.API.Golden.Generated.UserClients_user
    Test.Wire.API.Golden.Generated.UserConnection_user
    Test.Wire.API.Golden.Generated.UserConnectionList_user
    Test.Wire.API.Golden.Generated.UserHandleInfo_user
    Test.Wire.API.Golden.Generated.UserLegalHoldStatusResponse_team
    Test.Wire.API.Golden.Generated.UserProfile_user
    Test.Wire.API.Golden.Generated.UserSSOId_user
    Test.Wire.API.Golden.Generated.UserUpdate_user
    Test.Wire.API.Golden.Generated.VerificationAction_user
    Test.Wire.API.Golden.Generated.VerifyDeleteUser_user
    Test.Wire.API.Golden.Generated.ViewLegalHoldService_team
    Test.Wire.API.Golden.Generated.ViewLegalHoldServiceInfo_team
    Test.Wire.API.Golden.Generated.WithStatus_team
    Test.Wire.API.Golden.Generated.WithStatusNoLock_team
    Test.Wire.API.Golden.Generated.WithStatusPatch_team
    Test.Wire.API.Golden.Generated.Wrapped_20_22some_5fint_22_20Int_user
    Test.Wire.API.Golden.Manual
    Test.Wire.API.Golden.Manual.ClientCapability
    Test.Wire.API.Golden.Manual.ClientCapabilityList
    Test.Wire.API.Golden.Manual.Contact
    Test.Wire.API.Golden.Manual.ConversationCoverView
    Test.Wire.API.Golden.Manual.ConversationEvent
    Test.Wire.API.Golden.Manual.ConversationPagingState
    Test.Wire.API.Golden.Manual.ConversationsResponse
    Test.Wire.API.Golden.Manual.ConvIdsPage
    Test.Wire.API.Golden.Manual.CreateGroupConversation
    Test.Wire.API.Golden.Manual.CreateScimToken
    Test.Wire.API.Golden.Manual.FeatureConfigEvent
    Test.Wire.API.Golden.Manual.GetPaginatedConversationIds
    Test.Wire.API.Golden.Manual.GroupId
    Test.Wire.API.Golden.Manual.ListConversations
    Test.Wire.API.Golden.Manual.ListUsersById
    Test.Wire.API.Golden.Manual.QualifiedUserClientPrekeyMap
    Test.Wire.API.Golden.Manual.SearchResultContact
    Test.Wire.API.Golden.Manual.SubConversation
    Test.Wire.API.Golden.Manual.TeamSize
    Test.Wire.API.Golden.Manual.Token
    Test.Wire.API.Golden.Manual.UserClientPrekeyMap
    Test.Wire.API.Golden.Manual.UserIdList
    Test.Wire.API.Golden.Protobuf
    Test.Wire.API.Golden.Run
    Test.Wire.API.Golden.Runner

<<<<<<< HEAD
  ghc-options:    -threaded -with-rtsopts=-N
  hs-source-dirs: test/golden
=======
  hs-source-dirs:     test/golden
  default-extensions:
    NoImplicitPrelude
    AllowAmbiguousTypes
    BangPatterns
    ConstraintKinds
    DataKinds
    DefaultSignatures
    DeriveFunctor
    DeriveGeneric
    DeriveLift
    DeriveTraversable
    DerivingStrategies
    DerivingVia
    DuplicateRecordFields
    EmptyCase
    FlexibleContexts
    FlexibleInstances
    FunctionalDependencies
    GADTs
    InstanceSigs
    KindSignatures
    LambdaCase
    MultiParamTypeClasses
    MultiWayIf
    NamedFieldPuns
    OverloadedRecordDot
    OverloadedStrings
    PackageImports
    PatternSynonyms
    PolyKinds
    QuasiQuotes
    RankNTypes
    ScopedTypeVariables
    StandaloneDeriving
    TupleSections
    TypeApplications
    TypeFamilies
    TypeFamilyDependencies
    TypeOperators
    UndecidableInstances
    ViewPatterns

  ghc-options:
    -O2 -Wall -Wincomplete-uni-patterns -Wincomplete-record-updates
    -Wpartial-fields -fwarn-tabs -optP-Wno-nonportable-include-path
    -threaded -with-rtsopts=-N -Wredundant-constraints
    -Wunused-packages

>>>>>>> bbc0171a
  build-depends:
    , aeson                    >=2.0.1.0
    , aeson-pretty
    , base
    , bytestring
    , bytestring-conversion
    , containers               >=0.5
    , currency-codes
    , either
    , imports
    , iso3166-country-codes
    , iso639
    , lens
    , pem
    , pretty
    , proto-lens
    , tasty
    , tasty-hunit
    , text
    , time
    , types-common             >=0.16
    , uri-bytestring
    , uuid
    , wire-api
    , wire-message-proto-lens

test-suite wire-api-tests
  import:         common-all
  type:           exitcode-stdio-1.0
  main-is:        ../unit.hs

  -- cabal-fmt: expand test/unit
  other-modules:
    Paths_wire_api
    Test.Wire.API.Call.Config
    Test.Wire.API.Conversation
    Test.Wire.API.MLS
    Test.Wire.API.MLS.SubConversation
    Test.Wire.API.OAuth
    Test.Wire.API.RawJson
    Test.Wire.API.Roundtrip.Aeson
    Test.Wire.API.Roundtrip.ByteString
    Test.Wire.API.Roundtrip.CSV
    Test.Wire.API.Roundtrip.HttpApiData
    Test.Wire.API.Roundtrip.MLS
    Test.Wire.API.Routes
    Test.Wire.API.Routes.Version
    Test.Wire.API.Routes.Version.Wai
    Test.Wire.API.Run
    Test.Wire.API.Swagger
    Test.Wire.API.Team.Export
    Test.Wire.API.Team.Member
    Test.Wire.API.User
    Test.Wire.API.User.Auth
    Test.Wire.API.User.RichInfo
    Test.Wire.API.User.Search

<<<<<<< HEAD
  hs-source-dirs: test/unit
  build-depends:
    , aeson                    >=2.0.1.0
    , aeson-pretty
=======
  hs-source-dirs:     test/unit
  default-extensions:
    NoImplicitPrelude
    AllowAmbiguousTypes
    BangPatterns
    ConstraintKinds
    DataKinds
    DefaultSignatures
    DeriveFunctor
    DeriveGeneric
    DeriveLift
    DeriveTraversable
    DerivingStrategies
    DerivingVia
    DuplicateRecordFields
    EmptyCase
    FlexibleContexts
    FlexibleInstances
    FunctionalDependencies
    GADTs
    InstanceSigs
    KindSignatures
    LambdaCase
    MultiParamTypeClasses
    MultiWayIf
    NamedFieldPuns
    OverloadedRecordDot
    OverloadedStrings
    PackageImports
    PatternSynonyms
    PolyKinds
    QuasiQuotes
    RankNTypes
    ScopedTypeVariables
    StandaloneDeriving
    TupleSections
    TypeApplications
    TypeFamilies
    TypeFamilyDependencies
    TypeOperators
    UndecidableInstances
    ViewPatterns

  ghc-options:
    -O2 -Wall -Wincomplete-uni-patterns -Wincomplete-record-updates
    -Wpartial-fields -fwarn-tabs -optP-Wno-nonportable-include-path
    -threaded -with-rtsopts=-N -Wredundant-constraints
    -Wunused-packages

  build-depends:
      aeson                    >=2.0.1.0
>>>>>>> bbc0171a
    , aeson-qq
    , async
    , base
    , binary
    , bytestring
    , bytestring-arbitrary     >=0.1.3
    , bytestring-conversion
    , cassava
    , containers               >=0.5
    , cryptonite
    , either
    , filepath
    , hex
    , hscim
    , hspec
    , hspec-wai
    , http-types
    , imports
    , memory
    , metrics-wai
    , process
    , QuickCheck
<<<<<<< HEAD
    , random
    , saml2-web-sso
=======
>>>>>>> bbc0171a
    , schema-profunctor
    , servant
    , servant-server
    , string-conversions
    , swagger2
    , tasty
    , tasty-hspec
    , tasty-hunit
    , tasty-quickcheck
    , text
    , types-common             >=0.16
    , unliftio
    , uuid
    , vector
    , wai
    , wire-api
    , wire-message-proto-lens

  ghc-options:    -threaded -with-rtsopts=-N<|MERGE_RESOLUTION|>--- conflicted
+++ resolved
@@ -222,60 +222,8 @@
     Wire.API.VersionInfo
     Wire.API.Wrapped
 
-<<<<<<< HEAD
   other-modules:   Paths_wire_api
   hs-source-dirs:  src
-=======
-  other-modules:      Paths_wire_api
-  hs-source-dirs:     src
-  default-extensions:
-    NoImplicitPrelude
-    AllowAmbiguousTypes
-    BangPatterns
-    ConstraintKinds
-    DataKinds
-    DefaultSignatures
-    DeriveFunctor
-    DeriveGeneric
-    DeriveLift
-    DeriveTraversable
-    DerivingStrategies
-    DerivingVia
-    DuplicateRecordFields
-    EmptyCase
-    FlexibleContexts
-    FlexibleInstances
-    FunctionalDependencies
-    GADTs
-    InstanceSigs
-    KindSignatures
-    LambdaCase
-    MultiParamTypeClasses
-    MultiWayIf
-    NamedFieldPuns
-    OverloadedRecordDot
-    OverloadedStrings
-    PackageImports
-    PatternSynonyms
-    PolyKinds
-    QuasiQuotes
-    RankNTypes
-    ScopedTypeVariables
-    StandaloneDeriving
-    TupleSections
-    TypeApplications
-    TypeFamilies
-    TypeFamilyDependencies
-    TypeOperators
-    UndecidableInstances
-    ViewPatterns
-
-  ghc-options:
-    -O2 -Wall -Wincomplete-uni-patterns -Wincomplete-record-updates
-    -Wpartial-fields -fwarn-tabs -optP-Wno-nonportable-include-path
-    -Wredundant-constraints -Wunused-packages
-
->>>>>>> bbc0171a
   build-depends:
     , aeson                      >=2.0.1.0
     , attoparsec                 >=0.10
@@ -624,60 +572,8 @@
     Test.Wire.API.Golden.Run
     Test.Wire.API.Golden.Runner
 
-<<<<<<< HEAD
   ghc-options:    -threaded -with-rtsopts=-N
   hs-source-dirs: test/golden
-=======
-  hs-source-dirs:     test/golden
-  default-extensions:
-    NoImplicitPrelude
-    AllowAmbiguousTypes
-    BangPatterns
-    ConstraintKinds
-    DataKinds
-    DefaultSignatures
-    DeriveFunctor
-    DeriveGeneric
-    DeriveLift
-    DeriveTraversable
-    DerivingStrategies
-    DerivingVia
-    DuplicateRecordFields
-    EmptyCase
-    FlexibleContexts
-    FlexibleInstances
-    FunctionalDependencies
-    GADTs
-    InstanceSigs
-    KindSignatures
-    LambdaCase
-    MultiParamTypeClasses
-    MultiWayIf
-    NamedFieldPuns
-    OverloadedRecordDot
-    OverloadedStrings
-    PackageImports
-    PatternSynonyms
-    PolyKinds
-    QuasiQuotes
-    RankNTypes
-    ScopedTypeVariables
-    StandaloneDeriving
-    TupleSections
-    TypeApplications
-    TypeFamilies
-    TypeFamilyDependencies
-    TypeOperators
-    UndecidableInstances
-    ViewPatterns
-
-  ghc-options:
-    -O2 -Wall -Wincomplete-uni-patterns -Wincomplete-record-updates
-    -Wpartial-fields -fwarn-tabs -optP-Wno-nonportable-include-path
-    -threaded -with-rtsopts=-N -Wredundant-constraints
-    -Wunused-packages
-
->>>>>>> bbc0171a
   build-depends:
     , aeson                    >=2.0.1.0
     , aeson-pretty
@@ -735,64 +631,9 @@
     Test.Wire.API.User.RichInfo
     Test.Wire.API.User.Search
 
-<<<<<<< HEAD
   hs-source-dirs: test/unit
   build-depends:
     , aeson                    >=2.0.1.0
-    , aeson-pretty
-=======
-  hs-source-dirs:     test/unit
-  default-extensions:
-    NoImplicitPrelude
-    AllowAmbiguousTypes
-    BangPatterns
-    ConstraintKinds
-    DataKinds
-    DefaultSignatures
-    DeriveFunctor
-    DeriveGeneric
-    DeriveLift
-    DeriveTraversable
-    DerivingStrategies
-    DerivingVia
-    DuplicateRecordFields
-    EmptyCase
-    FlexibleContexts
-    FlexibleInstances
-    FunctionalDependencies
-    GADTs
-    InstanceSigs
-    KindSignatures
-    LambdaCase
-    MultiParamTypeClasses
-    MultiWayIf
-    NamedFieldPuns
-    OverloadedRecordDot
-    OverloadedStrings
-    PackageImports
-    PatternSynonyms
-    PolyKinds
-    QuasiQuotes
-    RankNTypes
-    ScopedTypeVariables
-    StandaloneDeriving
-    TupleSections
-    TypeApplications
-    TypeFamilies
-    TypeFamilyDependencies
-    TypeOperators
-    UndecidableInstances
-    ViewPatterns
-
-  ghc-options:
-    -O2 -Wall -Wincomplete-uni-patterns -Wincomplete-record-updates
-    -Wpartial-fields -fwarn-tabs -optP-Wno-nonportable-include-path
-    -threaded -with-rtsopts=-N -Wredundant-constraints
-    -Wunused-packages
-
-  build-depends:
-      aeson                    >=2.0.1.0
->>>>>>> bbc0171a
     , aeson-qq
     , async
     , base
@@ -815,11 +656,8 @@
     , metrics-wai
     , process
     , QuickCheck
-<<<<<<< HEAD
     , random
     , saml2-web-sso
-=======
->>>>>>> bbc0171a
     , schema-profunctor
     , servant
     , servant-server

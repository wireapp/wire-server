{-# LANGUAGE GeneralizedNewtypeDeriving #-}
{-# LANGUAGE StrictData #-}

-- This file is part of the Wire Server implementation.
--
-- Copyright (C) 2022 Wire Swiss GmbH <opensource@wire.com>
--
-- This program is free software: you can redistribute it and/or modify it under
-- the terms of the GNU Affero General Public License as published by the Free
-- Software Foundation, either version 3 of the License, or (at your option) any
-- later version.
--
-- This program is distributed in the hope that it will be useful, but WITHOUT
-- ANY WARRANTY; without even the implied warranty of MERCHANTABILITY or FITNESS
-- FOR A PARTICULAR PURPOSE. See the GNU Affero General Public License for more
-- details.
--
-- You should have received a copy of the GNU Affero General Public License along
-- with this program. If not, see <https://www.gnu.org/licenses/>.

-- FUTUREWORK: There's still a lot of stuff we should factor out into separate
-- modules.
module Wire.API.Conversation
  ( -- * Conversation
    ConversationMetadata (..),
    defConversationMetadata,
    Conversation (..),
    conversationSchema,
    cnvType,
    cnvCreator,
    cnvAccess,
    cnvName,
    cnvTeam,
    cnvMessageTimer,
    cnvReceiptMode,
    cnvAccessRoles,
    CreateGroupConversation (..),
    CreateConversationRejected (..),
    ConversationCoverView (..),
    ConversationList (..),
    ListConversations (..),
    GetPaginatedConversationIds,
    pattern GetPaginatedConversationIds,
    ConvIdsPage,
    pattern ConvIdsPage,
    ConversationPagingState,
    pattern ConversationPagingState,
    ConversationsResponse (..),
    GroupId (..),
    mlsSelfConvId,

    -- * Conversation properties
    Access (..),
    AccessRole (..),
    accessRolesSchemaV2,
    genAccessRolesV2,
    AccessRoleLegacy (..),
    ConvType (..),
    ReceiptMode (..),
    fromAccessRoleLegacy,
    toAccessRoleLegacy,
    defRole,
    maybeRole,

    -- * create
    NewConv (..),
    ConvTeamInfo (..),

    -- * invite
    Invite (..),
    InviteQualified (..),
    newInvite,

    -- * update
    ConversationRename (..),
    ConversationAccessData (..),
    conversationAccessDataSchema,
    ConversationReceiptModeUpdate (..),
    ConversationMessageTimerUpdate (..),
    ConversationJoin (..),
    ConversationMemberUpdate (..),

    -- * re-exports
    module Wire.API.Conversation.Member,
  )
where

import Control.Applicative
import Control.Lens ((?~))
import Data.Aeson (FromJSON (..), ToJSON (..))
import qualified Data.Aeson as A
import qualified Data.Aeson.Types as A
import qualified Data.ByteString.Lazy as LBS
import Data.Domain
import Data.Id
import Data.List.Extra (disjointOrd)
import Data.List.NonEmpty (NonEmpty)
import Data.List1
import qualified Data.Map as Map
import Data.Misc
import Data.Qualified
import Data.Range (Range, fromRange, rangedSchema)
import Data.SOP
import Data.Schema
import qualified Data.Set as Set
import qualified Data.Swagger as S
import qualified Data.UUID as UUID
import qualified Data.UUID.V5 as UUIDV5
import Imports
import Servant.API
import System.Random (randomRIO)
import Wire.API.Conversation.Member
import Wire.API.Conversation.Protocol
import Wire.API.Conversation.Role (RoleName, roleNameWireAdmin)
import Wire.API.MLS.Group
import Wire.API.Routes.MultiTablePaging
import Wire.API.Routes.MultiVerb
import Wire.API.Routes.Version
import Wire.API.Routes.Versioned
import Wire.Arbitrary

--------------------------------------------------------------------------------
-- Conversation

data ConversationMetadata = ConversationMetadata
  { cnvmType :: ConvType,
    -- FUTUREWORK: Make this a qualified user ID.
    cnvmCreator :: UserId,
    cnvmAccess :: [Access],
    cnvmAccessRoles :: Set AccessRole,
    cnvmName :: Maybe Text,
    -- FUTUREWORK: Think if it makes sense to make the team ID qualified due to
    -- federation.
    cnvmTeam :: Maybe TeamId,
    cnvmMessageTimer :: Maybe Milliseconds,
    cnvmReceiptMode :: Maybe ReceiptMode
  }
  deriving stock (Eq, Show, Generic)
  deriving (Arbitrary) via (GenericUniform ConversationMetadata)
  deriving (FromJSON, ToJSON) via Schema ConversationMetadata

defConversationMetadata :: UserId -> ConversationMetadata
defConversationMetadata creator =
  ConversationMetadata
    { cnvmType = RegularConv,
      cnvmCreator = creator,
      cnvmAccess = [PrivateAccess],
      cnvmAccessRoles = mempty,
      cnvmName = Nothing,
      cnvmTeam = Nothing,
      cnvmMessageTimer = Nothing,
      cnvmReceiptMode = Nothing
    }

accessRolesVersionedSchema :: Version -> ObjectSchema SwaggerDoc (Set AccessRole)
accessRolesVersionedSchema v =
  if v > V2 then accessRolesSchema else accessRolesSchemaV2

accessRolesSchema :: ObjectSchema SwaggerDoc (Set AccessRole)
accessRolesSchema = field "access_role" (set schema)

accessRolesSchemaV2 :: ObjectSchema SwaggerDoc (Set AccessRole)
accessRolesSchemaV2 = toOutput .= accessRolesSchemaTuple `withParser` validate
  where
    toOutput accessRoles = (Just $ toAccessRoleLegacy accessRoles, Just accessRoles)
    validate =
      \case
        (_, Just v2) -> pure v2
        (Just legacy, Nothing) -> pure $ fromAccessRoleLegacy legacy
        (Nothing, Nothing) -> fail "access_role|access_role_v2"

accessRolesSchemaOptV2 :: ObjectSchema SwaggerDoc (Maybe (Set AccessRole))
accessRolesSchemaOptV2 = toOutput .= accessRolesSchemaTuple `withParser` validate
  where
    toOutput accessRoles = (toAccessRoleLegacy <$> accessRoles, accessRoles)
    validate =
      \case
        (_, Just v2) -> pure $ Just v2
        (Just legacy, Nothing) -> pure $ Just (fromAccessRoleLegacy legacy)
        (Nothing, Nothing) -> pure Nothing

accessRolesSchemaTuple :: ObjectSchema SwaggerDoc (Maybe AccessRoleLegacy, Maybe (Set AccessRole))
accessRolesSchemaTuple =
  (,)
    <$> fst .= optFieldWithDocModifier "access_role" (description ?~ "Deprecated, please use access_role_v2") (maybeWithDefault A.Null schema)
    <*> snd .= optField "access_role_v2" (maybeWithDefault A.Null $ set schema)

conversationMetadataObjectSchema ::
  ObjectSchema SwaggerDoc (Set AccessRole) ->
  ObjectSchema SwaggerDoc ConversationMetadata
conversationMetadataObjectSchema sch =
  ConversationMetadata
    <$> cnvmType .= field "type" schema
    <*> cnvmCreator
      .= fieldWithDocModifier
        "creator"
        (description ?~ "The creator's user ID")
        schema
    <*> cnvmAccess .= field "access" (array schema)
    <*> cnvmAccessRoles .= sch
    <*> cnvmName .= optField "name" (maybeWithDefault A.Null schema)
    <* const ("0.0" :: Text) .= optional (field "last_event" schema)
    <* const ("1970-01-01T00:00:00.000Z" :: Text)
      .= optional (field "last_event_time" schema)
    <*> cnvmTeam .= optField "team" (maybeWithDefault A.Null schema)
    <*> cnvmMessageTimer
      .= optFieldWithDocModifier
        "message_timer"
        (description ?~ "Per-conversation message timer (can be null)")
        (maybeWithDefault A.Null schema)
    <*> cnvmReceiptMode .= optField "receipt_mode" (maybeWithDefault A.Null schema)

instance ToSchema ConversationMetadata where
  schema = object "ConversationMetadata" (conversationMetadataObjectSchema accessRolesSchema)

instance ToSchema (Versioned 'V2 ConversationMetadata) where
  schema =
    Versioned
      <$> unVersioned
        .= object
          "ConversationMetadata"
          (conversationMetadataObjectSchema accessRolesSchemaV2)

-- | Public-facing conversation type. Represents information that a
-- particular user is allowed to see.
--
-- Can be produced from the internal one ('Galley.Data.Types.Conversation')
-- by using 'Galley.API.Mapping.conversationView'.
data Conversation = Conversation
  { -- | A qualified conversation ID
    cnvQualifiedId :: Qualified ConvId,
    cnvMetadata :: ConversationMetadata,
    cnvMembers :: ConvMembers,
    -- | The protocol of the conversation. It can be Proteus or MLS (1.0).
    cnvProtocol :: Protocol
  }
  deriving stock (Eq, Show, Generic)
  deriving (Arbitrary) via (GenericUniform Conversation)
  deriving (FromJSON, ToJSON, S.ToSchema) via Schema Conversation

cnvType :: Conversation -> ConvType
cnvType = cnvmType . cnvMetadata

cnvCreator :: Conversation -> UserId
cnvCreator = cnvmCreator . cnvMetadata

cnvAccess :: Conversation -> [Access]
cnvAccess = cnvmAccess . cnvMetadata

cnvAccessRoles :: Conversation -> Set AccessRole
cnvAccessRoles = cnvmAccessRoles . cnvMetadata

cnvName :: Conversation -> Maybe Text
cnvName = cnvmName . cnvMetadata

cnvTeam :: Conversation -> Maybe TeamId
cnvTeam = cnvmTeam . cnvMetadata

cnvMessageTimer :: Conversation -> Maybe Milliseconds
cnvMessageTimer = cnvmMessageTimer . cnvMetadata

cnvReceiptMode :: Conversation -> Maybe ReceiptMode
cnvReceiptMode = cnvmReceiptMode . cnvMetadata

instance ToSchema Conversation where
  schema = conversationSchema V3

instance ToSchema (Versioned 'V2 Conversation) where
  schema = Versioned <$> unVersioned .= conversationSchema V2

conversationObjectSchema :: Version -> ObjectSchema SwaggerDoc Conversation
conversationObjectSchema v =
  Conversation
    <$> cnvQualifiedId .= field "qualified_id" schema
    <* (qUnqualified . cnvQualifiedId)
      .= optional (field "id" (deprecatedSchema "qualified_id" schema))
    <*> cnvMetadata .= conversationMetadataObjectSchema (accessRolesVersionedSchema v)
    <*> cnvMembers .= field "members" schema
    <*> cnvProtocol .= protocolSchema

conversationSchema ::
  Version ->
  ValueSchema NamedSwaggerDoc Conversation
conversationSchema v =
  objectWithDocModifier
    "Conversation"
    (description ?~ "A conversation object as returned from the server")
    (conversationObjectSchema v)

-- | The public-facing conversation type extended with information on which
-- remote users could not be added when creating the conversation.
data CreateGroupConversation = CreateGroupConversation
  { cgcConversation :: Conversation,
    -- | Remote users that could not be added to the created group conversation
    -- because their backend was not reachable.
    cgcFailedToAdd :: Map Domain (Set UserId)
  }
  deriving stock (Eq, Show, Generic)
  deriving (Arbitrary) via (GenericUniform CreateGroupConversation)
  deriving (ToJSON, FromJSON, S.ToSchema) via Schema CreateGroupConversation

instance ToSchema CreateGroupConversation where
  schema =
    objectWithDocModifier
      "CreateGroupConversation"
      (description ?~ "A created group-conversation object extended with a list of failed-to-add users")
      $ CreateGroupConversation
        <$> cgcConversation .= conversationObjectSchema V4
        <*> (toFlatList . cgcFailedToAdd)
          .= field "failed_to_add" (fromFlatList <$> array schema)
    where
      toFlatList :: Map Domain (Set a) -> [Qualified a]
      toFlatList m =
        (\(d, s) -> flip Qualified d <$> Set.toList s) =<< Map.assocs m
      fromFlatList :: Ord a => [Qualified a] -> Map Domain (Set a)
      fromFlatList = fmap Set.fromList . indexQualified

newtype CreateConversationRejected = CreateConversationRejected
  { nonFederatingBackends :: (Domain, Domain)
  }
  deriving stock (Eq, Show, Generic)
  deriving (Arbitrary) via (GenericUniform CreateConversationRejected)
  deriving (ToJSON, FromJSON, S.ToSchema) via Schema CreateConversationRejected

instance ToSchema CreateConversationRejected where
  schema =
    objectWithDocModifier
      "CreateConversationRejected"
      (description ?~ "A rejected conversation creation object extended with a list of non-federating backends")
      $ CreateConversationRejected
        <$> (fromTuple . nonFederatingBackends) .= field "non_federating_backends" (array schema `withParser` validate)
    where
      fromTuple :: (Domain, Domain) -> [Domain]
      fromTuple (d, d1) = [d, d1]

      validate :: [Domain] -> A.Parser (Domain, Domain)
      validate [d, d1] = pure (d, d1)
      validate _ = fail "expected exactly two domains"

-- | Limited view of a 'Conversation'. Is used to inform users with an invite
-- link about the conversation.
data ConversationCoverView = ConversationCoverView
  { cnvCoverConvId :: ConvId,
    cnvCoverName :: Maybe Text,
    cnvCoverHasPassword :: Bool
  }
  deriving stock (Eq, Show, Generic)
  deriving (Arbitrary) via (GenericUniform ConversationCoverView)
  deriving (FromJSON, ToJSON, S.ToSchema) via Schema ConversationCoverView

-- | Schema is compatible to a subset of 'Conversation' schema, in case we
-- decide to substitute 'ConversationCoverView' with it in the future.
instance ToSchema ConversationCoverView where
  schema =
    objectWithDocModifier
      "ConversationCoverView"
      (description ?~ "Limited view of Conversation.")
      $ ConversationCoverView
        <$> cnvCoverConvId .= field "id" schema
        <*> cnvCoverName .= optField "name" (maybeWithDefault A.Null schema)
        <*> cnvCoverHasPassword .= field "has_password" schema

data ConversationList a = ConversationList
  { convList :: [a],
    convHasMore :: Bool
  }
  deriving stock (Eq, Show, Generic)
  deriving (Arbitrary) via (GenericUniform (ConversationList a))
  deriving (FromJSON, ToJSON, S.ToSchema) via Schema (ConversationList a)

class ConversationListItem a where
  convListItemName :: Proxy a -> Text

instance ConversationListItem ConvId where
  convListItemName _ = "conversation IDs"

instance ConversationListItem Conversation where
  convListItemName _ = "conversations"

instance (ConversationListItem a, ToSchema a) => ToSchema (ConversationList a) where
  schema = conversationListSchema schema

instance ToSchema (Versioned 'V2 (ConversationList Conversation)) where
  schema =
    Versioned
      <$> unVersioned
        .= conversationListSchema (conversationSchema V2)

conversationListSchema ::
  forall a.
  ConversationListItem a =>
  ValueSchema NamedSwaggerDoc a ->
  ValueSchema NamedSwaggerDoc (ConversationList a)
conversationListSchema sch =
  objectWithDocModifier
    "ConversationList"
    (description ?~ "Object holding a list of " <> convListItemName (Proxy @a))
    $ ConversationList
      <$> convList .= field "conversations" (array sch)
      <*> convHasMore
        .= fieldWithDocModifier
          "has_more"
          (description ?~ "Indicator that the server has more conversations than returned")
          schema

type ConversationPagingName = "ConversationIds"

type ConvIdPagingKey = "qualified_conversations"

type ConversationPagingState = MultiTablePagingState ConversationPagingName LocalOrRemoteTable

pattern ConversationPagingState :: tables -> Maybe ByteString -> MultiTablePagingState name tables
pattern ConversationPagingState table state = MultiTablePagingState table state

type ConvIdsPage = MultiTablePage ConversationPagingName ConvIdPagingKey LocalOrRemoteTable (Qualified ConvId)

pattern ConvIdsPage :: [a] -> Bool -> MultiTablePagingState name tables -> MultiTablePage name resultsKey tables a
pattern ConvIdsPage ids hasMore state = MultiTablePage ids hasMore state

type GetPaginatedConversationIds = GetMultiTablePageRequest ConversationPagingName LocalOrRemoteTable 1000 1000

pattern GetPaginatedConversationIds :: Maybe (MultiTablePagingState name tables) -> Range 1 max Int32 -> GetMultiTablePageRequest name tables max def
pattern GetPaginatedConversationIds state size = GetMultiTablePageRequest size state

-- | Used on the POST /conversations/list/v2 endpoint
newtype ListConversations = ListConversations
  { lcQualifiedIds :: Range 1 1000 [Qualified ConvId]
  }
  deriving stock (Eq, Show, Generic)
  deriving (FromJSON, ToJSON, S.ToSchema) via Schema ListConversations

instance ToSchema ListConversations where
  schema =
    objectWithDocModifier
      "ListConversations"
      (description ?~ "A request to list some of a user's conversations, including remote ones. Maximum 1000 qualified conversation IDs")
      $ ListConversations
        <$> (fromRange . lcQualifiedIds) .= field "qualified_ids" (rangedSchema (array schema))

data ConversationsResponse = ConversationsResponse
  { crFound :: [Conversation],
    crNotFound :: [Qualified ConvId],
    crFailed :: [Qualified ConvId]
  }
  deriving stock (Eq, Show)
  deriving (FromJSON, ToJSON, S.ToSchema) via Schema ConversationsResponse

conversationsResponseSchema ::
  Version ->
  ValueSchema NamedSwaggerDoc ConversationsResponse
conversationsResponseSchema v =
  let notFoundDoc = description ?~ "These conversations either don't exist or are deleted."
      failedDoc = description ?~ "The server failed to fetch these conversations, most likely due to network issues while contacting a remote server"
   in objectWithDocModifier
        "ConversationsResponse"
        (description ?~ "Response object for getting metadata of a list of conversations")
        $ ConversationsResponse
          <$> crFound .= field "found" (array (conversationSchema v))
          <*> crNotFound .= fieldWithDocModifier "not_found" notFoundDoc (array schema)
          <*> crFailed .= fieldWithDocModifier "failed" failedDoc (array schema)

instance ToSchema ConversationsResponse where
  schema = conversationsResponseSchema V3

instance ToSchema (Versioned 'V2 ConversationsResponse) where
  schema = Versioned <$> unVersioned .= conversationsResponseSchema V2

--------------------------------------------------------------------------------
-- Conversation properties

-- | Access define how users can join conversations
data Access
  = -- | Made obsolete by PrivateAccessRole
    PrivateAccess
  | -- | User A can add User B
    InviteAccess
  | -- | User can join knowing conversation id
    LinkAccess
  | -- | User can join knowing [changeable/revokable] code
    CodeAccess
  deriving stock (Eq, Ord, Bounded, Enum, Show, Generic)
  deriving (Arbitrary) via (GenericUniform Access)
  deriving (ToJSON, FromJSON, S.ToSchema) via Schema Access

instance ToSchema Access where
  schema =
    (S.schema . description ?~ "How users can join conversations") $
      enum @Text "Access" $
        mconcat
          [ element "private" PrivateAccess,
            element "invite" InviteAccess,
            element "link" LinkAccess,
            element "code" CodeAccess
          ]

-- | AccessRoles define who can join conversations. The roles are
-- "supersets", i.e. Activated includes Team and NonActivated includes
-- Activated.
data AccessRoleLegacy
  = -- | Nobody can be invited to this conversation
    --   (e.g. it's a 1:1 conversation)
    PrivateAccessRole
  | -- | Team-only conversation
    TeamAccessRole
  | -- | Conversation for users who have activated
    --   email, phone or SSO and bots
    ActivatedAccessRole
  | -- | No checks
    NonActivatedAccessRole
  deriving stock (Eq, Ord, Show, Generic, Enum, Bounded)
  deriving (Arbitrary) via (GenericUniform AccessRoleLegacy)
  deriving (ToJSON, FromJSON, S.ToSchema) via Schema AccessRoleLegacy

fromAccessRoleLegacy :: AccessRoleLegacy -> Set AccessRole
fromAccessRoleLegacy = \case
  PrivateAccessRole -> privateAccessRole
  TeamAccessRole -> teamAccessRole
  ActivatedAccessRole -> activatedAccessRole
  NonActivatedAccessRole -> nonActivatedAccessRole

privateAccessRole :: Set AccessRole
privateAccessRole = Set.fromList []

teamAccessRole :: Set AccessRole
teamAccessRole = Set.fromList [TeamMemberAccessRole]

activatedAccessRole :: Set AccessRole
activatedAccessRole = Set.fromList [TeamMemberAccessRole, NonTeamMemberAccessRole, ServiceAccessRole]

nonActivatedAccessRole :: Set AccessRole
nonActivatedAccessRole = Set.fromList [TeamMemberAccessRole, NonTeamMemberAccessRole, GuestAccessRole, ServiceAccessRole]

defRole :: Set AccessRole
defRole = activatedAccessRole

maybeRole :: ConvType -> Maybe (Set AccessRole) -> Set AccessRole
maybeRole SelfConv _ = privateAccessRole
maybeRole ConnectConv _ = privateAccessRole
maybeRole One2OneConv _ = privateAccessRole
maybeRole RegularConv Nothing = defRole
maybeRole RegularConv (Just r) = r

data AccessRole
  = TeamMemberAccessRole
  | NonTeamMemberAccessRole
  | GuestAccessRole
  | ServiceAccessRole
  deriving stock (Eq, Ord, Show, Generic, Bounded, Enum)
  deriving (Arbitrary) via (GenericUniform AccessRole)
  deriving (ToJSON, FromJSON, S.ToSchema) via Schema AccessRole

genAccessRolesV2 :: [AccessRole] -> [AccessRole] -> IO (Either String (Set AccessRole))
genAccessRolesV2 = genEnumSet

genEnumSet :: forall a. (Bounded a, Enum a, Ord a, Show a) => [a] -> [a] -> IO (Either String (Set a))
genEnumSet with without =
  if disjointOrd with without
    then do
      let xs = Set.toList . Set.powerSet . Set.fromList $ [minBound ..]
      x <- (xs !!) <$> randomRIO (0, length xs - 1)
      pure . Right . Set.fromList $ (Set.toList x <> with) \\ without
    else do
      pure $ Left ("overlapping arguments: " <> show (with, without))

toAccessRoleLegacy :: Set AccessRole -> AccessRoleLegacy
toAccessRoleLegacy accessRoles = do
  fromMaybe NonActivatedAccessRole $ find (allMember accessRoles . fromAccessRoleLegacy) [minBound ..]
  where
    allMember :: Ord a => Set a -> Set a -> Bool
    allMember rhs lhs = all (`Set.member` lhs) rhs

instance ToSchema AccessRole where
  schema =
    (S.schema . description ?~ desc) $
      enum @Text "AccessRole" $
        mconcat
          [ element "team_member" TeamMemberAccessRole,
            element "non_team_member" NonTeamMemberAccessRole,
            element "guest" GuestAccessRole,
            element "service" ServiceAccessRole
          ]
    where
      desc =
        "Which users/services can join conversations.\
        \ This replaces legacy access roles and allows a more fine grained\
        \ configuration of access roles, and in particular a separation of\
        \ guest and services access.\n\nThis field is optional. If it is not\
        \ present, the default will be `[team_member, non_team_member, service]`.\
        \ Please note that an empty list is not allowed when creating a new\
        \ conversation."

instance ToSchema AccessRoleLegacy where
  schema =
    (S.schema . description ?~ desc) $
      enum @Text "AccessRoleLegacy" $
        mconcat
          [ element "private" PrivateAccessRole,
            element "team" TeamAccessRole,
            element "activated" ActivatedAccessRole,
            element "non_activated" NonActivatedAccessRole
          ]
    where
      desc =
        "Which users can join conversations (deprecated, use `access_role_v2` instead).\
        \Maps to `access_role_v2` as follows:\
        \`private` => `[]` - nobody can be invited to this conversation (e.g. it's a 1:1 conversation)\
        \`team` => `[team_member]` - team-only conversation\
        \`activated` => `[team_member, non_team_member, service]` - conversation for users who have activated email, phone or SSO and services\
        \`non_activated` => `[team_member, non_team_member, service, guest]` - all allowed, no checks\
        \\
        \Maps from `access_role_v2` as follows:\
        \`[]` => `private` - nobody can be invited to this conversation (e.g. it's a 1:1 conversation)\
        \`[team_member]` => `team` - team-only conversation\
        \`[team_member, non_team_member, service]` => `activated` - conversation for users who have activated email, phone or SSO and services\
        \`[team_member, non_team_member, service, guest]` => `non_activated` - all allowed, no checks.\
        \All other configurations of `access_role_v2` are mapped to the smallest superset containing all given access roles."

data ConvType
  = RegularConv
  | SelfConv
  | One2OneConv
  | ConnectConv
  deriving stock (Eq, Show, Generic)
  deriving (Arbitrary) via (GenericUniform ConvType)
  deriving (FromJSON, ToJSON, S.ToSchema) via Schema ConvType

instance ToSchema ConvType where
  schema =
    enum @Integer "ConvType" $
      mconcat
        [ element 0 RegularConv,
          element 1 SelfConv,
          element 2 One2OneConv,
          element 3 ConnectConv
        ]

-- | Define whether receipts should be sent in the given conversation
--   This datatype is defined as an int32 but the Backend does not
--   interpret it in any way, rather just stores and forwards it
--   for clients
--   E.g. of an implementation: 0 - send no ReceiptModes
--                              1 - send read ReceiptModes
--                              2 - send delivery ReceiptModes
--                              ...
newtype ReceiptMode = ReceiptMode {unReceiptMode :: Int32}
  deriving stock (Eq, Ord, Show)
  deriving newtype (Arbitrary)
  deriving (FromJSON, ToJSON, S.ToSchema) via Schema ReceiptMode

instance ToSchema ReceiptMode where
  schema =
    (S.schema . description ?~ "Conversation receipt mode") $
      ReceiptMode <$> unReceiptMode .= schema

--------------------------------------------------------------------------------
-- create

data NewConv = NewConv
  { newConvUsers :: [UserId],
    -- | A list of qualified users, which can include some local qualified users
    -- too.
    newConvQualifiedUsers :: [Qualified UserId],
    newConvName :: Maybe (Range 1 256 Text),
    newConvAccess :: Set Access,
    newConvAccessRoles :: Maybe (Set AccessRole),
    newConvTeam :: Maybe ConvTeamInfo,
    newConvMessageTimer :: Maybe Milliseconds,
    newConvReceiptMode :: Maybe ReceiptMode,
    -- | Every member except for the creator will have this role
    newConvUsersRole :: RoleName,
    -- | The protocol of the conversation. It can be Proteus or MLS (1.0).
    newConvProtocol :: ProtocolTag
  }
  deriving stock (Eq, Show, Generic)
  deriving (Arbitrary) via (GenericUniform NewConv)
  deriving (FromJSON, ToJSON, S.ToSchema) via (Schema NewConv)

instance ToSchema NewConv where
  schema =
    newConvSchema $
      maybe_ (optField "access_role" (set schema))

instance ToSchema (Versioned 'V2 NewConv) where
  schema = Versioned <$> unVersioned .= newConvSchema accessRolesSchemaOptV2

newConvSchema ::
  ObjectSchema SwaggerDoc (Maybe (Set AccessRole)) ->
  ValueSchema NamedSwaggerDoc NewConv
newConvSchema sch =
  objectWithDocModifier
    "NewConv"
    (description ?~ "JSON object to create a new conversation. When using 'qualified_users' (preferred), you can omit 'users'")
    $ NewConv
      <$> newConvUsers
        .= ( fieldWithDocModifier
               "users"
               (description ?~ usersDesc)
               (array schema)
               <|> pure []
           )
      <*> newConvQualifiedUsers
        .= ( fieldWithDocModifier
               "qualified_users"
               (description ?~ qualifiedUsersDesc)
               (array schema)
               <|> pure []
           )
      <*> newConvName .= maybe_ (optField "name" schema)
      <*> (Set.toList . newConvAccess)
        .= (fromMaybe mempty <$> optField "access" (Set.fromList <$> array schema))
      <*> newConvAccessRoles .= sch
      <*> newConvTeam
        .= maybe_
          ( optFieldWithDocModifier
              "team"
              (description ?~ "Team information of this conversation")
              schema
          )
      <*> newConvMessageTimer
        .= maybe_
          ( optFieldWithDocModifier
              "message_timer"
              (description ?~ "Per-conversation message timer")
              schema
          )
      <*> newConvReceiptMode .= maybe_ (optField "receipt_mode" schema)
      <*> newConvUsersRole
        .= ( fieldWithDocModifier "conversation_role" (description ?~ usersRoleDesc) schema
               <|> pure roleNameWireAdmin
           )
      <*> newConvProtocol .= protocolTagSchema
  where
    usersDesc =
      "List of user IDs (excluding the requestor) to be \
      \part of this conversation (deprecated)"
    qualifiedUsersDesc =
      "List of qualified user IDs (excluding the requestor) \
      \to be part of this conversation"
    usersRoleDesc :: Text
    usersRoleDesc =
      cs $
        "The conversation permissions the users \
        \added in this request should have. \
        \Optional, defaults to '"
          <> show roleNameWireAdmin
          <> "' if unset."

newtype ConvTeamInfo = ConvTeamInfo
  { cnvTeamId :: TeamId
  }
  deriving stock (Eq, Show, Generic)
  deriving (Arbitrary) via (GenericUniform ConvTeamInfo)
  deriving (FromJSON, ToJSON, S.ToSchema) via (Schema ConvTeamInfo)

managedDesc :: Text
managedDesc =
  "This field MUST NOT be used by clients. "
    <> "It is here only for backwards compatibility of the interface."

instance ToSchema ConvTeamInfo where
  schema =
    objectWithDocModifier
      "ConvTeamInfo"
      (description ?~ "Team information")
      $ ConvTeamInfo
        <$> cnvTeamId .= field "teamid" schema
        <* const ()
          .= fieldWithDocModifier
            "managed"
            (description ?~ managedDesc)
            (c (False :: Bool))
    where
      c :: ToJSON a => a -> ValueSchema SwaggerDoc ()
      c val = mkSchema mempty (const (pure ())) (const (pure (toJSON val)))

--------------------------------------------------------------------------------
-- invite

data Invite = Invite -- Deprecated, use InviteQualified (and maybe rename?)
  { invUsers :: List1 UserId,
    -- | This role name is to be applied to all users
    invRoleName :: RoleName
  }
  deriving stock (Eq, Show, Generic)
  deriving (Arbitrary) via (GenericUniform Invite)
  deriving (FromJSON, ToJSON, S.ToSchema) via (Schema Invite)

instance ToSchema Invite where
  schema =
    object "Invite" $
      Invite
        <$> (toNonEmpty . invUsers)
          .= fmap List1 (field "users" (nonEmptyArray schema))
        <*> invRoleName
          .= (fromMaybe roleNameWireAdmin <$> optField "conversation_role" schema)

data InviteQualified = InviteQualified
  { invQUsers :: NonEmpty (Qualified UserId),
    -- | This role name is to be applied to all users
    invQRoleName :: RoleName
  }
  deriving stock (Eq, Show, Generic)
  deriving (Arbitrary) via (GenericUniform InviteQualified)
  deriving (ToJSON, FromJSON, S.ToSchema) via (Schema InviteQualified)

instance ToSchema InviteQualified where
  schema =
    object "InviteQualified" $
      InviteQualified
        <$> invQUsers .= field "qualified_users" (nonEmptyArray schema)
        <*> invQRoleName
          .= (fromMaybe roleNameWireAdmin <$> optField "conversation_role" schema)

newInvite :: List1 UserId -> Invite
newInvite us = Invite us roleNameWireAdmin

--------------------------------------------------------------------------------
-- update

newtype ConversationRename = ConversationRename
  { cupName :: Text
  }
  deriving stock (Eq, Show)
  deriving newtype (Arbitrary)
  deriving (S.ToSchema, ToJSON, FromJSON) via Schema ConversationRename

instance ToSchema ConversationRename where
  schema =
    object "ConversationRename" $
      ConversationRename
        <$> cupName
          .= fieldWithDocModifier
            "name"
            (description ?~ desc)
            (unnamed (schema @Text))
    where
      desc = "The new conversation name"

data ConversationAccessData = ConversationAccessData
  { cupAccess :: Set Access,
    cupAccessRoles :: Set AccessRole
  }
  deriving stock (Eq, Show, Generic)
  deriving (Arbitrary) via (GenericUniform ConversationAccessData)
  deriving (FromJSON, ToJSON, S.ToSchema) via Schema ConversationAccessData

conversationAccessDataSchema :: Version -> ValueSchema NamedSwaggerDoc ConversationAccessData
conversationAccessDataSchema v =
  object ("ConversationAccessData" <> suffix) $
    ConversationAccessData
      <$> cupAccess .= field "access" (set schema)
      <*> cupAccessRoles .= accessRolesVersionedSchema v
  where
    suffix
      | v == maxBound = ""
      | otherwise = toUrlPiece v

instance ToSchema ConversationAccessData where
  schema = conversationAccessDataSchema V3

instance ToSchema (Versioned 'V2 ConversationAccessData) where
  schema = Versioned <$> unVersioned .= conversationAccessDataSchema V2

data ConversationReceiptModeUpdate = ConversationReceiptModeUpdate
  { cruReceiptMode :: ReceiptMode
  }
  deriving stock (Eq, Show, Generic)
  deriving (Arbitrary) via (GenericUniform ConversationReceiptModeUpdate)
  deriving (ToJSON, FromJSON, S.ToSchema) via Schema ConversationReceiptModeUpdate

instance ToSchema ConversationReceiptModeUpdate where
  schema =
    objectWithDocModifier "ConversationReceiptModeUpdate" (description ?~ desc) $
      ConversationReceiptModeUpdate
        <$> cruReceiptMode .= field "receipt_mode" (unnamed schema)
    where
      desc =
        "Contains conversation receipt mode to update to. Receipt mode tells \
        \clients whether certain types of receipts should be sent in the given \
        \conversation or not. How this value is interpreted is up to clients."

data ConversationMessageTimerUpdate = ConversationMessageTimerUpdate
  { -- | New message timer
    cupMessageTimer :: Maybe Milliseconds
  }
  deriving stock (Eq, Show, Generic)
  deriving (Arbitrary) via (GenericUniform ConversationMessageTimerUpdate)
  deriving (FromJSON, ToJSON, S.ToSchema) via Schema ConversationMessageTimerUpdate

instance ToSchema ConversationMessageTimerUpdate where
  schema =
    objectWithDocModifier
      "ConversationMessageTimerUpdate"
      (description ?~ "Contains conversation properties to update")
      $ ConversationMessageTimerUpdate
        <$> cupMessageTimer .= optField "message_timer" (maybeWithDefault A.Null schema)

data ConversationJoin = ConversationJoin
  { cjUsers :: NonEmpty (Qualified UserId),
    cjRole :: RoleName
  }
  deriving stock (Eq, Show, Generic)
  deriving (Arbitrary) via (GenericUniform ConversationJoin)
  deriving (FromJSON, ToJSON, S.ToSchema) via Schema ConversationJoin

instance ToSchema ConversationJoin where
  schema =
    objectWithDocModifier
      "ConversationJoin"
      (description ?~ "The action of some users joining a conversation")
      $ ConversationJoin
        <$> cjUsers .= field "users" (nonEmptyArray schema)
        <*> cjRole .= field "role" schema

data ConversationMemberUpdate = ConversationMemberUpdate
  { cmuTarget :: Qualified UserId,
    cmuUpdate :: OtherMemberUpdate
  }
  deriving stock (Eq, Show, Generic)
  deriving (Arbitrary) via (GenericUniform ConversationMemberUpdate)
  deriving (FromJSON, ToJSON, S.ToSchema) via Schema ConversationMemberUpdate

instance ToSchema ConversationMemberUpdate where
  schema =
    objectWithDocModifier
      "ConversationMemberUpdate"
      (description ?~ "The action of promoting/demoting a member of a conversation")
      $ ConversationMemberUpdate
        <$> cmuTarget .= field "target" schema
        <*> cmuUpdate .= field "update" schema

-- | The id of the MLS self conversation for a given user
mlsSelfConvId :: UserId -> ConvId
mlsSelfConvId uid =
  let inputBytes = LBS.unpack . UUID.toByteString . toUUID $ uid
   in Id (UUIDV5.generateNamed namespaceMLSSelfConv inputBytes)

namespaceMLSSelfConv :: UUID.UUID
namespaceMLSSelfConv =
  -- a V5 uuid created with the nil namespace
  fromJust . UUID.fromString $ "3eac2a2c-3850-510b-bd08-8a98e80dd4d9"

--------------------------------------------------------------------------------
<<<<<<< HEAD
-- Federation status

newtype RemoteDomains = RemoteDomains
  { rdDomains :: Set Domain
  }
  deriving stock (Eq, Show, Generic)
  deriving (Arbitrary) via (GenericUniform RemoteDomains)
  deriving (FromJSON, ToJSON, S.ToSchema) via Schema RemoteDomains

instance ToSchema RemoteDomains where
  schema =
    objectWithDocModifier "RemoteDomains" (description ?~ "A set of remote domains") $
      RemoteDomains
        <$> rdDomains .= field "domains" (set schema)

data FederationStatus = FullyConnected | NonFullyConnected
  deriving stock (Eq, Show, Generic)
  deriving (Arbitrary) via (GenericUniform FederationStatus)
  deriving (FromJSON, ToJSON, S.ToSchema) via Schema FederationStatus

instance ToSchema FederationStatus where
  schema =
    enum @Text "FederationStatus" $
      mconcat
        [ element "fully-connected" FullyConnected,
          element "non-fully-connected" NonFullyConnected
        ]

-- TODO(leif): Refactor
data FederationStatusResponse = FederationStatusResponse
  { status :: FederationStatus,
    notConnected :: Maybe RemoteDomains
  }
  deriving stock (Eq, Show, Generic)
  deriving (Arbitrary) via (GenericUniform FederationStatusResponse)
  deriving (FromJSON, ToJSON, S.ToSchema) via Schema FederationStatusResponse

instance ToSchema FederationStatusResponse where
  schema =
    objectWithDocModifier
      "FederationStatusResponse"
      (description ?~ "The federation status of remote domains. Either `fully-connected` or `non-fully-connected`. If `non-fully-connected`, the `not_connected` field will contain a non-exhaustive list of remote domains that are not fully connected.")
      $ FederationStatusResponse
        <$> status .= field "status" schema
        <*> notConnected .= maybe_ (optField "not_connected" schema)

--------------------------------------------------------------------------------
=======
>>>>>>> 7ecb88e1
-- MultiVerb instances

instance AsHeaders '[ConvId] Conversation Conversation where
  toHeaders c = (I (qUnqualified (cnvQualifiedId c)) :* Nil, c)
  fromHeaders = snd

instance AsHeaders '[ConvId] CreateGroupConversation CreateGroupConversation where
  toHeaders c =
    ((I . qUnqualified . cnvQualifiedId . cgcConversation $ c) :* Nil, c)
  fromHeaders = snd<|MERGE_RESOLUTION|>--- conflicted
+++ resolved
@@ -940,57 +940,6 @@
   -- a V5 uuid created with the nil namespace
   fromJust . UUID.fromString $ "3eac2a2c-3850-510b-bd08-8a98e80dd4d9"
 
---------------------------------------------------------------------------------
-<<<<<<< HEAD
--- Federation status
-
-newtype RemoteDomains = RemoteDomains
-  { rdDomains :: Set Domain
-  }
-  deriving stock (Eq, Show, Generic)
-  deriving (Arbitrary) via (GenericUniform RemoteDomains)
-  deriving (FromJSON, ToJSON, S.ToSchema) via Schema RemoteDomains
-
-instance ToSchema RemoteDomains where
-  schema =
-    objectWithDocModifier "RemoteDomains" (description ?~ "A set of remote domains") $
-      RemoteDomains
-        <$> rdDomains .= field "domains" (set schema)
-
-data FederationStatus = FullyConnected | NonFullyConnected
-  deriving stock (Eq, Show, Generic)
-  deriving (Arbitrary) via (GenericUniform FederationStatus)
-  deriving (FromJSON, ToJSON, S.ToSchema) via Schema FederationStatus
-
-instance ToSchema FederationStatus where
-  schema =
-    enum @Text "FederationStatus" $
-      mconcat
-        [ element "fully-connected" FullyConnected,
-          element "non-fully-connected" NonFullyConnected
-        ]
-
--- TODO(leif): Refactor
-data FederationStatusResponse = FederationStatusResponse
-  { status :: FederationStatus,
-    notConnected :: Maybe RemoteDomains
-  }
-  deriving stock (Eq, Show, Generic)
-  deriving (Arbitrary) via (GenericUniform FederationStatusResponse)
-  deriving (FromJSON, ToJSON, S.ToSchema) via Schema FederationStatusResponse
-
-instance ToSchema FederationStatusResponse where
-  schema =
-    objectWithDocModifier
-      "FederationStatusResponse"
-      (description ?~ "The federation status of remote domains. Either `fully-connected` or `non-fully-connected`. If `non-fully-connected`, the `not_connected` field will contain a non-exhaustive list of remote domains that are not fully connected.")
-      $ FederationStatusResponse
-        <$> status .= field "status" schema
-        <*> notConnected .= maybe_ (optField "not_connected" schema)
-
---------------------------------------------------------------------------------
-=======
->>>>>>> 7ecb88e1
 -- MultiVerb instances
 
 instance AsHeaders '[ConvId] Conversation Conversation where

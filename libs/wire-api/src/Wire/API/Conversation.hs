{-# LANGUAGE GeneralizedNewtypeDeriving #-}
{-# LANGUAGE StrictData #-}

-- This file is part of the Wire Server implementation.
--
-- Copyright (C) 2020 Wire Swiss GmbH <opensource@wire.com>
--
-- This program is free software: you can redistribute it and/or modify it under
-- the terms of the GNU Affero General Public License as published by the Free
-- Software Foundation, either version 3 of the License, or (at your option) any
-- later version.
--
-- This program is distributed in the hope that it will be useful, but WITHOUT
-- ANY WARRANTY; without even the implied warranty of MERCHANTABILITY or FITNESS
-- FOR A PARTICULAR PURPOSE. See the GNU Affero General Public License for more
-- details.
--
-- You should have received a copy of the GNU Affero General Public License along
-- with this program. If not, see <https://www.gnu.org/licenses/>.

-- FUTUREWORK:
-- There's still a lot of stuff we should factor out into separate modules.
module Wire.API.Conversation
  ( -- * Conversation
    Conversation (..),
    ConversationList (..),

    -- * Conversation properties
    Access (..),
    AccessRole (..),
    ConvType (..),
    ReceiptMode (..),

    -- * create
    NewConv (..),
    NewConvManaged (..),
    NewConvUnmanaged (..),
    ConvTeamInfo (..),

    -- * invite
    Invite (..),
    InviteQualified (..),
    newInvite,

    -- * update
    ConversationRename (..),
    ConversationAccessUpdate (..),
    ConversationReceiptModeUpdate (..),
    ConversationMessageTimerUpdate (..),

    -- * re-exports
    module Wire.API.Conversation.Member,

    -- * Swagger
    modelConversation,
    modelConversations,
    modelConversationIds,
    modelInvite,
    modelNewConversation,
    modelTeamInfo,
    modelConversationUpdateName,
    modelConversationAccessUpdate,
    modelConversationReceiptModeUpdate,
    modelConversationMessageTimerUpdate,
    typeConversationType,
    typeAccess,
  )
where

import Control.Applicative
import Control.Lens (at, (?~))
import Data.Aeson (FromJSON (..), ToJSON (..))
import qualified Data.Aeson as A
import Data.Id
<<<<<<< HEAD
=======
import Data.Json.Util
import Data.List.NonEmpty (NonEmpty)
>>>>>>> 76825156
import Data.List1
import Data.Misc
import Data.Proxy (Proxy (Proxy))
import Data.Qualified (Qualified)
import Data.Schema
import qualified Data.Set as Set
import Data.String.Conversions (cs)
import qualified Data.Swagger as S
import qualified Data.Swagger.Build.Api as Doc
import Imports
import qualified Test.QuickCheck as QC
import Wire.API.Arbitrary (Arbitrary (arbitrary), GenericUniform (..))
import Wire.API.Conversation.Member
import Wire.API.Conversation.Role (RoleName, roleNameWireAdmin)

--------------------------------------------------------------------------------
-- Conversation

-- | Public-facing conversation type. Represents information that a
-- particular user is allowed to see.
--
-- Can be produced from the internal one ('Galley.Data.Types.Conversation')
-- by using 'Galley.API.Mapping.conversationView'.
data Conversation = Conversation
  { cnvId :: ConvId,
    cnvType :: ConvType,
    cnvCreator :: UserId,
    cnvAccess :: [Access],
    cnvAccessRole :: AccessRole,
    cnvName :: Maybe Text,
    cnvMembers :: ConvMembers,
    cnvTeam :: Maybe TeamId,
    cnvMessageTimer :: Maybe Milliseconds,
    cnvReceiptMode :: Maybe ReceiptMode
  }
  deriving stock (Eq, Show, Generic)
  deriving (Arbitrary) via (GenericUniform Conversation)
  deriving (FromJSON, ToJSON, S.ToSchema) via Schema Conversation

instance ToSchema Conversation where
  schema =
    objectWithDocModifier
      "Conversation"
      (description ?~ "A conversation object as returned from the server")
      $ Conversation
        <$> cnvId .= field "id" schema
        <*> cnvType .= field "type" schema
        <*> cnvCreator
          .= fieldWithDocModifier
            "creator"
            (description ?~ "The creator's user ID")
            schema
        <*> cnvAccess .= field "access" (array schema)
        <*> cnvAccessRole .= field "access_role" schema
        <*> cnvName .= lax (field "name" (optWithDefault A.Null schema))
        <*> cnvMembers .= field "members" schema
        <* const ("0.0" :: Text) .= optional (field "last_event" schema)
        <* const ("1970-01-01T00:00:00.000Z" :: Text)
          .= optional (field "last_event_time" schema)
        <*> cnvTeam .= lax (field "team" (optWithDefault A.Null schema))
        <*> cnvMessageTimer
          .= lax
            ( fieldWithDocModifier
                "message_timer"
                (description ?~ "Per-conversation message timer (can be null)")
                (optWithDefault A.Null schema)
            )
        <*> cnvReceiptMode .= lax (field "receipt_mode" (optWithDefault A.Null schema))

modelConversation :: Doc.Model
modelConversation = Doc.defineModel "Conversation" $ do
  Doc.description "A conversation object as returned from the server"
  Doc.property "id" Doc.bytes' $
    Doc.description "Conversation ID"
  Doc.property "type" typeConversationType $
    Doc.description "The conversation type of this object (0 = regular, 1 = self, 2 = 1:1, 3 = connect)"
  Doc.property "creator" Doc.bytes' $
    Doc.description "The creator's user ID."
  -- TODO: Doc.property "access"
  -- Doc.property "access_role"
  Doc.property "name" Doc.string' $ do
    Doc.description "The conversation name (can be null)"
  Doc.property "members" (Doc.ref modelConversationMembers) $
    Doc.description "The current set of conversation members"
  -- Doc.property "team"
  Doc.property "message_timer" (Doc.int64 (Doc.min 0)) $ do
    Doc.description "Per-conversation message timer (can be null)"

-- | This is used to describe a @ConversationList ConvId@.
--
-- FUTUREWORK: Create a new ConversationIdList type instead.
modelConversationIds :: Doc.Model
modelConversationIds = Doc.defineModel "ConversationIds" $ do
  Doc.description "Object holding a list of conversation IDs"
  Doc.property "conversations" (Doc.unique $ Doc.array Doc.string') Doc.end
  Doc.property "has_more" Doc.bool' $
    Doc.description "Indicator that the server has more IDs than returned"

-- | This is used to describe a @ConversationList Conversation@.
modelConversations :: Doc.Model
modelConversations = Doc.defineModel "Conversations" $ do
  Doc.description "Object holding a list of conversations"
  Doc.property "conversations" (Doc.unique $ Doc.array (Doc.ref modelConversation)) Doc.end
  Doc.property "has_more" Doc.bool' $
    Doc.description "Indicator that the server has more conversations than returned"

data ConversationList a = ConversationList
  { convList :: [a],
    convHasMore :: Bool
  }
  deriving stock (Eq, Show, Generic)
  deriving (Arbitrary) via (GenericUniform (ConversationList a))

class ConversationListItem a where
  convListItemName :: Proxy a -> Text

instance ConversationListItem ConvId where
  convListItemName _ = "conversation IDs"

instance ConversationListItem Conversation where
  convListItemName _ = "conversations"

instance (ConversationListItem a, S.ToSchema a) => S.ToSchema (ConversationList a) where
  declareNamedSchema _ = do
    listSchema <- S.declareSchemaRef (Proxy @[a])
    pure $
      S.NamedSchema (Just "ConversationList") $
        mempty
          & description ?~ "Object holding a list of " <> convListItemName (Proxy @a)
          & S.properties . at "conversations" ?~ listSchema
          & S.properties . at "has_more"
            ?~ S.Inline
              ( S.toSchema (Proxy @Bool)
                  & description ?~ "Indicator that the server has more conversations than returned"
              )

instance ToJSON a => ToJSON (ConversationList a) where
  toJSON (ConversationList l m) =
    A.object
      [ "conversations" A..= l,
        "has_more" A..= m
      ]

instance FromJSON a => FromJSON (ConversationList a) where
  parseJSON = A.withObject "conversation-list" $ \o ->
    ConversationList
      <$> o A..: "conversations"
      <*> o A..: "has_more"

--------------------------------------------------------------------------------
-- Conversation properties

-- | Access define how users can join conversations
data Access
  = -- | Made obsolete by PrivateAccessRole
    PrivateAccess
  | -- | User A can add User B
    InviteAccess
  | -- | User can join knowing conversation id
    LinkAccess
  | -- | User can join knowing [changeable/revokable] code
    CodeAccess
  deriving stock (Eq, Ord, Bounded, Enum, Show, Generic)
  deriving (Arbitrary) via (GenericUniform Access)
  deriving (ToJSON, FromJSON, S.ToSchema) via Schema Access

instance ToSchema Access where
  schema =
    (S.schema . description ?~ "How users can join conversations") $
      enum @Text "Access" $
        mconcat
          [ element "private" PrivateAccess,
            element "invite" InviteAccess,
            element "link" LinkAccess,
            element "code" CodeAccess
          ]

typeAccess :: Doc.DataType
typeAccess = Doc.string . Doc.enum $ cs . A.encode <$> [(minBound :: Access) ..]

-- | AccessRoles define who can join conversations. The roles are
-- "supersets", i.e. Activated includes Team and NonActivated includes
-- Activated.
data AccessRole
  = -- | Nobody can be invited to this conversation
    --   (e.g. it's a 1:1 conversation)
    PrivateAccessRole
  | -- | Team-only conversation
    TeamAccessRole
  | -- | Conversation for users who have activated
    --   email or phone
    ActivatedAccessRole
  | -- | No checks
    NonActivatedAccessRole
  deriving stock (Eq, Ord, Show, Generic)
  deriving (Arbitrary) via (GenericUniform AccessRole)
  deriving (ToJSON, FromJSON, S.ToSchema) via Schema AccessRole

instance ToSchema AccessRole where
  schema =
    (S.schema . description ?~ "Which users can join conversations") $
      enum @Text "Access" $
        mconcat
          [ element "private" PrivateAccessRole,
            element "team" TeamAccessRole,
            element "activated" ActivatedAccessRole,
            element "non_activated" NonActivatedAccessRole
          ]

data ConvType
  = RegularConv
  | SelfConv
  | One2OneConv
  | ConnectConv
  deriving stock (Eq, Show, Generic)
  deriving (Arbitrary) via (GenericUniform ConvType)
  deriving (FromJSON, ToJSON, S.ToSchema) via Schema ConvType

instance ToSchema ConvType where
  schema =
    enum @Integer "ConvType" $
      asum
        [ element 0 RegularConv,
          element 1 SelfConv,
          element 2 One2OneConv,
          element 3 ConnectConv
        ]

typeConversationType :: Doc.DataType
typeConversationType = Doc.int32 $ Doc.enum [0, 1, 2, 3]

-- | Define whether receipts should be sent in the given conversation
--   This datatype is defined as an int32 but the Backend does not
--   interpret it in any way, rather just stores and forwards it
--   for clients
--   E.g. of an implementation: 0 - send no ReceiptModes
--                              1 - send read ReceiptModes
--                              2 - send delivery ReceiptModes
--                              ...
newtype ReceiptMode = ReceiptMode {unReceiptMode :: Int32}
  deriving stock (Eq, Ord, Show)
  deriving newtype (Arbitrary)
  deriving (FromJSON, ToJSON, S.ToSchema) via Schema ReceiptMode

instance ToSchema ReceiptMode where
  schema =
    (S.schema . description ?~ "Conversation receipt mode") $
      ReceiptMode <$> unReceiptMode .= schema

--------------------------------------------------------------------------------
-- create

{- Note [managed conversations]
~~~~~~~~~~~~~~~~~~~~~~

Managed conversations are conversations where every team member is present
automatically. They have been implemented on the backend but never used in
production, and as of July 2, 2018 no managed conversations exist "in the
wild". They also prevent us from decoupling team size and conversation size
-- by essentially demanding that they be equal, while in reality allowing
huge teams is much easier than allowing huge conversations and we want to
use that fact.

For the reason above, it's been decided to remove support for creating
managed conversations from the backend. However, we are not 100% sure that
we won't introduce them again in the future, and so we'd like to retain all
the logic and tests that we have now.

To that end we have the following types:

  * data NewConv -- allows both managed and unmanaged conversations;
  * newtype NewConvUnmanaged -- only unmanaged;
  * newtype NewConvManaged -- only managed.

Those are invariants enforced on the 'FromJSON' level. For convenience, the
newtype constructors have not been hidden.

The public POST /conversations endpoint only allows unmanaged conversations.
For creating managed conversations we provide an internal endpoint called
POST /i/conversations/managed. When an endpoint receives payload
corresponding to a forbidden conversation type, it throws a JSON parsing
error, which is not optimal but it doesn't matter since nobody is trying to
create managed conversations anyway.
-}

newtype NewConvManaged = NewConvManaged NewConv
  deriving stock (Eq, Show)
  deriving (FromJSON, ToJSON) via Schema NewConvManaged

instance ToSchema NewConvManaged where
  schema = NewConvManaged <$> unwrap .= newConvSchema `withParser` check
    where
      unwrap (NewConvManaged c) = c
      check c
        | newConvIsManaged c = pure c
        | otherwise = fail "only managed conversations are allowed here"

instance Arbitrary NewConvManaged where
  arbitrary =
    NewConvManaged <$> (arbitrary `QC.suchThat` newConvIsManaged)

newtype NewConvUnmanaged = NewConvUnmanaged NewConv
  deriving stock (Eq, Show)
  deriving (FromJSON, ToJSON, S.ToSchema) via Schema NewConvUnmanaged

-- | Used to describe a 'NewConvUnmanaged'.
modelNewConversation :: Doc.Model
modelNewConversation = Doc.defineModel "NewConversation" $ do
  Doc.description "JSON object to create a new conversation"
  Doc.property "users" (Doc.unique $ Doc.array Doc.bytes') $
    Doc.description "List of user IDs (excluding the requestor) to be part of this conversation"
  Doc.property "name" Doc.string' $ do
    Doc.description "The conversation name"
    Doc.optional
  Doc.property "team" (Doc.ref modelTeamInfo) $ do
    Doc.description "Team information of this conversation"
    Doc.optional
  -- TODO: Doc.property "access"
  -- Doc.property "access_role"
  Doc.property "message_timer" (Doc.int64 (Doc.min 0)) $ do
    Doc.description "Per-conversation message timer"
    Doc.optional
  Doc.property "receipt_mode" (Doc.int32 (Doc.min 0)) $ do
    Doc.description "Conversation receipt mode"
    Doc.optional

instance ToSchema NewConvUnmanaged where
  schema = NewConvUnmanaged <$> unwrap .= newConvSchema `withParser` check
    where
      unwrap (NewConvUnmanaged c) = c
      check c
        | newConvIsManaged c =
          fail "managed conversations have been deprecated"
        | otherwise = pure c

instance Arbitrary NewConvUnmanaged where
  arbitrary =
    NewConvUnmanaged <$> (arbitrary `QC.suchThat` (not . newConvIsManaged))

data NewConv = NewConv
  { newConvUsers :: [UserId],
    newConvName :: Maybe Text,
    newConvAccess :: Set Access,
    newConvAccessRole :: Maybe AccessRole,
    newConvTeam :: Maybe ConvTeamInfo,
    newConvMessageTimer :: Maybe Milliseconds,
    newConvReceiptMode :: Maybe ReceiptMode,
    -- | Every member except for the creator will have this role
    newConvUsersRole :: RoleName
  }
  deriving stock (Eq, Show, Generic)
  deriving (Arbitrary) via (GenericUniform NewConv)

newConvSchema :: ValueSchema NamedSwaggerDoc NewConv
newConvSchema =
  objectWithDocModifier
    "NewConv"
    (description ?~ "JSON object to create a new conversation")
    $ NewConv
      <$> newConvUsers
        .= fieldWithDocModifier
          "users"
          (description ?~ usersDesc)
          (array schema)
      <*> newConvName .= opt (field "name" schema)
      <*> (Set.toList . newConvAccess)
        .= ( field "access" (Set.fromList <$> array schema)
               <|> pure mempty
           )
      <*> newConvAccessRole .= opt (field "access_role" schema)
      <*> newConvTeam
        .= opt
          ( fieldWithDocModifier
              "team"
              (description ?~ "Team information of this conversation")
              schema
          )
      <*> newConvMessageTimer
        .= opt
          ( fieldWithDocModifier
              "message_timer"
              (description ?~ "Per-conversation message timer")
              schema
          )
      <*> newConvReceiptMode .= opt (field "receipt_mode" schema)
      <*> newConvUsersRole
        .= ( field "conversation_role" schema
               <|> pure roleNameWireAdmin
           )
  where
    usersDesc =
      "List of user IDs (excluding the requestor) to be \
      \part of this conversation"

newConvIsManaged :: NewConv -> Bool
newConvIsManaged = maybe False cnvManaged . newConvTeam

data ConvTeamInfo = ConvTeamInfo
  { cnvTeamId :: TeamId,
    cnvManaged :: Bool
  }
  deriving stock (Eq, Show, Generic)
  deriving (Arbitrary) via (GenericUniform ConvTeamInfo)
  deriving (FromJSON, ToJSON, S.ToSchema) via Schema ConvTeamInfo

instance ToSchema ConvTeamInfo where
  schema =
    objectWithDocModifier
      "ConvTeamInfo"
      (description ?~ "Team information")
      $ ConvTeamInfo
        <$> cnvTeamId .= field "teamid" schema
        <*> cnvManaged
          .= ( fieldWithDocModifier
                 "managed"
                 (description ?~ "Whether this is a managed team conversation")
                 schema
                 <|> pure False
             )

modelTeamInfo :: Doc.Model
modelTeamInfo = Doc.defineModel "TeamInfo" $ do
  Doc.description "Team information"
  Doc.property "teamid" Doc.bytes' $
    Doc.description "Team ID"
  Doc.property "managed" Doc.bool' $
    Doc.description "Is this a managed team conversation?"

--------------------------------------------------------------------------------
-- invite

data Invite = Invite -- Deprecated, use InviteQualified (and maybe rename?)
  { invUsers :: List1 UserId,
    -- | This role name is to be applied to all users
    invRoleName :: RoleName
  }
  deriving stock (Eq, Show, Generic)
  deriving (Arbitrary) via (GenericUniform Invite)

data InviteQualified = InviteQualified
  { invQUsers :: NonEmpty (Qualified UserId),
    -- | This role name is to be applied to all users
    invQRoleName :: RoleName
  }
  deriving stock (Eq, Show, Generic)
  deriving (Arbitrary) via (GenericUniform InviteQualified)
  deriving (ToJSON, FromJSON, S.ToSchema) via (Schema InviteQualified)

instance ToSchema InviteQualified where
  schema =
    object "InviteQualified" $
      InviteQualified
        <$> invQUsers .= field "qualified_users" (nonEmptyArray schema)
        <*> invQRoleName .= (field "conversation_role" schema <|> pure roleNameWireAdmin)

newInvite :: List1 UserId -> Invite
newInvite us = Invite us roleNameWireAdmin

modelInvite :: Doc.Model
modelInvite = Doc.defineModel "Invite" $ do
  Doc.description "Add users to a conversation"
  Doc.property "users" (Doc.unique $ Doc.array Doc.bytes') $
    Doc.description "List of user IDs to add to a conversation"

instance ToJSON Invite where
  toJSON i =
    A.object
      [ "users" A..= invUsers i,
        "conversation_role" A..= invRoleName i
      ]

instance FromJSON Invite where
  parseJSON = A.withObject "invite object" $ \o ->
    Invite <$> o A..: "users" <*> o A..:? "conversation_role" A..!= roleNameWireAdmin

--------------------------------------------------------------------------------
-- update

newtype ConversationRename = ConversationRename
  { cupName :: Text
  }
  deriving stock (Eq, Show)
  deriving newtype (Arbitrary)
  deriving (ToJSON, FromJSON) via Schema ConversationRename

instance ToSchema ConversationRename where
  schema =
    object "ConversationRename" $
      ConversationRename
        <$> cupName
          .= fieldWithDocModifier
            "name"
            (description ?~ desc)
            (unnamed (schema @Text))
    where
      desc = "The new conversation name"

modelConversationUpdateName :: Doc.Model
modelConversationUpdateName = Doc.defineModel "ConversationUpdateName" $ do
  Doc.description "Contains conversation name to update"
  Doc.property "name" Doc.string' $
    Doc.description "The new conversation name"

data ConversationAccessUpdate = ConversationAccessUpdate
  { cupAccess :: [Access],
    cupAccessRole :: AccessRole
  }
  deriving stock (Eq, Show, Generic)
  deriving (Arbitrary) via (GenericUniform ConversationAccessUpdate)
  deriving (FromJSON, ToJSON, S.ToSchema) via Schema ConversationAccessUpdate

instance ToSchema ConversationAccessUpdate where
  schema =
    object "ConversationAccessUpdate" $
      ConversationAccessUpdate
        <$> cupAccess .= field "access" (array schema)
        <*> cupAccessRole .= field "access_role" schema

modelConversationAccessUpdate :: Doc.Model
modelConversationAccessUpdate = Doc.defineModel "ConversationAccessUpdate" $ do
  Doc.description "Contains conversation properties to update"
  Doc.property "access" (Doc.unique $ Doc.array typeAccess) $
    Doc.description "List of conversation access modes."
  Doc.property "access_role" (Doc.bytes') $
    Doc.description "Conversation access role: private|team|activated|non_activated"

data ConversationReceiptModeUpdate = ConversationReceiptModeUpdate
  { cruReceiptMode :: ReceiptMode
  }
  deriving stock (Eq, Show, Generic)
  deriving (Arbitrary) via (GenericUniform ConversationReceiptModeUpdate)
  deriving (ToJSON, FromJSON, S.ToSchema) via Schema ConversationReceiptModeUpdate

instance ToSchema ConversationReceiptModeUpdate where
  schema =
    objectWithDocModifier "ConversationReceiptModeUpdate" (description ?~ desc) $
      ConversationReceiptModeUpdate
        <$> cruReceiptMode .= field "receipt_mode" (unnamed schema)
    where
      desc =
        "Contains conversation receipt mode to update to. Receipt mode tells \
        \clients whether certain types of receipts should be sent in the given \
        \conversation or not. How this value is interpreted is up to clients."

modelConversationReceiptModeUpdate :: Doc.Model
modelConversationReceiptModeUpdate = Doc.defineModel "conversationReceiptModeUpdate" $ do
  Doc.description
    "Contains conversation receipt mode to update to. Receipt mode tells \
    \clients whether certain types of receipts should be sent in the given \
    \conversation or not. How this value is interpreted is up to clients."
  Doc.property "receipt_mode" Doc.int32' $
    Doc.description "Receipt mode: int32"

data ConversationMessageTimerUpdate = ConversationMessageTimerUpdate
  { -- | New message timer
    cupMessageTimer :: Maybe Milliseconds
  }
  deriving stock (Eq, Show, Generic)
  deriving (Arbitrary) via (GenericUniform ConversationMessageTimerUpdate)
  deriving (FromJSON, ToJSON, S.ToSchema) via Schema ConversationMessageTimerUpdate

instance ToSchema ConversationMessageTimerUpdate where
  schema =
    objectWithDocModifier
      "ConversationMessageTimerUpdate"
      (description ?~ "Contains conversation properties to update")
      $ ConversationMessageTimerUpdate
        <$> cupMessageTimer .= lax (field "message_timer" (optWithDefault A.Null schema))

modelConversationMessageTimerUpdate :: Doc.Model
modelConversationMessageTimerUpdate = Doc.defineModel "ConversationMessageTimerUpdate" $ do
  Doc.description "Contains conversation properties to update"
  Doc.property "message_timer" Doc.int64' $
    Doc.description "Conversation message timer (in milliseconds); can be null"<|MERGE_RESOLUTION|>--- conflicted
+++ resolved
@@ -72,11 +72,7 @@
 import Data.Aeson (FromJSON (..), ToJSON (..))
 import qualified Data.Aeson as A
 import Data.Id
-<<<<<<< HEAD
-=======
-import Data.Json.Util
 import Data.List.NonEmpty (NonEmpty)
->>>>>>> 76825156
 import Data.List1
 import Data.Misc
 import Data.Proxy (Proxy (Proxy))

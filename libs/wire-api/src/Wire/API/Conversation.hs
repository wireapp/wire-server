{-# LANGUAGE DerivingVia #-}
{-# LANGUAGE GeneralizedNewtypeDeriving #-}
{-# LANGUAGE StrictData #-}

-- This file is part of the Wire Server implementation.
--
-- Copyright (C) 2020 Wire Swiss GmbH <opensource@wire.com>
--
-- This program is free software: you can redistribute it and/or modify it under
-- the terms of the GNU Affero General Public License as published by the Free
-- Software Foundation, either version 3 of the License, or (at your option) any
-- later version.
--
-- This program is distributed in the hope that it will be useful, but WITHOUT
-- ANY WARRANTY; without even the implied warranty of MERCHANTABILITY or FITNESS
-- FOR A PARTICULAR PURPOSE. See the GNU Affero General Public License for more
-- details.
--
-- You should have received a copy of the GNU Affero General Public License along
-- with this program. If not, see <https://www.gnu.org/licenses/>.

-- FUTUREWORK:
-- There's still a lot of stuff we should factor out into separate modules.
module Wire.API.Conversation
  ( -- * Conversation
    Conversation (..),
    ConversationList (..),

    -- * Conversation properties
    Access (..),
    AccessRole (..),
    ConvType (..),
    ReceiptMode (..),

    -- * create
    NewConv (..),
    NewConvManaged (..),
    NewConvUnmanaged (..),
    ConvTeamInfo (..),

    -- * invite
    Invite (..),
    InviteQualified (..),
    newInvite,

    -- * update
    ConversationRename (..),
    ConversationAccessUpdate (..),
    ConversationReceiptModeUpdate (..),
    ConversationMessageTimerUpdate (..),

    -- * re-exports
    module Wire.API.Conversation.Member,

    -- * Swagger
    modelConversation,
    modelConversations,
    modelConversationIds,
    modelInvite,
    modelNewConversation,
    modelTeamInfo,
    modelConversationUpdateName,
    modelConversationAccessUpdate,
    modelConversationReceiptModeUpdate,
    modelConversationMessageTimerUpdate,
    typeConversationType,
    typeAccess,
  )
where

import Control.Applicative
import Control.Lens (at, (?~))
import Data.Aeson (FromJSON (..), ToJSON (..), Value (..))
import qualified Data.Aeson as A
import qualified Data.Aeson.Types as A
import Data.Id
import Data.Json.Util
import Data.List.NonEmpty (NonEmpty)
import Data.List1
import Data.Misc
import Data.Proxy (Proxy (Proxy))
<<<<<<< HEAD
import Data.Qualified (Qualified)
import qualified Data.Schema as P
=======
import Data.Schema
>>>>>>> f8e6dfc5
import Data.String.Conversions (cs)
import qualified Data.Swagger as S
import qualified Data.Swagger.Build.Api as Doc
import Imports
import qualified Test.QuickCheck as QC
import Wire.API.Arbitrary (Arbitrary (arbitrary), GenericUniform (..))
import Wire.API.Conversation.Member
import Wire.API.Conversation.Role (RoleName, roleNameWireAdmin)

--------------------------------------------------------------------------------
-- Conversation

-- | Public-facing conversation type. Represents information that a
-- particular user is allowed to see.
--
-- Can be produced from the internal one ('Galley.Data.Types.Conversation')
-- by using 'Galley.API.Mapping.conversationView'.
data Conversation = Conversation
  { cnvId :: ConvId,
    cnvType :: ConvType,
    cnvCreator :: UserId,
    cnvAccess :: [Access],
    cnvAccessRole :: AccessRole,
    cnvName :: Maybe Text,
    cnvMembers :: ConvMembers,
    cnvTeam :: Maybe TeamId,
    cnvMessageTimer :: Maybe Milliseconds,
    cnvReceiptMode :: Maybe ReceiptMode
  }
  deriving stock (Eq, Show, Generic)
  deriving (Arbitrary) via (GenericUniform Conversation)
  deriving (FromJSON, ToJSON, S.ToSchema) via Schema Conversation

instance ToSchema Conversation where
  schema =
    objectWithDocModifier
      "Conversation"
      (description ?~ "A conversation object as returned from the server")
      $ Conversation
        <$> cnvId .= field "id" schema
        <*> cnvType .= field "type" schema
        <*> cnvCreator
          .= fieldWithDocModifier
            "creator"
            (description ?~ "The creator's user ID")
            schema
        <*> cnvAccess .= field "access" (array schema)
        <*> cnvAccessRole .= field "access_role" schema
        <*> cnvName .= lax (field "name" (optWithDefault A.Null schema))
        <*> cnvMembers .= field "members" schema
        <* const ("0.0" :: Text) .= optional (field "last_event" schema)
        <* const ("1970-01-01T00:00:00.000Z" :: Text)
          .= optional (field "last_event_time" schema)
        <*> cnvTeam .= lax (field "team" (optWithDefault A.Null schema))
        <*> cnvMessageTimer
          .= lax
            ( fieldWithDocModifier
                "message_timer"
                (description ?~ "Per-conversation message timer (can be null)")
                (optWithDefault A.Null schema)
            )
        <*> cnvReceiptMode .= lax (field "receipt_mode" (optWithDefault A.Null schema))

modelConversation :: Doc.Model
modelConversation = Doc.defineModel "Conversation" $ do
  Doc.description "A conversation object as returned from the server"
  Doc.property "id" Doc.bytes' $
    Doc.description "Conversation ID"
  Doc.property "type" typeConversationType $
    Doc.description "The conversation type of this object (0 = regular, 1 = self, 2 = 1:1, 3 = connect)"
  Doc.property "creator" Doc.bytes' $
    Doc.description "The creator's user ID."
  -- TODO: Doc.property "access"
  -- Doc.property "access_role"
  Doc.property "name" Doc.string' $ do
    Doc.description "The conversation name (can be null)"
  Doc.property "members" (Doc.ref modelConversationMembers) $
    Doc.description "The current set of conversation members"
  -- Doc.property "team"
  Doc.property "message_timer" (Doc.int64 (Doc.min 0)) $ do
    Doc.description "Per-conversation message timer (can be null)"

-- | This is used to describe a @ConversationList ConvId@.
--
-- FUTUREWORK: Create a new ConversationIdList type instead.
modelConversationIds :: Doc.Model
modelConversationIds = Doc.defineModel "ConversationIds" $ do
  Doc.description "Object holding a list of conversation IDs"
  Doc.property "conversations" (Doc.unique $ Doc.array Doc.string') Doc.end
  Doc.property "has_more" Doc.bool' $
    Doc.description "Indicator that the server has more IDs than returned"

-- | This is used to describe a @ConversationList Conversation@.
modelConversations :: Doc.Model
modelConversations = Doc.defineModel "Conversations" $ do
  Doc.description "Object holding a list of conversations"
  Doc.property "conversations" (Doc.unique $ Doc.array (Doc.ref modelConversation)) Doc.end
  Doc.property "has_more" Doc.bool' $
    Doc.description "Indicator that the server has more conversations than returned"

data ConversationList a = ConversationList
  { convList :: [a],
    convHasMore :: Bool
  }
  deriving stock (Eq, Show, Generic)
  deriving (Arbitrary) via (GenericUniform (ConversationList a))

class ConversationListItem a where
  convListItemName :: Proxy a -> Text

instance ConversationListItem ConvId where
  convListItemName _ = "conversation IDs"

instance ConversationListItem Conversation where
  convListItemName _ = "conversations"

instance (ConversationListItem a, S.ToSchema a) => S.ToSchema (ConversationList a) where
  declareNamedSchema _ = do
    listSchema <- S.declareSchemaRef (Proxy @[a])
    pure $
      S.NamedSchema (Just "ConversationList") $
        mempty
          & description ?~ "Object holding a list of " <> convListItemName (Proxy @a)
          & S.properties . at "conversations" ?~ listSchema
          & S.properties . at "has_more"
            ?~ S.Inline
              ( S.toSchema (Proxy @Bool)
                  & description ?~ "Indicator that the server has more conversations than returned"
              )

instance ToJSON a => ToJSON (ConversationList a) where
  toJSON (ConversationList l m) =
    A.object
      [ "conversations" A..= l,
        "has_more" A..= m
      ]

instance FromJSON a => FromJSON (ConversationList a) where
  parseJSON = A.withObject "conversation-list" $ \o ->
    ConversationList
      <$> o A..: "conversations"
      <*> o A..: "has_more"

--------------------------------------------------------------------------------
-- Conversation properties

-- | Access define how users can join conversations
data Access
  = -- | Made obsolete by PrivateAccessRole
    PrivateAccess
  | -- | User A can add User B
    InviteAccess
  | -- | User can join knowing conversation id
    LinkAccess
  | -- | User can join knowing [changeable/revokable] code
    CodeAccess
  deriving stock (Eq, Ord, Bounded, Enum, Show, Generic)
  deriving (Arbitrary) via (GenericUniform Access)
  deriving (ToJSON, FromJSON, S.ToSchema) via Schema Access

instance ToSchema Access where
  schema =
    (S.schema . description ?~ "How users can join conversations") $
      enum @Text "Access" $
        mconcat
          [ element "private" PrivateAccess,
            element "invite" InviteAccess,
            element "link" LinkAccess,
            element "code" CodeAccess
          ]

typeAccess :: Doc.DataType
typeAccess = Doc.string . Doc.enum $ cs . A.encode <$> [(minBound :: Access) ..]

-- | AccessRoles define who can join conversations. The roles are
-- "supersets", i.e. Activated includes Team and NonActivated includes
-- Activated.
data AccessRole
  = -- | Nobody can be invited to this conversation
    --   (e.g. it's a 1:1 conversation)
    PrivateAccessRole
  | -- | Team-only conversation
    TeamAccessRole
  | -- | Conversation for users who have activated
    --   email or phone
    ActivatedAccessRole
  | -- | No checks
    NonActivatedAccessRole
  deriving stock (Eq, Ord, Show, Generic)
  deriving (Arbitrary) via (GenericUniform AccessRole)
  deriving (ToJSON, FromJSON, S.ToSchema) via Schema AccessRole

instance ToSchema AccessRole where
  schema =
    (S.schema . description ?~ "Which users can join conversations") $
      enum @Text "Access" $
        mconcat
          [ element "private" PrivateAccessRole,
            element "team" TeamAccessRole,
            element "activated" ActivatedAccessRole,
            element "non_activated" NonActivatedAccessRole
          ]

data ConvType
  = RegularConv
  | SelfConv
  | One2OneConv
  | ConnectConv
  deriving stock (Eq, Show, Generic)
  deriving (Arbitrary) via (GenericUniform ConvType)
  deriving (FromJSON, ToJSON, S.ToSchema) via Schema ConvType

instance ToSchema ConvType where
  schema =
    enum @Integer "ConvType" $
      asum
        [ element 0 RegularConv,
          element 1 SelfConv,
          element 2 One2OneConv,
          element 3 ConnectConv
        ]

typeConversationType :: Doc.DataType
typeConversationType = Doc.int32 $ Doc.enum [0, 1, 2, 3]

-- | Define whether receipts should be sent in the given conversation
--   This datatype is defined as an int32 but the Backend does not
--   interpret it in any way, rather just stores and forwards it
--   for clients
--   E.g. of an implementation: 0 - send no ReceiptModes
--                              1 - send read ReceiptModes
--                              2 - send delivery ReceiptModes
--                              ...
newtype ReceiptMode = ReceiptMode {unReceiptMode :: Int32}
  deriving stock (Eq, Ord, Show)
  deriving newtype (Arbitrary)
  deriving (FromJSON, ToJSON, S.ToSchema) via Schema ReceiptMode

instance ToSchema ReceiptMode where
  schema =
    (S.schema . description ?~ "Conversation receipt mode") $
      ReceiptMode <$> unReceiptMode .= schema

--------------------------------------------------------------------------------
-- create

{- Note [managed conversations]
~~~~~~~~~~~~~~~~~~~~~~

Managed conversations are conversations where every team member is present
automatically. They have been implemented on the backend but never used in
production, and as of July 2, 2018 no managed conversations exist "in the
wild". They also prevent us from decoupling team size and conversation size
-- by essentially demanding that they be equal, while in reality allowing
huge teams is much easier than allowing huge conversations and we want to
use that fact.

For the reason above, it's been decided to remove support for creating
managed conversations from the backend. However, we are not 100% sure that
we won't introduce them again in the future, and so we'd like to retain all
the logic and tests that we have now.

To that end we have the following types:

  * data NewConv -- allows both managed and unmanaged conversations;
  * newtype NewConvUnmanaged -- only unmanaged;
  * newtype NewConvManaged -- only managed.

Those are invariants enforced on the 'FromJSON' level. For convenience, the
newtype constructors have not been hidden.

The public POST /conversations endpoint only allows unmanaged conversations.
For creating managed conversations we provide an internal endpoint called
POST /i/conversations/managed. When an endpoint receives payload
corresponding to a forbidden conversation type, it throws a JSON parsing
error, which is not optimal but it doesn't matter since nobody is trying to
create managed conversations anyway.
-}

newtype NewConvManaged = NewConvManaged NewConv
  deriving stock (Eq, Show)

instance ToJSON NewConvManaged where
  toJSON (NewConvManaged nc) = newConvToJSON nc

instance FromJSON NewConvManaged where
  parseJSON v = do
    nc <- newConvParseJSON v
    unless (newConvIsManaged nc) $
      fail "only managed conversations are allowed here"
    pure (NewConvManaged nc)

instance Arbitrary NewConvManaged where
  arbitrary =
    NewConvManaged <$> (arbitrary `QC.suchThat` newConvIsManaged)

newtype NewConvUnmanaged = NewConvUnmanaged NewConv
  deriving stock (Eq, Show)
  deriving newtype (S.ToSchema)

-- | Used to describe a 'NewConvUnmanaged'.
modelNewConversation :: Doc.Model
modelNewConversation = Doc.defineModel "NewConversation" $ do
  Doc.description "JSON object to create a new conversation"
  Doc.property "users" (Doc.unique $ Doc.array Doc.bytes') $
    Doc.description "List of user IDs (excluding the requestor) to be part of this conversation"
  Doc.property "name" Doc.string' $ do
    Doc.description "The conversation name"
    Doc.optional
  Doc.property "team" (Doc.ref modelTeamInfo) $ do
    Doc.description "Team information of this conversation"
    Doc.optional
  -- TODO: Doc.property "access"
  -- Doc.property "access_role"
  Doc.property "message_timer" (Doc.int64 (Doc.min 0)) $ do
    Doc.description "Per-conversation message timer"
    Doc.optional
  Doc.property "receipt_mode" (Doc.int32 (Doc.min 0)) $ do
    Doc.description "Conversation receipt mode"
    Doc.optional

instance S.ToSchema NewConv where
  declareNamedSchema _ =
    pure $
      S.NamedSchema (Just "NewConversation") $
        mempty
          & description ?~ "JSON object to create a new conversation"
          & S.properties . at "users"
            ?~ S.Inline
              ( S.toSchema (Proxy @[UserId])
                  & description ?~ "List of user IDs (excluding the requestor) to be part of this conversation"
              )
          & S.properties . at "name"
            ?~ S.Inline
              ( S.toSchema (Proxy @(Maybe Text))
                  & description ?~ "The conversation name"
              )
          & S.properties . at "team"
            ?~ S.Inline
              ( S.toSchema (Proxy @(Maybe ConvTeamInfo))
                  & description ?~ "Team information of this conversation"
              )
          & S.properties . at "access"
            ?~ S.Inline
              (S.toSchema (Proxy @(Set Access)))
          & S.properties . at "access_role"
            ?~ S.Inline
              (S.toSchema (Proxy @(Maybe AccessRole)))
          & S.properties . at "message_timer"
            ?~ S.Inline
              ( S.toSchema (Proxy @(Maybe Milliseconds))
                  & S.minimum_ ?~ 0
                  & description ?~ "Per-conversation message timer"
              )
          & S.properties . at "receipt_mode"
            ?~ S.Inline
              (S.toSchema (Proxy @(Maybe ReceiptMode)))
          & S.properties . at "conversation_role"
            ?~ S.Inline
              (S.toSchema (Proxy @RoleName))

instance ToJSON NewConvUnmanaged where
  toJSON (NewConvUnmanaged nc) = newConvToJSON nc

instance FromJSON NewConvUnmanaged where
  parseJSON v = do
    nc <- newConvParseJSON v
    when (newConvIsManaged nc) $
      fail "managed conversations have been deprecated"
    pure (NewConvUnmanaged nc)

instance Arbitrary NewConvUnmanaged where
  arbitrary =
    NewConvUnmanaged <$> (arbitrary `QC.suchThat` (not . newConvIsManaged))

data NewConv = NewConv
  { newConvUsers :: [UserId],
    newConvName :: Maybe Text,
    newConvAccess :: Set Access,
    newConvAccessRole :: Maybe AccessRole,
    newConvTeam :: Maybe ConvTeamInfo,
    newConvMessageTimer :: Maybe Milliseconds,
    newConvReceiptMode :: Maybe ReceiptMode,
    -- | Every member except for the creator will have this role
    newConvUsersRole :: RoleName
  }
  deriving stock (Eq, Show, Generic)
  deriving (Arbitrary) via (GenericUniform NewConv)

newConvIsManaged :: NewConv -> Bool
newConvIsManaged = maybe False cnvManaged . newConvTeam

newConvParseJSON :: Value -> A.Parser NewConv
newConvParseJSON = A.withObject "new-conv object" $ \i ->
  NewConv
    <$> i A..: "users"
    <*> i A..:? "name"
    <*> i A..:? "access" A..!= mempty
    <*> i A..:? "access_role"
    <*> i A..:? "team"
    <*> i A..:? "message_timer"
    <*> i A..:? "receipt_mode"
    <*> i A..:? "conversation_role" A..!= roleNameWireAdmin

newConvToJSON :: NewConv -> Value
newConvToJSON i =
  A.object $
    "users" A..= newConvUsers i
      # "name" A..= newConvName i
      # "access" A..= newConvAccess i
      # "access_role" A..= newConvAccessRole i
      # "team" A..= newConvTeam i
      # "message_timer" A..= newConvMessageTimer i
      # "receipt_mode" A..= newConvReceiptMode i
      # "conversation_role" A..= newConvUsersRole i
      # []

data ConvTeamInfo = ConvTeamInfo
  { cnvTeamId :: TeamId,
    cnvManaged :: Bool
  }
  deriving stock (Eq, Show, Generic)
  deriving (Arbitrary) via (GenericUniform ConvTeamInfo)

instance S.ToSchema ConvTeamInfo where
  declareNamedSchema _ =
    pure $
      S.NamedSchema (Just "TeamInfo") $
        mempty
          & description ?~ "Team information"
          & S.properties . at "teamid"
            ?~ S.Inline
              ( S.toSchema (Proxy @TeamId)
                  & description ?~ "Team ID"
              )
          & S.properties . at "managed"
            ?~ S.Inline
              ( S.toSchema (Proxy @Bool)
                  & description ?~ "Whether this is a managed team conversation"
              )

modelTeamInfo :: Doc.Model
modelTeamInfo = Doc.defineModel "TeamInfo" $ do
  Doc.description "Team information"
  Doc.property "teamid" Doc.bytes' $
    Doc.description "Team ID"
  Doc.property "managed" Doc.bool' $
    Doc.description "Is this a managed team conversation?"

instance ToJSON ConvTeamInfo where
  toJSON c =
    A.object
      [ "teamid" A..= cnvTeamId c,
        "managed" A..= cnvManaged c
      ]

instance FromJSON ConvTeamInfo where
  parseJSON = A.withObject "conversation team info" $ \o ->
    ConvTeamInfo <$> o A..: "teamid" <*> o A..:? "managed" A..!= False

--------------------------------------------------------------------------------
-- invite

data Invite = Invite -- Deprecated, use InviteQualified (and maybe rename?)
  { invUsers :: List1 UserId,
    -- | This role name is to be applied to all users
    invRoleName :: RoleName
  }
  deriving stock (Eq, Show, Generic)
  deriving (Arbitrary) via (GenericUniform Invite)

data InviteQualified = InviteQualified
  { invQUsers :: NonEmpty (Qualified UserId),
    -- | This role name is to be applied to all users
    invQRoleName :: RoleName
  }
  deriving stock (Eq, Show, Generic)
  deriving (Arbitrary) via (GenericUniform InviteQualified)
  deriving (ToJSON, FromJSON, ToSchema) via (P.Schema InviteQualified)

instance P.ToSchema InviteQualified where
  schema =
    P.object "InviteQualified" $
      InviteQualified
        <$> invQUsers P..= P.field "qualified_users" (P.nonEmptyArray P.schema)
        <*> invQRoleName P..= (P.field "conversation_role" P.schema <|> pure roleNameWireAdmin)

newInvite :: List1 UserId -> Invite
newInvite us = Invite us roleNameWireAdmin

modelInvite :: Doc.Model
modelInvite = Doc.defineModel "Invite" $ do
  Doc.description "Add users to a conversation"
  Doc.property "users" (Doc.unique $ Doc.array Doc.bytes') $
    Doc.description "List of user IDs to add to a conversation"

instance ToJSON Invite where
  toJSON i =
    A.object
      [ "users" A..= invUsers i,
        "conversation_role" A..= invRoleName i
      ]

instance FromJSON Invite where
  parseJSON = A.withObject "invite object" $ \o ->
    Invite <$> o A..: "users" <*> o A..:? "conversation_role" A..!= roleNameWireAdmin

--------------------------------------------------------------------------------
-- update

newtype ConversationRename = ConversationRename
  { cupName :: Text
  }
  deriving stock (Eq, Show)
  deriving newtype (Arbitrary)
  deriving (ToJSON, FromJSON) via Schema ConversationRename

instance ToSchema ConversationRename where
  schema =
    object "ConversationRename" $
      ConversationRename
        <$> cupName
          .= fieldWithDocModifier
            "name"
            (description ?~ desc)
            (unnamed (schema @Text))
    where
      desc = "The new conversation name"

modelConversationUpdateName :: Doc.Model
modelConversationUpdateName = Doc.defineModel "ConversationUpdateName" $ do
  Doc.description "Contains conversation name to update"
  Doc.property "name" Doc.string' $
    Doc.description "The new conversation name"

data ConversationAccessUpdate = ConversationAccessUpdate
  { cupAccess :: [Access],
    cupAccessRole :: AccessRole
  }
  deriving stock (Eq, Show, Generic)
  deriving (Arbitrary) via (GenericUniform ConversationAccessUpdate)

modelConversationAccessUpdate :: Doc.Model
modelConversationAccessUpdate = Doc.defineModel "ConversationAccessUpdate" $ do
  Doc.description "Contains conversation properties to update"
  Doc.property "access" (Doc.unique $ Doc.array typeAccess) $
    Doc.description "List of conversation access modes."
  Doc.property "access_role" (Doc.bytes') $
    Doc.description "Conversation access role: private|team|activated|non_activated"

instance ToJSON ConversationAccessUpdate where
  toJSON c =
    A.object $
      "access" A..= cupAccess c
        # "access_role" A..= cupAccessRole c
        # []

instance FromJSON ConversationAccessUpdate where
  parseJSON = A.withObject "conversation-access-update" $ \o ->
    ConversationAccessUpdate
      <$> o A..: "access"
      <*> o A..: "access_role"

data ConversationReceiptModeUpdate = ConversationReceiptModeUpdate
  { cruReceiptMode :: ReceiptMode
  }
  deriving stock (Eq, Show, Generic)
  deriving (Arbitrary) via (GenericUniform ConversationReceiptModeUpdate)
  deriving (ToJSON, FromJSON) via Schema ConversationReceiptModeUpdate

instance ToSchema ConversationReceiptModeUpdate where
  schema =
    objectWithDocModifier "ConversationReceiptModeUpdate" (description ?~ desc) $
      ConversationReceiptModeUpdate
        <$> cruReceiptMode .= field "receipt_mode" (unnamed schema)
    where
      desc =
        "Contains conversation receipt mode to update to. Receipt mode tells \
        \clients whether certain types of receipts should be sent in the given \
        \conversation or not. How this value is interpreted is up to clients."

modelConversationReceiptModeUpdate :: Doc.Model
modelConversationReceiptModeUpdate = Doc.defineModel "conversationReceiptModeUpdate" $ do
  Doc.description
    "Contains conversation receipt mode to update to. Receipt mode tells \
    \clients whether certain types of receipts should be sent in the given \
    \conversation or not. How this value is interpreted is up to clients."
  Doc.property "receipt_mode" Doc.int32' $
    Doc.description "Receipt mode: int32"

data ConversationMessageTimerUpdate = ConversationMessageTimerUpdate
  { -- | New message timer
    cupMessageTimer :: Maybe Milliseconds
  }
  deriving stock (Eq, Show, Generic)
  deriving (Arbitrary) via (GenericUniform ConversationMessageTimerUpdate)

modelConversationMessageTimerUpdate :: Doc.Model
modelConversationMessageTimerUpdate = Doc.defineModel "ConversationMessageTimerUpdate" $ do
  Doc.description "Contains conversation properties to update"
  Doc.property "message_timer" Doc.int64' $
    Doc.description "Conversation message timer (in milliseconds); can be null"

instance ToJSON ConversationMessageTimerUpdate where
  toJSON c =
    A.object
      [ "message_timer" A..= cupMessageTimer c
      ]

instance FromJSON ConversationMessageTimerUpdate where
  parseJSON = A.withObject "conversation-message-timer-update" $ \o ->
    ConversationMessageTimerUpdate <$> o A..:? "message_timer"<|MERGE_RESOLUTION|>--- conflicted
+++ resolved
@@ -79,12 +79,8 @@
 import Data.List1
 import Data.Misc
 import Data.Proxy (Proxy (Proxy))
-<<<<<<< HEAD
 import Data.Qualified (Qualified)
-import qualified Data.Schema as P
-=======
 import Data.Schema
->>>>>>> f8e6dfc5
 import Data.String.Conversions (cs)
 import qualified Data.Swagger as S
 import qualified Data.Swagger.Build.Api as Doc
@@ -563,14 +559,14 @@
   }
   deriving stock (Eq, Show, Generic)
   deriving (Arbitrary) via (GenericUniform InviteQualified)
-  deriving (ToJSON, FromJSON, ToSchema) via (P.Schema InviteQualified)
-
-instance P.ToSchema InviteQualified where
-  schema =
-    P.object "InviteQualified" $
+  deriving (ToJSON, FromJSON, S.ToSchema) via (Schema InviteQualified)
+
+instance ToSchema InviteQualified where
+  schema =
+    object "InviteQualified" $
       InviteQualified
-        <$> invQUsers P..= P.field "qualified_users" (P.nonEmptyArray P.schema)
-        <*> invQRoleName P..= (P.field "conversation_role" P.schema <|> pure roleNameWireAdmin)
+        <$> invQUsers .= field "qualified_users" (nonEmptyArray schema)
+        <*> invQRoleName .= (field "conversation_role" schema <|> pure roleNameWireAdmin)
 
 newInvite :: List1 UserId -> Invite
 newInvite us = Invite us roleNameWireAdmin

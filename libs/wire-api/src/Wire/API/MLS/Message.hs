--- conflicted
+++ resolved
@@ -42,16 +42,9 @@
 import Data.Aeson qualified as A
 import Data.Binary
 import Data.Json.Util
-<<<<<<< HEAD
+import Data.OpenApi qualified as S
 import Data.Schema hiding (HasField)
-import Data.Swagger qualified as S
 import GHC.Records
-=======
-import Data.Kind
-import Data.OpenApi qualified as S
-import Data.Schema
-import Data.Singletons.TH
->>>>>>> 2e3a6ec3
 import Imports hiding (cs)
 import Test.QuickCheck hiding (label)
 import Wire.API.Event.Conversation

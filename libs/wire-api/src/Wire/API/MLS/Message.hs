--- conflicted
+++ resolved
@@ -39,26 +39,12 @@
 where
 
 import Control.Lens ((?~))
-<<<<<<< HEAD
-import qualified Data.Aeson as A
+import Data.Aeson qualified as A
 import Data.Binary
 import Data.Json.Util
 import Data.Schema hiding (HasField)
-import qualified Data.Swagger as S
+import Data.Swagger qualified as S
 import GHC.Records
-=======
-import Crypto.PubKey.Ed25519
-import Data.Aeson qualified as A
-import Data.Binary
-import Data.Binary.Get
-import Data.Binary.Put
-import Data.ByteArray qualified as BA
-import Data.Json.Util
-import Data.Kind
-import Data.Schema
-import Data.Singletons.TH
-import Data.Swagger qualified as S
->>>>>>> e3dbd56f
 import Imports hiding (cs)
 import Test.QuickCheck hiding (label)
 import Wire.API.Event.Conversation

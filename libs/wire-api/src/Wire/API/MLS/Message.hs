-- This file is part of the Wire Server implementation.
--
-- Copyright (C) 2022 Wire Swiss GmbH <opensource@wire.com>
--
-- This program is free software: you can redistribute it and/or modify it under
-- the terms of the GNU Affero General Public License as published by the Free
-- Software Foundation, either version 3 of the License, or (at your option) any
-- later version.
--
-- This program is distributed in the hope that it will be useful, but WITHOUT
-- ANY WARRANTY; without even the implied warranty of MERCHANTABILITY or FITNESS
-- FOR A PARTICULAR PURPOSE. See the GNU Affero General Public License for more
-- details.
--
-- You should have received a copy of the GNU Affero General Public License along
-- with this program. If not, see <https://www.gnu.org/licenses/>.

module Wire.API.MLS.Message
  ( -- * MLS Message types
    WireFormatTag (..),
    Message (..),
    mkMessage,
    MessageContent (..),
    PublicMessage (..),
    PrivateMessage (..),
    FramedContent (..),
    FramedContentData (..),
    FramedContentDataTag (..),
    FramedContentTBS (..),
    FramedContentAuthData (..),
    Sender (..),
<<<<<<< HEAD
    UnreachableUsers (..),

    -- * Utilities
=======
    MLSPlainTextSym0,
    MLSCipherTextSym0,
    MLSMessageSendingStatus (..),
    KnownFormatTag (..),
>>>>>>> 59a61f8b
    verifyMessageSignature,

    -- * Servant types
    MLSMessageSendingStatus (..),
  )
where

import Control.Lens ((?~))
import qualified Data.Aeson as A
import Data.Binary
<<<<<<< HEAD
import Data.Id
import Data.Json.Util
import Data.Qualified
=======
import Data.Binary.Get
import Data.Binary.Put
import qualified Data.ByteArray as BA
import Data.Json.Util
import Data.Kind
>>>>>>> 59a61f8b
import Data.Schema
import qualified Data.Swagger as S
import GHC.Records
import Imports
import Wire.API.Event.Conversation
import Wire.API.MLS.CipherSuite
import Wire.API.MLS.Commit
import Wire.API.MLS.Epoch
import Wire.API.MLS.Group
import Wire.API.MLS.GroupInfo
import Wire.API.MLS.KeyPackage
import Wire.API.MLS.LeafNode
import Wire.API.MLS.Proposal
import Wire.API.MLS.ProtocolVersion
import Wire.API.MLS.Serialisation
<<<<<<< HEAD
import Wire.API.MLS.Welcome
import Wire.Arbitrary
=======
import Wire.API.Unreachable
import Wire.Arbitrary (GenericUniform (..))
>>>>>>> 59a61f8b

data WireFormatTag
  = WireFormatPublicTag
  | WireFormatPrivateTag
  | WireFormatWelcomeTag
  | WireFormatGroupInfoTag
  | WireFormatKeyPackageTag
  deriving (Enum, Bounded, Eq, Show)

instance ParseMLS WireFormatTag where
  parseMLS = parseMLSEnum @Word16 "wire format"

instance SerialiseMLS WireFormatTag where
  serialiseMLS = serialiseMLSEnum @Word16

-- | https://messaginglayersecurity.rocks/mls-protocol/draft-ietf-mls-protocol-20/draft-ietf-mls-protocol.html#section-6-4
data Message = Message
  { protocolVersion :: ProtocolVersion,
    content :: MessageContent
  }
  deriving (Eq, Show)

mkMessage :: MessageContent -> Message
mkMessage = Message defaultProtocolVersion

instance ParseMLS Message where
  parseMLS =
    Message
      <$> parseMLS
      <*> parseMLS

instance SerialiseMLS Message where
  serialiseMLS msg = do
    serialiseMLS msg.protocolVersion
    serialiseMLS msg.content

instance HasField "wireFormat" Message WireFormatTag where
  getField = (.content.wireFormat)

-- | https://messaginglayersecurity.rocks/mls-protocol/draft-ietf-mls-protocol-20/draft-ietf-mls-protocol.html#section-6-4
data MessageContent
  = MessagePrivate (RawMLS PrivateMessage)
  | MessagePublic PublicMessage
  | MessageWelcome (RawMLS Welcome)
  | MessageGroupInfo (RawMLS GroupInfo)
  | MessageKeyPackage (RawMLS KeyPackage)
  deriving (Eq, Show)

instance HasField "wireFormat" MessageContent WireFormatTag where
  getField (MessagePrivate _) = WireFormatPrivateTag
  getField (MessagePublic _) = WireFormatPublicTag
  getField (MessageWelcome _) = WireFormatWelcomeTag
  getField (MessageGroupInfo _) = WireFormatGroupInfoTag
  getField (MessageKeyPackage _) = WireFormatKeyPackageTag

instance ParseMLS MessageContent where
  parseMLS =
    parseMLS >>= \case
      WireFormatPrivateTag -> MessagePrivate <$> parseMLS
      WireFormatPublicTag -> MessagePublic <$> parseMLS
      WireFormatWelcomeTag -> MessageWelcome <$> parseMLS
      WireFormatGroupInfoTag -> MessageGroupInfo <$> parseMLS
      WireFormatKeyPackageTag -> MessageKeyPackage <$> parseMLS

instance SerialiseMLS MessageContent where
  serialiseMLS (MessagePrivate msg) = do
    serialiseMLS WireFormatPrivateTag
    serialiseMLS msg
  serialiseMLS (MessagePublic msg) = do
    serialiseMLS WireFormatPublicTag
    serialiseMLS msg
  serialiseMLS (MessageWelcome welcome) = do
    serialiseMLS WireFormatWelcomeTag
    serialiseMLS welcome
  serialiseMLS (MessageGroupInfo gi) = do
    serialiseMLS WireFormatGroupInfoTag
    serialiseMLS gi
  serialiseMLS (MessageKeyPackage kp) = do
    serialiseMLS WireFormatKeyPackageTag
    serialiseMLS kp

instance S.ToSchema Message where
  declareNamedSchema _ = pure (mlsSwagger "MLSMessage")

-- | https://messaginglayersecurity.rocks/mls-protocol/draft-ietf-mls-protocol-20/draft-ietf-mls-protocol.html#section-6.2-2
data PublicMessage = PublicMessage
  { content :: RawMLS FramedContent,
    authData :: RawMLS FramedContentAuthData,
    -- Present iff content.value.sender is of type Member.
    -- https://messaginglayersecurity.rocks/mls-protocol/draft-ietf-mls-protocol-20/draft-ietf-mls-protocol.html#section-6.2-4
    membershipTag :: Maybe ByteString
  }
  deriving (Eq, Show)

instance ParseMLS PublicMessage where
  parseMLS = do
    content <- parseMLS
    authData <- parseRawMLS (parseFramedContentAuthData (framedContentDataTag (content.value.content)))
    membershipTag <- case content.value.sender of
      SenderMember _ -> Just <$> parseMLSBytes @VarInt
      _ -> pure Nothing
    pure
      PublicMessage
        { content = content,
          authData = authData,
          membershipTag = membershipTag
        }

instance SerialiseMLS PublicMessage where
  serialiseMLS msg = do
    serialiseMLS msg.content
    serialiseMLS msg.authData
    traverse_ (serialiseMLSBytes @VarInt) msg.membershipTag

-- | https://messaginglayersecurity.rocks/mls-protocol/draft-ietf-mls-protocol-20/draft-ietf-mls-protocol.html#section-6.3.1-2
data PrivateMessage = PrivateMessage
  { groupId :: GroupId,
    epoch :: Epoch,
    tag :: FramedContentDataTag,
    authenticatedData :: ByteString,
    encryptedSenderData :: ByteString,
    ciphertext :: ByteString
  }
  deriving (Eq, Show)

instance ParseMLS PrivateMessage where
  parseMLS =
    PrivateMessage
      <$> parseMLS
      <*> parseMLS
      <*> parseMLS
      <*> parseMLSBytes @VarInt
      <*> parseMLSBytes @VarInt
      <*> parseMLSBytes @VarInt

-- | https://messaginglayersecurity.rocks/mls-protocol/draft-ietf-mls-protocol-20/draft-ietf-mls-protocol.html#section-6-4
data SenderTag
  = SenderMemberTag
  | SenderExternalTag
  | SenderNewMemberProposalTag
  | SenderNewMemberCommitTag
  deriving (Bounded, Enum, Show, Eq)

instance ParseMLS SenderTag where
  parseMLS = parseMLSEnum @Word8 "sender type"

instance SerialiseMLS SenderTag where
  serialiseMLS = serialiseMLSEnum @Word8

-- | https://messaginglayersecurity.rocks/mls-protocol/draft-ietf-mls-protocol-20/draft-ietf-mls-protocol.html#section-6-4
data Sender
  = SenderMember LeafIndex
  | SenderExternal Word32
  | SenderNewMemberProposal
  | SenderNewMemberCommit
  deriving (Eq, Show, Generic)
  deriving (Arbitrary) via (GenericUniform Sender)

instance ParseMLS Sender where
  parseMLS =
    parseMLS >>= \case
      SenderMemberTag -> SenderMember <$> parseMLS
      SenderExternalTag -> SenderExternal <$> parseMLS
      SenderNewMemberProposalTag -> pure SenderNewMemberProposal
      SenderNewMemberCommitTag -> pure SenderNewMemberCommit

instance SerialiseMLS Sender where
  serialiseMLS (SenderMember i) = do
    serialiseMLS SenderMemberTag
    serialiseMLS i
  serialiseMLS (SenderExternal w) = do
    serialiseMLS SenderExternalTag
    serialiseMLS w
  serialiseMLS SenderNewMemberProposal =
    serialiseMLS SenderNewMemberProposalTag
  serialiseMLS SenderNewMemberCommit =
    serialiseMLS SenderNewMemberCommitTag

needsGroupContext :: Sender -> Bool
needsGroupContext (SenderMember _) = True
needsGroupContext (SenderExternal _) = True
needsGroupContext _ = False

-- | https://messaginglayersecurity.rocks/mls-protocol/draft-ietf-mls-protocol-20/draft-ietf-mls-protocol.html#section-6-4
data FramedContent = FramedContent
  { groupId :: GroupId,
    epoch :: Epoch,
    sender :: Sender,
    authenticatedData :: ByteString,
    content :: FramedContentData
  }
  deriving (Eq, Show)

instance ParseMLS FramedContent where
  parseMLS =
    FramedContent
      <$> parseMLS
      <*> parseMLS
      <*> parseMLS
      <*> parseMLSBytes @VarInt
      <*> parseMLS

instance SerialiseMLS FramedContent where
  serialiseMLS fc = do
    serialiseMLS fc.groupId
    serialiseMLS fc.epoch
    serialiseMLS fc.sender
    serialiseMLSBytes @VarInt fc.authenticatedData
    serialiseMLS fc.content

data FramedContentDataTag
  = FramedContentApplicationDataTag
  | FramedContentProposalTag
  | FramedContentCommitTag
  deriving (Enum, Bounded, Eq, Ord, Show)

instance ParseMLS FramedContentDataTag where
  parseMLS = parseMLSEnum @Word8 "ContentType"

instance SerialiseMLS FramedContentDataTag where
  serialiseMLS = serialiseMLSEnum @Word8

-- | https://messaginglayersecurity.rocks/mls-protocol/draft-ietf-mls-protocol-20/draft-ietf-mls-protocol.html#section-6-4
data FramedContentData
  = FramedContentApplicationData ByteString
  | FramedContentProposal (RawMLS Proposal)
  | FramedContentCommit (RawMLS Commit)
  deriving (Eq, Show)

framedContentDataTag :: FramedContentData -> FramedContentDataTag
framedContentDataTag (FramedContentApplicationData _) = FramedContentApplicationDataTag
framedContentDataTag (FramedContentProposal _) = FramedContentProposalTag
framedContentDataTag (FramedContentCommit _) = FramedContentCommitTag

instance ParseMLS FramedContentData where
  parseMLS =
    parseMLS >>= \case
      FramedContentApplicationDataTag ->
        FramedContentApplicationData <$> parseMLSBytes @VarInt
      FramedContentProposalTag -> FramedContentProposal <$> parseMLS
      FramedContentCommitTag -> FramedContentCommit <$> parseMLS

instance SerialiseMLS FramedContentData where
  serialiseMLS (FramedContentApplicationData bs) = do
    serialiseMLS FramedContentApplicationDataTag
    serialiseMLSBytes @VarInt bs
  serialiseMLS (FramedContentProposal prop) = do
    serialiseMLS FramedContentProposalTag
    serialiseMLS prop
  serialiseMLS (FramedContentCommit commit) = do
    serialiseMLS FramedContentCommitTag
    serialiseMLS commit

-- | https://messaginglayersecurity.rocks/mls-protocol/draft-ietf-mls-protocol-20/draft-ietf-mls-protocol.html#section-6.1-2
data FramedContentTBS = FramedContentTBS
  { protocolVersion :: ProtocolVersion,
    wireFormat :: WireFormatTag,
    content :: RawMLS FramedContent,
    groupContext :: Maybe (RawMLS GroupContext)
  }
  deriving (Eq, Show)

instance SerialiseMLS FramedContentTBS where
  serialiseMLS tbs = do
    serialiseMLS tbs.protocolVersion
    serialiseMLS tbs.wireFormat
    serialiseMLS tbs.content
    traverse_ serialiseMLS tbs.groupContext

framedContentTBS :: RawMLS GroupContext -> RawMLS FramedContent -> FramedContentTBS
framedContentTBS ctx msgContent =
  FramedContentTBS
    { protocolVersion = defaultProtocolVersion,
      wireFormat = WireFormatPublicTag,
      content = msgContent,
      groupContext = guard (needsGroupContext msgContent.value.sender) $> ctx
    }

-- | https://messaginglayersecurity.rocks/mls-protocol/draft-ietf-mls-protocol-20/draft-ietf-mls-protocol.html#section-6.1-2
data FramedContentAuthData = FramedContentAuthData
  { signature_ :: ByteString,
    -- Present iff it is part of a commit.
    confirmationTag :: Maybe ByteString
  }
  deriving (Eq, Show)

parseFramedContentAuthData :: FramedContentDataTag -> Get FramedContentAuthData
parseFramedContentAuthData t = do
  sig <- parseMLSBytes @VarInt
  confirmationTag <- case t of
    FramedContentCommitTag -> Just <$> parseMLSBytes @VarInt
    _ -> pure Nothing
  pure (FramedContentAuthData sig confirmationTag)

instance SerialiseMLS FramedContentAuthData where
  serialiseMLS ad = do
    serialiseMLSBytes @VarInt ad.signature_
    traverse_ (serialiseMLSBytes @VarInt) ad.confirmationTag

verifyMessageSignature ::
  RawMLS GroupContext ->
  RawMLS FramedContent ->
  RawMLS FramedContentAuthData ->
  ByteString ->
  Bool
verifyMessageSignature ctx msgContent authData pubkey = isJust $ do
  let tbs = mkRawMLS (framedContentTBS ctx msgContent)
      sig = authData.value.signature_
  cs <- cipherSuiteTag ctx.value.cipherSuite
  guard $ csVerifySignature cs pubkey tbs sig

--------------------------------------------------------------------------------
-- Servant

data MLSMessageSendingStatus = MLSMessageSendingStatus
  { mmssEvents :: [Event],
    mmssTime :: UTCTimeMillis,
    mmssUnreachableUsers :: Maybe UnreachableUsers
  }
  deriving (Eq, Show)
  deriving (A.ToJSON, A.FromJSON, S.ToSchema) via Schema MLSMessageSendingStatus

instance ToSchema MLSMessageSendingStatus where
  schema =
    object "MLSMessageSendingStatus" $
      MLSMessageSendingStatus
        <$> mmssEvents
          .= fieldWithDocModifier
            "events"
            (description ?~ "A list of events caused by sending the message.")
            (array schema)
        <*> mmssTime
          .= fieldWithDocModifier
            "time"
            (description ?~ "The time of sending the message.")
            schema
        <*> mmssUnreachableUsers
<<<<<<< HEAD
          .= fieldWithDocModifier
            "failed_to_send"
            (description ?~ "List of federated users who could not be reached and did not receive the message")
            schema
=======
          .= maybe_
            ( optFieldWithDocModifier
                "failed_to_send"
                (description ?~ "List of federated users who could not be reached and did not receive the message")
                schema
            )

verifyMessageSignature :: CipherSuiteTag -> Message 'MLSPlainText -> ByteString -> Bool
verifyMessageSignature cs msg pubkey =
  csVerifySignature cs pubkey (rmRaw (msgTBS msg)) (msgSignature (msgExtraFields msg))

mkSignedMessage ::
  SecretKey ->
  PublicKey ->
  GroupId ->
  Epoch ->
  MessagePayload 'MLSPlainText ->
  Message 'MLSPlainText
mkSignedMessage priv pub gid epoch payload =
  let tbs =
        mkRawMLS $
          MessageTBS
            { tbsMsgFormat = KnownFormatTag,
              tbsMsgGroupId = gid,
              tbsMsgEpoch = epoch,
              tbsMsgAuthData = mempty,
              tbsMsgSender = PreconfiguredSender 0,
              tbsMsgPayload = payload
            }
      sig = BA.convert $ sign priv pub (rmRaw tbs)
   in Message tbs (MessageExtraFields sig Nothing Nothing)
>>>>>>> 59a61f8b
<|MERGE_RESOLUTION|>--- conflicted
+++ resolved
@@ -29,16 +29,8 @@
     FramedContentTBS (..),
     FramedContentAuthData (..),
     Sender (..),
-<<<<<<< HEAD
-    UnreachableUsers (..),
 
     -- * Utilities
-=======
-    MLSPlainTextSym0,
-    MLSCipherTextSym0,
-    MLSMessageSendingStatus (..),
-    KnownFormatTag (..),
->>>>>>> 59a61f8b
     verifyMessageSignature,
 
     -- * Servant types
@@ -49,17 +41,7 @@
 import Control.Lens ((?~))
 import qualified Data.Aeson as A
 import Data.Binary
-<<<<<<< HEAD
-import Data.Id
 import Data.Json.Util
-import Data.Qualified
-=======
-import Data.Binary.Get
-import Data.Binary.Put
-import qualified Data.ByteArray as BA
-import Data.Json.Util
-import Data.Kind
->>>>>>> 59a61f8b
 import Data.Schema
 import qualified Data.Swagger as S
 import GHC.Records
@@ -75,13 +57,9 @@
 import Wire.API.MLS.Proposal
 import Wire.API.MLS.ProtocolVersion
 import Wire.API.MLS.Serialisation
-<<<<<<< HEAD
 import Wire.API.MLS.Welcome
+import Wire.API.Unreachable
 import Wire.Arbitrary
-=======
-import Wire.API.Unreachable
-import Wire.Arbitrary (GenericUniform (..))
->>>>>>> 59a61f8b
 
 data WireFormatTag
   = WireFormatPublicTag
@@ -419,41 +397,9 @@
             (description ?~ "The time of sending the message.")
             schema
         <*> mmssUnreachableUsers
-<<<<<<< HEAD
-          .= fieldWithDocModifier
-            "failed_to_send"
-            (description ?~ "List of federated users who could not be reached and did not receive the message")
-            schema
-=======
           .= maybe_
             ( optFieldWithDocModifier
                 "failed_to_send"
                 (description ?~ "List of federated users who could not be reached and did not receive the message")
                 schema
-            )
-
-verifyMessageSignature :: CipherSuiteTag -> Message 'MLSPlainText -> ByteString -> Bool
-verifyMessageSignature cs msg pubkey =
-  csVerifySignature cs pubkey (rmRaw (msgTBS msg)) (msgSignature (msgExtraFields msg))
-
-mkSignedMessage ::
-  SecretKey ->
-  PublicKey ->
-  GroupId ->
-  Epoch ->
-  MessagePayload 'MLSPlainText ->
-  Message 'MLSPlainText
-mkSignedMessage priv pub gid epoch payload =
-  let tbs =
-        mkRawMLS $
-          MessageTBS
-            { tbsMsgFormat = KnownFormatTag,
-              tbsMsgGroupId = gid,
-              tbsMsgEpoch = epoch,
-              tbsMsgAuthData = mempty,
-              tbsMsgSender = PreconfiguredSender 0,
-              tbsMsgPayload = payload
-            }
-      sig = BA.convert $ sign priv pub (rmRaw tbs)
-   in Message tbs (MessageExtraFields sig Nothing Nothing)
->>>>>>> 59a61f8b
+            )
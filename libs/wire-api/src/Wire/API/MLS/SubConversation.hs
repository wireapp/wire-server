--- conflicted
+++ resolved
@@ -28,15 +28,10 @@
 import Data.Aeson qualified as A
 import Data.ByteString.Conversion
 import Data.Id
-<<<<<<< HEAD
 import Data.Json.Util
+import Data.OpenApi qualified as S
 import Data.Qualified
 import Data.Schema hiding (HasField)
-import Data.Swagger qualified as S
-=======
-import Data.OpenApi qualified as S
-import Data.Schema
->>>>>>> 2e3a6ec3
 import Data.Text qualified as T
 import Data.Time.Clock
 import GHC.Records

--- conflicted
+++ resolved
@@ -19,12 +19,7 @@
 
 import Data.Bifunctor
 import Data.Binary
-<<<<<<< HEAD
-import qualified Data.Text as T
-=======
-import Data.ByteString.Lazy qualified as LBS
 import Data.Text qualified as T
->>>>>>> e3dbd56f
 import Imports
 import Network.HTTP.Media ((//))
 import Servant.API hiding (Get)

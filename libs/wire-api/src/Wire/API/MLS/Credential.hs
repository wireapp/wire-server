-- This file is part of the Wire Server implementation.
--
-- Copyright (C) 2022 Wire Swiss GmbH <opensource@wire.com>
--
-- This program is free software: you can redistribute it and/or modify it under
-- the terms of the GNU Affero General Public License as published by the Free
-- Software Foundation, either version 3 of the License, or (at your option) any
-- later version.
--
-- This program is distributed in the hope that it will be useful, but WITHOUT
-- ANY WARRANTY; without even the implied warranty of MERCHANTABILITY or FITNESS
-- FOR A PARTICULAR PURPOSE. See the GNU Affero General Public License for more
-- details.
--
-- You should have received a copy of the GNU Affero General Public License along
-- with this program. If not, see <https://www.gnu.org/licenses/>.

module Wire.API.MLS.Credential where

import Control.Error.Util
import Control.Lens ((?~))
import Data.Aeson (FromJSON (..), FromJSONKey (..), ToJSON (..), ToJSONKey (..))
import Data.Aeson qualified as Aeson
import Data.Aeson.Types qualified as Aeson
import Data.Bifunctor
import Data.Binary
import Data.Binary.Get
import Data.Binary.Parser
import Data.Binary.Parser.Char8
import Data.Binary.Put
import Data.Domain
import Data.Id
import Data.Qualified
<<<<<<< HEAD
import Data.Schema hiding (HasField)
import qualified Data.Swagger as S
import qualified Data.Text as T
import qualified Data.Text.Encoding as T
=======
import Data.Schema
import Data.Swagger qualified as S
import Data.Text qualified as T
>>>>>>> e3dbd56f
import Data.UUID
import GHC.Records
import Imports
import Web.HttpApiData
import Wire.API.MLS.Serialisation
import Wire.Arbitrary

-- | An MLS credential.
--
-- Only the @BasicCredential@ type is supported.
-- https://messaginglayersecurity.rocks/mls-protocol/draft-ietf-mls-protocol-20/draft-ietf-mls-protocol.html#section-5.3-3
data Credential = BasicCredential ByteString
  deriving stock (Eq, Show, Generic)
  deriving (Arbitrary) via GenericUniform Credential

data CredentialTag where
  BasicCredentialTag :: CredentialTag
  deriving stock (Enum, Bounded, Eq, Show, Generic)
  deriving (Arbitrary) via (GenericUniform CredentialTag)

instance ParseMLS CredentialTag where
  parseMLS = parseMLSEnum @Word16 "credential type"

instance SerialiseMLS CredentialTag where
  serialiseMLS = serialiseMLSEnum @Word16

instance ParseMLS Credential where
  parseMLS =
    parseMLS >>= \case
      BasicCredentialTag ->
        BasicCredential
          <$> parseMLSBytes @VarInt

instance SerialiseMLS Credential where
  serialiseMLS (BasicCredential i) = do
    serialiseMLS BasicCredentialTag
    serialiseMLSBytes @VarInt i

credentialTag :: Credential -> CredentialTag
credentialTag BasicCredential {} = BasicCredentialTag

instance HasField "identityData" Credential ByteString where
  getField (BasicCredential i) = i

data ClientIdentity = ClientIdentity
  { ciDomain :: Domain,
    ciUser :: UserId,
    ciClient :: ClientId
  }
  deriving stock (Eq, Ord, Generic)
  deriving (FromJSON, ToJSON, S.ToSchema) via Schema ClientIdentity
  deriving (Arbitrary) via (GenericUniform ClientIdentity)

instance Show ClientIdentity where
  show (ClientIdentity dom u c) =
    show u
      <> ":"
      <> T.unpack (client c)
      <> "@"
      <> T.unpack (domainText dom)

cidQualifiedClient :: ClientIdentity -> Qualified (UserId, ClientId)
cidQualifiedClient cid = Qualified (ciUser cid, ciClient cid) (ciDomain cid)

cidQualifiedUser :: ClientIdentity -> Qualified UserId
cidQualifiedUser = fmap fst . cidQualifiedClient

instance ToSchema ClientIdentity where
  schema =
    object "ClientIdentity" $
      ClientIdentity
        <$> ciDomain .= field "domain" schema
        <*> ciUser .= field "user_id" schema
        <*> ciClient .= field "client_id" schema

instance S.ToParamSchema ClientIdentity where
  toParamSchema _ = mempty & S.type_ ?~ S.SwaggerString

instance FromHttpApiData ClientIdentity where
  parseHeader = decodeMLS'
  parseUrlPiece = decodeMLS' . T.encodeUtf8

instance ToHttpApiData ClientIdentity where
  toHeader = encodeMLS'
  toUrlPiece = T.decodeUtf8 . encodeMLS'

instance ParseMLS ClientIdentity where
  parseMLS = do
    uid <-
      maybe (fail "Invalid UUID") (pure . Id) . fromASCIIBytes =<< getByteString 36
    char ':'
    cid <- newClientId <$> hexadecimal
    char '@'
    dom <-
      either fail pure . (mkDomain . T.pack) =<< many' anyChar
    pure $ ClientIdentity dom uid cid

instance SerialiseMLS ClientIdentity where
  serialiseMLS cid = do
    putByteString $ toASCIIBytes (toUUID (ciUser cid))
    putCharUtf8 ':'
    putStringUtf8 $ T.unpack (client (ciClient cid))
    putCharUtf8 '@'
    putStringUtf8 $ T.unpack (domainText (ciDomain cid))

mkClientIdentity :: Qualified UserId -> ClientId -> ClientIdentity
mkClientIdentity (Qualified uid domain) = ClientIdentity domain uid

-- | Possible uses of a private key in the context of MLS.
data SignaturePurpose
  = -- | Creating external remove proposals.
    RemovalPurpose
  deriving (Eq, Ord, Show, Bounded, Enum)

signaturePurposeName :: SignaturePurpose -> Text
signaturePurposeName RemovalPurpose = "removal"

signaturePurposeFromName :: Text -> Either String SignaturePurpose
signaturePurposeFromName name =
  note ("Unsupported signature purpose " <> T.unpack name)
    . getAlt
    $ flip foldMap [minBound .. maxBound]
    $ \s ->
      guard (signaturePurposeName s == name) $> s

instance FromJSON SignaturePurpose where
  parseJSON =
    Aeson.withText "SignaturePurpose" $
      either fail pure . signaturePurposeFromName

instance FromJSONKey SignaturePurpose where
  fromJSONKey =
    Aeson.FromJSONKeyTextParser $
      either fail pure . signaturePurposeFromName

instance S.ToParamSchema SignaturePurpose where
  toParamSchema _ = mempty & S.type_ ?~ S.SwaggerString

instance FromHttpApiData SignaturePurpose where
  parseQueryParam = first T.pack . signaturePurposeFromName

instance ToJSON SignaturePurpose where
  toJSON = Aeson.String . signaturePurposeName

instance ToJSONKey SignaturePurpose where
  toJSONKey = Aeson.toJSONKeyText signaturePurposeName<|MERGE_RESOLUTION|>--- conflicted
+++ resolved
@@ -31,16 +31,10 @@
 import Data.Domain
 import Data.Id
 import Data.Qualified
-<<<<<<< HEAD
 import Data.Schema hiding (HasField)
-import qualified Data.Swagger as S
-import qualified Data.Text as T
-import qualified Data.Text.Encoding as T
-=======
-import Data.Schema
 import Data.Swagger qualified as S
 import Data.Text qualified as T
->>>>>>> e3dbd56f
+import Data.Text.Encoding qualified as T
 import Data.UUID
 import GHC.Records
 import Imports

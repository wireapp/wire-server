--- conflicted
+++ resolved
@@ -19,11 +19,7 @@
 
 import Data.Aeson qualified as A
 import Data.Json.Util
-<<<<<<< HEAD
-=======
 import Data.OpenApi qualified as S
-import Data.Qualified
->>>>>>> 2e3a6ec3
 import Data.Schema
 import Imports
 import Servant

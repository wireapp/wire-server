-- This file is part of the Wire Server implementation.
--
-- Copyright (C) 2022 Wire Swiss GmbH <opensource@wire.com>
--
-- This program is free software: you can redistribute it and/or modify it under
-- the terms of the GNU Affero General Public License as published by the Free
-- Software Foundation, either version 3 of the License, or (at your option) any
-- later version.
--
-- This program is distributed in the hope that it will be useful, but WITHOUT
-- ANY WARRANTY; without even the implied warranty of MERCHANTABILITY or FITNESS
-- FOR A PARTICULAR PURPOSE. See the GNU Affero General Public License for more
-- details.
--
-- You should have received a copy of the GNU Affero General Public License along
-- with this program. If not, see <https://www.gnu.org/licenses/>.

module Wire.API.MLS.KeyPackage
  ( KeyPackageUpload (..),
    KeyPackageBundle (..),
    KeyPackageBundleEntry (..),
    KeyPackageCount (..),
    KeyPackageData (..),
    DeleteKeyPackages (..),
    KeyPackage (..),
    keyPackageIdentity,
    kpRef,
    kpRef',
    KeyPackageTBS (..),
    KeyPackageRef (..),
  )
where

import Cassandra.CQL hiding (Set)
import Control.Applicative
import Control.Lens hiding (set, (.=))
import Data.Aeson (FromJSON, ToJSON)
<<<<<<< HEAD
import qualified Data.ByteString.Lazy as LBS
import Data.Id
import Data.Json.Util
import Data.Qualified
import Data.Range
import Data.Schema hiding (HasField)
import qualified Data.Swagger as S
import GHC.Records
=======
import Data.Binary
import Data.Binary.Get
import Data.Binary.Put
import Data.ByteString qualified as B
import Data.ByteString.Lazy qualified as LBS
import Data.Id
import Data.Json.Util
import Data.Qualified
import Data.Schema
import Data.Swagger qualified as S
>>>>>>> e3dbd56f
import Imports hiding (cs)
import Test.QuickCheck
import Web.HttpApiData
import Wire.API.MLS.CipherSuite
import Wire.API.MLS.Context
import Wire.API.MLS.Credential
import Wire.API.MLS.Extension
import Wire.API.MLS.HPKEPublicKey
import Wire.API.MLS.LeafNode
import Wire.API.MLS.ProtocolVersion
import Wire.API.MLS.Serialisation
import Wire.Arbitrary

data KeyPackageUpload = KeyPackageUpload
  {keyPackages :: [RawMLS KeyPackage]}
  deriving (FromJSON, ToJSON, S.ToSchema) via Schema KeyPackageUpload

instance ToSchema KeyPackageUpload where
  schema =
    object "KeyPackageUpload" $
      KeyPackageUpload
        <$> keyPackages .= field "key_packages" (array rawKeyPackageSchema)

newtype KeyPackageData = KeyPackageData {kpData :: ByteString}
  deriving stock (Eq, Ord, Show)

instance ToSchema KeyPackageData where
  schema =
    (S.schema %~ addKeyPackageSwagger)
      ( KeyPackageData
          <$> kpData
            .= named "KeyPackage" base64Schema
      )

instance Cql KeyPackageData where
  ctype = Tagged BlobColumn
  toCql = CqlBlob . LBS.fromStrict . kpData
  fromCql (CqlBlob b) = pure . KeyPackageData . LBS.toStrict $ b
  fromCql _ = Left "Expected CqlBlob"

data KeyPackageBundleEntry = KeyPackageBundleEntry
  { user :: Qualified UserId,
    client :: ClientId,
    ref :: KeyPackageRef,
    keyPackage :: KeyPackageData
  }
  deriving stock (Eq, Ord, Show)

instance ToSchema KeyPackageBundleEntry where
  schema =
    object "KeyPackageBundleEntry" $
      KeyPackageBundleEntry
        <$> (.user) .= qualifiedObjectSchema "user" schema
        <*> (.client) .= field "client" schema
        <*> (.ref) .= field "key_package_ref" schema
        <*> (.keyPackage) .= field "key_package" schema

newtype KeyPackageBundle = KeyPackageBundle {entries :: Set KeyPackageBundleEntry}
  deriving stock (Eq, Show)
  deriving (FromJSON, ToJSON, S.ToSchema) via Schema KeyPackageBundle

instance ToSchema KeyPackageBundle where
  schema =
    object "KeyPackageBundle" $
      KeyPackageBundle
        <$> (.entries) .= field "key_packages" (set schema)

newtype KeyPackageCount = KeyPackageCount {unKeyPackageCount :: Int}
  deriving newtype (Eq, Ord, Num, Show)
  deriving (FromJSON, ToJSON, S.ToSchema) via Schema KeyPackageCount

instance ToSchema KeyPackageCount where
  schema =
    object "OwnKeyPackages" $
      KeyPackageCount <$> unKeyPackageCount .= field "count" schema

newtype DeleteKeyPackages = DeleteKeyPackages
  {unDeleteKeyPackages :: [KeyPackageRef]}
  deriving newtype (Eq, Ord, Show)
  deriving (FromJSON, ToJSON, S.ToSchema) via Schema DeleteKeyPackages

instance ToSchema DeleteKeyPackages where
  schema =
    object "DeleteKeyPackages" $
      DeleteKeyPackages
        <$> unDeleteKeyPackages
          .= field
            "key_packages"
            (untypedRangedSchema 1 1000 (array schema))

newtype KeyPackageRef = KeyPackageRef {unKeyPackageRef :: ByteString}
  deriving stock (Eq, Ord, Show)
  deriving (FromHttpApiData, ToHttpApiData, S.ToParamSchema) via Base64ByteString
  deriving (ToJSON, FromJSON, S.ToSchema) via (Schema KeyPackageRef)
  deriving newtype (Arbitrary)

instance ToSchema KeyPackageRef where
  schema = named "KeyPackageRef" $ unKeyPackageRef .= fmap KeyPackageRef base64Schema

instance ParseMLS KeyPackageRef where
  parseMLS = KeyPackageRef <$> parseMLSBytes @VarInt

instance SerialiseMLS KeyPackageRef where
  serialiseMLS = serialiseMLSBytes @VarInt . unKeyPackageRef

instance Cql KeyPackageRef where
  ctype = Tagged BlobColumn
  toCql = CqlBlob . LBS.fromStrict . unKeyPackageRef
  fromCql (CqlBlob b) = pure . KeyPackageRef . LBS.toStrict $ b
  fromCql _ = Left "Expected CqlBlob"

-- | Compute key package ref given a ciphersuite and the raw key package data.
kpRef :: CipherSuiteTag -> KeyPackageData -> KeyPackageRef
kpRef cs =
  KeyPackageRef
    . csHash cs keyPackageContext
    . flip RawMLS ()
    . kpData

-- | Compute ref of a key package. Return 'Nothing' if the key package cipher
-- suite is invalid or unsupported.
kpRef' :: RawMLS KeyPackage -> Maybe KeyPackageRef
kpRef' kp =
  kpRef
    <$> cipherSuiteTag (kp.value.cipherSuite)
    <*> pure (KeyPackageData (raw kp))

--------------------------------------------------------------------------------

-- | https://messaginglayersecurity.rocks/mls-protocol/draft-ietf-mls-protocol-20/draft-ietf-mls-protocol.html#section-10-6
data KeyPackageTBS = KeyPackageTBS
  { protocolVersion :: ProtocolVersion,
    cipherSuite :: CipherSuite,
    initKey :: HPKEPublicKey,
    leafNode :: LeafNode,
    extensions :: [Extension]
  }
  deriving stock (Eq, Show, Generic)
  deriving (Arbitrary) via GenericUniform KeyPackageTBS

instance ParseMLS KeyPackageTBS where
  parseMLS =
    KeyPackageTBS
      <$> parseMLS
      <*> parseMLS
      <*> parseMLS
      <*> parseMLS
      <*> parseMLSVector @VarInt parseMLS

instance SerialiseMLS KeyPackageTBS where
  serialiseMLS tbs = do
    serialiseMLS tbs.protocolVersion
    serialiseMLS tbs.cipherSuite
    serialiseMLS tbs.initKey
    serialiseMLS tbs.leafNode
    serialiseMLSVector @VarInt serialiseMLS tbs.extensions

-- | https://messaginglayersecurity.rocks/mls-protocol/draft-ietf-mls-protocol-20/draft-ietf-mls-protocol.html#section-10-6
data KeyPackage = KeyPackage
  { tbs :: RawMLS KeyPackageTBS,
    signature_ :: ByteString
  }
  deriving stock (Eq, Show, Generic)
  deriving (Arbitrary) via (GenericUniform KeyPackage)

instance S.ToSchema KeyPackage where
  declareNamedSchema _ = pure (mlsSwagger "KeyPackage")

instance HasField "protocolVersion" KeyPackage ProtocolVersion where
  getField = (.tbs.value.protocolVersion)

instance HasField "cipherSuite" KeyPackage CipherSuite where
  getField = (.tbs.value.cipherSuite)

instance HasField "initKey" KeyPackage HPKEPublicKey where
  getField = (.tbs.value.initKey)

instance HasField "extensions" KeyPackage [Extension] where
  getField = (.tbs.value.extensions)

instance HasField "leafNode" KeyPackage LeafNode where
  getField = (.tbs.value.leafNode)

keyPackageIdentity :: KeyPackage -> Either Text ClientIdentity
keyPackageIdentity = decodeMLS' @ClientIdentity . (.leafNode.credential.identityData)

rawKeyPackageSchema :: ValueSchema NamedSwaggerDoc (RawMLS KeyPackage)
rawKeyPackageSchema =
  rawMLSSchema "KeyPackage" decodeMLS'
    & S.schema %~ addKeyPackageSwagger

addKeyPackageSwagger :: S.Schema -> S.Schema
addKeyPackageSwagger = S.example ?~ "a2V5IHBhY2thZ2UgZGF0YQo="

instance ParseMLS KeyPackage where
  parseMLS =
    KeyPackage
      <$> parseRawMLS parseMLS
      <*> parseMLSBytes @VarInt

instance SerialiseMLS KeyPackage where
  serialiseMLS kp = do
    serialiseMLS kp.tbs
    serialiseMLSBytes @VarInt kp.signature_<|MERGE_RESOLUTION|>--- conflicted
+++ resolved
@@ -35,27 +35,14 @@
 import Control.Applicative
 import Control.Lens hiding (set, (.=))
 import Data.Aeson (FromJSON, ToJSON)
-<<<<<<< HEAD
-import qualified Data.ByteString.Lazy as LBS
+import Data.ByteString.Lazy qualified as LBS
 import Data.Id
 import Data.Json.Util
 import Data.Qualified
 import Data.Range
 import Data.Schema hiding (HasField)
-import qualified Data.Swagger as S
+import Data.Swagger qualified as S
 import GHC.Records
-=======
-import Data.Binary
-import Data.Binary.Get
-import Data.Binary.Put
-import Data.ByteString qualified as B
-import Data.ByteString.Lazy qualified as LBS
-import Data.Id
-import Data.Json.Util
-import Data.Qualified
-import Data.Schema
-import Data.Swagger qualified as S
->>>>>>> e3dbd56f
 import Imports hiding (cs)
 import Test.QuickCheck
 import Web.HttpApiData

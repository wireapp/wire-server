--- conflicted
+++ resolved
@@ -42,17 +42,12 @@
 import Data.Json.Util
 import Data.OpenApi qualified as S
 import Data.Qualified
-<<<<<<< HEAD
 import Data.Range
 import Data.Schema hiding (HasField)
-import Data.Swagger qualified as S
 import Data.Text qualified as T
 import Data.Text.Encoding qualified as T
 import Data.X509 qualified as X509
 import GHC.Records
-=======
-import Data.Schema
->>>>>>> 2e3a6ec3
 import Imports hiding (cs)
 import Test.QuickCheck
 import Web.HttpApiData

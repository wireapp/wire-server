--- conflicted
+++ resolved
@@ -63,23 +63,9 @@
     longitude,
     Latitude (..),
     Longitude (..),
-<<<<<<< HEAD
-
-    -- * Swagger
-    modelOtrClientMap,
-    modelUserClients,
-    modelNewClient,
-    modelUpdateClient,
-    modelClientCapabilityList,
-    typeClientCapability,
-    modelDeleteClient,
-    modelSigkeys,
-    modelLocation, -- re-export from types-common
 
     -- * List of MLS client ids
     ClientList (..),
-=======
->>>>>>> d9d1641f
   )
 where
 

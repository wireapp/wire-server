--- conflicted
+++ resolved
@@ -611,11 +611,8 @@
     newClientPassword :: Maybe PlainTextPassword,
     newClientModel :: Maybe Text,
     newClientCapabilities :: Maybe (Set ClientCapability),
-<<<<<<< HEAD
+    newClientMLSPublicKeys :: MLSPublicKeys,
     newClientVerificationCode :: Maybe Code.Value
-=======
-    newClientMLSPublicKeys :: MLSPublicKeys
->>>>>>> ed7043d7
   }
   deriving stock (Eq, Show, Generic)
   deriving (Arbitrary) via (GenericUniform NewClient)
@@ -717,11 +714,8 @@
             )
         <*> newClientModel .= maybe_ (optField "model" schema)
         <*> newClientCapabilities .= maybe_ capabilitiesFieldSchema
-<<<<<<< HEAD
+        <*> newClientMLSPublicKeys .= mlsPublicKeysSchema
         <*> newClientVerificationCode .= maybe_ (optField "verification_code" schema)
-=======
-        <*> newClientMLSPublicKeys .= mlsPublicKeysSchema
->>>>>>> ed7043d7
 
 newClient :: ClientType -> LastPrekey -> NewClient
 newClient t k =
@@ -735,11 +729,8 @@
       newClientPassword = Nothing,
       newClientModel = Nothing,
       newClientCapabilities = Nothing,
-<<<<<<< HEAD
+      newClientMLSPublicKeys = mempty,
       newClientVerificationCode = Nothing
-=======
-      newClientMLSPublicKeys = mempty
->>>>>>> ed7043d7
     }
 
 --------------------------------------------------------------------------------

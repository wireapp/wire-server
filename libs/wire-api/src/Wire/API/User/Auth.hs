{-# LANGUAGE GeneralizedNewtypeDeriving #-}
{-# LANGUAGE StrictData #-}

-- This file is part of the Wire Server implementation.
--
-- Copyright (C) 2022 Wire Swiss GmbH <opensource@wire.com>
--
-- This program is free software: you can redistribute it and/or modify it under
-- the terms of the GNU Affero General Public License as published by the Free
-- Software Foundation, either version 3 of the License, or (at your option) any
-- later version.
--
-- This program is distributed in the hope that it will be useful, but WITHOUT
-- ANY WARRANTY; without even the implied warranty of MERCHANTABILITY or FITNESS
-- FOR A PARTICULAR PURPOSE. See the GNU Affero General Public License for more
-- details.
--
-- You should have received a copy of the GNU Affero General Public License along
-- with this program. If not, see <https://www.gnu.org/licenses/>.

module Wire.API.User.Auth
  ( -- * Login
    Login (..),
<<<<<<< HEAD
    PasswordLoginData (..),
    SmsLoginData (..),
=======
    loginLabel,
>>>>>>> 96300a72
    LoginCode (..),
    LoginId (..),
    PendingLoginCode (..),
    SendLoginCode (..),
    LoginCodeTimeout (..),

    -- * Cookies
    CookieList (..),
    CookieId (..),
    CookieType (..),
    Cookie (..),
    CookieLabel (..),
    RemoveCookies (..),
    toUnitCookie,

    -- * Token
    AccessToken (..),
    bearerToken,
    TokenType (..),
    SomeUserToken (..),
    SomeAccessToken (..),
    UserTokenCookie (..),
    ProviderToken (..),
    ProviderTokenCookie (..),

    -- * Access
    AccessWithCookie (..),
    Access,
    SomeAccess,

    -- * Servant
    TokenResponse,
  )
where

import Cassandra
import Control.Applicative
import Control.Lens ((?~), (^.))
import Data.Aeson (FromJSON, ToJSON)
import Data.Aeson.Types qualified as A
import Data.Bifunctor
import Data.ByteString.Builder
import Data.ByteString.Conversion
import Data.ByteString.Lazy qualified as LBS
import Data.Code as Code
import Data.Functor.Alt
import Data.Handle (Handle)
import Data.Id
import Data.Json.Util
import Data.Misc (PlainTextPassword6)
import Data.OpenApi qualified as S
import Data.SOP
import Data.Schema
import Data.Text qualified as T
import Data.Text.Encoding qualified as T
import Data.Text.Lazy.Encoding qualified as LT
import Data.Time.Clock (UTCTime)
import Data.Time.Clock.POSIX (posixSecondsToUTCTime)
import Data.Tuple.Extra hiding (first)
import Data.ZAuth.Token (header, time)
import Data.ZAuth.Token qualified as ZAuth
import Imports
import Servant
import Web.Cookie
import Wire.API.Routes.MultiVerb
import Wire.API.User.Identity (Email, Phone)
import Wire.Arbitrary (Arbitrary (arbitrary), GenericUniform (..))

--------------------------------------------------------------------------------
-- LoginId

-- | The login ID for client API versions v0..v5
data LoginId
  = LoginByEmail Email
  | LoginByHandle Handle
  deriving stock (Eq, Show, Generic)
  deriving (Arbitrary) via (GenericUniform LoginId)
  deriving (FromJSON, ToJSON, S.ToSchema) via Schema LoginId

-- NB. this should fail if (e.g.) the email is present but unparseable even if
-- the JSON contains a valid handle.
instance ToSchema LoginId where
  schema = object "LoginId" loginObjectSchema

loginObjectSchema :: ObjectSchema SwaggerDoc LoginId
loginObjectSchema =
  fromLoginId .= tupleSchema `withParser` validate
  where
    fromLoginId :: LoginId -> (Maybe Email, Maybe Handle)
    fromLoginId = \case
      LoginByEmail e -> (Just e, Nothing)
      LoginByHandle h -> (Nothing, Just h)
    tupleSchema :: ObjectSchema SwaggerDoc (Maybe Email, Maybe Handle)
    tupleSchema =
      (,)
        <$> fst .= maybe_ (optField "email" schema)
        <*> snd .= maybe_ (optField "handle" schema)
    validate :: (Maybe Email, Maybe Handle) -> A.Parser LoginId
    validate (mEmail, mHandle) =
      maybe (fail "'email' or 'handle' required") pure $
        (LoginByEmail <$> mEmail) <|> (LoginByHandle <$> mHandle)

--------------------------------------------------------------------------------
-- LoginCode

-- | A single-use login code.
newtype LoginCode = LoginCode
  {fromLoginCode :: Text}
  deriving stock (Eq, Show)
  deriving newtype (Arbitrary)
  deriving (FromJSON, ToJSON, S.ToSchema) via Schema LoginCode

deriving instance Cql LoginCode

instance ToSchema LoginCode where
  schema = LoginCode <$> fromLoginCode .= text "LoginCode"

-- | Used for internal endpoint only.
data PendingLoginCode = PendingLoginCode
  { pendingLoginCode :: LoginCode,
    pendingLoginTimeout :: Code.Timeout
  }
  deriving stock (Eq, Show, Generic)
  deriving (Arbitrary) via (GenericUniform PendingLoginCode)
  deriving (FromJSON, ToJSON, S.ToSchema) via Schema PendingLoginCode

instance ToSchema PendingLoginCode where
  schema =
    object "PendingLoginCode" $
      PendingLoginCode
        <$> pendingLoginCode .= field "code" schema
        <*> pendingLoginTimeout .= field "expires_in" schema

--------------------------------------------------------------------------------
-- SendLoginCode

-- | A request for sending a 'LoginCode'
data SendLoginCode = SendLoginCode
  { lcPhone :: Phone,
    lcCall :: Bool,
    lcForce :: Bool
  }
  deriving stock (Eq, Show, Generic)
  deriving (Arbitrary) via (GenericUniform SendLoginCode)
  deriving (FromJSON, ToJSON, S.ToSchema) via Schema SendLoginCode

instance ToSchema SendLoginCode where
  schema =
    objectWithDocModifier
      "SendLoginCode"
      (description ?~ "Payload for requesting a login code to be sent")
      $ SendLoginCode
        <$> lcPhone
          .= fieldWithDocModifier
            "phone"
            (description ?~ "E.164 phone number to send the code to")
            (unnamed schema)
        <*> lcCall
          .= fmap
            (fromMaybe False)
            ( optFieldWithDocModifier
                "voice_call"
                (description ?~ "Request the code with a call instead (default is SMS)")
                schema
            )
        <*> lcForce .= fmap (fromMaybe True) (optField "force" schema)

--------------------------------------------------------------------------------
-- LoginCodeTimeout

-- | A timeout for a new or pending login code.
newtype LoginCodeTimeout = LoginCodeTimeout
  {fromLoginCodeTimeout :: Code.Timeout}
  deriving stock (Eq, Show)
  deriving newtype (Arbitrary)
  deriving (FromJSON, ToJSON, S.ToSchema) via Schema LoginCodeTimeout

instance ToSchema LoginCodeTimeout where
  schema =
    objectWithDocModifier
      "LoginCodeTimeout"
      (description ?~ "A response for a successfully sent login code")
      $ LoginCodeTimeout
        <$> fromLoginCodeTimeout
          .= fieldWithDocModifier
            "expires_in"
            (description ?~ "Number of seconds before the login code expires")
            (unnamed schema)

--------------------------------------------------------------------------------
-- Cookie

data CookieList = CookieList
  { cookieList :: [Cookie ()]
  }
  deriving stock (Eq, Show, Generic)
  deriving (Arbitrary) via (GenericUniform CookieList)
  deriving (FromJSON, ToJSON, S.ToSchema) via Schema CookieList

instance ToSchema CookieList where
  schema =
    objectWithDocModifier
      "CookieList"
      (description ?~ "List of cookie information")
      $ CookieList
        <$> cookieList .= field "cookies" (array schema)

-- | A (long-lived) cookie scoped to a specific user for obtaining new
-- 'AccessToken's.
data Cookie a = Cookie
  { cookieId :: CookieId,
    cookieType :: CookieType,
    cookieCreated :: UTCTime,
    cookieExpires :: UTCTime,
    cookieLabel :: Maybe CookieLabel,
    cookieSucc :: Maybe CookieId,
    cookieValue :: a
  }
  deriving stock (Eq, Show, Generic)
  deriving (Arbitrary) via (GenericUniform (Cookie a))

instance ToSchema (Cookie ()) where
  schema =
    object "Cookie" $
      Cookie
        <$> cookieId .= field "id" schema
        <*> cookieType .= field "type" schema
        <*> cookieCreated .= field "created" utcTimeSchema
        <*> cookieExpires .= field "expires" utcTimeSchema
        <*> cookieLabel .= optField "label" (maybeWithDefault A.Null schema)
        <*> cookieSucc .= optField "successor" (maybeWithDefault A.Null schema)
        <*> cookieValue .= pure ()

deriving via Schema (Cookie ()) instance FromJSON (Cookie ())

deriving via Schema (Cookie ()) instance ToJSON (Cookie ())

deriving via Schema (Cookie ()) instance S.ToSchema (Cookie ())

-- | A device-specific identifying label for one or more cookies.
-- Cookies can be listed and deleted based on their labels.
newtype CookieLabel = CookieLabel
  {cookieLabelText :: Text}
  deriving stock (Eq, Ord, Show, Generic)
  deriving newtype
    ( FromJSON,
      ToJSON,
      FromByteString,
      ToByteString,
      IsString,
      Arbitrary,
      S.ToSchema,
      ToSchema
    )

deriving instance Cql CookieLabel

newtype CookieId = CookieId
  {cookieIdNum :: Word32}
  deriving stock (Eq, Show, Generic)
  deriving newtype (ToSchema, FromJSON, ToJSON, Arbitrary)

instance Cql CookieId where
  ctype = Cassandra.Tagged BigIntColumn
  toCql = CqlBigInt . fromIntegral . cookieIdNum

  fromCql (CqlBigInt i) = pure (CookieId (fromIntegral i))
  fromCql _ = Left "fromCql: invalid cookie id"

data CookieType
  = -- | A session cookie. These are mainly intended for clients
    -- that are web browsers. For other clients, session cookies
    -- behave like regular persistent cookies except for the fact
    -- that they are never renewed during a token refresh and that
    -- they have a shorter lifetime.
    SessionCookie
  | -- | A regular persistent cookie that expires at a specific date.
    -- These cookies are regularly renewed as part of an access token
    -- refresh.
    PersistentCookie
  deriving stock (Eq, Show, Generic)
  deriving (Arbitrary) via (GenericUniform CookieType)
  deriving (FromJSON, ToJSON, S.ToSchema) via Schema CookieType

instance Cql CookieType where
  ctype = Cassandra.Tagged IntColumn

  toCql SessionCookie = CqlInt 0
  toCql PersistentCookie = CqlInt 1

  fromCql (CqlInt 0) = pure SessionCookie
  fromCql (CqlInt 1) = pure PersistentCookie
  fromCql _ = Left "fromCql: invalid cookie type"

instance ToSchema CookieType where
  schema =
    enum @Text "CookieType" $
      element "session" SessionCookie
        <> element "persistent" PersistentCookie

toUnitCookie :: Cookie a -> Cookie ()
toUnitCookie c = c {cookieValue = ()}

--------------------------------------------------------------------------------
-- Login

data Login = MkLogin
  { lId :: LoginId,
    lPassword :: PlainTextPassword6,
    lLabel :: Maybe CookieLabel,
    lCode :: Maybe Code.Value
  }
  deriving stock (Eq, Show, Generic)
  deriving (Arbitrary) via (GenericUniform Login)
  deriving (ToJSON, FromJSON, S.ToSchema) via (Schema Login)

instance ToSchema Login where
  schema =
    object "Login" $
      MkLogin
        <$> lId .= loginObjectSchema
        <*> lPassword .= field "password" schema
        <*> lLabel .= optField "label" (maybeWithDefault A.Null schema)
        <*> lCode .= optField "verification_code" (maybeWithDefault A.Null schema)

<<<<<<< HEAD
=======
loginLabel :: Login -> Maybe CookieLabel
loginLabel = lLabel

>>>>>>> 96300a72
--------------------------------------------------------------------------------
-- RemoveCookies

data RemoveCookies = RemoveCookies
  { rmCookiesPassword :: PlainTextPassword6,
    rmCookiesLabels :: [CookieLabel],
    rmCookiesIdents :: [CookieId]
  }
  deriving stock (Eq, Show, Generic)
  deriving (Arbitrary) via (GenericUniform RemoveCookies)
  deriving (FromJSON, ToJSON, S.ToSchema) via Schema RemoveCookies

instance ToSchema RemoveCookies where
  schema =
    objectWithDocModifier
      "RemoveCookies"
      (description ?~ "Data required to remove cookies")
      $ RemoveCookies
        <$> rmCookiesPassword
          .= fieldWithDocModifier
            "password"
            (description ?~ "The user's password")
            schema
        <*> rmCookiesLabels
          .= fmap
            fold
            ( optFieldWithDocModifier
                "labels"
                (description ?~ "A list of cookie labels for which to revoke the cookies")
                (array schema)
            )
        <*> rmCookiesIdents
          .= fmap
            fold
            ( optFieldWithDocModifier
                "ids"
                (description ?~ "A list of cookie IDs to revoke")
                (array schema)
            )

--------------------------------------------------------------------------------
-- Cookies & Access Tokens

-- | A temporary API access token.
data AccessToken = AccessToken
  { user :: UserId,
    -- | FUTUREWORK: must be valid UTF-8 (see ToJSON), encode that in the type!
    access :: LByteString,
    tokenType :: TokenType,
    expiresIn :: Integer
  }
  deriving stock (Eq, Show, Generic)
  deriving (FromJSON, ToJSON, S.ToSchema) via Schema AccessToken

instance ToSchema AccessToken where
  schema =
    object "AccessToken" $
      AccessToken
        <$> user .= field "user" schema
        <*>
        -- FUTUREWORK: if we assume it's valid UTF-8, why not make it 'Text'?
        access
          .= fieldWithDocModifier
            "access_token"
            (description ?~ "The opaque access token string")
            ( LBS.fromStrict . T.encodeUtf8
                <$> (T.decodeUtf8 . LBS.toStrict)
                  .= schema
            )
        <*> tokenType .= field "token_type" schema
        <*> expiresIn
          .= fieldWithDocModifier
            "expires_in"
            (description ?~ "The number of seconds this token is valid")
            schema

bearerToken :: UserId -> LByteString -> Integer -> AccessToken
bearerToken u a = AccessToken u a Bearer

instance Arbitrary AccessToken where
  arbitrary =
    AccessToken
      <$> arbitrary
      <*> (LT.encodeUtf8 <$> arbitrary)
      <*> arbitrary
      <*> arbitrary

data TokenType = Bearer
  deriving stock (Eq, Show, Generic)
  deriving (Arbitrary) via (GenericUniform TokenType)
  deriving (FromJSON, ToJSON, S.ToSchema) via Schema TokenType

instance ToSchema TokenType where
  schema = enum @Text "TokenType" $ element "Bearer" Bearer

--------------------------------------------------------------------------------
-- Access

-- summary of types involved:
--
-- user tokens     SomeUserToken = Token User + Token LHUser
-- access tokens   SomeAccessToken = Token Access + Token LHAccess

-- session: Cookie (Token u) (used in DB)

-- cookie: UserTokenCookie

data AccessWithCookie c = Access
  { accessToken :: !AccessToken,
    accessCookie :: !(Maybe c)
  }
  deriving (Functor, Foldable, Traversable)

type Access u = AccessWithCookie (Cookie (ZAuth.Token u))

type SomeAccess = AccessWithCookie UserTokenCookie

instance AsHeaders '[Maybe UserTokenCookie] AccessToken SomeAccess where
  toHeaders (Access at c) = (I c :* Nil, at)
  fromHeaders (I c :* Nil, at) = Access at c

--------------------------------------------------------------------------------
-- Token sum types

data SomeUserToken
  = PlainUserToken (ZAuth.Token ZAuth.User)
  | LHUserToken (ZAuth.Token ZAuth.LegalHoldUser)
  deriving (Show)

instance FromHttpApiData SomeUserToken where
  parseHeader h =
    first T.pack $
      fmap PlainUserToken (runParser parser h)
        <!> fmap LHUserToken (runParser parser h)
  parseUrlPiece = parseHeader . T.encodeUtf8

instance FromByteString SomeUserToken where
  parser =
    PlainUserToken <$> parser
      <|> LHUserToken <$> parser

instance ToByteString SomeUserToken where
  builder (PlainUserToken t) = builder t
  builder (LHUserToken t) = builder t

data SomeAccessToken
  = PlainAccessToken (ZAuth.Token ZAuth.Access)
  | LHAccessToken (ZAuth.Token ZAuth.LegalHoldAccess)
  deriving (Show)

instance FromHttpApiData SomeAccessToken where
  parseHeader h =
    first T.pack $
      fmap PlainAccessToken (runParser parser h)
        <!> fmap LHAccessToken (runParser parser h)
  parseUrlPiece = parseHeader . T.encodeUtf8

-- | Data that is returned to the client in the form of a cookie containing a
-- user token.
data UserTokenCookie = UserTokenCookie
  { utcExpires :: Maybe UTCTime,
    utcToken :: SomeUserToken,
    utcSecure :: Bool
  }

utcFromSetCookie :: SetCookie -> Either Text UserTokenCookie
utcFromSetCookie c = do
  v <- first T.pack $ runParser parser (setCookieValue c)
  pure
    UserTokenCookie
      { utcToken = v,
        utcExpires = setCookieExpires c,
        utcSecure = setCookieSecure c
      }

utcToSetCookie :: UserTokenCookie -> SetCookie
utcToSetCookie c =
  def
    { setCookieName = "zuid",
      setCookieValue = toByteString' (utcToken c),
      setCookiePath = Just "/access",
      setCookieExpires = utcExpires c,
      setCookieSecure = utcSecure c,
      setCookieHttpOnly = True
    }

instance S.ToParamSchema UserTokenCookie where
  toParamSchema _ = mempty & S.type_ ?~ S.OpenApiString

instance FromHttpApiData UserTokenCookie where
  parseHeader = utcFromSetCookie . parseSetCookie
  parseUrlPiece = parseHeader . T.encodeUtf8

instance ToHttpApiData UserTokenCookie where
  toHeader =
    LBS.toStrict
      . toLazyByteString
      . renderSetCookie
      . utcToSetCookie
  toUrlPiece = T.decodeUtf8 . toHeader

--------------------------------------------------------------------------------
-- Provider

data ProviderToken = ProviderToken (ZAuth.Token ZAuth.Provider)
  deriving (Show)

instance FromByteString ProviderToken where
  parser = ProviderToken <$> parser

data ProviderTokenCookie = ProviderTokenCookie
  { ptcToken :: ProviderToken,
    ptcSecure :: Bool
  }

instance FromHttpApiData ProviderTokenCookie where
  parseHeader = ptcFromSetCookie . parseSetCookie
  parseUrlPiece = parseHeader . T.encodeUtf8

ptcFromSetCookie :: SetCookie -> Either Text ProviderTokenCookie
ptcFromSetCookie c = do
  v <- first T.pack $ runParser parser (setCookieValue c)
  pure
    ProviderTokenCookie
      { ptcToken = v,
        ptcSecure = setCookieSecure c
      }

instance ToHttpApiData ProviderTokenCookie where
  toHeader =
    LBS.toStrict
      . toLazyByteString
      . renderSetCookie
      . ptcToSetCookie
  toUrlPiece = T.decodeUtf8 . toHeader

ptcToSetCookie :: ProviderTokenCookie -> SetCookie
ptcToSetCookie c =
  def
    { setCookieName = "zprovider",
      setCookieValue = toByteString' (providerToken (ptcToken c)),
      setCookiePath = Just "/provider",
      setCookieExpires = Just (tokenExpiresUTC (providerToken (ptcToken c))),
      setCookieSecure = ptcSecure c,
      setCookieHttpOnly = True
    }
  where
    providerToken :: ProviderToken -> ZAuth.Token ZAuth.Provider
    providerToken (ProviderToken t) = t

    tokenExpiresUTC :: ZAuth.Token a -> UTCTime
    tokenExpiresUTC t = posixSecondsToUTCTime (fromIntegral (t ^. header . time))

instance S.ToParamSchema ProviderTokenCookie where
  toParamSchema _ = mempty & S.type_ ?~ S.OpenApiString

--------------------------------------------------------------------------------
-- Servant

type TokenResponse =
  WithHeaders
    '[OptHeader (Header "Set-Cookie" UserTokenCookie)]
    SomeAccess
    (Respond 200 "OK" AccessToken)<|MERGE_RESOLUTION|>--- conflicted
+++ resolved
@@ -21,12 +21,6 @@
 module Wire.API.User.Auth
   ( -- * Login
     Login (..),
-<<<<<<< HEAD
-    PasswordLoginData (..),
-    SmsLoginData (..),
-=======
-    loginLabel,
->>>>>>> 96300a72
     LoginCode (..),
     LoginId (..),
     PendingLoginCode (..),
@@ -352,12 +346,6 @@
         <*> lLabel .= optField "label" (maybeWithDefault A.Null schema)
         <*> lCode .= optField "verification_code" (maybeWithDefault A.Null schema)
 
-<<<<<<< HEAD
-=======
-loginLabel :: Login -> Maybe CookieLabel
-loginLabel = lLabel
-
->>>>>>> 96300a72
 --------------------------------------------------------------------------------
 -- RemoveCookies
 

--- conflicted
+++ resolved
@@ -103,7 +103,7 @@
 -- Identity means that there is a value in that position, and it needs to be considered.
 --
 -- NOTE(fisx): we're using dot syntax for records these days, so ambiguous field names are ok!
-data UAuthIdF a b c d = UAuthIdF
+data UAuthIdF a b c = UAuthIdF
   { samlId :: a SAML.UserRef,
     scimExternalId :: b Text,
     email :: c EmailWithSource,
@@ -115,34 +115,28 @@
     -- without an externalId, but never an externalId without a teamId?
     -- Similarly, what if we are dealing with a SAML only record? My gut feeling is that this
     -- should probably be a `b TeamId` to tie to to the same existance type as scimExternalId
-    -- NOTE(owen): I've updated this to play nicely with the `UserIdentityComponents` instance
-    -- Since the TeamId isn't coming in over the wire there, we need to look it up after the
-    -- fact and pull it from the spar database, looking it up via the ID
-    teamId :: d TeamId
+    teamId :: TeamId
   }
   deriving (Generic)
 
 deriving via
-  (GenericUniform (UAuthIdF a b c d))
+  (GenericUniform (UAuthIdF a b c))
   instance
-    (Arbitrary (a SAML.UserRef), Arbitrary (b Text), Arbitrary (c EmailWithSource), Arbitrary (d TeamId)) =>
-    Arbitrary (UAuthIdF a b c d)
+    (Arbitrary (a SAML.UserRef), Arbitrary (b Text), Arbitrary (c EmailWithSource)) =>
+    Arbitrary (UAuthIdF a b c)
 
 deriving instance
-  (Eq (a SAML.UserRef), Eq (b Text), Eq (c EmailWithSource), Eq (d TeamId)) =>
-  Eq (UAuthIdF a b c d)
+  (Eq (a SAML.UserRef), Eq (b Text), Eq (c EmailWithSource)) =>
+  Eq (UAuthIdF a b c)
 
 deriving instance
-  (Show (a SAML.UserRef), Show (b Text), Show (c EmailWithSource), Show (d TeamId)) =>
-  Show (UAuthIdF a b c d)
+  (Show (a SAML.UserRef), Show (b Text), Show (c EmailWithSource)) =>
+  Show (UAuthIdF a b c)
 
 -- | In brig, we don't really care about these values and never have to validate them.  We
 -- just get them from spar, and write them to the database and later communicate them back to
 -- spar or to team-management or to clients.  So in order to keep things from getting out of
 -- hand, we decide the presence of all fields at run time.
-<<<<<<< HEAD
-type PartialUAuthId = UAuthIdF Maybe Maybe Maybe Maybe
-=======
 type PartialUAuthId = UAuthIdF Maybe Maybe Maybe
 
 -- | Konst exists to make the next set of declarations easier to write
@@ -238,5 +232,4 @@
   SExternalId -> doExternal $ runIdentity extId.eExternalId
   where
     tag = sing @tag
--}
->>>>>>> fb93b7c6
+-}
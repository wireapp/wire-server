--- conflicted
+++ resolved
@@ -194,10 +194,7 @@
 isDevelopmentVersion V1 = False
 isDevelopmentVersion V2 = False
 isDevelopmentVersion V3 = False
-<<<<<<< HEAD
-=======
 isDevelopmentVersion V4 = False
->>>>>>> 8e4fd6c0
 isDevelopmentVersion _ = True
 
 developmentVersions :: [Version]

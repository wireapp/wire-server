-- This file is part of the Wire Server implementation.
--
-- Copyright (C) 2022 Wire Swiss GmbH <opensource@wire.com>
--
-- This program is free software: you can redistribute it and/or modify it under
-- the terms of the GNU Affero General Public License as published by the Free
-- Software Foundation, either version 3 of the License, or (at your option) any
-- later version.
--
-- This program is distributed in the hope that it will be useful, but WITHOUT
-- ANY WARRANTY; without even the implied warranty of MERCHANTABILITY or FITNESS
-- FOR A PARTICULAR PURPOSE. See the GNU Affero General Public License for more
-- details.
--
-- You should have received a copy of the GNU Affero General Public License along
-- with this program. If not, see <https://www.gnu.org/licenses/>.

module Wire.API.Routes.LowLevelStream where

import Control.Lens (at, (.~), (?~), _Just)
import Data.ByteString.Char8 as B8
import Data.CaseInsensitive qualified as CI
import Data.HashMap.Strict.InsOrd qualified as InsOrdHashMap
import Data.Metrics.Servant
import Data.OpenApi qualified as S
import Data.Proxy
import Data.Text qualified as Text
import GHC.TypeLits
import Imports
import Network.HTTP.Media qualified as HTTP
import Network.HTTP.Types
import Network.Wai
import Servant.API
import Servant.API.ContentTypes
import Servant.API.Status
import Servant.OpenApi as S
import Servant.OpenApi.Internal as S
import Servant.Server hiding (respond)
import Servant.Server.Internal
<<<<<<< HEAD
import Servant.Swagger as S
import Servant.Swagger.Internal as S
=======
>>>>>>> 2e3a6ec3
import Wire.API.Routes.Version

-- FUTUREWORK: make it possible to generate headers at runtime
data LowLevelStream method status (headers :: [(Symbol, Symbol)]) desc ctype

class RenderHeaders (headers :: [(Symbol, Symbol)]) where
  renderHeaders :: [(HeaderName, ByteString)]

instance RenderHeaders '[] where
  renderHeaders = []

instance
  (KnownSymbol name, KnownSymbol value, RenderHeaders headers) =>
  RenderHeaders ('(name, value) ': headers)
  where
  renderHeaders = (name, value) : renderHeaders @headers
    where
      name :: HeaderName
      name = CI.mk (B8.pack (symbolVal (Proxy @name)))
      value :: ByteString
      value = B8.pack (symbolVal (Proxy @value))

instance
  (ReflectMethod method, KnownNat status, RenderHeaders headers, Accept ctype) =>
  HasServer (LowLevelStream method status headers desc ctype) context
  where
  type ServerT (LowLevelStream method status headers desc ctype) m = m StreamingBody
  hoistServerWithContext _ _ nt s = nt s

  route Proxy _ action = leafRouter $ \env request respond ->
    let AcceptHeader accH = getAcceptHeader request
        cmediatype = HTTP.matchAccept [contentType (Proxy @ctype)] accH
        accCheck = when (isNothing cmediatype) $ delayedFail err406
        contentHeader = (hContentType, HTTP.renderHeader . maybeToList $ cmediatype)
     in runAction
          ( action
              `addMethodCheck` methodCheck method request
              `addAcceptCheck` accCheck
          )
          env
          request
          respond
          $ Route . responseStream status (contentHeader : extraHeaders)
    where
      method = reflectMethod (Proxy :: Proxy method)
      status = statusFromNat (Proxy :: Proxy status)
      extraHeaders = renderHeaders @headers

type instance
  SpecialiseToVersion v (LowLevelStream m s h d t) =
    LowLevelStream m s h d t

instance
  (S.ToSchema ctype, Accept ctype, KnownNat status, KnownSymbol desc, OpenApiMethod method) =>
  HasOpenApi (LowLevelStream method status headers desc ctype)
  where
  toOpenApi _ =
    mempty
      & S.paths
        . at "/"
        ?~ ( mempty
               & method
                 ?~ ( mempty
                        & S.responses . S.responses .~ fmap S.Inline responses
                    )
           )
    where
      method = S.openApiMethod (Proxy @method)
      responses =
        InsOrdHashMap.singleton
          (fromIntegral (natVal (Proxy @status)))
          $ mempty
            & S.description .~ Text.pack (symbolVal (Proxy @desc))
            & S.content
              .~ InsOrdHashMap.singleton
                (contentType $ Proxy @ctype)
                (mempty & S.schema . _Just . S._Inline .~ S.toSchema (Proxy @ctype))

instance RoutesToPaths (LowLevelStream method status headers desc ctype) where
  getRoutes = []<|MERGE_RESOLUTION|>--- conflicted
+++ resolved
@@ -37,11 +37,6 @@
 import Servant.OpenApi.Internal as S
 import Servant.Server hiding (respond)
 import Servant.Server.Internal
-<<<<<<< HEAD
-import Servant.Swagger as S
-import Servant.Swagger.Internal as S
-=======
->>>>>>> 2e3a6ec3
 import Wire.API.Routes.Version
 
 -- FUTUREWORK: make it possible to generate headers at runtime

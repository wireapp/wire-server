--- conflicted
+++ resolved
@@ -69,11 +69,8 @@
            "delete-team-conversation"
            ( Summary "Remove a team conversation"
                :> MakesFederatedCall 'Galley "on-conversation-updated"
-<<<<<<< HEAD
                :> MakesFederatedCall 'Galley "on-delete-mls-conversation"
-=======
                :> MakesFederatedCall 'Galley "on-mls-message-sent"
->>>>>>> 17c81f8c
                :> MakesFederatedCall 'Galley "on-new-remote-conversation"
                :> MakesFederatedCall 'Galley "on-new-remote-subconversation"
                :> CanThrow ('ActionDenied 'DeleteConversation)

-- This file is part of the Wire Server implementation.
--
-- Copyright (C) 2022 Wire Swiss GmbH <opensource@wire.com>
--
-- This program is free software: you can redistribute it and/or modify it under
-- the terms of the GNU Affero General Public License as published by the Free
-- Software Foundation, either version 3 of the License, or (at your option) any
-- later version.
--
-- This program is distributed in the hope that it will be useful, but WITHOUT
-- ANY WARRANTY; without even the implied warranty of MERCHANTABILITY or FITNESS
-- FOR A PARTICULAR PURPOSE. See the GNU Affero General Public License for more
-- details.
--
-- You should have received a copy of the GNU Affero General Public License along
-- with this program. If not, see <https://www.gnu.org/licenses/>.

module Wire.API.Routes.Public.Galley.Conversation where

import Data.Code qualified as Code
import Data.CommaSeparatedList
import Data.Id
import Data.Range
import Data.SOP (I (..), NS (..))
import Imports hiding (head)
import Servant hiding (WithStatus)
import Servant.Swagger.Internal.Orphans ()
import Wire.API.Conversation
import Wire.API.Conversation.Code
import Wire.API.Conversation.Protocol
import Wire.API.Conversation.Role
import Wire.API.Conversation.Typing
import Wire.API.Error
import Wire.API.Error.Galley
import Wire.API.Event.Conversation
<<<<<<< HEAD
import Wire.API.MLS.GroupInfo
import Wire.API.MLS.Servant
import Wire.API.MLS.SubConversation
=======
>>>>>>> 75b1afdf
import Wire.API.MakesFederatedCall
import Wire.API.OAuth
import Wire.API.Routes.MultiVerb
import Wire.API.Routes.Named
import Wire.API.Routes.Public
import Wire.API.Routes.Public.Util
import Wire.API.Routes.QualifiedCapture
import Wire.API.Routes.Version
import Wire.API.Routes.Versioned
import Wire.API.Team.Feature

type ConversationResponse = ResponseForExistedCreated Conversation

-- | A type similar to 'ConversationResponse' introduced to allow for a failure
-- to add remote members while creating a conversation or due to involved
-- backends forming an incomplete graph.
data CreateGroupConversationResponse
  = GroupConversationExisted Conversation
  | GroupConversationCreated CreateGroupConversation

instance
  ( ResponseType r1 ~ Conversation,
    ResponseType r2 ~ CreateGroupConversation
  ) =>
  AsUnion '[r1, r2] CreateGroupConversationResponse
  where
  toUnion (GroupConversationExisted x) = Z (I x)
  toUnion (GroupConversationCreated x) = S (Z (I x))

  fromUnion (Z (I x)) = GroupConversationExisted x
  fromUnion (S (Z (I x))) = GroupConversationCreated x
  fromUnion (S (S x)) = case x of {}

type ConversationHeaders = '[DescHeader "Location" "Conversation ID" ConvId]

type ConversationVerb =
  MultiVerb
    'POST
    '[JSON]
    '[ WithHeaders
         ConversationHeaders
         Conversation
         (Respond 200 "Conversation existed" Conversation),
       WithHeaders
         ConversationHeaders
         Conversation
         (Respond 201 "Conversation created" Conversation)
     ]
    ConversationResponse

type CreateGroupConversationVerb =
  MultiVerb
    'POST
    '[JSON]
    '[ WithHeaders
         ConversationHeaders
         Conversation
         (Respond 200 "Conversation existed" Conversation),
       WithHeaders
         ConversationHeaders
         CreateGroupConversation
         (Respond 201 "Conversation created" CreateGroupConversation)
     ]
    CreateGroupConversationResponse

type ConversationV2Verb =
  MultiVerb
    'POST
    '[JSON]
    '[ WithHeaders
         ConversationHeaders
         Conversation
         (VersionedRespond 'V2 200 "Conversation existed" Conversation),
       WithHeaders
         ConversationHeaders
         Conversation
         (VersionedRespond 'V2 201 "Conversation created" Conversation)
     ]
    ConversationResponse

type CreateConversationCodeVerb =
  MultiVerb
    'POST
    '[JSON]
    '[ Respond 200 "Conversation code already exists." ConversationCodeInfo,
       Respond 201 "Conversation code created." Event
     ]
    AddCodeResult

type ConvUpdateResponses = UpdateResponses "Conversation unchanged" "Conversation updated" Event

type ConvJoinResponses = UpdateResponses "Conversation unchanged" "Conversation joined" Event

type RemoveFromConversationVerb =
  MultiVerb
    'DELETE
    '[JSON]
    '[ RespondEmpty 204 "No change",
       Respond 200 "Member removed" Event
     ]
    (Maybe Event)

type ConversationAPI =
  Named
    "get-unqualified-conversation"
    ( Summary "Get a conversation by ID"
        :> Until 'V3
        :> CanThrow 'ConvNotFound
        :> CanThrow 'ConvAccessDenied
        :> ZLocalUser
        :> "conversations"
        :> Capture "cnv" ConvId
        :> MultiVerb1 'GET '[JSON] (VersionedRespond 'V2 200 "Conversation" Conversation)
    )
    :<|> Named
           "get-unqualified-conversation-legalhold-alias"
           -- This alias exists, so that it can be uniquely selected in zauth.acl
           ( Summary "Get a conversation by ID (Legalhold alias)"
               :> Until 'V2
               :> CanThrow 'ConvNotFound
               :> CanThrow 'ConvAccessDenied
               :> ZLocalUser
               :> "legalhold"
               :> "conversations"
               :> Capture "cnv" ConvId
               :> MultiVerb1 'GET '[JSON] (VersionedRespond 'V2 200 "Conversation" Conversation)
           )
    :<|> Named
           "get-conversation@v2"
           ( Summary "Get a conversation by ID"
               :> Until 'V3
               :> MakesFederatedCall 'Galley "get-conversations"
               :> CanThrow 'ConvNotFound
               :> CanThrow 'ConvAccessDenied
               :> ZLocalUser
               :> "conversations"
               :> QualifiedCapture "cnv" ConvId
               :> MultiVerb1 'GET '[JSON] (VersionedRespond 'V2 200 "Conversation" Conversation)
           )
    :<|> Named
           "get-conversation"
           ( Summary "Get a conversation by ID"
               :> From 'V3
               :> MakesFederatedCall 'Galley "get-conversations"
               :> CanThrow 'ConvNotFound
               :> CanThrow 'ConvAccessDenied
               :> ZLocalUser
               :> "conversations"
               :> QualifiedCapture "cnv" ConvId
               :> Get '[JSON] Conversation
           )
    :<|> Named
           "get-conversation-roles"
           ( Summary "Get existing roles available for the given conversation"
               :> CanThrow 'ConvNotFound
               :> CanThrow 'ConvAccessDenied
               :> ZLocalUser
               :> "conversations"
               :> Capture "cnv" ConvId
               :> "roles"
               :> Get '[Servant.JSON] ConversationRolesList
           )
    :<|> Named
<<<<<<< HEAD
           "get-group-info"
           ( Summary "Get MLS group information"
               :> From 'V4
               :> MakesFederatedCall 'Galley "query-group-info"
               :> CanThrow 'ConvNotFound
               :> CanThrow 'MLSMissingGroupInfo
               :> CanThrow 'MLSNotEnabled
               :> ZLocalUser
               :> "conversations"
               :> QualifiedCapture "cnv" ConvId
               :> "groupinfo"
               :> MultiVerb1
                    'GET
                    '[MLS]
                    ( Respond
                        200
                        "The group information"
                        GroupInfoData
                    )
           )
    :<|> Named
=======
>>>>>>> 75b1afdf
           "list-conversation-ids-unqualified"
           ( Summary "[deprecated] Get all local conversation IDs."
               -- FUTUREWORK: add bounds to swagger schema for Range
               :> Until 'V3
               :> ZLocalUser
               :> "conversations"
               :> "ids"
               :> QueryParam'
                    [ Optional,
                      Strict,
                      Description "Conversation ID to start from (exclusive)"
                    ]
                    "start"
                    ConvId
               :> QueryParam'
                    [ Optional,
                      Strict,
                      Description "Maximum number of IDs to return"
                    ]
                    "size"
                    (Range 1 1000 Int32)
               :> Get '[Servant.JSON] (ConversationList ConvId)
           )
    :<|> Named
           "list-conversation-ids-v2"
           ( Summary "Get all conversation IDs."
               :> Until 'V3
               :> Description PaginationDocs
               :> ZLocalUser
               :> "conversations"
               :> "list-ids"
               :> ReqBody '[Servant.JSON] GetPaginatedConversationIds
               :> Post '[Servant.JSON] ConvIdsPage
           )
    :<|> Named
           "list-conversation-ids"
           ( Summary "Get all conversation IDs."
               :> From 'V3
               :> Description PaginationDocs
               :> ZLocalUser
               :> "conversations"
               :> "list-ids"
               :> ReqBody '[Servant.JSON] GetPaginatedConversationIds
               :> Post '[Servant.JSON] ConvIdsPage
           )
    :<|> Named
           "get-conversations"
           ( Summary "Get all *local* conversations."
               :> Until 'V3
               :> Description
                    "Will not return remote conversations.\n\n\
                    \Use `POST /conversations/list-ids` followed by \
                    \`POST /conversations/list` instead."
               :> ZLocalUser
               :> "conversations"
               :> QueryParam'
                    [ Optional,
                      Strict,
                      Description "Mutually exclusive with 'start' (at most 32 IDs per request)"
                    ]
                    "ids"
                    (Range 1 32 (CommaSeparatedList ConvId))
               :> QueryParam'
                    [ Optional,
                      Strict,
                      Description "Conversation ID to start from (exclusive)"
                    ]
                    "start"
                    ConvId
               :> QueryParam'
                    [ Optional,
                      Strict,
                      Description "Maximum number of conversations to return"
                    ]
                    "size"
                    (Range 1 500 Int32)
               :> MultiVerb1
                    'GET
                    '[JSON]
                    ( VersionedRespond
                        'V2
                        200
                        "List of local conversations"
                        (ConversationList Conversation)
                    )
           )
    :<|> Named
           "list-conversations@v1"
           ( Summary "Get conversation metadata for a list of conversation ids"
               :> MakesFederatedCall 'Galley "get-conversations"
               :> Until 'V2
               :> ZLocalUser
               :> "conversations"
               :> "list"
               :> "v2"
               :> ReqBody '[JSON] ListConversations
               :> Post '[JSON] ConversationsResponse
           )
    :<|> Named
           "list-conversations@v2"
           ( Summary "Get conversation metadata for a list of conversation ids"
               :> MakesFederatedCall 'Galley "get-conversations"
               :> From 'V2
               :> Until 'V3
               :> ZLocalUser
               :> "conversations"
               :> "list"
               :> ReqBody '[JSON] ListConversations
               :> MultiVerb1
                    'POST
                    '[JSON]
                    ( VersionedRespond
                        'V2
                        200
                        "Conversation page"
                        ConversationsResponse
                    )
           )
    :<|> Named
           "list-conversations"
           ( Summary "Get conversation metadata for a list of conversation ids"
               :> MakesFederatedCall 'Galley "get-conversations"
               :> From 'V3
               :> ZLocalUser
               :> "conversations"
               :> "list"
               :> ReqBody '[JSON] ListConversations
               :> Post '[JSON] ConversationsResponse
           )
    -- This endpoint can lead to the following events being sent:
    -- - ConvCreate event to members
    :<|> Named
           "get-conversation-by-reusable-code"
           ( Summary "Get limited conversation information by key/code pair"
               :> CanThrow 'CodeNotFound
               :> CanThrow 'InvalidConversationPassword
               :> CanThrow 'ConvNotFound
               :> CanThrow 'ConvAccessDenied
               :> CanThrow 'GuestLinksDisabled
               :> CanThrow 'NotATeamMember
               :> ZLocalUser
               :> "conversations"
               :> "join"
               :> QueryParam' [Required, Strict] "key" Code.Key
               :> QueryParam' [Required, Strict] "code" Code.Value
               :> Get '[Servant.JSON] ConversationCoverView
           )
    :<|> Named
           "create-group-conversation@v2"
           ( Summary "Create a new conversation"
               :> DescriptionOAuthScope 'WriteConversations
               :> MakesFederatedCall 'Brig "api-version"
               :> MakesFederatedCall 'Galley "on-conversation-created"
               :> MakesFederatedCall 'Galley "on-conversation-updated"
               :> Until 'V3
               :> CanThrow 'ConvAccessDenied
               :> CanThrow 'MLSNonEmptyMemberList
               :> CanThrow 'MLSNotEnabled
               :> CanThrow 'NotConnected
               :> CanThrow 'NotATeamMember
               :> CanThrow OperationDenied
               :> CanThrow 'MissingLegalholdConsent
               :> CanThrow UnreachableBackendsLegacy
               :> Description "This returns 201 when a new conversation is created, and 200 when the conversation already existed"
               :> ZLocalUser
               :> ZOptConn
               :> "conversations"
               :> VersionedReqBody 'V2 '[Servant.JSON] NewConv
               :> ConversationV2Verb
           )
    :<|> Named
           "create-group-conversation@v3"
           ( Summary "Create a new conversation"
               :> DescriptionOAuthScope 'WriteConversations
               :> MakesFederatedCall 'Brig "api-version"
               :> MakesFederatedCall 'Galley "on-conversation-created"
               :> MakesFederatedCall 'Galley "on-conversation-updated"
               :> From 'V3
               :> Until 'V4
               :> CanThrow 'ConvAccessDenied
               :> CanThrow 'MLSNonEmptyMemberList
               :> CanThrow 'MLSNotEnabled
               :> CanThrow 'NotConnected
               :> CanThrow 'NotATeamMember
               :> CanThrow OperationDenied
               :> CanThrow 'MissingLegalholdConsent
               :> CanThrow UnreachableBackendsLegacy
               :> Description "This returns 201 when a new conversation is created, and 200 when the conversation already existed"
               :> ZLocalUser
               :> ZOptConn
               :> "conversations"
               :> ReqBody '[Servant.JSON] NewConv
               :> ConversationVerb
           )
    :<|> Named
           "create-group-conversation"
           ( Summary "Create a new conversation"
               :> MakesFederatedCall 'Brig "api-version"
               :> MakesFederatedCall 'Brig "get-not-fully-connected-backends"
               :> MakesFederatedCall 'Galley "on-conversation-created"
               :> MakesFederatedCall 'Galley "on-conversation-updated"
               :> From 'V4
               :> CanThrow 'ConvAccessDenied
               :> CanThrow 'MLSNonEmptyMemberList
               :> CanThrow 'MLSNotEnabled
               :> CanThrow 'NotConnected
               :> CanThrow 'NotATeamMember
               :> CanThrow OperationDenied
               :> CanThrow 'MissingLegalholdConsent
               :> CanThrow NonFederatingBackends
               :> CanThrow UnreachableBackends
               :> Description "This returns 201 when a new conversation is created, and 200 when the conversation already existed"
               :> ZLocalUser
               :> ZOptConn
               :> "conversations"
               :> ReqBody '[Servant.JSON] NewConv
               :> CreateGroupConversationVerb
           )
    :<|> Named
           "create-self-conversation@v2"
           ( Summary "Create a self-conversation"
               :> Until 'V3
               :> ZLocalUser
               :> "conversations"
               :> "self"
               :> ConversationV2Verb
           )
    :<|> Named
           "create-self-conversation"
           ( Summary "Create a self-conversation"
               :> From 'V3
               :> ZLocalUser
               :> "conversations"
               :> "self"
               :> ConversationVerb
           )
<<<<<<< HEAD
    :<|> Named
           "get-mls-self-conversation"
           ( Summary "Get the user's MLS self-conversation"
               :> From 'V4
               :> ZLocalUser
               :> "conversations"
               :> "mls-self"
               :> CanThrow 'MLSNotEnabled
               :> MultiVerb1
                    'GET
                    '[JSON]
                    ( Respond
                        200
                        "The MLS self-conversation"
                        Conversation
                    )
           )
    :<|> Named
           "get-subconversation"
           ( Summary "Get information about an MLS subconversation"
               :> MakesFederatedCall 'Galley "get-sub-conversation"
               :> CanThrow 'ConvNotFound
               :> CanThrow 'ConvAccessDenied
               :> CanThrow 'MLSSubConvUnsupportedConvType
               :> ZLocalUser
               :> "conversations"
               :> QualifiedCapture "cnv" ConvId
               :> "subconversations"
               :> Capture "subconv" SubConvId
               :> MultiVerb1
                    'GET
                    '[JSON]
                    ( Respond
                        200
                        "Subconversation"
                        PublicSubConversation
                    )
           )
    :<|> Named
           "leave-subconversation"
           ( Summary "Leave an MLS subconversation"
               :> MakesFederatedCall 'Galley "on-mls-message-sent"
               :> MakesFederatedCall 'Galley "leave-sub-conversation"
               :> CanThrow 'ConvNotFound
               :> CanThrow 'ConvAccessDenied
               :> CanThrow 'MLSProtocolErrorTag
               :> CanThrow 'MLSStaleMessage
               :> CanThrow 'MLSNotEnabled
               :> ZLocalUser
               :> ZClient
               :> "conversations"
               :> QualifiedCapture "cnv" ConvId
               :> "subconversations"
               :> Capture "subconv" SubConvId
               :> "self"
               :> MultiVerb1
                    'DELETE
                    '[JSON]
                    (RespondEmpty 200 "OK")
           )
    :<|> Named
           "delete-subconversation"
           ( Summary "Delete an MLS subconversation"
               :> MakesFederatedCall 'Galley "delete-sub-conversation"
               :> CanThrow 'ConvAccessDenied
               :> CanThrow 'ConvNotFound
               :> CanThrow 'MLSNotEnabled
               :> CanThrow 'MLSStaleMessage
               :> ZLocalUser
               :> "conversations"
               :> QualifiedCapture "cnv" ConvId
               :> "subconversations"
               :> Capture "subconv" SubConvId
               :> ReqBody '[JSON] DeleteSubConversationRequest
               :> MultiVerb1
                    'DELETE
                    '[JSON]
                    (Respond 200 "Deletion successful" ())
           )
    :<|> Named
           "get-subconversation-group-info"
           ( Summary "Get MLS group information of subconversation"
               :> MakesFederatedCall 'Galley "query-group-info"
               :> CanThrow 'ConvNotFound
               :> CanThrow 'MLSMissingGroupInfo
               :> CanThrow 'MLSNotEnabled
               :> ZLocalUser
               :> "conversations"
               :> QualifiedCapture "cnv" ConvId
               :> "subconversations"
               :> Capture "subconv" SubConvId
               :> "groupinfo"
               :> MultiVerb1
                    'GET
                    '[MLS]
                    ( Respond
                        200
                        "The group information"
                        GroupInfoData
                    )
           )
=======
>>>>>>> 75b1afdf
    -- This endpoint can lead to the following events being sent:
    -- - ConvCreate event to members
    -- TODO: add note: "On 201, the conversation ID is the `Location` header"
    :<|> Named
           "create-one-to-one-conversation@v2"
           ( Summary "Create a 1:1 conversation"
               :> MakesFederatedCall 'Brig "api-version"
               :> MakesFederatedCall 'Galley "on-conversation-created"
               :> Until 'V3
               :> CanThrow 'ConvAccessDenied
               :> CanThrow 'InvalidOperation
               :> CanThrow 'NoBindingTeamMembers
               :> CanThrow 'NonBindingTeam
               :> CanThrow 'NotATeamMember
               :> CanThrow 'NotConnected
               :> CanThrow OperationDenied
               :> CanThrow 'TeamNotFound
               :> CanThrow 'MissingLegalholdConsent
               :> CanThrow UnreachableBackendsLegacy
               :> ZLocalUser
               :> ZConn
               :> "conversations"
               :> "one2one"
               :> VersionedReqBody 'V2 '[JSON] NewConv
               :> ConversationV2Verb
           )
    :<|> Named
           "create-one-to-one-conversation"
           ( Summary "Create a 1:1 conversation"
               :> MakesFederatedCall 'Galley "on-conversation-created"
               :> From 'V3
               :> CanThrow 'ConvAccessDenied
               :> CanThrow 'InvalidOperation
               :> CanThrow 'NoBindingTeamMembers
               :> CanThrow 'NonBindingTeam
               :> CanThrow 'NotATeamMember
               :> CanThrow 'NotConnected
               :> CanThrow OperationDenied
               :> CanThrow 'TeamNotFound
               :> CanThrow 'MissingLegalholdConsent
               :> CanThrow UnreachableBackendsLegacy
               :> ZLocalUser
               :> ZConn
               :> "conversations"
               :> "one2one"
               :> ReqBody '[JSON] NewConv
               :> ConversationVerb
           )
    :<|> Named
           "get-one-to-one-mls-conversation"
           ( Summary "Get an MLS 1:1 conversation"
               :> ZLocalUser
               :> CanThrow 'MLSNotEnabled
               :> CanThrow 'NotConnected
               :> "conversations"
               :> "one2one"
               :> QualifiedCapture "usr" UserId
               :> MultiVerb1 'GET '[JSON] (Respond 200 "MLS 1-1 conversation" Conversation)
           )
    -- This endpoint can lead to the following events being sent:
    -- - MemberJoin event to members
    :<|> Named
           "add-members-to-conversation-unqualified"
           ( Summary "Add members to an existing conversation (deprecated)"
               :> MakesFederatedCall 'Galley "on-conversation-updated"
               :> MakesFederatedCall 'Galley "on-mls-message-sent"
               :> Until 'V2
               :> CanThrow ('ActionDenied 'AddConversationMember)
               :> CanThrow ('ActionDenied 'LeaveConversation)
               :> CanThrow 'ConvNotFound
               :> CanThrow 'InvalidOperation
               :> CanThrow 'TooManyMembers
               :> CanThrow 'ConvAccessDenied
               :> CanThrow 'NotATeamMember
               :> CanThrow 'NotConnected
               :> CanThrow 'MissingLegalholdConsent
               :> CanThrow NonFederatingBackends
               :> CanThrow UnreachableBackends
               :> ZLocalUser
               :> ZConn
               :> "conversations"
               :> Capture "cnv" ConvId
               :> "members"
               :> ReqBody '[JSON] Invite
               :> MultiVerb 'POST '[JSON] ConvUpdateResponses (UpdateResult Event)
           )
    :<|> Named
           "add-members-to-conversation-unqualified2"
           ( Summary "Add qualified members to an existing conversation."
               :> MakesFederatedCall 'Galley "on-conversation-updated"
               :> MakesFederatedCall 'Galley "on-mls-message-sent"
               :> Until 'V2
               :> CanThrow ('ActionDenied 'AddConversationMember)
               :> CanThrow ('ActionDenied 'LeaveConversation)
               :> CanThrow 'ConvNotFound
               :> CanThrow 'InvalidOperation
               :> CanThrow 'TooManyMembers
               :> CanThrow 'ConvAccessDenied
               :> CanThrow 'NotATeamMember
               :> CanThrow 'NotConnected
               :> CanThrow 'MissingLegalholdConsent
               :> CanThrow NonFederatingBackends
               :> CanThrow UnreachableBackends
               :> ZLocalUser
               :> ZConn
               :> "conversations"
               :> Capture "cnv" ConvId
               :> "members"
               :> "v2"
               :> ReqBody '[Servant.JSON] InviteQualified
               :> MultiVerb 'POST '[Servant.JSON] ConvUpdateResponses (UpdateResult Event)
           )
    :<|> Named
           "add-members-to-conversation"
           ( Summary "Add qualified members to an existing conversation."
               :> MakesFederatedCall 'Galley "on-conversation-updated"
               :> MakesFederatedCall 'Galley "on-mls-message-sent"
               :> From 'V2
               :> CanThrow ('ActionDenied 'AddConversationMember)
               :> CanThrow ('ActionDenied 'LeaveConversation)
               :> CanThrow 'ConvNotFound
               :> CanThrow 'InvalidOperation
               :> CanThrow 'TooManyMembers
               :> CanThrow 'ConvAccessDenied
               :> CanThrow 'NotATeamMember
               :> CanThrow 'NotConnected
               :> CanThrow 'MissingLegalholdConsent
               :> CanThrow NonFederatingBackends
               :> CanThrow UnreachableBackends
               :> ZLocalUser
               :> ZConn
               :> "conversations"
               :> QualifiedCapture "cnv" ConvId
               :> "members"
               :> ReqBody '[Servant.JSON] InviteQualified
               :> MultiVerb 'POST '[Servant.JSON] ConvUpdateResponses (UpdateResult Event)
           )
    -- This endpoint can lead to the following events being sent:
    -- - MemberJoin event to members
    :<|> Named
           "join-conversation-by-id-unqualified"
           ( Summary "Join a conversation by its ID (if link access enabled)"
               :> MakesFederatedCall 'Galley "on-conversation-updated"
               :> CanThrow 'ConvAccessDenied
               :> CanThrow 'ConvNotFound
               :> CanThrow 'InvalidOperation
               :> CanThrow 'NotATeamMember
               :> CanThrow 'TooManyMembers
               :> ZLocalUser
               :> ZConn
               :> "conversations"
               :> Capture' '[Description "Conversation ID"] "cnv" ConvId
               :> "join"
               :> MultiVerb 'POST '[Servant.JSON] ConvJoinResponses (UpdateResult Event)
           )
    -- This endpoint can lead to the following events being sent:
    -- - MemberJoin event to members
    :<|> Named
           "join-conversation-by-code-unqualified"
           ( Summary
               "Join a conversation using a reusable code.\
               \If the guest links team feature is disabled, this will fail with 409 GuestLinksDisabled.\
               \Note that this is currently inconsistent (for backwards compatibility reasons) with `POST /conversations/code-check` which responds with 404 CodeNotFound if guest links are disabled."
               :> MakesFederatedCall 'Galley "on-conversation-updated"
               :> CanThrow 'CodeNotFound
               :> CanThrow 'InvalidConversationPassword
               :> CanThrow 'ConvAccessDenied
               :> CanThrow 'ConvNotFound
               :> CanThrow 'GuestLinksDisabled
               :> CanThrow 'InvalidOperation
               :> CanThrow 'NotATeamMember
               :> CanThrow 'TooManyMembers
               :> ZLocalUser
               :> ZConn
               :> "conversations"
               :> "join"
               :> ReqBody '[Servant.JSON] JoinConversationByCode
               :> MultiVerb 'POST '[Servant.JSON] ConvJoinResponses (UpdateResult Event)
           )
    :<|> Named
           "code-check"
           ( Summary
               "Check validity of a conversation code.\
               \If the guest links team feature is disabled, this will fail with 404 CodeNotFound.\
               \Note that this is currently inconsistent (for backwards compatibility reasons) with `POST /conversations/join` which responds with 409 GuestLinksDisabled if guest links are disabled."
               :> CanThrow 'CodeNotFound
               :> CanThrow 'ConvNotFound
               :> CanThrow 'InvalidConversationPassword
               :> "conversations"
               :> "code-check"
               :> ReqBody '[Servant.JSON] ConversationCode
               :> MultiVerb
                    'POST
                    '[JSON]
                    '[RespondEmpty 200 "Valid"]
                    ()
           )
    -- this endpoint can lead to the following events being sent:
    -- - ConvCodeUpdate event to members, if code didn't exist before
    :<|> Named
           "create-conversation-code-unqualified@v3"
           ( Summary "Create or recreate a conversation code"
               :> Until 'V4
               :> DescriptionOAuthScope 'WriteConversationsCode
               :> CanThrow 'ConvAccessDenied
               :> CanThrow 'ConvNotFound
               :> CanThrow 'GuestLinksDisabled
               :> CanThrow 'CreateConversationCodeConflict
               :> ZUser
               :> ZHostOpt
               :> ZOptConn
               :> "conversations"
               :> Capture' '[Description "Conversation ID"] "cnv" ConvId
               :> "code"
               :> CreateConversationCodeVerb
           )
    -- this endpoint can lead to the following events being sent:
    -- - ConvCodeUpdate event to members, if code didn't exist before
    :<|> Named
           "create-conversation-code-unqualified"
           ( Summary "Create or recreate a conversation code"
               :> From 'V4
               :> DescriptionOAuthScope 'WriteConversationsCode
               :> CanThrow 'ConvAccessDenied
               :> CanThrow 'ConvNotFound
               :> CanThrow 'GuestLinksDisabled
               :> CanThrow 'CreateConversationCodeConflict
               :> ZUser
               :> ZHostOpt
               :> ZOptConn
               :> "conversations"
               :> Capture' '[Description "Conversation ID"] "cnv" ConvId
               :> "code"
               :> ReqBody '[JSON] CreateConversationCodeRequest
               :> CreateConversationCodeVerb
           )
    :<|> Named
           "get-conversation-guest-links-status"
           ( Summary "Get the status of the guest links feature for a conversation that potentially has been created by someone from another team."
               :> CanThrow 'ConvAccessDenied
               :> CanThrow 'ConvNotFound
               :> ZUser
               :> "conversations"
               :> Capture' '[Description "Conversation ID"] "cnv" ConvId
               :> "features"
               :> FeatureSymbol GuestLinksConfig
               :> Get '[Servant.JSON] (WithStatus GuestLinksConfig)
           )
    -- This endpoint can lead to the following events being sent:
    -- - ConvCodeDelete event to members
    :<|> Named
           "remove-code-unqualified"
           ( Summary "Delete conversation code"
               :> CanThrow 'ConvAccessDenied
               :> CanThrow 'ConvNotFound
               :> ZLocalUser
               :> ZConn
               :> "conversations"
               :> Capture' '[Description "Conversation ID"] "cnv" ConvId
               :> "code"
               :> MultiVerb
                    'DELETE
                    '[JSON]
                    '[Respond 200 "Conversation code deleted." Event]
                    Event
           )
    :<|> Named
           "get-code"
           ( Summary "Get existing conversation code"
               :> CanThrow 'CodeNotFound
               :> CanThrow 'ConvAccessDenied
               :> CanThrow 'ConvNotFound
               :> CanThrow 'GuestLinksDisabled
               :> ZHostOpt
               :> ZLocalUser
               :> "conversations"
               :> Capture' '[Description "Conversation ID"] "cnv" ConvId
               :> "code"
               :> MultiVerb
                    'GET
                    '[JSON]
                    '[Respond 200 "Conversation Code" ConversationCodeInfo]
                    ConversationCodeInfo
           )
    -- This endpoint can lead to the following events being sent:
    -- - Typing event to members
    :<|> Named
           "member-typing-unqualified"
           ( Summary "Sending typing notifications"
               :> Until 'V3
               :> MakesFederatedCall 'Galley "update-typing-indicator"
               :> MakesFederatedCall 'Galley "on-typing-indicator-updated"
               :> CanThrow 'ConvNotFound
               :> ZLocalUser
               :> ZConn
               :> "conversations"
               :> Capture' '[Description "Conversation ID"] "cnv" ConvId
               :> "typing"
               :> ReqBody '[JSON] TypingStatus
               :> MultiVerb 'POST '[JSON] '[RespondEmpty 200 "Notification sent"] ()
           )
    :<|> Named
           "member-typing-qualified"
           ( Summary "Sending typing notifications"
               :> MakesFederatedCall 'Galley "update-typing-indicator"
               :> MakesFederatedCall 'Galley "on-typing-indicator-updated"
               :> CanThrow 'ConvNotFound
               :> ZLocalUser
               :> ZConn
               :> "conversations"
               :> QualifiedCapture' '[Description "Conversation ID"] "cnv" ConvId
               :> "typing"
               :> ReqBody '[JSON] TypingStatus
               :> MultiVerb 'POST '[JSON] '[RespondEmpty 200 "Notification sent"] ()
           )
    -- This endpoint can lead to the following events being sent:
    -- - MemberLeave event to members
    :<|> Named
           "remove-member-unqualified"
           ( Summary "Remove a member from a conversation (deprecated)"
               :> MakesFederatedCall 'Galley "leave-conversation"
               :> MakesFederatedCall 'Galley "on-conversation-updated"
               :> MakesFederatedCall 'Galley "on-mls-message-sent"
               :> MakesFederatedCall 'Brig "get-users-by-ids"
               :> Until 'V2
               :> ZLocalUser
               :> ZConn
               :> CanThrow ('ActionDenied 'RemoveConversationMember)
               :> CanThrow 'ConvNotFound
               :> CanThrow 'InvalidOperation
               :> "conversations"
               :> Capture' '[Description "Conversation ID"] "cnv" ConvId
               :> "members"
               :> Capture' '[Description "Target User ID"] "usr" UserId
               :> RemoveFromConversationVerb
           )
    -- This endpoint can lead to the following events being sent:
    -- - MemberLeave event to members
    :<|> Named
           "remove-member"
           ( Summary "Remove a member from a conversation"
               :> MakesFederatedCall 'Galley "leave-conversation"
               :> MakesFederatedCall 'Galley "on-conversation-updated"
               :> MakesFederatedCall 'Galley "on-mls-message-sent"
               :> MakesFederatedCall 'Brig "get-users-by-ids"
               :> ZLocalUser
               :> ZConn
               :> CanThrow ('ActionDenied 'RemoveConversationMember)
               :> CanThrow 'ConvNotFound
               :> CanThrow 'InvalidOperation
               :> "conversations"
               :> QualifiedCapture' '[Description "Conversation ID"] "cnv" ConvId
               :> "members"
               :> QualifiedCapture' '[Description "Target User ID"] "usr" UserId
               :> RemoveFromConversationVerb
           )
    -- This endpoint can lead to the following events being sent:
    -- - MemberStateUpdate event to members
    :<|> Named
           "update-other-member-unqualified"
           ( Summary "Update membership of the specified user (deprecated)"
               :> Description "Use `PUT /conversations/:cnv_domain/:cnv/members/:usr_domain/:usr` instead"
               :> MakesFederatedCall 'Galley "on-conversation-updated"
               :> MakesFederatedCall 'Galley "on-mls-message-sent"
               :> MakesFederatedCall 'Brig "get-users-by-ids"
               :> ZLocalUser
               :> ZConn
               :> CanThrow 'ConvNotFound
               :> CanThrow 'ConvMemberNotFound
               :> CanThrow ('ActionDenied 'ModifyOtherConversationMember)
               :> CanThrow 'InvalidTarget
               :> CanThrow 'InvalidOperation
               :> "conversations"
               :> Capture' '[Description "Conversation ID"] "cnv" ConvId
               :> "members"
               :> Capture' '[Description "Target User ID"] "usr" UserId
               :> ReqBody '[JSON] OtherMemberUpdate
               :> MultiVerb
                    'PUT
                    '[JSON]
                    '[RespondEmpty 200 "Membership updated"]
                    ()
           )
    :<|> Named
           "update-other-member"
           ( Summary "Update membership of the specified user"
               :> Description "**Note**: at least one field has to be provided."
               :> MakesFederatedCall 'Galley "on-conversation-updated"
               :> MakesFederatedCall 'Galley "on-mls-message-sent"
               :> MakesFederatedCall 'Brig "get-users-by-ids"
               :> ZLocalUser
               :> ZConn
               :> CanThrow 'ConvNotFound
               :> CanThrow 'ConvMemberNotFound
               :> CanThrow ('ActionDenied 'ModifyOtherConversationMember)
               :> CanThrow 'InvalidTarget
               :> CanThrow 'InvalidOperation
               :> "conversations"
               :> QualifiedCapture' '[Description "Conversation ID"] "cnv" ConvId
               :> "members"
               :> QualifiedCapture' '[Description "Target User ID"] "usr" UserId
               :> ReqBody '[JSON] OtherMemberUpdate
               :> MultiVerb
                    'PUT
                    '[JSON]
                    '[RespondEmpty 200 "Membership updated"]
                    ()
           )
    -- This endpoint can lead to the following events being sent:
    -- - ConvRename event to members
    :<|> Named
           "update-conversation-name-deprecated"
           ( Summary "Update conversation name (deprecated)"
               :> Description "Use `/conversations/:domain/:conv/name` instead."
               :> MakesFederatedCall 'Galley "on-conversation-updated"
               :> MakesFederatedCall 'Galley "on-mls-message-sent"
               :> MakesFederatedCall 'Brig "get-users-by-ids"
               :> CanThrow ('ActionDenied 'ModifyConversationName)
               :> CanThrow 'ConvNotFound
               :> CanThrow 'InvalidOperation
               :> ZLocalUser
               :> ZConn
               :> "conversations"
               :> Capture' '[Description "Conversation ID"] "cnv" ConvId
               :> ReqBody '[JSON] ConversationRename
               :> MultiVerb
                    'PUT
                    '[JSON]
                    (UpdateResponses "Name unchanged" "Name updated" Event)
                    (UpdateResult Event)
           )
    :<|> Named
           "update-conversation-name-unqualified"
           ( Summary "Update conversation name (deprecated)"
               :> Description "Use `/conversations/:domain/:conv/name` instead."
               :> MakesFederatedCall 'Galley "on-conversation-updated"
               :> MakesFederatedCall 'Galley "on-mls-message-sent"
               :> MakesFederatedCall 'Brig "get-users-by-ids"
               :> CanThrow ('ActionDenied 'ModifyConversationName)
               :> CanThrow 'ConvNotFound
               :> CanThrow 'InvalidOperation
               :> ZLocalUser
               :> ZConn
               :> "conversations"
               :> Capture' '[Description "Conversation ID"] "cnv" ConvId
               :> "name"
               :> ReqBody '[JSON] ConversationRename
               :> MultiVerb
                    'PUT
                    '[JSON]
                    (UpdateResponses "Name unchanged" "Name updated" Event)
                    (UpdateResult Event)
           )
    :<|> Named
           "update-conversation-name"
           ( Summary "Update conversation name"
               :> MakesFederatedCall 'Galley "on-conversation-updated"
               :> MakesFederatedCall 'Galley "on-mls-message-sent"
               :> MakesFederatedCall 'Brig "get-users-by-ids"
               :> CanThrow ('ActionDenied 'ModifyConversationName)
               :> CanThrow 'ConvNotFound
               :> CanThrow 'InvalidOperation
               :> ZLocalUser
               :> ZConn
               :> "conversations"
               :> QualifiedCapture' '[Description "Conversation ID"] "cnv" ConvId
               :> "name"
               :> ReqBody '[JSON] ConversationRename
               :> MultiVerb
                    'PUT
                    '[JSON]
                    (UpdateResponses "Name updated" "Name unchanged" Event)
                    (UpdateResult Event)
           )
    -- This endpoint can lead to the following events being sent:
    -- - ConvMessageTimerUpdate event to members
    :<|> Named
           "update-conversation-message-timer-unqualified"
           ( Summary "Update the message timer for a conversation (deprecated)"
               :> Description "Use `/conversations/:domain/:cnv/message-timer` instead."
               :> MakesFederatedCall 'Galley "on-conversation-updated"
               :> MakesFederatedCall 'Galley "on-mls-message-sent"
               :> MakesFederatedCall 'Brig "get-users-by-ids"
               :> ZLocalUser
               :> ZConn
               :> CanThrow ('ActionDenied 'ModifyConversationMessageTimer)
               :> CanThrow 'ConvAccessDenied
               :> CanThrow 'ConvNotFound
               :> CanThrow 'InvalidOperation
               :> "conversations"
               :> Capture' '[Description "Conversation ID"] "cnv" ConvId
               :> "message-timer"
               :> ReqBody '[JSON] ConversationMessageTimerUpdate
               :> MultiVerb
                    'PUT
                    '[JSON]
                    (UpdateResponses "Message timer unchanged" "Message timer updated" Event)
                    (UpdateResult Event)
           )
    :<|> Named
           "update-conversation-message-timer"
           ( Summary "Update the message timer for a conversation"
               :> MakesFederatedCall 'Galley "on-conversation-updated"
               :> MakesFederatedCall 'Galley "on-mls-message-sent"
               :> MakesFederatedCall 'Brig "get-users-by-ids"
               :> ZLocalUser
               :> ZConn
               :> CanThrow ('ActionDenied 'ModifyConversationMessageTimer)
               :> CanThrow 'ConvAccessDenied
               :> CanThrow 'ConvNotFound
               :> CanThrow 'InvalidOperation
               :> "conversations"
               :> QualifiedCapture' '[Description "Conversation ID"] "cnv" ConvId
               :> "message-timer"
               :> ReqBody '[JSON] ConversationMessageTimerUpdate
               :> MultiVerb
                    'PUT
                    '[JSON]
                    (UpdateResponses "Message timer unchanged" "Message timer updated" Event)
                    (UpdateResult Event)
           )
    -- This endpoint can lead to the following events being sent:
    -- - ConvReceiptModeUpdate event to members
    :<|> Named
           "update-conversation-receipt-mode-unqualified"
           ( Summary "Update receipt mode for a conversation (deprecated)"
               :> Description "Use `PUT /conversations/:domain/:cnv/receipt-mode` instead."
               :> MakesFederatedCall 'Galley "on-conversation-updated"
               :> MakesFederatedCall 'Galley "on-mls-message-sent"
               :> MakesFederatedCall 'Galley "update-conversation"
               :> MakesFederatedCall 'Brig "get-users-by-ids"
               :> ZLocalUser
               :> ZConn
               :> CanThrow ('ActionDenied 'ModifyConversationReceiptMode)
               :> CanThrow 'ConvAccessDenied
               :> CanThrow 'ConvNotFound
               :> CanThrow 'InvalidOperation
               :> "conversations"
               :> Capture' '[Description "Conversation ID"] "cnv" ConvId
               :> "receipt-mode"
               :> ReqBody '[JSON] ConversationReceiptModeUpdate
               :> MultiVerb
                    'PUT
                    '[JSON]
                    (UpdateResponses "Receipt mode unchanged" "Receipt mode updated" Event)
                    (UpdateResult Event)
           )
    :<|> Named
           "update-conversation-receipt-mode"
           ( Summary "Update receipt mode for a conversation"
               :> MakesFederatedCall 'Galley "on-conversation-updated"
               :> MakesFederatedCall 'Galley "on-mls-message-sent"
               :> MakesFederatedCall 'Galley "update-conversation"
               :> MakesFederatedCall 'Brig "get-users-by-ids"
               :> ZLocalUser
               :> ZConn
               :> CanThrow ('ActionDenied 'ModifyConversationReceiptMode)
               :> CanThrow 'ConvAccessDenied
               :> CanThrow 'ConvNotFound
               :> CanThrow 'InvalidOperation
               :> "conversations"
               :> QualifiedCapture' '[Description "Conversation ID"] "cnv" ConvId
               :> "receipt-mode"
               :> ReqBody '[JSON] ConversationReceiptModeUpdate
               :> MultiVerb
                    'PUT
                    '[JSON]
                    (UpdateResponses "Receipt mode unchanged" "Receipt mode updated" Event)
                    (UpdateResult Event)
           )
    -- This endpoint can lead to the following events being sent:
    -- - MemberLeave event to members, if members get removed
    -- - ConvAccessUpdate event to members
    :<|> Named
           "update-conversation-access-unqualified"
           ( Summary "Update access modes for a conversation (deprecated)"
               :> MakesFederatedCall 'Galley "on-conversation-updated"
               :> MakesFederatedCall 'Galley "on-mls-message-sent"
               :> MakesFederatedCall 'Brig "get-users-by-ids"
               :> Until 'V3
               :> Description "Use PUT `/conversations/:domain/:cnv/access` instead."
               :> ZLocalUser
               :> ZConn
               :> CanThrow ('ActionDenied 'ModifyConversationAccess)
               :> CanThrow ('ActionDenied 'RemoveConversationMember)
               :> CanThrow 'ConvAccessDenied
               :> CanThrow 'ConvNotFound
               :> CanThrow 'InvalidOperation
               :> CanThrow 'InvalidTargetAccess
               :> "conversations"
               :> Capture' '[Description "Conversation ID"] "cnv" ConvId
               :> "access"
               :> VersionedReqBody 'V2 '[JSON] ConversationAccessData
               :> MultiVerb
                    'PUT
                    '[JSON]
                    (UpdateResponses "Access unchanged" "Access updated" Event)
                    (UpdateResult Event)
           )
    :<|> Named
           "update-conversation-access@v2"
           ( Summary "Update access modes for a conversation"
               :> MakesFederatedCall 'Galley "on-conversation-updated"
               :> MakesFederatedCall 'Galley "on-mls-message-sent"
               :> MakesFederatedCall 'Brig "get-users-by-ids"
               :> Until 'V3
               :> ZLocalUser
               :> ZConn
               :> CanThrow ('ActionDenied 'ModifyConversationAccess)
               :> CanThrow ('ActionDenied 'RemoveConversationMember)
               :> CanThrow 'ConvAccessDenied
               :> CanThrow 'ConvNotFound
               :> CanThrow 'InvalidOperation
               :> CanThrow 'InvalidTargetAccess
               :> "conversations"
               :> QualifiedCapture' '[Description "Conversation ID"] "cnv" ConvId
               :> "access"
               :> VersionedReqBody 'V2 '[JSON] ConversationAccessData
               :> MultiVerb
                    'PUT
                    '[JSON]
                    (UpdateResponses "Access unchanged" "Access updated" Event)
                    (UpdateResult Event)
           )
    :<|> Named
           "update-conversation-access"
           ( Summary "Update access modes for a conversation"
               :> MakesFederatedCall 'Galley "on-conversation-updated"
               :> MakesFederatedCall 'Galley "on-mls-message-sent"
               :> MakesFederatedCall 'Brig "get-users-by-ids"
               :> From 'V3
               :> ZLocalUser
               :> ZConn
               :> CanThrow ('ActionDenied 'ModifyConversationAccess)
               :> CanThrow ('ActionDenied 'RemoveConversationMember)
               :> CanThrow 'ConvAccessDenied
               :> CanThrow 'ConvNotFound
               :> CanThrow 'InvalidOperation
               :> CanThrow 'InvalidTargetAccess
               :> "conversations"
               :> QualifiedCapture' '[Description "Conversation ID"] "cnv" ConvId
               :> "access"
               :> ReqBody '[JSON] ConversationAccessData
               :> MultiVerb
                    'PUT
                    '[JSON]
                    (UpdateResponses "Access unchanged" "Access updated" Event)
                    (UpdateResult Event)
           )
    :<|> Named
           "get-conversation-self-unqualified"
           ( Summary "Get self membership properties (deprecated)"
               :> ZLocalUser
               :> "conversations"
               :> Capture' '[Description "Conversation ID"] "cnv" ConvId
               :> "self"
               :> Get '[JSON] (Maybe Member)
           )
    :<|> Named
           "update-conversation-self-unqualified"
           ( Summary "Update self membership properties (deprecated)"
               :> Description "Use `/conversations/:domain/:conv/self` instead."
               :> CanThrow 'ConvNotFound
               :> ZLocalUser
               :> ZConn
               :> "conversations"
               :> Capture' '[Description "Conversation ID"] "cnv" ConvId
               :> "self"
               :> ReqBody '[JSON] MemberUpdate
               :> MultiVerb
                    'PUT
                    '[JSON]
                    '[RespondEmpty 200 "Update successful"]
                    ()
           )
    :<|> Named
           "update-conversation-self"
           ( Summary "Update self membership properties"
               :> Description "**Note**: at least one field has to be provided."
               :> CanThrow 'ConvNotFound
               :> ZLocalUser
               :> ZConn
               :> "conversations"
               :> QualifiedCapture' '[Description "Conversation ID"] "cnv" ConvId
               :> "self"
               :> ReqBody '[JSON] MemberUpdate
               :> MultiVerb
                    'PUT
                    '[JSON]
                    '[RespondEmpty 200 "Update successful"]
                    ()
           )
    :<|> Named
           "update-conversation-protocol"
           ( Summary "Update the protocol of the conversation"
               :> Description "**Note**: Only proteus->mixed upgrade is supported."
               :> CanThrow 'ConvNotFound
               :> CanThrow 'ConvInvalidProtocolTransition
               :> CanThrow ('ActionDenied 'LeaveConversation)
               :> CanThrow 'InvalidOperation
               :> CanThrow 'MLSMigrationCriteriaNotSatisfied
               :> CanThrow 'NotATeamMember
               :> CanThrow OperationDenied
               :> CanThrow 'TeamNotFound
               :> ZLocalUser
               :> ZConn
               :> "conversations"
               :> QualifiedCapture' '[Description "Conversation ID"] "cnv" ConvId
               :> "protocol"
               :> ReqBody '[JSON] ProtocolUpdate
               :> MultiVerb 'PUT '[Servant.JSON] ConvUpdateResponses (UpdateResult Event)
           )<|MERGE_RESOLUTION|>--- conflicted
+++ resolved
@@ -33,12 +33,9 @@
 import Wire.API.Error
 import Wire.API.Error.Galley
 import Wire.API.Event.Conversation
-<<<<<<< HEAD
 import Wire.API.MLS.GroupInfo
 import Wire.API.MLS.Servant
 import Wire.API.MLS.SubConversation
-=======
->>>>>>> 75b1afdf
 import Wire.API.MakesFederatedCall
 import Wire.API.OAuth
 import Wire.API.Routes.MultiVerb
@@ -202,7 +199,6 @@
                :> Get '[Servant.JSON] ConversationRolesList
            )
     :<|> Named
-<<<<<<< HEAD
            "get-group-info"
            ( Summary "Get MLS group information"
                :> From 'V4
@@ -224,8 +220,6 @@
                     )
            )
     :<|> Named
-=======
->>>>>>> 75b1afdf
            "list-conversation-ids-unqualified"
            ( Summary "[deprecated] Get all local conversation IDs."
                -- FUTUREWORK: add bounds to swagger schema for Range
@@ -462,7 +456,6 @@
                :> "self"
                :> ConversationVerb
            )
-<<<<<<< HEAD
     :<|> Named
            "get-mls-self-conversation"
            ( Summary "Get the user's MLS self-conversation"
@@ -564,8 +557,6 @@
                         GroupInfoData
                     )
            )
-=======
->>>>>>> 75b1afdf
     -- This endpoint can lead to the following events being sent:
     -- - ConvCreate event to members
     -- TODO: add note: "On 201, the conversation ID is the `Location` header"

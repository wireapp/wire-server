-- This file is part of the Wire Server implementation.
--
-- Copyright (C) 2022 Wire Swiss GmbH <opensource@wire.com>
--
-- This program is free software: you can redistribute it and/or modify it under
-- the terms of the GNU Affero General Public License as published by the Free
-- Software Foundation, either version 3 of the License, or (at your option) any
-- later version.
--
-- This program is distributed in the hope that it will be useful, but WITHOUT
-- ANY WARRANTY; without even the implied warranty of MERCHANTABILITY or FITNESS
-- FOR A PARTICULAR PURPOSE. See the GNU Affero General Public License for more
-- details.
--
-- You should have received a copy of the GNU Affero General Public License along
-- with this program. If not, see <https://www.gnu.org/licenses/>.

module Wire.API.Routes.Public.Galley.Conversation where

import Data.Code qualified as Code
import Data.CommaSeparatedList
import Data.Id
import Data.Range
import Data.SOP (I (..), NS (..))
import Imports hiding (head)
import Servant hiding (WithStatus)
import Servant.Swagger.Internal.Orphans ()
import Wire.API.Conversation
import Wire.API.Conversation.Code
import Wire.API.Conversation.Protocol
import Wire.API.Conversation.Role
import Wire.API.Conversation.Typing
import Wire.API.Error
import Wire.API.Error.Galley
import Wire.API.Event.Conversation
<<<<<<< HEAD
import Wire.API.MLS.GroupInfo
import Wire.API.MLS.Servant
import Wire.API.MLS.SubConversation
=======
>>>>>>> 8e4fd6c0
import Wire.API.MakesFederatedCall
import Wire.API.OAuth
import Wire.API.Routes.MultiVerb
import Wire.API.Routes.Named
import Wire.API.Routes.Public
import Wire.API.Routes.Public.Util
import Wire.API.Routes.QualifiedCapture
import Wire.API.Routes.Version
import Wire.API.Routes.Versioned
import Wire.API.Team.Feature

type ConversationResponse = ResponseForExistedCreated Conversation

-- | A type similar to 'ConversationResponse' introduced to allow for a failure
-- to add remote members while creating a conversation or due to involved
-- backends forming an incomplete graph.
data CreateGroupConversationResponse
  = GroupConversationExisted Conversation
  | GroupConversationCreated CreateGroupConversation

instance
  ( ResponseType r1 ~ Conversation,
    ResponseType r2 ~ CreateGroupConversation
  ) =>
  AsUnion '[r1, r2] CreateGroupConversationResponse
  where
  toUnion (GroupConversationExisted x) = Z (I x)
  toUnion (GroupConversationCreated x) = S (Z (I x))

  fromUnion (Z (I x)) = GroupConversationExisted x
  fromUnion (S (Z (I x))) = GroupConversationCreated x
  fromUnion (S (S x)) = case x of {}

type ConversationHeaders = '[DescHeader "Location" "Conversation ID" ConvId]

type ConversationVerb =
  MultiVerb
    'POST
    '[JSON]
    '[ WithHeaders
         ConversationHeaders
         Conversation
         (Respond 200 "Conversation existed" Conversation),
       WithHeaders
         ConversationHeaders
         Conversation
         (Respond 201 "Conversation created" Conversation)
     ]
    ConversationResponse

type CreateGroupConversationVerb =
  MultiVerb
    'POST
    '[JSON]
    '[ WithHeaders
         ConversationHeaders
         Conversation
         (Respond 200 "Conversation existed" Conversation),
       WithHeaders
         ConversationHeaders
         CreateGroupConversation
         (Respond 201 "Conversation created" CreateGroupConversation)
     ]
    CreateGroupConversationResponse

type ConversationV2Verb =
  MultiVerb
    'POST
    '[JSON]
    '[ WithHeaders
         ConversationHeaders
         Conversation
         (VersionedRespond 'V2 200 "Conversation existed" Conversation),
       WithHeaders
         ConversationHeaders
         Conversation
         (VersionedRespond 'V2 201 "Conversation created" Conversation)
     ]
    ConversationResponse

type CreateConversationCodeVerb =
  MultiVerb
    'POST
    '[JSON]
    '[ Respond 200 "Conversation code already exists." ConversationCodeInfo,
       Respond 201 "Conversation code created." Event
     ]
    AddCodeResult

type ConvUpdateResponses = UpdateResponses "Conversation unchanged" "Conversation updated" Event

type ConvJoinResponses = UpdateResponses "Conversation unchanged" "Conversation joined" Event

type RemoveFromConversationVerb =
  MultiVerb
    'DELETE
    '[JSON]
    '[ RespondEmpty 204 "No change",
       Respond 200 "Member removed" Event
     ]
    (Maybe Event)

type ConversationAPI =
  Named
    "get-unqualified-conversation"
    ( Summary "Get a conversation by ID"
        :> Until 'V3
        :> CanThrow 'ConvNotFound
        :> CanThrow 'ConvAccessDenied
        :> ZLocalUser
        :> "conversations"
        :> Capture "cnv" ConvId
        :> MultiVerb1 'GET '[JSON] (VersionedRespond 'V2 200 "Conversation" Conversation)
    )
    :<|> Named
           "get-unqualified-conversation-legalhold-alias"
           -- This alias exists, so that it can be uniquely selected in zauth.acl
           ( Summary "Get a conversation by ID (Legalhold alias)"
               :> Until 'V2
               :> CanThrow 'ConvNotFound
               :> CanThrow 'ConvAccessDenied
               :> ZLocalUser
               :> "legalhold"
               :> "conversations"
               :> Capture "cnv" ConvId
               :> MultiVerb1 'GET '[JSON] (VersionedRespond 'V2 200 "Conversation" Conversation)
           )
    :<|> Named
           "get-conversation@v2"
           ( Summary "Get a conversation by ID"
               :> Until 'V3
               :> MakesFederatedCall 'Galley "get-conversations"
               :> CanThrow 'ConvNotFound
               :> CanThrow 'ConvAccessDenied
               :> ZLocalUser
               :> "conversations"
               :> QualifiedCapture "cnv" ConvId
               :> MultiVerb1 'GET '[JSON] (VersionedRespond 'V2 200 "Conversation" Conversation)
           )
    :<|> Named
           "get-conversation"
           ( Summary "Get a conversation by ID"
               :> From 'V3
               :> MakesFederatedCall 'Galley "get-conversations"
               :> CanThrow 'ConvNotFound
               :> CanThrow 'ConvAccessDenied
               :> ZLocalUser
               :> "conversations"
               :> QualifiedCapture "cnv" ConvId
               :> Get '[JSON] Conversation
           )
    :<|> Named
           "get-conversation-roles"
           ( Summary "Get existing roles available for the given conversation"
               :> CanThrow 'ConvNotFound
               :> CanThrow 'ConvAccessDenied
               :> ZLocalUser
               :> "conversations"
               :> Capture "cnv" ConvId
               :> "roles"
               :> Get '[Servant.JSON] ConversationRolesList
           )
    :<|> Named
<<<<<<< HEAD
           "get-group-info"
           ( Summary "Get MLS group information"
               :> From 'V4
               :> MakesFederatedCall 'Galley "query-group-info"
               :> CanThrow 'ConvNotFound
               :> CanThrow 'MLSMissingGroupInfo
               :> CanThrow 'MLSNotEnabled
               :> ZLocalUser
               :> "conversations"
               :> QualifiedCapture "cnv" ConvId
               :> "groupinfo"
               :> MultiVerb1
                    'GET
                    '[MLS]
                    ( Respond
                        200
                        "The group information"
                        GroupInfoData
                    )
           )
    :<|> Named
=======
>>>>>>> 8e4fd6c0
           "list-conversation-ids-unqualified"
           ( Summary "[deprecated] Get all local conversation IDs."
               -- FUTUREWORK: add bounds to swagger schema for Range
               :> Until 'V3
               :> ZLocalUser
               :> "conversations"
               :> "ids"
               :> QueryParam'
                    [ Optional,
                      Strict,
                      Description "Conversation ID to start from (exclusive)"
                    ]
                    "start"
                    ConvId
               :> QueryParam'
                    [ Optional,
                      Strict,
                      Description "Maximum number of IDs to return"
                    ]
                    "size"
                    (Range 1 1000 Int32)
               :> Get '[Servant.JSON] (ConversationList ConvId)
           )
    :<|> Named
           "list-conversation-ids-v2"
           ( Summary "Get all conversation IDs."
               :> Until 'V3
               :> Description PaginationDocs
               :> ZLocalUser
               :> "conversations"
               :> "list-ids"
               :> ReqBody '[Servant.JSON] GetPaginatedConversationIds
               :> Post '[Servant.JSON] ConvIdsPage
           )
    :<|> Named
           "list-conversation-ids"
           ( Summary "Get all conversation IDs."
               :> From 'V3
               :> Description PaginationDocs
               :> ZLocalUser
               :> "conversations"
               :> "list-ids"
               :> ReqBody '[Servant.JSON] GetPaginatedConversationIds
               :> Post '[Servant.JSON] ConvIdsPage
           )
    :<|> Named
           "get-conversations"
           ( Summary "Get all *local* conversations."
               :> Until 'V3
               :> Description
                    "Will not return remote conversations.\n\n\
                    \Use `POST /conversations/list-ids` followed by \
                    \`POST /conversations/list` instead."
               :> ZLocalUser
               :> "conversations"
               :> QueryParam'
                    [ Optional,
                      Strict,
                      Description "Mutually exclusive with 'start' (at most 32 IDs per request)"
                    ]
                    "ids"
                    (Range 1 32 (CommaSeparatedList ConvId))
               :> QueryParam'
                    [ Optional,
                      Strict,
                      Description "Conversation ID to start from (exclusive)"
                    ]
                    "start"
                    ConvId
               :> QueryParam'
                    [ Optional,
                      Strict,
                      Description "Maximum number of conversations to return"
                    ]
                    "size"
                    (Range 1 500 Int32)
               :> MultiVerb1
                    'GET
                    '[JSON]
                    ( VersionedRespond
                        'V2
                        200
                        "List of local conversations"
                        (ConversationList Conversation)
                    )
           )
    :<|> Named
           "list-conversations@v1"
           ( Summary "Get conversation metadata for a list of conversation ids"
               :> MakesFederatedCall 'Galley "get-conversations"
               :> Until 'V2
               :> ZLocalUser
               :> "conversations"
               :> "list"
               :> "v2"
               :> ReqBody '[JSON] ListConversations
               :> Post '[JSON] ConversationsResponse
           )
    :<|> Named
           "list-conversations@v2"
           ( Summary "Get conversation metadata for a list of conversation ids"
               :> MakesFederatedCall 'Galley "get-conversations"
               :> From 'V2
               :> Until 'V3
               :> ZLocalUser
               :> "conversations"
               :> "list"
               :> ReqBody '[JSON] ListConversations
               :> MultiVerb1
                    'POST
                    '[JSON]
                    ( VersionedRespond
                        'V2
                        200
                        "Conversation page"
                        ConversationsResponse
                    )
           )
    :<|> Named
           "list-conversations"
           ( Summary "Get conversation metadata for a list of conversation ids"
               :> MakesFederatedCall 'Galley "get-conversations"
               :> From 'V3
               :> ZLocalUser
               :> "conversations"
               :> "list"
               :> ReqBody '[JSON] ListConversations
               :> Post '[JSON] ConversationsResponse
           )
    -- This endpoint can lead to the following events being sent:
    -- - ConvCreate event to members
    :<|> Named
           "get-conversation-by-reusable-code"
           ( Summary "Get limited conversation information by key/code pair"
               :> CanThrow 'CodeNotFound
               :> CanThrow 'InvalidConversationPassword
               :> CanThrow 'ConvNotFound
               :> CanThrow 'ConvAccessDenied
               :> CanThrow 'GuestLinksDisabled
               :> CanThrow 'NotATeamMember
               :> ZLocalUser
               :> "conversations"
               :> "join"
               :> QueryParam' [Required, Strict] "key" Code.Key
               :> QueryParam' [Required, Strict] "code" Code.Value
               :> Get '[Servant.JSON] ConversationCoverView
           )
    :<|> Named
           "create-group-conversation@v2"
           ( Summary "Create a new conversation"
               :> DescriptionOAuthScope 'WriteConversations
               :> MakesFederatedCall 'Brig "api-version"
               :> MakesFederatedCall 'Galley "on-conversation-created"
               :> MakesFederatedCall 'Galley "on-conversation-updated"
               :> Until 'V3
               :> CanThrow 'ConvAccessDenied
               :> CanThrow 'MLSNonEmptyMemberList
               :> CanThrow 'MLSNotEnabled
               :> CanThrow 'NotConnected
               :> CanThrow 'NotATeamMember
               :> CanThrow OperationDenied
               :> CanThrow 'MissingLegalholdConsent
               :> CanThrow UnreachableBackendsLegacy
               :> Description "This returns 201 when a new conversation is created, and 200 when the conversation already existed"
               :> ZLocalUser
               :> ZOptConn
               :> "conversations"
               :> VersionedReqBody 'V2 '[Servant.JSON] NewConv
               :> ConversationV2Verb
           )
    :<|> Named
           "create-group-conversation@v3"
           ( Summary "Create a new conversation"
               :> DescriptionOAuthScope 'WriteConversations
               :> MakesFederatedCall 'Brig "api-version"
               :> MakesFederatedCall 'Galley "on-conversation-created"
               :> MakesFederatedCall 'Galley "on-conversation-updated"
               :> From 'V3
               :> Until 'V4
               :> CanThrow 'ConvAccessDenied
               :> CanThrow 'MLSNonEmptyMemberList
               :> CanThrow 'MLSNotEnabled
               :> CanThrow 'NotConnected
               :> CanThrow 'NotATeamMember
               :> CanThrow OperationDenied
               :> CanThrow 'MissingLegalholdConsent
               :> CanThrow UnreachableBackendsLegacy
               :> Description "This returns 201 when a new conversation is created, and 200 when the conversation already existed"
               :> ZLocalUser
               :> ZOptConn
               :> "conversations"
               :> ReqBody '[Servant.JSON] NewConv
               :> ConversationVerb
           )
    :<|> Named
           "create-group-conversation"
           ( Summary "Create a new conversation"
               :> MakesFederatedCall 'Brig "api-version"
               :> MakesFederatedCall 'Brig "get-not-fully-connected-backends"
               :> MakesFederatedCall 'Galley "on-conversation-created"
               :> MakesFederatedCall 'Galley "on-conversation-updated"
               :> From 'V4
               :> CanThrow 'ConvAccessDenied
               :> CanThrow 'MLSNonEmptyMemberList
               :> CanThrow 'MLSNotEnabled
               :> CanThrow 'NotConnected
               :> CanThrow 'NotATeamMember
               :> CanThrow OperationDenied
               :> CanThrow 'MissingLegalholdConsent
               :> CanThrow NonFederatingBackends
               :> CanThrow UnreachableBackends
               :> Description "This returns 201 when a new conversation is created, and 200 when the conversation already existed"
               :> ZLocalUser
               :> ZOptConn
               :> "conversations"
               :> ReqBody '[Servant.JSON] NewConv
               :> CreateGroupConversationVerb
           )
    :<|> Named
           "create-self-conversation@v2"
           ( Summary "Create a self-conversation"
               :> Until 'V3
               :> ZLocalUser
               :> "conversations"
               :> "self"
               :> ConversationV2Verb
           )
    :<|> Named
           "create-self-conversation"
           ( Summary "Create a self-conversation"
               :> From 'V3
               :> ZLocalUser
               :> "conversations"
               :> "self"
               :> ConversationVerb
           )
<<<<<<< HEAD
    :<|> Named
           "get-mls-self-conversation"
           ( Summary "Get the user's MLS self-conversation"
               :> From 'V4
               :> ZLocalUser
               :> "conversations"
               :> "mls-self"
               :> CanThrow 'MLSNotEnabled
               :> MultiVerb1
                    'GET
                    '[JSON]
                    ( Respond
                        200
                        "The MLS self-conversation"
                        Conversation
                    )
           )
    :<|> Named
           "get-subconversation"
           ( Summary "Get information about an MLS subconversation"
               :> MakesFederatedCall 'Galley "get-sub-conversation"
               :> CanThrow 'ConvNotFound
               :> CanThrow 'ConvAccessDenied
               :> CanThrow 'MLSSubConvUnsupportedConvType
               :> ZLocalUser
               :> "conversations"
               :> QualifiedCapture "cnv" ConvId
               :> "subconversations"
               :> Capture "subconv" SubConvId
               :> MultiVerb1
                    'GET
                    '[JSON]
                    ( Respond
                        200
                        "Subconversation"
                        PublicSubConversation
                    )
           )
    :<|> Named
           "leave-subconversation"
           ( Summary "Leave an MLS subconversation"
               :> MakesFederatedCall 'Galley "on-mls-message-sent"
               :> MakesFederatedCall 'Galley "leave-sub-conversation"
               :> CanThrow 'ConvNotFound
               :> CanThrow 'ConvAccessDenied
               :> CanThrow 'MLSProtocolErrorTag
               :> CanThrow 'MLSStaleMessage
               :> CanThrow 'MLSNotEnabled
               :> ZLocalUser
               :> ZClient
               :> "conversations"
               :> QualifiedCapture "cnv" ConvId
               :> "subconversations"
               :> Capture "subconv" SubConvId
               :> "self"
               :> MultiVerb1
                    'DELETE
                    '[JSON]
                    (RespondEmpty 200 "OK")
           )
    :<|> Named
           "delete-subconversation"
           ( Summary "Delete an MLS subconversation"
               :> MakesFederatedCall 'Galley "delete-sub-conversation"
               :> CanThrow 'ConvAccessDenied
               :> CanThrow 'ConvNotFound
               :> CanThrow 'MLSNotEnabled
               :> CanThrow 'MLSStaleMessage
               :> ZLocalUser
               :> "conversations"
               :> QualifiedCapture "cnv" ConvId
               :> "subconversations"
               :> Capture "subconv" SubConvId
               :> ReqBody '[JSON] DeleteSubConversationRequest
               :> MultiVerb1
                    'DELETE
                    '[JSON]
                    (Respond 200 "Deletion successful" ())
           )
    :<|> Named
           "get-subconversation-group-info"
           ( Summary "Get MLS group information of subconversation"
               :> MakesFederatedCall 'Galley "query-group-info"
               :> CanThrow 'ConvNotFound
               :> CanThrow 'MLSMissingGroupInfo
               :> CanThrow 'MLSNotEnabled
               :> ZLocalUser
               :> "conversations"
               :> QualifiedCapture "cnv" ConvId
               :> "subconversations"
               :> Capture "subconv" SubConvId
               :> "groupinfo"
               :> MultiVerb1
                    'GET
                    '[MLS]
                    ( Respond
                        200
                        "The group information"
                        GroupInfoData
                    )
           )
=======
>>>>>>> 8e4fd6c0
    -- This endpoint can lead to the following events being sent:
    -- - ConvCreate event to members
    -- TODO: add note: "On 201, the conversation ID is the `Location` header"
    :<|> Named
           "create-one-to-one-conversation@v2"
           ( Summary "Create a 1:1 conversation"
               :> MakesFederatedCall 'Brig "api-version"
               :> MakesFederatedCall 'Galley "on-conversation-created"
               :> Until 'V3
               :> CanThrow 'ConvAccessDenied
               :> CanThrow 'InvalidOperation
               :> CanThrow 'NoBindingTeamMembers
               :> CanThrow 'NonBindingTeam
               :> CanThrow 'NotATeamMember
               :> CanThrow 'NotConnected
               :> CanThrow OperationDenied
               :> CanThrow 'TeamNotFound
               :> CanThrow 'MissingLegalholdConsent
               :> CanThrow UnreachableBackendsLegacy
               :> ZLocalUser
               :> ZConn
               :> "conversations"
               :> "one2one"
               :> VersionedReqBody 'V2 '[JSON] NewConv
               :> ConversationV2Verb
           )
    :<|> Named
           "create-one-to-one-conversation"
           ( Summary "Create a 1:1 conversation"
               :> MakesFederatedCall 'Galley "on-conversation-created"
               :> From 'V3
               :> CanThrow 'ConvAccessDenied
               :> CanThrow 'InvalidOperation
               :> CanThrow 'NoBindingTeamMembers
               :> CanThrow 'NonBindingTeam
               :> CanThrow 'NotATeamMember
               :> CanThrow 'NotConnected
               :> CanThrow OperationDenied
               :> CanThrow 'TeamNotFound
               :> CanThrow 'MissingLegalholdConsent
               :> CanThrow UnreachableBackendsLegacy
               :> ZLocalUser
               :> ZConn
               :> "conversations"
               :> "one2one"
               :> ReqBody '[JSON] NewConv
               :> ConversationVerb
           )
    :<|> Named
           "get-one-to-one-mls-conversation"
           ( Summary "Get an MLS 1:1 conversation"
               :> ZLocalUser
               :> CanThrow 'MLSNotEnabled
               :> CanThrow 'NotConnected
               :> "conversations"
               :> "one2one"
               :> QualifiedCapture "usr" UserId
               :> MultiVerb1 'GET '[JSON] (Respond 200 "MLS 1-1 conversation" Conversation)
           )
    -- This endpoint can lead to the following events being sent:
    -- - MemberJoin event to members
    :<|> Named
           "add-members-to-conversation-unqualified"
           ( Summary "Add members to an existing conversation (deprecated)"
               :> MakesFederatedCall 'Galley "on-conversation-updated"
               :> MakesFederatedCall 'Galley "on-mls-message-sent"
               :> Until 'V2
               :> CanThrow ('ActionDenied 'AddConversationMember)
               :> CanThrow ('ActionDenied 'LeaveConversation)
               :> CanThrow 'ConvNotFound
               :> CanThrow 'InvalidOperation
               :> CanThrow 'TooManyMembers
               :> CanThrow 'ConvAccessDenied
               :> CanThrow 'NotATeamMember
               :> CanThrow 'NotConnected
               :> CanThrow 'MissingLegalholdConsent
               :> CanThrow NonFederatingBackends
               :> CanThrow UnreachableBackends
               :> ZLocalUser
               :> ZConn
               :> "conversations"
               :> Capture "cnv" ConvId
               :> "members"
               :> ReqBody '[JSON] Invite
               :> MultiVerb 'POST '[JSON] ConvUpdateResponses (UpdateResult Event)
           )
    :<|> Named
           "add-members-to-conversation-unqualified2"
           ( Summary "Add qualified members to an existing conversation."
               :> MakesFederatedCall 'Galley "on-conversation-updated"
               :> MakesFederatedCall 'Galley "on-mls-message-sent"
               :> Until 'V2
               :> CanThrow ('ActionDenied 'AddConversationMember)
               :> CanThrow ('ActionDenied 'LeaveConversation)
               :> CanThrow 'ConvNotFound
               :> CanThrow 'InvalidOperation
               :> CanThrow 'TooManyMembers
               :> CanThrow 'ConvAccessDenied
               :> CanThrow 'NotATeamMember
               :> CanThrow 'NotConnected
               :> CanThrow 'MissingLegalholdConsent
               :> CanThrow NonFederatingBackends
               :> CanThrow UnreachableBackends
               :> ZLocalUser
               :> ZConn
               :> "conversations"
               :> Capture "cnv" ConvId
               :> "members"
               :> "v2"
               :> ReqBody '[Servant.JSON] InviteQualified
               :> MultiVerb 'POST '[Servant.JSON] ConvUpdateResponses (UpdateResult Event)
           )
    :<|> Named
           "add-members-to-conversation"
           ( Summary "Add qualified members to an existing conversation."
               :> MakesFederatedCall 'Galley "on-conversation-updated"
               :> MakesFederatedCall 'Galley "on-mls-message-sent"
               :> From 'V2
               :> CanThrow ('ActionDenied 'AddConversationMember)
               :> CanThrow ('ActionDenied 'LeaveConversation)
               :> CanThrow 'ConvNotFound
               :> CanThrow 'InvalidOperation
               :> CanThrow 'TooManyMembers
               :> CanThrow 'ConvAccessDenied
               :> CanThrow 'NotATeamMember
               :> CanThrow 'NotConnected
               :> CanThrow 'MissingLegalholdConsent
               :> CanThrow NonFederatingBackends
               :> CanThrow UnreachableBackends
               :> ZLocalUser
               :> ZConn
               :> "conversations"
               :> QualifiedCapture "cnv" ConvId
               :> "members"
               :> ReqBody '[Servant.JSON] InviteQualified
               :> MultiVerb 'POST '[Servant.JSON] ConvUpdateResponses (UpdateResult Event)
           )
    -- This endpoint can lead to the following events being sent:
    -- - MemberJoin event to members
    :<|> Named
           "join-conversation-by-id-unqualified"
           ( Summary "Join a conversation by its ID (if link access enabled)"
               :> MakesFederatedCall 'Galley "on-conversation-updated"
               :> CanThrow 'ConvAccessDenied
               :> CanThrow 'ConvNotFound
               :> CanThrow 'InvalidOperation
               :> CanThrow 'NotATeamMember
               :> CanThrow 'TooManyMembers
               :> ZLocalUser
               :> ZConn
               :> "conversations"
               :> Capture' '[Description "Conversation ID"] "cnv" ConvId
               :> "join"
               :> MultiVerb 'POST '[Servant.JSON] ConvJoinResponses (UpdateResult Event)
           )
    -- This endpoint can lead to the following events being sent:
    -- - MemberJoin event to members
    :<|> Named
           "join-conversation-by-code-unqualified"
           ( Summary
               "Join a conversation using a reusable code.\
               \If the guest links team feature is disabled, this will fail with 409 GuestLinksDisabled.\
               \Note that this is currently inconsistent (for backwards compatibility reasons) with `POST /conversations/code-check` which responds with 404 CodeNotFound if guest links are disabled."
               :> MakesFederatedCall 'Galley "on-conversation-updated"
               :> CanThrow 'CodeNotFound
               :> CanThrow 'InvalidConversationPassword
               :> CanThrow 'ConvAccessDenied
               :> CanThrow 'ConvNotFound
               :> CanThrow 'GuestLinksDisabled
               :> CanThrow 'InvalidOperation
               :> CanThrow 'NotATeamMember
               :> CanThrow 'TooManyMembers
               :> ZLocalUser
               :> ZConn
               :> "conversations"
               :> "join"
               :> ReqBody '[Servant.JSON] JoinConversationByCode
               :> MultiVerb 'POST '[Servant.JSON] ConvJoinResponses (UpdateResult Event)
           )
    :<|> Named
           "code-check"
           ( Summary
               "Check validity of a conversation code.\
               \If the guest links team feature is disabled, this will fail with 404 CodeNotFound.\
               \Note that this is currently inconsistent (for backwards compatibility reasons) with `POST /conversations/join` which responds with 409 GuestLinksDisabled if guest links are disabled."
               :> CanThrow 'CodeNotFound
               :> CanThrow 'ConvNotFound
               :> CanThrow 'InvalidConversationPassword
               :> "conversations"
               :> "code-check"
               :> ReqBody '[Servant.JSON] ConversationCode
               :> MultiVerb
                    'POST
                    '[JSON]
                    '[RespondEmpty 200 "Valid"]
                    ()
           )
    -- this endpoint can lead to the following events being sent:
    -- - ConvCodeUpdate event to members, if code didn't exist before
    :<|> Named
           "create-conversation-code-unqualified@v3"
           ( Summary "Create or recreate a conversation code"
               :> Until 'V4
               :> DescriptionOAuthScope 'WriteConversationsCode
               :> CanThrow 'ConvAccessDenied
               :> CanThrow 'ConvNotFound
               :> CanThrow 'GuestLinksDisabled
               :> CanThrow 'CreateConversationCodeConflict
               :> ZUser
               :> ZHostOpt
               :> ZOptConn
               :> "conversations"
               :> Capture' '[Description "Conversation ID"] "cnv" ConvId
               :> "code"
               :> CreateConversationCodeVerb
           )
    -- this endpoint can lead to the following events being sent:
    -- - ConvCodeUpdate event to members, if code didn't exist before
    :<|> Named
           "create-conversation-code-unqualified"
           ( Summary "Create or recreate a conversation code"
               :> From 'V4
               :> DescriptionOAuthScope 'WriteConversationsCode
               :> CanThrow 'ConvAccessDenied
               :> CanThrow 'ConvNotFound
               :> CanThrow 'GuestLinksDisabled
               :> CanThrow 'CreateConversationCodeConflict
               :> ZUser
               :> ZHostOpt
               :> ZOptConn
               :> "conversations"
               :> Capture' '[Description "Conversation ID"] "cnv" ConvId
               :> "code"
               :> ReqBody '[JSON] CreateConversationCodeRequest
               :> CreateConversationCodeVerb
           )
    :<|> Named
           "get-conversation-guest-links-status"
           ( Summary "Get the status of the guest links feature for a conversation that potentially has been created by someone from another team."
               :> CanThrow 'ConvAccessDenied
               :> CanThrow 'ConvNotFound
               :> ZUser
               :> "conversations"
               :> Capture' '[Description "Conversation ID"] "cnv" ConvId
               :> "features"
               :> FeatureSymbol GuestLinksConfig
               :> Get '[Servant.JSON] (WithStatus GuestLinksConfig)
           )
    -- This endpoint can lead to the following events being sent:
    -- - ConvCodeDelete event to members
    :<|> Named
           "remove-code-unqualified"
           ( Summary "Delete conversation code"
               :> CanThrow 'ConvAccessDenied
               :> CanThrow 'ConvNotFound
               :> ZLocalUser
               :> ZConn
               :> "conversations"
               :> Capture' '[Description "Conversation ID"] "cnv" ConvId
               :> "code"
               :> MultiVerb
                    'DELETE
                    '[JSON]
                    '[Respond 200 "Conversation code deleted." Event]
                    Event
           )
    :<|> Named
           "get-code"
           ( Summary "Get existing conversation code"
               :> CanThrow 'CodeNotFound
               :> CanThrow 'ConvAccessDenied
               :> CanThrow 'ConvNotFound
               :> CanThrow 'GuestLinksDisabled
               :> ZHostOpt
               :> ZLocalUser
               :> "conversations"
               :> Capture' '[Description "Conversation ID"] "cnv" ConvId
               :> "code"
               :> MultiVerb
                    'GET
                    '[JSON]
                    '[Respond 200 "Conversation Code" ConversationCodeInfo]
                    ConversationCodeInfo
           )
    -- This endpoint can lead to the following events being sent:
    -- - Typing event to members
    :<|> Named
           "member-typing-unqualified"
           ( Summary "Sending typing notifications"
               :> Until 'V3
               :> MakesFederatedCall 'Galley "update-typing-indicator"
               :> MakesFederatedCall 'Galley "on-typing-indicator-updated"
               :> CanThrow 'ConvNotFound
               :> ZLocalUser
               :> ZConn
               :> "conversations"
               :> Capture' '[Description "Conversation ID"] "cnv" ConvId
               :> "typing"
               :> ReqBody '[JSON] TypingStatus
               :> MultiVerb 'POST '[JSON] '[RespondEmpty 200 "Notification sent"] ()
           )
    :<|> Named
           "member-typing-qualified"
           ( Summary "Sending typing notifications"
               :> MakesFederatedCall 'Galley "update-typing-indicator"
               :> MakesFederatedCall 'Galley "on-typing-indicator-updated"
               :> CanThrow 'ConvNotFound
               :> ZLocalUser
               :> ZConn
               :> "conversations"
               :> QualifiedCapture' '[Description "Conversation ID"] "cnv" ConvId
               :> "typing"
               :> ReqBody '[JSON] TypingStatus
               :> MultiVerb 'POST '[JSON] '[RespondEmpty 200 "Notification sent"] ()
           )
    -- This endpoint can lead to the following events being sent:
    -- - MemberLeave event to members
    :<|> Named
           "remove-member-unqualified"
           ( Summary "Remove a member from a conversation (deprecated)"
               :> MakesFederatedCall 'Galley "leave-conversation"
               :> MakesFederatedCall 'Galley "on-conversation-updated"
               :> MakesFederatedCall 'Galley "on-mls-message-sent"
               :> MakesFederatedCall 'Brig "get-users-by-ids"
               :> Until 'V2
               :> ZLocalUser
               :> ZConn
               :> CanThrow ('ActionDenied 'RemoveConversationMember)
               :> CanThrow 'ConvNotFound
               :> CanThrow 'InvalidOperation
               :> "conversations"
               :> Capture' '[Description "Conversation ID"] "cnv" ConvId
               :> "members"
               :> Capture' '[Description "Target User ID"] "usr" UserId
               :> RemoveFromConversationVerb
           )
    -- This endpoint can lead to the following events being sent:
    -- - MemberLeave event to members
    :<|> Named
           "remove-member"
           ( Summary "Remove a member from a conversation"
               :> MakesFederatedCall 'Galley "leave-conversation"
               :> MakesFederatedCall 'Galley "on-conversation-updated"
               :> MakesFederatedCall 'Galley "on-mls-message-sent"
               :> MakesFederatedCall 'Brig "get-users-by-ids"
               :> ZLocalUser
               :> ZConn
               :> CanThrow ('ActionDenied 'RemoveConversationMember)
               :> CanThrow 'ConvNotFound
               :> CanThrow 'InvalidOperation
               :> "conversations"
               :> QualifiedCapture' '[Description "Conversation ID"] "cnv" ConvId
               :> "members"
               :> QualifiedCapture' '[Description "Target User ID"] "usr" UserId
               :> RemoveFromConversationVerb
           )
    -- This endpoint can lead to the following events being sent:
    -- - MemberStateUpdate event to members
    :<|> Named
           "update-other-member-unqualified"
           ( Summary "Update membership of the specified user (deprecated)"
               :> Description "Use `PUT /conversations/:cnv_domain/:cnv/members/:usr_domain/:usr` instead"
               :> MakesFederatedCall 'Galley "on-conversation-updated"
               :> MakesFederatedCall 'Galley "on-mls-message-sent"
               :> MakesFederatedCall 'Brig "get-users-by-ids"
               :> ZLocalUser
               :> ZConn
               :> CanThrow 'ConvNotFound
               :> CanThrow 'ConvMemberNotFound
               :> CanThrow ('ActionDenied 'ModifyOtherConversationMember)
               :> CanThrow 'InvalidTarget
               :> CanThrow 'InvalidOperation
               :> "conversations"
               :> Capture' '[Description "Conversation ID"] "cnv" ConvId
               :> "members"
               :> Capture' '[Description "Target User ID"] "usr" UserId
               :> ReqBody '[JSON] OtherMemberUpdate
               :> MultiVerb
                    'PUT
                    '[JSON]
                    '[RespondEmpty 200 "Membership updated"]
                    ()
           )
    :<|> Named
           "update-other-member"
           ( Summary "Update membership of the specified user"
               :> Description "**Note**: at least one field has to be provided."
               :> MakesFederatedCall 'Galley "on-conversation-updated"
               :> MakesFederatedCall 'Galley "on-mls-message-sent"
               :> MakesFederatedCall 'Brig "get-users-by-ids"
               :> ZLocalUser
               :> ZConn
               :> CanThrow 'ConvNotFound
               :> CanThrow 'ConvMemberNotFound
               :> CanThrow ('ActionDenied 'ModifyOtherConversationMember)
               :> CanThrow 'InvalidTarget
               :> CanThrow 'InvalidOperation
               :> "conversations"
               :> QualifiedCapture' '[Description "Conversation ID"] "cnv" ConvId
               :> "members"
               :> QualifiedCapture' '[Description "Target User ID"] "usr" UserId
               :> ReqBody '[JSON] OtherMemberUpdate
               :> MultiVerb
                    'PUT
                    '[JSON]
                    '[RespondEmpty 200 "Membership updated"]
                    ()
           )
    -- This endpoint can lead to the following events being sent:
    -- - ConvRename event to members
    :<|> Named
           "update-conversation-name-deprecated"
           ( Summary "Update conversation name (deprecated)"
               :> Description "Use `/conversations/:domain/:conv/name` instead."
               :> MakesFederatedCall 'Galley "on-conversation-updated"
               :> MakesFederatedCall 'Galley "on-mls-message-sent"
               :> MakesFederatedCall 'Brig "get-users-by-ids"
               :> CanThrow ('ActionDenied 'ModifyConversationName)
               :> CanThrow 'ConvNotFound
               :> CanThrow 'InvalidOperation
               :> ZLocalUser
               :> ZConn
               :> "conversations"
               :> Capture' '[Description "Conversation ID"] "cnv" ConvId
               :> ReqBody '[JSON] ConversationRename
               :> MultiVerb
                    'PUT
                    '[JSON]
                    (UpdateResponses "Name unchanged" "Name updated" Event)
                    (UpdateResult Event)
           )
    :<|> Named
           "update-conversation-name-unqualified"
           ( Summary "Update conversation name (deprecated)"
               :> Description "Use `/conversations/:domain/:conv/name` instead."
               :> MakesFederatedCall 'Galley "on-conversation-updated"
               :> MakesFederatedCall 'Galley "on-mls-message-sent"
               :> MakesFederatedCall 'Brig "get-users-by-ids"
               :> CanThrow ('ActionDenied 'ModifyConversationName)
               :> CanThrow 'ConvNotFound
               :> CanThrow 'InvalidOperation
               :> ZLocalUser
               :> ZConn
               :> "conversations"
               :> Capture' '[Description "Conversation ID"] "cnv" ConvId
               :> "name"
               :> ReqBody '[JSON] ConversationRename
               :> MultiVerb
                    'PUT
                    '[JSON]
                    (UpdateResponses "Name unchanged" "Name updated" Event)
                    (UpdateResult Event)
           )
    :<|> Named
           "update-conversation-name"
           ( Summary "Update conversation name"
               :> MakesFederatedCall 'Galley "on-conversation-updated"
               :> MakesFederatedCall 'Galley "on-mls-message-sent"
               :> MakesFederatedCall 'Brig "get-users-by-ids"
               :> CanThrow ('ActionDenied 'ModifyConversationName)
               :> CanThrow 'ConvNotFound
               :> CanThrow 'InvalidOperation
               :> ZLocalUser
               :> ZConn
               :> "conversations"
               :> QualifiedCapture' '[Description "Conversation ID"] "cnv" ConvId
               :> "name"
               :> ReqBody '[JSON] ConversationRename
               :> MultiVerb
                    'PUT
                    '[JSON]
                    (UpdateResponses "Name updated" "Name unchanged" Event)
                    (UpdateResult Event)
           )
    -- This endpoint can lead to the following events being sent:
    -- - ConvMessageTimerUpdate event to members
    :<|> Named
           "update-conversation-message-timer-unqualified"
           ( Summary "Update the message timer for a conversation (deprecated)"
               :> Description "Use `/conversations/:domain/:cnv/message-timer` instead."
               :> MakesFederatedCall 'Galley "on-conversation-updated"
               :> MakesFederatedCall 'Galley "on-mls-message-sent"
               :> MakesFederatedCall 'Brig "get-users-by-ids"
               :> ZLocalUser
               :> ZConn
               :> CanThrow ('ActionDenied 'ModifyConversationMessageTimer)
               :> CanThrow 'ConvAccessDenied
               :> CanThrow 'ConvNotFound
               :> CanThrow 'InvalidOperation
               :> "conversations"
               :> Capture' '[Description "Conversation ID"] "cnv" ConvId
               :> "message-timer"
               :> ReqBody '[JSON] ConversationMessageTimerUpdate
               :> MultiVerb
                    'PUT
                    '[JSON]
                    (UpdateResponses "Message timer unchanged" "Message timer updated" Event)
                    (UpdateResult Event)
           )
    :<|> Named
           "update-conversation-message-timer"
           ( Summary "Update the message timer for a conversation"
               :> MakesFederatedCall 'Galley "on-conversation-updated"
               :> MakesFederatedCall 'Galley "on-mls-message-sent"
               :> MakesFederatedCall 'Brig "get-users-by-ids"
               :> ZLocalUser
               :> ZConn
               :> CanThrow ('ActionDenied 'ModifyConversationMessageTimer)
               :> CanThrow 'ConvAccessDenied
               :> CanThrow 'ConvNotFound
               :> CanThrow 'InvalidOperation
               :> "conversations"
               :> QualifiedCapture' '[Description "Conversation ID"] "cnv" ConvId
               :> "message-timer"
               :> ReqBody '[JSON] ConversationMessageTimerUpdate
               :> MultiVerb
                    'PUT
                    '[JSON]
                    (UpdateResponses "Message timer unchanged" "Message timer updated" Event)
                    (UpdateResult Event)
           )
    -- This endpoint can lead to the following events being sent:
    -- - ConvReceiptModeUpdate event to members
    :<|> Named
           "update-conversation-receipt-mode-unqualified"
           ( Summary "Update receipt mode for a conversation (deprecated)"
               :> Description "Use `PUT /conversations/:domain/:cnv/receipt-mode` instead."
               :> MakesFederatedCall 'Galley "on-conversation-updated"
               :> MakesFederatedCall 'Galley "on-mls-message-sent"
               :> MakesFederatedCall 'Galley "update-conversation"
               :> MakesFederatedCall 'Brig "get-users-by-ids"
               :> ZLocalUser
               :> ZConn
               :> CanThrow ('ActionDenied 'ModifyConversationReceiptMode)
               :> CanThrow 'ConvAccessDenied
               :> CanThrow 'ConvNotFound
               :> CanThrow 'InvalidOperation
               :> "conversations"
               :> Capture' '[Description "Conversation ID"] "cnv" ConvId
               :> "receipt-mode"
               :> ReqBody '[JSON] ConversationReceiptModeUpdate
               :> MultiVerb
                    'PUT
                    '[JSON]
                    (UpdateResponses "Receipt mode unchanged" "Receipt mode updated" Event)
                    (UpdateResult Event)
           )
    :<|> Named
           "update-conversation-receipt-mode"
           ( Summary "Update receipt mode for a conversation"
               :> MakesFederatedCall 'Galley "on-conversation-updated"
               :> MakesFederatedCall 'Galley "on-mls-message-sent"
               :> MakesFederatedCall 'Galley "update-conversation"
               :> MakesFederatedCall 'Brig "get-users-by-ids"
               :> ZLocalUser
               :> ZConn
               :> CanThrow ('ActionDenied 'ModifyConversationReceiptMode)
               :> CanThrow 'ConvAccessDenied
               :> CanThrow 'ConvNotFound
               :> CanThrow 'InvalidOperation
               :> "conversations"
               :> QualifiedCapture' '[Description "Conversation ID"] "cnv" ConvId
               :> "receipt-mode"
               :> ReqBody '[JSON] ConversationReceiptModeUpdate
               :> MultiVerb
                    'PUT
                    '[JSON]
                    (UpdateResponses "Receipt mode unchanged" "Receipt mode updated" Event)
                    (UpdateResult Event)
           )
    -- This endpoint can lead to the following events being sent:
    -- - MemberLeave event to members, if members get removed
    -- - ConvAccessUpdate event to members
    :<|> Named
           "update-conversation-access-unqualified"
           ( Summary "Update access modes for a conversation (deprecated)"
               :> MakesFederatedCall 'Galley "on-conversation-updated"
               :> MakesFederatedCall 'Galley "on-mls-message-sent"
               :> MakesFederatedCall 'Brig "get-users-by-ids"
               :> Until 'V3
               :> Description "Use PUT `/conversations/:domain/:cnv/access` instead."
               :> ZLocalUser
               :> ZConn
               :> CanThrow ('ActionDenied 'ModifyConversationAccess)
               :> CanThrow ('ActionDenied 'RemoveConversationMember)
               :> CanThrow 'ConvAccessDenied
               :> CanThrow 'ConvNotFound
               :> CanThrow 'InvalidOperation
               :> CanThrow 'InvalidTargetAccess
               :> "conversations"
               :> Capture' '[Description "Conversation ID"] "cnv" ConvId
               :> "access"
               :> VersionedReqBody 'V2 '[JSON] ConversationAccessData
               :> MultiVerb
                    'PUT
                    '[JSON]
                    (UpdateResponses "Access unchanged" "Access updated" Event)
                    (UpdateResult Event)
           )
    :<|> Named
           "update-conversation-access@v2"
           ( Summary "Update access modes for a conversation"
               :> MakesFederatedCall 'Galley "on-conversation-updated"
               :> MakesFederatedCall 'Galley "on-mls-message-sent"
               :> MakesFederatedCall 'Brig "get-users-by-ids"
               :> Until 'V3
               :> ZLocalUser
               :> ZConn
               :> CanThrow ('ActionDenied 'ModifyConversationAccess)
               :> CanThrow ('ActionDenied 'RemoveConversationMember)
               :> CanThrow 'ConvAccessDenied
               :> CanThrow 'ConvNotFound
               :> CanThrow 'InvalidOperation
               :> CanThrow 'InvalidTargetAccess
               :> "conversations"
               :> QualifiedCapture' '[Description "Conversation ID"] "cnv" ConvId
               :> "access"
               :> VersionedReqBody 'V2 '[JSON] ConversationAccessData
               :> MultiVerb
                    'PUT
                    '[JSON]
                    (UpdateResponses "Access unchanged" "Access updated" Event)
                    (UpdateResult Event)
           )
    :<|> Named
           "update-conversation-access"
           ( Summary "Update access modes for a conversation"
               :> MakesFederatedCall 'Galley "on-conversation-updated"
               :> MakesFederatedCall 'Galley "on-mls-message-sent"
               :> MakesFederatedCall 'Brig "get-users-by-ids"
               :> From 'V3
               :> ZLocalUser
               :> ZConn
               :> CanThrow ('ActionDenied 'ModifyConversationAccess)
               :> CanThrow ('ActionDenied 'RemoveConversationMember)
               :> CanThrow 'ConvAccessDenied
               :> CanThrow 'ConvNotFound
               :> CanThrow 'InvalidOperation
               :> CanThrow 'InvalidTargetAccess
               :> "conversations"
               :> QualifiedCapture' '[Description "Conversation ID"] "cnv" ConvId
               :> "access"
               :> ReqBody '[JSON] ConversationAccessData
               :> MultiVerb
                    'PUT
                    '[JSON]
                    (UpdateResponses "Access unchanged" "Access updated" Event)
                    (UpdateResult Event)
           )
    :<|> Named
           "get-conversation-self-unqualified"
           ( Summary "Get self membership properties (deprecated)"
               :> ZLocalUser
               :> "conversations"
               :> Capture' '[Description "Conversation ID"] "cnv" ConvId
               :> "self"
               :> Get '[JSON] (Maybe Member)
           )
    :<|> Named
           "update-conversation-self-unqualified"
           ( Summary "Update self membership properties (deprecated)"
               :> Description "Use `/conversations/:domain/:conv/self` instead."
               :> CanThrow 'ConvNotFound
               :> ZLocalUser
               :> ZConn
               :> "conversations"
               :> Capture' '[Description "Conversation ID"] "cnv" ConvId
               :> "self"
               :> ReqBody '[JSON] MemberUpdate
               :> MultiVerb
                    'PUT
                    '[JSON]
                    '[RespondEmpty 200 "Update successful"]
                    ()
           )
    :<|> Named
           "update-conversation-self"
           ( Summary "Update self membership properties"
               :> Description "**Note**: at least one field has to be provided."
               :> CanThrow 'ConvNotFound
               :> ZLocalUser
               :> ZConn
               :> "conversations"
               :> QualifiedCapture' '[Description "Conversation ID"] "cnv" ConvId
               :> "self"
               :> ReqBody '[JSON] MemberUpdate
               :> MultiVerb
                    'PUT
                    '[JSON]
                    '[RespondEmpty 200 "Update successful"]
                    ()
           )
    :<|> Named
           "update-conversation-protocol"
           ( Summary "Update the protocol of the conversation"
               :> Description "**Note**: Only proteus->mixed upgrade is supported."
               :> CanThrow 'ConvNotFound
               :> CanThrow 'ConvInvalidProtocolTransition
               :> CanThrow ('ActionDenied 'LeaveConversation)
               :> CanThrow 'InvalidOperation
               :> CanThrow 'MLSMigrationCriteriaNotSatisfied
               :> CanThrow 'NotATeamMember
               :> CanThrow OperationDenied
               :> CanThrow 'TeamNotFound
               :> ZLocalUser
               :> ZConn
               :> "conversations"
               :> QualifiedCapture' '[Description "Conversation ID"] "cnv" ConvId
               :> "protocol"
               :> ReqBody '[JSON] ProtocolUpdate
               :> MultiVerb 'PUT '[Servant.JSON] ConvUpdateResponses (UpdateResult Event)
           )<|MERGE_RESOLUTION|>--- conflicted
+++ resolved
@@ -33,12 +33,9 @@
 import Wire.API.Error
 import Wire.API.Error.Galley
 import Wire.API.Event.Conversation
-<<<<<<< HEAD
 import Wire.API.MLS.GroupInfo
 import Wire.API.MLS.Servant
 import Wire.API.MLS.SubConversation
-=======
->>>>>>> 8e4fd6c0
 import Wire.API.MakesFederatedCall
 import Wire.API.OAuth
 import Wire.API.Routes.MultiVerb
@@ -202,10 +199,9 @@
                :> Get '[Servant.JSON] ConversationRolesList
            )
     :<|> Named
-<<<<<<< HEAD
            "get-group-info"
            ( Summary "Get MLS group information"
-               :> From 'V4
+               :> From 'V5
                :> MakesFederatedCall 'Galley "query-group-info"
                :> CanThrow 'ConvNotFound
                :> CanThrow 'MLSMissingGroupInfo
@@ -224,8 +220,6 @@
                     )
            )
     :<|> Named
-=======
->>>>>>> 8e4fd6c0
            "list-conversation-ids-unqualified"
            ( Summary "[deprecated] Get all local conversation IDs."
                -- FUTUREWORK: add bounds to swagger schema for Range
@@ -462,11 +456,10 @@
                :> "self"
                :> ConversationVerb
            )
-<<<<<<< HEAD
     :<|> Named
            "get-mls-self-conversation"
            ( Summary "Get the user's MLS self-conversation"
-               :> From 'V4
+               :> From 'V5
                :> ZLocalUser
                :> "conversations"
                :> "mls-self"
@@ -483,6 +476,7 @@
     :<|> Named
            "get-subconversation"
            ( Summary "Get information about an MLS subconversation"
+               :> From 'V5
                :> MakesFederatedCall 'Galley "get-sub-conversation"
                :> CanThrow 'ConvNotFound
                :> CanThrow 'ConvAccessDenied
@@ -504,6 +498,7 @@
     :<|> Named
            "leave-subconversation"
            ( Summary "Leave an MLS subconversation"
+               :> From 'V5
                :> MakesFederatedCall 'Galley "on-mls-message-sent"
                :> MakesFederatedCall 'Galley "leave-sub-conversation"
                :> CanThrow 'ConvNotFound
@@ -526,6 +521,7 @@
     :<|> Named
            "delete-subconversation"
            ( Summary "Delete an MLS subconversation"
+               :> From 'V5
                :> MakesFederatedCall 'Galley "delete-sub-conversation"
                :> CanThrow 'ConvAccessDenied
                :> CanThrow 'ConvNotFound
@@ -545,6 +541,7 @@
     :<|> Named
            "get-subconversation-group-info"
            ( Summary "Get MLS group information of subconversation"
+               :> From 'V5
                :> MakesFederatedCall 'Galley "query-group-info"
                :> CanThrow 'ConvNotFound
                :> CanThrow 'MLSMissingGroupInfo
@@ -564,8 +561,6 @@
                         GroupInfoData
                     )
            )
-=======
->>>>>>> 8e4fd6c0
     -- This endpoint can lead to the following events being sent:
     -- - ConvCreate event to members
     -- TODO: add note: "On 201, the conversation ID is the `Location` header"

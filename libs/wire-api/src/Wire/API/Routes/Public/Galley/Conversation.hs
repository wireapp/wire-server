-- This file is part of the Wire Server implementation.
--
-- Copyright (C) 2022 Wire Swiss GmbH <opensource@wire.com>
--
-- This program is free software: you can redistribute it and/or modify it under
-- the terms of the GNU Affero General Public License as published by the Free
-- Software Foundation, either version 3 of the License, or (at your option) any
-- later version.
--
-- This program is distributed in the hope that it will be useful, but WITHOUT
-- ANY WARRANTY; without even the implied warranty of MERCHANTABILITY or FITNESS
-- FOR A PARTICULAR PURPOSE. See the GNU Affero General Public License for more
-- details.
--
-- You should have received a copy of the GNU Affero General Public License along
-- with this program. If not, see <https://www.gnu.org/licenses/>.

module Wire.API.Routes.Public.Galley.Conversation where

import Data.Code qualified as Code
import Data.CommaSeparatedList
import Data.Id
import Data.Range
import Data.SOP (I (..), NS (..))
import Imports hiding (head)
import Servant hiding (WithStatus)
import Servant.OpenApi.Internal.Orphans ()
import Wire.API.Conversation
import Wire.API.Conversation.Code
import Wire.API.Conversation.Protocol
import Wire.API.Conversation.Role
import Wire.API.Conversation.Typing
import Wire.API.Deprecated
import Wire.API.Error
import Wire.API.Error.Galley
import Wire.API.Event.Conversation
<<<<<<< HEAD
import Wire.API.MLS.GroupInfo
import Wire.API.MLS.Servant
import Wire.API.MLS.SubConversation
=======
>>>>>>> 2e3a6ec3
import Wire.API.MakesFederatedCall
import Wire.API.OAuth
import Wire.API.Routes.MultiVerb
import Wire.API.Routes.Named
import Wire.API.Routes.Public
import Wire.API.Routes.Public.Util
import Wire.API.Routes.QualifiedCapture
import Wire.API.Routes.Version
import Wire.API.Routes.Versioned
import Wire.API.Team.Feature

type ConversationResponse = ResponseForExistedCreated Conversation

-- | A type similar to 'ConversationResponse' introduced to allow for a failure
-- to add remote members while creating a conversation or due to involved
-- backends forming an incomplete graph.
data CreateGroupConversationResponse
  = GroupConversationExisted Conversation
  | GroupConversationCreated CreateGroupConversation

instance
  ( ResponseType r1 ~ Conversation,
    ResponseType r2 ~ CreateGroupConversation
  ) =>
  AsUnion '[r1, r2] CreateGroupConversationResponse
  where
  toUnion (GroupConversationExisted x) = Z (I x)
  toUnion (GroupConversationCreated x) = S (Z (I x))

  fromUnion (Z (I x)) = GroupConversationExisted x
  fromUnion (S (Z (I x))) = GroupConversationCreated x
  fromUnion (S (S x)) = case x of {}

type ConversationHeaders = '[DescHeader "Location" "Conversation ID" ConvId]

type ConversationVerb =
  MultiVerb
    'POST
    '[JSON]
    '[ WithHeaders
         ConversationHeaders
         Conversation
         (Respond 200 "Conversation existed" Conversation),
       WithHeaders
         ConversationHeaders
         Conversation
         (Respond 201 "Conversation created" Conversation)
     ]
    ConversationResponse

type CreateGroupConversationVerb =
  MultiVerb
    'POST
    '[JSON]
    '[ WithHeaders
         ConversationHeaders
         Conversation
         (Respond 200 "Conversation existed" Conversation),
       WithHeaders
         ConversationHeaders
         CreateGroupConversation
         (Respond 201 "Conversation created" CreateGroupConversation)
     ]
    CreateGroupConversationResponse

type ConversationV2Verb =
  MultiVerb
    'POST
    '[JSON]
    '[ WithHeaders
         ConversationHeaders
         Conversation
         (VersionedRespond 'V2 200 "Conversation existed" Conversation),
       WithHeaders
         ConversationHeaders
         Conversation
         (VersionedRespond 'V2 201 "Conversation created" Conversation)
     ]
    ConversationResponse

type CreateConversationCodeVerb =
  MultiVerb
    'POST
    '[JSON]
    '[ Respond 200 "Conversation code already exists." ConversationCodeInfo,
       Respond 201 "Conversation code created." Event
     ]
    AddCodeResult

type ConvUpdateResponses = UpdateResponses "Conversation unchanged" "Conversation updated" Event

type ConvJoinResponses = UpdateResponses "Conversation unchanged" "Conversation joined" Event

type RemoveFromConversationVerb =
  MultiVerb
    'DELETE
    '[JSON]
    '[ RespondEmpty 204 "No change",
       Respond 200 "Member removed" Event
     ]
    (Maybe Event)

type ConversationAPI =
  Named
    "get-unqualified-conversation"
    ( Summary "Get a conversation by ID"
        :> Until 'V3
        :> CanThrow 'ConvNotFound
        :> CanThrow 'ConvAccessDenied
        :> ZLocalUser
        :> "conversations"
        :> Capture "cnv" ConvId
        :> MultiVerb1 'GET '[JSON] (VersionedRespond 'V2 200 "Conversation" Conversation)
    )
    :<|> Named
           "get-unqualified-conversation-legalhold-alias"
           -- This alias exists, so that it can be uniquely selected in zauth.acl
           ( Summary "Get a conversation by ID (Legalhold alias)"
               :> Until 'V2
               :> CanThrow 'ConvNotFound
               :> CanThrow 'ConvAccessDenied
               :> ZLocalUser
               :> "legalhold"
               :> "conversations"
               :> Capture "cnv" ConvId
               :> MultiVerb1 'GET '[JSON] (VersionedRespond 'V2 200 "Conversation" Conversation)
           )
    :<|> Named
           "get-conversation@v2"
           ( Summary "Get a conversation by ID"
               :> Until 'V3
               :> MakesFederatedCall 'Galley "get-conversations"
               :> CanThrow 'ConvNotFound
               :> CanThrow 'ConvAccessDenied
               :> ZLocalUser
               :> "conversations"
               :> QualifiedCapture "cnv" ConvId
               :> MultiVerb1 'GET '[JSON] (VersionedRespond 'V2 200 "Conversation" Conversation)
           )
    :<|> Named
           "get-conversation"
           ( Summary "Get a conversation by ID"
               :> From 'V3
               :> MakesFederatedCall 'Galley "get-conversations"
               :> CanThrow 'ConvNotFound
               :> CanThrow 'ConvAccessDenied
               :> ZLocalUser
               :> "conversations"
               :> QualifiedCapture "cnv" ConvId
               :> Get '[JSON] Conversation
           )
    :<|> Named
           "get-conversation-roles"
           ( Summary "Get existing roles available for the given conversation"
               :> CanThrow 'ConvNotFound
               :> CanThrow 'ConvAccessDenied
               :> ZLocalUser
               :> "conversations"
               :> Capture "cnv" ConvId
               :> "roles"
               :> Get '[Servant.JSON] ConversationRolesList
           )
    :<|> Named
<<<<<<< HEAD
           "get-group-info"
           ( Summary "Get MLS group information"
               :> From 'V5
               :> MakesFederatedCall 'Galley "query-group-info"
               :> CanThrow 'ConvNotFound
               :> CanThrow 'MLSMissingGroupInfo
               :> CanThrow 'MLSNotEnabled
               :> ZLocalUser
               :> "conversations"
               :> QualifiedCapture "cnv" ConvId
               :> "groupinfo"
               :> MultiVerb1
                    'GET
                    '[MLS]
                    ( Respond
                        200
                        "The group information"
                        GroupInfoData
                    )
           )
    :<|> Named
=======
>>>>>>> 2e3a6ec3
           "list-conversation-ids-unqualified"
           ( Summary "[deprecated] Get all local conversation IDs."
               -- FUTUREWORK: add bounds to swagger schema for Range
               :> Until 'V3
               :> ZLocalUser
               :> "conversations"
               :> "ids"
               :> QueryParam'
                    [ Optional,
                      Strict,
                      Description "Conversation ID to start from (exclusive)"
                    ]
                    "start"
                    ConvId
               :> QueryParam'
                    [ Optional,
                      Strict,
                      Description "Maximum number of IDs to return"
                    ]
                    "size"
                    (Range 1 1000 Int32)
               :> Get '[Servant.JSON] (ConversationList ConvId)
           )
    :<|> Named
           "list-conversation-ids-v2"
           ( Summary "Get all conversation IDs."
               :> Until 'V3
               :> Description PaginationDocs
               :> ZLocalUser
               :> "conversations"
               :> "list-ids"
               :> ReqBody '[Servant.JSON] GetPaginatedConversationIds
               :> Post '[Servant.JSON] ConvIdsPage
           )
    :<|> Named
           "list-conversation-ids"
           ( Summary "Get all conversation IDs."
               :> From 'V3
               :> Description PaginationDocs
               :> ZLocalUser
               :> "conversations"
               :> "list-ids"
               :> ReqBody '[Servant.JSON] GetPaginatedConversationIds
               :> Post '[Servant.JSON] ConvIdsPage
           )
    :<|> Named
           "get-conversations"
           ( Summary "Get all *local* conversations."
               :> Until 'V3
               :> Description
                    "Will not return remote conversations.\n\n\
                    \Use `POST /conversations/list-ids` followed by \
                    \`POST /conversations/list` instead."
               :> ZLocalUser
               :> "conversations"
               :> QueryParam'
                    [ Optional,
                      Strict,
                      Description "Mutually exclusive with 'start' (at most 32 IDs per request)"
                    ]
                    "ids"
                    (Range 1 32 (CommaSeparatedList ConvId))
               :> QueryParam'
                    [ Optional,
                      Strict,
                      Description "Conversation ID to start from (exclusive)"
                    ]
                    "start"
                    ConvId
               :> QueryParam'
                    [ Optional,
                      Strict,
                      Description "Maximum number of conversations to return"
                    ]
                    "size"
                    (Range 1 500 Int32)
               :> MultiVerb1
                    'GET
                    '[JSON]
                    ( VersionedRespond
                        'V2
                        200
                        "List of local conversations"
                        (ConversationList Conversation)
                    )
           )
    :<|> Named
           "list-conversations@v1"
           ( Summary "Get conversation metadata for a list of conversation ids"
               :> MakesFederatedCall 'Galley "get-conversations"
               :> Until 'V2
               :> ZLocalUser
               :> "conversations"
               :> "list"
               :> "v2"
               :> ReqBody '[JSON] ListConversations
               :> Post '[JSON] ConversationsResponse
           )
    :<|> Named
           "list-conversations@v2"
           ( Summary "Get conversation metadata for a list of conversation ids"
               :> MakesFederatedCall 'Galley "get-conversations"
               :> From 'V2
               :> Until 'V3
               :> ZLocalUser
               :> "conversations"
               :> "list"
               :> ReqBody '[JSON] ListConversations
               :> MultiVerb1
                    'POST
                    '[JSON]
                    ( VersionedRespond
                        'V2
                        200
                        "Conversation page"
                        ConversationsResponse
                    )
           )
    :<|> Named
           "list-conversations"
           ( Summary "Get conversation metadata for a list of conversation ids"
               :> MakesFederatedCall 'Galley "get-conversations"
               :> From 'V3
               :> ZLocalUser
               :> "conversations"
               :> "list"
               :> ReqBody '[JSON] ListConversations
               :> Post '[JSON] ConversationsResponse
           )
    -- This endpoint can lead to the following events being sent:
    -- - ConvCreate event to members
    :<|> Named
           "get-conversation-by-reusable-code"
           ( Summary "Get limited conversation information by key/code pair"
               :> CanThrow 'CodeNotFound
               :> CanThrow 'InvalidConversationPassword
               :> CanThrow 'ConvNotFound
               :> CanThrow 'ConvAccessDenied
               :> CanThrow 'GuestLinksDisabled
               :> CanThrow 'NotATeamMember
               :> ZLocalUser
               :> "conversations"
               :> "join"
               :> QueryParam' [Required, Strict] "key" Code.Key
               :> QueryParam' [Required, Strict] "code" Code.Value
               :> Get '[Servant.JSON] ConversationCoverView
           )
    :<|> Named
           "create-group-conversation@v2"
           ( Summary "Create a new conversation"
               :> DescriptionOAuthScope 'WriteConversations
               :> MakesFederatedCall 'Brig "api-version"
               :> MakesFederatedCall 'Galley "on-conversation-created"
               :> MakesFederatedCall 'Galley "on-conversation-updated"
               :> Until 'V3
               :> CanThrow 'ConvAccessDenied
               :> CanThrow 'MLSNonEmptyMemberList
               :> CanThrow 'MLSNotEnabled
               :> CanThrow 'NotConnected
               :> CanThrow 'NotATeamMember
               :> CanThrow OperationDenied
               :> CanThrow 'MissingLegalholdConsent
               :> CanThrow UnreachableBackendsLegacy
               :> Description "This returns 201 when a new conversation is created, and 200 when the conversation already existed"
               :> ZLocalUser
               :> ZOptConn
               :> "conversations"
               :> VersionedReqBody 'V2 '[Servant.JSON] NewConv
               :> ConversationV2Verb
           )
    :<|> Named
           "create-group-conversation@v3"
           ( Summary "Create a new conversation"
               :> DescriptionOAuthScope 'WriteConversations
               :> MakesFederatedCall 'Brig "api-version"
               :> MakesFederatedCall 'Galley "on-conversation-created"
               :> MakesFederatedCall 'Galley "on-conversation-updated"
               :> From 'V3
               :> Until 'V4
               :> CanThrow 'ConvAccessDenied
               :> CanThrow 'MLSNonEmptyMemberList
               :> CanThrow 'MLSNotEnabled
               :> CanThrow 'NotConnected
               :> CanThrow 'NotATeamMember
               :> CanThrow OperationDenied
               :> CanThrow 'MissingLegalholdConsent
               :> CanThrow UnreachableBackendsLegacy
               :> Description "This returns 201 when a new conversation is created, and 200 when the conversation already existed"
               :> ZLocalUser
               :> ZOptConn
               :> "conversations"
               :> ReqBody '[Servant.JSON] NewConv
               :> ConversationVerb
           )
    :<|> Named
           "create-group-conversation"
           ( Summary "Create a new conversation"
               :> MakesFederatedCall 'Brig "api-version"
               :> MakesFederatedCall 'Brig "get-not-fully-connected-backends"
               :> MakesFederatedCall 'Galley "on-conversation-created"
               :> MakesFederatedCall 'Galley "on-conversation-updated"
               :> From 'V4
               :> CanThrow 'ConvAccessDenied
               :> CanThrow 'MLSNonEmptyMemberList
               :> CanThrow 'MLSNotEnabled
               :> CanThrow 'NotConnected
               :> CanThrow 'NotATeamMember
               :> CanThrow OperationDenied
               :> CanThrow 'MissingLegalholdConsent
               :> CanThrow NonFederatingBackends
               :> CanThrow UnreachableBackends
               :> Description "This returns 201 when a new conversation is created, and 200 when the conversation already existed"
               :> ZLocalUser
               :> ZOptConn
               :> "conversations"
               :> ReqBody '[Servant.JSON] NewConv
               :> CreateGroupConversationVerb
           )
    :<|> Named
           "create-self-conversation@v2"
           ( Summary "Create a self-conversation"
               :> Until 'V3
               :> ZLocalUser
               :> "conversations"
               :> "self"
               :> ConversationV2Verb
           )
    :<|> Named
           "create-self-conversation"
           ( Summary "Create a self-conversation"
               :> From 'V3
               :> ZLocalUser
               :> "conversations"
               :> "self"
               :> ConversationVerb
           )
<<<<<<< HEAD
    :<|> Named
           "get-mls-self-conversation"
           ( Summary "Get the user's MLS self-conversation"
               :> From 'V5
               :> ZLocalUser
               :> "conversations"
               :> "mls-self"
               :> CanThrow 'MLSNotEnabled
               :> MultiVerb1
                    'GET
                    '[JSON]
                    ( Respond
                        200
                        "The MLS self-conversation"
                        Conversation
                    )
           )
    :<|> Named
           "get-subconversation"
           ( Summary "Get information about an MLS subconversation"
               :> From 'V5
               :> MakesFederatedCall 'Galley "get-sub-conversation"
               :> CanThrow 'ConvNotFound
               :> CanThrow 'ConvAccessDenied
               :> CanThrow 'MLSSubConvUnsupportedConvType
               :> ZLocalUser
               :> "conversations"
               :> QualifiedCapture "cnv" ConvId
               :> "subconversations"
               :> Capture "subconv" SubConvId
               :> MultiVerb1
                    'GET
                    '[JSON]
                    ( Respond
                        200
                        "Subconversation"
                        PublicSubConversation
                    )
           )
    :<|> Named
           "leave-subconversation"
           ( Summary "Leave an MLS subconversation"
               :> From 'V5
               :> MakesFederatedCall 'Galley "on-mls-message-sent"
               :> MakesFederatedCall 'Galley "leave-sub-conversation"
               :> CanThrow 'ConvNotFound
               :> CanThrow 'ConvAccessDenied
               :> CanThrow 'MLSProtocolErrorTag
               :> CanThrow 'MLSStaleMessage
               :> CanThrow 'MLSNotEnabled
               :> ZLocalUser
               :> ZClient
               :> "conversations"
               :> QualifiedCapture "cnv" ConvId
               :> "subconversations"
               :> Capture "subconv" SubConvId
               :> "self"
               :> MultiVerb1
                    'DELETE
                    '[JSON]
                    (RespondEmpty 200 "OK")
           )
    :<|> Named
           "delete-subconversation"
           ( Summary "Delete an MLS subconversation"
               :> From 'V5
               :> MakesFederatedCall 'Galley "delete-sub-conversation"
               :> CanThrow 'ConvAccessDenied
               :> CanThrow 'ConvNotFound
               :> CanThrow 'MLSNotEnabled
               :> CanThrow 'MLSStaleMessage
               :> ZLocalUser
               :> "conversations"
               :> QualifiedCapture "cnv" ConvId
               :> "subconversations"
               :> Capture "subconv" SubConvId
               :> ReqBody '[JSON] DeleteSubConversationRequest
               :> MultiVerb1
                    'DELETE
                    '[JSON]
                    (Respond 200 "Deletion successful" ())
           )
    :<|> Named
           "get-subconversation-group-info"
           ( Summary "Get MLS group information of subconversation"
               :> From 'V5
               :> MakesFederatedCall 'Galley "query-group-info"
               :> CanThrow 'ConvNotFound
               :> CanThrow 'MLSMissingGroupInfo
               :> CanThrow 'MLSNotEnabled
               :> ZLocalUser
               :> "conversations"
               :> QualifiedCapture "cnv" ConvId
               :> "subconversations"
               :> Capture "subconv" SubConvId
               :> "groupinfo"
               :> MultiVerb1
                    'GET
                    '[MLS]
                    ( Respond
                        200
                        "The group information"
                        GroupInfoData
                    )
           )
=======
>>>>>>> 2e3a6ec3
    -- This endpoint can lead to the following events being sent:
    -- - ConvCreate event to members
    -- TODO: add note: "On 201, the conversation ID is the `Location` header"
    :<|> Named
           "create-one-to-one-conversation@v2"
           ( Summary "Create a 1:1 conversation"
               :> MakesFederatedCall 'Brig "api-version"
               :> MakesFederatedCall 'Galley "on-conversation-created"
               :> Until 'V3
               :> CanThrow 'ConvAccessDenied
               :> CanThrow 'InvalidOperation
               :> CanThrow 'NoBindingTeamMembers
               :> CanThrow 'NonBindingTeam
               :> CanThrow 'NotATeamMember
               :> CanThrow 'NotConnected
               :> CanThrow OperationDenied
               :> CanThrow 'TeamNotFound
               :> CanThrow 'MissingLegalholdConsent
               :> CanThrow UnreachableBackendsLegacy
               :> ZLocalUser
               :> ZConn
               :> "conversations"
               :> "one2one"
               :> VersionedReqBody 'V2 '[JSON] NewConv
               :> ConversationV2Verb
           )
    :<|> Named
           "create-one-to-one-conversation"
           ( Summary "Create a 1:1 conversation"
               :> MakesFederatedCall 'Galley "on-conversation-created"
               :> From 'V3
               :> CanThrow 'ConvAccessDenied
               :> CanThrow 'InvalidOperation
               :> CanThrow 'NoBindingTeamMembers
               :> CanThrow 'NonBindingTeam
               :> CanThrow 'NotATeamMember
               :> CanThrow 'NotConnected
               :> CanThrow OperationDenied
               :> CanThrow 'TeamNotFound
               :> CanThrow 'MissingLegalholdConsent
               :> CanThrow UnreachableBackendsLegacy
               :> ZLocalUser
               :> ZConn
               :> "conversations"
               :> "one2one"
               :> ReqBody '[JSON] NewConv
               :> ConversationVerb
           )
    :<|> Named
           "get-one-to-one-mls-conversation"
           ( Summary "Get an MLS 1:1 conversation"
               :> From 'V5
               :> ZLocalUser
               :> CanThrow 'MLSNotEnabled
               :> CanThrow 'NotConnected
               :> "conversations"
               :> "one2one"
               :> QualifiedCapture "usr" UserId
               :> MultiVerb1 'GET '[JSON] (Respond 200 "MLS 1-1 conversation" Conversation)
           )
    -- This endpoint can lead to the following events being sent:
    -- - MemberJoin event to members
    :<|> Named
           "add-members-to-conversation-unqualified"
           ( Summary "Add members to an existing conversation (deprecated)"
               :> MakesFederatedCall 'Galley "on-conversation-updated"
               :> MakesFederatedCall 'Galley "on-mls-message-sent"
               :> Until 'V2
               :> CanThrow ('ActionDenied 'AddConversationMember)
               :> CanThrow ('ActionDenied 'LeaveConversation)
               :> CanThrow 'ConvNotFound
               :> CanThrow 'InvalidOperation
               :> CanThrow 'TooManyMembers
               :> CanThrow 'ConvAccessDenied
               :> CanThrow 'NotATeamMember
               :> CanThrow 'NotConnected
               :> CanThrow 'MissingLegalholdConsent
               :> CanThrow NonFederatingBackends
               :> CanThrow UnreachableBackends
               :> ZLocalUser
               :> ZConn
               :> "conversations"
               :> Capture "cnv" ConvId
               :> "members"
               :> ReqBody '[JSON] Invite
               :> MultiVerb 'POST '[JSON] ConvUpdateResponses (UpdateResult Event)
           )
    :<|> Named
           "add-members-to-conversation-unqualified2"
           ( Summary "Add qualified members to an existing conversation."
               :> MakesFederatedCall 'Galley "on-conversation-updated"
               :> MakesFederatedCall 'Galley "on-mls-message-sent"
               :> Until 'V2
               :> CanThrow ('ActionDenied 'AddConversationMember)
               :> CanThrow ('ActionDenied 'LeaveConversation)
               :> CanThrow 'ConvNotFound
               :> CanThrow 'InvalidOperation
               :> CanThrow 'TooManyMembers
               :> CanThrow 'ConvAccessDenied
               :> CanThrow 'NotATeamMember
               :> CanThrow 'NotConnected
               :> CanThrow 'MissingLegalholdConsent
               :> CanThrow NonFederatingBackends
               :> CanThrow UnreachableBackends
               :> ZLocalUser
               :> ZConn
               :> "conversations"
               :> Capture "cnv" ConvId
               :> "members"
               :> "v2"
               :> ReqBody '[Servant.JSON] InviteQualified
               :> MultiVerb 'POST '[Servant.JSON] ConvUpdateResponses (UpdateResult Event)
           )
    :<|> Named
           "add-members-to-conversation"
           ( Summary "Add qualified members to an existing conversation."
               :> MakesFederatedCall 'Galley "on-conversation-updated"
               :> MakesFederatedCall 'Galley "on-mls-message-sent"
               :> From 'V2
               :> CanThrow ('ActionDenied 'AddConversationMember)
               :> CanThrow ('ActionDenied 'LeaveConversation)
               :> CanThrow 'ConvNotFound
               :> CanThrow 'InvalidOperation
               :> CanThrow 'TooManyMembers
               :> CanThrow 'ConvAccessDenied
               :> CanThrow 'NotATeamMember
               :> CanThrow 'NotConnected
               :> CanThrow 'MissingLegalholdConsent
               :> CanThrow NonFederatingBackends
               :> CanThrow UnreachableBackends
               :> ZLocalUser
               :> ZConn
               :> "conversations"
               :> QualifiedCapture "cnv" ConvId
               :> "members"
               :> ReqBody '[Servant.JSON] InviteQualified
               :> MultiVerb 'POST '[Servant.JSON] ConvUpdateResponses (UpdateResult Event)
           )
    -- This endpoint can lead to the following events being sent:
    -- - MemberJoin event to members
    :<|> Named
           "join-conversation-by-id-unqualified"
           ( Summary "Join a conversation by its ID (if link access enabled)"
               :> MakesFederatedCall 'Galley "on-conversation-updated"
               :> CanThrow 'ConvAccessDenied
               :> CanThrow 'ConvNotFound
               :> CanThrow 'InvalidOperation
               :> CanThrow 'NotATeamMember
               :> CanThrow 'TooManyMembers
               :> ZLocalUser
               :> ZConn
               :> "conversations"
               :> Capture' '[Description "Conversation ID"] "cnv" ConvId
               :> "join"
               :> MultiVerb 'POST '[Servant.JSON] ConvJoinResponses (UpdateResult Event)
           )
    -- This endpoint can lead to the following events being sent:
    -- - MemberJoin event to members
    :<|> Named
           "join-conversation-by-code-unqualified"
           ( Summary
               "Join a conversation using a reusable code.\
               \If the guest links team feature is disabled, this will fail with 409 GuestLinksDisabled.\
               \Note that this is currently inconsistent (for backwards compatibility reasons) with `POST /conversations/code-check` which responds with 404 CodeNotFound if guest links are disabled."
               :> MakesFederatedCall 'Galley "on-conversation-updated"
               :> CanThrow 'CodeNotFound
               :> CanThrow 'InvalidConversationPassword
               :> CanThrow 'ConvAccessDenied
               :> CanThrow 'ConvNotFound
               :> CanThrow 'GuestLinksDisabled
               :> CanThrow 'InvalidOperation
               :> CanThrow 'NotATeamMember
               :> CanThrow 'TooManyMembers
               :> ZLocalUser
               :> ZConn
               :> "conversations"
               :> "join"
               :> ReqBody '[Servant.JSON] JoinConversationByCode
               :> MultiVerb 'POST '[Servant.JSON] ConvJoinResponses (UpdateResult Event)
           )
    :<|> Named
           "code-check"
           ( Summary
               "Check validity of a conversation code.\
               \If the guest links team feature is disabled, this will fail with 404 CodeNotFound.\
               \Note that this is currently inconsistent (for backwards compatibility reasons) with `POST /conversations/join` which responds with 409 GuestLinksDisabled if guest links are disabled."
               :> CanThrow 'CodeNotFound
               :> CanThrow 'ConvNotFound
               :> CanThrow 'InvalidConversationPassword
               :> "conversations"
               :> "code-check"
               :> ReqBody '[Servant.JSON] ConversationCode
               :> MultiVerb
                    'POST
                    '[JSON]
                    '[RespondEmpty 200 "Valid"]
                    ()
           )
    -- this endpoint can lead to the following events being sent:
    -- - ConvCodeUpdate event to members, if code didn't exist before
    :<|> Named
           "create-conversation-code-unqualified@v3"
           ( Summary "Create or recreate a conversation code"
               :> Until 'V4
               :> DescriptionOAuthScope 'WriteConversationsCode
               :> CanThrow 'ConvAccessDenied
               :> CanThrow 'ConvNotFound
               :> CanThrow 'GuestLinksDisabled
               :> CanThrow 'CreateConversationCodeConflict
               :> ZUser
               :> ZHostOpt
               :> ZOptConn
               :> "conversations"
               :> Capture' '[Description "Conversation ID"] "cnv" ConvId
               :> "code"
               :> CreateConversationCodeVerb
           )
    -- this endpoint can lead to the following events being sent:
    -- - ConvCodeUpdate event to members, if code didn't exist before
    :<|> Named
           "create-conversation-code-unqualified"
           ( Summary "Create or recreate a conversation code"
               :> From 'V4
               :> DescriptionOAuthScope 'WriteConversationsCode
               :> CanThrow 'ConvAccessDenied
               :> CanThrow 'ConvNotFound
               :> CanThrow 'GuestLinksDisabled
               :> CanThrow 'CreateConversationCodeConflict
               :> ZUser
               :> ZHostOpt
               :> ZOptConn
               :> "conversations"
               :> Capture' '[Description "Conversation ID"] "cnv" ConvId
               :> "code"
               :> ReqBody '[JSON] CreateConversationCodeRequest
               :> CreateConversationCodeVerb
           )
    :<|> Named
           "get-conversation-guest-links-status"
           ( Summary "Get the status of the guest links feature for a conversation that potentially has been created by someone from another team."
               :> CanThrow 'ConvAccessDenied
               :> CanThrow 'ConvNotFound
               :> ZUser
               :> "conversations"
               :> Capture' '[Description "Conversation ID"] "cnv" ConvId
               :> "features"
               :> FeatureSymbol GuestLinksConfig
               :> Get '[Servant.JSON] (WithStatus GuestLinksConfig)
           )
    -- This endpoint can lead to the following events being sent:
    -- - ConvCodeDelete event to members
    :<|> Named
           "remove-code-unqualified"
           ( Summary "Delete conversation code"
               :> CanThrow 'ConvAccessDenied
               :> CanThrow 'ConvNotFound
               :> ZLocalUser
               :> ZConn
               :> "conversations"
               :> Capture' '[Description "Conversation ID"] "cnv" ConvId
               :> "code"
               :> MultiVerb
                    'DELETE
                    '[JSON]
                    '[Respond 200 "Conversation code deleted." Event]
                    Event
           )
    :<|> Named
           "get-code"
           ( Summary "Get existing conversation code"
               :> CanThrow 'CodeNotFound
               :> CanThrow 'ConvAccessDenied
               :> CanThrow 'ConvNotFound
               :> CanThrow 'GuestLinksDisabled
               :> ZHostOpt
               :> ZLocalUser
               :> "conversations"
               :> Capture' '[Description "Conversation ID"] "cnv" ConvId
               :> "code"
               :> MultiVerb
                    'GET
                    '[JSON]
                    '[Respond 200 "Conversation Code" ConversationCodeInfo]
                    ConversationCodeInfo
           )
    -- This endpoint can lead to the following events being sent:
    -- - Typing event to members
    :<|> Named
           "member-typing-unqualified"
           ( Summary "Sending typing notifications"
               :> Until 'V3
               :> MakesFederatedCall 'Galley "update-typing-indicator"
               :> MakesFederatedCall 'Galley "on-typing-indicator-updated"
               :> CanThrow 'ConvNotFound
               :> ZLocalUser
               :> ZConn
               :> "conversations"
               :> Capture' '[Description "Conversation ID"] "cnv" ConvId
               :> "typing"
               :> ReqBody '[JSON] TypingStatus
               :> MultiVerb 'POST '[JSON] '[RespondEmpty 200 "Notification sent"] ()
           )
    :<|> Named
           "member-typing-qualified"
           ( Summary "Sending typing notifications"
               :> MakesFederatedCall 'Galley "update-typing-indicator"
               :> MakesFederatedCall 'Galley "on-typing-indicator-updated"
               :> CanThrow 'ConvNotFound
               :> ZLocalUser
               :> ZConn
               :> "conversations"
               :> QualifiedCapture' '[Description "Conversation ID"] "cnv" ConvId
               :> "typing"
               :> ReqBody '[JSON] TypingStatus
               :> MultiVerb 'POST '[JSON] '[RespondEmpty 200 "Notification sent"] ()
           )
    -- This endpoint can lead to the following events being sent:
    -- - MemberLeave event to members
    :<|> Named
           "remove-member-unqualified"
           ( Summary "Remove a member from a conversation (deprecated)"
               :> MakesFederatedCall 'Galley "leave-conversation"
               :> MakesFederatedCall 'Galley "on-conversation-updated"
               :> MakesFederatedCall 'Galley "on-mls-message-sent"
               :> MakesFederatedCall 'Brig "get-users-by-ids"
               :> Until 'V2
               :> ZLocalUser
               :> ZConn
               :> CanThrow ('ActionDenied 'RemoveConversationMember)
               :> CanThrow 'ConvNotFound
               :> CanThrow 'InvalidOperation
               :> "conversations"
               :> Capture' '[Description "Conversation ID"] "cnv" ConvId
               :> "members"
               :> Capture' '[Description "Target User ID"] "usr" UserId
               :> RemoveFromConversationVerb
           )
    -- This endpoint can lead to the following events being sent:
    -- - MemberLeave event to members
    :<|> Named
           "remove-member"
           ( Summary "Remove a member from a conversation"
               :> MakesFederatedCall 'Galley "leave-conversation"
               :> MakesFederatedCall 'Galley "on-conversation-updated"
               :> MakesFederatedCall 'Galley "on-mls-message-sent"
               :> MakesFederatedCall 'Brig "get-users-by-ids"
               :> ZLocalUser
               :> ZConn
               :> CanThrow ('ActionDenied 'RemoveConversationMember)
               :> CanThrow 'ConvNotFound
               :> CanThrow 'InvalidOperation
               :> "conversations"
               :> QualifiedCapture' '[Description "Conversation ID"] "cnv" ConvId
               :> "members"
               :> QualifiedCapture' '[Description "Target User ID"] "usr" UserId
               :> RemoveFromConversationVerb
           )
    -- This endpoint can lead to the following events being sent:
    -- - MemberStateUpdate event to members
    :<|> Named
           "update-other-member-unqualified"
           ( Summary "Update membership of the specified user (deprecated)"
               :> Deprecated
               :> Description "Use `PUT /conversations/:cnv_domain/:cnv/members/:usr_domain/:usr` instead"
               :> MakesFederatedCall 'Galley "on-conversation-updated"
               :> MakesFederatedCall 'Galley "on-mls-message-sent"
               :> MakesFederatedCall 'Brig "get-users-by-ids"
               :> ZLocalUser
               :> ZConn
               :> CanThrow 'ConvNotFound
               :> CanThrow 'ConvMemberNotFound
               :> CanThrow ('ActionDenied 'ModifyOtherConversationMember)
               :> CanThrow 'InvalidTarget
               :> CanThrow 'InvalidOperation
               :> "conversations"
               :> Capture' '[Description "Conversation ID"] "cnv" ConvId
               :> "members"
               :> Capture' '[Description "Target User ID"] "usr" UserId
               :> ReqBody '[JSON] OtherMemberUpdate
               :> MultiVerb
                    'PUT
                    '[JSON]
                    '[RespondEmpty 200 "Membership updated"]
                    ()
           )
    :<|> Named
           "update-other-member"
           ( Summary "Update membership of the specified user"
               :> Description "**Note**: at least one field has to be provided."
               :> MakesFederatedCall 'Galley "on-conversation-updated"
               :> MakesFederatedCall 'Galley "on-mls-message-sent"
               :> MakesFederatedCall 'Brig "get-users-by-ids"
               :> ZLocalUser
               :> ZConn
               :> CanThrow 'ConvNotFound
               :> CanThrow 'ConvMemberNotFound
               :> CanThrow ('ActionDenied 'ModifyOtherConversationMember)
               :> CanThrow 'InvalidTarget
               :> CanThrow 'InvalidOperation
               :> "conversations"
               :> QualifiedCapture' '[Description "Conversation ID"] "cnv" ConvId
               :> "members"
               :> QualifiedCapture' '[Description "Target User ID"] "usr" UserId
               :> ReqBody '[JSON] OtherMemberUpdate
               :> MultiVerb
                    'PUT
                    '[JSON]
                    '[RespondEmpty 200 "Membership updated"]
                    ()
           )
    -- This endpoint can lead to the following events being sent:
    -- - ConvRename event to members
    :<|> Named
           "update-conversation-name-deprecated"
           ( Summary "Update conversation name (deprecated)"
               :> Deprecated
               :> Description "Use `/conversations/:domain/:conv/name` instead."
               :> MakesFederatedCall 'Galley "on-conversation-updated"
               :> MakesFederatedCall 'Galley "on-mls-message-sent"
               :> MakesFederatedCall 'Brig "get-users-by-ids"
               :> CanThrow ('ActionDenied 'ModifyConversationName)
               :> CanThrow 'ConvNotFound
               :> CanThrow 'InvalidOperation
               :> ZLocalUser
               :> ZConn
               :> "conversations"
               :> Capture' '[Description "Conversation ID"] "cnv" ConvId
               :> ReqBody '[JSON] ConversationRename
               :> MultiVerb
                    'PUT
                    '[JSON]
                    (UpdateResponses "Name unchanged" "Name updated" Event)
                    (UpdateResult Event)
           )
    :<|> Named
           "update-conversation-name-unqualified"
           ( Summary "Update conversation name (deprecated)"
               :> Deprecated
               :> Description "Use `/conversations/:domain/:conv/name` instead."
               :> MakesFederatedCall 'Galley "on-conversation-updated"
               :> MakesFederatedCall 'Galley "on-mls-message-sent"
               :> MakesFederatedCall 'Brig "get-users-by-ids"
               :> CanThrow ('ActionDenied 'ModifyConversationName)
               :> CanThrow 'ConvNotFound
               :> CanThrow 'InvalidOperation
               :> ZLocalUser
               :> ZConn
               :> "conversations"
               :> Capture' '[Description "Conversation ID"] "cnv" ConvId
               :> "name"
               :> ReqBody '[JSON] ConversationRename
               :> MultiVerb
                    'PUT
                    '[JSON]
                    (UpdateResponses "Name unchanged" "Name updated" Event)
                    (UpdateResult Event)
           )
    :<|> Named
           "update-conversation-name"
           ( Summary "Update conversation name"
               :> MakesFederatedCall 'Galley "on-conversation-updated"
               :> MakesFederatedCall 'Galley "on-mls-message-sent"
               :> MakesFederatedCall 'Brig "get-users-by-ids"
               :> CanThrow ('ActionDenied 'ModifyConversationName)
               :> CanThrow 'ConvNotFound
               :> CanThrow 'InvalidOperation
               :> ZLocalUser
               :> ZConn
               :> "conversations"
               :> QualifiedCapture' '[Description "Conversation ID"] "cnv" ConvId
               :> "name"
               :> ReqBody '[JSON] ConversationRename
               :> MultiVerb
                    'PUT
                    '[JSON]
                    (UpdateResponses "Name updated" "Name unchanged" Event)
                    (UpdateResult Event)
           )
    -- This endpoint can lead to the following events being sent:
    -- - ConvMessageTimerUpdate event to members
    :<|> Named
           "update-conversation-message-timer-unqualified"
           ( Summary "Update the message timer for a conversation (deprecated)"
               :> Deprecated
               :> Description "Use `/conversations/:domain/:cnv/message-timer` instead."
               :> MakesFederatedCall 'Galley "on-conversation-updated"
               :> MakesFederatedCall 'Galley "on-mls-message-sent"
               :> MakesFederatedCall 'Brig "get-users-by-ids"
               :> ZLocalUser
               :> ZConn
               :> CanThrow ('ActionDenied 'ModifyConversationMessageTimer)
               :> CanThrow 'ConvAccessDenied
               :> CanThrow 'ConvNotFound
               :> CanThrow 'InvalidOperation
               :> "conversations"
               :> Capture' '[Description "Conversation ID"] "cnv" ConvId
               :> "message-timer"
               :> ReqBody '[JSON] ConversationMessageTimerUpdate
               :> MultiVerb
                    'PUT
                    '[JSON]
                    (UpdateResponses "Message timer unchanged" "Message timer updated" Event)
                    (UpdateResult Event)
           )
    :<|> Named
           "update-conversation-message-timer"
           ( Summary "Update the message timer for a conversation"
               :> MakesFederatedCall 'Galley "on-conversation-updated"
               :> MakesFederatedCall 'Galley "on-mls-message-sent"
               :> MakesFederatedCall 'Brig "get-users-by-ids"
               :> ZLocalUser
               :> ZConn
               :> CanThrow ('ActionDenied 'ModifyConversationMessageTimer)
               :> CanThrow 'ConvAccessDenied
               :> CanThrow 'ConvNotFound
               :> CanThrow 'InvalidOperation
               :> "conversations"
               :> QualifiedCapture' '[Description "Conversation ID"] "cnv" ConvId
               :> "message-timer"
               :> ReqBody '[JSON] ConversationMessageTimerUpdate
               :> MultiVerb
                    'PUT
                    '[JSON]
                    (UpdateResponses "Message timer unchanged" "Message timer updated" Event)
                    (UpdateResult Event)
           )
    -- This endpoint can lead to the following events being sent:
    -- - ConvReceiptModeUpdate event to members
    :<|> Named
           "update-conversation-receipt-mode-unqualified"
           ( Summary "Update receipt mode for a conversation (deprecated)"
               :> Deprecated
               :> Description "Use `PUT /conversations/:domain/:cnv/receipt-mode` instead."
               :> MakesFederatedCall 'Galley "on-conversation-updated"
               :> MakesFederatedCall 'Galley "on-mls-message-sent"
               :> MakesFederatedCall 'Galley "update-conversation"
               :> MakesFederatedCall 'Brig "get-users-by-ids"
               :> ZLocalUser
               :> ZConn
               :> CanThrow ('ActionDenied 'ModifyConversationReceiptMode)
               :> CanThrow 'ConvAccessDenied
               :> CanThrow 'ConvNotFound
               :> CanThrow 'InvalidOperation
               :> "conversations"
               :> Capture' '[Description "Conversation ID"] "cnv" ConvId
               :> "receipt-mode"
               :> ReqBody '[JSON] ConversationReceiptModeUpdate
               :> MultiVerb
                    'PUT
                    '[JSON]
                    (UpdateResponses "Receipt mode unchanged" "Receipt mode updated" Event)
                    (UpdateResult Event)
           )
    :<|> Named
           "update-conversation-receipt-mode"
           ( Summary "Update receipt mode for a conversation"
               :> MakesFederatedCall 'Galley "on-conversation-updated"
               :> MakesFederatedCall 'Galley "on-mls-message-sent"
               :> MakesFederatedCall 'Galley "update-conversation"
               :> MakesFederatedCall 'Brig "get-users-by-ids"
               :> ZLocalUser
               :> ZConn
               :> CanThrow ('ActionDenied 'ModifyConversationReceiptMode)
               :> CanThrow 'ConvAccessDenied
               :> CanThrow 'ConvNotFound
               :> CanThrow 'InvalidOperation
               :> "conversations"
               :> QualifiedCapture' '[Description "Conversation ID"] "cnv" ConvId
               :> "receipt-mode"
               :> ReqBody '[JSON] ConversationReceiptModeUpdate
               :> MultiVerb
                    'PUT
                    '[JSON]
                    (UpdateResponses "Receipt mode unchanged" "Receipt mode updated" Event)
                    (UpdateResult Event)
           )
    -- This endpoint can lead to the following events being sent:
    -- - MemberLeave event to members, if members get removed
    -- - ConvAccessUpdate event to members
    :<|> Named
           "update-conversation-access-unqualified"
           ( Summary "Update access modes for a conversation (deprecated)"
               :> MakesFederatedCall 'Galley "on-conversation-updated"
               :> MakesFederatedCall 'Galley "on-mls-message-sent"
               :> MakesFederatedCall 'Brig "get-users-by-ids"
               :> Until 'V3
               :> Description "Use PUT `/conversations/:domain/:cnv/access` instead."
               :> ZLocalUser
               :> ZConn
               :> CanThrow ('ActionDenied 'ModifyConversationAccess)
               :> CanThrow ('ActionDenied 'RemoveConversationMember)
               :> CanThrow 'ConvAccessDenied
               :> CanThrow 'ConvNotFound
               :> CanThrow 'InvalidOperation
               :> CanThrow 'InvalidTargetAccess
               :> "conversations"
               :> Capture' '[Description "Conversation ID"] "cnv" ConvId
               :> "access"
               :> VersionedReqBody 'V2 '[JSON] ConversationAccessData
               :> MultiVerb
                    'PUT
                    '[JSON]
                    (UpdateResponses "Access unchanged" "Access updated" Event)
                    (UpdateResult Event)
           )
    :<|> Named
           "update-conversation-access@v2"
           ( Summary "Update access modes for a conversation"
               :> MakesFederatedCall 'Galley "on-conversation-updated"
               :> MakesFederatedCall 'Galley "on-mls-message-sent"
               :> MakesFederatedCall 'Brig "get-users-by-ids"
               :> Until 'V3
               :> ZLocalUser
               :> ZConn
               :> CanThrow ('ActionDenied 'ModifyConversationAccess)
               :> CanThrow ('ActionDenied 'RemoveConversationMember)
               :> CanThrow 'ConvAccessDenied
               :> CanThrow 'ConvNotFound
               :> CanThrow 'InvalidOperation
               :> CanThrow 'InvalidTargetAccess
               :> "conversations"
               :> QualifiedCapture' '[Description "Conversation ID"] "cnv" ConvId
               :> "access"
               :> VersionedReqBody 'V2 '[JSON] ConversationAccessData
               :> MultiVerb
                    'PUT
                    '[JSON]
                    (UpdateResponses "Access unchanged" "Access updated" Event)
                    (UpdateResult Event)
           )
    :<|> Named
           "update-conversation-access"
           ( Summary "Update access modes for a conversation"
               :> MakesFederatedCall 'Galley "on-conversation-updated"
               :> MakesFederatedCall 'Galley "on-mls-message-sent"
               :> MakesFederatedCall 'Brig "get-users-by-ids"
               :> From 'V3
               :> ZLocalUser
               :> ZConn
               :> CanThrow ('ActionDenied 'ModifyConversationAccess)
               :> CanThrow ('ActionDenied 'RemoveConversationMember)
               :> CanThrow 'ConvAccessDenied
               :> CanThrow 'ConvNotFound
               :> CanThrow 'InvalidOperation
               :> CanThrow 'InvalidTargetAccess
               :> "conversations"
               :> QualifiedCapture' '[Description "Conversation ID"] "cnv" ConvId
               :> "access"
               :> ReqBody '[JSON] ConversationAccessData
               :> MultiVerb
                    'PUT
                    '[JSON]
                    (UpdateResponses "Access unchanged" "Access updated" Event)
                    (UpdateResult Event)
           )
    :<|> Named
           "get-conversation-self-unqualified"
           ( Summary "Get self membership properties (deprecated)"
               :> Deprecated
               :> ZLocalUser
               :> "conversations"
               :> Capture' '[Description "Conversation ID"] "cnv" ConvId
               :> "self"
               :> Get '[JSON] (Maybe Member)
           )
    :<|> Named
           "update-conversation-self-unqualified"
           ( Summary "Update self membership properties (deprecated)"
               :> Deprecated
               :> Description "Use `/conversations/:domain/:conv/self` instead."
               :> CanThrow 'ConvNotFound
               :> ZLocalUser
               :> ZConn
               :> "conversations"
               :> Capture' '[Description "Conversation ID"] "cnv" ConvId
               :> "self"
               :> ReqBody '[JSON] MemberUpdate
               :> MultiVerb
                    'PUT
                    '[JSON]
                    '[RespondEmpty 200 "Update successful"]
                    ()
           )
    :<|> Named
           "update-conversation-self"
           ( Summary "Update self membership properties"
               :> Description "**Note**: at least one field has to be provided."
               :> CanThrow 'ConvNotFound
               :> ZLocalUser
               :> ZConn
               :> "conversations"
               :> QualifiedCapture' '[Description "Conversation ID"] "cnv" ConvId
               :> "self"
               :> ReqBody '[JSON] MemberUpdate
               :> MultiVerb
                    'PUT
                    '[JSON]
                    '[RespondEmpty 200 "Update successful"]
                    ()
           )
    :<|> Named
           "update-conversation-protocol"
           ( Summary "Update the protocol of the conversation"
               :> From 'V5
               :> Description "**Note**: Only proteus->mixed upgrade is supported."
               :> CanThrow 'ConvNotFound
               :> CanThrow 'ConvInvalidProtocolTransition
               :> CanThrow ('ActionDenied 'LeaveConversation)
               :> CanThrow 'InvalidOperation
               :> CanThrow 'MLSMigrationCriteriaNotSatisfied
               :> CanThrow 'NotATeamMember
               :> CanThrow OperationDenied
               :> CanThrow 'TeamNotFound
               :> ZLocalUser
               :> ZConn
               :> "conversations"
               :> QualifiedCapture' '[Description "Conversation ID"] "cnv" ConvId
               :> "protocol"
               :> ReqBody '[JSON] ProtocolUpdate
               :> MultiVerb 'PUT '[Servant.JSON] ConvUpdateResponses (UpdateResult Event)
           )<|MERGE_RESOLUTION|>--- conflicted
+++ resolved
@@ -34,12 +34,9 @@
 import Wire.API.Error
 import Wire.API.Error.Galley
 import Wire.API.Event.Conversation
-<<<<<<< HEAD
 import Wire.API.MLS.GroupInfo
 import Wire.API.MLS.Servant
 import Wire.API.MLS.SubConversation
-=======
->>>>>>> 2e3a6ec3
 import Wire.API.MakesFederatedCall
 import Wire.API.OAuth
 import Wire.API.Routes.MultiVerb
@@ -203,7 +200,6 @@
                :> Get '[Servant.JSON] ConversationRolesList
            )
     :<|> Named
-<<<<<<< HEAD
            "get-group-info"
            ( Summary "Get MLS group information"
                :> From 'V5
@@ -225,8 +221,6 @@
                     )
            )
     :<|> Named
-=======
->>>>>>> 2e3a6ec3
            "list-conversation-ids-unqualified"
            ( Summary "[deprecated] Get all local conversation IDs."
                -- FUTUREWORK: add bounds to swagger schema for Range
@@ -463,7 +457,6 @@
                :> "self"
                :> ConversationVerb
            )
-<<<<<<< HEAD
     :<|> Named
            "get-mls-self-conversation"
            ( Summary "Get the user's MLS self-conversation"
@@ -569,8 +562,6 @@
                         GroupInfoData
                     )
            )
-=======
->>>>>>> 2e3a6ec3
     -- This endpoint can lead to the following events being sent:
     -- - ConvCreate event to members
     -- TODO: add note: "On 201, the conversation ID is the `Location` header"

--- conflicted
+++ resolved
@@ -134,12 +134,8 @@
                :> MakesFederatedCall 'Galley "on-new-remote-conversation"
                :> MakesFederatedCall 'Galley "on-new-remote-subconversation"
                :> MakesFederatedCall 'Brig "get-mls-clients"
-<<<<<<< HEAD
                :> MakesFederatedCall 'Galley "on-delete-mls-conversation"
-               :> From 'V3
-=======
                :> From 'V4
->>>>>>> 0c8353ef
                :> CanThrow 'ConvAccessDenied
                :> CanThrow 'ConvMemberNotFound
                :> CanThrow 'ConvNotFound

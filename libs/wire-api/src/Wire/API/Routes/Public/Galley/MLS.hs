--- conflicted
+++ resolved
@@ -58,6 +58,8 @@
         :> CanThrow 'MLSUnsupportedMessage
         :> CanThrow 'MLSUnsupportedProposal
         :> CanThrow MLSProposalFailure
+        :> CanThrow NonFederatingBackends
+        :> CanThrow UnreachableBackends
         :> "messages"
         :> ZLocalUser
         :> ZClient
@@ -66,81 +68,6 @@
         :> MultiVerb1 'POST '[JSON] (Respond 201 "Message sent" MLSMessageSendingStatus)
     )
     :<|> Named
-<<<<<<< HEAD
-=======
-           "mls-message-v1"
-           ( Summary "Post an MLS message"
-               :> MakesFederatedCall 'Galley "on-mls-message-sent"
-               :> MakesFederatedCall 'Galley "send-mls-message"
-               :> MakesFederatedCall 'Galley "on-conversation-updated"
-               :> MakesFederatedCall 'Brig "get-mls-clients"
-               :> Until 'V2
-               :> CanThrow 'ConvAccessDenied
-               :> CanThrow 'ConvMemberNotFound
-               :> CanThrow 'ConvNotFound
-               :> CanThrow 'LegalHoldNotEnabled
-               :> CanThrow 'MLSClientMismatch
-               :> CanThrow 'MLSCommitMissingReferences
-               :> CanThrow 'MLSKeyPackageRefNotFound
-               :> CanThrow 'MLSNotEnabled
-               :> CanThrow 'MLSProposalNotFound
-               :> CanThrow 'MLSProtocolErrorTag
-               :> CanThrow 'MLSSelfRemovalNotAllowed
-               :> CanThrow 'MLSStaleMessage
-               :> CanThrow 'MLSUnsupportedMessage
-               :> CanThrow 'MLSUnsupportedProposal
-               :> CanThrow 'MLSClientSenderUserMismatch
-               :> CanThrow 'MLSGroupConversationMismatch
-               :> CanThrow 'MLSMissingSenderClient
-               :> CanThrow 'MissingLegalholdConsent
-               :> CanThrow MLSProposalFailure
-               :> CanThrow NonFederatingBackends
-               :> CanThrow UnreachableBackends
-               :> "messages"
-               :> ZLocalUser
-               :> ZOptClient
-               :> ZConn
-               :> ReqBody '[MLS] (RawMLS SomeMessage)
-               :> MultiVerb1 'POST '[JSON] (Respond 201 "Message sent" [Event])
-           )
-    :<|> Named
-           "mls-message"
-           ( Summary "Post an MLS message"
-               :> MakesFederatedCall 'Galley "on-mls-message-sent"
-               :> MakesFederatedCall 'Galley "send-mls-message"
-               :> MakesFederatedCall 'Galley "on-conversation-updated"
-               :> MakesFederatedCall 'Brig "get-mls-clients"
-               :> From 'V2
-               :> CanThrow 'ConvAccessDenied
-               :> CanThrow 'ConvMemberNotFound
-               :> CanThrow 'ConvNotFound
-               :> CanThrow 'LegalHoldNotEnabled
-               :> CanThrow 'MLSClientMismatch
-               :> CanThrow 'MLSCommitMissingReferences
-               :> CanThrow 'MLSKeyPackageRefNotFound
-               :> CanThrow 'MLSNotEnabled
-               :> CanThrow 'MLSProposalNotFound
-               :> CanThrow 'MLSProtocolErrorTag
-               :> CanThrow 'MLSSelfRemovalNotAllowed
-               :> CanThrow 'MLSStaleMessage
-               :> CanThrow 'MLSUnsupportedMessage
-               :> CanThrow 'MLSUnsupportedProposal
-               :> CanThrow 'MLSClientSenderUserMismatch
-               :> CanThrow 'MLSGroupConversationMismatch
-               :> CanThrow 'MLSMissingSenderClient
-               :> CanThrow 'MissingLegalholdConsent
-               :> CanThrow MLSProposalFailure
-               :> CanThrow NonFederatingBackends
-               :> CanThrow UnreachableBackends
-               :> "messages"
-               :> ZLocalUser
-               :> ZOptClient
-               :> ZConn
-               :> ReqBody '[MLS] (RawMLS SomeMessage)
-               :> MultiVerb1 'POST '[JSON] (Respond 201 "Message sent" MLSMessageSendingStatus)
-           )
-    :<|> Named
->>>>>>> e3dbd56f
            "mls-commit-bundle"
            ( Summary "Post a MLS CommitBundle"
                :> MakesFederatedCall 'Galley "on-mls-message-sent"

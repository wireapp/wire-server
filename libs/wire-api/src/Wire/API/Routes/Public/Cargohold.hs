-- This file is part of the Wire Server implementation.
--
-- Copyright (C) 2022 Wire Swiss GmbH <opensource@wire.com>
--
-- This program is free software: you can redistribute it and/or modify it under
-- the terms of the GNU Affero General Public License as published by the Free
-- Software Foundation, either version 3 of the License, or (at your option) any
-- later version.
--
-- This program is distributed in the hope that it will be useful, but WITHOUT
-- ANY WARRANTY; without even the implied warranty of MERCHANTABILITY or FITNESS
-- FOR A PARTICULAR PURPOSE. See the GNU Affero General Public License for more
-- details.
--
-- You should have received a copy of the GNU Affero General Public License along
-- with this program. If not, see <https://www.gnu.org/licenses/>.

module Wire.API.Routes.Public.Cargohold where

import Data.Id
import Data.Kind
import Data.Metrics.Servant
import Data.Qualified
import Data.SOP
import Imports
import Servant
import Servant.OpenApi.Internal.Orphans ()
import URI.ByteString
import Wire.API.Asset
import Wire.API.Error
import Wire.API.Error.Cargohold
import Wire.API.Routes.API
import Wire.API.Routes.AssetBody
import Wire.API.Routes.MultiVerb
import Wire.API.Routes.Named
import Wire.API.Routes.Public
import Wire.API.Routes.QualifiedCapture
import Wire.API.Routes.Version

data PrincipalTag = UserPrincipalTag | BotPrincipalTag | ProviderPrincipalTag
  deriving (Eq, Show)

instance RenderableSymbol UserPrincipalTag where
  renderSymbol = "user"

instance RenderableSymbol BotPrincipalTag where
  renderSymbol = "bot"

instance RenderableSymbol ProviderPrincipalTag where
  renderSymbol = "provider"

type family PrincipalId (tag :: PrincipalTag) = (id :: Type) | id -> tag where
  PrincipalId 'UserPrincipalTag = Local UserId
  PrincipalId 'BotPrincipalTag = BotId
  PrincipalId 'ProviderPrincipalTag = ProviderId

type family ApplyPrincipalPath (tag :: PrincipalTag) api

type instance
  ApplyPrincipalPath 'UserPrincipalTag api =
    ZLocalUser :> Until 'V2 :> "assets" :> "v3" :> api

type instance ApplyPrincipalPath 'BotPrincipalTag api = ZBot :> "bot" :> "assets" :> api

type instance ApplyPrincipalPath 'ProviderPrincipalTag api = ZProvider :> "provider" :> "assets" :> api

type instance
  SpecialiseToVersion v ((tag :: PrincipalTag) :> api) =
    SpecialiseToVersion v (ApplyPrincipalPath tag api)

instance (HasServer (ApplyPrincipalPath tag api) ctx) => HasServer (tag :> api) ctx where
  type ServerT (tag :> api) m = ServerT (ApplyPrincipalPath tag api) m
  route _ = route (Proxy @(ApplyPrincipalPath tag api))
  hoistServerWithContext _ = hoistServerWithContext (Proxy @(ApplyPrincipalPath tag api))

instance (RoutesToPaths (ApplyPrincipalPath tag api)) => RoutesToPaths (tag :> api) where
  getRoutes = getRoutes @(ApplyPrincipalPath tag api)

type AssetLocationHeader r =
  '[DescHeader "Location" "Asset location" (AssetLocation r)]

type AssetRedirect =
  WithHeaders
    (AssetLocationHeader Absolute)
    (AssetLocation Absolute)
    (RespondEmpty 302 "Asset found")

type AssetStreaming =
  RespondStreaming
    200
    "Asset returned directly with content type `application/octet-stream`"
    OctetStream

type GetAsset =
  MultiVerb
    'GET
    '[JSON]
    '[ErrorResponse 'AssetNotFound, AssetRedirect]
    (Maybe (AssetLocation Absolute))

type CargoholdAPI =
  ( Summary "Renew an asset token"
      :> Until 'V2
      :> CanThrow 'AssetNotFound
      :> CanThrow 'Unauthorised
      :> ZLocalUser
      :> "assets"
      :> "v3"
      :> Capture "key" AssetKey
      :> "token"
      :> Post '[JSON] NewAssetToken
  )
    :<|> ( Summary "Delete an asset token"
             :> Until 'V2
             :> Description "**Note**: deleting the token makes the asset public."
             :> ZLocalUser
             :> "assets"
             :> "v3"
             :> Capture "key" AssetKey
             :> "token"
             :> MultiVerb
                  'DELETE
                  '[JSON]
                  '[RespondEmpty 200 "Asset token deleted"]
                  ()
         )
    :<|> BaseAPIv3 'UserPrincipalTag
    :<|> BaseAPIv3 'BotPrincipalTag
    :<|> BaseAPIv3 'ProviderPrincipalTag
    :<|> QualifiedAPI
    :<|> LegacyAPI
    :<|> MainAPI

-- | Asset API for a given principal (user/bot/provider).
--
-- This was introduced before API versioning, and the user endpoints contain a
-- v3 suffix, which is removed starting from API V2.
type BaseAPIv3 (tag :: PrincipalTag) =
  Named
    '("assets-upload-v3", tag)
    ( Summary "Upload an asset"
        :> CanThrow 'AssetTooLarge
        :> CanThrow 'InvalidLength
        :> tag
        :> AssetBody
        :> MultiVerb
             'POST
             '[JSON]
             '[ WithHeaders
                  (AssetLocationHeader Relative)
                  (Asset, AssetLocation Relative)
                  (Respond 201 "Asset posted" Asset)
              ]
             (Asset, AssetLocation Relative)
    )
    :<|> Named
           '("assets-download-v3", tag)
           ( Summary "Download an asset"
               :> tag
               :> Capture "key" AssetKey
               :> Header "Asset-Token" AssetToken
               :> QueryParam "asset_token" AssetToken
               :> ZHostOpt
               :> GetAsset
           )
    :<|> Named
           '("assets-delete-v3", tag)
           ( Summary "Delete an asset"
               :> CanThrow 'AssetNotFound
               :> CanThrow 'Unauthorised
               :> tag
               :> Capture "key" AssetKey
               :> MultiVerb
                    'DELETE
                    '[JSON]
                    '[RespondEmpty 200 "Asset deleted"]
                    ()
           )

-- | Qualified asset API. Only download and delete endpoints are supported, as
-- upload has stayed unqualified. These endpoints also predate API versioning,
-- and contain a v4 suffix.
type QualifiedAPI =
<<<<<<< HEAD
  Named
    "assets-download-v4"
    ( Summary "Download an asset"
        :> Until 'V2
        :> Description
             "**Note**: local assets result in a redirect, \
             \while remote assets are streamed directly."
        :> MakesFederatedCall 'Cargohold "get-asset"
        :> MakesFederatedCall 'Cargohold "stream-asset"
        :> ZLocalUser
        :> "assets"
        :> "v4"
        :> QualifiedCapture "key" AssetKey
        :> Header "Asset-Token" AssetToken
        :> QueryParam "asset_token" AssetToken
        :> ZHostOpt
        :> MultiVerb
             'GET
             '()
             '[ ErrorResponse 'AssetNotFound,
                AssetRedirect,
                AssetStreaming
              ]
             (Maybe LocalOrRemoteAsset)
    )
    :<|> Named
           "assets-delete-v4"
           ( Summary "Delete an asset"
               :> Until 'V2
               :> Description "**Note**: only local assets can be deleted."
               :> CanThrow 'AssetNotFound
               :> CanThrow 'Unauthorised
               :> ZLocalUser
               :> "assets"
               :> "v4"
               :> QualifiedCapture "key" AssetKey
               :> MultiVerb
                    'DELETE
                    '[JSON]
                    '[RespondEmpty 200 "Asset deleted"]
                    ()
           )
=======
  ( Summary "Download an asset"
      :> Until 'V2
      :> Description
           "**Note**: local assets result in a redirect, \
           \while remote assets are streamed directly."
      :> ZLocalUser
      :> "assets"
      :> "v4"
      :> QualifiedCapture "key" AssetKey
      :> Header "Asset-Token" AssetToken
      :> QueryParam "asset_token" AssetToken
      :> ZHostOpt
      :> MultiVerb
           'GET
           '()
           '[ ErrorResponse 'AssetNotFound,
              AssetRedirect,
              AssetStreaming
            ]
           (Maybe LocalOrRemoteAsset)
  )
    :<|> ( Summary "Delete an asset"
             :> Until 'V2
             :> Description "**Note**: only local assets can be deleted."
             :> CanThrow 'AssetNotFound
             :> CanThrow 'Unauthorised
             :> ZLocalUser
             :> "assets"
             :> "v4"
             :> QualifiedCapture "key" AssetKey
             :> MultiVerb
                  'DELETE
                  '[JSON]
                  '[RespondEmpty 200 "Asset deleted"]
                  ()
         )
>>>>>>> 56799ccb

-- Old endpoints, predating BaseAPIv3, and therefore API versioning.
type LegacyAPI =
  Named
    "assets-download-legacy"
    ( ZLocalUser
        :> Until 'V2
        :> "assets"
        :> QueryParam' [Required, Strict] "conv_id" ConvId
        :> Capture "id" AssetId
        :> GetAsset
    )
    :<|> Named
           "assets-conv-download-legacy"
           ( ZLocalUser
               :> Until 'V2
               :> "conversations"
               :> Capture "cnv" ConvId
               :> "assets"
               :> Capture "id" AssetId
               :> GetAsset
           )
    :<|> Named
           "assets-conv-otr-download-legacy"
           ( ZLocalUser
               :> Until 'V2
               :> "conversations"
               :> Capture "cnv" ConvId
               :> "otr"
               :> "assets"
               :> Capture "id" AssetId
               :> GetAsset
           )

-- | With API versioning, the previous ad-hoc v3/v4 versioning is abandoned, and
-- asset endpoints are versioned normally as part of the public API, without any
-- explicit prefix.
type MainAPI =
<<<<<<< HEAD
  Named
    "tokens-renew"
    ( Summary "Renew an asset token"
        :> From 'V2
        :> CanThrow 'AssetNotFound
        :> CanThrow 'Unauthorised
        :> ZLocalUser
        :> "assets"
        :> Capture "key" AssetKey
        :> "token"
        :> Post '[JSON] NewAssetToken
    )
    :<|> Named
           "tokens-delete"
           ( Summary "Delete an asset token"
               :> From 'V2
               :> Description "**Note**: deleting the token makes the asset public."
               :> ZLocalUser
               :> "assets"
               :> Capture "key" AssetKey
               :> "token"
               :> MultiVerb
                    'DELETE
                    '[JSON]
                    '[RespondEmpty 200 "Asset token deleted"]
                    ()
           )
    :<|> Named
           "assets-upload"
           ( Summary "Upload an asset"
               :> From 'V2
               :> CanThrow 'AssetTooLarge
               :> CanThrow 'InvalidLength
               :> ZLocalUser
               :> "assets"
               :> AssetBody
               :> MultiVerb
                    'POST
                    '[JSON]
                    '[ WithHeaders
                         (AssetLocationHeader Relative)
                         (Asset, AssetLocation Relative)
                         (Respond 201 "Asset posted" Asset)
                     ]
                    (Asset, AssetLocation Relative)
           )
    :<|> Named
           "assets-download"
           ( Summary "Download an asset"
               :> From 'V2
               :> Description
                    "**Note**: local assets result in a redirect, \
                    \while remote assets are streamed directly."
               :> MakesFederatedCall 'Cargohold "get-asset"
               :> MakesFederatedCall 'Cargohold "stream-asset"
               :> CanThrow 'NoMatchingAssetEndpoint
               :> ZLocalUser
               :> "assets"
               :> QualifiedCapture "key" AssetKey
               :> Header "Asset-Token" AssetToken
               :> QueryParam "asset_token" AssetToken
               :> ZHostOpt
               :> MultiVerb
                    'GET
                    '()
                    '[ ErrorResponse 'AssetNotFound,
                       AssetRedirect,
                       AssetStreaming
                     ]
                    (Maybe LocalOrRemoteAsset)
           )
    :<|> Named
           "assets-delete"
           ( Summary "Delete an asset"
               :> From 'V2
               :> Description "**Note**: only local assets can be deleted."
               :> CanThrow 'AssetNotFound
               :> CanThrow 'Unauthorised
               :> ZLocalUser
               :> "assets"
               :> QualifiedCapture "key" AssetKey
               :> MultiVerb
                    'DELETE
                    '[JSON]
                    '[RespondEmpty 200 "Asset deleted"]
                    ()
           )
=======
  ( Summary "Renew an asset token"
      :> From 'V2
      :> CanThrow 'AssetNotFound
      :> CanThrow 'Unauthorised
      :> ZLocalUser
      :> "assets"
      :> Capture "key" AssetKey
      :> "token"
      :> Post '[JSON] NewAssetToken
  )
    :<|> ( Summary "Delete an asset token"
             :> From 'V2
             :> Description "**Note**: deleting the token makes the asset public."
             :> ZLocalUser
             :> "assets"
             :> Capture "key" AssetKey
             :> "token"
             :> MultiVerb
                  'DELETE
                  '[JSON]
                  '[RespondEmpty 200 "Asset token deleted"]
                  ()
         )
    :<|> ( Summary "Upload an asset"
             :> From 'V2
             :> CanThrow 'AssetTooLarge
             :> CanThrow 'InvalidLength
             :> ZLocalUser
             :> "assets"
             :> AssetBody
             :> MultiVerb
                  'POST
                  '[JSON]
                  '[ WithHeaders
                       (AssetLocationHeader Relative)
                       (Asset, AssetLocation Relative)
                       (Respond 201 "Asset posted" Asset)
                   ]
                  (Asset, AssetLocation Relative)
         )
    :<|> ( Summary "Download an asset"
             :> From 'V2
             :> Description
                  "**Note**: local assets result in a redirect, \
                  \while remote assets are streamed directly."
             :> CanThrow 'NoMatchingAssetEndpoint
             :> ZLocalUser
             :> "assets"
             :> QualifiedCapture "key" AssetKey
             :> Header "Asset-Token" AssetToken
             :> QueryParam "asset_token" AssetToken
             :> ZHostOpt
             :> MultiVerb
                  'GET
                  '()
                  '[ ErrorResponse 'AssetNotFound,
                     AssetRedirect,
                     AssetStreaming
                   ]
                  (Maybe LocalOrRemoteAsset)
         )
    :<|> ( Summary "Delete an asset"
             :> From 'V2
             :> Description "**Note**: only local assets can be deleted."
             :> CanThrow 'AssetNotFound
             :> CanThrow 'Unauthorised
             :> ZLocalUser
             :> "assets"
             :> QualifiedCapture "key" AssetKey
             :> MultiVerb
                  'DELETE
                  '[JSON]
                  '[RespondEmpty 200 "Asset deleted"]
                  ()
         )
>>>>>>> 56799ccb

data CargoholdAPITag

instance ServiceAPI CargoholdAPITag v where
  type ServiceAPIRoutes CargoholdAPITag = CargoholdAPI<|MERGE_RESOLUTION|>--- conflicted
+++ resolved
@@ -181,7 +181,6 @@
 -- upload has stayed unqualified. These endpoints also predate API versioning,
 -- and contain a v4 suffix.
 type QualifiedAPI =
-<<<<<<< HEAD
   Named
     "assets-download-v4"
     ( Summary "Download an asset"
@@ -189,8 +188,8 @@
         :> Description
              "**Note**: local assets result in a redirect, \
              \while remote assets are streamed directly."
-        :> MakesFederatedCall 'Cargohold "get-asset"
-        :> MakesFederatedCall 'Cargohold "stream-asset"
+        :> "get-asset"
+        :> "stream-asset"
         :> ZLocalUser
         :> "assets"
         :> "v4"
@@ -224,44 +223,6 @@
                     '[RespondEmpty 200 "Asset deleted"]
                     ()
            )
-=======
-  ( Summary "Download an asset"
-      :> Until 'V2
-      :> Description
-           "**Note**: local assets result in a redirect, \
-           \while remote assets are streamed directly."
-      :> ZLocalUser
-      :> "assets"
-      :> "v4"
-      :> QualifiedCapture "key" AssetKey
-      :> Header "Asset-Token" AssetToken
-      :> QueryParam "asset_token" AssetToken
-      :> ZHostOpt
-      :> MultiVerb
-           'GET
-           '()
-           '[ ErrorResponse 'AssetNotFound,
-              AssetRedirect,
-              AssetStreaming
-            ]
-           (Maybe LocalOrRemoteAsset)
-  )
-    :<|> ( Summary "Delete an asset"
-             :> Until 'V2
-             :> Description "**Note**: only local assets can be deleted."
-             :> CanThrow 'AssetNotFound
-             :> CanThrow 'Unauthorised
-             :> ZLocalUser
-             :> "assets"
-             :> "v4"
-             :> QualifiedCapture "key" AssetKey
-             :> MultiVerb
-                  'DELETE
-                  '[JSON]
-                  '[RespondEmpty 200 "Asset deleted"]
-                  ()
-         )
->>>>>>> 56799ccb
 
 -- Old endpoints, predating BaseAPIv3, and therefore API versioning.
 type LegacyAPI =
@@ -300,7 +261,6 @@
 -- asset endpoints are versioned normally as part of the public API, without any
 -- explicit prefix.
 type MainAPI =
-<<<<<<< HEAD
   Named
     "tokens-renew"
     ( Summary "Renew an asset token"
@@ -354,8 +314,8 @@
                :> Description
                     "**Note**: local assets result in a redirect, \
                     \while remote assets are streamed directly."
-               :> MakesFederatedCall 'Cargohold "get-asset"
-               :> MakesFederatedCall 'Cargohold "stream-asset"
+               :> "get-asset"
+               :> "stream-asset"
                :> CanThrow 'NoMatchingAssetEndpoint
                :> ZLocalUser
                :> "assets"
@@ -388,83 +348,6 @@
                     '[RespondEmpty 200 "Asset deleted"]
                     ()
            )
-=======
-  ( Summary "Renew an asset token"
-      :> From 'V2
-      :> CanThrow 'AssetNotFound
-      :> CanThrow 'Unauthorised
-      :> ZLocalUser
-      :> "assets"
-      :> Capture "key" AssetKey
-      :> "token"
-      :> Post '[JSON] NewAssetToken
-  )
-    :<|> ( Summary "Delete an asset token"
-             :> From 'V2
-             :> Description "**Note**: deleting the token makes the asset public."
-             :> ZLocalUser
-             :> "assets"
-             :> Capture "key" AssetKey
-             :> "token"
-             :> MultiVerb
-                  'DELETE
-                  '[JSON]
-                  '[RespondEmpty 200 "Asset token deleted"]
-                  ()
-         )
-    :<|> ( Summary "Upload an asset"
-             :> From 'V2
-             :> CanThrow 'AssetTooLarge
-             :> CanThrow 'InvalidLength
-             :> ZLocalUser
-             :> "assets"
-             :> AssetBody
-             :> MultiVerb
-                  'POST
-                  '[JSON]
-                  '[ WithHeaders
-                       (AssetLocationHeader Relative)
-                       (Asset, AssetLocation Relative)
-                       (Respond 201 "Asset posted" Asset)
-                   ]
-                  (Asset, AssetLocation Relative)
-         )
-    :<|> ( Summary "Download an asset"
-             :> From 'V2
-             :> Description
-                  "**Note**: local assets result in a redirect, \
-                  \while remote assets are streamed directly."
-             :> CanThrow 'NoMatchingAssetEndpoint
-             :> ZLocalUser
-             :> "assets"
-             :> QualifiedCapture "key" AssetKey
-             :> Header "Asset-Token" AssetToken
-             :> QueryParam "asset_token" AssetToken
-             :> ZHostOpt
-             :> MultiVerb
-                  'GET
-                  '()
-                  '[ ErrorResponse 'AssetNotFound,
-                     AssetRedirect,
-                     AssetStreaming
-                   ]
-                  (Maybe LocalOrRemoteAsset)
-         )
-    :<|> ( Summary "Delete an asset"
-             :> From 'V2
-             :> Description "**Note**: only local assets can be deleted."
-             :> CanThrow 'AssetNotFound
-             :> CanThrow 'Unauthorised
-             :> ZLocalUser
-             :> "assets"
-             :> QualifiedCapture "key" AssetKey
-             :> MultiVerb
-                  'DELETE
-                  '[JSON]
-                  '[RespondEmpty 200 "Asset deleted"]
-                  ()
-         )
->>>>>>> 56799ccb
 
 data CargoholdAPITag
 

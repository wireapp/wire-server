--- conflicted
+++ resolved
@@ -68,7 +68,6 @@
 
 type NewClientResponse = Headers '[Header "Location" ClientId] Client
 
-<<<<<<< HEAD
 type DeleteSelfResponses =
   '[ RespondEmpty 200 "Deletion is initiated.",
      RespondWithDeletionCodeTimeout
@@ -87,9 +86,8 @@
   fromUnion (Z (I ())) = Nothing
   fromUnion (S (Z (I (DeletionCodeTimeout t)))) = Just t
   fromUnion (S (S x)) = case x of
-=======
+
 type ConnectionUpdateResponses = UpdateResponses "Connection unchanged" "Connection updated" UserConnection
->>>>>>> c829a7d3
 
 data Api routes = Api
   { -- See Note [ephemeral user sideeffect]

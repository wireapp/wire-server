{-# LANGUAGE GeneralizedNewtypeDeriving #-}

-- This file is part of the Wire Server implementation.
--
-- Copyright (C) 2022 Wire Swiss GmbH <opensource@wire.com>
--
-- This program is free software: you can redistribute it and/or modify it under
-- the terms of the GNU Affero General Public License as published by the Free
-- Software Foundation, either version 3 of the License, or (at your option) any
-- later version.
--
-- This program is distributed in the hope that it will be useful, but WITHOUT
-- ANY WARRANTY; without even the implied warranty of MERCHANTABILITY or FITNESS
-- FOR A PARTICULAR PURPOSE. See the GNU Affero General Public License for more
-- details.
--
-- You should have received a copy of the GNU Affero General Public License along
-- with this program. If not, see <https://www.gnu.org/licenses/>.

module Wire.API.Routes.Public.Brig where

import qualified Data.Aeson as A (FromJSON, ToJSON, Value)
import Data.ByteString.Conversion
import Data.Code (Timeout)
import Data.CommaSeparatedList (CommaSeparatedList)
import Data.Domain
import Data.Handle
import Data.Id as Id
import Data.Misc (IpAddr)
import Data.Nonce (Nonce)
import Data.Qualified (Qualified (..))
import Data.Range
import Data.SOP
import Data.Schema as Schema
import Data.Swagger hiding (Contact, Header, Schema, ToSchema)
import qualified Data.Swagger as S
import qualified Generics.SOP as GSOP
import Imports hiding (head)
import Network.Wai.Utilities
import Servant (JSON)
import Servant hiding (Handler, JSON, addHeader, respond)
import Servant.Swagger (HasSwagger (toSwagger))
import Servant.Swagger.Internal.Orphans ()
import Wire.API.Call.Config (RTCConfiguration)
import Wire.API.Connection hiding (MissingLegalholdConsent)
import Wire.API.Error
import Wire.API.Error.Brig
import Wire.API.Error.Empty
import Wire.API.MLS.KeyPackage
import Wire.API.MLS.Servant
import Wire.API.MakesFederatedCall
import Wire.API.OAuth
import Wire.API.Properties
import Wire.API.Routes.Bearer
import Wire.API.Routes.Cookies
import Wire.API.Routes.MultiVerb
import Wire.API.Routes.Named
import Wire.API.Routes.Public
import Wire.API.Routes.Public.Brig.OAuth (OAuthAPI)
import Wire.API.Routes.Public.Util
import Wire.API.Routes.QualifiedCapture
import Wire.API.Routes.Version
import Wire.API.SystemSettings
import Wire.API.Team.Invitation
import Wire.API.Team.Size
import Wire.API.User hiding (NoIdentity)
import Wire.API.User.Activation
import Wire.API.User.Auth
import Wire.API.User.Client
import Wire.API.User.Client.DPoPAccessToken
import Wire.API.User.Client.Prekey
import Wire.API.User.Handle
import Wire.API.User.Password (CompletePasswordReset, NewPasswordReset, PasswordReset, PasswordResetKey)
import Wire.API.User.RichInfo (RichInfoAssocList)
import Wire.API.User.Search (Contact, PagingState, RoleFilter, SearchResult, TeamContact, TeamUserSearchSortBy, TeamUserSearchSortOrder)
import Wire.API.UserMap

type BrigAPI =
  UserAPI
    :<|> SelfAPI
    :<|> AccountAPI
    :<|> ClientAPI
    :<|> PrekeyAPI
    :<|> UserClientAPI
    :<|> ConnectionAPI
    :<|> PropertiesAPI
    :<|> MLSAPI
    :<|> UserHandleAPI
    :<|> SearchAPI
    :<|> AuthAPI
    :<|> CallingAPI
    :<|> TeamsAPI
    :<|> SystemSettingsAPI
    :<|> OAuthAPI

brigSwagger :: Swagger
brigSwagger = toSwagger (Proxy @BrigAPI)

-------------------------------------------------------------------------------
-- User API

type MaxUsersForListClientsBulk = 500

type GetUserVerb =
  MultiVerb
    'GET
    '[JSON]
    '[ ErrorResponse 'UserNotFound,
       Respond 200 "User found" UserProfile
     ]
    (Maybe UserProfile)

type CaptureUserId name = Capture' '[Description "User Id"] name UserId

type QualifiedCaptureUserId name = QualifiedCapture' '[Description "User Id"] name UserId

type CaptureClientId name = Capture' '[Description "ClientId"] name ClientId

type NewClientResponse = Headers '[Header "Location" ClientId] Client

type DeleteSelfResponses =
  '[ RespondEmpty 200 "Deletion is initiated.",
     RespondWithDeletionCodeTimeout
   ]

newtype RespondWithDeletionCodeTimeout
  = RespondWithDeletionCodeTimeout
      (Respond 202 "Deletion is pending verification with a code." DeletionCodeTimeout)
  deriving (IsResponse '[JSON], IsSwaggerResponse)

type instance ResponseType RespondWithDeletionCodeTimeout = DeletionCodeTimeout

instance AsUnion DeleteSelfResponses (Maybe Timeout) where
  toUnion (Just t) = S (Z (I (DeletionCodeTimeout t)))
  toUnion Nothing = Z (I ())
  fromUnion (Z (I ())) = Nothing
  fromUnion (S (Z (I (DeletionCodeTimeout t)))) = Just t
  fromUnion (S (S x)) = case x of {}

type ConnectionUpdateResponses = UpdateResponses "Connection unchanged" "Connection updated" UserConnection

type UserAPI =
  -- See Note [ephemeral user sideeffect]
  Named
    "get-user-unqualified"
    ( Summary "Get a user by UserId"
        :> MakesFederatedCall 'Brig "get-users-by-ids"
        :> Until 'V2
        :> ZUser
        :> "users"
        :> CaptureUserId "uid"
        :> GetUserVerb
    )
    :<|>
    -- See Note [ephemeral user sideeffect]
    Named
      "get-user-qualified"
      ( Summary "Get a user by Domain and UserId"
          :> MakesFederatedCall 'Brig "get-users-by-ids"
          :> ZUser
          :> "users"
          :> QualifiedCaptureUserId "uid"
          :> GetUserVerb
      )
    :<|> Named
           "update-user-email"
           ( Summary "Resend email address validation email."
               :> Description "If the user has a pending email validation, the validation email will be resent."
               :> ZUser
               :> "users"
               :> CaptureUserId "uid"
               :> "email"
               :> ReqBody '[JSON] EmailUpdate
               :> Put '[JSON] ()
           )
    :<|> Named
           "get-handle-info-unqualified"
           ( Summary "(deprecated, use /search/contacts) Get information on a user handle"
               :> Until 'V2
               :> MakesFederatedCall 'Brig "get-user-by-handle"
               :> MakesFederatedCall 'Brig "get-users-by-ids"
               :> ZUser
               :> "users"
               :> "handles"
               :> Capture' '[Description "The user handle"] "handle" Handle
               :> MultiVerb
                    'GET
                    '[JSON]
                    '[ ErrorResponse 'HandleNotFound,
                       Respond 200 "User found" UserHandleInfo
                     ]
                    (Maybe UserHandleInfo)
           )
    :<|> Named
           "get-user-by-handle-qualified"
           ( Summary "(deprecated, use /search/contacts) Get information on a user handle"
               :> Until 'V2
               :> MakesFederatedCall 'Brig "get-user-by-handle"
               :> MakesFederatedCall 'Brig "get-users-by-ids"
               :> ZUser
               :> "users"
               :> "by-handle"
               :> QualifiedCapture' '[Description "The user handle"] "handle" Handle
               :> MultiVerb
                    'GET
                    '[JSON]
                    '[ ErrorResponse 'HandleNotFound,
                       Respond 200 "User found" UserProfile
                     ]
                    (Maybe UserProfile)
           )
    :<|>
    -- See Note [ephemeral user sideeffect]
    Named
      "list-users-by-unqualified-ids-or-handles"
      ( Summary "List users (deprecated)"
          :> Until 'V2
          :> Description "The 'ids' and 'handles' parameters are mutually exclusive."
          :> MakesFederatedCall 'Brig "get-users-by-ids"
          :> ZUser
          :> "users"
          :> QueryParam' [Optional, Strict, Description "User IDs of users to fetch"] "ids" (CommaSeparatedList UserId)
          :> QueryParam' [Optional, Strict, Description "Handles of users to fetch, min 1 and max 4 (the check for handles is rather expensive)"] "handles" (Range 1 4 (CommaSeparatedList Handle))
          :> Get '[JSON] [UserProfile]
      )
    :<|>
    -- See Note [ephemeral user sideeffect]
    Named
      "list-users-by-ids-or-handles"
      ( Summary "List users"
          :> Description "The 'qualified_ids' and 'qualified_handles' parameters are mutually exclusive."
          :> MakesFederatedCall 'Brig "get-users-by-ids"
          :> ZUser
          :> "list-users"
          :> ReqBody '[JSON] ListUsersQuery
          :> Post '[JSON] [UserProfile]
      )
    :<|> Named
           "send-verification-code"
           ( Summary "Send a verification code to a given email address."
               :> "verification-code"
               :> "send"
               :> ReqBody '[JSON] SendVerificationCode
               :> MultiVerb 'POST '[JSON] '[RespondEmpty 200 "Verification code sent."] ()
           )
    :<|> Named
           "get-rich-info"
           ( Summary "Get a user's rich info"
               :> CanThrow 'InsufficientTeamPermissions
               :> ZUser
               :> "users"
               :> CaptureUserId "uid"
               :> "rich-info"
               :> MultiVerb
                    'GET
                    '[JSON]
                    '[Respond 200 "Rich info about the user" RichInfoAssocList]
                    RichInfoAssocList
           )

type SelfAPI =
  Named
    "get-self"
    ( Summary "Get your own profile"
<<<<<<< HEAD
        :> ZUserOrOAuth 'SelfRead
=======
        :> ZOauthUser '[ 'ReadSelf]
>>>>>>> 0c14ccad
        :> "self"
        :> Get '[JSON] SelfProfile
    )
    :<|>
    -- This endpoint can lead to the following events being sent:
    -- - UserDeleted event to contacts of self
    -- - MemberLeave event to members for all conversations the user was in (via galley)
    Named
      "delete-self"
      ( Summary "Initiate account deletion."
          :> Description
               "if the account has a verified identity, a verification \
               \code is sent and needs to be confirmed to authorise the \
               \deletion. if the account has no verified identity but a \
               \password, it must be provided. if password is correct, or if neither \
               \a verified identity nor a password exists, account deletion \
               \is scheduled immediately."
          :> CanThrow 'InvalidUser
          :> CanThrow 'InvalidCode
          :> CanThrow 'BadCredentials
          :> CanThrow 'MissingAuth
          :> CanThrow 'DeleteCodePending
          :> CanThrow 'OwnerDeletingSelf
          :> MakesFederatedCall 'Brig "on-user-deleted-connections"
          :> ZUser
          :> "self"
          :> ReqBody '[JSON] DeleteUser
          :> MultiVerb 'DELETE '[JSON] DeleteSelfResponses (Maybe Timeout)
      )
    :<|>
    -- This endpoint can lead to the following events being sent:
    -- - UserUpdated event to contacts of self
    Named
      "put-self"
      ( Summary "Update your profile."
          :> MakesFederatedCall 'Brig "on-user-deleted-connections"
          :> ZUser
          :> ZConn
          :> "self"
          :> ReqBody '[JSON] UserUpdate
          :> MultiVerb 'PUT '[JSON] PutSelfResponses (Maybe UpdateProfileError)
      )
    :<|> Named
           "change-phone"
           ( Summary "Change your phone number."
               :> ZUser
               :> ZConn
               :> "self"
               :> "phone"
               :> ReqBody '[JSON] PhoneUpdate
               :> MultiVerb 'PUT '[JSON] ChangePhoneResponses (Maybe ChangePhoneError)
           )
    :<|>
    -- This endpoint can lead to the following events being sent:
    -- - UserIdentityRemoved event to self
    Named
      "remove-phone"
      ( Summary "Remove your phone number."
          :> Description
               "Your phone number can only be removed if you also have an \
               \email address and a password."
          :> MakesFederatedCall 'Brig "on-user-deleted-connections"
          :> ZUser
          :> ZConn
          :> "self"
          :> "phone"
          :> MultiVerb 'DELETE '[JSON] RemoveIdentityResponses (Maybe RemoveIdentityError)
      )
    :<|>
    -- This endpoint can lead to the following events being sent:
    -- - UserIdentityRemoved event to self
    Named
      "remove-email"
      ( Summary "Remove your email address."
          :> Description
               "Your email address can only be removed if you also have a \
               \phone number."
          :> MakesFederatedCall 'Brig "on-user-deleted-connections"
          :> ZUser
          :> ZConn
          :> "self"
          :> "email"
          :> MultiVerb 'DELETE '[JSON] RemoveIdentityResponses (Maybe RemoveIdentityError)
      )
    :<|> Named
           "check-password-exists"
           ( Summary "Check that your password is set."
               :> ZUser
               :> "self"
               :> "password"
               :> MultiVerb
                    'HEAD
                    '()
                    '[ RespondEmpty 404 "Password is not set",
                       RespondEmpty 200 "Password is set"
                     ]
                    Bool
           )
    :<|> Named
           "change-password"
           ( Summary "Change your password."
               :> ZUser
               :> "self"
               :> "password"
               :> ReqBody '[JSON] PasswordChange
               :> MultiVerb 'PUT '[JSON] ChangePasswordResponses (Maybe ChangePasswordError)
           )
    :<|> Named
           "change-locale"
           ( Summary "Change your locale."
               :> MakesFederatedCall 'Brig "on-user-deleted-connections"
               :> ZUser
               :> ZConn
               :> "self"
               :> "locale"
               :> ReqBody '[JSON] LocaleUpdate
               :> MultiVerb 'PUT '[JSON] '[RespondEmpty 200 "Local Changed"] ()
           )
    :<|> Named
           "change-handle"
           ( Summary "Change your handle."
               :> MakesFederatedCall 'Brig "on-user-deleted-connections"
               :> ZUser
               :> ZConn
               :> "self"
               :> "handle"
               :> ReqBody '[JSON] HandleUpdate
               :> MultiVerb 'PUT '[JSON] ChangeHandleResponses (Maybe ChangeHandleError)
           )

type UserHandleAPI =
  Named
    "check-user-handles"
    ( Summary "Check availability of user handles"
        :> ZUser
        :> "users"
        :> "handles"
        :> ReqBody '[JSON] CheckHandles
        :> MultiVerb
             'POST
             '[JSON]
             '[Respond 200 "List of free handles" [Handle]]
             [Handle]
    )
    :<|> Named
           "check-user-handle"
           ( Summary "Check whether a user handle can be taken"
               :> CanThrow 'InvalidHandle
               :> CanThrow 'HandleNotFound
               :> ZUser
               :> "users"
               :> "handles"
               :> Capture "handle" Text
               :> MultiVerb
                    'HEAD
                    '[JSON]
                    '[Respond 200 "Handle is taken" ()]
                    ()
           )

type AccountAPI =
  -- docs/reference/user/registration.md {#RefRegistration}
  --
  -- This endpoint can lead to the following events being sent:
  -- - UserActivated event to created user, if it is a team invitation or user has an SSO ID
  -- - UserIdentityUpdated event to created user, if email code or phone code is provided
  Named
    "register"
    ( Summary "Register a new user."
        :> Description
             "If the environment where the registration takes \
             \place is private and a registered email address or phone \
             \number is not whitelisted, a 403 error is returned."
        :> MakesFederatedCall 'Brig "on-user-deleted-connections"
        :> "register"
        :> ReqBody '[JSON] NewUserPublic
        :> MultiVerb 'POST '[JSON] RegisterResponses (Either RegisterError RegisterSuccess)
    )
    -- This endpoint can lead to the following events being sent:
    -- UserDeleted event to contacts of deleted user
    -- MemberLeave event to members for all conversations the user was in (via galley)
    :<|> Named
           "verify-delete"
           ( Summary "Verify account deletion with a code."
               :> MakesFederatedCall 'Brig "on-user-deleted-connections"
               :> CanThrow 'InvalidCode
               :> "delete"
               :> ReqBody '[JSON] VerifyDeleteUser
               :> MultiVerb 'POST '[JSON] '[RespondEmpty 200 "Deletion is initiated."] ()
           )
    -- This endpoint can lead to the following events being sent:
    -- - UserActivated event to the user, if account gets activated
    -- - UserIdentityUpdated event to the user, if email or phone get activated
    :<|> Named
           "get-activate"
           ( Summary "Activate (i.e. confirm) an email address or phone number."
               :> Description "See also 'POST /activate' which has a larger feature set."
               :> MakesFederatedCall 'Brig "on-user-deleted-connections"
               :> CanThrow 'UserKeyExists
               :> CanThrow 'InvalidActivationCodeWrongUser
               :> CanThrow 'InvalidActivationCodeWrongCode
               :> CanThrow 'InvalidEmail
               :> CanThrow 'InvalidPhone
               :> "activate"
               :> QueryParam' '[Required, Strict, Description "Activation key"] "key" ActivationKey
               :> QueryParam' '[Required, Strict, Description "Activation code"] "code" ActivationCode
               :> MultiVerb
                    'GET
                    '[JSON]
                    GetActivateResponse
                    ActivationRespWithStatus
           )
    -- docs/reference/user/activation.md {#RefActivationSubmit}
    --
    -- This endpoint can lead to the following events being sent:
    -- - UserActivated event to the user, if account gets activated
    -- - UserIdentityUpdated event to the user, if email or phone get activated
    :<|> Named
           "post-activate"
           ( Summary "Activate (i.e. confirm) an email address or phone number."
               :> Description
                    "Activation only succeeds once and the number of \
                    \failed attempts for a valid key is limited."
               :> MakesFederatedCall 'Brig "on-user-deleted-connections"
               :> CanThrow 'UserKeyExists
               :> CanThrow 'InvalidActivationCodeWrongUser
               :> CanThrow 'InvalidActivationCodeWrongCode
               :> CanThrow 'InvalidEmail
               :> CanThrow 'InvalidPhone
               :> "activate"
               :> ReqBody '[JSON] Activate
               :> MultiVerb
                    'POST
                    '[JSON]
                    GetActivateResponse
                    ActivationRespWithStatus
           )
    -- docs/reference/user/activation.md {#RefActivationRequest}
    :<|> Named
           "post-activate-send"
           ( Summary "Send (or resend) an email or phone activation code."
               :> CanThrow 'UserKeyExists
               :> CanThrow 'InvalidEmail
               :> CanThrow 'InvalidPhone
               :> CanThrow 'BlacklistedEmail
               :> CanThrow 'BlacklistedPhone
               :> CanThrow 'CustomerExtensionBlockedDomain
               :> "activate"
               :> "send"
               :> ReqBody '[JSON] SendActivationCode
               :> MultiVerb 'POST '[JSON] '[RespondEmpty 200 "Activation code sent."] ()
           )
    :<|> Named
           "post-password-reset"
           ( Summary "Initiate a password reset."
               :> CanThrow 'PasswordResetInProgress
               :> CanThrow 'InvalidPasswordResetKey
               :> "password-reset"
               :> ReqBody '[JSON] NewPasswordReset
               :> MultiVerb 'POST '[JSON] '[RespondEmpty 201 "Password reset code created and sent by email."] ()
           )
    :<|> Named
           "post-password-reset-complete"
           ( Summary "Complete a password reset."
               :> CanThrow 'InvalidPasswordResetCode
               :> "password-reset"
               :> "complete"
               :> ReqBody '[JSON] CompletePasswordReset
               :> MultiVerb 'POST '[JSON] '[RespondEmpty 200 "Password reset successful."] ()
           )
    :<|> Named
           "post-password-reset-key-deprecated"
           ( Summary "Complete a password reset."
               :> CanThrow 'PasswordResetInProgress
               :> CanThrow 'InvalidPasswordResetKey
               :> CanThrow 'InvalidPasswordResetCode
               :> CanThrow 'ResetPasswordMustDiffer
               :> Description "DEPRECATED: Use 'POST /password-reset/complete'."
               :> "password-reset"
               :> Capture' '[Description "An opaque key for a pending password reset."] "key" PasswordResetKey
               :> ReqBody '[JSON] PasswordReset
               :> MultiVerb 'POST '[JSON] '[RespondEmpty 200 "Password reset successful."] ()
           )
    :<|> Named
           "onboarding"
           ( Summary "Upload contacts and invoke matching."
               :> Description
                    "DEPRECATED: the feature has been turned off, the end-point does \
                    \nothing and always returns '{\"results\":[],\"auto-connects\":[]}'."
               :> ZUser
               :> "onboarding"
               :> "v3"
               :> ReqBody '[JSON] JsonValue
               :> Post '[JSON] DeprecatedMatchingResult
           )

newtype JsonValue = JsonValue {fromJsonValue :: A.Value}
  deriving (A.ToJSON, A.FromJSON, S.ToSchema) via (Schema JsonValue)

instance ToSchema JsonValue where
  schema = fromJsonValue .= (JsonValue <$> named "Body" jsonValue)

data DeprecatedMatchingResult = DeprecatedMatchingResult
  deriving (A.ToJSON, A.FromJSON, S.ToSchema) via (Schema DeprecatedMatchingResult)

instance ToSchema DeprecatedMatchingResult where
  schema =
    object
      "DeprecatedMatchingResult"
      $ DeprecatedMatchingResult
        <$ const []
          .= field "results" (array (null_ @SwaggerDoc))
        <* const []
          .= field "auto-connects" (array (null_ @SwaggerDoc))

data ActivationRespWithStatus
  = ActivationResp ActivationResponse
  | ActivationRespDryRun
  | ActivationRespPass
  | ActivationRespSuccessNoIdent
  deriving (Generic)
  deriving (AsUnion GetActivateResponse) via GenericAsUnion GetActivateResponse ActivationRespWithStatus

instance GSOP.Generic ActivationRespWithStatus

type GetActivateResponse =
  '[ Respond 200 "Activation successful." ActivationResponse,
     RespondEmpty 200 "Activation successful. (Dry run)",
     RespondEmpty 204 "A recent activation was already successful.",
     RespondEmpty 200 "Activation successful."
   ]

type PrekeyAPI =
  Named
    "get-users-prekeys-client-unqualified"
    ( Summary "(deprecated) Get a prekey for a specific client of a user."
        :> Until 'V2
        :> MakesFederatedCall 'Brig "claim-prekey"
        :> ZUser
        :> "users"
        :> CaptureUserId "uid"
        :> "prekeys"
        :> CaptureClientId "client"
        :> Get '[JSON] ClientPrekey
    )
    :<|> Named
           "get-users-prekeys-client-qualified"
           ( Summary "Get a prekey for a specific client of a user."
               :> MakesFederatedCall 'Brig "claim-prekey"
               :> ZUser
               :> "users"
               :> QualifiedCaptureUserId "uid"
               :> "prekeys"
               :> CaptureClientId "client"
               :> Get '[JSON] ClientPrekey
           )
    :<|> Named
           "get-users-prekey-bundle-unqualified"
           ( Summary "(deprecated) Get a prekey for each client of a user."
               :> Until 'V2
               :> MakesFederatedCall 'Brig "claim-prekey-bundle"
               :> ZUser
               :> "users"
               :> CaptureUserId "uid"
               :> "prekeys"
               :> Get '[JSON] PrekeyBundle
           )
    :<|> Named
           "get-users-prekey-bundle-qualified"
           ( Summary "Get a prekey for each client of a user."
               :> MakesFederatedCall 'Brig "claim-prekey-bundle"
               :> ZUser
               :> "users"
               :> QualifiedCaptureUserId "uid"
               :> "prekeys"
               :> Get '[JSON] PrekeyBundle
           )
    :<|> Named
           "get-multi-user-prekey-bundle-unqualified"
           ( Summary
               "(deprecated)  Given a map of user IDs to client IDs return a \
               \prekey for each one. You can't request information for more users than \
               \maximum conversation size."
               :> Until 'V2
               :> ZUser
               :> "users"
               :> "prekeys"
               :> ReqBody '[JSON] UserClients
               :> Post '[JSON] UserClientPrekeyMap
           )
    :<|> Named
           "get-multi-user-prekey-bundle-qualified"
           ( Summary
               "Given a map of domain to (map of user IDs to client IDs) return a \
               \prekey for each one. You can't request information for more users than \
               \maximum conversation size."
               :> MakesFederatedCall 'Brig "claim-multi-prekey-bundle"
               :> ZUser
               :> "users"
               :> "list-prekeys"
               :> ReqBody '[JSON] QualifiedUserClients
               :> Post '[JSON] QualifiedUserClientPrekeyMap
           )

type UserClientAPI =
  -- User Client API ----------------------------------------------------

  -- This endpoint can lead to the following events being sent:
  -- - ClientAdded event to self
  -- - ClientRemoved event to self, if removing old clients due to max number
  Named
    "add-client"
    ( Summary "Register a new client"
        :> MakesFederatedCall 'Brig "on-user-deleted-connections"
        :> CanThrow 'TooManyClients
        :> CanThrow 'MissingAuth
        :> CanThrow 'MalformedPrekeys
        :> CanThrow 'CodeAuthenticationFailed
        :> CanThrow 'CodeAuthenticationRequired
        :> ZUser
        :> ZConn
        :> "clients"
        :> Header "X-Forwarded-For" IpAddr
        :> ReqBody '[JSON] NewClient
        :> Verb 'POST 201 '[JSON] NewClientResponse
    )
    :<|> Named
           "update-client"
           ( Summary "Update a registered client"
               :> CanThrow 'MalformedPrekeys
               :> ZUser
               :> "clients"
               :> CaptureClientId "client"
               :> ReqBody '[JSON] UpdateClient
               :> MultiVerb 'PUT '[JSON] '[RespondEmpty 200 "Client updated"] ()
           )
    :<|>
    -- This endpoint can lead to the following events being sent:
    -- - ClientRemoved event to self
    Named
      "delete-client"
      ( Summary "Delete an existing client"
          :> ZUser
          :> ZConn
          :> "clients"
          :> CaptureClientId "client"
          :> ReqBody '[JSON] RmClient
          :> MultiVerb 'DELETE '[JSON] '[RespondEmpty 200 "Client deleted"] ()
      )
    :<|> Named
           "list-clients"
           ( Summary "List the registered clients"
               :> ZUser
               :> "clients"
               :> Get '[JSON] [Client]
           )
    :<|> Named
           "get-client"
           ( Summary "Get a registered client by ID"
               :> ZUser
               :> "clients"
               :> CaptureClientId "client"
               :> MultiVerb
                    'GET
                    '[JSON]
                    '[ EmptyErrorForLegacyReasons 404 "Client not found",
                       Respond 200 "Client found" Client
                     ]
                    (Maybe Client)
           )
    :<|> Named
           "get-client-capabilities"
           ( Summary "Read back what the client has been posting about itself"
               :> ZUser
               :> "clients"
               :> CaptureClientId "client"
               :> "capabilities"
               :> Get '[JSON] ClientCapabilityList
           )
    :<|> Named
           "get-client-prekeys"
           ( Summary "List the remaining prekey IDs of a client"
               :> ZUser
               :> "clients"
               :> CaptureClientId "client"
               :> "prekeys"
               :> Get '[JSON] [PrekeyId]
           )
    -- be aware that the order of the head-nonce and get-nonce matters, if get was first, then head requests would be routed to the get handler
    :<|> NewNonce "head-nonce" 'HEAD 200
    :<|> NewNonce "get-nonce" 'GET 204
    :<|> CreateAccessToken

type CreateAccessToken =
  Named
    "create-access-token"
    ( Summary "Create a JWT DPoP access token"
        :> Description
             ( "[implementation stub, not supported yet!] \
               \Create an JWT DPoP access token for the client CSR, given a JWT DPoP proof, specified in the `DPoP` header. \
               \The access token will be returned as JWT DPoP token in the `DPoP` header."
             )
        :> ZUser
        :> "clients"
        :> CaptureClientId "cid"
        :> "access-token"
        :> Header' '[Required, Strict] "DPoP" Proof
        :> MultiVerb1
             'POST
             '[JSON]
             ( WithHeaders
                 '[Header "Cache-Control" CacheControl]
                 (DPoPAccessTokenResponse, CacheControl)
                 (Respond 200 "Access token created" DPoPAccessTokenResponse)
             )
    )

type NewNonce name method statusCode =
  Named
    name
    ( Summary "Get a new nonce for a client CSR"
        :> Description "Get a new nonce for a client CSR, specified in the response header `Replay-Nonce` as a uuidv4 in base64url encoding."
        :> ZUser
        :> "clients"
        :> CaptureClientId "client"
        :> "nonce"
        :> MultiVerb1
             method
             '[JSON]
             ( WithHeaders
                 '[Header "Replay-Nonce" NonceHeader, Header "Cache-Control" CacheControl]
                 (Nonce, CacheControl)
                 (RespondEmpty statusCode "No Content")
             )
    )

newtype NonceHeader = NonceHeader Nonce
  deriving (Eq, Show)
  deriving newtype (FromByteString, ToByteString, ToParamSchema, ToHttpApiData, FromHttpApiData)

instance AsHeaders '[NonceHeader, CacheControl] () (Nonce, CacheControl) where
  fromHeaders (I (NonceHeader n) :* (I cc :* Nil), ()) = (n, cc)
  toHeaders (n, cc) = (I (NonceHeader n) :* (I cc :* Nil), ())

type ClientAPI =
  Named
    "get-user-clients-unqualified"
    ( Summary "Get all of a user's clients"
        :> Until 'V2
        :> MakesFederatedCall 'Brig "get-user-clients"
        :> "users"
        :> CaptureUserId "uid"
        :> "clients"
        :> Get '[JSON] [PubClient]
    )
    :<|> Named
           "get-user-clients-qualified"
           ( Summary "Get all of a user's clients"
               :> MakesFederatedCall 'Brig "get-user-clients"
               :> "users"
               :> QualifiedCaptureUserId "uid"
               :> "clients"
               :> Get '[JSON] [PubClient]
           )
    :<|> Named
           "get-user-client-unqualified"
           ( Summary "Get a specific client of a user"
               :> Until 'V2
               :> MakesFederatedCall 'Brig "get-user-clients"
               :> "users"
               :> CaptureUserId "uid"
               :> "clients"
               :> CaptureClientId "client"
               :> Get '[JSON] PubClient
           )
    :<|> Named
           "get-user-client-qualified"
           ( Summary "Get a specific client of a user"
               :> MakesFederatedCall 'Brig "get-user-clients"
               :> "users"
               :> QualifiedCaptureUserId "uid"
               :> "clients"
               :> CaptureClientId "client"
               :> Get '[JSON] PubClient
           )
    :<|> Named
           "list-clients-bulk"
           ( Summary "List all clients for a set of user ids"
               :> Until 'V2
               :> MakesFederatedCall 'Brig "get-user-clients"
               :> ZUser
               :> "users"
               :> "list-clients"
               :> ReqBody '[JSON] (Range 1 MaxUsersForListClientsBulk [Qualified UserId])
               :> Post '[JSON] (QualifiedUserMap (Set PubClient))
           )
    :<|> Named
           "list-clients-bulk-v2"
           ( Summary "List all clients for a set of user ids"
               :> Until 'V2
               :> MakesFederatedCall 'Brig "get-user-clients"
               :> ZUser
               :> "users"
               :> "list-clients"
               :> "v2"
               :> ReqBody '[JSON] (LimitedQualifiedUserIdList MaxUsersForListClientsBulk)
               :> Post '[JSON] (WrappedQualifiedUserMap (Set PubClient))
           )
    :<|> Named
           "list-clients-bulk@v2"
           ( Summary "List all clients for a set of user ids"
               :> From 'V2
               :> MakesFederatedCall 'Brig "get-user-clients"
               :> ZUser
               :> "users"
               :> "list-clients"
               :> ReqBody '[JSON] (LimitedQualifiedUserIdList MaxUsersForListClientsBulk)
               :> Post '[JSON] (WrappedQualifiedUserMap (Set PubClient))
           )

-- Connection API -----------------------------------------------------
--
-- This endpoint can lead to the following events being sent:
-- - ConnectionUpdated event to self and other, if any side's connection state changes
-- - MemberJoin event to self and other, if joining an existing connect conversation (via galley)
-- - ConvCreate event to self, if creating a connect conversation (via galley)
-- - ConvConnect event to self, in some cases (via galley),
--   for details see 'Galley.API.Create.createConnectConversation'
type ConnectionAPI =
  Named
    "create-connection-unqualified"
    ( Summary "Create a connection to another user"
        :> Until 'V2
        :> MakesFederatedCall 'Brig "send-connection-action"
        :> CanThrow 'MissingLegalholdConsent
        :> CanThrow 'InvalidUser
        :> CanThrow 'ConnectionLimitReached
        :> CanThrow 'NoIdentity
        -- Config value 'setUserMaxConnections' value in production/by default
        -- is currently 1000 and has not changed in the last few years.
        -- While it would be more correct to use the config value here, that
        -- might not be time well spent.
        :> Description "You can have no more than 1000 connections in accepted or sent state"
        :> ZUser
        :> ZConn
        :> "connections"
        :> ReqBody '[JSON] ConnectionRequest
        :> MultiVerb
             'POST
             '[JSON]
             (ResponsesForExistedCreated "Connection existed" "Connection was created" UserConnection)
             (ResponseForExistedCreated UserConnection)
    )
    :<|> Named
           "create-connection"
           ( Summary "Create a connection to another user"
               :> MakesFederatedCall 'Brig "send-connection-action"
               :> CanThrow 'MissingLegalholdConsent
               :> CanThrow 'InvalidUser
               :> CanThrow 'ConnectionLimitReached
               :> CanThrow 'NoIdentity
               -- Config value 'setUserMaxConnections' value in production/by default
               -- is currently 1000 and has not changed in the last few years.
               -- While it would be more correct to use the config value here, that
               -- might not be time well spent.
               :> Description "You can have no more than 1000 connections in accepted or sent state"
               :> ZUser
               :> ZConn
               :> "connections"
               :> QualifiedCaptureUserId "uid"
               :> MultiVerb
                    'POST
                    '[JSON]
                    (ResponsesForExistedCreated "Connection existed" "Connection was created" UserConnection)
                    (ResponseForExistedCreated UserConnection)
           )
    :<|> Named
           "list-local-connections"
           ( Summary "List the local connections to other users"
               :> Until 'V2
               :> ZUser
               :> "connections"
               :> QueryParam' '[Optional, Strict, Description "User ID to start from when paginating"] "start" UserId
               :> QueryParam' '[Optional, Strict, Description "Number of results to return (default 100, max 500)"] "size" (Range 1 500 Int32)
               :> Get '[JSON] UserConnectionList
           )
    :<|> Named
           "list-connections"
           ( Summary "List the connections to other users, including remote users"
               :> Description PaginationDocs
               :> ZUser
               :> "list-connections"
               :> ReqBody '[JSON] ListConnectionsRequestPaginated
               :> Post '[JSON] ConnectionsPage
           )
    :<|> Named
           "get-connection-unqualified"
           ( Summary "Get an existing connection to another user"
               :> Until 'V2
               :> ZUser
               :> "connections"
               :> CaptureUserId "uid"
               :> MultiVerb
                    'GET
                    '[JSON]
                    '[ EmptyErrorForLegacyReasons 404 "Connection not found",
                       Respond 200 "Connection found" UserConnection
                     ]
                    (Maybe UserConnection)
           )
    :<|> Named
           "get-connection"
           ( Summary "Get an existing connection to another user (local or remote)"
               :> ZUser
               :> "connections"
               :> QualifiedCaptureUserId "uid"
               :> MultiVerb
                    'GET
                    '[JSON]
                    '[ EmptyErrorForLegacyReasons 404 "Connection not found",
                       Respond 200 "Connection found" UserConnection
                     ]
                    (Maybe UserConnection)
           )
    :<|>
    -- This endpoint can lead to the following events being sent:
    -- - ConnectionUpdated event to self and other, if their connection states change
    --
    -- When changing the connection state to Sent or Accepted, this can cause events to be sent
    -- when joining the connect conversation:
    -- - MemberJoin event to self and other (via galley)
    Named
      "update-connection-unqualified"
      ( Summary "Update a connection to another user"
          :> Until 'V2
          :> MakesFederatedCall 'Brig "send-connection-action"
          :> CanThrow 'MissingLegalholdConsent
          :> CanThrow 'InvalidUser
          :> CanThrow 'ConnectionLimitReached
          :> CanThrow 'NotConnected
          :> CanThrow 'InvalidTransition
          :> CanThrow 'NoIdentity
          :> ZUser
          :> ZConn
          :> "connections"
          :> CaptureUserId "uid"
          :> ReqBody '[JSON] ConnectionUpdate
          :> MultiVerb
               'PUT
               '[JSON]
               ConnectionUpdateResponses
               (UpdateResult UserConnection)
      )
    :<|>
    -- This endpoint can lead to the following events being sent:
    -- - ConnectionUpdated event to self and other, if their connection states change
    --
    -- When changing the connection state to Sent or Accepted, this can cause events to be sent
    -- when joining the connect conversation:
    -- - MemberJoin event to self and other (via galley)
    Named
      "update-connection"
      ( Summary "Update a connection to another user"
          :> MakesFederatedCall 'Brig "send-connection-action"
          :> CanThrow 'MissingLegalholdConsent
          :> CanThrow 'InvalidUser
          :> CanThrow 'ConnectionLimitReached
          :> CanThrow 'NotConnected
          :> CanThrow 'InvalidTransition
          :> CanThrow 'NoIdentity
          :> ZUser
          :> ZConn
          :> "connections"
          :> QualifiedCaptureUserId "uid"
          :> ReqBody '[JSON] ConnectionUpdate
          :> MultiVerb
               'PUT
               '[JSON]
               ConnectionUpdateResponses
               (UpdateResult UserConnection)
      )
    :<|> Named
           "search-contacts"
           ( Summary "Search for users"
               :> MakesFederatedCall 'Brig "get-users-by-ids"
               :> MakesFederatedCall 'Brig "search-users"
               :> ZUser
               :> "search"
               :> "contacts"
               :> QueryParam' '[Required, Strict, Description "Search query"] "q" Text
               :> QueryParam' '[Optional, Strict, Description "Searched domain. Note: This is optional only for backwards compatibility, future versions will mandate this."] "domain" Domain
               :> QueryParam' '[Optional, Strict, Description "Number of results to return (min: 1, max: 500, default 15)"] "size" (Range 1 500 Int32)
               :> Get '[Servant.JSON] (SearchResult Contact)
           )

type PropertiesAPI =
  LiftNamed
    ( ZUser
        :> "properties"
        :> ( Named
               "set-property"
               -- This endpoint can lead to the following events being sent:
               -- - PropertySet event to self
               ( Summary "Set a user property"
                   :> ZConn
                   :> Capture "key" PropertyKey
                   :> ReqBody '[JSON] RawPropertyValue
                   :> MultiVerb1 'PUT '[JSON] (RespondEmpty 200 "Property set")
               )
               :<|>
               -- This endpoint can lead to the following events being sent:
               -- - PropertyDeleted event to self
               Named
                 "delete-property"
                 ( Summary "Delete a property"
                     :> ZConn
                     :> Capture "key" PropertyKey
                     :> MultiVerb1 'DELETE '[JSON] (RespondEmpty 200 "Property deleted")
                 )
               :<|>
               -- This endpoint can lead to the following events being sent:
               -- - PropertiesCleared event to self
               Named
                 "clear-properties"
                 ( Summary "Clear all properties"
                     :> ZConn
                     :> MultiVerb1 'DELETE '[JSON] (RespondEmpty 200 "Properties cleared")
                 )
               :<|> Named
                      "get-property"
                      ( Summary "Get a property value"
                          :> Capture "key" PropertyKey
                          :> MultiVerb
                               'GET
                               '[JSON]
                               '[ EmptyErrorForLegacyReasons 404 "Property not found",
                                  Respond 200 "The property value" RawPropertyValue
                                ]
                               (Maybe RawPropertyValue)
                      )
               :<|> Named
                      "list-property-keys"
                      ( Summary "List all property keys"
                          :> MultiVerb1 'GET '[JSON] (Respond 200 "List of property keys" [PropertyKey])
                      )
           )
    )
    :<|> Named
           "list-properties"
           ( Summary "List all properties with key and value"
               :> ZUser
               :> "properties-values"
               :> Get '[JSON] PropertyKeysAndValues
           )

-- Properties API -----------------------------------------------------

type MLSKeyPackageAPI =
  "key-packages"
    :> ( Named
           "mls-key-packages-upload"
           ( "self"
               :> Summary "Upload a fresh batch of key packages"
               :> Description "The request body should be a json object containing a list of base64-encoded key packages."
               :> ZLocalUser
               :> CanThrow 'MLSProtocolError
               :> CanThrow 'MLSIdentityMismatch
               :> CaptureClientId "client"
               :> ReqBody '[JSON] KeyPackageUpload
               :> MultiVerb 'POST '[JSON, MLS] '[RespondEmpty 201 "Key packages uploaded"] ()
           )
           :<|> Named
                  "mls-key-packages-claim"
                  ( "claim"
                      :> Summary "Claim one key package for each client of the given user"
                      :> MakesFederatedCall 'Brig "claim-key-packages"
                      :> ZLocalUser
                      :> QualifiedCaptureUserId "user"
                      :> QueryParam'
                           [ Optional,
                             Strict,
                             Description "Do not claim a key package for the given own client"
                           ]
                           "skip_own"
                           ClientId
                      :> MultiVerb1 'POST '[JSON] (Respond 200 "Claimed key packages" KeyPackageBundle)
                  )
           :<|> Named
                  "mls-key-packages-count"
                  ( "self"
                      :> ZLocalUser
                      :> CaptureClientId "client"
                      :> "count"
                      :> Summary "Return the number of unused key packages for the given client"
                      :> MultiVerb1 'GET '[JSON] (Respond 200 "Number of key packages" KeyPackageCount)
                  )
       )

-- Search API -----------------------------------------------------

type SearchAPI =
  Named
    "browse-team"
    ( Summary "Browse team for members (requires add-user permission)"
        :> ZUser
        :> "teams"
        :> Capture "tid" TeamId
        :> "search"
        :> QueryParam'
             [ Optional,
               Strict,
               Description "Search expression"
             ]
             "q"
             Text
        :> QueryParam'
             [ Optional,
               Strict,
               Description "Role filter, eg. `member,partner`.  Empty list means do not filter."
             ]
             "frole"
             RoleFilter
        :> QueryParam'
             [ Optional,
               Strict,
               Description "Can be one of name, handle, email, saml_idp, managed_by, role, created_at."
             ]
             "sortby"
             TeamUserSearchSortBy
        :> QueryParam'
             [ Optional,
               Strict,
               Description "Can be one of asc, desc."
             ]
             "sortorder"
             TeamUserSearchSortOrder
        :> QueryParam'
             [ Optional,
               Strict,
               Description "Number of results to return (min: 1, max: 500, default: 15)"
             ]
             "size"
             (Range 1 500 Int32)
        :> QueryParam'
             [ Optional,
               Strict,
               Description
                 "Optional, when not specified, the first page will be returned. \
                 \Every returned page contains a `paging_state`, this should be supplied to retrieve the next page."
             ]
             "pagingState"
             PagingState
        :> MultiVerb
             'GET
             '[JSON]
             '[Respond 200 "Search results" (SearchResult TeamContact)]
             (SearchResult TeamContact)
    )

type MLSAPI = LiftNamed ("mls" :> MLSKeyPackageAPI)

type AuthAPI =
  Named
    "access"
    ( "access"
        :> Summary "Obtain an access tokens for a cookie"
        :> Description
             "You can provide only a cookie or a cookie and token.\
             \ Every other combination is invalid.\
             \ Access tokens can be given as query parameter or authorisation\
             \ header, with the latter being preferred."
        :> MakesFederatedCall 'Brig "on-user-deleted-connections"
        :> QueryParam "client_id" ClientId
        :> Cookies '["zuid" ::: SomeUserToken]
        :> Bearer SomeAccessToken
        :> CanThrow 'BadCredentials
        :> MultiVerb1 'POST '[JSON] TokenResponse
    )
    :<|> Named
           "send-login-code"
           ( "login"
               :> "send"
               :> Summary "Send a login code to a verified phone number"
               :> Description
                    "This operation generates and sends a login code via sms for phone login.\
                    \ A login code can be used only once and times out after\
                    \ 10 minutes. Only one login code may be pending at a time.\
                    \ For 2nd factor authentication login with email and password, use the\
                    \ `/verification-code/send` endpoint."
               :> ReqBody '[JSON] SendLoginCode
               :> CanThrow 'InvalidPhone
               :> CanThrow 'PasswordExists
               :> MultiVerb1
                    'POST
                    '[JSON]
                    (Respond 200 "OK" LoginCodeTimeout)
           )
    :<|> Named
           "login"
           ( "login"
               :> Summary "Authenticate a user to obtain a cookie and first access token"
               :> Description "Logins are throttled at the server's discretion"
               :> MakesFederatedCall 'Brig "on-user-deleted-connections"
               :> ReqBody '[JSON] Login
               :> QueryParam'
                    [ Optional,
                      Strict,
                      Description "Request a persistent cookie instead of a session cookie"
                    ]
                    "persist"
                    Bool
               :> CanThrow 'BadCredentials
               :> CanThrow 'AccountSuspended
               :> CanThrow 'AccountPending
               :> CanThrow 'CodeAuthenticationFailed
               :> CanThrow 'CodeAuthenticationRequired
               :> MultiVerb1 'POST '[JSON] TokenResponse
           )
    :<|> Named
           "logout"
           ( "access"
               :> "logout"
               :> Summary "Log out in order to remove a cookie from the server"
               :> Description
                    "Calling this endpoint will effectively revoke the given cookie\
                    \ and subsequent calls to /access with the same cookie will\
                    \ result in a 403."
               :> Cookies '["zuid" ::: SomeUserToken]
               :> Bearer SomeAccessToken
               :> CanThrow 'BadCredentials
               :> MultiVerb1 'POST '[JSON] (RespondEmpty 200 "Logout")
           )
    :<|> Named
           "change-self-email"
           ( "access"
               :> "self"
               :> "email"
               :> Summary "Change your email address"
               :> Cookies '["zuid" ::: SomeUserToken]
               :> Bearer SomeAccessToken
               :> ReqBody '[JSON] EmailUpdate
               :> CanThrow 'InvalidEmail
               :> CanThrow 'UserKeyExists
               :> CanThrow 'BlacklistedEmail
               :> CanThrow 'BlacklistedPhone
               :> CanThrow 'BadCredentials
               :> MultiVerb
                    'PUT
                    '[JSON]
                    '[ Respond 202 "Update accepted and pending activation of the new email" (),
                       Respond 204 "No update, current and new email address are the same" ()
                     ]
                    ChangeEmailResponse
           )
    :<|> Named
           "list-cookies"
           ( "cookies"
               :> Summary "Retrieve the list of cookies currently stored for the user"
               :> ZLocalUser
               :> QueryParam'
                    [Optional, Strict, Description "Filter by label (comma-separated list)"]
                    "labels"
                    (CommaSeparatedList CookieLabel)
               :> MultiVerb1 'GET '[JSON] (Respond 200 "List of cookies" CookieList)
           )
    :<|> Named
           "remove-cookies"
           ( "cookies"
               :> "remove"
               :> Summary "Revoke stored cookies"
               :> ZLocalUser
               :> CanThrow 'BadCredentials
               :> ReqBody '[JSON] RemoveCookies
               :> MultiVerb1 'POST '[JSON] (RespondEmpty 200 "Cookies revoked")
           )

-------------------------------------------------------------------------------
-- Calling API

type CallingAPI =
  -- Deprecated endpoint, but still used by old clients.
  -- See https://github.com/zinfra/backend-issues/issues/1616 for context
  Named
    "get-calls-config"
    ( Summary
        "[deprecated] Retrieve TURN server addresses and credentials for \
        \ IP addresses, scheme `turn` and transport `udp` only"
        :> ZUser
        :> ZConn
        :> "calls"
        :> "config"
        :> Get '[JSON] RTCConfiguration
    )
    :<|> Named
           "get-calls-config-v2"
           ( Summary
               "Retrieve all TURN server addresses and credentials. \
               \Clients are expected to do a DNS lookup to resolve \
               \the IP addresses of the given hostnames "
               :> ZUser
               :> ZConn
               :> "calls"
               :> "config"
               :> "v2"
               :> QueryParam' '[Optional, Strict, Description "Limit resulting list. Allowed values [1..10]"] "limit" (Range 1 10 Int)
               :> Get '[JSON] RTCConfiguration
           )

-- Teams API -----------------------------------------------------

type TeamsAPI =
  Named
    "send-team-invitation"
    ( Summary "Create and send a new team invitation."
        :> Description
             "Invitations are sent by email. The maximum allowed number of \
             \pending team invitations is equal to the team size."
        :> CanThrow 'NoEmail
        :> CanThrow 'NoIdentity
        :> CanThrow 'InvalidEmail
        :> CanThrow 'BlacklistedEmail
        :> CanThrow 'TooManyTeamInvitations
        :> CanThrow 'InsufficientTeamPermissions
        :> ZUser
        :> "teams"
        :> Capture "tid" TeamId
        :> "invitations"
        :> ReqBody '[JSON] InvitationRequest
        :> MultiVerb1
             'POST
             '[JSON]
             ( WithHeaders
                 '[Header "Location" InvitationLocation]
                 (Invitation, InvitationLocation)
                 (Respond 201 "Invitation was created and sent." Invitation)
             )
    )
    :<|> Named
           "get-team-invitations"
           ( Summary "List the sent team invitations"
               :> CanThrow 'InsufficientTeamPermissions
               :> ZUser
               :> "teams"
               :> Capture "tid" TeamId
               :> "invitations"
               :> QueryParam' '[Optional, Strict, Description "Invitation id to start from (ascending)."] "start" InvitationId
               :> QueryParam' '[Optional, Strict, Description "Number of results to return (default 100, max 500)."] "size" (Range 1 500 Int32)
               :> MultiVerb1
                    'GET
                    '[JSON]
                    (Respond 200 "List of sent invitations" InvitationList)
           )
    :<|> Named
           "get-team-invitation"
           ( Summary "Get a pending team invitation by ID."
               :> CanThrow 'InsufficientTeamPermissions
               :> ZUser
               :> "teams"
               :> Capture "tid" TeamId
               :> "invitations"
               :> Capture "iid" InvitationId
               :> MultiVerb
                    'GET
                    '[JSON]
                    '[ ErrorResponse 'NotificationNotFound,
                       Respond 200 "Invitation" Invitation
                     ]
                    (Maybe Invitation)
           )
    :<|> Named
           "delete-team-invitation"
           ( Summary "Delete a pending team invitation by ID."
               :> CanThrow 'InsufficientTeamPermissions
               :> ZUser
               :> "teams"
               :> Capture "tid" TeamId
               :> "invitations"
               :> Capture "iid" InvitationId
               :> MultiVerb1 'DELETE '[JSON] (RespondEmpty 200 "Invitation deleted")
           )
    :<|> Named
           "get-team-invitation-info"
           ( Summary "Get invitation info given a code."
               :> CanThrow 'InvalidInvitationCode
               :> "teams"
               :> "invitations"
               :> "info"
               :> QueryParam' '[Required, Strict, Description "Invitation code"] "code" InvitationCode
               :> MultiVerb1
                    'GET
                    '[JSON]
                    (Respond 200 "Invitation info" Invitation)
           )
    -- FUTUREWORK: Add another endpoint to allow resending of invitation codes
    :<|> Named
           "head-team-invitations"
           ( Summary "Check if there is an invitation pending given an email address."
               :> "teams"
               :> "invitations"
               :> "by-email"
               :> QueryParam' '[Required, Strict, Description "Email address"] "email" Email
               :> MultiVerb
                    'HEAD
                    '[JSON]
                    HeadInvitationsResponses
                    HeadInvitationByEmailResult
           )
    :<|> Named
           "get-team-size"
           ( Summary
               "Returns the number of team members as an integer.  \
               \Can be out of sync by roughly the `refresh_interval` \
               \of the ES index."
               :> CanThrow 'InvalidInvitationCode
               :> ZUser
               :> "teams"
               :> Capture "tid" TeamId
               :> "size"
               :> MultiVerb1
                    'GET
                    '[JSON]
                    (Respond 200 "Number of team members" TeamSize)
           )

type SystemSettingsAPI =
  Named
    "get-system-settings"
    ( Summary "Returns a curated set of system configuration settings."
        :> From 'V3
        :> "system"
        :> "settings"
        :> "unauthorized"
        :> Get '[JSON] SystemSettings
    )<|MERGE_RESOLUTION|>--- conflicted
+++ resolved
@@ -262,11 +262,7 @@
   Named
     "get-self"
     ( Summary "Get your own profile"
-<<<<<<< HEAD
-        :> ZUserOrOAuth 'SelfRead
-=======
         :> ZOauthUser '[ 'ReadSelf]
->>>>>>> 0c14ccad
         :> "self"
         :> Get '[JSON] SelfProfile
     )

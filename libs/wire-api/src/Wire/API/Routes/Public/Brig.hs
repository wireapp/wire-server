{-# LANGUAGE GeneralizedNewtypeDeriving #-}

-- This file is part of the Wire Server implementation.
--
-- Copyright (C) 2022 Wire Swiss GmbH <opensource@wire.com>
--
-- This program is free software: you can redistribute it and/or modify it under
-- the terms of the GNU Affero General Public License as published by the Free
-- Software Foundation, either version 3 of the License, or (at your option) any
-- later version.
--
-- This program is distributed in the hope that it will be useful, but WITHOUT
-- ANY WARRANTY; without even the implied warranty of MERCHANTABILITY or FITNESS
-- FOR A PARTICULAR PURPOSE. See the GNU Affero General Public License for more
-- details.
--
-- You should have received a copy of the GNU Affero General Public License along
-- with this program. If not, see <https://www.gnu.org/licenses/>.

module Wire.API.Routes.Public.Brig where

import Data.Aeson qualified as A (FromJSON, ToJSON, Value)
import Data.ByteString.Conversion
import Data.Code (Timeout)
import Data.CommaSeparatedList (CommaSeparatedList)
import Data.Domain
import Data.Handle
import Data.Id as Id
import Data.Misc (IpAddr)
import Data.Nonce (Nonce)
import Data.Qualified (Qualified (..))
import Data.Range
import Data.SOP
import Data.Schema as Schema
import Data.Swagger hiding (Contact, Header, Schema, ToSchema)
import Data.Swagger qualified as S
import Generics.SOP qualified as GSOP
import Imports hiding (head)
import Network.Wai.Utilities
import Servant (JSON)
import Servant hiding (Handler, JSON, addHeader, respond)
import Servant.Swagger.Internal.Orphans ()
import Wire.API.Call.Config (RTCConfiguration)
import Wire.API.Connection hiding (MissingLegalholdConsent)
import Wire.API.Error
import Wire.API.Error.Brig
import Wire.API.Error.Empty
<<<<<<< HEAD
import Wire.API.MLS.CipherSuite
import Wire.API.MLS.KeyPackage
import Wire.API.MLS.Servant
=======
>>>>>>> 75b1afdf
import Wire.API.MakesFederatedCall
import Wire.API.OAuth
import Wire.API.Properties
import Wire.API.Routes.API
import Wire.API.Routes.Bearer
import Wire.API.Routes.Cookies
import Wire.API.Routes.MultiVerb
import Wire.API.Routes.Named
import Wire.API.Routes.Public
import Wire.API.Routes.Public.Brig.Bot (BotAPI)
import Wire.API.Routes.Public.Brig.OAuth (OAuthAPI)
import Wire.API.Routes.Public.Util
import Wire.API.Routes.QualifiedCapture
import Wire.API.Routes.Version
import Wire.API.SystemSettings
import Wire.API.Team.Invitation
import Wire.API.Team.Size
import Wire.API.User hiding (NoIdentity)
import Wire.API.User.Activation
import Wire.API.User.Auth
import Wire.API.User.Client
import Wire.API.User.Client.DPoPAccessToken
import Wire.API.User.Client.Prekey
import Wire.API.User.Handle
import Wire.API.User.Password (CompletePasswordReset, NewPasswordReset, PasswordReset, PasswordResetKey)
import Wire.API.User.RichInfo (RichInfoAssocList)
import Wire.API.User.Search (Contact, PagingState, RoleFilter, SearchResult, TeamContact, TeamUserSearchSortBy, TeamUserSearchSortOrder)
import Wire.API.UserMap

type BrigAPI =
  UserAPI
    :<|> SelfAPI
    :<|> AccountAPI
    :<|> ClientAPI
    :<|> PrekeyAPI
    :<|> UserClientAPI
    :<|> ConnectionAPI
    :<|> PropertiesAPI
    :<|> UserHandleAPI
    :<|> SearchAPI
    :<|> AuthAPI
    :<|> CallingAPI
    :<|> TeamsAPI
    :<|> SystemSettingsAPI
    :<|> OAuthAPI
    :<|> BotAPI

data BrigAPITag

instance ServiceAPI BrigAPITag v where
  type ServiceAPIRoutes BrigAPITag = BrigAPI

-------------------------------------------------------------------------------
-- User API

type MaxUsersForListClientsBulk = 500

type GetUserVerb =
  MultiVerb
    'GET
    '[JSON]
    '[ ErrorResponse 'UserNotFound,
       Respond 200 "User found" UserProfile
     ]
    (Maybe UserProfile)

type CaptureUserId name = Capture' '[Description "User Id"] name UserId

type QualifiedCaptureUserId name = QualifiedCapture' '[Description "User Id"] name UserId

type CaptureClientId name = Capture' '[Description "ClientId"] name ClientId

type NewClientResponse = Headers '[Header "Location" ClientId] Client

type DeleteSelfResponses =
  '[ RespondEmpty 200 "Deletion is initiated.",
     RespondWithDeletionCodeTimeout
   ]

newtype RespondWithDeletionCodeTimeout
  = RespondWithDeletionCodeTimeout
      (Respond 202 "Deletion is pending verification with a code." DeletionCodeTimeout)
  deriving (IsResponse '[JSON], IsSwaggerResponse)

type instance ResponseType RespondWithDeletionCodeTimeout = DeletionCodeTimeout

instance AsUnion DeleteSelfResponses (Maybe Timeout) where
  toUnion (Just t) = S (Z (I (DeletionCodeTimeout t)))
  toUnion Nothing = Z (I ())
  fromUnion (Z (I ())) = Nothing
  fromUnion (S (Z (I (DeletionCodeTimeout t)))) = Just t
  fromUnion (S (S x)) = case x of {}

type ConnectionUpdateResponses = UpdateResponses "Connection unchanged" "Connection updated" UserConnection

type UserAPI =
  -- See Note [ephemeral user sideeffect]
  Named
    "get-user-unqualified"
    ( Summary "Get a user by UserId"
        :> MakesFederatedCall 'Brig "get-users-by-ids"
        :> Until 'V2
        :> ZUser
        :> "users"
        :> CaptureUserId "uid"
        :> GetUserVerb
    )
    :<|>
    -- See Note [ephemeral user sideeffect]
    Named
      "get-user-qualified"
      ( Summary "Get a user by Domain and UserId"
          :> MakesFederatedCall 'Brig "get-users-by-ids"
          :> ZUser
          :> "users"
          :> QualifiedCaptureUserId "uid"
          :> GetUserVerb
      )
    :<|> Named
           "update-user-email"
           ( Summary "Resend email address validation email."
               :> Description "If the user has a pending email validation, the validation email will be resent."
               :> ZUser
               :> "users"
               :> CaptureUserId "uid"
               :> "email"
               :> ReqBody '[JSON] EmailUpdate
               :> Put '[JSON] ()
           )
    :<|> Named
           "get-handle-info-unqualified"
           ( Summary "(deprecated, use /search/contacts) Get information on a user handle"
               :> Until 'V2
               :> MakesFederatedCall 'Brig "get-user-by-handle"
               :> MakesFederatedCall 'Brig "get-users-by-ids"
               :> ZUser
               :> "users"
               :> "handles"
               :> Capture' '[Description "The user handle"] "handle" Handle
               :> MultiVerb
                    'GET
                    '[JSON]
                    '[ ErrorResponse 'HandleNotFound,
                       Respond 200 "User found" UserHandleInfo
                     ]
                    (Maybe UserHandleInfo)
           )
    :<|> Named
           "get-user-by-handle-qualified"
           ( Summary "(deprecated, use /search/contacts) Get information on a user handle"
               :> Until 'V2
               :> MakesFederatedCall 'Brig "get-user-by-handle"
               :> MakesFederatedCall 'Brig "get-users-by-ids"
               :> ZUser
               :> "users"
               :> "by-handle"
               :> QualifiedCapture' '[Description "The user handle"] "handle" Handle
               :> MultiVerb
                    'GET
                    '[JSON]
                    '[ ErrorResponse 'HandleNotFound,
                       Respond 200 "User found" UserProfile
                     ]
                    (Maybe UserProfile)
           )
    :<|>
    -- See Note [ephemeral user sideeffect]
    Named
      "list-users-by-unqualified-ids-or-handles"
      ( Summary "List users (deprecated)"
          :> Until 'V2
          :> Description "The 'ids' and 'handles' parameters are mutually exclusive."
          :> MakesFederatedCall 'Brig "get-users-by-ids"
          :> ZUser
          :> "users"
          :> QueryParam' [Optional, Strict, Description "User IDs of users to fetch"] "ids" (CommaSeparatedList UserId)
          :> QueryParam' [Optional, Strict, Description "Handles of users to fetch, min 1 and max 4 (the check for handles is rather expensive)"] "handles" (Range 1 4 (CommaSeparatedList Handle))
          :> Get '[JSON] [UserProfile]
      )
    :<|> Named
           "list-users-by-ids-or-handles"
           ( Summary "List users"
               :> Description "The 'qualified_ids' and 'qualified_handles' parameters are mutually exclusive."
               :> MakesFederatedCall 'Brig "get-users-by-ids"
               :> ZUser
               :> From 'V4
               :> "list-users"
               :> ReqBody '[JSON] ListUsersQuery
               :> Post '[JSON] ListUsersById
           )
    :<|>
    -- See Note [ephemeral user sideeffect]
    Named
      "list-users-by-ids-or-handles@V3"
      ( Summary "List users"
          :> Description "The 'qualified_ids' and 'qualified_handles' parameters are mutually exclusive."
          :> MakesFederatedCall 'Brig "get-users-by-ids"
          :> ZUser
          :> Until 'V4
          :> "list-users"
          :> ReqBody '[JSON] ListUsersQuery
          :> Post '[JSON] [UserProfile]
      )
    :<|> Named
           "send-verification-code"
           ( Summary "Send a verification code to a given email address."
               :> "verification-code"
               :> "send"
               :> ReqBody '[JSON] SendVerificationCode
               :> MultiVerb 'POST '[JSON] '[RespondEmpty 200 "Verification code sent."] ()
           )
    :<|> Named
           "get-rich-info"
           ( Summary "Get a user's rich info"
               :> CanThrow 'InsufficientTeamPermissions
               :> ZUser
               :> "users"
               :> CaptureUserId "uid"
               :> "rich-info"
               :> MultiVerb
                    'GET
                    '[JSON]
                    '[Respond 200 "Rich info about the user" RichInfoAssocList]
                    RichInfoAssocList
           )
    :<|> Named
           "get-supported-protocols"
           ( Summary "Get a user's supported protocols"
               :> From 'V5
               :> ZLocalUser
               :> "users"
               :> QualifiedCaptureUserId "uid"
               :> "supported-protocols"
               :> MultiVerb1
                    'GET
                    '[JSON]
                    (Respond 200 "Protocols supported by the user" (Set BaseProtocolTag))
           )

type SelfAPI =
  Named
    "get-self"
    ( Summary "Get your own profile"
        :> DescriptionOAuthScope 'ReadSelf
        :> ZUser
        :> "self"
        :> Get '[JSON] SelfProfile
    )
    :<|>
    -- This endpoint can lead to the following events being sent:
    -- - UserDeleted event to contacts of self
    -- - MemberLeave event to members for all conversations the user was in (via galley)
    Named
      "delete-self"
      ( Summary "Initiate account deletion."
          :> Description
               "if the account has a verified identity, a verification \
               \code is sent and needs to be confirmed to authorise the \
               \deletion. if the account has no verified identity but a \
               \password, it must be provided. if password is correct, or if neither \
               \a verified identity nor a password exists, account deletion \
               \is scheduled immediately."
          :> CanThrow 'InvalidUser
          :> CanThrow 'InvalidCode
          :> CanThrow 'BadCredentials
          :> CanThrow 'MissingAuth
          :> CanThrow 'DeleteCodePending
          :> CanThrow 'OwnerDeletingSelf
          :> ZUser
          :> "self"
          :> ReqBody '[JSON] DeleteUser
          :> MultiVerb 'DELETE '[JSON] DeleteSelfResponses (Maybe Timeout)
      )
    :<|>
    -- This endpoint can lead to the following events being sent:
    -- - UserUpdated event to contacts of self
    Named
      "put-self"
      ( Summary "Update your profile."
          :> ZUser
          :> ZConn
          :> "self"
          :> ReqBody '[JSON] UserUpdate
          :> MultiVerb 'PUT '[JSON] PutSelfResponses (Maybe UpdateProfileError)
      )
    :<|> Named
           "change-phone"
           ( Summary "Change your phone number."
               :> ZUser
               :> ZConn
               :> "self"
               :> "phone"
               :> ReqBody '[JSON] PhoneUpdate
               :> MultiVerb 'PUT '[JSON] ChangePhoneResponses (Maybe ChangePhoneError)
           )
    :<|>
    -- This endpoint can lead to the following events being sent:
    -- - UserIdentityRemoved event to self
    Named
      "remove-phone"
      ( Summary "Remove your phone number."
          :> Description
               "Your phone number can only be removed if you also have an \
               \email address and a password."
          :> ZUser
          :> ZConn
          :> "self"
          :> "phone"
          :> MultiVerb 'DELETE '[JSON] RemoveIdentityResponses (Maybe RemoveIdentityError)
      )
    :<|>
    -- This endpoint can lead to the following events being sent:
    -- - UserIdentityRemoved event to self
    Named
      "remove-email"
      ( Summary "Remove your email address."
          :> Description
               "Your email address can only be removed if you also have a \
               \phone number."
          :> ZUser
          :> ZConn
          :> "self"
          :> "email"
          :> MultiVerb 'DELETE '[JSON] RemoveIdentityResponses (Maybe RemoveIdentityError)
      )
    :<|> Named
           "check-password-exists"
           ( Summary "Check that your password is set."
               :> ZUser
               :> "self"
               :> "password"
               :> MultiVerb
                    'HEAD
                    '()
                    '[ RespondEmpty 404 "Password is not set",
                       RespondEmpty 200 "Password is set"
                     ]
                    Bool
           )
    :<|> Named
           "change-password"
           ( Summary "Change your password."
               :> ZUser
               :> "self"
               :> "password"
               :> ReqBody '[JSON] PasswordChange
               :> MultiVerb 'PUT '[JSON] ChangePasswordResponses (Maybe ChangePasswordError)
           )
    :<|> Named
           "change-locale"
           ( Summary "Change your locale."
               :> ZUser
               :> ZConn
               :> "self"
               :> "locale"
               :> ReqBody '[JSON] LocaleUpdate
               :> MultiVerb 'PUT '[JSON] '[RespondEmpty 200 "Local Changed"] ()
           )
    :<|> Named
           "change-handle"
           ( Summary "Change your handle."
               :> ZUser
               :> ZConn
               :> "self"
               :> "handle"
               :> ReqBody '[JSON] HandleUpdate
               :> MultiVerb 'PUT '[JSON] ChangeHandleResponses (Maybe ChangeHandleError)
           )
    :<|> Named
           "change-supported-protocols"
           ( Summary "Change your supported protocols"
               :> From 'V5
               :> ZLocalUser
               :> ZConn
               :> "self"
               :> "supported-protocols"
               :> ReqBody '[JSON] SupportedProtocolUpdate
               :> MultiVerb1 'PUT '[JSON] (RespondEmpty 200 "Supported protocols changed")
           )

type UserHandleAPI =
  Named
    "check-user-handles"
    ( Summary "Check availability of user handles"
        :> ZUser
        :> "users"
        :> "handles"
        :> ReqBody '[JSON] CheckHandles
        :> MultiVerb
             'POST
             '[JSON]
             '[Respond 200 "List of free handles" [Handle]]
             [Handle]
    )
    :<|> Named
           "check-user-handle"
           ( Summary "Check whether a user handle can be taken"
               :> CanThrow 'InvalidHandle
               :> CanThrow 'HandleNotFound
               :> ZUser
               :> "users"
               :> "handles"
               :> Capture "handle" Text
               :> MultiVerb
                    'HEAD
                    '[JSON]
                    '[Respond 200 "Handle is taken" ()]
                    ()
           )

type AccountAPI =
  -- docs/reference/user/registration.md {#RefRegistration}
  --
  -- This endpoint can lead to the following events being sent:
  -- - UserActivated event to created user, if it is a team invitation or user has an SSO ID
  -- - UserIdentityUpdated event to created user, if email code or phone code is provided
  Named
    "register"
    ( Summary "Register a new user."
        :> Description
             "If the environment where the registration takes \
             \place is private and a registered email address or phone \
             \number is not whitelisted, a 403 error is returned."
        :> "register"
        :> ReqBody '[JSON] NewUserPublic
        :> MultiVerb 'POST '[JSON] RegisterResponses (Either RegisterError RegisterSuccess)
    )
    -- This endpoint can lead to the following events being sent:
    -- UserDeleted event to contacts of deleted user
    -- MemberLeave event to members for all conversations the user was in (via galley)
    :<|> Named
           "verify-delete"
           ( Summary "Verify account deletion with a code."
               :> CanThrow 'InvalidCode
               :> "delete"
               :> ReqBody '[JSON] VerifyDeleteUser
               :> MultiVerb 'POST '[JSON] '[RespondEmpty 200 "Deletion is initiated."] ()
           )
    -- This endpoint can lead to the following events being sent:
    -- - UserActivated event to the user, if account gets activated
    -- - UserIdentityUpdated event to the user, if email or phone get activated
    :<|> Named
           "get-activate"
           ( Summary "Activate (i.e. confirm) an email address or phone number."
               :> Description "See also 'POST /activate' which has a larger feature set."
               :> CanThrow 'UserKeyExists
               :> CanThrow 'InvalidActivationCodeWrongUser
               :> CanThrow 'InvalidActivationCodeWrongCode
               :> CanThrow 'InvalidEmail
               :> CanThrow 'InvalidPhone
               :> "activate"
               :> QueryParam' '[Required, Strict, Description "Activation key"] "key" ActivationKey
               :> QueryParam' '[Required, Strict, Description "Activation code"] "code" ActivationCode
               :> MultiVerb
                    'GET
                    '[JSON]
                    GetActivateResponse
                    ActivationRespWithStatus
           )
    -- docs/reference/user/activation.md {#RefActivationSubmit}
    --
    -- This endpoint can lead to the following events being sent:
    -- - UserActivated event to the user, if account gets activated
    -- - UserIdentityUpdated event to the user, if email or phone get activated
    :<|> Named
           "post-activate"
           ( Summary "Activate (i.e. confirm) an email address or phone number."
               :> Description
                    "Activation only succeeds once and the number of \
                    \failed attempts for a valid key is limited."
               :> CanThrow 'UserKeyExists
               :> CanThrow 'InvalidActivationCodeWrongUser
               :> CanThrow 'InvalidActivationCodeWrongCode
               :> CanThrow 'InvalidEmail
               :> CanThrow 'InvalidPhone
               :> "activate"
               :> ReqBody '[JSON] Activate
               :> MultiVerb
                    'POST
                    '[JSON]
                    GetActivateResponse
                    ActivationRespWithStatus
           )
    -- docs/reference/user/activation.md {#RefActivationRequest}
    :<|> Named
           "post-activate-send"
           ( Summary "Send (or resend) an email or phone activation code."
               :> CanThrow 'UserKeyExists
               :> CanThrow 'InvalidEmail
               :> CanThrow 'InvalidPhone
               :> CanThrow 'BlacklistedEmail
               :> CanThrow 'BlacklistedPhone
               :> CanThrow 'CustomerExtensionBlockedDomain
               :> "activate"
               :> "send"
               :> ReqBody '[JSON] SendActivationCode
               :> MultiVerb 'POST '[JSON] '[RespondEmpty 200 "Activation code sent."] ()
           )
    :<|> Named
           "post-password-reset"
           ( Summary "Initiate a password reset."
               :> CanThrow 'PasswordResetInProgress
               :> CanThrow 'InvalidPasswordResetKey
               :> "password-reset"
               :> ReqBody '[JSON] NewPasswordReset
               :> MultiVerb 'POST '[JSON] '[RespondEmpty 201 "Password reset code created and sent by email."] ()
           )
    :<|> Named
           "post-password-reset-complete"
           ( Summary "Complete a password reset."
               :> CanThrow 'InvalidPasswordResetCode
               :> "password-reset"
               :> "complete"
               :> ReqBody '[JSON] CompletePasswordReset
               :> MultiVerb 'POST '[JSON] '[RespondEmpty 200 "Password reset successful."] ()
           )
    :<|> Named
           "post-password-reset-key-deprecated"
           ( Summary "Complete a password reset."
               :> CanThrow 'PasswordResetInProgress
               :> CanThrow 'InvalidPasswordResetKey
               :> CanThrow 'InvalidPasswordResetCode
               :> CanThrow 'ResetPasswordMustDiffer
               :> Description "DEPRECATED: Use 'POST /password-reset/complete'."
               :> "password-reset"
               :> Capture' '[Description "An opaque key for a pending password reset."] "key" PasswordResetKey
               :> ReqBody '[JSON] PasswordReset
               :> MultiVerb 'POST '[JSON] '[RespondEmpty 200 "Password reset successful."] ()
           )
    :<|> Named
           "onboarding"
           ( Summary "Upload contacts and invoke matching."
               :> Description
                    "DEPRECATED: the feature has been turned off, the end-point does \
                    \nothing and always returns '{\"results\":[],\"auto-connects\":[]}'."
               :> ZUser
               :> "onboarding"
               :> "v3"
               :> ReqBody '[JSON] JsonValue
               :> Post '[JSON] DeprecatedMatchingResult
           )

newtype JsonValue = JsonValue {fromJsonValue :: A.Value}
  deriving (A.ToJSON, A.FromJSON, S.ToSchema) via (Schema JsonValue)

instance ToSchema JsonValue where
  schema = fromJsonValue .= (JsonValue <$> named "Body" jsonValue)

data DeprecatedMatchingResult = DeprecatedMatchingResult
  deriving (A.ToJSON, A.FromJSON, S.ToSchema) via (Schema DeprecatedMatchingResult)

instance ToSchema DeprecatedMatchingResult where
  schema =
    object
      "DeprecatedMatchingResult"
      $ DeprecatedMatchingResult
        <$ const []
          .= field "results" (array (null_ @SwaggerDoc))
        <* const []
          .= field "auto-connects" (array (null_ @SwaggerDoc))

data ActivationRespWithStatus
  = ActivationResp ActivationResponse
  | ActivationRespDryRun
  | ActivationRespPass
  | ActivationRespSuccessNoIdent
  deriving (Generic)
  deriving (AsUnion GetActivateResponse) via GenericAsUnion GetActivateResponse ActivationRespWithStatus

instance GSOP.Generic ActivationRespWithStatus

type GetActivateResponse =
  '[ Respond 200 "Activation successful." ActivationResponse,
     RespondEmpty 200 "Activation successful. (Dry run)",
     RespondEmpty 204 "A recent activation was already successful.",
     RespondEmpty 200 "Activation successful."
   ]

type PrekeyAPI =
  Named
    "get-users-prekeys-client-unqualified"
    ( Summary "(deprecated) Get a prekey for a specific client of a user."
        :> Until 'V2
        :> MakesFederatedCall 'Brig "claim-prekey"
        :> ZUser
        :> "users"
        :> CaptureUserId "uid"
        :> "prekeys"
        :> CaptureClientId "client"
        :> Get '[JSON] ClientPrekey
    )
    :<|> Named
           "get-users-prekeys-client-qualified"
           ( Summary "Get a prekey for a specific client of a user."
               :> MakesFederatedCall 'Brig "claim-prekey"
               :> ZUser
               :> "users"
               :> QualifiedCaptureUserId "uid"
               :> "prekeys"
               :> CaptureClientId "client"
               :> Get '[JSON] ClientPrekey
           )
    :<|> Named
           "get-users-prekey-bundle-unqualified"
           ( Summary "(deprecated) Get a prekey for each client of a user."
               :> Until 'V2
               :> MakesFederatedCall 'Brig "claim-prekey-bundle"
               :> ZUser
               :> "users"
               :> CaptureUserId "uid"
               :> "prekeys"
               :> Get '[JSON] PrekeyBundle
           )
    :<|> Named
           "get-users-prekey-bundle-qualified"
           ( Summary "Get a prekey for each client of a user."
               :> MakesFederatedCall 'Brig "claim-prekey-bundle"
               :> ZUser
               :> "users"
               :> QualifiedCaptureUserId "uid"
               :> "prekeys"
               :> Get '[JSON] PrekeyBundle
           )
    :<|> Named
           "get-multi-user-prekey-bundle-unqualified"
           ( Summary
               "(deprecated)  Given a map of user IDs to client IDs return a \
               \prekey for each one. You can't request information for more users than \
               \maximum conversation size."
               :> Until 'V2
               :> ZUser
               :> "users"
               :> "prekeys"
               :> ReqBody '[JSON] UserClients
               :> Post '[JSON] UserClientPrekeyMap
           )
    :<|> Named
           "get-multi-user-prekey-bundle-qualified@v3"
           ( Summary
               "Given a map of domain to (map of user IDs to client IDs) return a \
               \prekey for each one. You can't request information for more users than \
               \maximum conversation size."
               :> MakesFederatedCall 'Brig "claim-multi-prekey-bundle"
               :> ZUser
               :> Until 'V4
               :> "users"
               :> "list-prekeys"
               :> ReqBody '[JSON] QualifiedUserClients
               :> Post '[JSON] QualifiedUserClientPrekeyMap
           )
    :<|> Named
           "get-multi-user-prekey-bundle-qualified"
           ( Summary
               "Given a map of domain to (map of user IDs to client IDs) return a \
               \prekey for each one. You can't request information for more users than \
               \maximum conversation size."
               :> MakesFederatedCall 'Brig "claim-multi-prekey-bundle"
               :> ZUser
               :> From 'V4
               :> "users"
               :> "list-prekeys"
               :> ReqBody '[JSON] QualifiedUserClients
               :> Post '[JSON] QualifiedUserClientPrekeyMapV4
           )

type UserClientAPI =
  -- User Client API ----------------------------------------------------

  -- This endpoint can lead to the following events being sent:
  -- - ClientAdded event to self
  -- - ClientRemoved event to self, if removing old clients due to max number
  Named
    "add-client"
    ( Summary "Register a new client"
        :> CanThrow 'TooManyClients
        :> CanThrow 'MissingAuth
        :> CanThrow 'MalformedPrekeys
        :> CanThrow 'CodeAuthenticationFailed
        :> CanThrow 'CodeAuthenticationRequired
        :> ZUser
        :> ZConn
        :> "clients"
        :> Header "X-Forwarded-For" IpAddr
        :> ReqBody '[JSON] NewClient
        :> Verb 'POST 201 '[JSON] NewClientResponse
    )
    :<|> Named
           "update-client"
           ( Summary "Update a registered client"
               :> CanThrow 'MalformedPrekeys
               :> ZUser
               :> "clients"
               :> CaptureClientId "client"
               :> ReqBody '[JSON] UpdateClient
               :> MultiVerb 'PUT '[JSON] '[RespondEmpty 200 "Client updated"] ()
           )
    :<|>
    -- This endpoint can lead to the following events being sent:
    -- - ClientRemoved event to self
    Named
      "delete-client"
      ( Summary "Delete an existing client"
          :> ZUser
          :> ZConn
          :> "clients"
          :> CaptureClientId "client"
          :> ReqBody '[JSON] RmClient
          :> MultiVerb 'DELETE '[JSON] '[RespondEmpty 200 "Client deleted"] ()
      )
    :<|> Named
           "list-clients"
           ( Summary "List the registered clients"
               :> ZUser
               :> "clients"
               :> Get '[JSON] [Client]
           )
    :<|> Named
           "get-client"
           ( Summary "Get a registered client by ID"
               :> ZUser
               :> "clients"
               :> CaptureClientId "client"
               :> MultiVerb
                    'GET
                    '[JSON]
                    '[ EmptyErrorForLegacyReasons 404 "Client not found",
                       Respond 200 "Client found" Client
                     ]
                    (Maybe Client)
           )
    :<|> Named
           "get-client-capabilities"
           ( Summary "Read back what the client has been posting about itself"
               :> ZUser
               :> "clients"
               :> CaptureClientId "client"
               :> "capabilities"
               :> Get '[JSON] ClientCapabilityList
           )
    :<|> Named
           "get-client-prekeys"
           ( Summary "List the remaining prekey IDs of a client"
               :> ZUser
               :> "clients"
               :> CaptureClientId "client"
               :> "prekeys"
               :> Get '[JSON] [PrekeyId]
           )
    -- be aware that the order of the head-nonce and get-nonce matters, if get was first, then head requests would be routed to the get handler
    :<|> NewNonce "head-nonce" 'HEAD 200
    :<|> NewNonce "get-nonce" 'GET 204
    :<|> CreateAccessToken

type CreateAccessToken =
  Named
    "create-access-token"
    ( Summary "Create a JWT DPoP access token"
        :> Description
             ( "Create an JWT DPoP access token for the client CSR, given a JWT DPoP proof, specified in the `DPoP` header. \
               \The access token will be returned as JWT DPoP token in the `DPoP` header."
             )
        :> ZLocalUser
        :> "clients"
        :> CaptureClientId "cid"
        :> "access-token"
        :> Header' '[Required, Strict] "DPoP" Proof
        :> MultiVerb1
             'POST
             '[JSON]
             ( WithHeaders
                 '[Header "Cache-Control" CacheControl]
                 (DPoPAccessTokenResponse, CacheControl)
                 (Respond 200 "Access token created" DPoPAccessTokenResponse)
             )
    )

type NewNonce name method statusCode =
  Named
    name
    ( Summary "Get a new nonce for a client CSR"
        :> Description "Get a new nonce for a client CSR, specified in the response header `Replay-Nonce` as a uuidv4 in base64url encoding."
        :> ZUser
        :> "clients"
        :> CaptureClientId "client"
        :> "nonce"
        :> MultiVerb1
             method
             '[JSON]
             ( WithHeaders
                 '[Header "Replay-Nonce" NonceHeader, Header "Cache-Control" CacheControl]
                 (Nonce, CacheControl)
                 (RespondEmpty statusCode "No Content")
             )
    )

newtype NonceHeader = NonceHeader Nonce
  deriving (Eq, Show)
  deriving newtype (FromByteString, ToByteString, ToParamSchema, ToHttpApiData, FromHttpApiData)

instance AsHeaders '[NonceHeader, CacheControl] () (Nonce, CacheControl) where
  fromHeaders (I (NonceHeader n) :* (I cc :* Nil), ()) = (n, cc)
  toHeaders (n, cc) = (I (NonceHeader n) :* (I cc :* Nil), ())

type ClientAPI =
  Named
    "get-user-clients-unqualified"
    ( Summary "Get all of a user's clients"
        :> Until 'V2
        :> MakesFederatedCall 'Brig "get-user-clients"
        :> "users"
        :> CaptureUserId "uid"
        :> "clients"
        :> Get '[JSON] [PubClient]
    )
    :<|> Named
           "get-user-clients-qualified"
           ( Summary "Get all of a user's clients"
               :> MakesFederatedCall 'Brig "get-user-clients"
               :> "users"
               :> QualifiedCaptureUserId "uid"
               :> "clients"
               :> Get '[JSON] [PubClient]
           )
    :<|> Named
           "get-user-client-unqualified"
           ( Summary "Get a specific client of a user"
               :> Until 'V2
               :> MakesFederatedCall 'Brig "get-user-clients"
               :> "users"
               :> CaptureUserId "uid"
               :> "clients"
               :> CaptureClientId "client"
               :> Get '[JSON] PubClient
           )
    :<|> Named
           "get-user-client-qualified"
           ( Summary "Get a specific client of a user"
               :> MakesFederatedCall 'Brig "get-user-clients"
               :> "users"
               :> QualifiedCaptureUserId "uid"
               :> "clients"
               :> CaptureClientId "client"
               :> Get '[JSON] PubClient
           )
    :<|> Named
           "list-clients-bulk"
           ( Summary "List all clients for a set of user ids"
               :> Until 'V2
               :> MakesFederatedCall 'Brig "get-user-clients"
               :> ZUser
               :> "users"
               :> "list-clients"
               :> ReqBody '[JSON] (Range 1 MaxUsersForListClientsBulk [Qualified UserId])
               :> Post '[JSON] (QualifiedUserMap (Set PubClient))
           )
    :<|> Named
           "list-clients-bulk-v2"
           ( Summary "List all clients for a set of user ids"
               :> Until 'V2
               :> MakesFederatedCall 'Brig "get-user-clients"
               :> ZUser
               :> "users"
               :> "list-clients"
               :> "v2"
               :> ReqBody '[JSON] (LimitedQualifiedUserIdList MaxUsersForListClientsBulk)
               :> Post '[JSON] (WrappedQualifiedUserMap (Set PubClient))
           )
    :<|> Named
           "list-clients-bulk@v2"
           ( Summary "List all clients for a set of user ids"
               :> From 'V2
               :> MakesFederatedCall 'Brig "get-user-clients"
               :> ZUser
               :> "users"
               :> "list-clients"
               :> ReqBody '[JSON] (LimitedQualifiedUserIdList MaxUsersForListClientsBulk)
               :> Post '[JSON] (WrappedQualifiedUserMap (Set PubClient))
           )

-- Connection API -----------------------------------------------------
--
-- This endpoint can lead to the following events being sent:
-- - ConnectionUpdated event to self and other, if any side's connection state changes
-- - MemberJoin event to self and other, if joining an existing connect conversation (via galley)
-- - ConvCreate event to self, if creating a connect conversation (via galley)
-- - ConvConnect event to self, in some cases (via galley),
--   for details see 'Galley.API.Create.createConnectConversation'
type ConnectionAPI =
  Named
    "create-connection-unqualified"
    ( Summary "Create a connection to another user"
        :> Until 'V2
        :> MakesFederatedCall 'Brig "send-connection-action"
        :> CanThrow 'MissingLegalholdConsent
        :> CanThrow 'InvalidUser
        :> CanThrow 'ConnectionLimitReached
        :> CanThrow 'NoIdentity
        -- Config value 'setUserMaxConnections' value in production/by default
        -- is currently 1000 and has not changed in the last few years.
        -- While it would be more correct to use the config value here, that
        -- might not be time well spent.
        :> Description "You can have no more than 1000 connections in accepted or sent state"
        :> ZUser
        :> ZConn
        :> "connections"
        :> ReqBody '[JSON] ConnectionRequest
        :> MultiVerb
             'POST
             '[JSON]
             (ResponsesForExistedCreated "Connection existed" "Connection was created" UserConnection)
             (ResponseForExistedCreated UserConnection)
    )
    :<|> Named
           "create-connection"
           ( Summary "Create a connection to another user"
               :> MakesFederatedCall 'Brig "send-connection-action"
               :> CanThrow 'MissingLegalholdConsent
               :> CanThrow 'InvalidUser
               :> CanThrow 'ConnectionLimitReached
               :> CanThrow 'NoIdentity
               -- Config value 'setUserMaxConnections' value in production/by default
               -- is currently 1000 and has not changed in the last few years.
               -- While it would be more correct to use the config value here, that
               -- might not be time well spent.
               :> Description "You can have no more than 1000 connections in accepted or sent state"
               :> ZUser
               :> ZConn
               :> "connections"
               :> QualifiedCaptureUserId "uid"
               :> MultiVerb
                    'POST
                    '[JSON]
                    (ResponsesForExistedCreated "Connection existed" "Connection was created" UserConnection)
                    (ResponseForExistedCreated UserConnection)
           )
    :<|> Named
           "list-local-connections"
           ( Summary "List the local connections to other users"
               :> Until 'V2
               :> ZUser
               :> "connections"
               :> QueryParam' '[Optional, Strict, Description "User ID to start from when paginating"] "start" UserId
               :> QueryParam' '[Optional, Strict, Description "Number of results to return (default 100, max 500)"] "size" (Range 1 500 Int32)
               :> Get '[JSON] UserConnectionList
           )
    :<|> Named
           "list-connections"
           ( Summary "List the connections to other users, including remote users"
               :> Description PaginationDocs
               :> ZUser
               :> "list-connections"
               :> ReqBody '[JSON] ListConnectionsRequestPaginated
               :> Post '[JSON] ConnectionsPage
           )
    :<|> Named
           "get-connection-unqualified"
           ( Summary "Get an existing connection to another user"
               :> Until 'V2
               :> ZUser
               :> "connections"
               :> CaptureUserId "uid"
               :> MultiVerb
                    'GET
                    '[JSON]
                    '[ EmptyErrorForLegacyReasons 404 "Connection not found",
                       Respond 200 "Connection found" UserConnection
                     ]
                    (Maybe UserConnection)
           )
    :<|> Named
           "get-connection"
           ( Summary "Get an existing connection to another user (local or remote)"
               :> ZUser
               :> "connections"
               :> QualifiedCaptureUserId "uid"
               :> MultiVerb
                    'GET
                    '[JSON]
                    '[ EmptyErrorForLegacyReasons 404 "Connection not found",
                       Respond 200 "Connection found" UserConnection
                     ]
                    (Maybe UserConnection)
           )
    :<|>
    -- This endpoint can lead to the following events being sent:
    -- - ConnectionUpdated event to self and other, if their connection states change
    --
    -- When changing the connection state to Sent or Accepted, this can cause events to be sent
    -- when joining the connect conversation:
    -- - MemberJoin event to self and other (via galley)
    Named
      "update-connection-unqualified"
      ( Summary "Update a connection to another user"
          :> Until 'V2
          :> MakesFederatedCall 'Brig "send-connection-action"
          :> CanThrow 'MissingLegalholdConsent
          :> CanThrow 'InvalidUser
          :> CanThrow 'ConnectionLimitReached
          :> CanThrow 'NotConnected
          :> CanThrow 'InvalidTransition
          :> CanThrow 'NoIdentity
          :> ZUser
          :> ZConn
          :> "connections"
          :> CaptureUserId "uid"
          :> ReqBody '[JSON] ConnectionUpdate
          :> MultiVerb
               'PUT
               '[JSON]
               ConnectionUpdateResponses
               (UpdateResult UserConnection)
      )
    :<|>
    -- This endpoint can lead to the following events being sent:
    -- - ConnectionUpdated event to self and other, if their connection states change
    --
    -- When changing the connection state to Sent or Accepted, this can cause events to be sent
    -- when joining the connect conversation:
    -- - MemberJoin event to self and other (via galley)
    Named
      "update-connection"
      ( Summary "Update a connection to another user"
          :> MakesFederatedCall 'Brig "send-connection-action"
          :> CanThrow 'MissingLegalholdConsent
          :> CanThrow 'InvalidUser
          :> CanThrow 'ConnectionLimitReached
          :> CanThrow 'NotConnected
          :> CanThrow 'InvalidTransition
          :> CanThrow 'NoIdentity
          :> ZUser
          :> ZConn
          :> "connections"
          :> QualifiedCaptureUserId "uid"
          :> ReqBody '[JSON] ConnectionUpdate
          :> MultiVerb
               'PUT
               '[JSON]
               ConnectionUpdateResponses
               (UpdateResult UserConnection)
      )
    :<|> Named
           "search-contacts"
           ( Summary "Search for users"
               :> MakesFederatedCall 'Brig "get-users-by-ids"
               :> MakesFederatedCall 'Brig "search-users"
               :> ZUser
               :> "search"
               :> "contacts"
               :> QueryParam' '[Required, Strict, Description "Search query"] "q" Text
               :> QueryParam' '[Optional, Strict, Description "Searched domain. Note: This is optional only for backwards compatibility, future versions will mandate this."] "domain" Domain
               :> QueryParam' '[Optional, Strict, Description "Number of results to return (min: 1, max: 500, default 15)"] "size" (Range 1 500 Int32)
               :> Get '[Servant.JSON] (SearchResult Contact)
           )

-- Properties API -----------------------------------------------------

type PropertiesAPI =
  LiftNamed
    ( ZUser
        :> "properties"
        :> ( Named
               "set-property"
               -- This endpoint can lead to the following events being sent:
               -- - PropertySet event to self
               ( Summary "Set a user property"
                   :> ZConn
                   :> Capture "key" PropertyKey
                   :> ReqBody '[JSON] RawPropertyValue
                   :> MultiVerb1 'PUT '[JSON] (RespondEmpty 200 "Property set")
               )
               :<|>
               -- This endpoint can lead to the following events being sent:
               -- - PropertyDeleted event to self
               Named
                 "delete-property"
                 ( Summary "Delete a property"
                     :> ZConn
                     :> Capture "key" PropertyKey
                     :> MultiVerb1 'DELETE '[JSON] (RespondEmpty 200 "Property deleted")
                 )
               :<|>
               -- This endpoint can lead to the following events being sent:
               -- - PropertiesCleared event to self
               Named
                 "clear-properties"
                 ( Summary "Clear all properties"
                     :> ZConn
                     :> MultiVerb1 'DELETE '[JSON] (RespondEmpty 200 "Properties cleared")
                 )
               :<|> Named
                      "get-property"
                      ( Summary "Get a property value"
                          :> Capture "key" PropertyKey
                          :> MultiVerb
                               'GET
                               '[JSON]
                               '[ EmptyErrorForLegacyReasons 404 "Property not found",
                                  Respond 200 "The property value" RawPropertyValue
                                ]
                               (Maybe RawPropertyValue)
                      )
               :<|> Named
                      "list-property-keys"
                      ( Summary "List all property keys"
                          :> MultiVerb1 'GET '[JSON] (Respond 200 "List of property keys" [PropertyKey])
                      )
           )
    )
    :<|> Named
           "list-properties"
           ( Summary "List all properties with key and value"
               :> ZUser
               :> "properties-values"
               :> Get '[JSON] PropertyKeysAndValues
           )

<<<<<<< HEAD
-- MLS API ---------------------------------------------------------------------

type CipherSuiteParam =
  QueryParam'
    [ Optional,
      Strict,
      Description "Ciphersuite in hex format (e.g. 0xf031) - default is 0x0001"
    ]
    "ciphersuite"
    CipherSuite

type MLSKeyPackageAPI =
  "key-packages"
    :> ( Named
           "mls-key-packages-upload"
           ( "self"
               :> Summary "Upload a fresh batch of key packages"
               :> Description "The request body should be a json object containing a list of base64-encoded key packages."
               :> ZLocalUser
               :> CanThrow 'MLSProtocolError
               :> CanThrow 'MLSIdentityMismatch
               :> CaptureClientId "client"
               :> ReqBody '[JSON] KeyPackageUpload
               :> MultiVerb 'POST '[JSON, MLS] '[RespondEmpty 201 "Key packages uploaded"] ()
           )
           :<|> Named
                  "mls-key-packages-claim"
                  ( "claim"
                      :> Summary "Claim one key package for each client of the given user"
                      :> Description "Only key packages for the specified ciphersuite are claimed. For backwards compatibility, the `ciphersuite` parameter is optional, defaulting to ciphersuite 0x0001 when omitted."
                      :> ZLocalUser
                      :> ZOptClient
                      :> QualifiedCaptureUserId "user"
                      :> CipherSuiteParam
                      :> MultiVerb1 'POST '[JSON] (Respond 200 "Claimed key packages" KeyPackageBundle)
                  )
           :<|> Named
                  "mls-key-packages-count"
                  ( "self"
                      :> Summary "Return the number of unclaimed key packages for a given ciphersuite and client"
                      :> ZLocalUser
                      :> CaptureClientId "client"
                      :> "count"
                      :> CipherSuiteParam
                      :> MultiVerb1 'GET '[JSON] (Respond 200 "Number of key packages" KeyPackageCount)
                  )
           :<|> Named
                  "mls-key-packages-delete"
                  ( "self"
                      :> ZLocalUser
                      :> CaptureClientId "client"
                      :> Summary "Delete all key packages for a given ciphersuite and client"
                      :> CipherSuiteParam
                      :> ReqBody '[JSON] DeleteKeyPackages
                      :> MultiVerb1 'DELETE '[JSON] (RespondEmpty 201 "OK")
                  )
       )

=======
>>>>>>> 75b1afdf
-- Search API -----------------------------------------------------

type SearchAPI =
  Named
    "browse-team"
    ( Summary "Browse team for members (requires add-user permission)"
        :> ZUser
        :> "teams"
        :> Capture "tid" TeamId
        :> "search"
        :> QueryParam'
             [ Optional,
               Strict,
               Description "Search expression"
             ]
             "q"
             Text
        :> QueryParam'
             [ Optional,
               Strict,
               Description "Role filter, eg. `member,partner`.  Empty list means do not filter."
             ]
             "frole"
             RoleFilter
        :> QueryParam'
             [ Optional,
               Strict,
               Description "Can be one of name, handle, email, saml_idp, managed_by, role, created_at."
             ]
             "sortby"
             TeamUserSearchSortBy
        :> QueryParam'
             [ Optional,
               Strict,
               Description "Can be one of asc, desc."
             ]
             "sortorder"
             TeamUserSearchSortOrder
        :> QueryParam'
             [ Optional,
               Strict,
               Description "Number of results to return (min: 1, max: 500, default: 15)"
             ]
             "size"
             (Range 1 500 Int32)
        :> QueryParam'
             [ Optional,
               Strict,
               Description
                 "Optional, when not specified, the first page will be returned. \
                 \Every returned page contains a `paging_state`, this should be supplied to retrieve the next page."
             ]
             "pagingState"
             PagingState
        :> MultiVerb
             'GET
             '[JSON]
             '[Respond 200 "Search results" (SearchResult TeamContact)]
             (SearchResult TeamContact)
    )

type AuthAPI =
  Named
    "access"
    ( "access"
        :> Summary "Obtain an access tokens for a cookie"
        :> Description
             "You can provide only a cookie or a cookie and token.\
             \ Every other combination is invalid.\
             \ Access tokens can be given as query parameter or authorisation\
             \ header, with the latter being preferred."
        :> QueryParam "client_id" ClientId
        :> Cookies '["zuid" ::: SomeUserToken]
        :> Bearer SomeAccessToken
        :> CanThrow 'BadCredentials
        :> MultiVerb1 'POST '[JSON] TokenResponse
    )
    :<|> Named
           "send-login-code"
           ( "login"
               :> "send"
               :> Summary "Send a login code to a verified phone number"
               :> Description
                    "This operation generates and sends a login code via sms for phone login.\
                    \ A login code can be used only once and times out after\
                    \ 10 minutes. Only one login code may be pending at a time.\
                    \ For 2nd factor authentication login with email and password, use the\
                    \ `/verification-code/send` endpoint."
               :> ReqBody '[JSON] SendLoginCode
               :> CanThrow 'InvalidPhone
               :> CanThrow 'PasswordExists
               :> MultiVerb1
                    'POST
                    '[JSON]
                    (Respond 200 "OK" LoginCodeTimeout)
           )
    :<|> Named
           "login"
           ( "login"
               :> Summary "Authenticate a user to obtain a cookie and first access token"
               :> Description "Logins are throttled at the server's discretion"
               :> ReqBody '[JSON] Login
               :> QueryParam'
                    [ Optional,
                      Strict,
                      Description "Request a persistent cookie instead of a session cookie"
                    ]
                    "persist"
                    Bool
               :> CanThrow 'BadCredentials
               :> CanThrow 'AccountSuspended
               :> CanThrow 'AccountPending
               :> CanThrow 'CodeAuthenticationFailed
               :> CanThrow 'CodeAuthenticationRequired
               :> MultiVerb1 'POST '[JSON] TokenResponse
           )
    :<|> Named
           "logout"
           ( "access"
               :> "logout"
               :> Summary "Log out in order to remove a cookie from the server"
               :> Description
                    "Calling this endpoint will effectively revoke the given cookie\
                    \ and subsequent calls to /access with the same cookie will\
                    \ result in a 403."
               :> Cookies '["zuid" ::: SomeUserToken]
               :> Bearer SomeAccessToken
               :> CanThrow 'BadCredentials
               :> MultiVerb1 'POST '[JSON] (RespondEmpty 200 "Logout")
           )
    :<|> Named
           "change-self-email"
           ( "access"
               :> "self"
               :> "email"
               :> Summary "Change your email address"
               :> Cookies '["zuid" ::: SomeUserToken]
               :> Bearer SomeAccessToken
               :> ReqBody '[JSON] EmailUpdate
               :> CanThrow 'InvalidEmail
               :> CanThrow 'UserKeyExists
               :> CanThrow 'BlacklistedEmail
               :> CanThrow 'BlacklistedPhone
               :> CanThrow 'BadCredentials
               :> MultiVerb
                    'PUT
                    '[JSON]
                    '[ Respond 202 "Update accepted and pending activation of the new email" (),
                       Respond 204 "No update, current and new email address are the same" ()
                     ]
                    ChangeEmailResponse
           )
    :<|> Named
           "list-cookies"
           ( "cookies"
               :> Summary "Retrieve the list of cookies currently stored for the user"
               :> ZLocalUser
               :> QueryParam'
                    [Optional, Strict, Description "Filter by label (comma-separated list)"]
                    "labels"
                    (CommaSeparatedList CookieLabel)
               :> MultiVerb1 'GET '[JSON] (Respond 200 "List of cookies" CookieList)
           )
    :<|> Named
           "remove-cookies"
           ( "cookies"
               :> "remove"
               :> Summary "Revoke stored cookies"
               :> ZLocalUser
               :> CanThrow 'BadCredentials
               :> ReqBody '[JSON] RemoveCookies
               :> MultiVerb1 'POST '[JSON] (RespondEmpty 200 "Cookies revoked")
           )

-------------------------------------------------------------------------------
-- Calling API

type CallingAPI =
  -- Deprecated endpoint, but still used by old clients.
  -- See https://github.com/zinfra/backend-issues/issues/1616 for context
  Named
    "get-calls-config"
    ( Summary
        "[deprecated] Retrieve TURN server addresses and credentials for \
        \ IP addresses, scheme `turn` and transport `udp` only"
        :> ZUser
        :> ZConn
        :> "calls"
        :> "config"
        :> Get '[JSON] RTCConfiguration
    )
    :<|> Named
           "get-calls-config-v2"
           ( Summary
               "Retrieve all TURN server addresses and credentials. \
               \Clients are expected to do a DNS lookup to resolve \
               \the IP addresses of the given hostnames "
               :> ZUser
               :> ZConn
               :> "calls"
               :> "config"
               :> "v2"
               :> QueryParam' '[Optional, Strict, Description "Limit resulting list. Allowed values [1..10]"] "limit" (Range 1 10 Int)
               :> Get '[JSON] RTCConfiguration
           )

-- Teams API -----------------------------------------------------

type TeamsAPI =
  Named
    "send-team-invitation"
    ( Summary "Create and send a new team invitation."
        :> Description
             "Invitations are sent by email. The maximum allowed number of \
             \pending team invitations is equal to the team size."
        :> CanThrow 'NoEmail
        :> CanThrow 'NoIdentity
        :> CanThrow 'InvalidEmail
        :> CanThrow 'BlacklistedEmail
        :> CanThrow 'TooManyTeamInvitations
        :> CanThrow 'InsufficientTeamPermissions
        :> ZUser
        :> "teams"
        :> Capture "tid" TeamId
        :> "invitations"
        :> ReqBody '[JSON] InvitationRequest
        :> MultiVerb1
             'POST
             '[JSON]
             ( WithHeaders
                 '[Header "Location" InvitationLocation]
                 (Invitation, InvitationLocation)
                 (Respond 201 "Invitation was created and sent." Invitation)
             )
    )
    :<|> Named
           "get-team-invitations"
           ( Summary "List the sent team invitations"
               :> CanThrow 'InsufficientTeamPermissions
               :> ZUser
               :> "teams"
               :> Capture "tid" TeamId
               :> "invitations"
               :> QueryParam' '[Optional, Strict, Description "Invitation id to start from (ascending)."] "start" InvitationId
               :> QueryParam' '[Optional, Strict, Description "Number of results to return (default 100, max 500)."] "size" (Range 1 500 Int32)
               :> MultiVerb1
                    'GET
                    '[JSON]
                    (Respond 200 "List of sent invitations" InvitationList)
           )
    :<|> Named
           "get-team-invitation"
           ( Summary "Get a pending team invitation by ID."
               :> CanThrow 'InsufficientTeamPermissions
               :> ZUser
               :> "teams"
               :> Capture "tid" TeamId
               :> "invitations"
               :> Capture "iid" InvitationId
               :> MultiVerb
                    'GET
                    '[JSON]
                    '[ ErrorResponse 'NotificationNotFound,
                       Respond 200 "Invitation" Invitation
                     ]
                    (Maybe Invitation)
           )
    :<|> Named
           "delete-team-invitation"
           ( Summary "Delete a pending team invitation by ID."
               :> CanThrow 'InsufficientTeamPermissions
               :> ZUser
               :> "teams"
               :> Capture "tid" TeamId
               :> "invitations"
               :> Capture "iid" InvitationId
               :> MultiVerb1 'DELETE '[JSON] (RespondEmpty 200 "Invitation deleted")
           )
    :<|> Named
           "get-team-invitation-info"
           ( Summary "Get invitation info given a code."
               :> CanThrow 'InvalidInvitationCode
               :> "teams"
               :> "invitations"
               :> "info"
               :> QueryParam' '[Required, Strict, Description "Invitation code"] "code" InvitationCode
               :> MultiVerb1
                    'GET
                    '[JSON]
                    (Respond 200 "Invitation info" Invitation)
           )
    -- FUTUREWORK: Add another endpoint to allow resending of invitation codes
    :<|> Named
           "head-team-invitations"
           ( Summary "Check if there is an invitation pending given an email address."
               :> "teams"
               :> "invitations"
               :> "by-email"
               :> QueryParam' '[Required, Strict, Description "Email address"] "email" Email
               :> MultiVerb
                    'HEAD
                    '[JSON]
                    HeadInvitationsResponses
                    HeadInvitationByEmailResult
           )
    :<|> Named
           "get-team-size"
           ( Summary
               "Returns the number of team members as an integer.  \
               \Can be out of sync by roughly the `refresh_interval` \
               \of the ES index."
               :> CanThrow 'InvalidInvitationCode
               :> ZUser
               :> "teams"
               :> Capture "tid" TeamId
               :> "size"
               :> MultiVerb1
                    'GET
                    '[JSON]
                    (Respond 200 "Number of team members" TeamSize)
           )

type SystemSettingsAPI =
  Named
    "get-system-settings-unauthorized"
    ( Summary "Returns a curated set of system configuration settings."
        :> From 'V3
        :> "system"
        :> "settings"
        :> "unauthorized"
        :> Get '[JSON] SystemSettingsPublic
    )
    :<|> Named
           "get-system-settings"
           ( Summary "Returns a curated set of system configuration settings for authorized users."
               :> From 'V4
               :> ZUser
               :> "system"
               :> "settings"
               :> Get '[JSON] SystemSettings
           )<|MERGE_RESOLUTION|>--- conflicted
+++ resolved
@@ -45,12 +45,9 @@
 import Wire.API.Error
 import Wire.API.Error.Brig
 import Wire.API.Error.Empty
-<<<<<<< HEAD
 import Wire.API.MLS.CipherSuite
 import Wire.API.MLS.KeyPackage
 import Wire.API.MLS.Servant
-=======
->>>>>>> 75b1afdf
 import Wire.API.MakesFederatedCall
 import Wire.API.OAuth
 import Wire.API.Properties
@@ -89,6 +86,7 @@
     :<|> UserClientAPI
     :<|> ConnectionAPI
     :<|> PropertiesAPI
+    :<|> MLSKeyPackageAPI
     :<|> UserHandleAPI
     :<|> SearchAPI
     :<|> AuthAPI
@@ -1167,7 +1165,6 @@
                :> Get '[JSON] PropertyKeysAndValues
            )
 
-<<<<<<< HEAD
 -- MLS API ---------------------------------------------------------------------
 
 type CipherSuiteParam =
@@ -1226,8 +1223,6 @@
                   )
        )
 
-=======
->>>>>>> 75b1afdf
 -- Search API -----------------------------------------------------
 
 type SearchAPI =

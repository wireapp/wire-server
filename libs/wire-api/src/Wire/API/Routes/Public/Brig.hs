{-# LANGUAGE GeneralizedNewtypeDeriving #-}
-- Required for `instance MimeRender PlainText ()`
{-# OPTIONS_GHC -Wno-orphans #-}

-- This file is part of the Wire Server implementation.
--
-- Copyright (C) 2022 Wire Swiss GmbH <opensource@wire.com>
--
-- This program is free software: you can redistribute it and/or modify it under
-- the terms of the GNU Affero General Public License as published by the Free
-- Software Foundation, either version 3 of the License, or (at your option) any
-- later version.
--
-- This program is distributed in the hope that it will be useful, but WITHOUT
-- ANY WARRANTY; without even the implied warranty of MERCHANTABILITY or FITNESS
-- FOR A PARTICULAR PURPOSE. See the GNU Affero General Public License for more
-- details.
--
-- You should have received a copy of the GNU Affero General Public License along
-- with this program. If not, see <https://www.gnu.org/licenses/>.

module Wire.API.Routes.Public.Brig where

import Control.Lens ((?~))
import Data.Aeson qualified as A (FromJSON, ToJSON, Value)
import Data.ByteString.Conversion
import Data.Code (Timeout)
import Data.CommaSeparatedList (CommaSeparatedList)
import Data.Domain
import Data.Handle
import Data.Id as Id
import Data.Misc (IpAddr)
import Data.Nonce (Nonce)
import Data.OpenApi hiding (Contact, Header, Schema, ToSchema)
import Data.OpenApi qualified as S
import Data.Qualified (Qualified (..))
import Data.Range
import Data.SOP
import Data.Schema as Schema
import Generics.SOP qualified as GSOP
import Imports hiding (head)
import Network.Wai.Utilities
import Servant (JSON)
import Servant hiding (Handler, JSON, addHeader, respond)
import Servant.OpenApi.Internal.Orphans ()
import Wire.API.Call.Config (RTCConfiguration)
import Wire.API.Connection hiding (MissingLegalholdConsent)
import Wire.API.Deprecated
import Wire.API.Error
import Wire.API.Error.Brig
import Wire.API.Error.Empty
import Wire.API.MakesFederatedCall
import Wire.API.OAuth
import Wire.API.Properties (PropertyKey, PropertyKeysAndValues, RawPropertyValue)
import Wire.API.Routes.API
import Wire.API.Routes.Bearer
import Wire.API.Routes.Cookies
import Wire.API.Routes.MultiVerb
import Wire.API.Routes.Named
import Wire.API.Routes.Public
import Wire.API.Routes.Public.Brig.Bot (BotAPI)
import Wire.API.Routes.Public.Brig.OAuth (OAuthAPI)
<<<<<<< HEAD
import Wire.API.Routes.Public.Brig.Services (ServicesAPI)
=======
import Wire.API.Routes.Public.Brig.Provider (ProviderAPI)
>>>>>>> 5f246fbb
import Wire.API.Routes.Public.Util
import Wire.API.Routes.QualifiedCapture
import Wire.API.Routes.Version
import Wire.API.SystemSettings
import Wire.API.Team.Invitation
import Wire.API.Team.Size
import Wire.API.User hiding (NoIdentity)
import Wire.API.User.Activation
import Wire.API.User.Auth
import Wire.API.User.Client
import Wire.API.User.Client.DPoPAccessToken
import Wire.API.User.Client.Prekey
import Wire.API.User.Handle
import Wire.API.User.Password (CompletePasswordReset, NewPasswordReset, PasswordReset, PasswordResetKey)
import Wire.API.User.RichInfo (RichInfoAssocList)
import Wire.API.User.Search (Contact, PagingState, RoleFilter, SearchResult, TeamContact, TeamUserSearchSortBy, TeamUserSearchSortOrder)
import Wire.API.UserMap

type BrigAPI =
  UserAPI
    :<|> SelfAPI
    :<|> AccountAPI
    :<|> ClientAPI
    :<|> PrekeyAPI
    :<|> UserClientAPI
    :<|> ConnectionAPI
    :<|> PropertiesAPI
    :<|> UserHandleAPI
    :<|> SearchAPI
    :<|> AuthAPI
    :<|> CallingAPI
    :<|> TeamsAPI
    :<|> SystemSettingsAPI
    :<|> OAuthAPI
    :<|> BotAPI
<<<<<<< HEAD
    :<|> ServicesAPI
=======
    :<|> ProviderAPI
>>>>>>> 5f246fbb

data BrigAPITag

instance ServiceAPI BrigAPITag v where
  type ServiceAPIRoutes BrigAPITag = BrigAPI

-------------------------------------------------------------------------------
-- User API

type MaxUsersForListClientsBulk = 500

type GetUserVerb =
  MultiVerb
    'GET
    '[JSON]
    '[ ErrorResponse 'UserNotFound,
       Respond 200 "User found" UserProfile
     ]
    (Maybe UserProfile)

type CaptureUserId name = Capture' '[Description "User Id"] name UserId

type QualifiedCaptureUserId name = QualifiedCapture' '[Description "User Id"] name UserId

type CaptureClientId name = Capture' '[Description "ClientId"] name ClientId

type NewClientResponse = Headers '[Header "Location" ClientId] Client

type DeleteSelfResponses =
  '[ RespondEmpty 200 "Deletion is initiated.",
     RespondWithDeletionCodeTimeout
   ]

newtype RespondWithDeletionCodeTimeout
  = RespondWithDeletionCodeTimeout
      (Respond 202 "Deletion is pending verification with a code." DeletionCodeTimeout)
  deriving (IsResponse '[JSON], IsSwaggerResponse)

type instance ResponseType RespondWithDeletionCodeTimeout = DeletionCodeTimeout

instance AsUnion DeleteSelfResponses (Maybe Timeout) where
  toUnion (Just t) = S (Z (I (DeletionCodeTimeout t)))
  toUnion Nothing = Z (I ())
  fromUnion (Z (I ())) = Nothing
  fromUnion (S (Z (I (DeletionCodeTimeout t)))) = Just t
  fromUnion (S (S x)) = case x of {}

type ConnectionUpdateResponses = UpdateResponses "Connection unchanged" "Connection updated" UserConnection

type UserAPI =
  -- See Note [ephemeral user sideeffect]
  Named
    "get-user-unqualified"
    ( Summary "Get a user by UserId"
        :> MakesFederatedCall 'Brig "get-users-by-ids"
        :> Until 'V2
        :> ZUser
        :> "users"
        :> CaptureUserId "uid"
        :> GetUserVerb
    )
    :<|>
    -- See Note [ephemeral user sideeffect]
    Named
      "get-user-qualified"
      ( Summary "Get a user by Domain and UserId"
          :> MakesFederatedCall 'Brig "get-users-by-ids"
          :> ZUser
          :> "users"
          :> QualifiedCaptureUserId "uid"
          :> GetUserVerb
      )
    :<|> Named
           "update-user-email"
           ( Summary "Resend email address validation email."
               :> Description "If the user has a pending email validation, the validation email will be resent."
               :> ZUser
               :> "users"
               :> CaptureUserId "uid"
               :> "email"
               :> ReqBody '[JSON] EmailUpdate
               :> Put '[JSON] ()
           )
    :<|> Named
           "get-handle-info-unqualified"
           ( Summary "(deprecated, use /search/contacts) Get information on a user handle"
               :> Until 'V2
               :> MakesFederatedCall 'Brig "get-user-by-handle"
               :> MakesFederatedCall 'Brig "get-users-by-ids"
               :> ZUser
               :> "users"
               :> "handles"
               :> Capture' '[Description "The user handle"] "handle" Handle
               :> MultiVerb
                    'GET
                    '[JSON]
                    '[ ErrorResponse 'HandleNotFound,
                       Respond 200 "User found" UserHandleInfo
                     ]
                    (Maybe UserHandleInfo)
           )
    :<|> Named
           "get-user-by-handle-qualified"
           ( Summary "(deprecated, use /search/contacts) Get information on a user handle"
               :> Until 'V2
               :> MakesFederatedCall 'Brig "get-user-by-handle"
               :> MakesFederatedCall 'Brig "get-users-by-ids"
               :> ZUser
               :> "users"
               :> "by-handle"
               :> QualifiedCapture' '[Description "The user handle"] "handle" Handle
               :> MultiVerb
                    'GET
                    '[JSON]
                    '[ ErrorResponse 'HandleNotFound,
                       Respond 200 "User found" UserProfile
                     ]
                    (Maybe UserProfile)
           )
    :<|>
    -- See Note [ephemeral user sideeffect]
    Named
      "list-users-by-unqualified-ids-or-handles"
      ( Summary "List users (deprecated)"
          :> Until 'V2
          :> Description "The 'ids' and 'handles' parameters are mutually exclusive."
          :> MakesFederatedCall 'Brig "get-users-by-ids"
          :> ZUser
          :> "users"
          :> QueryParam' [Optional, Strict, Description "User IDs of users to fetch"] "ids" (CommaSeparatedList UserId)
          :> QueryParam' [Optional, Strict, Description "Handles of users to fetch, min 1 and max 4 (the check for handles is rather expensive)"] "handles" (Range 1 4 (CommaSeparatedList Handle))
          :> Get '[JSON] [UserProfile]
      )
    :<|> Named
           "list-users-by-ids-or-handles"
           ( Summary "List users"
               :> Description "The 'qualified_ids' and 'qualified_handles' parameters are mutually exclusive."
               :> MakesFederatedCall 'Brig "get-users-by-ids"
               :> ZUser
               :> From 'V4
               :> "list-users"
               :> ReqBody '[JSON] ListUsersQuery
               :> Post '[JSON] ListUsersById
           )
    :<|>
    -- See Note [ephemeral user sideeffect]
    Named
      "list-users-by-ids-or-handles@V3"
      ( Summary "List users"
          :> Description "The 'qualified_ids' and 'qualified_handles' parameters are mutually exclusive."
          :> MakesFederatedCall 'Brig "get-users-by-ids"
          :> ZUser
          :> Until 'V4
          :> "list-users"
          :> ReqBody '[JSON] ListUsersQuery
          :> Post '[JSON] [UserProfile]
      )
    :<|> Named
           "send-verification-code"
           ( Summary "Send a verification code to a given email address."
               :> "verification-code"
               :> "send"
               :> ReqBody '[JSON] SendVerificationCode
               :> MultiVerb 'POST '[JSON] '[RespondEmpty 200 "Verification code sent."] ()
           )
    :<|> Named
           "get-rich-info"
           ( Summary "Get a user's rich info"
               :> CanThrow 'InsufficientTeamPermissions
               :> ZUser
               :> "users"
               :> CaptureUserId "uid"
               :> "rich-info"
               :> MultiVerb
                    'GET
                    '[JSON]
                    '[Respond 200 "Rich info about the user" RichInfoAssocList]
                    RichInfoAssocList
           )
    :<|> Named
           "get-supported-protocols"
           ( Summary "Get a user's supported protocols"
               :> From 'V5
               :> ZLocalUser
               :> "users"
               :> QualifiedCaptureUserId "uid"
               :> "supported-protocols"
               :> MultiVerb1
                    'GET
                    '[JSON]
                    (Respond 200 "Protocols supported by the user" (Set BaseProtocolTag))
           )

type SelfAPI =
  Named
    "get-self"
    ( Summary "Get your own profile"
        :> DescriptionOAuthScope 'ReadSelf
        :> ZUser
        :> "self"
        :> Get '[JSON] SelfProfile
    )
    :<|>
    -- This endpoint can lead to the following events being sent:
    -- - UserDeleted event to contacts of self
    -- - MemberLeave event to members for all conversations the user was in (via galley)
    Named
      "delete-self"
      ( Summary "Initiate account deletion."
          :> Description
               "if the account has a verified identity, a verification \
               \code is sent and needs to be confirmed to authorise the \
               \deletion. if the account has no verified identity but a \
               \password, it must be provided. if password is correct, or if neither \
               \a verified identity nor a password exists, account deletion \
               \is scheduled immediately."
          :> CanThrow 'InvalidUser
          :> CanThrow 'InvalidCode
          :> CanThrow 'BadCredentials
          :> CanThrow 'MissingAuth
          :> CanThrow 'DeleteCodePending
          :> CanThrow 'OwnerDeletingSelf
          :> ZUser
          :> "self"
          :> ReqBody '[JSON] DeleteUser
          :> MultiVerb 'DELETE '[JSON] DeleteSelfResponses (Maybe Timeout)
      )
    :<|>
    -- This endpoint can lead to the following events being sent:
    -- - UserUpdated event to contacts of self
    Named
      "put-self"
      ( Summary "Update your profile."
          :> ZUser
          :> ZConn
          :> "self"
          :> ReqBody '[JSON] UserUpdate
          :> MultiVerb 'PUT '[JSON] PutSelfResponses (Maybe UpdateProfileError)
      )
    :<|> Named
           "change-phone"
           ( Summary "Change your phone number."
               :> ZUser
               :> ZConn
               :> "self"
               :> "phone"
               :> ReqBody '[JSON] PhoneUpdate
               :> MultiVerb 'PUT '[JSON] ChangePhoneResponses (Maybe ChangePhoneError)
           )
    :<|>
    -- This endpoint can lead to the following events being sent:
    -- - UserIdentityRemoved event to self
    Named
      "remove-phone"
      ( Summary "Remove your phone number."
          :> Description
               "Your phone number can only be removed if you also have an \
               \email address and a password."
          :> ZUser
          :> ZConn
          :> "self"
          :> "phone"
          :> MultiVerb 'DELETE '[JSON] RemoveIdentityResponses (Maybe RemoveIdentityError)
      )
    :<|>
    -- This endpoint can lead to the following events being sent:
    -- - UserIdentityRemoved event to self
    Named
      "remove-email"
      ( Summary "Remove your email address."
          :> Description
               "Your email address can only be removed if you also have a \
               \phone number."
          :> ZUser
          :> ZConn
          :> "self"
          :> "email"
          :> MultiVerb 'DELETE '[JSON] RemoveIdentityResponses (Maybe RemoveIdentityError)
      )
    :<|> Named
           "check-password-exists"
           ( Summary "Check that your password is set."
               :> ZUser
               :> "self"
               :> "password"
               :> MultiVerb
                    'HEAD
                    '()
                    '[ RespondEmpty 404 "Password is not set",
                       RespondEmpty 200 "Password is set"
                     ]
                    Bool
           )
    :<|> Named
           "change-password"
           ( Summary "Change your password."
               :> ZUser
               :> "self"
               :> "password"
               :> ReqBody '[JSON] PasswordChange
               :> MultiVerb 'PUT '[JSON] ChangePasswordResponses (Maybe ChangePasswordError)
           )
    :<|> Named
           "change-locale"
           ( Summary "Change your locale."
               :> ZUser
               :> ZConn
               :> "self"
               :> "locale"
               :> ReqBody '[JSON] LocaleUpdate
               :> MultiVerb 'PUT '[JSON] '[RespondEmpty 200 "Local Changed"] ()
           )
    :<|> Named
           "change-handle"
           ( Summary "Change your handle."
               :> ZUser
               :> ZConn
               :> "self"
               :> "handle"
               :> ReqBody '[JSON] HandleUpdate
               :> MultiVerb 'PUT '[JSON] ChangeHandleResponses (Maybe ChangeHandleError)
           )
    :<|> Named
           "change-supported-protocols"
           ( Summary "Change your supported protocols"
               :> From 'V5
               :> ZLocalUser
               :> ZConn
               :> "self"
               :> "supported-protocols"
               :> ReqBody '[JSON] SupportedProtocolUpdate
               :> MultiVerb1 'PUT '[JSON] (RespondEmpty 200 "Supported protocols changed")
           )

type UserHandleAPI =
  Named
    "check-user-handles"
    ( Summary "Check availability of user handles"
        :> ZUser
        :> "users"
        :> "handles"
        :> ReqBody '[JSON] CheckHandles
        :> MultiVerb
             'POST
             '[JSON]
             '[Respond 200 "List of free handles" [Handle]]
             [Handle]
    )
    :<|> Named
           "check-user-handle"
           ( Summary "Check whether a user handle can be taken"
               :> CanThrow 'InvalidHandle
               :> CanThrow 'HandleNotFound
               :> ZUser
               :> "users"
               :> "handles"
               :> Capture "handle" Text
               :> MultiVerb
                    'HEAD
                    '[JSON]
                    '[Respond 200 "Handle is taken" ()]
                    ()
           )

type AccountAPI =
  -- docs/reference/user/registration.md {#RefRegistration}
  --
  -- This endpoint can lead to the following events being sent:
  -- - UserActivated event to created user, if it is a team invitation or user has an SSO ID
  -- - UserIdentityUpdated event to created user, if email code or phone code is provided
  Named
    "register"
    ( Summary "Register a new user."
        :> Description
             "If the environment where the registration takes \
             \place is private and a registered email address or phone \
             \number is not whitelisted, a 403 error is returned."
        :> "register"
        :> ReqBody '[JSON] NewUserPublic
        :> MultiVerb 'POST '[JSON] RegisterResponses (Either RegisterError RegisterSuccess)
    )
    -- This endpoint can lead to the following events being sent:
    -- UserDeleted event to contacts of deleted user
    -- MemberLeave event to members for all conversations the user was in (via galley)
    :<|> Named
           "verify-delete"
           ( Summary "Verify account deletion with a code."
               :> CanThrow 'InvalidCode
               :> "delete"
               :> ReqBody '[JSON] VerifyDeleteUser
               :> MultiVerb 'POST '[JSON] '[RespondEmpty 200 "Deletion is initiated."] ()
           )
    -- This endpoint can lead to the following events being sent:
    -- - UserActivated event to the user, if account gets activated
    -- - UserIdentityUpdated event to the user, if email or phone get activated
    :<|> Named
           "get-activate"
           ( Summary "Activate (i.e. confirm) an email address or phone number."
               :> Description "See also 'POST /activate' which has a larger feature set."
               :> CanThrow 'UserKeyExists
               :> CanThrow 'InvalidActivationCodeWrongUser
               :> CanThrow 'InvalidActivationCodeWrongCode
               :> CanThrow 'InvalidEmail
               :> CanThrow 'InvalidPhone
               :> "activate"
               :> QueryParam' '[Required, Strict, Description "Activation key"] "key" ActivationKey
               :> QueryParam' '[Required, Strict, Description "Activation code"] "code" ActivationCode
               :> MultiVerb
                    'GET
                    '[JSON]
                    GetActivateResponse
                    ActivationRespWithStatus
           )
    -- docs/reference/user/activation.md {#RefActivationSubmit}
    --
    -- This endpoint can lead to the following events being sent:
    -- - UserActivated event to the user, if account gets activated
    -- - UserIdentityUpdated event to the user, if email or phone get activated
    :<|> Named
           "post-activate"
           ( Summary "Activate (i.e. confirm) an email address or phone number."
               :> Description
                    "Activation only succeeds once and the number of \
                    \failed attempts for a valid key is limited."
               :> CanThrow 'UserKeyExists
               :> CanThrow 'InvalidActivationCodeWrongUser
               :> CanThrow 'InvalidActivationCodeWrongCode
               :> CanThrow 'InvalidEmail
               :> CanThrow 'InvalidPhone
               :> "activate"
               :> ReqBody '[JSON] Activate
               :> MultiVerb
                    'POST
                    '[JSON]
                    GetActivateResponse
                    ActivationRespWithStatus
           )
    -- docs/reference/user/activation.md {#RefActivationRequest}
    :<|> Named
           "post-activate-send"
           ( Summary "Send (or resend) an email or phone activation code."
               :> CanThrow 'UserKeyExists
               :> CanThrow 'InvalidEmail
               :> CanThrow 'InvalidPhone
               :> CanThrow 'BlacklistedEmail
               :> CanThrow 'BlacklistedPhone
               :> CanThrow 'CustomerExtensionBlockedDomain
               :> "activate"
               :> "send"
               :> ReqBody '[JSON] SendActivationCode
               :> MultiVerb 'POST '[JSON] '[RespondEmpty 200 "Activation code sent."] ()
           )
    :<|> Named
           "post-password-reset"
           ( Summary "Initiate a password reset."
               :> CanThrow 'PasswordResetInProgress
               :> CanThrow 'InvalidPasswordResetKey
               :> "password-reset"
               :> ReqBody '[JSON] NewPasswordReset
               :> MultiVerb 'POST '[JSON] '[RespondEmpty 201 "Password reset code created and sent by email."] ()
           )
    :<|> Named
           "post-password-reset-complete"
           ( Summary "Complete a password reset."
               :> CanThrow 'InvalidPasswordResetCode
               :> "password-reset"
               :> "complete"
               :> ReqBody '[JSON] CompletePasswordReset
               :> MultiVerb 'POST '[JSON] '[RespondEmpty 200 "Password reset successful."] ()
           )
    :<|> Named
           "post-password-reset-key-deprecated"
           ( Summary "Complete a password reset."
               :> Deprecated
               :> CanThrow 'PasswordResetInProgress
               :> CanThrow 'InvalidPasswordResetKey
               :> CanThrow 'InvalidPasswordResetCode
               :> CanThrow 'ResetPasswordMustDiffer
               :> Description "DEPRECATED: Use 'POST /password-reset/complete'."
               :> "password-reset"
               :> Capture' '[Description "An opaque key for a pending password reset."] "key" PasswordResetKey
               :> ReqBody '[JSON] PasswordReset
               :> MultiVerb 'POST '[JSON] '[RespondEmpty 200 "Password reset successful."] ()
           )
    :<|> Named
           "onboarding"
           ( Summary "Upload contacts and invoke matching."
               :> Deprecated
               :> Description
                    "DEPRECATED: the feature has been turned off, the end-point does \
                    \nothing and always returns '{\"results\":[],\"auto-connects\":[]}'."
               :> ZUser
               :> "onboarding"
               :> "v3"
               :> ReqBody '[JSON] JsonValue
               :> Post '[JSON] DeprecatedMatchingResult
           )

newtype JsonValue = JsonValue {fromJsonValue :: A.Value}
  deriving (A.ToJSON, A.FromJSON, S.ToSchema) via (Schema JsonValue)

instance ToSchema JsonValue where
  schema = fromJsonValue .= (JsonValue <$> named "Body" jsonValue)

data DeprecatedMatchingResult = DeprecatedMatchingResult
  deriving (A.ToJSON, A.FromJSON, S.ToSchema) via (Schema DeprecatedMatchingResult)

instance ToSchema DeprecatedMatchingResult where
  schema =
    objectWithDocModifier
      "DeprecatedMatchingResult"
      (S.deprecated ?~ True)
      $ DeprecatedMatchingResult
        <$ const []
          .= field "results" (array (null_ @SwaggerDoc))
        <* const []
          .= field "auto-connects" (array (null_ @SwaggerDoc))

data ActivationRespWithStatus
  = ActivationResp ActivationResponse
  | ActivationRespDryRun
  | ActivationRespPass
  | ActivationRespSuccessNoIdent
  deriving (Generic)
  deriving (AsUnion GetActivateResponse) via GenericAsUnion GetActivateResponse ActivationRespWithStatus

instance GSOP.Generic ActivationRespWithStatus

type GetActivateResponse =
  '[ Respond 200 "Activation successful." ActivationResponse,
     RespondEmpty 200 "Activation successful. (Dry run)",
     RespondEmpty 204 "A recent activation was already successful.",
     RespondEmpty 200 "Activation successful."
   ]

type PrekeyAPI =
  Named
    "get-users-prekeys-client-unqualified"
    ( Summary "(deprecated) Get a prekey for a specific client of a user."
        :> Until 'V2
        :> MakesFederatedCall 'Brig "claim-prekey"
        :> ZUser
        :> "users"
        :> CaptureUserId "uid"
        :> "prekeys"
        :> CaptureClientId "client"
        :> Get '[JSON] ClientPrekey
    )
    :<|> Named
           "get-users-prekeys-client-qualified"
           ( Summary "Get a prekey for a specific client of a user."
               :> MakesFederatedCall 'Brig "claim-prekey"
               :> ZUser
               :> "users"
               :> QualifiedCaptureUserId "uid"
               :> "prekeys"
               :> CaptureClientId "client"
               :> Get '[JSON] ClientPrekey
           )
    :<|> Named
           "get-users-prekey-bundle-unqualified"
           ( Summary "(deprecated) Get a prekey for each client of a user."
               :> Until 'V2
               :> MakesFederatedCall 'Brig "claim-prekey-bundle"
               :> ZUser
               :> "users"
               :> CaptureUserId "uid"
               :> "prekeys"
               :> Get '[JSON] PrekeyBundle
           )
    :<|> Named
           "get-users-prekey-bundle-qualified"
           ( Summary "Get a prekey for each client of a user."
               :> MakesFederatedCall 'Brig "claim-prekey-bundle"
               :> ZUser
               :> "users"
               :> QualifiedCaptureUserId "uid"
               :> "prekeys"
               :> Get '[JSON] PrekeyBundle
           )
    :<|> Named
           "get-multi-user-prekey-bundle-unqualified"
           ( Summary
               "(deprecated)  Given a map of user IDs to client IDs return a \
               \prekey for each one. You can't request information for more users than \
               \maximum conversation size."
               :> Until 'V2
               :> ZUser
               :> "users"
               :> "prekeys"
               :> ReqBody '[JSON] UserClients
               :> Post '[JSON] UserClientPrekeyMap
           )
    :<|> Named
           "get-multi-user-prekey-bundle-qualified@v3"
           ( Summary
               "Given a map of domain to (map of user IDs to client IDs) return a \
               \prekey for each one. You can't request information for more users than \
               \maximum conversation size."
               :> MakesFederatedCall 'Brig "claim-multi-prekey-bundle"
               :> ZUser
               :> Until 'V4
               :> "users"
               :> "list-prekeys"
               :> ReqBody '[JSON] QualifiedUserClients
               :> Post '[JSON] QualifiedUserClientPrekeyMap
           )
    :<|> Named
           "get-multi-user-prekey-bundle-qualified"
           ( Summary
               "Given a map of domain to (map of user IDs to client IDs) return a \
               \prekey for each one. You can't request information for more users than \
               \maximum conversation size."
               :> MakesFederatedCall 'Brig "claim-multi-prekey-bundle"
               :> ZUser
               :> From 'V4
               :> "users"
               :> "list-prekeys"
               :> ReqBody '[JSON] QualifiedUserClients
               :> Post '[JSON] QualifiedUserClientPrekeyMapV4
           )

type UserClientAPI =
  -- User Client API ----------------------------------------------------

  -- This endpoint can lead to the following events being sent:
  -- - ClientAdded event to self
  -- - ClientRemoved event to self, if removing old clients due to max number
  Named
    "add-client"
    ( Summary "Register a new client"
        :> CanThrow 'TooManyClients
        :> CanThrow 'MissingAuth
        :> CanThrow 'MalformedPrekeys
        :> CanThrow 'CodeAuthenticationFailed
        :> CanThrow 'CodeAuthenticationRequired
        :> ZUser
        :> ZConn
        :> "clients"
        :> Header "X-Forwarded-For" IpAddr
        :> ReqBody '[JSON] NewClient
        :> Verb 'POST 201 '[JSON] NewClientResponse
    )
    :<|> Named
           "update-client"
           ( Summary "Update a registered client"
               :> CanThrow 'MalformedPrekeys
               :> ZUser
               :> "clients"
               :> CaptureClientId "client"
               :> ReqBody '[JSON] UpdateClient
               :> MultiVerb 'PUT '[JSON] '[RespondEmpty 200 "Client updated"] ()
           )
    :<|>
    -- This endpoint can lead to the following events being sent:
    -- - ClientRemoved event to self
    Named
      "delete-client"
      ( Summary "Delete an existing client"
          :> ZUser
          :> ZConn
          :> "clients"
          :> CaptureClientId "client"
          :> ReqBody '[JSON] RmClient
          :> MultiVerb 'DELETE '[JSON] '[RespondEmpty 200 "Client deleted"] ()
      )
    :<|> Named
           "list-clients"
           ( Summary "List the registered clients"
               :> ZUser
               :> "clients"
               :> Get '[JSON] [Client]
           )
    :<|> Named
           "get-client"
           ( Summary "Get a registered client by ID"
               :> ZUser
               :> "clients"
               :> CaptureClientId "client"
               :> MultiVerb
                    'GET
                    '[JSON]
                    '[ EmptyErrorForLegacyReasons 404 "Client not found",
                       Respond 200 "Client found" Client
                     ]
                    (Maybe Client)
           )
    :<|> Named
           "get-client-capabilities"
           ( Summary "Read back what the client has been posting about itself"
               :> ZUser
               :> "clients"
               :> CaptureClientId "client"
               :> "capabilities"
               :> Get '[JSON] ClientCapabilityList
           )
    :<|> Named
           "get-client-prekeys"
           ( Summary "List the remaining prekey IDs of a client"
               :> ZUser
               :> "clients"
               :> CaptureClientId "client"
               :> "prekeys"
               :> Get '[JSON] [PrekeyId]
           )
    -- be aware that the order of the head-nonce and get-nonce matters, if get was first, then head requests would be routed to the get handler
    :<|> NewNonce "head-nonce" 'HEAD 200
    :<|> NewNonce "get-nonce" 'GET 204
    :<|> CreateAccessToken

type CreateAccessToken =
  Named
    "create-access-token"
    ( Summary "Create a JWT DPoP access token"
        :> Description
             ( "Create an JWT DPoP access token for the client CSR, given a JWT DPoP proof, specified in the `DPoP` header. \
               \The access token will be returned as JWT DPoP token in the `DPoP` header."
             )
        :> ZLocalUser
        :> "clients"
        :> CaptureClientId "cid"
        :> "access-token"
        :> Header' '[Required, Strict] "DPoP" Proof
        :> MultiVerb1
             'POST
             '[JSON]
             ( WithHeaders
                 '[Header "Cache-Control" CacheControl]
                 (DPoPAccessTokenResponse, CacheControl)
                 (Respond 200 "Access token created" DPoPAccessTokenResponse)
             )
    )

type NewNonce name method statusCode =
  Named
    name
    ( Summary "Get a new nonce for a client CSR"
        :> Description "Get a new nonce for a client CSR, specified in the response header `Replay-Nonce` as a uuidv4 in base64url encoding."
        :> ZUser
        :> "clients"
        :> CaptureClientId "client"
        :> "nonce"
        :> MultiVerb1
             method
             '[JSON]
             ( WithHeaders
                 '[Header "Replay-Nonce" NonceHeader, Header "Cache-Control" CacheControl]
                 (Nonce, CacheControl)
                 (RespondEmpty statusCode "No Content")
             )
    )

newtype NonceHeader = NonceHeader Nonce
  deriving (Eq, Show)
  deriving newtype (FromByteString, ToByteString, ToParamSchema, ToHttpApiData, FromHttpApiData)

instance AsHeaders '[NonceHeader, CacheControl] () (Nonce, CacheControl) where
  fromHeaders (I (NonceHeader n) :* (I cc :* Nil), ()) = (n, cc)
  toHeaders (n, cc) = (I (NonceHeader n) :* (I cc :* Nil), ())

type ClientAPI =
  Named
    "get-user-clients-unqualified"
    ( Summary "Get all of a user's clients"
        :> Until 'V2
        :> MakesFederatedCall 'Brig "get-user-clients"
        :> "users"
        :> CaptureUserId "uid"
        :> "clients"
        :> Get '[JSON] [PubClient]
    )
    :<|> Named
           "get-user-clients-qualified"
           ( Summary "Get all of a user's clients"
               :> MakesFederatedCall 'Brig "get-user-clients"
               :> "users"
               :> QualifiedCaptureUserId "uid"
               :> "clients"
               :> Get '[JSON] [PubClient]
           )
    :<|> Named
           "get-user-client-unqualified"
           ( Summary "Get a specific client of a user"
               :> Until 'V2
               :> MakesFederatedCall 'Brig "get-user-clients"
               :> "users"
               :> CaptureUserId "uid"
               :> "clients"
               :> CaptureClientId "client"
               :> Get '[JSON] PubClient
           )
    :<|> Named
           "get-user-client-qualified"
           ( Summary "Get a specific client of a user"
               :> MakesFederatedCall 'Brig "get-user-clients"
               :> "users"
               :> QualifiedCaptureUserId "uid"
               :> "clients"
               :> CaptureClientId "client"
               :> Get '[JSON] PubClient
           )
    :<|> Named
           "list-clients-bulk"
           ( Summary "List all clients for a set of user ids"
               :> Until 'V2
               :> MakesFederatedCall 'Brig "get-user-clients"
               :> ZUser
               :> "users"
               :> "list-clients"
               :> ReqBody '[JSON] (Range 1 MaxUsersForListClientsBulk [Qualified UserId])
               :> Post '[JSON] (QualifiedUserMap (Set PubClient))
           )
    :<|> Named
           "list-clients-bulk-v2"
           ( Summary "List all clients for a set of user ids"
               :> Until 'V2
               :> MakesFederatedCall 'Brig "get-user-clients"
               :> ZUser
               :> "users"
               :> "list-clients"
               :> "v2"
               :> ReqBody '[JSON] (LimitedQualifiedUserIdList MaxUsersForListClientsBulk)
               :> Post '[JSON] (WrappedQualifiedUserMap (Set PubClient))
           )
    :<|> Named
           "list-clients-bulk@v2"
           ( Summary "List all clients for a set of user ids"
               :> Description "If a backend is unreachable, the clients from that backend will be omitted from the response"
               :> From 'V2
               :> MakesFederatedCall 'Brig "get-user-clients"
               :> ZUser
               :> "users"
               :> "list-clients"
               :> ReqBody '[JSON] (LimitedQualifiedUserIdList MaxUsersForListClientsBulk)
               :> Post '[JSON] (WrappedQualifiedUserMap (Set PubClient))
           )

-- Connection API -----------------------------------------------------
--
-- This endpoint can lead to the following events being sent:
-- - ConnectionUpdated event to self and other, if any side's connection state changes
-- - MemberJoin event to self and other, if joining an existing connect conversation (via galley)
-- - ConvCreate event to self, if creating a connect conversation (via galley)
-- - ConvConnect event to self, in some cases (via galley),
--   for details see 'Galley.API.Create.createConnectConversation'
type ConnectionAPI =
  Named
    "create-connection-unqualified"
    ( Summary "Create a connection to another user"
        :> Until 'V2
        :> MakesFederatedCall 'Brig "send-connection-action"
        :> CanThrow 'MissingLegalholdConsent
        :> CanThrow 'InvalidUser
        :> CanThrow 'ConnectionLimitReached
        :> CanThrow 'NoIdentity
        -- Config value 'setUserMaxConnections' value in production/by default
        -- is currently 1000 and has not changed in the last few years.
        -- While it would be more correct to use the config value here, that
        -- might not be time well spent.
        :> Description "You can have no more than 1000 connections in accepted or sent state"
        :> ZUser
        :> ZConn
        :> "connections"
        :> ReqBody '[JSON] ConnectionRequest
        :> MultiVerb
             'POST
             '[JSON]
             (ResponsesForExistedCreated "Connection existed" "Connection was created" UserConnection)
             (ResponseForExistedCreated UserConnection)
    )
    :<|> Named
           "create-connection"
           ( Summary "Create a connection to another user"
               :> MakesFederatedCall 'Brig "send-connection-action"
               :> CanThrow 'MissingLegalholdConsent
               :> CanThrow 'InvalidUser
               :> CanThrow 'ConnectionLimitReached
               :> CanThrow 'NoIdentity
               -- Config value 'setUserMaxConnections' value in production/by default
               -- is currently 1000 and has not changed in the last few years.
               -- While it would be more correct to use the config value here, that
               -- might not be time well spent.
               :> Description "You can have no more than 1000 connections in accepted or sent state"
               :> ZUser
               :> ZConn
               :> "connections"
               :> QualifiedCaptureUserId "uid"
               :> MultiVerb
                    'POST
                    '[JSON]
                    (ResponsesForExistedCreated "Connection existed" "Connection was created" UserConnection)
                    (ResponseForExistedCreated UserConnection)
           )
    :<|> Named
           "list-local-connections"
           ( Summary "List the local connections to other users"
               :> Until 'V2
               :> ZUser
               :> "connections"
               :> QueryParam' '[Optional, Strict, Description "User ID to start from when paginating"] "start" UserId
               :> QueryParam' '[Optional, Strict, Description "Number of results to return (default 100, max 500)"] "size" (Range 1 500 Int32)
               :> Get '[JSON] UserConnectionList
           )
    :<|> Named
           "list-connections"
           ( Summary "List the connections to other users, including remote users"
               :> Description PaginationDocs
               :> ZUser
               :> "list-connections"
               :> ReqBody '[JSON] ListConnectionsRequestPaginated
               :> Post '[JSON] ConnectionsPage
           )
    :<|> Named
           "get-connection-unqualified"
           ( Summary "Get an existing connection to another user"
               :> Until 'V2
               :> ZUser
               :> "connections"
               :> CaptureUserId "uid"
               :> MultiVerb
                    'GET
                    '[JSON]
                    '[ EmptyErrorForLegacyReasons 404 "Connection not found",
                       Respond 200 "Connection found" UserConnection
                     ]
                    (Maybe UserConnection)
           )
    :<|> Named
           "get-connection"
           ( Summary "Get an existing connection to another user (local or remote)"
               :> ZUser
               :> "connections"
               :> QualifiedCaptureUserId "uid"
               :> MultiVerb
                    'GET
                    '[JSON]
                    '[ EmptyErrorForLegacyReasons 404 "Connection not found",
                       Respond 200 "Connection found" UserConnection
                     ]
                    (Maybe UserConnection)
           )
    :<|>
    -- This endpoint can lead to the following events being sent:
    -- - ConnectionUpdated event to self and other, if their connection states change
    --
    -- When changing the connection state to Sent or Accepted, this can cause events to be sent
    -- when joining the connect conversation:
    -- - MemberJoin event to self and other (via galley)
    Named
      "update-connection-unqualified"
      ( Summary "Update a connection to another user"
          :> Until 'V2
          :> MakesFederatedCall 'Brig "send-connection-action"
          :> CanThrow 'MissingLegalholdConsent
          :> CanThrow 'InvalidUser
          :> CanThrow 'ConnectionLimitReached
          :> CanThrow 'NotConnected
          :> CanThrow 'InvalidTransition
          :> CanThrow 'NoIdentity
          :> ZUser
          :> ZConn
          :> "connections"
          :> CaptureUserId "uid"
          :> ReqBody '[JSON] ConnectionUpdate
          :> MultiVerb
               'PUT
               '[JSON]
               ConnectionUpdateResponses
               (UpdateResult UserConnection)
      )
    :<|>
    -- This endpoint can lead to the following events being sent:
    -- - ConnectionUpdated event to self and other, if their connection states change
    --
    -- When changing the connection state to Sent or Accepted, this can cause events to be sent
    -- when joining the connect conversation:
    -- - MemberJoin event to self and other (via galley)
    Named
      "update-connection"
      ( Summary "Update a connection to another user"
          :> MakesFederatedCall 'Brig "send-connection-action"
          :> CanThrow 'MissingLegalholdConsent
          :> CanThrow 'InvalidUser
          :> CanThrow 'ConnectionLimitReached
          :> CanThrow 'NotConnected
          :> CanThrow 'InvalidTransition
          :> CanThrow 'NoIdentity
          :> ZUser
          :> ZConn
          :> "connections"
          :> QualifiedCaptureUserId "uid"
          :> ReqBody '[JSON] ConnectionUpdate
          :> MultiVerb
               'PUT
               '[JSON]
               ConnectionUpdateResponses
               (UpdateResult UserConnection)
      )
    :<|> Named
           "search-contacts"
           ( Summary "Search for users"
               :> MakesFederatedCall 'Brig "get-users-by-ids"
               :> MakesFederatedCall 'Brig "search-users"
               :> ZUser
               :> "search"
               :> "contacts"
               :> QueryParam' '[Required, Strict, Description "Search query"] "q" Text
               :> QueryParam' '[Optional, Strict, Description "Searched domain. Note: This is optional only for backwards compatibility, future versions will mandate this."] "domain" Domain
               :> QueryParam' '[Optional, Strict, Description "Number of results to return (min: 1, max: 500, default 15)"] "size" (Range 1 500 Int32)
               :> Get '[Servant.JSON] (SearchResult Contact)
           )

-- Properties API -----------------------------------------------------

type PropertiesAPI =
  LiftNamed
    ( ZUser
        :> "properties"
        :> ( Named
               "set-property"
               -- This endpoint can lead to the following events being sent:
               -- - PropertySet event to self
               ( Summary "Set a user property"
                   :> ZConn
                   :> Capture "key" PropertyKey
                   :> ReqBody '[JSON] RawPropertyValue
                   :> MultiVerb1 'PUT '[JSON] (RespondEmpty 200 "Property set")
               )
               :<|>
               -- This endpoint can lead to the following events being sent:
               -- - PropertyDeleted event to self
               Named
                 "delete-property"
                 ( Summary "Delete a property"
                     :> ZConn
                     :> Capture "key" PropertyKey
                     :> MultiVerb1 'DELETE '[JSON] (RespondEmpty 200 "Property deleted")
                 )
               :<|>
               -- This endpoint can lead to the following events being sent:
               -- - PropertiesCleared event to self
               Named
                 "clear-properties"
                 ( Summary "Clear all properties"
                     :> ZConn
                     :> MultiVerb1 'DELETE '[JSON] (RespondEmpty 200 "Properties cleared")
                 )
               :<|> Named
                      "get-property"
                      ( Summary "Get a property value"
                          :> Capture "key" PropertyKey
                          :> MultiVerb
                               'GET
                               '[JSON]
                               '[ EmptyErrorForLegacyReasons 404 "Property not found",
                                  Respond 200 "The property value" RawPropertyValue
                                ]
                               (Maybe RawPropertyValue)
                      )
               :<|> Named
                      "list-property-keys"
                      ( Summary "List all property keys"
                          :> MultiVerb1 'GET '[JSON] (Respond 200 "List of property keys" [PropertyKey])
                      )
           )
    )
    :<|> Named
           "list-properties"
           ( Summary "List all properties with key and value"
               :> ZUser
               :> "properties-values"
               :> Get '[JSON] PropertyKeysAndValues
           )

-- Search API -----------------------------------------------------

type SearchAPI =
  Named
    "browse-team"
    ( Summary "Browse team for members (requires add-user permission)"
        :> ZUser
        :> "teams"
        :> Capture "tid" TeamId
        :> "search"
        :> QueryParam'
             [ Optional,
               Strict,
               Description "Search expression"
             ]
             "q"
             Text
        :> QueryParam'
             [ Optional,
               Strict,
               Description "Role filter, eg. `member,partner`.  Empty list means do not filter."
             ]
             "frole"
             RoleFilter
        :> QueryParam'
             [ Optional,
               Strict,
               Description "Can be one of name, handle, email, saml_idp, managed_by, role, created_at."
             ]
             "sortby"
             TeamUserSearchSortBy
        :> QueryParam'
             [ Optional,
               Strict,
               Description "Can be one of asc, desc."
             ]
             "sortorder"
             TeamUserSearchSortOrder
        :> QueryParam'
             [ Optional,
               Strict,
               Description "Number of results to return (min: 1, max: 500, default: 15)"
             ]
             "size"
             (Range 1 500 Int32)
        :> QueryParam'
             [ Optional,
               Strict,
               Description
                 "Optional, when not specified, the first page will be returned. \
                 \Every returned page contains a `paging_state`, this should be supplied to retrieve the next page."
             ]
             "pagingState"
             PagingState
        :> MultiVerb
             'GET
             '[JSON]
             '[Respond 200 "Search results" (SearchResult TeamContact)]
             (SearchResult TeamContact)
    )

type AuthAPI =
  Named
    "access"
    ( "access"
        :> Summary "Obtain an access tokens for a cookie"
        :> Description
             "You can provide only a cookie or a cookie and token.\
             \ Every other combination is invalid.\
             \ Access tokens can be given as query parameter or authorisation\
             \ header, with the latter being preferred."
        :> QueryParam "client_id" ClientId
        :> Cookies '["zuid" ::: SomeUserToken]
        :> Bearer SomeAccessToken
        :> CanThrow 'BadCredentials
        :> MultiVerb1 'POST '[JSON] TokenResponse
    )
    :<|> Named
           "send-login-code"
           ( "login"
               :> "send"
               :> Summary "Send a login code to a verified phone number"
               :> Description
                    "This operation generates and sends a login code via sms for phone login.\
                    \ A login code can be used only once and times out after\
                    \ 10 minutes. Only one login code may be pending at a time.\
                    \ For 2nd factor authentication login with email and password, use the\
                    \ `/verification-code/send` endpoint."
               :> ReqBody '[JSON] SendLoginCode
               :> CanThrow 'InvalidPhone
               :> CanThrow 'PasswordExists
               :> MultiVerb1
                    'POST
                    '[JSON]
                    (Respond 200 "OK" LoginCodeTimeout)
           )
    :<|> Named
           "login"
           ( "login"
               :> Summary "Authenticate a user to obtain a cookie and first access token"
               :> Description "Logins are throttled at the server's discretion"
               :> ReqBody '[JSON] Login
               :> QueryParam'
                    [ Optional,
                      Strict,
                      Description "Request a persistent cookie instead of a session cookie"
                    ]
                    "persist"
                    Bool
               :> CanThrow 'BadCredentials
               :> CanThrow 'AccountSuspended
               :> CanThrow 'AccountPending
               :> CanThrow 'CodeAuthenticationFailed
               :> CanThrow 'CodeAuthenticationRequired
               :> MultiVerb1 'POST '[JSON] TokenResponse
           )
    :<|> Named
           "logout"
           ( "access"
               :> "logout"
               :> Summary "Log out in order to remove a cookie from the server"
               :> Description
                    "Calling this endpoint will effectively revoke the given cookie\
                    \ and subsequent calls to /access with the same cookie will\
                    \ result in a 403."
               :> Cookies '["zuid" ::: SomeUserToken]
               :> Bearer SomeAccessToken
               :> CanThrow 'BadCredentials
               :> MultiVerb1 'POST '[JSON] (RespondEmpty 200 "Logout")
           )
    :<|> Named
           "change-self-email"
           ( "access"
               :> "self"
               :> "email"
               :> Summary "Change your email address"
               :> Cookies '["zuid" ::: SomeUserToken]
               :> Bearer SomeAccessToken
               :> ReqBody '[JSON] EmailUpdate
               :> CanThrow 'InvalidEmail
               :> CanThrow 'UserKeyExists
               :> CanThrow 'BlacklistedEmail
               :> CanThrow 'BlacklistedPhone
               :> CanThrow 'BadCredentials
               :> MultiVerb
                    'PUT
                    '[JSON]
                    '[ Respond 202 "Update accepted and pending activation of the new email" (),
                       Respond 204 "No update, current and new email address are the same" ()
                     ]
                    ChangeEmailResponse
           )
    :<|> Named
           "list-cookies"
           ( "cookies"
               :> Summary "Retrieve the list of cookies currently stored for the user"
               :> ZLocalUser
               :> QueryParam'
                    [Optional, Strict, Description "Filter by label (comma-separated list)"]
                    "labels"
                    (CommaSeparatedList CookieLabel)
               :> MultiVerb1 'GET '[JSON] (Respond 200 "List of cookies" CookieList)
           )
    :<|> Named
           "remove-cookies"
           ( "cookies"
               :> "remove"
               :> Summary "Revoke stored cookies"
               :> ZLocalUser
               :> CanThrow 'BadCredentials
               :> ReqBody '[JSON] RemoveCookies
               :> MultiVerb1 'POST '[JSON] (RespondEmpty 200 "Cookies revoked")
           )

-------------------------------------------------------------------------------
-- Calling API

type CallingAPI =
  -- Deprecated endpoint, but still used by old clients.
  -- See https://github.com/zinfra/backend-issues/issues/1616 for context
  Named
    "get-calls-config"
    ( Summary
        "Retrieve TURN server addresses and credentials for \
        \ IP addresses, scheme `turn` and transport `udp` only (deprecated)"
        :> Deprecated
        :> ZUser
        :> ZConn
        :> "calls"
        :> "config"
        :> Get '[JSON] RTCConfiguration
    )
    :<|> Named
           "get-calls-config-v2"
           ( Summary
               "Retrieve all TURN server addresses and credentials. \
               \Clients are expected to do a DNS lookup to resolve \
               \the IP addresses of the given hostnames "
               :> ZUser
               :> ZConn
               :> "calls"
               :> "config"
               :> "v2"
               :> QueryParam' '[Optional, Strict, Description "Limit resulting list. Allowed values [1..10]"] "limit" (Range 1 10 Int)
               :> Get '[JSON] RTCConfiguration
           )

-- Teams API -----------------------------------------------------

type TeamsAPI =
  Named
    "send-team-invitation"
    ( Summary "Create and send a new team invitation."
        :> Description
             "Invitations are sent by email. The maximum allowed number of \
             \pending team invitations is equal to the team size."
        :> CanThrow 'NoEmail
        :> CanThrow 'NoIdentity
        :> CanThrow 'InvalidEmail
        :> CanThrow 'BlacklistedEmail
        :> CanThrow 'TooManyTeamInvitations
        :> CanThrow 'InsufficientTeamPermissions
        :> ZUser
        :> "teams"
        :> Capture "tid" TeamId
        :> "invitations"
        :> ReqBody '[JSON] InvitationRequest
        :> MultiVerb1
             'POST
             '[JSON]
             ( WithHeaders
                 '[Header "Location" InvitationLocation]
                 (Invitation, InvitationLocation)
                 (Respond 201 "Invitation was created and sent." Invitation)
             )
    )
    :<|> Named
           "get-team-invitations"
           ( Summary "List the sent team invitations"
               :> CanThrow 'InsufficientTeamPermissions
               :> ZUser
               :> "teams"
               :> Capture "tid" TeamId
               :> "invitations"
               :> QueryParam' '[Optional, Strict, Description "Invitation id to start from (ascending)."] "start" InvitationId
               :> QueryParam' '[Optional, Strict, Description "Number of results to return (default 100, max 500)."] "size" (Range 1 500 Int32)
               :> MultiVerb1
                    'GET
                    '[JSON]
                    (Respond 200 "List of sent invitations" InvitationList)
           )
    :<|> Named
           "get-team-invitation"
           ( Summary "Get a pending team invitation by ID."
               :> CanThrow 'InsufficientTeamPermissions
               :> ZUser
               :> "teams"
               :> Capture "tid" TeamId
               :> "invitations"
               :> Capture "iid" InvitationId
               :> MultiVerb
                    'GET
                    '[JSON]
                    '[ ErrorResponse 'NotificationNotFound,
                       Respond 200 "Invitation" Invitation
                     ]
                    (Maybe Invitation)
           )
    :<|> Named
           "delete-team-invitation"
           ( Summary "Delete a pending team invitation by ID."
               :> CanThrow 'InsufficientTeamPermissions
               :> ZUser
               :> "teams"
               :> Capture "tid" TeamId
               :> "invitations"
               :> Capture "iid" InvitationId
               :> MultiVerb1 'DELETE '[JSON] (RespondEmpty 200 "Invitation deleted")
           )
    :<|> Named
           "get-team-invitation-info"
           ( Summary "Get invitation info given a code."
               :> CanThrow 'InvalidInvitationCode
               :> "teams"
               :> "invitations"
               :> "info"
               :> QueryParam' '[Required, Strict, Description "Invitation code"] "code" InvitationCode
               :> MultiVerb1
                    'GET
                    '[JSON]
                    (Respond 200 "Invitation info" Invitation)
           )
    -- FUTUREWORK: Add another endpoint to allow resending of invitation codes
    :<|> Named
           "head-team-invitations"
           ( Summary "Check if there is an invitation pending given an email address."
               :> "teams"
               :> "invitations"
               :> "by-email"
               :> QueryParam' '[Required, Strict, Description "Email address"] "email" Email
               :> MultiVerb
                    'HEAD
                    '[JSON]
                    HeadInvitationsResponses
                    HeadInvitationByEmailResult
           )
    :<|> Named
           "get-team-size"
           ( Summary
               "Returns the number of team members as an integer.  \
               \Can be out of sync by roughly the `refresh_interval` \
               \of the ES index."
               :> CanThrow 'InvalidInvitationCode
               :> ZUser
               :> "teams"
               :> Capture "tid" TeamId
               :> "size"
               :> MultiVerb1
                    'GET
                    '[JSON]
                    (Respond 200 "Number of team members" TeamSize)
           )

-- Plaintext doesn't ship a renderer for (), so we have an orphan for it
instance MimeRender PlainText () where
  mimeRender _ () = ""

type SystemSettingsAPI =
  Named
    "get-system-settings-unauthorized"
    ( Summary "Returns a curated set of system configuration settings."
        :> From 'V3
        :> "system"
        :> "settings"
        :> "unauthorized"
        :> Get '[JSON] SystemSettingsPublic
    )
    :<|> Named
           "get-system-settings"
           ( Summary "Returns a curated set of system configuration settings for authorized users."
               :> From 'V4
               :> ZUser
               :> "system"
               :> "settings"
               :> Get '[JSON] SystemSettings
           )<|MERGE_RESOLUTION|>--- conflicted
+++ resolved
@@ -60,11 +60,8 @@
 import Wire.API.Routes.Public
 import Wire.API.Routes.Public.Brig.Bot (BotAPI)
 import Wire.API.Routes.Public.Brig.OAuth (OAuthAPI)
-<<<<<<< HEAD
 import Wire.API.Routes.Public.Brig.Services (ServicesAPI)
-=======
 import Wire.API.Routes.Public.Brig.Provider (ProviderAPI)
->>>>>>> 5f246fbb
 import Wire.API.Routes.Public.Util
 import Wire.API.Routes.QualifiedCapture
 import Wire.API.Routes.Version
@@ -100,11 +97,8 @@
     :<|> SystemSettingsAPI
     :<|> OAuthAPI
     :<|> BotAPI
-<<<<<<< HEAD
     :<|> ServicesAPI
-=======
     :<|> ProviderAPI
->>>>>>> 5f246fbb
 
 data BrigAPITag
 

--- conflicted
+++ resolved
@@ -277,11 +277,7 @@
         :> Capture "cnv" ConvId
         :> "proteus"
         :> "messages"
-<<<<<<< HEAD
-        :> ReqBody '[Proto] Public.QualifiedNewOtrMessage
-=======
         :> ReqBody '[Proto] (RawProto Public.QualifiedNewOtrMessage)
->>>>>>> 4a024aab
         :> UVerb 'POST '[Servant.JSON] PostOtrResponses,
     teamFeatureStatusSSOGet ::
       routes
@@ -298,14 +294,6 @@
     teamFeatureStatusSearchVisibilityPut ::
       routes
         :- FeatureStatusPut 'TeamFeatureSearchVisibility,
-<<<<<<< HEAD
-    teamFeatureStatusValidateSAMLEmailsGet ::
-      routes
-        :- FeatureStatusGet 'TeamFeatureValidateSAMLEmails,
-    teamFeatureStatusDigitalSignaturesGet ::
-      routes
-        :- FeatureStatusGet 'TeamFeatureDigitalSignatures,
-=======
     teamFeatureStatusSearchVisibilityDeprecatedGet ::
       routes
         :- FeatureStatusDeprecatedGet 'TeamFeatureSearchVisibility,
@@ -324,20 +312,15 @@
     teamFeatureStatusDigitalSignaturesDeprecatedGet ::
       routes
         :- FeatureStatusDeprecatedGet 'TeamFeatureDigitalSignatures,
->>>>>>> 4a024aab
     teamFeatureStatusAppLockGet ::
       routes
         :- FeatureStatusGet 'TeamFeatureAppLock,
     teamFeatureStatusAppLockPut ::
       routes
-<<<<<<< HEAD
         :- FeatureStatusPut 'TeamFeatureAppLock,
     teamFeatureStatusClassifiedDomainsGet ::
       routes
         :- FeatureStatusGet 'TeamFeatureClassifiedDomains
-=======
-        :- FeatureStatusPut 'TeamFeatureAppLock
->>>>>>> 4a024aab
   }
   deriving (Generic)
 
@@ -362,8 +345,6 @@
     :> ReqBody '[Servant.JSON] (TeamFeatureStatus featureName)
     :> Put '[Servant.JSON] (TeamFeatureStatus featureName)
 
-<<<<<<< HEAD
-=======
 -- | A type for a GET endpoint for a feature with a deprecated path
 type FeatureStatusDeprecatedGet featureName =
   Summary (AppendSymbol "[deprecated] Get config for " (KnownTeamFeatureNameSymbol featureName))
@@ -385,7 +366,6 @@
     :> ReqBody '[Servant.JSON] (TeamFeatureStatus featureName)
     :> Put '[Servant.JSON] (TeamFeatureStatus featureName)
 
->>>>>>> 4a024aab
 type PostOtrDescriptionUnqualified =
   "This endpoint ensures that the list of clients is correct and only sends the message if the list is correct.\n\
   \To override this, the endpoint accepts two query params:\n\

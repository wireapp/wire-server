--- conflicted
+++ resolved
@@ -204,16 +204,10 @@
     getConversationByReusableCode ::
       routes
         :- Summary "Get limited conversation information by key/code pair"
-<<<<<<< HEAD
-        :> CanThrow NotConnected
-        :> CanThrow OperationDenied
-        :> CanThrow NotATeamMember
-=======
         :> CanThrow NotATeamMember
         :> CanThrow CodeNotFound
         :> CanThrow ConvNotFound
         :> CanThrow ConvAccessDenied
->>>>>>> 3fc769da
         :> ZUser
         :> "conversations"
         :> "join"
@@ -223,16 +217,9 @@
     createGroupConversation ::
       routes
         :- Summary "Create a new conversation"
-<<<<<<< HEAD
-        :> CanThrow NotATeamMember
-        :> CanThrow CodeNotFound
-        :> CanThrow ConvNotFound
-        :> CanThrow ConvAccessDenied
-=======
         :> CanThrow NotConnected
         :> CanThrow OperationDenied
         :> CanThrow NotATeamMember
->>>>>>> 3fc769da
         :> Description "This returns 201 when a new conversation is created, and 200 when the conversation already existed"
         :> ZUser
         :> ZConn

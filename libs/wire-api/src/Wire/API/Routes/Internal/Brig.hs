-- This file is part of the Wire Server implementation.
--
-- Copyright (C) 2022 Wire Swiss GmbH <opensource@wire.com>
--
-- This program is free software: you can redistribute it and/or modify it under
-- the terms of the GNU Affero General Public License as published by the Free
-- Software Foundation, either version 3 of the License, or (at your option) any
-- later version.
--
-- This program is distributed in the hope that it will be useful, but WITHOUT
-- ANY WARRANTY; without even the implied warranty of MERCHANTABILITY or FITNESS
-- FOR A PARTICULAR PURPOSE. See the GNU Affero General Public License for more
-- details.
--
-- You should have received a copy of the GNU Affero General Public License along
-- with this program. If not, see <https://www.gnu.org/licenses/>.

module Wire.API.Routes.Internal.Brig
  ( API,
    EJPD_API,
    AccountAPI,
    MLSAPI,
    TeamsAPI,
    UserAPI,
    AuthAPI,
    FederationRemotesAPI,
    EJPDRequest,
    ISearchIndexAPI,
    GetAccountConferenceCallingConfig,
    PutAccountConferenceCallingConfig,
    DeleteAccountConferenceCallingConfig,
    swaggerDoc,
    module Wire.API.Routes.Internal.Brig.EJPD,
    NewKeyPackageRef (..),
    NewKeyPackage (..),
    NewKeyPackageResult (..),
  )
where

import Control.Lens ((.~))
import Data.Aeson (FromJSON, ToJSON)
import qualified Data.Code as Code
import Data.Domain (Domain)
import Data.Id as Id
import Data.Qualified (Qualified)
import Data.Schema hiding (swaggerDoc)
import Data.Swagger (HasInfo (info), HasTitle (title), Swagger)
import qualified Data.Swagger as S
import Imports hiding (head)
import Servant hiding (Handler, WithStatus, addHeader, respond)
import Servant.Swagger (HasSwagger (toSwagger))
import Servant.Swagger.Internal.Orphans ()
import Wire.API.Connection
import Wire.API.Error
import Wire.API.Error.Brig
import Wire.API.MLS.Credential
import Wire.API.MLS.KeyPackage
import Wire.API.MakesFederatedCall
import Wire.API.Routes.FederationDomainConfig
import Wire.API.Routes.Internal.Brig.Connection
import Wire.API.Routes.Internal.Brig.EJPD
import Wire.API.Routes.Internal.Brig.OAuth (OAuthAPI)
import Wire.API.Routes.Internal.Brig.SearchIndex (ISearchIndexAPI)
import qualified Wire.API.Routes.Internal.Galley.TeamFeatureNoConfigMulti as Multi
import Wire.API.Routes.MultiVerb
import Wire.API.Routes.Named
import Wire.API.Team.Feature
import Wire.API.User
import Wire.API.User.Auth
import Wire.API.User.Auth.LegalHold
import Wire.API.User.Auth.ReAuth
import Wire.API.User.Auth.Sso
import Wire.API.User.Client

type EJPDRequest =
  Summary
    "Identify users for law enforcement.  Wire has legal requirements to cooperate \
    \with the authorities.  The wire backend operations team uses this to answer \
    \identification requests manually.  It is our best-effort representation of the \
    \minimum required information we need to hand over about targets and (in some \
    \cases) their communication peers.  For more information, consult ejpd.admin.ch."
    :> "ejpd-request"
    :> QueryParam'
         [ Optional,
           Strict,
           Description "Also provide information about all contacts of the identified users"
         ]
         "include_contacts"
         Bool
    :> Servant.ReqBody '[Servant.JSON] EJPDRequestBody
    :> Post '[Servant.JSON] EJPDResponseBody

type GetAccountConferenceCallingConfig =
  Summary
    "Read cassandra field 'brig.user.feature_conference_calling'"
    :> "users"
    :> Capture "uid" UserId
    :> "features"
    :> "conferenceCalling"
    :> Get '[Servant.JSON] (WithStatusNoLock ConferenceCallingConfig)

type PutAccountConferenceCallingConfig =
  Summary
    "Write to cassandra field 'brig.user.feature_conference_calling'"
    :> "users"
    :> Capture "uid" UserId
    :> "features"
    :> "conferenceCalling"
    :> Servant.ReqBody '[Servant.JSON] (WithStatusNoLock ConferenceCallingConfig)
    :> Put '[Servant.JSON] NoContent

type DeleteAccountConferenceCallingConfig =
  Summary
    "Reset cassandra field 'brig.user.feature_conference_calling' to 'null'"
    :> "users"
    :> Capture "uid" UserId
    :> "features"
    :> "conferenceCalling"
    :> Delete '[Servant.JSON] NoContent

type GetAllConnectionsUnqualified =
  Summary "Get all connections of a given user"
    :> "users"
    :> "connections-status"
    :> ReqBody '[Servant.JSON] ConnectionsStatusRequest
    :> QueryParam'
         [ Optional,
           Strict,
           Description "Only returns connections with the given relation, if omitted, returns all connections"
         ]
         "filter"
         Relation
    :> Post '[Servant.JSON] [ConnectionStatus]

type GetAllConnections =
  Summary "Get all connections of a given user"
    :> "users"
    :> "connections-status"
    :> "v2"
    :> ReqBody '[Servant.JSON] ConnectionsStatusRequestV2
    :> Post '[Servant.JSON] [ConnectionStatusV2]

type EJPD_API =
  ( EJPDRequest
      :<|> Named "get-account-conference-calling-config" GetAccountConferenceCallingConfig
      :<|> PutAccountConferenceCallingConfig
      :<|> DeleteAccountConferenceCallingConfig
      :<|> GetAllConnectionsUnqualified
      :<|> GetAllConnections
  )

type AccountAPI =
  -- This endpoint can lead to the following events being sent:
  -- - UserActivated event to created user, if it is a team invitation or user has an SSO ID
  -- - UserIdentityUpdated event to created user, if email or phone get activated
  Named
    "createUserNoVerify"
    ( "users"
        :> MakesFederatedCall 'Brig "on-user-deleted-connections"
        :> ReqBody '[Servant.JSON] NewUser
        :> MultiVerb 'POST '[Servant.JSON] RegisterInternalResponses (Either RegisterError SelfProfile)
    )
    :<|> Named
           "createUserNoVerifySpar"
           ( "users"
               :> "spar"
               :> MakesFederatedCall 'Brig "on-user-deleted-connections"
               :> ReqBody '[Servant.JSON] NewUserSpar
               :> MultiVerb 'POST '[Servant.JSON] CreateUserSparInternalResponses (Either CreateUserSparError SelfProfile)
           )

-- | The missing ref is implicit by the capture
data NewKeyPackageRef = NewKeyPackageRef
  { nkprUserId :: Qualified UserId,
    nkprClientId :: ClientId,
    nkprConversation :: Qualified ConvId
  }
  deriving stock (Eq, Show, Generic)
  deriving (ToJSON, FromJSON, S.ToSchema) via (Schema NewKeyPackageRef)

instance ToSchema NewKeyPackageRef where
  schema =
    object "NewKeyPackageRef" $
      NewKeyPackageRef
        <$> nkprUserId .= field "user_id" schema
        <*> nkprClientId .= field "client_id" schema
        <*> nkprConversation .= field "conversation" schema

data NewKeyPackage = NewKeyPackage
  { nkpConversation :: Qualified ConvId,
    nkpKeyPackage :: KeyPackageData
  }
  deriving stock (Eq, Show, Generic)
  deriving (ToJSON, FromJSON, S.ToSchema) via (Schema NewKeyPackage)

instance ToSchema NewKeyPackage where
  schema =
    object "NewKeyPackage" $
      NewKeyPackage
        <$> nkpConversation .= field "conversation" schema
        <*> nkpKeyPackage .= field "key_package" schema

data NewKeyPackageResult = NewKeyPackageResult
  { nkpresClientIdentity :: ClientIdentity,
    nkpresKeyPackageRef :: KeyPackageRef
  }
  deriving stock (Eq, Show, Generic)
  deriving (ToJSON, FromJSON, S.ToSchema) via (Schema NewKeyPackageResult)

instance ToSchema NewKeyPackageResult where
  schema =
    object "NewKeyPackageResult" $
      NewKeyPackageResult
        <$> nkpresClientIdentity .= field "client_identity" schema
        <*> nkpresKeyPackageRef .= field "key_package_ref" schema

type MLSAPI =
  "mls"
    :> ( ( "key-packages"
             :> Capture "ref" KeyPackageRef
             :> ( Named
                    "get-client-by-key-package-ref"
                    ( Summary "Resolve an MLS key package ref to a qualified client ID"
                        :> MultiVerb
                             'GET
                             '[Servant.JSON]
                             '[ RespondEmpty 404 "Key package ref not found",
                                Respond 200 "Key package ref found" ClientIdentity
                              ]
                             (Maybe ClientIdentity)
                    )
                    :<|> ( "conversation"
                             :> ( PutConversationByKeyPackageRef
                                    :<|> GetConversationByKeyPackageRef
                                )
                         )
                    :<|> Named
                           "put-key-package-ref"
                           ( Summary "Create a new KeyPackageRef mapping"
                               :> ReqBody '[Servant.JSON] NewKeyPackageRef
                               :> MultiVerb
                                    'PUT
                                    '[Servant.JSON]
                                    '[RespondEmpty 201 "Key package ref mapping created"]
                                    ()
                           )
                    :<|> Named
                           "post-key-package-ref"
                           ( Summary "Update a KeyPackageRef in mapping"
                               :> ReqBody '[Servant.JSON] KeyPackageRef
                               :> MultiVerb
                                    'POST
                                    '[Servant.JSON]
                                    '[RespondEmpty 201 "Key package ref mapping updated"]
                                    ()
                           )
                )
         )
           :<|> GetMLSClients
           :<|> MapKeyPackageRefs
           :<|> Named
                  "put-key-package-add"
                  ( "key-package-add"
                      :> ReqBody '[Servant.JSON] NewKeyPackage
                      :> MultiVerb1
                           'PUT
                           '[Servant.JSON]
                           (Respond 200 "Key package ref mapping updated" NewKeyPackageResult)
                  )
       )

type PutConversationByKeyPackageRef =
  Named
    "put-conversation-by-key-package-ref"
    ( Summary "Associate a conversation with a key package"
        :> ReqBody '[Servant.JSON] (Qualified ConvId)
        :> MultiVerb
             'PUT
             '[Servant.JSON]
             [ RespondEmpty 404 "No key package found by reference",
               RespondEmpty 204 "Converstaion associated"
             ]
             Bool
    )

type GetConversationByKeyPackageRef =
  Named
    "get-conversation-by-key-package-ref"
    ( Summary
        "Retrieve the conversation associated with a key package"
        :> MultiVerb
             'GET
             '[Servant.JSON]
             [ RespondEmpty 404 "No associated conversation or bad key package",
               Respond 200 "Conversation found" (Qualified ConvId)
             ]
             (Maybe (Qualified ConvId))
    )

type GetMLSClients =
  Summary "Return all clients and all MLS-capable clients of a user"
    :> "clients"
    :> CanThrow 'UserNotFound
    :> Capture "user" UserId
    :> QueryParam' '[Required, Strict] "sig_scheme" SignatureSchemeTag
    :> MultiVerb1
         'GET
         '[Servant.JSON]
         (Respond 200 "MLS clients" (Set ClientInfo))

type MapKeyPackageRefs =
  Summary "Insert bundle into the KeyPackage ref mapping. Only for tests."
    :> "key-package-refs"
    :> ReqBody '[Servant.JSON] KeyPackageBundle
    :> MultiVerb 'PUT '[Servant.JSON] '[RespondEmpty 204 "Mapping was updated"] ()

type GetVerificationCode =
  Summary "Get verification code for a given email and action"
    :> "users"
    :> Capture "uid" UserId
    :> "verification-code"
    :> Capture "action" VerificationAction
    :> Get '[Servant.JSON] (Maybe Code.Value)

type API =
  "i"
    :> ( EJPD_API
           :<|> AccountAPI
           :<|> MLSAPI
           :<|> GetVerificationCode
           :<|> TeamsAPI
           :<|> UserAPI
           :<|> AuthAPI
           :<|> OAuthAPI
<<<<<<< HEAD
           :<|> FederationRemotesAPI
=======
           :<|> ISearchIndexAPI
>>>>>>> 25a0ef13
       )

type TeamsAPI =
  Named
    "updateSearchVisibilityInbound"
    ( "teams"
        :> ReqBody '[Servant.JSON] (Multi.TeamStatus SearchVisibilityInboundConfig)
        :> Post '[Servant.JSON] ()
    )

type UserAPI =
  UpdateUserLocale
    :<|> DeleteUserLocale
    :<|> GetDefaultLocale

type UpdateUserLocale =
  Summary
    "Set the user's locale"
    :> "users"
    :> Capture "uid" UserId
    :> "locale"
    :> ReqBody '[Servant.JSON] LocaleUpdate
    :> Put '[Servant.JSON] LocaleUpdate

type DeleteUserLocale =
  Summary
    "Delete the user's locale"
    :> "users"
    :> Capture "uid" UserId
    :> "locale"
    :> Delete '[Servant.JSON] NoContent

type GetDefaultLocale =
  Summary "Get the default locale"
    :> "users"
    :> "locale"
    :> Get '[Servant.JSON] LocaleUpdate

type AuthAPI =
  Named
    "legalhold-login"
    ( "legalhold-login"
        :> MakesFederatedCall 'Brig "on-user-deleted-connections"
        :> ReqBody '[JSON] LegalHoldLogin
        :> MultiVerb1 'POST '[JSON] TokenResponse
    )
    :<|> Named
           "sso-login"
           ( "sso-login"
               :> MakesFederatedCall 'Brig "on-user-deleted-connections"
               :> ReqBody '[JSON] SsoLogin
               :> QueryParam' [Optional, Strict] "persist" Bool
               :> MultiVerb1 'POST '[JSON] TokenResponse
           )
    :<|> Named
           "login-code"
           ( "users"
               :> "login-code"
               :> QueryParam' [Required, Strict] "phone" Phone
               :> MultiVerb1 'GET '[JSON] (Respond 200 "Login code" PendingLoginCode)
           )
    :<|> Named
           "reauthenticate"
           ( "users"
               :> Capture "uid" UserId
               :> "reauthenticate"
               :> ReqBody '[JSON] ReAuthUser
               :> MultiVerb1 'GET '[JSON] (RespondEmpty 200 "OK")
           )

-- | This is located in brig, not in federator, because brig has a cassandra instance.  This
-- is not ideal, but since all services have a local in-ram copy of this table and keep track
-- of changes via rabbitmq, we argue it's "fine" for federators to ask brig once on startup.
type FederationRemotesAPI =
  Named
    "add-federation-remotes"
    ( Description FederationRemotesAPIDescription
        :> "federation"
        :> "remotes"
        :> ReqBody '[JSON] FederationDomainConfig
        :> Post '[JSON] ()
    )
    :<|> Named
           "get-federation-remotes"
           ( Description FederationRemotesAPIDescription
               :> "federation"
               :> "remotes"
               :> Get '[JSON] FederationDomainConfigs
           )
    :<|> Named
           "update-federation-remotes"
           ( Description FederationRemotesAPIDescription
               :> "federation"
               :> "remotes"
               :> Capture "domain" Domain
               :> ReqBody '[JSON] FederationDomainConfig
               :> Put '[JSON] ()
           )
    :<|> Named
           "delete-federation-remotes"
           ( Description FederationRemotesAPIDescription
               :> Description FederationRemotesAPIDeleteDescription
               :> "federation"
               :> "remotes"
               :> Capture "domain" Domain
               :> Delete '[JSON] ()
           )

type FederationRemotesAPIDescription =
  "See https://docs.wire.com/understand/federation/backend-communication.html#configuring-remote-connections for background. "

type FederationRemotesAPIDeleteDescription =
  "**WARNING!** If you remove a remote connection, all users from that remote will be removed from local conversations, and all \
  \group conversations hosted by that remote will be removed from the local backend. This cannot be reverted! "

swaggerDoc :: Swagger
swaggerDoc =
  toSwagger (Proxy @API)
    & info . title .~ "Wire-Server internal brig API"<|MERGE_RESOLUTION|>--- conflicted
+++ resolved
@@ -332,11 +332,8 @@
            :<|> UserAPI
            :<|> AuthAPI
            :<|> OAuthAPI
-<<<<<<< HEAD
+           :<|> ISearchIndexAPI
            :<|> FederationRemotesAPI
-=======
-           :<|> ISearchIndexAPI
->>>>>>> 25a0ef13
        )
 
 type TeamsAPI =

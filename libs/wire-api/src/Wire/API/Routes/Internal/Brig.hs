--- conflicted
+++ resolved
@@ -153,11 +153,6 @@
           ]
          (Maybe ClientIdentity)
 
-type API =
-  "i"
-<<<<<<< HEAD
-    :> (EJPD_API :<|> AccountAPI :<|> GetVerificationCode)
-
 type GetVerificationCode =
   Summary "Get verification code for a given email and action"
     :> "users"
@@ -165,9 +160,10 @@
     :> "verification-code"
     :> Capture "action" VerificationAction
     :> Get '[Servant.JSON] (Maybe Code.Value)
-=======
-    :> (EJPD_API :<|> AccountAPI :<|> MLSAPI)
->>>>>>> 2013586d
+
+type API =
+  "i"
+    :> (EJPD_API :<|> AccountAPI :<|> MLSAPI :<|> GetVerificationCode)
 
 type SwaggerDocsAPI = "api" :> "internal" :> SwaggerSchemaUI "swagger-ui" "swagger.json"
 

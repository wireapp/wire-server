-- This file is part of the Wire Server implementation.
--
-- Copyright (C) 2022 Wire Swiss GmbH <opensource@wire.com>
--
-- This program is free software: you can redistribute it and/or modify it under
-- the terms of the GNU Affero General Public License as published by the Free
-- Software Foundation, either version 3 of the License, or (at your option) any
-- later version.
--
-- This program is distributed in the hope that it will be useful, but WITHOUT
-- ANY WARRANTY; without even the implied warranty of MERCHANTABILITY or FITNESS
-- FOR A PARTICULAR PURPOSE. See the GNU Affero General Public License for more
-- details.
--
-- You should have received a copy of the GNU Affero General Public License along
-- with this program. If not, see <https://www.gnu.org/licenses/>.

module Wire.API.Routes.Internal.Brig
  ( API,
    EJPD_API,
    AccountAPI,
    MLSAPI,
    TeamsAPI,
    UserAPI,
    AuthAPI,
    FederationRemotesAPI,
    EJPDRequest,
    GetAccountConferenceCallingConfig,
    PutAccountConferenceCallingConfig,
    DeleteAccountConferenceCallingConfig,
    swaggerDoc,
    module Wire.API.Routes.Internal.Brig.EJPD,
    NewKeyPackageRef (..),
    NewKeyPackage (..),
    NewKeyPackageResult (..),
  )
where

import Control.Lens ((.~))
import Data.Aeson (FromJSON, ToJSON)
import qualified Data.Code as Code
import Data.Domain (Domain)
import Data.Id as Id
import Data.Qualified (Qualified)
import Data.Schema hiding (swaggerDoc)
import Data.Swagger (HasInfo (info), HasTitle (title), Swagger)
import qualified Data.Swagger as S
import Imports hiding (head)
import Servant hiding (Handler, WithStatus, addHeader, respond)
import Servant.Swagger (HasSwagger (toSwagger))
import Servant.Swagger.Internal.Orphans ()
import Wire.API.Connection
import Wire.API.Error
import Wire.API.Error.Brig
import Wire.API.MLS.Credential
import Wire.API.MLS.KeyPackage
import Wire.API.MakesFederatedCall
import Wire.API.Routes.FederationDomainConfig
import Wire.API.Routes.Internal.Brig.Connection
import Wire.API.Routes.Internal.Brig.EJPD
import Wire.API.Routes.Internal.Brig.OAuth (OAuthAPI)
import qualified Wire.API.Routes.Internal.Galley.TeamFeatureNoConfigMulti as Multi
import Wire.API.Routes.MultiVerb
import Wire.API.Routes.Named
import Wire.API.Team.Feature
import Wire.API.User
import Wire.API.User.Auth
import Wire.API.User.Auth.LegalHold
import Wire.API.User.Auth.ReAuth
import Wire.API.User.Auth.Sso
import Wire.API.User.Client

type EJPDRequest =
  Summary
    "Identify users for law enforcement.  Wire has legal requirements to cooperate \
    \with the authorities.  The wire backend operations team uses this to answer \
    \identification requests manually.  It is our best-effort representation of the \
    \minimum required information we need to hand over about targets and (in some \
    \cases) their communication peers.  For more information, consult ejpd.admin.ch."
    :> "ejpd-request"
    :> QueryParam'
         [ Optional,
           Strict,
           Description "Also provide information about all contacts of the identified users"
         ]
         "include_contacts"
         Bool
    :> Servant.ReqBody '[Servant.JSON] EJPDRequestBody
    :> Post '[Servant.JSON] EJPDResponseBody

type GetAccountConferenceCallingConfig =
  Summary
    "Read cassandra field 'brig.user.feature_conference_calling'"
    :> "users"
    :> Capture "uid" UserId
    :> "features"
    :> "conferenceCalling"
    :> Get '[Servant.JSON] (WithStatusNoLock ConferenceCallingConfig)

type PutAccountConferenceCallingConfig =
  Summary
    "Write to cassandra field 'brig.user.feature_conference_calling'"
    :> "users"
    :> Capture "uid" UserId
    :> "features"
    :> "conferenceCalling"
    :> Servant.ReqBody '[Servant.JSON] (WithStatusNoLock ConferenceCallingConfig)
    :> Put '[Servant.JSON] NoContent

type DeleteAccountConferenceCallingConfig =
  Summary
    "Reset cassandra field 'brig.user.feature_conference_calling' to 'null'"
    :> "users"
    :> Capture "uid" UserId
    :> "features"
    :> "conferenceCalling"
    :> Delete '[Servant.JSON] NoContent

type GetAllConnectionsUnqualified =
  Summary "Get all connections of a given user"
    :> "users"
    :> "connections-status"
    :> ReqBody '[Servant.JSON] ConnectionsStatusRequest
    :> QueryParam'
         [ Optional,
           Strict,
           Description "Only returns connections with the given relation, if omitted, returns all connections"
         ]
         "filter"
         Relation
    :> Post '[Servant.JSON] [ConnectionStatus]

type GetAllConnections =
  Summary "Get all connections of a given user"
    :> "users"
    :> "connections-status"
    :> "v2"
    :> ReqBody '[Servant.JSON] ConnectionsStatusRequestV2
    :> Post '[Servant.JSON] [ConnectionStatusV2]

type EJPD_API =
  ( EJPDRequest
      :<|> Named "get-account-conference-calling-config" GetAccountConferenceCallingConfig
      :<|> PutAccountConferenceCallingConfig
      :<|> DeleteAccountConferenceCallingConfig
      :<|> GetAllConnectionsUnqualified
      :<|> GetAllConnections
  )

type AccountAPI =
  -- This endpoint can lead to the following events being sent:
  -- - UserActivated event to created user, if it is a team invitation or user has an SSO ID
  -- - UserIdentityUpdated event to created user, if email or phone get activated
  Named
    "createUserNoVerify"
    ( "users"
        :> MakesFederatedCall 'Brig "on-user-deleted-connections"
        :> ReqBody '[Servant.JSON] NewUser
        :> MultiVerb 'POST '[Servant.JSON] RegisterInternalResponses (Either RegisterError SelfProfile)
    )
    :<|> Named
           "createUserNoVerifySpar"
           ( "users"
               :> "spar"
               :> MakesFederatedCall 'Brig "on-user-deleted-connections"
               :> ReqBody '[Servant.JSON] NewUserSpar
               :> MultiVerb 'POST '[Servant.JSON] CreateUserSparInternalResponses (Either CreateUserSparError SelfProfile)
           )

-- | The missing ref is implicit by the capture
data NewKeyPackageRef = NewKeyPackageRef
  { nkprUserId :: Qualified UserId,
    nkprClientId :: ClientId,
    nkprConversation :: Qualified ConvId
  }
  deriving stock (Eq, Show, Generic)
  deriving (ToJSON, FromJSON, S.ToSchema) via (Schema NewKeyPackageRef)

instance ToSchema NewKeyPackageRef where
  schema =
    object "NewKeyPackageRef" $
      NewKeyPackageRef
        <$> nkprUserId .= field "user_id" schema
        <*> nkprClientId .= field "client_id" schema
        <*> nkprConversation .= field "conversation" schema

data NewKeyPackage = NewKeyPackage
  { nkpConversation :: Qualified ConvId,
    nkpKeyPackage :: KeyPackageData
  }
  deriving stock (Eq, Show, Generic)
  deriving (ToJSON, FromJSON, S.ToSchema) via (Schema NewKeyPackage)

instance ToSchema NewKeyPackage where
  schema =
    object "NewKeyPackage" $
      NewKeyPackage
        <$> nkpConversation .= field "conversation" schema
        <*> nkpKeyPackage .= field "key_package" schema

data NewKeyPackageResult = NewKeyPackageResult
  { nkpresClientIdentity :: ClientIdentity,
    nkpresKeyPackageRef :: KeyPackageRef
  }
  deriving stock (Eq, Show, Generic)
  deriving (ToJSON, FromJSON, S.ToSchema) via (Schema NewKeyPackageResult)

instance ToSchema NewKeyPackageResult where
  schema =
    object "NewKeyPackageResult" $
      NewKeyPackageResult
        <$> nkpresClientIdentity .= field "client_identity" schema
        <*> nkpresKeyPackageRef .= field "key_package_ref" schema

type MLSAPI =
  "mls"
    :> ( ( "key-packages"
             :> Capture "ref" KeyPackageRef
             :> ( Named
                    "get-client-by-key-package-ref"
                    ( Summary "Resolve an MLS key package ref to a qualified client ID"
                        :> MultiVerb
                             'GET
                             '[Servant.JSON]
                             '[ RespondEmpty 404 "Key package ref not found",
                                Respond 200 "Key package ref found" ClientIdentity
                              ]
                             (Maybe ClientIdentity)
                    )
                    :<|> ( "conversation"
                             :> ( PutConversationByKeyPackageRef
                                    :<|> GetConversationByKeyPackageRef
                                )
                         )
                    :<|> Named
                           "put-key-package-ref"
                           ( Summary "Create a new KeyPackageRef mapping"
                               :> ReqBody '[Servant.JSON] NewKeyPackageRef
                               :> MultiVerb
                                    'PUT
                                    '[Servant.JSON]
                                    '[RespondEmpty 201 "Key package ref mapping created"]
                                    ()
                           )
                    :<|> Named
                           "post-key-package-ref"
                           ( Summary "Update a KeyPackageRef in mapping"
                               :> ReqBody '[Servant.JSON] KeyPackageRef
                               :> MultiVerb
                                    'POST
                                    '[Servant.JSON]
                                    '[RespondEmpty 201 "Key package ref mapping updated"]
                                    ()
                           )
                )
         )
           :<|> GetMLSClients
           :<|> MapKeyPackageRefs
           :<|> Named
                  "put-key-package-add"
                  ( "key-package-add"
                      :> ReqBody '[Servant.JSON] NewKeyPackage
                      :> MultiVerb1
                           'PUT
                           '[Servant.JSON]
                           (Respond 200 "Key package ref mapping updated" NewKeyPackageResult)
                  )
       )

type PutConversationByKeyPackageRef =
  Named
    "put-conversation-by-key-package-ref"
    ( Summary "Associate a conversation with a key package"
        :> ReqBody '[Servant.JSON] (Qualified ConvId)
        :> MultiVerb
             'PUT
             '[Servant.JSON]
             [ RespondEmpty 404 "No key package found by reference",
               RespondEmpty 204 "Converstaion associated"
             ]
             Bool
    )

type GetConversationByKeyPackageRef =
  Named
    "get-conversation-by-key-package-ref"
    ( Summary
        "Retrieve the conversation associated with a key package"
        :> MultiVerb
             'GET
             '[Servant.JSON]
             [ RespondEmpty 404 "No associated conversation or bad key package",
               Respond 200 "Conversation found" (Qualified ConvId)
             ]
             (Maybe (Qualified ConvId))
    )

type GetMLSClients =
  Summary "Return all clients and all MLS-capable clients of a user"
    :> "clients"
    :> CanThrow 'UserNotFound
    :> Capture "user" UserId
    :> QueryParam' '[Required, Strict] "sig_scheme" SignatureSchemeTag
    :> MultiVerb1
         'GET
         '[Servant.JSON]
         (Respond 200 "MLS clients" (Set ClientInfo))

type MapKeyPackageRefs =
  Summary "Insert bundle into the KeyPackage ref mapping. Only for tests."
    :> "key-package-refs"
    :> ReqBody '[Servant.JSON] KeyPackageBundle
    :> MultiVerb 'PUT '[Servant.JSON] '[RespondEmpty 204 "Mapping was updated"] ()

type GetVerificationCode =
  Summary "Get verification code for a given email and action"
    :> "users"
    :> Capture "uid" UserId
    :> "verification-code"
    :> Capture "action" VerificationAction
    :> Get '[Servant.JSON] (Maybe Code.Value)

type API =
  "i"
    :> ( EJPD_API
           :<|> AccountAPI
           :<|> MLSAPI
           :<|> GetVerificationCode
           :<|> TeamsAPI
           :<|> UserAPI
           :<|> AuthAPI
           :<|> OAuthAPI
           :<|> FederationRemotesAPI
       )

type TeamsAPI =
  Named
    "updateSearchVisibilityInbound"
    ( "teams"
        :> ReqBody '[Servant.JSON] (Multi.TeamStatus SearchVisibilityInboundConfig)
        :> Post '[Servant.JSON] ()
    )

type UserAPI =
  UpdateUserLocale
    :<|> DeleteUserLocale
    :<|> GetDefaultLocale

type UpdateUserLocale =
  Summary
    "Set the user's locale"
    :> "users"
    :> Capture "uid" UserId
    :> "locale"
    :> ReqBody '[Servant.JSON] LocaleUpdate
    :> Put '[Servant.JSON] LocaleUpdate

type DeleteUserLocale =
  Summary
    "Delete the user's locale"
    :> "users"
    :> Capture "uid" UserId
    :> "locale"
    :> Delete '[Servant.JSON] NoContent

type GetDefaultLocale =
  Summary "Get the default locale"
    :> "users"
    :> "locale"
    :> Get '[Servant.JSON] LocaleUpdate

type AuthAPI =
  Named
    "legalhold-login"
    ( "legalhold-login"
        :> MakesFederatedCall 'Brig "on-user-deleted-connections"
        :> ReqBody '[JSON] LegalHoldLogin
        :> MultiVerb1 'POST '[JSON] TokenResponse
    )
    :<|> Named
           "sso-login"
           ( "sso-login"
               :> MakesFederatedCall 'Brig "on-user-deleted-connections"
               :> ReqBody '[JSON] SsoLogin
               :> QueryParam' [Optional, Strict] "persist" Bool
               :> MultiVerb1 'POST '[JSON] TokenResponse
           )
    :<|> Named
           "login-code"
           ( "users"
               :> "login-code"
               :> QueryParam' [Required, Strict] "phone" Phone
               :> MultiVerb1 'GET '[JSON] (Respond 200 "Login code" PendingLoginCode)
           )
    :<|> Named
           "reauthenticate"
           ( "users"
               :> Capture "uid" UserId
               :> "reauthenticate"
               :> ReqBody '[JSON] ReAuthUser
               :> MultiVerb1 'GET '[JSON] (RespondEmpty 200 "OK")
           )

-- | This is located in brig, not in federator, because brig has a cassandra instance.  This
-- is not ideal, but since all services have a local in-ram copy of this table and keep track
-- of changes via rabbitmq, we argue it's "fine" for federators to ask brig once on startup.
type FederationRemotesAPI =
  Named
<<<<<<< HEAD
    "get-federator-remotes"
    ( "federator-remotes"
        :> Get '[JSON] [FederationDomainConfig]
    )
    :<|> Named
           "add-federator-remote"
           ( "federator-remotes"
=======
    "get-federation-remotes"
    ( "federation"
        :> "remotes"
        :> Get '[JSON] FederationDomainConfigs
    )
    :<|> Named
           "add-federation-remotes"
           ( "federation"
               :> "remotes"
>>>>>>> d80cef96
               :> ReqBody '[JSON] FederationDomainConfig
               :> Post '[JSON] ()
           )
    :<|> Named
<<<<<<< HEAD
           "delete-federator-remote"
           ( "federator-remotes"
=======
           "delete-federation-remotes"
           ( "federation"
               :> "remotes"
>>>>>>> d80cef96
               :> Capture "domain" Domain
               :> Delete '[JSON] ()
           )

swaggerDoc :: Swagger
swaggerDoc =
  toSwagger (Proxy @API)
    & info . title .~ "Wire-Server internal brig API"<|MERGE_RESOLUTION|>--- conflicted
+++ resolved
@@ -406,15 +406,6 @@
 -- of changes via rabbitmq, we argue it's "fine" for federators to ask brig once on startup.
 type FederationRemotesAPI =
   Named
-<<<<<<< HEAD
-    "get-federator-remotes"
-    ( "federator-remotes"
-        :> Get '[JSON] [FederationDomainConfig]
-    )
-    :<|> Named
-           "add-federator-remote"
-           ( "federator-remotes"
-=======
     "get-federation-remotes"
     ( "federation"
         :> "remotes"
@@ -424,19 +415,13 @@
            "add-federation-remotes"
            ( "federation"
                :> "remotes"
->>>>>>> d80cef96
                :> ReqBody '[JSON] FederationDomainConfig
                :> Post '[JSON] ()
            )
     :<|> Named
-<<<<<<< HEAD
-           "delete-federator-remote"
-           ( "federator-remotes"
-=======
            "delete-federation-remotes"
            ( "federation"
                :> "remotes"
->>>>>>> d80cef96
                :> Capture "domain" Domain
                :> Delete '[JSON] ()
            )

--- conflicted
+++ resolved
@@ -768,15 +768,7 @@
 type FederationRemotesAPIDescription =
   "See https://docs.wire.com/understand/federation/backend-communication.html#configuring-remote-connections for background. "
 
-<<<<<<< HEAD
-type FederationRemotesAPIDeleteDescription =
-  "**WARNING!** If you remove a remote connection, all users from that remote will be removed from local conversations, and all \
-  \group conversations hosted by that remote will be removed from the local backend. This cannot be reverted! "
-
 swaggerDoc :: OpenApi
-=======
-swaggerDoc :: Swagger
->>>>>>> 3f885130
 swaggerDoc =
   toOpenApi (Proxy @API)
     & info . title .~ "Wire-Server internal brig API"
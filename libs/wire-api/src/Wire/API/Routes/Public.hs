--- conflicted
+++ resolved
@@ -228,12 +228,11 @@
   toOpenApi _ = toOpenApi (Proxy @api)
 
 type instance SpecialiseToVersion v (ZHostOpt :> api) = ZHostOpt :> SpecialiseToVersion v api
-<<<<<<< HEAD
-
-addZAuthSwagger :: Swagger -> Swagger
+
+addZAuthSwagger :: OpenApi -> OpenApi
 addZAuthSwagger s =
   s
-    & securityDefinitions <>~ SecurityDefinitions (InsOrdHashMap.singleton "ZAuth" secScheme)
+    & S.components . S.securitySchemes <>~ SecurityDefinitions (InsOrdHashMap.singleton "ZAuth" secScheme)
     & security <>~ [SecurityRequirement $ InsOrdHashMap.singleton "ZAuth" []]
   where
     secScheme =
@@ -246,35 +245,11 @@
   SpecialiseToVersion v (ZAuthServant t opts :> api) =
     ZAuthServant t opts :> SpecialiseToVersion v api
 
-instance HasSwagger api => HasSwagger (ZAuthServant 'ZAuthUser _opts :> api) where
-  toSwagger _ = addZAuthSwagger (toSwagger (Proxy @api))
-
-instance HasSwagger api => HasSwagger (ZAuthServant 'ZLocalAuthUser opts :> api) where
-  toSwagger _ = addZAuthSwagger (toSwagger (Proxy @api))
-=======
-
-addZAuthSwagger :: OpenApi -> OpenApi
-addZAuthSwagger s =
-  s
-    & S.components . S.securitySchemes <>~ SecurityDefinitions (InsOrdHashMap.singleton "ZAuth" secScheme)
-    & security <>~ [SecurityRequirement $ InsOrdHashMap.singleton "ZAuth" []]
-  where
-    secScheme =
-      SecurityScheme
-        { _securitySchemeType = SecuritySchemeApiKey (ApiKeyParams "Authorization" ApiKeyHeader),
-          _securitySchemeDescription = Just "Must be a token retrieved by calling 'POST /login' or 'POST /access'. It must be presented in this format: 'Bearer \\<token\\>'."
-        }
-
-type instance
-  SpecialiseToVersion v (ZAuthServant t opts :> api) =
-    ZAuthServant t opts :> SpecialiseToVersion v api
-
 instance HasOpenApi api => HasOpenApi (ZAuthServant 'ZAuthUser _opts :> api) where
   toOpenApi _ = addZAuthSwagger (toOpenApi (Proxy @api))
 
 instance HasOpenApi api => HasOpenApi (ZAuthServant 'ZLocalAuthUser opts :> api) where
   toOpenApi _ = addZAuthSwagger (toOpenApi (Proxy @api))
->>>>>>> 2e3a6ec3
 
 instance HasLink endpoint => HasLink (ZAuthServant usr opts :> endpoint) where
   type MkLink (ZAuthServant _ _ :> endpoint) a = MkLink endpoint a
@@ -327,13 +302,8 @@
       checkType :: Maybe ByteString -> Wai.Request -> DelayedIO ()
       checkType token req =
         case (token, lookup "Z-Type" (Wai.requestHeaders req)) of
-<<<<<<< HEAD
-          (Just t, value)
-            | value /= Just t ->
-=======
           (Just t, v)
             | v /= Just t ->
->>>>>>> 2e3a6ec3
                 delayedFail
                   ServerError
                     { errHTTPCode = 403,
@@ -362,21 +332,12 @@
     DescriptionOAuthScope scope :> SpecialiseToVersion v api
 
 instance
-<<<<<<< HEAD
-  (HasSwagger api, OAuth.IsOAuthScope scope) =>
-  HasSwagger (DescriptionOAuthScope scope :> api)
-  where
-  toSwagger _ = addScopeDescription @scope (toSwagger (Proxy @api))
-
-addScopeDescription :: forall scope. OAuth.IsOAuthScope scope => Swagger -> Swagger
-=======
   (HasOpenApi api, OAuth.IsOAuthScope scope) =>
   HasOpenApi (DescriptionOAuthScope scope :> api)
   where
   toOpenApi _ = addScopeDescription @scope (toOpenApi (Proxy @api))
 
 addScopeDescription :: forall scope. OAuth.IsOAuthScope scope => OpenApi -> OpenApi
->>>>>>> 2e3a6ec3
 addScopeDescription = allOperations . description %~ Just . (<> "\nOAuth scope: `" <> cs (toByteString (OAuth.toOAuthScope @scope)) <> "`") . fold
 
 instance (HasServer api ctx) => HasServer (DescriptionOAuthScope scope :> api) ctx where

--- conflicted
+++ resolved
@@ -30,16 +30,10 @@
     ZBot,
     ZConversation,
     ZProvider,
-<<<<<<< HEAD
 
     -- * OAuth combinators
     ZOauthUser,
     ZOAuthLocalUser,
-
-    -- * Swagger combinators
-    OmitDocs,
-=======
->>>>>>> e3c199f2
   )
 where
 
@@ -405,30 +399,7 @@
 
 -- FUTUREWORK: Make a PR to the servant-swagger package with this instance
 instance ToSchema a => ToSchema (Headers ls a) where
-<<<<<<< HEAD
   declareNamedSchema _ = declareNamedSchema (Proxy @a)
-
--- | A type-level tag that lets us omit any branch from Swagger docs.
---
--- Those are likely to be:
---
---   * Endpoints for which we can't generate Swagger docs.
---   * The endpoint that serves Swagger docs.
---   * Internal endpoints.
-data OmitDocs
-
-instance HasSwagger (OmitDocs :> a) where
-  toSwagger _ = mempty
-
-instance HasServer api ctx => HasServer (OmitDocs :> api) ctx where
-  type ServerT (OmitDocs :> api) m = ServerT api m
-
-  route _ = route (Proxy :: Proxy api)
-  hoistServerWithContext _ pc nt s =
-    hoistServerWithContext (Proxy :: Proxy api) pc nt s
-
-instance RoutesToPaths api => RoutesToPaths (OmitDocs :> api) where
-  getRoutes = getRoutes @api
 
 --------------------------------------------------------------------------------
 -- Util
@@ -440,7 +411,4 @@
 jwtError = err500 {errReasonPhrase = "jwt-error", errBody = "Internal error while handling JWT token"}
 
 invalidOAuthToken :: Text -> ServerError
-invalidOAuthToken t = err403 {errReasonPhrase = "Access denied", errBody = "Invalid token: " <> cs t}
-=======
-  declareNamedSchema _ = declareNamedSchema (Proxy @a)
->>>>>>> e3c199f2
+invalidOAuthToken t = err403 {errReasonPhrase = "Access denied", errBody = "Invalid token: " <> cs t}
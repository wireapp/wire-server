--- conflicted
+++ resolved
@@ -28,13 +28,8 @@
 
 import Data.Aeson qualified as A
 import Data.Id
-<<<<<<< HEAD
-import Data.Schema
-import Data.Swagger qualified as S
-=======
 import Data.OpenApi qualified as S
 import Data.Schema
->>>>>>> 2e3a6ec3
 import Imports
 import Wire.API.Event.Conversation (Event)
 import Wire.API.User.Client.Prekey (Prekey)

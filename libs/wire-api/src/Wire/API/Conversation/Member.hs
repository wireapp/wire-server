--- conflicted
+++ resolved
@@ -47,14 +47,9 @@
 import qualified Data.Aeson as A
 import Data.Id
 import Data.Json.Util
-<<<<<<< HEAD
-import Data.Proxy (Proxy (Proxy))
 import Data.Qualified
-import Data.Swagger
-=======
 import Data.Schema
 import qualified Data.Swagger as S
->>>>>>> f8e6dfc5
 import qualified Data.Swagger.Build.Api as Doc
 import Imports
 import qualified Test.QuickCheck as QC
@@ -182,11 +177,15 @@
   deriving stock (Eq, Show, Generic)
   deriving (Arbitrary) via (GenericUniform OtherMember)
 
+omId :: OtherMember -> UserId
+omId = qUnqualified . omQualifiedId
+
 instance ToSchema OtherMember where
   schema =
     object "OtherMember" $
       OtherMember
-        <$> omId .= field "id" schema
+        <$> omQualifiedId .= field "qualified_id" schema
+        <* omId .= optional (field "id" schema)
         <*> omService .= opt (fieldWithDocModifier "service" (description ?~ desc) schema)
         <*> omConvRoleName .= (field "conversation_role" schema <|> pure roleNameWireAdmin)
         <* const (0 :: Int) .= optional (fieldWithDocModifier "status" (description ?~ "deprecated") schema) -- TODO: remove
@@ -204,36 +203,23 @@
     Doc.description "The reference to the owning service, if the member is a 'bot'."
     Doc.optional
 
+-- TODO: derive instances from Schema
 instance ToJSON OtherMember where
   toJSON m =
-<<<<<<< HEAD
-    object $
-      "id" .= qUnqualified (omQualifiedId m) -- DEPRECATED
-        # "qualified_id" .= omQualifiedId m
-        # "status" .= (0 :: Int) -- TODO: Remove
-        # "service" .= omService m
-        # "conversation_role" .= omConvRoleName m
-=======
     A.object $
-      "id" A..= omId m
+      "id" A..= omId m -- DEPRECATED
+        # "qualified_id" A..= omQualifiedId m
         # "status" A..= (0 :: Int) -- TODO: Remove
         # "service" A..= omService m
         # "conversation_role" A..= omConvRoleName m
->>>>>>> f8e6dfc5
         # []
 
 instance FromJSON OtherMember where
   parseJSON = A.withObject "other-member" $ \o ->
     OtherMember
-<<<<<<< HEAD
-      <$> o .: "qualified_id"
-      <*> o .:? "service"
-      <*> o .:? "conversation_role" .!= roleNameWireAdmin
-=======
-      <$> o A..: "id"
+      <$> o A..: "qualified_id"
       <*> o A..:? "service"
       <*> o A..:? "conversation_role" A..!= roleNameWireAdmin
->>>>>>> f8e6dfc5
 
 --------------------------------------------------------------------------------
 -- Member Updates

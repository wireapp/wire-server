--- conflicted
+++ resolved
@@ -139,7 +139,6 @@
   ConvCreate -> EdConvCreate <$> arbitrary
   ConvDelete -> EdConvDelete <$> arbitrary
 
-<<<<<<< HEAD
 makeLenses ''Event
 makePrisms ''EventData
 
@@ -202,68 +201,3 @@
 deriving via (Schema Event) instance (A.FromJSON Event)
 
 deriving via (Schema Event) instance (S.ToSchema Event)
-
-----------------------------------------------------------------------
--- swagger1.2 stuff, to be removed in
--- https://wearezeta.atlassian.net/browse/SQSERVICES-1096
-
-typeEventType :: Doc.DataType
-typeEventType =
-  Doc.string $
-    Doc.enum
-      [ "team.create",
-        "team.delete",
-        "team.update",
-        "team.member-join",
-        "team.member-leave",
-        "team.conversation-create",
-        "team.conversation-delete"
-      ]
-
-modelEvent :: Doc.Model
-modelEvent = Doc.defineModel "TeamEvent" $ do
-  Doc.description "team event data"
-  Doc.property "type" typeEventType $
-    Doc.description "event type"
-  Doc.property "team" Doc.bytes' $
-    Doc.description "team ID"
-  Doc.property "time" Doc.dateTime' $
-    Doc.description "date and time this event occurred"
-  -- This doesn't really seem to work in swagger-ui.
-  -- The children/subTypes are not displayed.
-  Doc.children
-    "type"
-    [ modelMemberEvent,
-      modelConvEvent,
-      modelUpdateEvent
-    ]
-
-modelMemberEvent :: Doc.Model
-modelMemberEvent = Doc.defineModel "TeamMemberEvent" $ do
-  Doc.description "team member event"
-  Doc.property "data" (Doc.ref modelMemberData) $ Doc.description "member data"
-
-modelMemberData :: Doc.Model
-modelMemberData =
-  Doc.defineModel "MemberData" $
-    Doc.property "user" Doc.bytes' $
-      Doc.description "user ID"
-
-modelConvEvent :: Doc.Model
-modelConvEvent = Doc.defineModel "TeamConversationEvent" $ do
-  Doc.description "team conversation event"
-  Doc.property "data" (Doc.ref modelConversationData) $ Doc.description "conversation data"
-
-modelConversationData :: Doc.Model
-modelConversationData =
-  Doc.defineModel "ConversationData" $
-    Doc.property "conv" Doc.bytes' $
-      Doc.description "conversation ID"
-
-modelUpdateEvent :: Doc.Model
-modelUpdateEvent = Doc.defineModel "TeamUpdateEvent" $ do
-  Doc.description "team update event"
-  Doc.property "data" (Doc.ref modelUpdateData) $ Doc.description "update data"
-=======
-makeLenses ''Event
->>>>>>> 5e72f944

{-# LANGUAGE GeneralizedNewtypeDeriving #-}
{-# LANGUAGE StrictData #-}

-- This file is part of the Wire Server implementation.
--
-- Copyright (C) 2020 Wire Swiss GmbH <opensource@wire.com>
--
-- This program is free software: you can redistribute it and/or modify it under
-- the terms of the GNU Affero General Public License as published by the Free
-- Software Foundation, either version 3 of the License, or (at your option) any
-- later version.
--
-- This program is distributed in the hope that it will be useful, but WITHOUT
-- ANY WARRANTY; without even the implied warranty of MERCHANTABILITY or FITNESS
-- FOR A PARTICULAR PURPOSE. See the GNU Affero General Public License for more
-- details.
--
-- You should have received a copy of the GNU Affero General Public License along
-- with this program. If not, see <https://www.gnu.org/licenses/>.

module Wire.API.Event.Conversation
  ( -- * Event
    Event (..),
    EventType (..),
    EventData (..),

    -- * Event data helpers
    SimpleMember (..),
    SimpleMembers (..),
    Connect (..),
    MemberUpdateData (..),
    OtrMessage (..),

    -- * re-exports
    ConversationReceiptModeUpdate (..),
    ConversationRename (..),
    ConversationAccessUpdate (..),
    ConversationMessageTimerUpdate (..),
    ConversationCode (..),
    Conversation (..),
    TypingData (..),
    UserIdList (..),

    -- * Swagger
    modelEvent,
    modelMemberEvent,
    modelConnectEvent,
    modelConversationReceiptModeUpdateEvent,
    modelConversationNameUpdateEvent,
    modelConversationAccessUpdateEvent,
    modelConversationMessageTimerUpdateEvent,
    modelConversationCodeUpdateEvent,
    modelConversationCodeDeleteEvent,
    modelMemberUpdateEvent,
    modelTypingEvent,
    modelOtrMessageEvent,
    modelMembers,
    modelConnect,
    modelMemberUpdateData,
    modelOtrMessage,
    typeEventType,
  )
where

import Control.Applicative
import Control.Arrow ((&&&))
import Control.Lens (makePrisms, (?~), _1)
import Data.Aeson (FromJSON (..), ToJSON (..))
import qualified Data.Aeson as A
import qualified Data.HashMap.Strict as HashMap
import Data.Id
<<<<<<< HEAD
import Data.Json.Util (ToJSONObject (..), UTCTimeMillis (fromUTCTimeMillis), toUTCTimeMillis)
import Data.Schema
=======
import Data.Json.Util (ToJSONObject (toJSONObject), UTCTimeMillis (fromUTCTimeMillis), toUTCTimeMillis, (#))
>>>>>>> 76825156
import qualified Data.Swagger as S
import qualified Data.Swagger.Build.Api as Doc
import Data.Time
import Imports
import qualified Test.QuickCheck as QC
import URI.ByteString ()
import Wire.API.Arbitrary (Arbitrary (arbitrary), GenericUniform (..))
import Wire.API.Conversation
import Wire.API.Conversation.Code (ConversationCode (..), modelConversationCode)
import Wire.API.Conversation.Role
import Wire.API.Conversation.Typing (TypingData (..), modelTyping)
import Wire.API.User (UserIdList (..))

--------------------------------------------------------------------------------
-- Event

data Event = Event
  { evtType :: EventType,
    evtConv :: ConvId,
    evtFrom :: UserId,
    evtTime :: UTCTime,
    evtData :: EventData
  }
  deriving stock (Eq, Show, Generic)

-- TODO: Merge work from https://github.com/wireapp/wire-server/pull/1506
instance S.ToSchema Event where
  declareNamedSchema _ = pure $ S.NamedSchema Nothing mempty

modelEvent :: Doc.Model
modelEvent = Doc.defineModel "Event" $ do
  Doc.description "Event data"
  Doc.property "type" typeEventType $
    Doc.description "Event type"
  Doc.property "conversation" Doc.bytes' $
    Doc.description "Conversation ID"
  Doc.property "from" Doc.bytes' $
    Doc.description "User ID"
  Doc.property "time" Doc.dateTime' $
    Doc.description "Date and time this event occurred"
  -- This doesn't really seem to work in swagger-ui.
  -- The children/subTypes are not displayed.
  Doc.children
    "type"
    [ modelMemberEvent,
      modelConnectEvent,
      modelConversationReceiptModeUpdateEvent,
      modelConversationNameUpdateEvent,
      modelConversationAccessUpdateEvent,
      modelConversationMessageTimerUpdateEvent,
      modelConversationCodeUpdateEvent,
      modelConversationCodeDeleteEvent,
      modelMemberUpdateEvent,
      modelTypingEvent,
      modelOtrMessageEvent
    ]

instance Arbitrary Event where
  arbitrary = do
    typ <- arbitrary
    Event typ
      <$> arbitrary
      <*> arbitrary
      <*> (milli <$> arbitrary)
      <*> genEventData typ
    where
      milli = fromUTCTimeMillis . toUTCTimeMillis

data EventType
  = MemberJoin
  | MemberLeave
  | MemberStateUpdate
  | ConvRename
  | ConvAccessUpdate
  | ConvMessageTimerUpdate
  | ConvCodeUpdate
  | ConvCodeDelete
  | ConvCreate
  | ConvConnect
  | ConvDelete
  | ConvReceiptModeUpdate
  | OtrMessageAdd
  | Typing
  deriving stock (Eq, Show, Generic, Enum, Bounded)
  deriving (Arbitrary) via (GenericUniform EventType)
  deriving (FromJSON, ToJSON, S.ToSchema) via Schema EventType

instance ToSchema EventType where
  schema =
    enum @Text "EventType" $
      asum
        [ element "conversation.member-join" MemberJoin,
          element "conversation.member-leave" MemberLeave,
          element "conversation.member-update" MemberStateUpdate,
          element "conversation.rename" ConvRename,
          element "conversation.access-update" ConvAccessUpdate,
          element "conversation.receipt-mode-update" ConvReceiptModeUpdate,
          element "conversation.message-timer-update" ConvMessageTimerUpdate,
          element "conversation.code-update" ConvCodeUpdate,
          element "conversation.code-delete" ConvCodeDelete,
          element "conversation.create" ConvCreate,
          element "conversation.delete" ConvDelete,
          element "conversation.connect-request" ConvConnect,
          element "conversation.typing" Typing,
          element "conversation.otr-message-add" OtrMessageAdd
        ]

typeEventType :: Doc.DataType
typeEventType =
  Doc.string $
    Doc.enum
      [ "conversation.member-join",
        "conversation.member-leave",
        "conversation.member-update",
        "conversation.rename",
        "conversation.access-update",
        "conversation.receipt-mode-update",
        "conversation.message-timer-update",
        "conversation.code-update",
        "conversation.code-delete",
        "conversation.create",
        "conversation.delete",
        "conversation.connect-request",
        "conversation.typing",
        "conversation.otr-message-add"
      ]

data EventData
  = EdMembersJoin SimpleMembers
  | EdMembersLeave UserIdList
  | EdConnect Connect
  | EdConvReceiptModeUpdate ConversationReceiptModeUpdate
  | EdConvRename ConversationRename
  | EdConvDelete
  | EdConvAccessUpdate ConversationAccessUpdate
  | EdConvMessageTimerUpdate ConversationMessageTimerUpdate
  | EdConvCodeUpdate ConversationCode
  | EdConvCodeDelete
  | EdMemberUpdate MemberUpdateData
  | EdConversation Conversation
  | EdTyping TypingData
  | EdOtrMessage OtrMessage
  deriving stock (Eq, Show, Generic)

modelMemberEvent :: Doc.Model
modelMemberEvent = Doc.defineModel "MemberEvent" $ do
  Doc.description "member event"
  Doc.property "data" (Doc.ref modelMembers) $ Doc.description "members data"

modelConnectEvent :: Doc.Model
modelConnectEvent = Doc.defineModel "ConnectEvent" $ do
  Doc.description "connect event"
  Doc.property "data" (Doc.ref modelConnect) $ Doc.description "connect data"

modelConversationReceiptModeUpdateEvent :: Doc.Model
modelConversationReceiptModeUpdateEvent = Doc.defineModel "ConversationReceiptModeUpdateEvent" $ do
  Doc.description "conversation receipt mode update event"
  Doc.property "data" (Doc.ref modelConversationReceiptModeUpdate) $ Doc.description "conversation receipt mode data"

modelConversationNameUpdateEvent :: Doc.Model
modelConversationNameUpdateEvent = Doc.defineModel "ConversationNameUpdateEvent" $ do
  Doc.description "conversation update event"
  Doc.property "data" (Doc.ref modelConversationUpdateName) $ Doc.description "conversation name"

modelConversationAccessUpdateEvent :: Doc.Model
modelConversationAccessUpdateEvent = Doc.defineModel "ConversationAccessUpdateEvent" $ do
  Doc.description "conversation access update event"
  Doc.property "data" (Doc.ref modelConversationAccessUpdate) $ Doc.description "conversation access data"

modelConversationMessageTimerUpdateEvent :: Doc.Model
modelConversationMessageTimerUpdateEvent = Doc.defineModel "ConversationMessageTimerUpdateEvent" $ do
  Doc.description "conversation message timer update event"
  Doc.property "data" (Doc.ref modelConversationMessageTimerUpdate) $ Doc.description "conversation message timer data"

modelConversationCodeUpdateEvent :: Doc.Model
modelConversationCodeUpdateEvent = Doc.defineModel "ConversationCodeUpdateEvent" $ do
  Doc.description "conversation code update event"
  Doc.property "data" (Doc.ref modelConversationCode) $ Doc.description "conversation code data"

modelConversationCodeDeleteEvent :: Doc.Model
modelConversationCodeDeleteEvent =
  Doc.defineModel "ConversationCodeDeleteEvent" $
    Doc.description "conversation code delete event"

modelMemberUpdateEvent :: Doc.Model
modelMemberUpdateEvent = Doc.defineModel "MemberUpdateEvent" $ do
  Doc.description "member update event"
  Doc.property "data" (Doc.ref modelMemberUpdateData) $ Doc.description "member data"

modelTypingEvent :: Doc.Model
modelTypingEvent = Doc.defineModel "TypingEvent" $ do
  Doc.description "typing event"
  Doc.property "data" (Doc.ref modelTyping) $ Doc.description "typing data"

modelOtrMessageEvent :: Doc.Model
modelOtrMessageEvent = Doc.defineModel "OtrMessage" $ do
  Doc.description "off-the-record message event"
  Doc.property "data" (Doc.ref modelOtrMessage) $ Doc.description "OTR message"

genEventData :: EventType -> QC.Gen EventData
genEventData = \case
  MemberJoin -> EdMembersJoin <$> arbitrary
  MemberLeave -> EdMembersLeave <$> arbitrary
  MemberStateUpdate -> EdMemberUpdate <$> arbitrary
  ConvRename -> EdConvRename <$> arbitrary
  ConvAccessUpdate -> EdConvAccessUpdate <$> arbitrary
  ConvMessageTimerUpdate -> EdConvMessageTimerUpdate <$> arbitrary
  ConvCodeUpdate -> EdConvCodeUpdate <$> arbitrary
  ConvCodeDelete -> pure EdConvCodeDelete
  ConvConnect -> EdConnect <$> arbitrary
  ConvCreate -> EdConversation <$> arbitrary
  ConvReceiptModeUpdate -> EdConvReceiptModeUpdate <$> arbitrary
  Typing -> EdTyping <$> arbitrary
  OtrMessageAdd -> EdOtrMessage <$> arbitrary
  ConvDelete -> pure EdConvDelete

--------------------------------------------------------------------------------
-- Event data helpers

newtype SimpleMembers = SimpleMembers
  { mMembers :: [SimpleMember]
  }
  deriving stock (Eq, Show, Generic)
  deriving newtype (Arbitrary)
  deriving (FromJSON, ToJSON, S.ToSchema) via Schema SimpleMembers

instance ToSchema SimpleMembers where
  schema = object "Members" simpleMembersObjectSchema

simpleMembersObjectSchema :: ObjectSchema SwaggerDoc SimpleMembers
simpleMembersObjectSchema =
  (`withParser` either fail pure) $
    mk
      <$> mMembers .= optional (field "users" (array schema))
      <*> (fmap smId . mMembers)
        .= optional
          ( fieldWithDocModifier
              "user_ids"
              (description ?~ "deprecated")
              (array schema)
          )
  where
    -- This is to make migration easier and not dependent on deployment ordering
    mk :: Maybe [SimpleMember] -> Maybe [UserId] -> Either String SimpleMembers
    mk Nothing Nothing = Left "Either users or user_ids required"
    mk Nothing (Just ids) = pure (SimpleMembers (fmap (\u -> SimpleMember u roleNameWireAdmin) ids))
    mk (Just membs) _ = pure (SimpleMembers membs)

-- | Used both for 'SimpleMembers' and 'UserIdList'.
modelMembers :: Doc.Model
modelMembers =
  Doc.defineModel "Members" $
    Doc.property "users" (Doc.unique $ Doc.array Doc.bytes') $
      Doc.description "List of user IDs"

data SimpleMember = SimpleMember
  { smId :: UserId,
    smConvRoleName :: RoleName
  }
  deriving stock (Eq, Show, Generic)
  deriving (Arbitrary) via (GenericUniform SimpleMember)

instance ToSchema SimpleMember where
  schema =
    object "SimpleMember" $
      SimpleMember
        <$> smId .= field "id" schema
        <*> smConvRoleName
          .= field "conversation_role" schema

instance ToJSON SimpleMember where
  toJSON m =
    A.object
      [ "id" A..= smId m,
        "conversation_role" A..= smConvRoleName m
      ]

instance FromJSON SimpleMember where
  parseJSON = A.withObject "simple member object" $ \o ->
    SimpleMember
      <$> o A..: "id"
      <*> o A..:? "conversation_role" A..!= roleNameWireAdmin

data Connect = Connect
  { cRecipient :: UserId,
    cMessage :: Maybe Text,
    cName :: Maybe Text,
    cEmail :: Maybe Text
  }
  deriving stock (Eq, Show, Generic)
  deriving (Arbitrary) via (GenericUniform Connect)
  deriving (FromJSON, ToJSON, S.ToSchema) via Schema Connect

instance ToSchema Connect where
  schema = object "Connect" connectObjectSchema

connectObjectSchema :: ObjectSchema SwaggerDoc Connect
connectObjectSchema =
  Connect
    <$> cRecipient .= field "recipient" schema
    <*> cMessage .= lax (field "message" (optWithDefault A.Null schema))
    <*> cName .= lax (field "name" (optWithDefault A.Null schema))
    <*> cEmail .= lax (field "email" (optWithDefault A.Null schema))

modelConnect :: Doc.Model
modelConnect = Doc.defineModel "Connect" $ do
  Doc.description "user to user connection request"
  Doc.property "recipient" Doc.bytes' $
    Doc.description "The user ID to connect to"
  Doc.property "message" Doc.string' $
    Doc.description "Initial message to send to user"
  Doc.property "name" Doc.string' $
    Doc.description "Name of requestor"
  Doc.property "email" Doc.string' $ do
    Doc.description "E-Mail of requestor"
    Doc.optional

-- | Outbound member updates. When a user A acts upon a user B,
-- then a user event is generated where B's user ID is set
-- as misTarget.
-- Used for events (sent over the websocket, etc.).  See also
-- 'MemberUpdate' and 'OtherMemberUpdate'.
data MemberUpdateData = MemberUpdateData
  { -- | Target user of this action, should not be optional anymore.
    --
    -- FUTUREWORK: make it mandatory to guarantee that no events
    -- out there do not contain an ID.
    -- <https://github.com/zinfra/backend-issues/issues/1309>
    misTarget :: Maybe UserId,
    misOtrMuted :: Maybe Bool,
    misOtrMutedStatus :: Maybe MutedStatus,
    misOtrMutedRef :: Maybe Text,
    misOtrArchived :: Maybe Bool,
    misOtrArchivedRef :: Maybe Text,
    misHidden :: Maybe Bool,
    misHiddenRef :: Maybe Text,
    misConvRoleName :: Maybe RoleName
  }
  deriving stock (Eq, Show, Generic)
  deriving (Arbitrary) via (GenericUniform MemberUpdateData)
  deriving (FromJSON, ToJSON, S.ToSchema) via Schema MemberUpdateData

instance ToSchema MemberUpdateData where
  schema = object "MemberUpdateData" memberUpdateDataObjectSchema

memberUpdateDataObjectSchema :: ObjectSchema SwaggerDoc MemberUpdateData
memberUpdateDataObjectSchema =
  MemberUpdateData
    <$> misTarget .= opt (field "target" schema)
    <*> misOtrMuted .= opt (field "otr_muted" schema)
    <*> misOtrMutedStatus .= opt (field "otr_muted_status" schema)
    <*> misOtrMutedRef .= opt (field "otr_muted_ref" schema)
    <*> misOtrArchived .= opt (field "otr_archived" schema)
    <*> misOtrArchivedRef .= opt (field "otr_archived_ref" schema)
    <*> misHidden .= opt (field "hidden" schema)
    <*> misHiddenRef .= opt (field "hidden_ref" schema)
    <*> misConvRoleName .= opt (field "conversation_role" schema)

modelMemberUpdateData :: Doc.Model
modelMemberUpdateData = Doc.defineModel "MemberUpdateData" $ do
  Doc.description "Event data on member updates"
  Doc.property "target" Doc.bytes' $ do
    Doc.description "Target ID of the user that the action was performed on"
    Doc.optional
  Doc.property "otr_muted" Doc.bool' $ do
    Doc.description "Whether to notify on conversation updates"
    Doc.optional
  Doc.property "otr_muted_ref" Doc.bytes' $ do
    Doc.description "A reference point for (un)muting"
    Doc.optional
  Doc.property "otr_archived" Doc.bool' $ do
    Doc.description "Whether to notify on conversation updates"
    Doc.optional
  Doc.property "otr_archived_ref" Doc.bytes' $ do
    Doc.description "A reference point for (un)archiving"
    Doc.optional
  Doc.property "hidden" Doc.bool' $ do
    Doc.description "Whether the conversation is hidden"
    Doc.optional
  Doc.property "hidden_ref" Doc.bytes' $ do
    Doc.description "A reference point for (un)hiding"
    Doc.optional
  Doc.property "conversation_role" Doc.string' $ do
    Doc.description "Name of the conversation role to update to"
    Doc.optional

data OtrMessage = OtrMessage
  { otrSender :: ClientId,
    otrRecipient :: ClientId,
    otrCiphertext :: Text,
    otrData :: Maybe Text
  }
  deriving stock (Eq, Show, Generic)
  deriving (Arbitrary) via (GenericUniform OtrMessage)
  deriving (FromJSON, ToJSON, S.ToSchema) via Schema OtrMessage

instance ToSchema OtrMessage where
  schema =
    objectWithDocModifier
      "OtrMessage"
      (description ?~ "Encrypted message of a conversation")
      otrMessageObjectSchema

otrMessageObjectSchema :: ObjectSchema SwaggerDoc OtrMessage
otrMessageObjectSchema =
  OtrMessage
    <$> otrSender .= field "sender" schema
    <*> otrRecipient .= field "recipient" schema
    <*> otrCiphertext
      .= fieldWithDocModifier
        "text"
        (description ?~ textDesc)
        schema
    <*> otrData
      .= opt
        ( fieldWithDocModifier
            "data"
            (description ?~ dataDesc)
            schema
        )
  where
    textDesc = "The ciphertext for the recipient (Base64 in JSON)"
    dataDesc =
      "Extra (symmetric) data (i.e. ciphertext, Base64 in JSON) \
      \that is common with all other recipients."

modelOtrMessage :: Doc.Model
modelOtrMessage = Doc.defineModel "OtrMessage" $ do
  Doc.description "Encrypted message of a conversation"
  Doc.property "sender" Doc.bytes' $
    Doc.description "The sender's client ID"
  Doc.property "recipient" Doc.bytes' $
    Doc.description "The recipient's client ID"
  Doc.property "text" Doc.bytes' $
    Doc.description "The ciphertext for the recipient (Base64 in JSON)"
  Doc.property "data" Doc.bytes' $ do
    Doc.description
      "Extra (symmetric) data (i.e. ciphertext, Base64 in JSON) \
      \that is common with all other recipients."
    Doc.optional

makePrisms ''EventData

nullSchema :: Monoid d => SchemaP d A.Value A.Value () ()
nullSchema = mkSchema mempty i o
  where
    i x = guard (x == A.Null)
    o _ = pure A.Null

taggedEventDataSchema :: ObjectSchema SwaggerDoc (EventType, EventData)
taggedEventDataSchema =
  bind
    (fst .= field "type" schema)
    (snd .= fieldOver _1 "data" edata)
  where
    edata = dispatch $ \case
      MemberJoin -> tag _EdMembersJoin (unnamed schema)
      MemberLeave -> tag _EdMembersLeave (unnamed schema)
      MemberStateUpdate -> tag _EdMemberUpdate (unnamed schema)
      ConvRename -> tag _EdConvRename (unnamed schema)
      ConvAccessUpdate -> tag _EdConvAccessUpdate (unnamed schema)
      ConvCodeUpdate -> tag _EdConvCodeUpdate (unnamed schema)
      ConvConnect -> tag _EdConnect (unnamed schema)
      ConvCreate -> tag _EdConversation (unnamed schema)
      ConvMessageTimerUpdate -> tag _EdConvMessageTimerUpdate (unnamed schema)
      ConvReceiptModeUpdate -> tag _EdConvReceiptModeUpdate (unnamed schema)
      OtrMessageAdd -> tag _EdOtrMessage (unnamed schema)
      Typing -> tag _EdTyping (unnamed schema)
      ConvCodeDelete -> tag _EdConvCodeDelete nullSchema
      ConvDelete -> tag _EdConvDelete nullSchema

instance ToSchema Event where
  schema = object "Event" eventObjectSchema

eventObjectSchema :: ObjectSchema SwaggerDoc Event
eventObjectSchema =
  mk
    <$> (evtType &&& evtData) .= taggedEventDataSchema
    <*> evtConv .= field "conversation" schema
    <*> evtFrom .= field "from" schema
    <*> (toUTCTimeMillis . evtTime) .= field "time" (fromUTCTimeMillis <$> schema)
  where
    mk (ty, d) cid uid tm = Event ty cid uid tm d

instance ToJSONObject Event where
  toJSONObject =
    HashMap.fromList
      . fromMaybe []
      . schemaOut eventObjectSchema

instance FromJSON Event where
  parseJSON = schemaParseJSON

instance ToJSON Event where
  toJSON = schemaToJSON

instance S.ToSchema Event where
  declareNamedSchema = schemaToSwagger<|MERGE_RESOLUTION|>--- conflicted
+++ resolved
@@ -69,12 +69,8 @@
 import qualified Data.Aeson as A
 import qualified Data.HashMap.Strict as HashMap
 import Data.Id
-<<<<<<< HEAD
-import Data.Json.Util (ToJSONObject (..), UTCTimeMillis (fromUTCTimeMillis), toUTCTimeMillis)
+import Data.Json.Util (ToJSONObject (toJSONObject), UTCTimeMillis (fromUTCTimeMillis), toUTCTimeMillis)
 import Data.Schema
-=======
-import Data.Json.Util (ToJSONObject (toJSONObject), UTCTimeMillis (fromUTCTimeMillis), toUTCTimeMillis, (#))
->>>>>>> 76825156
 import qualified Data.Swagger as S
 import qualified Data.Swagger.Build.Api as Doc
 import Data.Time
@@ -99,10 +95,6 @@
     evtData :: EventData
   }
   deriving stock (Eq, Show, Generic)
-
--- TODO: Merge work from https://github.com/wireapp/wire-server/pull/1506
-instance S.ToSchema Event where
-  declareNamedSchema _ = pure $ S.NamedSchema Nothing mempty
 
 modelEvent :: Doc.Model
 modelEvent = Doc.defineModel "Event" $ do

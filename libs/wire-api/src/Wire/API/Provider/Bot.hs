--- conflicted
+++ resolved
@@ -34,13 +34,8 @@
 import Data.Aeson qualified as A
 import Data.Handle (Handle)
 import Data.Id
-<<<<<<< HEAD
-import Data.Schema
-import Data.Swagger qualified as S
-=======
 import Data.OpenApi qualified as S
 import Data.Schema
->>>>>>> 2e3a6ec3
 import Imports
 import Wire.API.Conversation.Member (OtherMember (..))
 import Wire.API.User.Profile (ColourId, Name)

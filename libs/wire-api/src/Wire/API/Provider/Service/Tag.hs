--- conflicted
+++ resolved
@@ -41,24 +41,18 @@
 
 import Data.Aeson (FromJSON (parseJSON), ToJSON (toJSON))
 import Data.Aeson qualified as JSON
+import Data.ByteString (toStrict)
 import Data.ByteString.Builder qualified as BB
 import Data.ByteString.Char8 qualified as C8
 import Data.ByteString.Conversion
-<<<<<<< HEAD
 import Data.OpenApi qualified as S
 import Data.Range (Range, fromRange, rangedSchema)
-=======
-import Data.Range (Range, fromRange)
->>>>>>> 2dfc268f
 import Data.Range qualified as Range
+import Data.Schema
 import Data.Set qualified as Set
-<<<<<<< HEAD
-import Data.Text qualified as T
-import Data.Text.Encoding (decodeUtf8)
-import Data.Text.Encoding qualified as T
-=======
->>>>>>> 2dfc268f
+import Data.Text.Encoding (decodeUtf8With)
 import Data.Text.Encoding qualified as Text
+import Data.Text.Encoding.Error (lenientDecode)
 import Data.Type.Ord
 import GHC.TypeLits (KnownNat, Nat)
 import Imports
@@ -184,6 +178,16 @@
     JSON.withText "ServiceTag" $
       either fail pure . runParser parser . Text.encodeUtf8
 
+instance ToSchema ServiceTag where
+  schema = enum @Text "" . mconcat $ (\a -> element (decodeUtf8With lenientDecode $ toStrict $ toByteString a) a) <$> [minBound ..]
+
+instance S.ToParamSchema ServiceTag where
+  toParamSchema _ =
+    mempty
+      { S._schemaType = Just S.OpenApiString,
+        S._schemaEnum = Just (toJSON <$> [(minBound :: ServiceTag) ..])
+      }
+
 --------------------------------------------------------------------------------
 -- Bounded ServiceTag Queries
 
@@ -192,12 +196,11 @@
   {queryAnyTagsRange :: Range m n (Set (QueryAllTags m n))}
   deriving stock (Eq, Show, Ord)
 
-<<<<<<< HEAD
 instance (m <= n) => S.ToParamSchema (QueryAnyTags m n) where
   toParamSchema _ =
     mempty
       { S._schemaType = Just S.OpenApiString,
-        S._schemaEnum = Just (A.String . toQueryParam <$> [(minBound :: ServiceTag) ..])
+        S._schemaEnum = Just (toJSON <$> [(minBound :: ServiceTag) ..])
       }
 
 instance (KnownNat n, KnownNat m, m <= n) => ToSchema (QueryAnyTags m n) where
@@ -206,8 +209,6 @@
         sch = fromRange .= rangedSchema (named "QueryAnyTags" $ set schema)
      in queryAnyTagsRange .= (QueryAnyTags <$> sch)
 
-=======
->>>>>>> 2dfc268f
 instance (KnownNat m, KnownNat n, m <= n) => Arbitrary (QueryAnyTags m n) where
   arbitrary = QueryAnyTags <$> arbitrary
 
@@ -263,6 +264,12 @@
     rs <- either fail pure (Range.checkedEither (Set.fromList ts))
     pure $! QueryAllTags rs
 
+instance (KnownNat m, KnownNat n, m <= n) => ToSchema (QueryAllTags m n) where
+  schema =
+    let sch :: ValueSchema NamedSwaggerDoc (Range m n (Set ServiceTag))
+        sch = fromRange .= rangedSchema (named "QueryAllTags" $ set schema)
+     in queryAllTagsRange .= fmap QueryAllTags sch
+
 --------------------------------------------------------------------------------
 -- ServiceTag Matchers
 

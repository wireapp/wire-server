--- conflicted
+++ resolved
@@ -195,17 +195,8 @@
   SpecialiseToVersion v (CanThrowMany es :> api) =
     CanThrowMany es :> SpecialiseToVersion v api
 
-<<<<<<< HEAD
-type instance
-  SpecialiseToVersion v (CanThrowMany es :> api) =
-    CanThrowMany es :> SpecialiseToVersion v api
-
-instance HasSwagger api => HasSwagger (CanThrowMany '() :> api) where
-  toSwagger _ = toSwagger (Proxy @api)
-=======
 instance HasOpenApi api => HasOpenApi (CanThrowMany '() :> api) where
   toOpenApi _ = toOpenApi (Proxy @api)
->>>>>>> 2e3a6ec3
 
 instance
   (HasOpenApi (CanThrowMany es :> api), IsSwaggerError e) =>

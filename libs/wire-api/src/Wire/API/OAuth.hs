--- conflicted
+++ resolved
@@ -303,21 +303,13 @@
     . unOAuthCodeVerifier
 
 data CreateOAuthAuthorizationCodeRequest = CreateOAuthAuthorizationCodeRequest
-<<<<<<< HEAD
-  { noacClientId :: OAuthClientId,
-    noacScope :: OAuthScopes,
-    noacResponseType :: OAuthResponseType,
-    noacRedirectUri :: RedirectUrl,
-    noacState :: Text,
-    noacCodeChallengeMethod :: CodeChallengeMethod,
-    noacCodeChallenge :: OAuthCodeChallenge
-=======
   { clientId :: OAuthClientId,
     scope :: OAuthScopes,
     responseType :: OAuthResponseType,
-    redirectUrl :: RedirectUrl,
-    state :: Text
->>>>>>> e164fb85
+    redirectUri :: RedirectUrl,
+    state :: Text,
+    codeChallengeMethod :: CodeChallengeMethod,
+    codeChallenge :: OAuthCodeChallenge
   }
   deriving (Eq, Show, Generic)
   deriving (Arbitrary) via (GenericUniform CreateOAuthAuthorizationCodeRequest)
@@ -327,21 +319,13 @@
   schema =
     object "CreateOAuthAuthorizationCodeRequest" $
       CreateOAuthAuthorizationCodeRequest
-<<<<<<< HEAD
-        <$> noacClientId .= fieldWithDocModifier "client_id" clientIdDescription schema
-        <*> noacScope .= fieldWithDocModifier "scope" scopeDescription schema
-        <*> noacResponseType .= fieldWithDocModifier "response_type" responseTypeDescription schema
-        <*> noacRedirectUri .= fieldWithDocModifier "redirect_uri" redirectUriDescription schema
-        <*> noacState .= fieldWithDocModifier "state" stateDescription schema
-        <*> noacCodeChallengeMethod .= fieldWithDocModifier "code_challenge_method" codeChallengeMethodDescription schema
-        <*> noacCodeChallenge .= fieldWithDocModifier "code_challenge" codeChallengeDescription schema
-=======
         <$> (.clientId) .= fieldWithDocModifier "client_id" clientIdDescription schema
         <*> (.scope) .= fieldWithDocModifier "scope" scopeDescription schema
-        <*> responseType .= fieldWithDocModifier "response_type" responseTypeDescription schema
-        <*> (.redirectUrl) .= fieldWithDocModifier "redirect_uri" redirectUriDescription schema
-        <*> state .= fieldWithDocModifier "state" stateDescription schema
->>>>>>> e164fb85
+        <*> (.responseType) .= fieldWithDocModifier "response_type" responseTypeDescription schema
+        <*> (.redirectUri) .= fieldWithDocModifier "redirect_uri" redirectUriDescription schema
+        <*> (.state) .= fieldWithDocModifier "state" stateDescription schema
+        <*> (.codeChallengeMethod) .= fieldWithDocModifier "code_challenge_method" codeChallengeMethodDescription schema
+        <*> (.codeChallenge) .= fieldWithDocModifier "code_challenge" codeChallengeDescription schema
     where
       clientIdDescription = description ?~ "The ID of the OAuth client"
       scopeDescription = description ?~ "The scopes which are requested to get authorization for, separated by a space"
@@ -405,19 +389,11 @@
   toQueryParam = cs . toByteString
 
 data OAuthAccessTokenRequest = OAuthAccessTokenRequest
-<<<<<<< HEAD
-  { oatGrantType :: OAuthGrantType,
-    oatClientId :: OAuthClientId,
-    oatCodeVerifier :: OAuthCodeVerifier,
-    oatCode :: OAuthAuthorizationCode,
-    oatRedirectUri :: RedirectUrl
-=======
   { grantType :: OAuthGrantType,
     clientId :: OAuthClientId,
-    clientSecret :: OAuthClientPlainTextSecret,
+    codeVerifier :: OAuthCodeVerifier,
     code :: OAuthAuthorizationCode,
     redirectUri :: RedirectUrl
->>>>>>> e164fb85
   }
   deriving (Eq, Show, Generic)
   deriving (Arbitrary) via (GenericUniform OAuthAccessTokenRequest)
@@ -427,25 +403,17 @@
   schema =
     object "OAuthAccessTokenRequest" $
       OAuthAccessTokenRequest
-<<<<<<< HEAD
-        <$> oatGrantType .= fieldWithDocModifier "grant_type" grantTypeDescription schema
-        <*> oatClientId .= fieldWithDocModifier "client_id" clientIdDescription schema
-        <*> oatCodeVerifier .= fieldWithDocModifier "code_verifier" codeVerifierDescription schema
-        <*> oatCode .= fieldWithDocModifier "code" codeDescription schema
-        <*> oatRedirectUri .= fieldWithDocModifier "redirect_uri" redirectUriDescription schema
-=======
         <$> (.grantType) .= fieldWithDocModifier "grant_type" grantTypeDescription schema
         <*> (.clientId) .= fieldWithDocModifier "client_id" clientIdDescription schema
-        <*> (.clientSecret) .= fieldWithDocModifier "client_secret" clientSecretDescription schema
-        <*> code .= fieldWithDocModifier "code" codeDescription schema
-        <*> redirectUri .= fieldWithDocModifier "redirect_uri" redirectUriDescription schema
->>>>>>> e164fb85
+        <*> (.codeVerifier) .= fieldWithDocModifier "code_verifier" codeVerifierDescription schema
+        <*> (.code) .= fieldWithDocModifier "code" codeDescription schema
+        <*> (.redirectUri) .= fieldWithDocModifier "redirect_uri" redirectUrlDescription schema
     where
       grantTypeDescription = description ?~ "Indicates which authorization flow to use. Use `authorization_code` for authorization code flow."
       clientIdDescription = description ?~ "The ID of the OAuth client"
       codeVerifierDescription = description ?~ "The code verifier to complete the code challenge"
       codeDescription = description ?~ "The authorization code"
-      redirectUriDescription = description ?~ "The URL must match the URL that was used to generate the authorization code."
+      redirectUrlDescription = description ?~ "The URL must match the URL that was used to generate the authorization code."
 
 instance FromForm OAuthAccessTokenRequest where
   fromForm f =
@@ -460,19 +428,11 @@
   toForm req =
     Form $
       mempty
-<<<<<<< HEAD
-        & HM.insert "grant_type" [toQueryParam (oatGrantType req)]
-        & HM.insert "client_id" [toQueryParam (oatClientId req)]
-        & HM.insert "code_verifier" [toQueryParam (oatCodeVerifier req)]
-        & HM.insert "code" [toQueryParam (oatCode req)]
-        & HM.insert "redirect_uri" [toQueryParam (oatRedirectUri req)]
-=======
         & HM.insert "grant_type" [toQueryParam (req.grantType)]
         & HM.insert "client_id" [toQueryParam (req.clientId)]
-        & HM.insert "client_secret" [toQueryParam (req.clientSecret)]
+        & HM.insert "code_verifier" [toQueryParam (req.codeVerifier)]
         & HM.insert "code" [toQueryParam (req.code)]
         & HM.insert "redirect_uri" [toQueryParam (req.redirectUri)]
->>>>>>> e164fb85
 
 data OAuthAccessTokenType = OAuthAccessTokenTypeBearer
   deriving (Eq, Show, Generic)
@@ -589,16 +549,9 @@
   deriving (Eq, Show, Generic)
 
 data OAuthRefreshAccessTokenRequest = OAuthRefreshAccessTokenRequest
-<<<<<<< HEAD
-  { oartGrantType :: OAuthGrantType,
-    oartClientId :: OAuthClientId,
-    oartRefreshToken :: OAuthRefreshToken
-=======
   { grantType :: OAuthGrantType,
     clientId :: OAuthClientId,
-    clientSecret :: OAuthClientPlainTextSecret,
     refreshToken :: OAuthRefreshToken
->>>>>>> e164fb85
   }
   deriving (Eq, Show, Generic)
   deriving (A.ToJSON, A.FromJSON, S.ToSchema) via (Schema OAuthRefreshAccessTokenRequest)
@@ -608,16 +561,9 @@
   schema =
     object "OAuthRefreshAccessTokenRequest" $
       OAuthRefreshAccessTokenRequest
-<<<<<<< HEAD
-        <$> oartGrantType .= fieldWithDocModifier "grant_type" grantTypeDescription schema
-        <*> oartClientId .= fieldWithDocModifier "client_id" clientIdDescription schema
-        <*> oartRefreshToken .= fieldWithDocModifier "refresh_token" refreshTokenDescription schema
-=======
         <$> (.grantType) .= fieldWithDocModifier "grant_type" grantTypeDescription schema
         <*> (.clientId) .= fieldWithDocModifier "client_id" clientIdDescription schema
-        <*> (.clientSecret) .= fieldWithDocModifier "client_secret" clientSecretDescription schema
         <*> (.refreshToken) .= fieldWithDocModifier "refresh_token" refreshTokenDescription schema
->>>>>>> e164fb85
     where
       grantTypeDescription = description ?~ "The grant type. Must be `refresh_token`"
       clientIdDescription = description ?~ "The OAuth client's ID"
@@ -635,16 +581,9 @@
   toForm req =
     Form $
       mempty
-<<<<<<< HEAD
-        & HM.insert "grant_type" [toQueryParam (oartGrantType req)]
-        & HM.insert "client_id" [toQueryParam (oartClientId req)]
-        & HM.insert "refresh_token" [toQueryParam (oartRefreshToken req)]
-=======
         & HM.insert "grant_type" [toQueryParam (req.grantType)]
         & HM.insert "client_id" [toQueryParam (req.clientId)]
-        & HM.insert "client_secret" [toQueryParam (req.clientSecret)]
         & HM.insert "refresh_token" [toQueryParam (req.refreshToken)]
->>>>>>> e164fb85
 
 instance FromForm (Either OAuthAccessTokenRequest OAuthRefreshAccessTokenRequest) where
   fromForm :: Form -> Either Text (Either OAuthAccessTokenRequest OAuthRefreshAccessTokenRequest)
@@ -656,14 +595,8 @@
       choose (Left err) _ = Left err
 
 data OAuthRevokeRefreshTokenRequest = OAuthRevokeRefreshTokenRequest
-<<<<<<< HEAD
-  { ortrClientId :: OAuthClientId,
-    ortrRefreshToken :: OAuthRefreshToken
-=======
   { clientId :: OAuthClientId,
-    clientSecret :: OAuthClientPlainTextSecret,
     refreshToken :: OAuthRefreshToken
->>>>>>> e164fb85
   }
   deriving (Eq, Show, Generic)
   deriving (A.ToJSON, A.FromJSON, S.ToSchema) via (Schema OAuthRevokeRefreshTokenRequest)
@@ -672,14 +605,8 @@
   schema =
     object "OAuthRevokeRefreshTokenRequest" $
       OAuthRevokeRefreshTokenRequest
-<<<<<<< HEAD
-        <$> ortrClientId .= fieldWithDocModifier "client_id" clientIdDescription schema
-        <*> ortrRefreshToken .= fieldWithDocModifier "refresh_token" refreshTokenDescription schema
-=======
         <$> (.clientId) .= fieldWithDocModifier "client_id" clientIdDescription schema
-        <*> (.clientSecret) .= fieldWithDocModifier "client_secret" clientSecretDescription schema
         <*> (.refreshToken) .= fieldWithDocModifier "refresh_token" refreshTokenDescription schema
->>>>>>> e164fb85
     where
       clientIdDescription = description ?~ "The OAuth client's ID"
       refreshTokenDescription = description ?~ "The refresh token"

{-# LANGUAGE GeneralizedNewtypeDeriving #-}
{-# LANGUAGE StrictData #-}

-- This file is part of the Wire Server implementation.
--
-- Copyright (C) 2020 Wire Swiss GmbH <opensource@wire.com>
--
-- This program is free software: you can redistribute it and/or modify it under
-- the terms of the GNU Affero General Public License as published by the Free
-- Software Foundation, either version 3 of the License, or (at your option) any
-- later version.
--
-- This program is distributed in the hope that it will be useful, but WITHOUT
-- ANY WARRANTY; without even the implied warranty of MERCHANTABILITY or FITNESS
-- FOR A PARTICULAR PURPOSE. See the GNU Affero General Public License for more
-- details.
--
-- You should have received a copy of the GNU Affero General Public License along
-- with this program. If not, see <https://www.gnu.org/licenses/>.

module Wire.API.Team.Feature
  ( TeamFeatureName (..),
    TeamFeatureStatus,
    TeamFeatureAppLockConfig (..),
    TeamFeatureClassifiedDomainsConfig (..),
    TeamFeatureStatusValue (..),
    FeatureHasNoConfig,
    EnforceAppLock (..),
    KnownTeamFeatureName (..),
    TeamFeatureStatusNoConfig (..),
    TeamFeatureStatusWithConfig (..),
    HasDeprecatedFeatureName (..),
    defaultAppLockStatus,
    defaultClassifiedDomains,

    -- * Swagger
    typeTeamFeatureName,
    typeTeamFeatureStatusValue,
    modelTeamFeatureStatusNoConfig,
    modelTeamFeatureStatusWithConfig,
    modelTeamFeatureAppLockConfig,
    modelTeamFeatureClassifiedDomainsConfig,
    modelForTeamFeature,
  )
where

import qualified Data.Attoparsec.ByteString as Parser
import Data.ByteString.Conversion (FromByteString (..), ToByteString (..), toByteString')
import Data.Domain (Domain)
import Data.Kind (Constraint)
import Data.Schema
import Data.String.Conversions (cs)
import qualified Data.Swagger as S
import qualified Data.Swagger.Build.Api as Doc
import qualified Data.Text as T
import qualified Data.Text.Encoding as T
import Deriving.Aeson
import GHC.TypeLits (Symbol)
import Imports
import Test.QuickCheck.Arbitrary (arbitrary)
import Wire.API.Arbitrary (Arbitrary, GenericUniform (..))

----------------------------------------------------------------------
-- TeamFeatureName

-- | If you add a constructor here, you need to visit (at least) 4 places that are not caught
-- by ghc errors or test failures:
--
-- * libs/wire-api/test/unit/Test/Wire/API/Roundtrip/Aeson.hs (calls to 'testRoundTrip')
-- * services/galley/src/Galley/API/Internal.hs (add a field to the 'InternalApi routes' record)
-- * libs/wire-api/src/Wire/API/Routes/Public/Galley.hs (add a field to the 'Api routes' record)
-- * services/galley/src/Galley/API/Teams/Features.hs (calls to 'getStatus')
-- * services/galley/schema/src/ (add a migration like the one in "V43_TeamFeatureDigitalSignatures.hs")
-- * services/galley/test/integration/API/Teams/Feature.hs (add an integration test)
--
-- An overview of places to change (including compiler errors and failing tests) can be found
-- in eg. https://github.com/wireapp/wire-server/pull/1652.
--
-- Using something like '[minBound..]' on those expressions would require dependent types.  We
-- could generate exhaustive lists of those calls using TH, along the lines of:
--
-- @
-- forAllTeamFeatureNames ::
--   ExpQ {- [forall (a :: TeamFeatureName). b] -} ->
--   ExpQ {- [b] -}
-- forAllTeamFeatureNames =
--   error
--     "...  and then somehow turn the values from '[minBound..]' into \
--     \type applications in the syntax tree"
-- @
--
-- But that seems excessive.  Let's wait for dependent types to be ready in ghc!
data TeamFeatureName
  = TeamFeatureLegalHold
  | TeamFeatureSSO
  | TeamFeatureSearchVisibility
  | TeamFeatureValidateSAMLEmails
  | TeamFeatureDigitalSignatures
  | TeamFeatureAppLock
<<<<<<< HEAD
  | TeamFeatureClassifiedDomains
=======
  | TeamFeatureFileSharing
>>>>>>> ded38976
  deriving stock (Eq, Show, Ord, Generic, Enum, Bounded, Typeable)
  deriving (Arbitrary) via (GenericUniform TeamFeatureName)

class KnownTeamFeatureName (a :: TeamFeatureName) where
  knownTeamFeatureName :: TeamFeatureName
  type KnownTeamFeatureNameSymbol a :: Symbol

instance KnownTeamFeatureName 'TeamFeatureLegalHold where
  type KnownTeamFeatureNameSymbol 'TeamFeatureLegalHold = "legalhold"
  knownTeamFeatureName = TeamFeatureLegalHold

instance KnownTeamFeatureName 'TeamFeatureSSO where
  type KnownTeamFeatureNameSymbol 'TeamFeatureSSO = "sso"
  knownTeamFeatureName = TeamFeatureSSO

instance KnownTeamFeatureName 'TeamFeatureSearchVisibility where
  type KnownTeamFeatureNameSymbol 'TeamFeatureSearchVisibility = "searchVisibility"
  knownTeamFeatureName = TeamFeatureSearchVisibility

instance KnownTeamFeatureName 'TeamFeatureValidateSAMLEmails where
  type KnownTeamFeatureNameSymbol 'TeamFeatureValidateSAMLEmails = "validateSAMLemails"
  knownTeamFeatureName = TeamFeatureValidateSAMLEmails

instance KnownTeamFeatureName 'TeamFeatureDigitalSignatures where
  type KnownTeamFeatureNameSymbol 'TeamFeatureDigitalSignatures = "digitalSignatures"
  knownTeamFeatureName = TeamFeatureDigitalSignatures

instance KnownTeamFeatureName 'TeamFeatureAppLock where
  type KnownTeamFeatureNameSymbol 'TeamFeatureAppLock = "appLock"
  knownTeamFeatureName = TeamFeatureAppLock

<<<<<<< HEAD
instance KnownTeamFeatureName 'TeamFeatureClassifiedDomains where
  type KnownTeamFeatureNameSymbol 'TeamFeatureClassifiedDomains = "classifiedDomains"
  knownTeamFeatureName = TeamFeatureClassifiedDomains
=======
instance KnownTeamFeatureName 'TeamFeatureFileSharing where
  type KnownTeamFeatureNameSymbol 'TeamFeatureFileSharing = "fileSharing"
  knownTeamFeatureName = TeamFeatureFileSharing
>>>>>>> ded38976

instance FromByteString TeamFeatureName where
  parser =
    Parser.takeByteString >>= \b ->
      case T.decodeUtf8' b of
        Left e -> fail $ "Invalid TeamFeatureName: " <> show e
        Right "legalhold" -> pure TeamFeatureLegalHold
        Right "sso" -> pure TeamFeatureSSO
        Right "searchVisibility" -> pure TeamFeatureSearchVisibility
        Right "search-visibility" -> pure TeamFeatureSearchVisibility
        Right "validateSAMLemails" -> pure TeamFeatureValidateSAMLEmails
        Right "validate-saml-emails" -> pure TeamFeatureValidateSAMLEmails
        Right "digitalSignatures" -> pure TeamFeatureDigitalSignatures
        Right "digital-signatures" -> pure TeamFeatureDigitalSignatures
        Right "appLock" -> pure TeamFeatureAppLock
<<<<<<< HEAD
        Right "classifiedDomains" -> pure TeamFeatureClassifiedDomains
=======
        Right "fileSharing" -> pure TeamFeatureFileSharing
>>>>>>> ded38976
        Right t -> fail $ "Invalid TeamFeatureName: " <> T.unpack t

instance ToByteString TeamFeatureName where
  builder TeamFeatureLegalHold = "legalhold"
  builder TeamFeatureSSO = "sso"
  builder TeamFeatureSearchVisibility = "searchVisibility"
  builder TeamFeatureValidateSAMLEmails = "validateSAMLemails"
  builder TeamFeatureDigitalSignatures = "digitalSignatures"
  builder TeamFeatureAppLock = "appLock"
<<<<<<< HEAD
  builder TeamFeatureClassifiedDomains = "classifiedDomains"
=======
  builder TeamFeatureFileSharing = "fileSharing"
>>>>>>> ded38976

class HasDeprecatedFeatureName (a :: TeamFeatureName) where
  type DeprecatedFeatureName a :: Symbol

instance HasDeprecatedFeatureName 'TeamFeatureSearchVisibility where
  type DeprecatedFeatureName 'TeamFeatureSearchVisibility = "search-visibility"

instance HasDeprecatedFeatureName 'TeamFeatureValidateSAMLEmails where
  type DeprecatedFeatureName 'TeamFeatureValidateSAMLEmails = "validate-saml-emails"

instance HasDeprecatedFeatureName 'TeamFeatureDigitalSignatures where
  type DeprecatedFeatureName 'TeamFeatureDigitalSignatures = "digital-signatures"

typeTeamFeatureName :: Doc.DataType
typeTeamFeatureName = Doc.string . Doc.enum $ cs . toByteString' <$> [(minBound :: TeamFeatureName) ..]

----------------------------------------------------------------------
-- TeamFeatureStatusValue

data TeamFeatureStatusValue
  = TeamFeatureEnabled
  | TeamFeatureDisabled
  deriving stock (Eq, Show, Generic)
  deriving (Arbitrary) via (GenericUniform TeamFeatureStatusValue)
  deriving (ToJSON, FromJSON, S.ToSchema) via (Schema TeamFeatureStatusValue)

typeTeamFeatureStatusValue :: Doc.DataType
typeTeamFeatureStatusValue =
  Doc.string $
    Doc.enum
      [ "enabled",
        "disabled"
      ]

instance ToSchema TeamFeatureStatusValue where
  schema =
    enum @Text "TeamFeatureStatusValue" $
      mconcat
        [ element "enabled" TeamFeatureEnabled,
          element "disabled" TeamFeatureDisabled
        ]

instance ToByteString TeamFeatureStatusValue where
  builder TeamFeatureEnabled = "enabled"
  builder TeamFeatureDisabled = "disabled"

instance FromByteString TeamFeatureStatusValue where
  parser =
    Parser.takeByteString >>= \b ->
      case T.decodeUtf8' b of
        Right "enabled" -> pure TeamFeatureEnabled
        Right "disabled" -> pure TeamFeatureDisabled
        Right t -> fail $ "Invalid TeamFeatureStatusValue: " <> T.unpack t
        Left e -> fail $ "Invalid TeamFeatureStatusValue: " <> show e

----------------------------------------------------------------------
-- TeamFeatureStatus

type family TeamFeatureStatus (a :: TeamFeatureName) :: * where
  TeamFeatureStatus 'TeamFeatureLegalHold = TeamFeatureStatusNoConfig
  TeamFeatureStatus 'TeamFeatureSSO = TeamFeatureStatusNoConfig
  TeamFeatureStatus 'TeamFeatureSearchVisibility = TeamFeatureStatusNoConfig
  TeamFeatureStatus 'TeamFeatureValidateSAMLEmails = TeamFeatureStatusNoConfig
  TeamFeatureStatus 'TeamFeatureDigitalSignatures = TeamFeatureStatusNoConfig
  TeamFeatureStatus 'TeamFeatureAppLock = TeamFeatureStatusWithConfig TeamFeatureAppLockConfig
<<<<<<< HEAD
  TeamFeatureStatus 'TeamFeatureClassifiedDomains = TeamFeatureStatusWithConfig TeamFeatureClassifiedDomainsConfig
=======
  TeamFeatureStatus 'TeamFeatureFileSharing = TeamFeatureStatusNoConfig
>>>>>>> ded38976

type FeatureHasNoConfig (a :: TeamFeatureName) = (TeamFeatureStatus a ~ TeamFeatureStatusNoConfig) :: Constraint

-- if you add a new constructor here, don't forget to add it to the swagger (1.2) docs in "Wire.API.Swagger"!
modelForTeamFeature :: TeamFeatureName -> Doc.Model
modelForTeamFeature TeamFeatureLegalHold = modelTeamFeatureStatusNoConfig
modelForTeamFeature TeamFeatureSSO = modelTeamFeatureStatusNoConfig
modelForTeamFeature TeamFeatureSearchVisibility = modelTeamFeatureStatusNoConfig
modelForTeamFeature TeamFeatureValidateSAMLEmails = modelTeamFeatureStatusNoConfig
modelForTeamFeature TeamFeatureDigitalSignatures = modelTeamFeatureStatusNoConfig
modelForTeamFeature name@TeamFeatureAppLock = modelTeamFeatureStatusWithConfig name modelTeamFeatureAppLockConfig
<<<<<<< HEAD
modelForTeamFeature name@TeamFeatureClassifiedDomains = modelTeamFeatureStatusWithConfig name modelTeamFeatureClassifiedDomainsConfig
=======
modelForTeamFeature TeamFeatureFileSharing = modelTeamFeatureStatusNoConfig
>>>>>>> ded38976

----------------------------------------------------------------------
-- TeamFeatureStatusNoConfig

newtype TeamFeatureStatusNoConfig = TeamFeatureStatusNoConfig
  { tfwoStatus :: TeamFeatureStatusValue
  }
  deriving newtype (Eq, Show, Generic, Typeable, Arbitrary)
  deriving (ToJSON, FromJSON, S.ToSchema) via (Schema TeamFeatureStatusNoConfig)

modelTeamFeatureStatusNoConfig :: Doc.Model
modelTeamFeatureStatusNoConfig = Doc.defineModel "TeamFeatureStatusNoConfig" $ do
  Doc.description "Team feature that has no configuration beyond the boolean on/off switch."
  Doc.property "status" typeTeamFeatureStatusValue $ Doc.description "status"

instance ToSchema TeamFeatureStatusNoConfig where
  schema =
    object "TeamFeatureStatusNoConfig" $
      TeamFeatureStatusNoConfig
        <$> tfwoStatus .= field "status" schema

----------------------------------------------------------------------
-- TeamFeatureStatusWithConfig

-- | The support for disabled features with configs is intentional:
-- for instance, we want to be able to keep the config of a feature
-- that is turned on and off occasionally, and so not force the admin
-- to recreate the config every time it's turned on.
data TeamFeatureStatusWithConfig (cfg :: *) = TeamFeatureStatusWithConfig
  { tfwcStatus :: TeamFeatureStatusValue,
    tfwcConfig :: cfg
  }
  deriving stock (Eq, Show, Generic, Typeable)
  deriving (ToJSON, FromJSON, S.ToSchema) via (Schema (TeamFeatureStatusWithConfig cfg))

instance Arbitrary cfg => Arbitrary (TeamFeatureStatusWithConfig cfg) where
  arbitrary = TeamFeatureStatusWithConfig <$> arbitrary <*> arbitrary

modelTeamFeatureStatusWithConfig :: TeamFeatureName -> Doc.Model -> Doc.Model
modelTeamFeatureStatusWithConfig name cfgModel = Doc.defineModel (cs $ show name) $ do
  Doc.description $ "Status and config of " <> cs (show name)
  Doc.property "status" typeTeamFeatureStatusValue $ Doc.description "status"
  Doc.property "config" (Doc.ref cfgModel) $ Doc.description "config"

instance ToSchema cfg => ToSchema (TeamFeatureStatusWithConfig cfg) where
  schema =
    object "TeamFeatureStatusWithConfig" $
      TeamFeatureStatusWithConfig
        <$> tfwcStatus .= field "status" schema
        <*> tfwcConfig .= field "config" schema

----------------------------------------------------------------------
-- TeamFeatureClassifiedDomainsConfig

newtype TeamFeatureClassifiedDomainsConfig = TeamFeatureClassifiedDomainsConfig
  { classifiedDomainsDomains :: [Domain]
  }
  deriving stock (Show, Eq, Generic)
  deriving (ToJSON, FromJSON, S.ToSchema) via (Schema TeamFeatureClassifiedDomainsConfig)

deriving via (GenericUniform TeamFeatureClassifiedDomainsConfig) instance Arbitrary TeamFeatureClassifiedDomainsConfig

instance ToSchema TeamFeatureClassifiedDomainsConfig where
  schema =
    object "TeamFeatureClassifiedDomainsConfig" $
      TeamFeatureClassifiedDomainsConfig
        <$> classifiedDomainsDomains .= field "domains" (array schema)

modelTeamFeatureClassifiedDomainsConfig :: Doc.Model
modelTeamFeatureClassifiedDomainsConfig =
  Doc.defineModel "TeamFeatureClassifiedDomainsConfig" $ do
    Doc.property "domains" (Doc.array Doc.string') $ Doc.description "domains"

defaultClassifiedDomains :: TeamFeatureStatusWithConfig TeamFeatureClassifiedDomainsConfig
defaultClassifiedDomains = TeamFeatureStatusWithConfig TeamFeatureDisabled (TeamFeatureClassifiedDomainsConfig [])

----------------------------------------------------------------------
-- TeamFeatureAppLockConfig

data TeamFeatureAppLockConfig = TeamFeatureAppLockConfig
  { applockEnforceAppLock :: EnforceAppLock,
    applockInactivityTimeoutSecs :: Int32
  }
  deriving stock (Eq, Show, Generic)
  deriving (FromJSON, ToJSON, S.ToSchema) via (Schema TeamFeatureAppLockConfig)

deriving via (GenericUniform TeamFeatureAppLockConfig) instance Arbitrary TeamFeatureAppLockConfig

instance ToSchema TeamFeatureAppLockConfig where
  schema =
    object "TeamFeatureAppLockConfig" $
      TeamFeatureAppLockConfig
        <$> applockEnforceAppLock .= field "enforceAppLock" schema
        <*> applockInactivityTimeoutSecs .= field "inactivityTimeoutSecs" schema

newtype EnforceAppLock = EnforceAppLock Bool
  deriving stock (Eq, Show, Ord, Generic)
  deriving newtype (Arbitrary)
  deriving (FromJSON, ToJSON) via (Schema EnforceAppLock)

instance ToSchema EnforceAppLock where
  schema = EnforceAppLock <$> (\(EnforceAppLock v) -> v) .= schema

modelTeamFeatureAppLockConfig :: Doc.Model
modelTeamFeatureAppLockConfig =
  Doc.defineModel "TeamFeatureAppLockConfig" $ do
    Doc.property "enforceAppLock" Doc.bool' $ Doc.description "enforceAppLock"
    Doc.property "inactivityTimeoutSecs" Doc.int32' $ Doc.description ""

defaultAppLockStatus :: TeamFeatureStatusWithConfig TeamFeatureAppLockConfig
defaultAppLockStatus =
  TeamFeatureStatusWithConfig
    TeamFeatureEnabled
    (TeamFeatureAppLockConfig (EnforceAppLock False) 60)

----------------------------------------------------------------------
-- internal

data LowerCaseFirst

instance StringModifier LowerCaseFirst where
  getStringModifier (x : xs) = toLower x : xs
  getStringModifier [] = []<|MERGE_RESOLUTION|>--- conflicted
+++ resolved
@@ -97,11 +97,8 @@
   | TeamFeatureValidateSAMLEmails
   | TeamFeatureDigitalSignatures
   | TeamFeatureAppLock
-<<<<<<< HEAD
+  | TeamFeatureFileSharing
   | TeamFeatureClassifiedDomains
-=======
-  | TeamFeatureFileSharing
->>>>>>> ded38976
   deriving stock (Eq, Show, Ord, Generic, Enum, Bounded, Typeable)
   deriving (Arbitrary) via (GenericUniform TeamFeatureName)
 
@@ -133,15 +130,13 @@
   type KnownTeamFeatureNameSymbol 'TeamFeatureAppLock = "appLock"
   knownTeamFeatureName = TeamFeatureAppLock
 
-<<<<<<< HEAD
+instance KnownTeamFeatureName 'TeamFeatureFileSharing where
+  type KnownTeamFeatureNameSymbol 'TeamFeatureFileSharing = "fileSharing"
+  knownTeamFeatureName = TeamFeatureFileSharing
+
 instance KnownTeamFeatureName 'TeamFeatureClassifiedDomains where
   type KnownTeamFeatureNameSymbol 'TeamFeatureClassifiedDomains = "classifiedDomains"
   knownTeamFeatureName = TeamFeatureClassifiedDomains
-=======
-instance KnownTeamFeatureName 'TeamFeatureFileSharing where
-  type KnownTeamFeatureNameSymbol 'TeamFeatureFileSharing = "fileSharing"
-  knownTeamFeatureName = TeamFeatureFileSharing
->>>>>>> ded38976
 
 instance FromByteString TeamFeatureName where
   parser =
@@ -157,11 +152,8 @@
         Right "digitalSignatures" -> pure TeamFeatureDigitalSignatures
         Right "digital-signatures" -> pure TeamFeatureDigitalSignatures
         Right "appLock" -> pure TeamFeatureAppLock
-<<<<<<< HEAD
+        Right "fileSharing" -> pure TeamFeatureFileSharing
         Right "classifiedDomains" -> pure TeamFeatureClassifiedDomains
-=======
-        Right "fileSharing" -> pure TeamFeatureFileSharing
->>>>>>> ded38976
         Right t -> fail $ "Invalid TeamFeatureName: " <> T.unpack t
 
 instance ToByteString TeamFeatureName where
@@ -171,11 +163,8 @@
   builder TeamFeatureValidateSAMLEmails = "validateSAMLemails"
   builder TeamFeatureDigitalSignatures = "digitalSignatures"
   builder TeamFeatureAppLock = "appLock"
-<<<<<<< HEAD
+  builder TeamFeatureFileSharing = "fileSharing"
   builder TeamFeatureClassifiedDomains = "classifiedDomains"
-=======
-  builder TeamFeatureFileSharing = "fileSharing"
->>>>>>> ded38976
 
 class HasDeprecatedFeatureName (a :: TeamFeatureName) where
   type DeprecatedFeatureName a :: Symbol
@@ -241,11 +230,8 @@
   TeamFeatureStatus 'TeamFeatureValidateSAMLEmails = TeamFeatureStatusNoConfig
   TeamFeatureStatus 'TeamFeatureDigitalSignatures = TeamFeatureStatusNoConfig
   TeamFeatureStatus 'TeamFeatureAppLock = TeamFeatureStatusWithConfig TeamFeatureAppLockConfig
-<<<<<<< HEAD
+  TeamFeatureStatus 'TeamFeatureFileSharing = TeamFeatureStatusNoConfig
   TeamFeatureStatus 'TeamFeatureClassifiedDomains = TeamFeatureStatusWithConfig TeamFeatureClassifiedDomainsConfig
-=======
-  TeamFeatureStatus 'TeamFeatureFileSharing = TeamFeatureStatusNoConfig
->>>>>>> ded38976
 
 type FeatureHasNoConfig (a :: TeamFeatureName) = (TeamFeatureStatus a ~ TeamFeatureStatusNoConfig) :: Constraint
 
@@ -257,11 +243,8 @@
 modelForTeamFeature TeamFeatureValidateSAMLEmails = modelTeamFeatureStatusNoConfig
 modelForTeamFeature TeamFeatureDigitalSignatures = modelTeamFeatureStatusNoConfig
 modelForTeamFeature name@TeamFeatureAppLock = modelTeamFeatureStatusWithConfig name modelTeamFeatureAppLockConfig
-<<<<<<< HEAD
+modelForTeamFeature TeamFeatureFileSharing = modelTeamFeatureStatusNoConfig
 modelForTeamFeature name@TeamFeatureClassifiedDomains = modelTeamFeatureStatusWithConfig name modelTeamFeatureClassifiedDomainsConfig
-=======
-modelForTeamFeature TeamFeatureFileSharing = modelTeamFeatureStatusNoConfig
->>>>>>> ded38976
 
 ----------------------------------------------------------------------
 -- TeamFeatureStatusNoConfig

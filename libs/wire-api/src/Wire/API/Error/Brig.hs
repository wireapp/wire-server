-- This file is part of the Wire Server implementation.
--
-- Copyright (C) 2022 Wire Swiss GmbH <opensource@wire.com>
--
-- This program is free software: you can redistribute it and/or modify it under
-- the terms of the GNU Affero General Public License as published by the Free
-- Software Foundation, either version 3 of the License, or (at your option) any
-- later version.
--
-- This program is distributed in the hope that it will be useful, but WITHOUT
-- ANY WARRANTY; without even the implied warranty of MERCHANTABILITY or FITNESS
-- FOR A PARTICULAR PURPOSE. See the GNU Affero General Public License for more
-- details.
--
-- You should have received a copy of the GNU Affero General Public License along
-- with this program. If not, see <https://www.gnu.org/licenses/>.

module Wire.API.Error.Brig where

import Data.Data
import Wire.API.Error

data BrigError
  = UserNotFound
  | InvalidUser
  | InvalidCode
  | BadCredentials
  | MissingAuth
  | DeleteCodePending
  | OwnerDeletingSelf
  | TooManyClients
  | MalformedPrekeys
  | CodeAuthenticationFailed
  | CodeAuthenticationRequired
  | MissingLegalholdConsent
  | ConnectionLimitReached
  | UnknownClient
  | ClientNotFound
  | NotConnected
  | InvalidTransition
  | NoIdentity
  | HandleExists
  | InvalidHandle
  | HandleNotFound
  | UserCreationRestricted
  | BlacklistedPhone
  | AllowlistError
  | InvalidInvitationCode
  | MissingIdentity
  | BlacklistedEmail
  | InvalidEmail
  | InvalidActivationCodeWrongUser
  | InvalidActivationCodeWrongCode
  | TooManyTeamMembers
  | MLSNotEnabled
  | MLSIdentityMismatch
  | MLSProtocolError
  | MLSDuplicatePublicKey
  | InvalidPhone
  | PasswordExists
  | AccountSuspended
  | AccountEphemeral
  | AccountPending
  | UserKeyExists
  | NameManagedByScim
  | HandleManagedByScim
  | LastIdentity
  | NoPassword
  | ChangePasswordMustDiffer
  | PasswordAuthenticationFailed
  | TooManyTeamInvitations
  | InsufficientTeamPermissions
  | KeyPackageDecodingError
  | InvalidKeyPackageRef
  | CustomerExtensionBlockedDomain
  | PasswordResetInProgress
  | InvalidPasswordResetKey
  | InvalidPasswordResetCode
  | ResetPasswordMustDiffer
  | NoEmail
  | NotificationNotFound
  | PendingInvitationNotFound
  | ConflictingInvitations
  | AccessDenied
  | InvalidConversation
  | TooManyConversationMembers
  | ServiceDisabled
  | InvalidBot
<<<<<<< HEAD
  | InvalidServiceKey
  | ServiceNotFound
=======
  | VerificationCodeThrottled
  | InvalidProvider
>>>>>>> 5f246fbb
  | ProviderNotFound

instance (Typeable (MapError e), KnownError (MapError e)) => IsSwaggerError (e :: BrigError) where
  addToOpenApi = addStaticErrorToSwagger @(MapError e)

<<<<<<< HEAD
type instance MapError 'ProviderNotFound = 'StaticError 403 "invalid-provider" "The provider does not exist."

type instance MapError 'ServiceNotFound = 'StaticError 404 "not-found" "Service not found."

type instance MapError 'InvalidServiceKey = 'StaticError 400 "invalid-service-key" "Invalid service key."
=======
type instance MapError 'ProviderNotFound = 'StaticError 404 "not-found" "Provider not found."

type instance MapError 'InvalidProvider = 'StaticError 403 "invalid-provider" "The provider does not exist."

type instance MapError 'VerificationCodeThrottled = 'StaticError 429 "too-many-requests" "Too many request to generate a verification code."
>>>>>>> 5f246fbb

type instance MapError 'ServiceDisabled = 'StaticError 403 "service-disabled" "The desired service is currently disabled."

type instance MapError 'InvalidBot = 'StaticError 403 "invalid-bot" "The targeted user is not a bot."

type instance MapError 'UserNotFound = 'StaticError 404 "not-found" "User not found"

type instance MapError 'InvalidConversation = 'StaticError 403 "invalid-conversation" "The operation is not allowed in this conversation."

type instance MapError 'TooManyConversationMembers = 'StaticError 403 "too-many-members" "Maximum number of members per conversation reached."

type instance MapError 'AccessDenied = 'StaticError 403 "access-denied" "Access denied."

type instance MapError 'InvalidUser = 'StaticError 400 "invalid-user" "Invalid user"

type instance MapError 'InvalidCode = 'StaticError 403 "invalid-code" "Invalid verification code"

type instance MapError 'MissingAuth = 'StaticError 403 "missing-auth" "Re-authentication via password required"

type instance MapError 'BadCredentials = 'StaticError 403 "invalid-credentials" "Authentication failed"

type instance MapError 'DeleteCodePending = 'StaticError 403 "pending-delete" "A verification code for account deletion is still pending"

type instance MapError 'OwnerDeletingSelf = 'StaticError 403 "no-self-delete-for-team-owner" "Team owners are not allowed to delete themselves; ask a fellow owner"

type instance MapError 'TooManyClients = 'StaticError 403 "too-many-clients" "Too many clients"

type instance MapError 'MalformedPrekeys = 'StaticError 400 "bad-request" "Malformed prekeys uploaded"

type instance MapError 'CodeAuthenticationFailed = 'StaticError 403 "code-authentication-failed" "Code authentication failed"

type instance MapError 'CodeAuthenticationRequired = 'StaticError 403 "code-authentication-required" "Code authentication is required"

type instance
  MapError 'MissingLegalholdConsent =
    'StaticError
      403
      "missing-legalhold-consent"
      "Failed to connect to a user or to invite a user to a group because somebody is under legalhold and somebody else has not granted consent"

type instance MapError 'ConnectionLimitReached = 'StaticError 403 "connection-limit" "Too many sent/accepted connections"

type instance MapError 'UnknownClient = 'StaticError 403 "unknown-client" "Unknown Client"

type instance MapError 'ClientNotFound = 'StaticError 404 "client-not-found" "Client not found"

type instance MapError 'NotConnected = 'StaticError 403 "not-connected" "Users are not connected"

type instance MapError 'InvalidTransition = 'StaticError 403 "bad-conn-update" "Invalid status transition"

type instance MapError 'NoIdentity = 'StaticError 403 "no-identity" "The user has no verified identity (email or phone number)"

type instance MapError 'HandleExists = 'StaticError 409 "handle-exists" "The given handle is already taken"

type instance MapError 'InvalidHandle = 'StaticError 400 "invalid-handle" "The given handle is invalid"

type instance MapError 'HandleNotFound = 'StaticError 404 "not-found" "Handle not found"

type instance MapError 'MLSDuplicatePublicKey = 'StaticError 400 "mls-duplicate-public-key" "MLS public key for the given signature scheme already exists"

type instance MapError 'BlacklistedPhone = 'StaticError 403 "blacklisted-phone" "The given phone number has been blacklisted due to suspected abuse or a complaint"

type instance MapError 'AllowlistError = 'StaticError 403 "unauthorized" "Unauthorized e-mail address or phone number."

type instance MapError 'InvalidInvitationCode = 'StaticError 400 "invalid-invitation-code" "Invalid invitation code."

type instance MapError 'MissingIdentity = 'StaticError 403 "missing-identity" "Using an invitation code requires registering the given email and/or phone."

type instance
  MapError 'BlacklistedEmail =
    'StaticError
      403
      "blacklisted-email"
      "The given e-mail address has been blacklisted due to a permanent bounce \
      \or a complaint."

type instance MapError 'InvalidEmail = 'StaticError 400 "invalid-email" "Invalid e-mail address."

type instance MapError 'InvalidActivationCodeWrongUser = 'StaticError 404 "invalid-code" "User does not exist"

type instance MapError 'InvalidActivationCodeWrongCode = 'StaticError 404 "invalid-code" "Invalid activation code"

type instance MapError 'TooManyTeamMembers = 'StaticError 403 "too-many-team-members" "Too many members in this team."

type instance
  MapError 'MLSNotEnabled =
    'StaticError
      400
      "mls-not-enabled"
      "MLS is not configured on this backend. See docs.wire.com for instructions on how to enable it"

type instance
  MapError 'MLSIdentityMismatch =
    'StaticError
      403
      "mls-identity-mismatch"
      "Key package credential does not match qualified client ID"

-- | docs/reference/user/registration.md {#RefRestrictRegistration}.
type instance MapError 'UserCreationRestricted = 'StaticError 403 "user-creation-restricted" "This instance does not allow creation of personal users or teams."

type instance MapError 'MLSProtocolError = 'StaticError 400 "mls-protocol-error" "MLS protocol error"

type instance MapError 'InvalidPhone = 'StaticError 400 "invalid-phone" "Invalid mobile phone number"

type instance
  MapError 'PasswordExists =
    'StaticError
      403
      "password-exists"
      "The operation is not permitted because the user has a password set"

type instance MapError 'AccountSuspended = 'StaticError 403 "suspended" "Account suspended"

type instance MapError 'AccountEphemeral = 'StaticError 403 "ephemeral" "Account ephemeral"

type instance MapError 'AccountPending = 'StaticError 403 "pending-activation" "Account pending activation"

type instance MapError 'UserKeyExists = 'StaticError 409 "key-exists" "The given e-mail address or phone number is in use."

type instance MapError 'NameManagedByScim = 'StaticError 403 "managed-by-scim" "Updating name is not allowed, because it is managed by SCIM"

type instance MapError 'HandleManagedByScim = 'StaticError 403 "managed-by-scim" "Updating handle is not allowed, because it is managed by SCIM"

type instance MapError 'LastIdentity = 'StaticError 403 "last-identity" "The last user identity (email or phone number) cannot be removed."

type instance MapError 'NoPassword = 'StaticError 403 "no-password" "The user has no password."

type instance MapError 'ChangePasswordMustDiffer = 'StaticError 409 "password-must-differ" "For password change, new and old password must be different."

type instance MapError 'PasswordAuthenticationFailed = 'StaticError 403 "password-authentication-failed" "Password authentication failed."

type instance MapError 'TooManyTeamInvitations = 'StaticError 403 "too-many-team-invitations" "Too many team invitations for this team"

type instance MapError 'InsufficientTeamPermissions = 'StaticError 403 "insufficient-permissions" "Insufficient team permissions"

type instance MapError 'KeyPackageDecodingError = 'StaticError 409 "decoding-error" "Key package could not be TLS-decoded"

type instance MapError 'InvalidKeyPackageRef = 'StaticError 409 "invalid-reference" "Key package's reference does not match its data"

type instance
  MapError 'CustomerExtensionBlockedDomain =
    'StaticError
      451
      "domain-blocked-for-registration"
      "[Customer extension] the email domain example.com \
      \that you are attempting to register a user with has been \
      \blocked for creating wire users.  Please contact your IT department."

type instance MapError 'PasswordResetInProgress = 'StaticError 409 "code-exists" "A password reset is already in progress."

type instance MapError 'InvalidPasswordResetKey = 'StaticError 400 "invalid-key" "Invalid email or mobile number for password reset."

type instance MapError 'InvalidPasswordResetCode = 'StaticError 400 "invalid-code" "Invalid password reset code."

type instance MapError 'ResetPasswordMustDiffer = 'StaticError 409 "password-must-differ" "For password reset, new and old password must be different."

type instance MapError 'NoEmail = 'StaticError 403 "no-email" "This operation requires the user to have a verified email address."

type instance MapError 'NotificationNotFound = 'StaticError 404 "not-found" "Notification not found."

type instance MapError 'PendingInvitationNotFound = 'StaticError 404 "not-found" "No pending invitations exists."

type instance MapError 'ConflictingInvitations = 'StaticError 409 "conflicting-invitations" "Multiple conflicting invitations to different teams exists."<|MERGE_RESOLUTION|>--- conflicted
+++ resolved
@@ -86,31 +86,24 @@
   | TooManyConversationMembers
   | ServiceDisabled
   | InvalidBot
-<<<<<<< HEAD
   | InvalidServiceKey
   | ServiceNotFound
-=======
   | VerificationCodeThrottled
   | InvalidProvider
->>>>>>> 5f246fbb
   | ProviderNotFound
 
 instance (Typeable (MapError e), KnownError (MapError e)) => IsSwaggerError (e :: BrigError) where
   addToOpenApi = addStaticErrorToSwagger @(MapError e)
 
-<<<<<<< HEAD
-type instance MapError 'ProviderNotFound = 'StaticError 403 "invalid-provider" "The provider does not exist."
-
 type instance MapError 'ServiceNotFound = 'StaticError 404 "not-found" "Service not found."
 
 type instance MapError 'InvalidServiceKey = 'StaticError 400 "invalid-service-key" "Invalid service key."
-=======
+
 type instance MapError 'ProviderNotFound = 'StaticError 404 "not-found" "Provider not found."
 
 type instance MapError 'InvalidProvider = 'StaticError 403 "invalid-provider" "The provider does not exist."
 
 type instance MapError 'VerificationCodeThrottled = 'StaticError 429 "too-many-requests" "Too many request to generate a verification code."
->>>>>>> 5f246fbb
 
 type instance MapError 'ServiceDisabled = 'StaticError 403 "service-disabled" "The desired service is currently disabled."
 

--- conflicted
+++ resolved
@@ -1,118 +1,13 @@
 module Wire.API.FederationUpdate
-<<<<<<< HEAD
   ( getFederationDomainConfigs,
-    deleteFederationRemoteGalley,
   )
 where
 
-import Data.Domain
 import Imports
 import Servant.Client (ClientEnv, ClientError, runClientM)
-=======
-  ( syncFedDomainConfigs,
-    SyncFedDomainConfigsCallback (..),
-    emptySyncFedDomainConfigsCallback,
-  )
-where
-
-import Control.Concurrent.Async
-import Control.Exception
-import Control.Retry qualified as R
-import Data.Set qualified as Set
-import Data.Text
-import Data.Typeable (cast)
-import Imports
-import Network.HTTP.Client (defaultManagerSettings, newManager)
-import Servant.Client (BaseUrl (BaseUrl), ClientEnv (ClientEnv), ClientError, Scheme (Http), runClientM)
-import Servant.Client.Internal.HttpClient (defaultMakeClientRequest)
-import System.Logger qualified as L
-import Util.Options
->>>>>>> f2aa5486
 import Wire.API.Routes.FederationDomainConfig
 import Wire.API.Routes.Internal.Brig qualified as IAPI
 import Wire.API.Routes.Named (namedClient)
 
-<<<<<<< HEAD
 getFederationDomainConfigs :: ClientEnv -> IO (Either ClientError FederationDomainConfigs)
-getFederationDomainConfigs = runClientM $ namedClient @IAPI.API @"get-federation-remotes"
-
-deleteFederationRemoteGalley :: Domain -> ClientEnv -> IO (Either ClientError ())
-deleteFederationRemoteGalley dom = runClientM $ namedClient @IAPI.API @"delete-federation-remote-from-galley" dom
-=======
--- | 'FedUpdateCallback' is not called if a new settings cannot be fetched, or if they are
--- equal to the old settings.
-syncFedDomainConfigs :: Endpoint -> L.Logger -> SyncFedDomainConfigsCallback -> IO (IORef FederationDomainConfigs, Async ())
-syncFedDomainConfigs (Endpoint h p) log' cb = do
-  let baseUrl = BaseUrl Http (unpack h) (fromIntegral p) ""
-  clientEnv <- newManager defaultManagerSettings <&> \mgr -> ClientEnv mgr baseUrl Nothing defaultMakeClientRequest
-  ioref <- newIORef =<< initialize log' clientEnv
-  updateDomainsThread <- async $ loop log' clientEnv cb ioref
-  pure (ioref, updateDomainsThread)
-
--- | Initial function for getting the set of domains from brig, and an update interval
-initialize :: L.Logger -> ClientEnv -> IO FederationDomainConfigs
-initialize logger clientEnv =
-  let policy :: R.RetryPolicy
-      policy = R.capDelay 30_000_000 $ R.exponentialBackoff 3_000
-
-      go :: IO (Maybe FederationDomainConfigs)
-      go = do
-        fetch clientEnv >>= \case
-          Right s -> pure $ Just s
-          Left e -> do
-            L.log logger L.Info $
-              L.msg (L.val "Failed to reach brig for federation setup, retrying...")
-                L.~~ "error" L..= show e
-            pure Nothing
-   in R.retrying policy (const (pure . isNothing)) (const go) >>= \case
-        Just c -> pure c
-        Nothing -> throwIO $ ErrorCall "*** Failed to reach brig for federation setup, giving up!"
-
-loop :: L.Logger -> ClientEnv -> SyncFedDomainConfigsCallback -> IORef FederationDomainConfigs -> IO ()
-loop logger clientEnv (SyncFedDomainConfigsCallback callback) env = forever $
-  catch go $ \(e :: SomeException) -> do
-    -- log synchronous exceptions
-    case fromException e of
-      -- Rethrow async exceptions so that we can kill this thread with the `async` tools
-      -- The use of cast here comes from https://hackage.haskell.org/package/base-4.18.0.0/docs/src/GHC.IO.Exception.html#asyncExceptionFromException
-      -- But I only want to check for AsyncCancelled while leaving non-async exception
-      -- logging in place.
-      Just (SomeAsyncException e') -> case cast e' of
-        Just AsyncCancelled -> throwIO e
-        Nothing -> pure ()
-      Nothing ->
-        L.log logger L.Error $
-          L.msg (L.val "Federation domain sync thread died, restarting domain synchronization.")
-            L.~~ "error" L..= displayException e
-  where
-    go = do
-      fetch clientEnv >>= \case
-        Left e ->
-          L.log logger L.Info $
-            L.msg (L.val "Could not retrieve an updated list of federation domains from Brig; I'll keep trying!")
-              L.~~ "error" L..= displayException e
-        Right new -> do
-          old <- readIORef env
-          unless (domainListsEqual old new) $ callback old new
-          atomicWriteIORef env new
-      delay <- updateInterval <$> readIORef env
-      threadDelay (delay * 1_000_000)
-
-    domainListsEqual o n =
-      Set.fromList (domain <$> remotes o)
-        == Set.fromList (domain <$> remotes n)
-
-fetch :: ClientEnv -> IO (Either ClientError FederationDomainConfigs)
-fetch = runClientM (namedClient @IAPI.API @"get-federation-remotes")
-
--- | The callback takes the previous and the new settings and runs a given action.
-newtype SyncFedDomainConfigsCallback = SyncFedDomainConfigsCallback
-  { fromFedUpdateCallback ::
-      FederationDomainConfigs -> -- old value
-      FederationDomainConfigs -> -- new value
-      IO ()
-  }
-
-emptySyncFedDomainConfigsCallback :: SyncFedDomainConfigsCallback
-emptySyncFedDomainConfigsCallback = SyncFedDomainConfigsCallback $ \_ _ -> pure ()
->>>>>>> f2aa5486
+getFederationDomainConfigs = runClientM $ namedClient @IAPI.API @"get-federation-remotes"
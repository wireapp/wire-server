--- conflicted
+++ resolved
@@ -13,14 +13,9 @@
 import qualified Data.Set as Set
 import Data.Text
 import Imports
-<<<<<<< HEAD
 import Network.HTTP.Client (defaultManagerSettings, newManager)
 import Servant.Client (BaseUrl (BaseUrl), ClientEnv (ClientEnv), ClientError, ClientM, Scheme (Http), runClientM)
 import Servant.Client.Internal.HttpClient (defaultMakeClientRequest)
-=======
-import Network.HTTP.Client
-import Servant.Client
->>>>>>> 7ac71d2a
 import qualified System.Logger as L
 import Util.Options
 import Wire.API.Routes.FederationDomainConfig
@@ -34,18 +29,7 @@
   let baseUrl = BaseUrl Http (unpack h) (fromIntegral p) ""
   clientEnv <- newManager defaultManagerSettings <&> \mgr -> ClientEnv mgr baseUrl Nothing defaultMakeClientRequest
   ioref <- newIORef =<< initialize log' clientEnv
-<<<<<<< HEAD
-  updateDomainsThread <-
-    async $
-      let go = finally
-            (loop log' clientEnv cb ioref)
-            $ do
-              L.log log' L.Error $ L.msg (L.val "Federation domain sync thread died, restarting domain synchronization.")
-              go
-       in go
-=======
   updateDomainsThread <- async $ loop log' clientEnv cb ioref
->>>>>>> 7ac71d2a
   pure (ioref, updateDomainsThread)
 
 deleteFedRemoteGalley :: Domain -> ClientM ()

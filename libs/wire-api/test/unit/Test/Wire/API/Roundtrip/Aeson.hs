-- This file is part of the Wire Server implementation.
--
-- Copyright (C) 2022 Wire Swiss GmbH <opensource@wire.com>
--
-- This program is free software: you can redistribute it and/or modify it under
-- the terms of the GNU Affero General Public License as published by the Free
-- Software Foundation, either version 3 of the License, or (at your option) any
-- later version.
--
-- This program is distributed in the hope that it will be useful, but WITHOUT
-- ANY WARRANTY; without even the implied warranty of MERCHANTABILITY or FITNESS
-- FOR A PARTICULAR PURPOSE. See the GNU Affero General Public License for more
-- details.
--
-- You should have received a copy of the GNU Affero General Public License along
-- with this program. If not, see <https://www.gnu.org/licenses/>.

module Test.Wire.API.Roundtrip.Aeson (tests) where

import Data.Aeson (FromJSON, ToJSON, parseJSON, toJSON)
import Data.Aeson.Types (parseEither)
import Data.Id (ConvId)
import Data.Swagger (ToSchema, validatePrettyToJSON)
import Imports
import qualified Test.Tasty as T
import Test.Tasty.QuickCheck (Arbitrary, counterexample, testProperty, (.&&.), (===))
import Type.Reflection (typeRep)
import qualified Wire.API.Asset as Asset
import qualified Wire.API.Call.Config as Call.Config
import qualified Wire.API.Connection as Connection
import qualified Wire.API.Conversation as Conversation
import qualified Wire.API.Conversation.Action as Conversation.Action
import qualified Wire.API.Conversation.Bot as Conversation.Bot
import qualified Wire.API.Conversation.Code as Conversation.Code
import qualified Wire.API.Conversation.Member as Conversation.Member
import qualified Wire.API.Conversation.Role as Conversation.Role
import qualified Wire.API.Conversation.Typing as Conversation.Typing
import qualified Wire.API.CustomBackend as CustomBackend
import qualified Wire.API.Event.Conversation as Event.Conversation
import qualified Wire.API.Event.Team as Event.Team
import qualified Wire.API.Message as Message
import qualified Wire.API.Properties as Properties
import qualified Wire.API.Provider as Provider
import qualified Wire.API.Provider.Bot as Provider.Bot
import qualified Wire.API.Provider.External as Provider.External
import qualified Wire.API.Provider.Service as Provider.Service
import qualified Wire.API.Provider.Service.Tag as Provider.Service.Tag
import qualified Wire.API.Push.Token as Push.Token
<<<<<<< HEAD
import qualified Wire.API.Routes.Version as Routes.Version
=======
import qualified Wire.API.Routes.Internal.Galley.TeamsIntra as TeamsIntra
>>>>>>> bd9d33f7
import qualified Wire.API.Team as Team
import qualified Wire.API.Team.Conversation as Team.Conversation
import qualified Wire.API.Team.Feature as Team.Feature
import qualified Wire.API.Team.Invitation as Team.Invitation
import qualified Wire.API.Team.LegalHold as Team.LegalHold
import qualified Wire.API.Team.LegalHold.External as Team.LegalHold.External
import qualified Wire.API.Team.Member as Team.Member
import qualified Wire.API.Team.Permission as Team.Permission
import qualified Wire.API.Team.Role as Team.Role
import qualified Wire.API.Team.SearchVisibility as Team.SearchVisibility
import qualified Wire.API.User as User
import qualified Wire.API.User.Activation as User.Activation
import qualified Wire.API.User.Auth as User.Auth
import qualified Wire.API.User.Client as User.Client
import qualified Wire.API.User.Client.Prekey as User.Client.Prekey
import qualified Wire.API.User.Handle as User.Handle
import qualified Wire.API.User.Identity as User.Identity
import qualified Wire.API.User.Password as User.Password
import qualified Wire.API.User.Profile as User.Profile
import qualified Wire.API.User.RichInfo as User.RichInfo
import qualified Wire.API.User.Scim as Scim
import qualified Wire.API.User.Search as User.Search
import qualified Wire.API.Wrapped as Wrapped

-- FUTUREWORK(#1446): fix tests marked as failing
-- (either fixing Arbitrary or serialization instance)
tests :: T.TestTree
tests =
  T.localOption (T.Timeout (60 * 1000000) "60s") . T.testGroup "JSON roundtrip tests" $
    [ testRoundTrip @Asset.AssetToken,
      testRoundTrip @Asset.NewAssetToken,
      testRoundTrip @Asset.AssetRetention,
      testRoundTrip @Asset.AssetSettings,
      testRoundTrip @Asset.AssetKey,
      testRoundTrip @Asset.Asset,
      testRoundTrip @Call.Config.TurnHost,
      testRoundTrip @Call.Config.Scheme,
      testRoundTrip @Call.Config.Transport,
      testRoundTrip @Call.Config.TurnURI,
      testRoundTrip @Call.Config.TurnUsername,
      testRoundTrip @Call.Config.RTCIceServer,
      testRoundTrip @Call.Config.RTCConfiguration,
      testRoundTrip @Call.Config.SFTServer,
      testRoundTrip @Connection.ConnectionRequest,
      testRoundTrip @Connection.Relation,
      testRoundTrip @Connection.UserConnection,
      testRoundTrip @Connection.UserConnectionList,
      testRoundTrip @Connection.ConnectionUpdate,
      testRoundTrip @Conversation.Conversation,
      testRoundTrip @(Conversation.ConversationList ConvId),
      testRoundTrip @(Conversation.ConversationList Conversation.Conversation),
      testRoundTrip @Conversation.Access,
      testRoundTrip @Conversation.AccessRoleLegacy,
      testRoundTrip @Conversation.AccessRole,
      testRoundTrip @Conversation.ConvType,
      testRoundTrip @Conversation.ReceiptMode,
      testRoundTrip @Conversation.ConvTeamInfo,
      testRoundTrip @Conversation.ConversationCoverView,
      testRoundTrip @Conversation.Invite,
      testRoundTrip @Conversation.ConversationRename,
      testRoundTrip @Conversation.ConversationAccessData,
      testRoundTrip @Conversation.ConversationReceiptModeUpdate,
      testRoundTrip @Conversation.ConversationMessageTimerUpdate,
      testRoundTrip @Conversation.ConversationMetadata,
      testRoundTrip @Conversation.Bot.AddBot,
      testRoundTrip @Conversation.Bot.AddBotResponse,
      testRoundTrip @Conversation.Bot.RemoveBotResponse,
      testRoundTrip @Conversation.Bot.UpdateBotPrekeys,
      testRoundTrip @Conversation.Code.ConversationCode,
      testRoundTrip @Conversation.Member.MemberUpdate,
      testRoundTrip @Conversation.Member.MutedStatus,
      testRoundTrip @Conversation.Member.Member,
      testRoundTrip @Conversation.Member.OtherMember,
      testRoundTrip @Conversation.Member.ConvMembers,
      testRoundTrip @Conversation.Member.OtherMemberUpdate,
      testRoundTrip @Conversation.Role.RoleName,
      testRoundTrip @Conversation.Role.Action,
      testRoundTrip @Conversation.Role.ConversationRole,
      testRoundTrip @Conversation.Role.ConversationRolesList,
      testRoundTrip @Conversation.Typing.TypingStatus,
      testRoundTrip @CustomBackend.CustomBackend,
      testRoundTrip @Event.Conversation.Event,
      testRoundTrip @Event.Conversation.EventType,
      testRoundTrip @Event.Conversation.SimpleMember,
      testRoundTrip @Event.Conversation.SimpleMembers,
      testRoundTrip @Event.Conversation.Connect,
      testRoundTrip @Event.Conversation.MemberUpdateData,
      testRoundTrip @Event.Conversation.OtrMessage,
      testRoundTrip @Event.Team.Event,
      testRoundTrip @Event.Team.EventType,
      testRoundTrip @Message.Priority,
      testRoundTrip @Message.OtrRecipients,
      testRoundTrip @Message.NewOtrMessage,
      testRoundTrip @Message.ClientMismatch,
      testRoundTrip @Properties.PropertyKey,
      testRoundTrip @Provider.Provider,
      testRoundTrip @Provider.ProviderProfile,
      testRoundTrip @Provider.NewProvider,
      testRoundTrip @Provider.NewProviderResponse,
      testRoundTrip @Provider.UpdateProvider,
      testRoundTrip @Provider.ProviderActivationResponse,
      testRoundTrip @Provider.ProviderLogin,
      testRoundTrip @Provider.DeleteProvider,
      testRoundTrip @Provider.PasswordReset,
      testRoundTrip @Provider.CompletePasswordReset,
      testRoundTrip @Provider.PasswordChange,
      testRoundTrip @Provider.EmailUpdate,
      testRoundTrip @Provider.Bot.BotConvView,
      testRoundTrip @Provider.Bot.BotUserView,
      testRoundTrip @Provider.External.NewBotRequest,
      testRoundTrip @Provider.External.NewBotResponse,
      testRoundTrip @Provider.Service.ServiceRef,
      testRoundTrip @Provider.Service.ServiceKeyPEM,
      testRoundTrip @Provider.Service.ServiceKeyType,
      testRoundTrip @Provider.Service.ServiceKey,
      testRoundTrip @Provider.Service.ServiceToken,
      testRoundTrip @Provider.Service.Service,
      testRoundTrip @Provider.Service.ServiceProfile,
      testRoundTrip @Provider.Service.ServiceProfilePage,
      testRoundTrip @Provider.Service.NewService,
      testRoundTrip @Provider.Service.NewServiceResponse,
      testRoundTrip @Provider.Service.UpdateService,
      testRoundTrip @Provider.Service.UpdateServiceConn,
      testRoundTrip @Provider.Service.DeleteService,
      testRoundTrip @Provider.Service.UpdateServiceWhitelist,
      testRoundTrip @Provider.Service.Tag.ServiceTag,
      testRoundTrip @Provider.Service.Tag.ServiceTagList,
      testRoundTrip @Push.Token.Transport,
      testRoundTrip @Push.Token.Token,
      testRoundTrip @Push.Token.AppName,
      testRoundTrip @Push.Token.PushToken,
      testRoundTrip @Push.Token.PushTokenList,
      testRoundTrip @Scim.CreateScimToken,
      testRoundTrip @Team.BindingNewTeam,
      testRoundTrip @Team.TeamBinding,
      testRoundTrip @Team.Team,
      testRoundTrip @Team.TeamList,
      testRoundTrip @Team.TeamUpdateData,
      testRoundTrip @Team.TeamDeleteData,
      testRoundTrip @Team.Conversation.TeamConversation,
      testRoundTrip @Team.Conversation.TeamConversationList,
      testRoundTrip @(Team.Feature.WithStatus Team.Feature.LegalholdConfig),
      testRoundTrip @(Team.Feature.WithStatusPatch Team.Feature.LegalholdConfig),
      testRoundTrip @(Team.Feature.WithStatusPatch Team.Feature.SelfDeletingMessagesConfig),
      testRoundTrip @(Team.Feature.WithStatusNoLock Team.Feature.LegalholdConfig),
      testRoundTrip @Team.Feature.AllFeatureConfigs,
      testRoundTrip @Team.Feature.FeatureStatus,
      testRoundTrip @Team.Feature.LockStatus,
      testRoundTrip @Team.Invitation.InvitationRequest,
      testRoundTrip @Team.Invitation.Invitation,
      testRoundTrip @Team.Invitation.InvitationList,
      testRoundTrip @Team.LegalHold.ViewLegalHoldServiceInfo,
      testRoundTrip @Team.LegalHold.NewLegalHoldService,
      testRoundTrip @Team.LegalHold.ViewLegalHoldService,
      testRoundTrip @Team.LegalHold.UserLegalHoldStatusResponse,
      testRoundTrip @Team.LegalHold.RemoveLegalHoldSettingsRequest,
      testRoundTrip @Team.LegalHold.DisableLegalHoldForUserRequest,
      testRoundTrip @Team.LegalHold.ApproveLegalHoldForUserRequest,
      testRoundTrip @Team.LegalHold.External.RequestNewLegalHoldClient,
      testRoundTrip @Team.LegalHold.External.NewLegalHoldClient,
      testRoundTrip @Team.LegalHold.External.LegalHoldServiceConfirm,
      testRoundTrip @Team.LegalHold.External.LegalHoldServiceRemove,
      testRoundTrip @Team.LegalHold.LegalholdProtectee,
      testRoundTrip @Team.Member.TeamMember,
      testRoundTrip @Team.Member.ListType,
      testRoundTrip @Team.Member.NewListType,
      testRoundTrip @Team.Member.TeamMemberList,
      testRoundTrip @Team.Member.NewTeamMember,
      testRoundTrip @Team.Member.TeamMemberDeleteData,
      testRoundTrip @Team.Permission.Permissions,
      testRoundTrip @Team.Role.Role,
      testRoundTrip @Team.SearchVisibility.TeamSearchVisibility,
      testRoundTrip @Team.SearchVisibility.TeamSearchVisibilityView,
      testRoundTrip @User.NameUpdate,
      testRoundTrip @User.NewUser,
      testRoundTrip @User.NewUserPublic,
      testRoundTrip @User.UserIdList,
      testRoundTrip @(User.LimitedQualifiedUserIdList 20),
      testRoundTrip @User.UserProfile,
      testRoundTrip @User.User,
      testRoundTrip @User.UserSet,
      testRoundTrip @User.SelfProfile,
      testRoundTrip @User.InvitationCode,
      testRoundTrip @User.BindingNewTeamUser,
      -- FUTUREWORK: this should probably be tested individually,
      -- but NewUserOrigin doesn't have JSON instances, just plain functions.
      -- testRoundTrip @User.NewUserOrigin,
      testRoundTrip @User.UserUpdate,
      testRoundTrip @User.PasswordChange,
      testRoundTrip @User.LocaleUpdate,
      testRoundTrip @User.EmailUpdate,
      testRoundTrip @User.PhoneUpdate,
      testRoundTrip @User.HandleUpdate,
      testRoundTrip @User.DeleteUser,
      testRoundTrip @User.VerifyDeleteUser,
      testRoundTrip @User.DeletionCodeTimeout,
      testRoundTrip @User.VerificationAction,
      testRoundTrip @User.SendVerificationCode,
      testRoundTrip @User.Activation.ActivationKey,
      -- FUTUREWORK: this should probably be tested individually,
      -- but ActivationTarget currently doesn't have JSON instances itself.
      -- testRoundTrip @User.Activation.ActivationTarget,
      testRoundTrip @User.Activation.ActivationCode,
      testRoundTrip @User.Activation.Activate,
      testRoundTrip @User.Activation.ActivationResponse,
      testRoundTrip @User.Activation.SendActivationCode,
      testRoundTrip @User.Auth.LoginId,
      testRoundTrip @User.Auth.LoginCode,
      testRoundTrip @User.Auth.PendingLoginCode,
      testRoundTrip @User.Auth.SendLoginCode,
      testRoundTrip @User.Auth.LoginCodeTimeout,
      testRoundTrip @User.Auth.CookieLabel,
      testRoundTrip @User.Auth.Login,
      testRoundTrip @User.Auth.CookieId,
      testRoundTrip @User.Auth.CookieType,
      testRoundTrip @(User.Auth.Cookie ()),
      testRoundTrip @User.Auth.CookieList,
      testRoundTrip @User.Auth.RemoveCookies,
      testRoundTrip @User.Auth.TokenType,
      testRoundTrip @User.Auth.AccessToken,
      testRoundTrip @(User.Client.UserClientMap Int),
      testRoundTrip @User.Client.UserClients,
      testRoundTrip @User.Client.UserClientsFull,
      testRoundTrip @User.Client.ClientType,
      testRoundTrip @User.Client.ClientClass,
      testRoundTrip @User.Client.PubClient,
      testRoundTrip @User.Client.Client,
      testRoundTrip @User.Client.NewClient,
      testRoundTrip @User.Client.UpdateClient,
      testRoundTripWithSwagger @User.Client.ClientCapability,
      testRoundTripWithSwagger @User.Client.ClientCapabilityList,
      testRoundTrip @User.Client.RmClient,
      testRoundTrip @User.Client.Prekey.LastPrekey,
      testRoundTrip @User.Client.Prekey.PrekeyId,
      testRoundTrip @User.Client.Prekey.Prekey,
      testRoundTrip @User.Client.Prekey.ClientPrekey,
      testRoundTrip @User.Client.Prekey.PrekeyBundle,
      testRoundTrip @User.Handle.UserHandleInfo,
      testRoundTrip @User.Handle.CheckHandles,
      testRoundTrip @User.Identity.Email,
      testRoundTrip @User.Identity.Phone,
      testRoundTrip @User.Identity.UserSSOId,
      testRoundTrip @User.Password.NewPasswordReset,
      testRoundTrip @User.Password.PasswordResetKey,
      -- FUTUREWORK: this should probably be tested individually,
      -- but PasswordResetIdentity currently doesn't have JSON instances itself.
      -- testRoundTrip @User.Password.PasswordResetIdentity,
      testRoundTrip @User.Password.PasswordResetCode,
      testRoundTrip @User.Password.CompletePasswordReset,
      testRoundTrip @User.Profile.Pict,
      testRoundTrip @User.Profile.Name,
      testRoundTrip @User.Profile.ColourId,
      testRoundTrip @User.Profile.AssetSize,
      testRoundTrip @User.Profile.Asset,
      testRoundTrip @User.Profile.Locale,
      testRoundTrip @User.Profile.ManagedBy,
      testRoundTrip @User.RichInfo.RichField,
      testRoundTrip @User.RichInfo.RichInfoAssocList,
      testRoundTrip @User.RichInfo.RichInfoMapAndList,
      testRoundTrip @User.RichInfo.RichInfo,
      testRoundTrip @(User.Search.SearchResult User.Search.TeamContact),
      testRoundTrip @User.Search.PagingState,
      testRoundTrip @User.Search.TeamContact,
      testRoundTrip @(Wrapped.Wrapped "some_int" Int),
      testRoundTrip @Conversation.Action.SomeConversationAction,
<<<<<<< HEAD
      testRoundTrip @Routes.Version.Version,
      testRoundTrip @Routes.Version.VersionNumber
=======
      testRoundTrip @TeamsIntra.GuardLegalholdPolicyConflicts,
      testRoundTrip @TeamsIntra.TeamStatus,
      testRoundTrip @TeamsIntra.TeamStatusUpdate,
      testRoundTrip @TeamsIntra.TeamData,
      testRoundTrip @TeamsIntra.TeamName
>>>>>>> bd9d33f7
    ]

testRoundTrip ::
  forall a.
  (Arbitrary a, Typeable a, ToJSON a, FromJSON a, Eq a, Show a) =>
  T.TestTree
testRoundTrip = testProperty msg trip
  where
    msg = show (typeRep @a)
    trip (v :: a) =
      counterexample (show $ toJSON v) $
        Right v === (parseEither parseJSON . toJSON) v

testRoundTripWithSwagger ::
  forall a.
  (Arbitrary a, Typeable a, ToJSON a, FromJSON a, ToSchema a, Eq a, Show a) =>
  T.TestTree
testRoundTripWithSwagger = testProperty msg (trip .&&. scm)
  where
    msg = show (typeRep @a)

    trip (v :: a) =
      counterexample (show $ toJSON v) $
        Right v === (parseEither parseJSON . toJSON) v

    scm (v :: a) =
      counterexample
        ( fromMaybe "Schema validation failed, but there were no errors. This looks like a bug in swagger2!" $
            validatePrettyToJSON v
        )
        $ isNothing (validatePrettyToJSON v)<|MERGE_RESOLUTION|>--- conflicted
+++ resolved
@@ -46,11 +46,8 @@
 import qualified Wire.API.Provider.Service as Provider.Service
 import qualified Wire.API.Provider.Service.Tag as Provider.Service.Tag
 import qualified Wire.API.Push.Token as Push.Token
-<<<<<<< HEAD
+import qualified Wire.API.Routes.Internal.Galley.TeamsIntra as TeamsIntra
 import qualified Wire.API.Routes.Version as Routes.Version
-=======
-import qualified Wire.API.Routes.Internal.Galley.TeamsIntra as TeamsIntra
->>>>>>> bd9d33f7
 import qualified Wire.API.Team as Team
 import qualified Wire.API.Team.Conversation as Team.Conversation
 import qualified Wire.API.Team.Feature as Team.Feature
@@ -316,16 +313,13 @@
       testRoundTrip @User.Search.TeamContact,
       testRoundTrip @(Wrapped.Wrapped "some_int" Int),
       testRoundTrip @Conversation.Action.SomeConversationAction,
-<<<<<<< HEAD
       testRoundTrip @Routes.Version.Version,
-      testRoundTrip @Routes.Version.VersionNumber
-=======
+      testRoundTrip @Routes.Version.VersionNumber,
       testRoundTrip @TeamsIntra.GuardLegalholdPolicyConflicts,
       testRoundTrip @TeamsIntra.TeamStatus,
       testRoundTrip @TeamsIntra.TeamStatusUpdate,
       testRoundTrip @TeamsIntra.TeamData,
       testRoundTrip @TeamsIntra.TeamName
->>>>>>> bd9d33f7
     ]
 
 testRoundTrip ::

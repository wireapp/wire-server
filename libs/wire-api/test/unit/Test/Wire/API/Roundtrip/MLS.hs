{-# LANGUAGE GeneralizedNewtypeDeriving #-}

-- This file is part of the Wire Server implementation.
--
-- Copyright (C) 2022 Wire Swiss GmbH <opensource@wire.com>
--
-- This program is free software: you can redistribute it and/or modify it under
-- the terms of the GNU Affero General Public License as published by the Free
-- Software Foundation, either version 3 of the License, or (at your option) any
-- later version.
--
-- This program is distributed in the hope that it will be useful, but WITHOUT
-- ANY WARRANTY; without even the implied warranty of MERCHANTABILITY or FITNESS
-- FOR A PARTICULAR PURPOSE. See the GNU Affero General Public License for more
-- details.
--
-- You should have received a copy of the GNU Affero General Public License along
-- with this program. If not, see <https://www.gnu.org/licenses/>.

module Test.Wire.API.Roundtrip.MLS (tests) where

import Data.Hex
import Imports
<<<<<<< HEAD
import qualified Test.Tasty as T
=======
import Proto.Mls qualified
import Test.Tasty qualified as T
>>>>>>> e3dbd56f
import Test.Tasty.QuickCheck
import Type.Reflection (typeRep)
import Wire.API.MLS.Commit
import Wire.API.MLS.CommitBundle
import Wire.API.MLS.Credential
import Wire.API.MLS.Extension
import Wire.API.MLS.GroupInfo
import Wire.API.MLS.KeyPackage
import Wire.API.MLS.LeafNode
import Wire.API.MLS.Message
import Wire.API.MLS.Proposal
import Wire.API.MLS.Serialisation
import Wire.API.MLS.Welcome

tests :: T.TestTree
tests =
  T.localOption (T.Timeout (60 * 1000000) "60s") . T.testGroup "MLS roundtrip tests" $
    [ testRoundTrip @KeyPackageRef,
      testRoundTrip @LeafNode,
      testRoundTrip @LeafNodeCore,
      testRoundTrip @KeyPackageTBS,
      testRoundTrip @Credential,
      testRoundTrip @ClientIdentity,
      testRoundTrip @TestPreconfiguredSender,
      testRoundTrip @RemoveProposalMessage,
      testRoundTrip @RemoveProposalPayload,
      testRoundTrip @ExtensionVector,
      testRoundTrip @GroupInfoData,
      testRoundTrip @TestCommitBundle,
      testRoundTrip @Welcome,
      testRoundTrip @Proposal,
      testRoundTrip @ProposalRef,
      testRoundTrip @VarInt
    ]

testRoundTrip ::
  forall a.
  (Arbitrary a, Typeable a, ParseMLS a, SerialiseMLS a, Eq a, Show a) =>
  T.TestTree
testRoundTrip = testProperty msg trip
  where
    msg = show (typeRep @a)
    trip (v :: a) =
      let serialised = encodeMLS v
          parsed = decodeMLS serialised
       in counterexample (show $ hex serialised) $
            Right v === parsed

--------------------------------------------------------------------------------
-- auxiliary types

class ArbitrarySender a where
  arbitrarySender :: Gen Sender

instance ArbitrarySender Sender where
  arbitrarySender = arbitrary

class ArbitraryFramedContentData a where
  arbitraryFramedContentData :: Gen FramedContentData

class ArbitraryFramedContent a where
  arbitraryFramedContent :: Gen FramedContent

newtype MessageGenerator fc = MessageGenerator {unMessageGenerator :: Message}
  deriving newtype (ParseMLS, SerialiseMLS, Eq, Show)

instance ArbitraryFramedContent fc => Arbitrary (MessageGenerator fc) where
  arbitrary =
    fmap MessageGenerator $ do
      fc <- arbitraryFramedContent @fc
      mt <- case fc.sender of
        SenderMember _ -> Just <$> arbitrary
        _ -> pure Nothing
      confirmationTag <- case fc.content of
        FramedContentCommit _ -> Just <$> arbitrary
        _ -> pure Nothing
      Message
        <$> arbitrary
        <*> fmap
          MessagePublic
          ( PublicMessage (mkRawMLS fc)
              <$> (mkRawMLS <$> (FramedContentAuthData <$> arbitrary <*> pure confirmationTag))
              <*> pure mt
          )

data FramedContentGenerator sender payload

instance
  ( ArbitrarySender sender,
    ArbitraryFramedContentData payload
  ) =>
  ArbitraryFramedContent (FramedContentGenerator sender payload)
  where
  arbitraryFramedContent =
    FramedContent
      <$> arbitrary
      <*> arbitrary
      <*> arbitrarySender @sender
      <*> arbitrary
      <*> arbitraryFramedContentData @payload

---

newtype RemoveProposalMessage = RemoveProposalMessage Message
  deriving newtype (ParseMLS, SerialiseMLS, Eq, Show)

instance Arbitrary RemoveProposalMessage where
  arbitrary =
    RemoveProposalMessage
      <$> (unMessageGenerator <$> arbitrary @(MessageGenerator (FramedContentGenerator TestPreconfiguredSender RemoveProposalPayload)))

---

newtype RemoveProposalPayload = RemoveProposalPayload {unRemoveProposalPayload :: FramedContentData}
  deriving newtype (ParseMLS, SerialiseMLS, Eq, Show)

instance Arbitrary RemoveProposalPayload where
  arbitrary = RemoveProposalPayload . FramedContentProposal . mkRawMLS . RemoveProposal <$> arbitrary

instance ArbitraryFramedContentData RemoveProposalPayload where
  arbitraryFramedContentData = unRemoveProposalPayload <$> arbitrary

---

newtype TestPreconfiguredSender = TestPreconfiguredSender
  {unTestPreconfiguredSender :: Sender}
  deriving newtype (ParseMLS, SerialiseMLS, Eq, Show)

instance Arbitrary TestPreconfiguredSender where
  arbitrary = TestPreconfiguredSender . SenderExternal <$> arbitrary

instance ArbitrarySender TestPreconfiguredSender where
  arbitrarySender = unTestPreconfiguredSender <$> arbitrary

---

newtype ExtensionVector = ExtensionVector [Extension]
  deriving newtype (Arbitrary, Eq, Show)

instance ParseMLS ExtensionVector where
  parseMLS = ExtensionVector <$> parseMLSVector @VarInt (parseMLS @Extension)

instance SerialiseMLS ExtensionVector where
  serialiseMLS (ExtensionVector exts) = do
    serialiseMLSVector @VarInt serialiseMLS exts

--

newtype TestCommitBundle = TestCommitBundle CommitBundle
  deriving newtype (Eq, Show, ParseMLS, SerialiseMLS)

instance Arbitrary TestCommitBundle where
  arbitrary =
    TestCommitBundle <$> do
      commitMsg <-
        mkRawMLS . unMessageGenerator @(FramedContentGenerator Sender CommitPayload)
          <$> arbitrary
      welcome <- arbitrary
      CommitBundle commitMsg welcome <$> arbitrary

newtype CommitPayload = CommitPayload {unCommitPayload :: RawMLS Commit}
  deriving newtype (Arbitrary)

instance ArbitraryFramedContentData CommitPayload where
  arbitraryFramedContentData = FramedContentCommit . unCommitPayload <$> arbitrary<|MERGE_RESOLUTION|>--- conflicted
+++ resolved
@@ -21,12 +21,7 @@
 
 import Data.Hex
 import Imports
-<<<<<<< HEAD
-import qualified Test.Tasty as T
-=======
-import Proto.Mls qualified
 import Test.Tasty qualified as T
->>>>>>> e3dbd56f
 import Test.Tasty.QuickCheck
 import Type.Reflection (typeRep)
 import Wire.API.MLS.Commit

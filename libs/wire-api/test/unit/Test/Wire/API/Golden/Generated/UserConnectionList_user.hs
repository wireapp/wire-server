{-# LANGUAGE OverloadedLists #-}

-- This file is part of the Wire Server implementation.
--
-- Copyright (C) 2021 Wire Swiss GmbH <opensource@wire.com>
--
-- This program is free software: you can redistribute it and/or modify it under
-- the terms of the GNU Affero General Public License as published by the Free
-- Software Foundation, either version 3 of the License, or (at your option) any
-- later version.
--
-- This program is distributed in the hope that it will be useful, but WITHOUT
-- ANY WARRANTY; without even the implied warranty of MERCHANTABILITY or FITNESS
-- FOR A PARTICULAR PURPOSE. See the GNU Affero General Public License for more
-- details.
--
-- You should have received a copy of the GNU Affero General Public License along
-- with this program. If not, see <https://www.gnu.org/licenses/>.
module Test.Wire.API.Golden.Generated.UserConnectionList_user where

import Data.Id (Id (Id))
import Data.Json.Util (readUTCTimeMillis)
import qualified Data.UUID as UUID (fromString)
import Imports (Bool (..), Maybe (..), fromJust)
import Wire.API.Connection
<<<<<<< HEAD
  ( Relation (..),
    UserConnection (..),
=======
  ( Message (Message, messageText),
    Relation (Accepted, Pending),
    UserConnection
      ( UserConnection,
        ucConvId,
        ucFrom,
        ucLastUpdate,
        ucMessage,
        ucStatus,
        ucTo
      ),
>>>>>>> 12dc9094
    UserConnectionList (..),
  )

testObject_UserConnectionList_user_1 :: UserConnectionList
testObject_UserConnectionList_user_1 =
  UserConnectionList
    { clConnections =
        [ UserConnection
            { ucFrom = Id (fromJust (UUID.fromString "00000000-0000-0000-0000-000000000000")),
              ucTo = Id (fromJust (UUID.fromString "00000000-0000-0001-0000-000100000000")),
              ucStatus = Pending,
<<<<<<< HEAD
              ucLastUpdate = (fromJust (readUTCTimeMillis "1864-05-09T06:44:37.367Z")),
=======
              ucLastUpdate = fromJust (readUTCTimeMillis "1864-05-09T06:44:37.367Z"),
              ucMessage =
                Just
                  ( Message
                      { messageText =
                          "\CAN\DEL8\STX\1035092-\1004074z.a&Kho\1002576\1027966}9nF\173234\1056412l\DC4q}\SUB\ETB\1024717m8#\39185A\1099890\1051825}Z\52677\&6r-/D*\USL\1024293\1113794D\1074633\EM\1023212\41115%PZ5\1069612\\}\54494\SI\60922\5521`\1009755'1x\DELNcFhN|*\986465\DLE\t\29903\1024334\&6\DC2/IK\SO\1053777\1017375s\147291\EMBM\60429*a\1036814~j\v#\DC1-D\186618\98625\ENQ7{\189669N\ETBC!~\128543EGS=\ENQ\1000128\SI\1013327\2908b\1018074'K1\NULE\58916\STX\163444J1\NULAI%\53820QV&Z`O\EM~Vu6t\"\1018406_I}a\1031578\&5\1009784Y#\ETB:U\140341\a\1033389\&29^2t\1073180\51546dC\95215\ENQ\EOT\FS,\"5.9;@\b`gl\GSEp5\NAK\EM.VYE_\f\SUB\EOT\FS\ENQbRb;=\1068524\990222a\SOn\NAK1\63452fF"
                      }
                  ),
>>>>>>> 12dc9094
              ucConvId = Nothing
            },
          UserConnection
            { ucFrom = Id (fromJust (UUID.fromString "00000001-0000-0001-0000-000000000000")),
              ucTo = Id (fromJust (UUID.fromString "00000000-0000-0000-0000-000000000000")),
              ucStatus = Accepted,
<<<<<<< HEAD
              ucLastUpdate = (fromJust (readUTCTimeMillis "1864-05-09T00:43:52.049Z")),
              ucConvId = Just (Id (fromJust (UUID.fromString "00000000-0000-0000-0000-000100000000")))
            },
          UserConnection
            { ucFrom = (Id (fromJust (UUID.fromString "00000000-0000-0000-0000-000100000001"))),
              ucTo = (Id (fromJust (UUID.fromString "00000000-0000-0001-0000-000000000001"))),
              ucStatus = Sent,
              ucLastUpdate = (fromJust (readUTCTimeMillis "1864-05-09T01:40:27.247Z")),
              ucConvId = Just (Id (fromJust (UUID.fromString "00000000-0000-0000-0000-000000000001")))
            },
          UserConnection
            { ucFrom = (Id (fromJust (UUID.fromString "00000000-0000-0001-0000-000000000001"))),
              ucTo = (Id (fromJust (UUID.fromString "00000001-0000-0001-0000-000000000000"))),
              ucStatus = Blocked,
              ucLastUpdate = (fromJust (readUTCTimeMillis "1864-05-09T02:29:04.518Z")),
              ucConvId = Just (Id (fromJust (UUID.fromString "00000001-0000-0000-0000-000100000000")))
            },
          UserConnection
            { ucFrom = (Id (fromJust (UUID.fromString "00000000-0000-0001-0000-000000000001"))),
              ucTo = (Id (fromJust (UUID.fromString "00000000-0000-0001-0000-000000000000"))),
              ucStatus = Pending,
              ucLastUpdate = (fromJust (readUTCTimeMillis "1864-05-09T07:26:54.689Z")),
              ucConvId = Nothing
=======
              ucLastUpdate = fromJust (readUTCTimeMillis "1864-05-09T00:43:52.049Z"),
              ucMessage =
                Just
                  ( Message
                      { messageText =
                          "\20301\NAKO\DEL \RSz\133473\GS\991007\140213\CAN8:\1025282bQ(XKw}\f\t\1111001\&0\17916kx\a0=\1005888;L\f*\DLEko\EMz^x2(\1046242\\ep\46530w\63639\183850\&71\n 3\GS\EOT\EOT?z\154271\17377->\128707a,\133082j;-\64635\DC3\993804(L\DC2\999665\t{\1094858\51353<P\EMB\7044T$\1025619\62812\1022653\1047249G\1005846)c\5707\1088238a\"\38644\148359\1094293KS\1093022\&3\13287\EMzO\SI\1023445\31665L@b\94261\nW\ETX\SOH\NAKq\58173\1045716\185704\1069194AK."
                      }
                  ),
              ucConvId = Just (Id (fromJust (UUID.fromString "00000000-0000-0000-0000-000100000000")))
>>>>>>> 12dc9094
            }
        ],
      clHasMore = False
    }

testObject_UserConnectionList_user_2 :: UserConnectionList
<<<<<<< HEAD
testObject_UserConnectionList_user_2 = UserConnectionList {clConnections = [], clHasMore = True}

testObject_UserConnectionList_user_3 :: UserConnectionList
testObject_UserConnectionList_user_3 =
  UserConnectionList
    { clConnections =
        [ UserConnection
            { ucFrom = (Id (fromJust (UUID.fromString "00000000-0000-0001-0000-000000000000"))),
              ucTo = (Id (fromJust (UUID.fromString "00000000-0000-0001-0000-000000000001"))),
              ucStatus = Pending,
              ucLastUpdate = (fromJust (readUTCTimeMillis "1864-05-08T02:11:50.603Z")),
              ucConvId = Just (Id (fromJust (UUID.fromString "00000000-0000-0001-0000-000100000001")))
            },
          UserConnection
            { ucFrom = (Id (fromJust (UUID.fromString "00000001-0000-0001-0000-000100000001"))),
              ucTo = (Id (fromJust (UUID.fromString "00000001-0000-0000-0000-000100000000"))),
              ucStatus = Blocked,
              ucLastUpdate = (fromJust (readUTCTimeMillis "1864-05-10T18:09:42.397Z")),
              ucConvId = Just (Id (fromJust (UUID.fromString "00000000-0000-0000-0000-000100000001")))
            }
        ],
      clHasMore = False
    }

testObject_UserConnectionList_user_4 :: UserConnectionList
testObject_UserConnectionList_user_4 =
  UserConnectionList
    { clConnections =
        [ UserConnection
            { ucFrom = (Id (fromJust (UUID.fromString "00000000-0000-0001-0000-000100000000"))),
              ucTo = (Id (fromJust (UUID.fromString "00000000-0000-0000-0000-000000000000"))),
              ucStatus = Blocked,
              ucLastUpdate = (fromJust (readUTCTimeMillis "1864-05-08T10:45:56.744Z")),
              ucConvId = Just (Id (fromJust (UUID.fromString "00000001-0000-0001-0000-000100000001")))
            },
          UserConnection
            { ucFrom = (Id (fromJust (UUID.fromString "00000001-0000-0001-0000-000100000000"))),
              ucTo = (Id (fromJust (UUID.fromString "00000001-0000-0001-0000-000000000000"))),
              ucStatus = Blocked,
              ucLastUpdate = (fromJust (readUTCTimeMillis "1864-05-08T09:59:06.024Z")),
              ucConvId = Just (Id (fromJust (UUID.fromString "00000000-0000-0001-0000-000100000000")))
            }
        ],
      clHasMore = False
    }

testObject_UserConnectionList_user_5 :: UserConnectionList
testObject_UserConnectionList_user_5 =
  UserConnectionList
    { clConnections =
        [ UserConnection
            { ucFrom = (Id (fromJust (UUID.fromString "00000000-0000-0001-0000-000100000000"))),
              ucTo = (Id (fromJust (UUID.fromString "00000000-0000-0001-0000-000000000001"))),
              ucStatus = Sent,
              ucLastUpdate = (fromJust (readUTCTimeMillis "1864-05-09T04:48:55.532Z")),
              ucConvId = Just (Id (fromJust (UUID.fromString "00000000-0000-0000-0000-000000000000")))
            },
          UserConnection
            { ucFrom = (Id (fromJust (UUID.fromString "00000001-0000-0001-0000-000100000001"))),
              ucTo = (Id (fromJust (UUID.fromString "00000000-0000-0000-0000-000100000001"))),
              ucStatus = Ignored,
              ucLastUpdate = (fromJust (readUTCTimeMillis "1864-05-09T04:06:01.784Z")),
              ucConvId = Nothing
            },
          UserConnection
            { ucFrom = (Id (fromJust (UUID.fromString "00000000-0000-0000-0000-000100000000"))),
              ucTo = (Id (fromJust (UUID.fromString "00000001-0000-0000-0000-000000000001"))),
              ucStatus = Blocked,
              ucLastUpdate = (fromJust (readUTCTimeMillis "1864-05-09T00:03:25.908Z")),
              ucConvId = Just (Id (fromJust (UUID.fromString "00000000-0000-0001-0000-000100000001")))
            },
          UserConnection
            { ucFrom = (Id (fromJust (UUID.fromString "00000000-0000-0000-0000-000100000001"))),
              ucTo = (Id (fromJust (UUID.fromString "00000001-0000-0000-0000-000000000001"))),
              ucStatus = Cancelled,
              ucLastUpdate = (fromJust (readUTCTimeMillis "1864-05-09T12:10:46.357Z")),
              ucConvId = Nothing
            },
          UserConnection
            { ucFrom = (Id (fromJust (UUID.fromString "00000000-0000-0001-0000-000100000000"))),
              ucTo = (Id (fromJust (UUID.fromString "00000001-0000-0001-0000-000000000000"))),
              ucStatus = Pending,
              ucLastUpdate = (fromJust (readUTCTimeMillis "1864-05-09T08:25:25.817Z")),
              ucConvId = Nothing
            },
          UserConnection
            { ucFrom = (Id (fromJust (UUID.fromString "00000001-0000-0000-0000-000100000001"))),
              ucTo = (Id (fromJust (UUID.fromString "00000001-0000-0000-0000-000000000001"))),
              ucStatus = Ignored,
              ucLastUpdate = (fromJust (readUTCTimeMillis "1864-05-09T09:12:01.153Z")),
              ucConvId = Just (Id (fromJust (UUID.fromString "00000000-0000-0000-0000-000000000000")))
            },
          UserConnection
            { ucFrom = (Id (fromJust (UUID.fromString "00000000-0000-0001-0000-000100000001"))),
              ucTo = (Id (fromJust (UUID.fromString "00000001-0000-0000-0000-000100000000"))),
              ucStatus = Pending,
              ucLastUpdate = (fromJust (readUTCTimeMillis "1864-05-09T16:01:44.742Z")),
              ucConvId = Just (Id (fromJust (UUID.fromString "00000001-0000-0001-0000-000000000000")))
            },
          UserConnection
            { ucFrom = (Id (fromJust (UUID.fromString "00000001-0000-0001-0000-000000000000"))),
              ucTo = (Id (fromJust (UUID.fromString "00000001-0000-0001-0000-000000000001"))),
              ucStatus = Pending,
              ucLastUpdate = (fromJust (readUTCTimeMillis "1864-05-09T00:15:38.478Z")),
              ucConvId = Just (Id (fromJust (UUID.fromString "00000000-0000-0000-0000-000000000001")))
            },
          UserConnection
            { ucFrom = (Id (fromJust (UUID.fromString "00000001-0000-0000-0000-000000000000"))),
              ucTo = (Id (fromJust (UUID.fromString "00000000-0000-0000-0000-000000000000"))),
              ucStatus = Cancelled,
              ucLastUpdate = (fromJust (readUTCTimeMillis "1864-05-09T07:21:07.732Z")),
              ucConvId = Just (Id (fromJust (UUID.fromString "00000000-0000-0001-0000-000100000001")))
            },
          UserConnection
            { ucFrom = (Id (fromJust (UUID.fromString "00000000-0000-0001-0000-000100000001"))),
              ucTo = (Id (fromJust (UUID.fromString "00000001-0000-0001-0000-000000000000"))),
              ucStatus = Blocked,
              ucLastUpdate = (fromJust (readUTCTimeMillis "1864-05-09T15:01:49.115Z")),
              ucConvId = Nothing
            },
          UserConnection
            { ucFrom = (Id (fromJust (UUID.fromString "00000000-0000-0000-0000-000100000000"))),
              ucTo = (Id (fromJust (UUID.fromString "00000001-0000-0001-0000-000100000001"))),
              ucStatus = Cancelled,
              ucLastUpdate = (fromJust (readUTCTimeMillis "1864-05-09T14:47:40.390Z")),
              ucConvId = Just (Id (fromJust (UUID.fromString "00000001-0000-0000-0000-000100000001")))
            },
          UserConnection
            { ucFrom = (Id (fromJust (UUID.fromString "00000000-0000-0000-0000-000000000000"))),
              ucTo = (Id (fromJust (UUID.fromString "00000000-0000-0001-0000-000000000001"))),
              ucStatus = Blocked,
              ucLastUpdate = (fromJust (readUTCTimeMillis "1864-05-09T02:21:31.150Z")),
              ucConvId = Nothing
            },
          UserConnection
            { ucFrom = (Id (fromJust (UUID.fromString "00000001-0000-0000-0000-000100000000"))),
              ucTo = (Id (fromJust (UUID.fromString "00000000-0000-0000-0000-000000000000"))),
              ucStatus = Cancelled,
              ucLastUpdate = (fromJust (readUTCTimeMillis "1864-05-09T11:13:33.637Z")),
              ucConvId = Just (Id (fromJust (UUID.fromString "00000000-0000-0001-0000-000100000000")))
            },
          UserConnection
            { ucFrom = (Id (fromJust (UUID.fromString "00000000-0000-0000-0000-000100000001"))),
              ucTo = (Id (fromJust (UUID.fromString "00000000-0000-0000-0000-000100000000"))),
              ucStatus = Ignored,
              ucLastUpdate = (fromJust (readUTCTimeMillis "1864-05-09T05:43:15.087Z")),
              ucConvId = Just (Id (fromJust (UUID.fromString "00000000-0000-0000-0000-000000000000")))
            },
          UserConnection
            { ucFrom = (Id (fromJust (UUID.fromString "00000000-0000-0001-0000-000000000000"))),
              ucTo = (Id (fromJust (UUID.fromString "00000001-0000-0001-0000-000000000000"))),
              ucStatus = Cancelled,
              ucLastUpdate = (fromJust (readUTCTimeMillis "1864-05-09T12:30:28.519Z")),
              ucConvId = Nothing
            },
          UserConnection
            { ucFrom = (Id (fromJust (UUID.fromString "00000001-0000-0000-0000-000000000000"))),
              ucTo = (Id (fromJust (UUID.fromString "00000000-0000-0000-0000-000100000000"))),
              ucStatus = Blocked,
              ucLastUpdate = (fromJust (readUTCTimeMillis "1864-05-09T10:24:31.073Z")),
              ucConvId = Just (Id (fromJust (UUID.fromString "00000001-0000-0001-0000-000100000001")))
            },
          UserConnection
            { ucFrom = (Id (fromJust (UUID.fromString "00000001-0000-0000-0000-000000000001"))),
              ucTo = (Id (fromJust (UUID.fromString "00000000-0000-0000-0000-000100000000"))),
              ucStatus = Cancelled,
              ucLastUpdate = (fromJust (readUTCTimeMillis "1864-05-09T17:15:55.011Z")),
              ucConvId = Just (Id (fromJust (UUID.fromString "00000000-0000-0000-0000-000000000000")))
            },
          UserConnection
            { ucFrom = (Id (fromJust (UUID.fromString "00000001-0000-0000-0000-000000000001"))),
              ucTo = (Id (fromJust (UUID.fromString "00000000-0000-0001-0000-000000000001"))),
              ucStatus = Sent,
              ucLastUpdate = (fromJust (readUTCTimeMillis "1864-05-09T01:54:32.384Z")),
              ucConvId = Nothing
            },
          UserConnection
            { ucFrom = (Id (fromJust (UUID.fromString "00000001-0000-0001-0000-000000000000"))),
              ucTo = (Id (fromJust (UUID.fromString "00000001-0000-0001-0000-000100000001"))),
              ucStatus = Pending,
              ucLastUpdate = (fromJust (readUTCTimeMillis "1864-05-09T14:12:52.624Z")),
              ucConvId = Just (Id (fromJust (UUID.fromString "00000001-0000-0000-0000-000000000001")))
            }
        ],
      clHasMore = False
    }
=======
testObject_UserConnectionList_user_2 = UserConnectionList {clConnections = [], clHasMore = True}
>>>>>>> 12dc9094
<|MERGE_RESOLUTION|>--- conflicted
+++ resolved
@@ -23,22 +23,8 @@
 import qualified Data.UUID as UUID (fromString)
 import Imports (Bool (..), Maybe (..), fromJust)
 import Wire.API.Connection
-<<<<<<< HEAD
   ( Relation (..),
     UserConnection (..),
-=======
-  ( Message (Message, messageText),
-    Relation (Accepted, Pending),
-    UserConnection
-      ( UserConnection,
-        ucConvId,
-        ucFrom,
-        ucLastUpdate,
-        ucMessage,
-        ucStatus,
-        ucTo
-      ),
->>>>>>> 12dc9094
     UserConnectionList (..),
   )
 
@@ -50,252 +36,19 @@
             { ucFrom = Id (fromJust (UUID.fromString "00000000-0000-0000-0000-000000000000")),
               ucTo = Id (fromJust (UUID.fromString "00000000-0000-0001-0000-000100000000")),
               ucStatus = Pending,
-<<<<<<< HEAD
-              ucLastUpdate = (fromJust (readUTCTimeMillis "1864-05-09T06:44:37.367Z")),
-=======
               ucLastUpdate = fromJust (readUTCTimeMillis "1864-05-09T06:44:37.367Z"),
-              ucMessage =
-                Just
-                  ( Message
-                      { messageText =
-                          "\CAN\DEL8\STX\1035092-\1004074z.a&Kho\1002576\1027966}9nF\173234\1056412l\DC4q}\SUB\ETB\1024717m8#\39185A\1099890\1051825}Z\52677\&6r-/D*\USL\1024293\1113794D\1074633\EM\1023212\41115%PZ5\1069612\\}\54494\SI\60922\5521`\1009755'1x\DELNcFhN|*\986465\DLE\t\29903\1024334\&6\DC2/IK\SO\1053777\1017375s\147291\EMBM\60429*a\1036814~j\v#\DC1-D\186618\98625\ENQ7{\189669N\ETBC!~\128543EGS=\ENQ\1000128\SI\1013327\2908b\1018074'K1\NULE\58916\STX\163444J1\NULAI%\53820QV&Z`O\EM~Vu6t\"\1018406_I}a\1031578\&5\1009784Y#\ETB:U\140341\a\1033389\&29^2t\1073180\51546dC\95215\ENQ\EOT\FS,\"5.9;@\b`gl\GSEp5\NAK\EM.VYE_\f\SUB\EOT\FS\ENQbRb;=\1068524\990222a\SOn\NAK1\63452fF"
-                      }
-                  ),
->>>>>>> 12dc9094
               ucConvId = Nothing
             },
           UserConnection
             { ucFrom = Id (fromJust (UUID.fromString "00000001-0000-0001-0000-000000000000")),
               ucTo = Id (fromJust (UUID.fromString "00000000-0000-0000-0000-000000000000")),
               ucStatus = Accepted,
-<<<<<<< HEAD
-              ucLastUpdate = (fromJust (readUTCTimeMillis "1864-05-09T00:43:52.049Z")),
+              ucLastUpdate = fromJust (readUTCTimeMillis "1864-05-09T00:43:52.049Z"),
               ucConvId = Just (Id (fromJust (UUID.fromString "00000000-0000-0000-0000-000100000000")))
-            },
-          UserConnection
-            { ucFrom = (Id (fromJust (UUID.fromString "00000000-0000-0000-0000-000100000001"))),
-              ucTo = (Id (fromJust (UUID.fromString "00000000-0000-0001-0000-000000000001"))),
-              ucStatus = Sent,
-              ucLastUpdate = (fromJust (readUTCTimeMillis "1864-05-09T01:40:27.247Z")),
-              ucConvId = Just (Id (fromJust (UUID.fromString "00000000-0000-0000-0000-000000000001")))
-            },
-          UserConnection
-            { ucFrom = (Id (fromJust (UUID.fromString "00000000-0000-0001-0000-000000000001"))),
-              ucTo = (Id (fromJust (UUID.fromString "00000001-0000-0001-0000-000000000000"))),
-              ucStatus = Blocked,
-              ucLastUpdate = (fromJust (readUTCTimeMillis "1864-05-09T02:29:04.518Z")),
-              ucConvId = Just (Id (fromJust (UUID.fromString "00000001-0000-0000-0000-000100000000")))
-            },
-          UserConnection
-            { ucFrom = (Id (fromJust (UUID.fromString "00000000-0000-0001-0000-000000000001"))),
-              ucTo = (Id (fromJust (UUID.fromString "00000000-0000-0001-0000-000000000000"))),
-              ucStatus = Pending,
-              ucLastUpdate = (fromJust (readUTCTimeMillis "1864-05-09T07:26:54.689Z")),
-              ucConvId = Nothing
-=======
-              ucLastUpdate = fromJust (readUTCTimeMillis "1864-05-09T00:43:52.049Z"),
-              ucMessage =
-                Just
-                  ( Message
-                      { messageText =
-                          "\20301\NAKO\DEL \RSz\133473\GS\991007\140213\CAN8:\1025282bQ(XKw}\f\t\1111001\&0\17916kx\a0=\1005888;L\f*\DLEko\EMz^x2(\1046242\\ep\46530w\63639\183850\&71\n 3\GS\EOT\EOT?z\154271\17377->\128707a,\133082j;-\64635\DC3\993804(L\DC2\999665\t{\1094858\51353<P\EMB\7044T$\1025619\62812\1022653\1047249G\1005846)c\5707\1088238a\"\38644\148359\1094293KS\1093022\&3\13287\EMzO\SI\1023445\31665L@b\94261\nW\ETX\SOH\NAKq\58173\1045716\185704\1069194AK."
-                      }
-                  ),
-              ucConvId = Just (Id (fromJust (UUID.fromString "00000000-0000-0000-0000-000100000000")))
->>>>>>> 12dc9094
             }
         ],
       clHasMore = False
     }
 
 testObject_UserConnectionList_user_2 :: UserConnectionList
-<<<<<<< HEAD
-testObject_UserConnectionList_user_2 = UserConnectionList {clConnections = [], clHasMore = True}
-
-testObject_UserConnectionList_user_3 :: UserConnectionList
-testObject_UserConnectionList_user_3 =
-  UserConnectionList
-    { clConnections =
-        [ UserConnection
-            { ucFrom = (Id (fromJust (UUID.fromString "00000000-0000-0001-0000-000000000000"))),
-              ucTo = (Id (fromJust (UUID.fromString "00000000-0000-0001-0000-000000000001"))),
-              ucStatus = Pending,
-              ucLastUpdate = (fromJust (readUTCTimeMillis "1864-05-08T02:11:50.603Z")),
-              ucConvId = Just (Id (fromJust (UUID.fromString "00000000-0000-0001-0000-000100000001")))
-            },
-          UserConnection
-            { ucFrom = (Id (fromJust (UUID.fromString "00000001-0000-0001-0000-000100000001"))),
-              ucTo = (Id (fromJust (UUID.fromString "00000001-0000-0000-0000-000100000000"))),
-              ucStatus = Blocked,
-              ucLastUpdate = (fromJust (readUTCTimeMillis "1864-05-10T18:09:42.397Z")),
-              ucConvId = Just (Id (fromJust (UUID.fromString "00000000-0000-0000-0000-000100000001")))
-            }
-        ],
-      clHasMore = False
-    }
-
-testObject_UserConnectionList_user_4 :: UserConnectionList
-testObject_UserConnectionList_user_4 =
-  UserConnectionList
-    { clConnections =
-        [ UserConnection
-            { ucFrom = (Id (fromJust (UUID.fromString "00000000-0000-0001-0000-000100000000"))),
-              ucTo = (Id (fromJust (UUID.fromString "00000000-0000-0000-0000-000000000000"))),
-              ucStatus = Blocked,
-              ucLastUpdate = (fromJust (readUTCTimeMillis "1864-05-08T10:45:56.744Z")),
-              ucConvId = Just (Id (fromJust (UUID.fromString "00000001-0000-0001-0000-000100000001")))
-            },
-          UserConnection
-            { ucFrom = (Id (fromJust (UUID.fromString "00000001-0000-0001-0000-000100000000"))),
-              ucTo = (Id (fromJust (UUID.fromString "00000001-0000-0001-0000-000000000000"))),
-              ucStatus = Blocked,
-              ucLastUpdate = (fromJust (readUTCTimeMillis "1864-05-08T09:59:06.024Z")),
-              ucConvId = Just (Id (fromJust (UUID.fromString "00000000-0000-0001-0000-000100000000")))
-            }
-        ],
-      clHasMore = False
-    }
-
-testObject_UserConnectionList_user_5 :: UserConnectionList
-testObject_UserConnectionList_user_5 =
-  UserConnectionList
-    { clConnections =
-        [ UserConnection
-            { ucFrom = (Id (fromJust (UUID.fromString "00000000-0000-0001-0000-000100000000"))),
-              ucTo = (Id (fromJust (UUID.fromString "00000000-0000-0001-0000-000000000001"))),
-              ucStatus = Sent,
-              ucLastUpdate = (fromJust (readUTCTimeMillis "1864-05-09T04:48:55.532Z")),
-              ucConvId = Just (Id (fromJust (UUID.fromString "00000000-0000-0000-0000-000000000000")))
-            },
-          UserConnection
-            { ucFrom = (Id (fromJust (UUID.fromString "00000001-0000-0001-0000-000100000001"))),
-              ucTo = (Id (fromJust (UUID.fromString "00000000-0000-0000-0000-000100000001"))),
-              ucStatus = Ignored,
-              ucLastUpdate = (fromJust (readUTCTimeMillis "1864-05-09T04:06:01.784Z")),
-              ucConvId = Nothing
-            },
-          UserConnection
-            { ucFrom = (Id (fromJust (UUID.fromString "00000000-0000-0000-0000-000100000000"))),
-              ucTo = (Id (fromJust (UUID.fromString "00000001-0000-0000-0000-000000000001"))),
-              ucStatus = Blocked,
-              ucLastUpdate = (fromJust (readUTCTimeMillis "1864-05-09T00:03:25.908Z")),
-              ucConvId = Just (Id (fromJust (UUID.fromString "00000000-0000-0001-0000-000100000001")))
-            },
-          UserConnection
-            { ucFrom = (Id (fromJust (UUID.fromString "00000000-0000-0000-0000-000100000001"))),
-              ucTo = (Id (fromJust (UUID.fromString "00000001-0000-0000-0000-000000000001"))),
-              ucStatus = Cancelled,
-              ucLastUpdate = (fromJust (readUTCTimeMillis "1864-05-09T12:10:46.357Z")),
-              ucConvId = Nothing
-            },
-          UserConnection
-            { ucFrom = (Id (fromJust (UUID.fromString "00000000-0000-0001-0000-000100000000"))),
-              ucTo = (Id (fromJust (UUID.fromString "00000001-0000-0001-0000-000000000000"))),
-              ucStatus = Pending,
-              ucLastUpdate = (fromJust (readUTCTimeMillis "1864-05-09T08:25:25.817Z")),
-              ucConvId = Nothing
-            },
-          UserConnection
-            { ucFrom = (Id (fromJust (UUID.fromString "00000001-0000-0000-0000-000100000001"))),
-              ucTo = (Id (fromJust (UUID.fromString "00000001-0000-0000-0000-000000000001"))),
-              ucStatus = Ignored,
-              ucLastUpdate = (fromJust (readUTCTimeMillis "1864-05-09T09:12:01.153Z")),
-              ucConvId = Just (Id (fromJust (UUID.fromString "00000000-0000-0000-0000-000000000000")))
-            },
-          UserConnection
-            { ucFrom = (Id (fromJust (UUID.fromString "00000000-0000-0001-0000-000100000001"))),
-              ucTo = (Id (fromJust (UUID.fromString "00000001-0000-0000-0000-000100000000"))),
-              ucStatus = Pending,
-              ucLastUpdate = (fromJust (readUTCTimeMillis "1864-05-09T16:01:44.742Z")),
-              ucConvId = Just (Id (fromJust (UUID.fromString "00000001-0000-0001-0000-000000000000")))
-            },
-          UserConnection
-            { ucFrom = (Id (fromJust (UUID.fromString "00000001-0000-0001-0000-000000000000"))),
-              ucTo = (Id (fromJust (UUID.fromString "00000001-0000-0001-0000-000000000001"))),
-              ucStatus = Pending,
-              ucLastUpdate = (fromJust (readUTCTimeMillis "1864-05-09T00:15:38.478Z")),
-              ucConvId = Just (Id (fromJust (UUID.fromString "00000000-0000-0000-0000-000000000001")))
-            },
-          UserConnection
-            { ucFrom = (Id (fromJust (UUID.fromString "00000001-0000-0000-0000-000000000000"))),
-              ucTo = (Id (fromJust (UUID.fromString "00000000-0000-0000-0000-000000000000"))),
-              ucStatus = Cancelled,
-              ucLastUpdate = (fromJust (readUTCTimeMillis "1864-05-09T07:21:07.732Z")),
-              ucConvId = Just (Id (fromJust (UUID.fromString "00000000-0000-0001-0000-000100000001")))
-            },
-          UserConnection
-            { ucFrom = (Id (fromJust (UUID.fromString "00000000-0000-0001-0000-000100000001"))),
-              ucTo = (Id (fromJust (UUID.fromString "00000001-0000-0001-0000-000000000000"))),
-              ucStatus = Blocked,
-              ucLastUpdate = (fromJust (readUTCTimeMillis "1864-05-09T15:01:49.115Z")),
-              ucConvId = Nothing
-            },
-          UserConnection
-            { ucFrom = (Id (fromJust (UUID.fromString "00000000-0000-0000-0000-000100000000"))),
-              ucTo = (Id (fromJust (UUID.fromString "00000001-0000-0001-0000-000100000001"))),
-              ucStatus = Cancelled,
-              ucLastUpdate = (fromJust (readUTCTimeMillis "1864-05-09T14:47:40.390Z")),
-              ucConvId = Just (Id (fromJust (UUID.fromString "00000001-0000-0000-0000-000100000001")))
-            },
-          UserConnection
-            { ucFrom = (Id (fromJust (UUID.fromString "00000000-0000-0000-0000-000000000000"))),
-              ucTo = (Id (fromJust (UUID.fromString "00000000-0000-0001-0000-000000000001"))),
-              ucStatus = Blocked,
-              ucLastUpdate = (fromJust (readUTCTimeMillis "1864-05-09T02:21:31.150Z")),
-              ucConvId = Nothing
-            },
-          UserConnection
-            { ucFrom = (Id (fromJust (UUID.fromString "00000001-0000-0000-0000-000100000000"))),
-              ucTo = (Id (fromJust (UUID.fromString "00000000-0000-0000-0000-000000000000"))),
-              ucStatus = Cancelled,
-              ucLastUpdate = (fromJust (readUTCTimeMillis "1864-05-09T11:13:33.637Z")),
-              ucConvId = Just (Id (fromJust (UUID.fromString "00000000-0000-0001-0000-000100000000")))
-            },
-          UserConnection
-            { ucFrom = (Id (fromJust (UUID.fromString "00000000-0000-0000-0000-000100000001"))),
-              ucTo = (Id (fromJust (UUID.fromString "00000000-0000-0000-0000-000100000000"))),
-              ucStatus = Ignored,
-              ucLastUpdate = (fromJust (readUTCTimeMillis "1864-05-09T05:43:15.087Z")),
-              ucConvId = Just (Id (fromJust (UUID.fromString "00000000-0000-0000-0000-000000000000")))
-            },
-          UserConnection
-            { ucFrom = (Id (fromJust (UUID.fromString "00000000-0000-0001-0000-000000000000"))),
-              ucTo = (Id (fromJust (UUID.fromString "00000001-0000-0001-0000-000000000000"))),
-              ucStatus = Cancelled,
-              ucLastUpdate = (fromJust (readUTCTimeMillis "1864-05-09T12:30:28.519Z")),
-              ucConvId = Nothing
-            },
-          UserConnection
-            { ucFrom = (Id (fromJust (UUID.fromString "00000001-0000-0000-0000-000000000000"))),
-              ucTo = (Id (fromJust (UUID.fromString "00000000-0000-0000-0000-000100000000"))),
-              ucStatus = Blocked,
-              ucLastUpdate = (fromJust (readUTCTimeMillis "1864-05-09T10:24:31.073Z")),
-              ucConvId = Just (Id (fromJust (UUID.fromString "00000001-0000-0001-0000-000100000001")))
-            },
-          UserConnection
-            { ucFrom = (Id (fromJust (UUID.fromString "00000001-0000-0000-0000-000000000001"))),
-              ucTo = (Id (fromJust (UUID.fromString "00000000-0000-0000-0000-000100000000"))),
-              ucStatus = Cancelled,
-              ucLastUpdate = (fromJust (readUTCTimeMillis "1864-05-09T17:15:55.011Z")),
-              ucConvId = Just (Id (fromJust (UUID.fromString "00000000-0000-0000-0000-000000000000")))
-            },
-          UserConnection
-            { ucFrom = (Id (fromJust (UUID.fromString "00000001-0000-0000-0000-000000000001"))),
-              ucTo = (Id (fromJust (UUID.fromString "00000000-0000-0001-0000-000000000001"))),
-              ucStatus = Sent,
-              ucLastUpdate = (fromJust (readUTCTimeMillis "1864-05-09T01:54:32.384Z")),
-              ucConvId = Nothing
-            },
-          UserConnection
-            { ucFrom = (Id (fromJust (UUID.fromString "00000001-0000-0001-0000-000000000000"))),
-              ucTo = (Id (fromJust (UUID.fromString "00000001-0000-0001-0000-000100000001"))),
-              ucStatus = Pending,
-              ucLastUpdate = (fromJust (readUTCTimeMillis "1864-05-09T14:12:52.624Z")),
-              ucConvId = Just (Id (fromJust (UUID.fromString "00000001-0000-0000-0000-000000000001")))
-            }
-        ],
-      clHasMore = False
-    }
-=======
-testObject_UserConnectionList_user_2 = UserConnectionList {clConnections = [], clHasMore = True}
->>>>>>> 12dc9094
+testObject_UserConnectionList_user_2 = UserConnectionList {clConnections = [], clHasMore = True}
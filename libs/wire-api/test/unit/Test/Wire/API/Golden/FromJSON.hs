-- This file is part of the Wire Server implementation.
--
-- Copyright (C) 2020 Wire Swiss GmbH <opensource@wire.com>
--
-- This program is free software: you can redistribute it and/or modify it under
-- the terms of the GNU Affero General Public License as published by the Free
-- Software Foundation, either version 3 of the License, or (at your option) any
-- later version.
--
-- This program is distributed in the hope that it will be useful, but WITHOUT
-- ANY WARRANTY; without even the implied warranty of MERCHANTABILITY or FITNESS
-- FOR A PARTICULAR PURPOSE. See the GNU Affero General Public License for more
-- details.
--
-- You should have received a copy of the GNU Affero General Public License along
-- with this program. If not, see <https://www.gnu.org/licenses/>.

module Test.Wire.API.Golden.FromJSON where

import Imports
import Test.Tasty
import Test.Tasty.HUnit
import Test.Wire.API.Golden.Generated.NewConvUnmanaged_user
import Test.Wire.API.Golden.Generated.NewOtrMessage_user
import Test.Wire.API.Golden.Generated.SimpleMember_user
import Test.Wire.API.Golden.Runner

tests :: TestTree
tests =
  testGroup
    "FromJSON golden tests"
    [ testCase ("NewOtrMessage") $
        testFromJSONObjects
          [(testObject_NewOtrMessage_user_1, "testObject_NewOtrMessage_user_1.json")],
<<<<<<< HEAD
      testCase "SimpleMember" $
        testFromJSONObjects
          [(testObject_SimpleMember_user_1, "testObject_SimpleMember_user_1.json")]
=======
      testCase "NewConv" $
        testFromJSONObjects
          [(testObject_NewConvUnmanaged_user_1, "testObject_NewConvUnmanaged_user_1.json")]
>>>>>>> ed7e93f6
    ]<|MERGE_RESOLUTION|>--- conflicted
+++ resolved
@@ -32,13 +32,10 @@
     [ testCase ("NewOtrMessage") $
         testFromJSONObjects
           [(testObject_NewOtrMessage_user_1, "testObject_NewOtrMessage_user_1.json")],
-<<<<<<< HEAD
       testCase "SimpleMember" $
         testFromJSONObjects
-          [(testObject_SimpleMember_user_1, "testObject_SimpleMember_user_1.json")]
-=======
+          [(testObject_SimpleMember_user_1, "testObject_SimpleMember_user_1.json")],
       testCase "NewConv" $
         testFromJSONObjects
           [(testObject_NewConvUnmanaged_user_1, "testObject_NewConvUnmanaged_user_1.json")]
->>>>>>> ed7e93f6
     ]
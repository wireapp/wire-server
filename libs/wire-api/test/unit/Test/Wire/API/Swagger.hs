--- conflicted
+++ resolved
@@ -37,22 +37,17 @@
       testToJSON @User.SelfProfile,
       testToJSON @Handle.UserHandleInfo,
       testToJSON @Client.Client,
-<<<<<<< HEAD
       testToJSON @Client.PubClient,
       testToJSON @(UserMap.UserMap (Set Client.Client)),
       testToJSON @(UserMap.UserMap (Set Client.PubClient)),
-      testToJSON @(UserMap.QualifiedUserMap (Set Client.Client))
-=======
+      testToJSON @(UserMap.QualifiedUserMap (Set Client.Client)),
       testToJSON @(Client.UserClientMap (Maybe Prekey.Prekey)),
       testToJSON @Client.UserClients,
-      testToJSON @(UserMap.UserMap (Set Client.Client)),
-      testToJSON @(UserMap.QualifiedUserMap (Set Client.Client)),
       testToJSON @Prekey.Prekey,
       testToJSON @Prekey.PrekeyBundle,
       testToJSON @Prekey.ClientPrekey,
       testToJSON @(Client.QualifiedUserClientMap (Maybe Prekey.Prekey)),
       testToJSON @Client.QualifiedUserClients
->>>>>>> 59817ccc
     ]
 
 testToJSON :: forall a. (Arbitrary a, Typeable a, ToJSON a, ToSchema a, Show a) => T.TestTree

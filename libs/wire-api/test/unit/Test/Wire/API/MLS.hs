-- This file is part of the Wire Server implementation.
--
-- Copyright (C) 2022 Wire Swiss GmbH <opensource@wire.com>
--
-- This program is free software: you can redistribute it and/or modify it under
-- the terms of the GNU Affero General Public License as published by the Free
-- Software Foundation, either version 3 of the License, or (at your option) any
-- later version.
--
-- This program is distributed in the hope that it will be useful, but WITHOUT
-- ANY WARRANTY; without even the implied warranty of MERCHANTABILITY or FITNESS
-- FOR A PARTICULAR PURPOSE. See the GNU Affero General Public License for more
-- details.
--
-- You should have received a copy of the GNU Affero General Public License along
-- with this program. If not, see <https://www.gnu.org/licenses/>.

module Test.Wire.API.MLS where

import Control.Concurrent.Async
<<<<<<< HEAD
import qualified Crypto.PubKey.Ed25519 as Ed25519
import Data.ByteArray hiding (length)
import qualified Data.ByteString as BS
import qualified Data.ByteString.Char8 as B8
=======
import Crypto.PubKey.Ed25519 qualified as Ed25519
import Data.ByteArray
import Data.ByteString qualified as BS
import Data.ByteString.Lazy qualified as LBS
>>>>>>> e3dbd56f
import Data.Domain
import Data.Id
import Data.Json.Util (toBase64Text)
import Data.Qualified
<<<<<<< HEAD
import qualified Data.Text as T
import qualified Data.Text as Text
import qualified Data.UUID.V4 as UUID
=======
import Data.Text qualified as T
import Data.Text qualified as Text
import Data.UUID qualified as UUID
import Data.UUID.V4 qualified as UUID
>>>>>>> e3dbd56f
import Imports
import System.Exit
import System.FilePath ((</>))
import System.Process
import System.Random
import Test.Tasty
import Test.Tasty.HUnit
import UnliftIO (withSystemTempDirectory)
import Wire.API.MLS.AuthenticatedContent
import Wire.API.MLS.CipherSuite
import Wire.API.MLS.Commit
import Wire.API.MLS.Credential
import Wire.API.MLS.Epoch
import Wire.API.MLS.Group
import Wire.API.MLS.GroupInfo
import Wire.API.MLS.HPKEPublicKey
import Wire.API.MLS.KeyPackage
import Wire.API.MLS.Message
import Wire.API.MLS.Proposal
import Wire.API.MLS.ProtocolVersion
import Wire.API.MLS.Serialisation
import Wire.API.MLS.Welcome

tests :: TestTree
tests =
  testGroup "MLS" $
    [ testCase "parse key package" testParseKeyPackage,
      testCase "parse capabilities in key package" testParseKeyPackageWithCapabilities,
      testCase "parse commit message" testParseCommit,
      testCase "parse application message" testParseApplication,
      testCase "parse welcome and groupinfo message" testParseWelcomeAndGroupInfo,
      testCase "key package ref" testKeyPackageRef,
      testCase "create signed remove proposal" testRemoveProposalMessageSignature
    ]

testParseKeyPackage :: IO ()
testParseKeyPackage = do
  alice <- randomIdentity
  let qcid = B8.unpack (encodeMLS' alice)
  kpData <- withSystemTempDirectory "mls" $ \tmp -> do
    void $ spawn (cli qcid tmp ["init", qcid]) Nothing
    spawn (cli qcid tmp ["key-package", "create"]) Nothing

  kp <- case decodeMLS' @KeyPackage kpData of
    Left err -> assertFailure (T.unpack err)
    Right x -> pure x

  pvTag (kp.protocolVersion) @?= Just ProtocolMLS10
  kp.cipherSuite @?= CipherSuite 1
  BS.length (unHPKEPublicKey kp.initKey) @?= 32

  case keyPackageIdentity kp of
    Left err -> assertFailure $ "Failed to parse identity: " <> T.unpack err
    Right identity -> identity @?= alice

testParseKeyPackageWithCapabilities :: IO ()
testParseKeyPackageWithCapabilities = do
  kpData <- BS.readFile "test/resources/key_package1.mls"
  case decodeMLS' @KeyPackage kpData of
    Left err -> assertFailure (T.unpack err)
    Right _ -> pure ()

testParseCommit :: IO ()
testParseCommit = do
  qcid <- B8.unpack . encodeMLS' <$> randomIdentity
  commitData <- withSystemTempDirectory "mls" $ \tmp -> do
    void $ spawn (cli qcid tmp ["init", qcid]) Nothing
    groupJSON <- spawn (cli qcid tmp ["group", "create", "Zm9v"]) Nothing
    spawn (cli qcid tmp ["commit", "--group", "-"]) (Just groupJSON)

  msg <- case decodeMLS' @Message commitData of
    Left err -> assertFailure (T.unpack err)
    Right x -> pure x

  pvTag (msg.protocolVersion) @?= Just ProtocolMLS10

  pmsg <- case msg.content of
    MessagePublic x -> pure x
    _ -> assertFailure "expected public message"

  pmsg.content.value.sender @?= SenderMember 0

  commit <- case pmsg.content.value.content of
    FramedContentCommit c -> pure c
    _ -> assertFailure "expected commit"

  commit.value.proposals @?= []

testParseApplication :: IO ()
testParseApplication = do
  qcid <- B8.unpack . encodeMLS' <$> randomIdentity
  msgData <- withSystemTempDirectory "mls" $ \tmp -> do
    void $ spawn (cli qcid tmp ["init", qcid]) Nothing
    groupJSON <- spawn (cli qcid tmp ["group", "create", "Zm9v"]) Nothing
    spawn (cli qcid tmp ["message", "--group", "-", "hello"]) (Just groupJSON)

  msg <- case decodeMLS' @Message msgData of
    Left err -> assertFailure (T.unpack err)
    Right x -> pure x

  pvTag (msg.protocolVersion) @?= Just ProtocolMLS10

  pmsg <- case msg.content of
    MessagePrivate x -> pure x.value
    _ -> assertFailure "expected private message"

  pmsg.groupId @?= GroupId "foo"
  pmsg.epoch @?= Epoch 0

testParseWelcomeAndGroupInfo :: IO ()
testParseWelcomeAndGroupInfo = do
  qcid <- B8.unpack . encodeMLS' <$> randomIdentity
  qcid2 <- B8.unpack . encodeMLS' <$> randomIdentity
  (welData, giData) <- withSystemTempDirectory "mls" $ \tmp -> do
    void $ spawn (cli qcid tmp ["init", qcid]) Nothing
    void $ spawn (cli qcid2 tmp ["init", qcid2]) Nothing
    groupJSON <- spawn (cli qcid tmp ["group", "create", "Zm9v"]) Nothing
    kp <- spawn (cli qcid2 tmp ["key-package", "create"]) Nothing
    BS.writeFile (tmp </> "kp") kp
    void $
      spawn
        ( cli
            qcid
            tmp
            [ "member",
              "add",
              "--group",
              "-",
              tmp </> "kp",
              "--welcome-out",
              tmp </> "welcome",
              "--group-info-out",
              tmp </> "gi"
            ]
        )
        (Just groupJSON)
    (,)
      <$> BS.readFile (tmp </> "welcome")
      <*> BS.readFile (tmp </> "gi")

  do
    welcomeMsg <- case decodeMLS' @Message welData of
      Left err -> assertFailure (T.unpack err)
      Right x -> pure x

    pvTag (welcomeMsg.protocolVersion) @?= Just ProtocolMLS10

    wel <- case welcomeMsg.content of
      MessageWelcome x -> pure x.value
      _ -> assertFailure "expected welcome message"

    length (wel.welSecrets) @?= 1

  do
    gi <- case decodeMLS' @GroupInfo giData of
      Left err -> assertFailure (T.unpack err)
      Right x -> pure x

    gi.groupContext.groupId @?= GroupId "foo"
    gi.groupContext.epoch @?= Epoch 1

testKeyPackageRef :: IO ()
testKeyPackageRef = do
  let qcid = "b455a431-9db6-4404-86e7-6a3ebe73fcaf:3ae58155@mls.example.com"
  (kpData, ref) <- withSystemTempDirectory "mls" $ \tmp -> do
    void $ spawn (cli qcid tmp ["init", qcid]) Nothing
    kpData <- spawn (cli qcid tmp ["key-package", "create"]) Nothing
    ref <- spawn (cli qcid tmp ["key-package", "ref", "-"]) (Just kpData)
    pure (kpData, KeyPackageRef ref)

  kpRef MLS_128_DHKEMX25519_AES128GCM_SHA256_Ed25519 (KeyPackageData kpData) @?= ref

testRemoveProposalMessageSignature :: IO ()
testRemoveProposalMessageSignature = withSystemTempDirectory "mls" $ \tmp -> do
  qcid <- do
    let c = newClientId 0x3ae58155
    usr <- flip Qualified (Domain "example.com") <$> (Id <$> UUID.nextRandom)
    pure (userClientQid usr c)
  void $ spawn (cli qcid tmp ["init", qcid]) Nothing

  qcid2 <- do
    let c = newClientId 0x4ae58157
    usr <- flip Qualified (Domain "example.com") <$> (Id <$> UUID.nextRandom)
    pure (userClientQid usr c)
  void $ spawn (cli qcid2 tmp ["init", qcid2]) Nothing
  kp :: RawMLS KeyPackage <-
    decodeMLSError <$> spawn (cli qcid2 tmp ["key-package", "create"]) Nothing
  BS.writeFile (tmp </> qcid2) (raw kp)

  secretKey <- Ed25519.generateSecretKey
  let groupFilename = "group"
      gid = GroupId "abcd"
      signerKeyFilename = "signer-key.bin"
      publicKey = Ed25519.toPublic secretKey
  BS.writeFile (tmp </> signerKeyFilename) (convert publicKey)
  createGroup tmp qcid groupFilename signerKeyFilename gid

  void $ spawn (cli qcid tmp ["member", "add", "--group", tmp </> groupFilename, "--in-place", tmp </> qcid2]) Nothing

  let proposal = mkRawMLS (RemoveProposal 1)
      pmessage =
        mkSignedPublicMessage
          secretKey
          publicKey
          gid
          (Epoch 1)
          (TaggedSenderExternal 0)
          (FramedContentProposal proposal)
      message = mkMessage $ MessagePublic pmessage
      messageFilename = "signed-message.mls"

  BS.writeFile (tmp </> messageFilename) (raw (mkRawMLS message))

  void $
    spawn
      ( cli
          qcid
          tmp
          [ "consume",
            "--group",
            tmp </> groupFilename,
            tmp </> messageFilename
          ]
      )
      Nothing

createGroup :: FilePath -> String -> String -> String -> GroupId -> IO ()
createGroup tmp store groupName removalKey gid = do
  groupJSON <-
    liftIO $
      spawn
        ( cli
            store
            tmp
            [ "group",
              "create",
              "--removal-key",
              tmp </> removalKey,
              T.unpack (toBase64Text (unGroupId gid))
            ]
        )
        Nothing
  liftIO $ BS.writeFile (tmp </> groupName) groupJSON

decodeMLSError :: ParseMLS a => ByteString -> a
decodeMLSError s = case decodeMLS' s of
  Left e -> error ("Could not parse MLS object: " <> Text.unpack e)
  Right x -> x

userClientQid :: Qualified UserId -> ClientId -> String
userClientQid usr c =
  show (qUnqualified usr)
    <> ":"
    <> T.unpack c.client
    <> "@"
    <> T.unpack (domainText (qDomain usr))

spawn :: HasCallStack => CreateProcess -> Maybe ByteString -> IO ByteString
spawn cp minput = do
  (mout, ex) <- withCreateProcess
    cp
      { std_out = CreatePipe,
        std_in = CreatePipe
      }
    $ \minh mouth _ ph ->
      let writeInput = for_ minh $ \inh -> do
            forM_ minput $ BS.hPutStr inh
            hClose inh
          readOutput = (,) <$> traverse BS.hGetContents mouth <*> waitForProcess ph
       in snd <$> concurrently writeInput readOutput
  case (mout, ex) of
    (Just out, ExitSuccess) -> pure out
    _ -> assertFailure "Failed spawning process"

cli :: String -> FilePath -> [String] -> CreateProcess
cli store tmp args =
  proc "mls-test-cli" $
    ["--store", tmp </> (store <> ".db")] <> args

randomIdentity :: IO ClientIdentity
randomIdentity = do
  uid <- Id <$> UUID.nextRandom
  c <- newClientId <$> randomIO
  pure $ ClientIdentity (Domain "mls.example.com") uid c<|MERGE_RESOLUTION|>--- conflicted
+++ resolved
@@ -18,31 +18,17 @@
 module Test.Wire.API.MLS where
 
 import Control.Concurrent.Async
-<<<<<<< HEAD
-import qualified Crypto.PubKey.Ed25519 as Ed25519
+import Crypto.PubKey.Ed25519 qualified as Ed25519
 import Data.ByteArray hiding (length)
-import qualified Data.ByteString as BS
-import qualified Data.ByteString.Char8 as B8
-=======
-import Crypto.PubKey.Ed25519 qualified as Ed25519
-import Data.ByteArray
 import Data.ByteString qualified as BS
-import Data.ByteString.Lazy qualified as LBS
->>>>>>> e3dbd56f
+import Data.ByteString.Char8 qualified as B8
 import Data.Domain
 import Data.Id
 import Data.Json.Util (toBase64Text)
 import Data.Qualified
-<<<<<<< HEAD
-import qualified Data.Text as T
-import qualified Data.Text as Text
-import qualified Data.UUID.V4 as UUID
-=======
 import Data.Text qualified as T
 import Data.Text qualified as Text
-import Data.UUID qualified as UUID
 import Data.UUID.V4 qualified as UUID
->>>>>>> e3dbd56f
 import Imports
 import System.Exit
 import System.FilePath ((</>))

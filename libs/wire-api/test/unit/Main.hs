--- conflicted
+++ resolved
@@ -25,11 +25,8 @@
 import qualified Test.Wire.API.Call.Config as Call.Config
 import qualified Test.Wire.API.Conversation as Conversation
 import qualified Test.Wire.API.MLS as MLS
-<<<<<<< HEAD
 import qualified Test.Wire.API.MLS.SubConversation as SubConversation
-=======
 import qualified Test.Wire.API.RawJson as RawJson
->>>>>>> 4bec1278
 import qualified Test.Wire.API.Roundtrip.Aeson as Roundtrip.Aeson
 import qualified Test.Wire.API.Roundtrip.ByteString as Roundtrip.ByteString
 import qualified Test.Wire.API.Roundtrip.CSV as Roundtrip.CSV
@@ -66,11 +63,7 @@
         Routes.tests,
         Conversation.tests,
         MLS.tests,
-<<<<<<< HEAD
         SubConversation.tests,
-        Routes.Version.tests
-=======
         Routes.Version.tests,
         RawJson.tests
->>>>>>> 4bec1278
       ]
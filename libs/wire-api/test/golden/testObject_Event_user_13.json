{
<<<<<<< HEAD
    "qualified_conversation": {
        "domain": "faraway.example.com",
        "id": "00000838-0000-1bc6-0000-686d00003565"
    },
    "conversation": "00000838-0000-1bc6-0000-686d00003565",
    "time": "1864-05-12T20:29:47.483Z",
    "data": {
        "name": "New conversation name"
    },
    "from": "0000114a-0000-7da8-0000-40cb00007fcf",
=======
    "conversation": "00006355-0000-5f6e-0000-592c0000680c",
    "data": {
        "data": "sz",
        "recipient": "4",
        "sender": "1f",
        "text": "󸈟\u001c!kO5"
    },
    "from": "000029eb-0000-06f8-0000-514100000a84",
    "qualified_conversation": {
        "domain": "faraway.example.com",
        "id": "00006355-0000-5f6e-0000-592c0000680c"
    },
>>>>>>> 46a9b29b
    "qualified_from": {
        "domain": "faraway.example.com",
        "id": "0000114a-0000-7da8-0000-40cb00007fcf"
    },
<<<<<<< HEAD
    "type": "conversation.rename"
=======
    "time": "1864-05-21T03:22:42.926Z",
    "type": "conversation.otr-message-add"
>>>>>>> 46a9b29b
}<|MERGE_RESOLUTION|>--- conflicted
+++ resolved
@@ -1,37 +1,17 @@
 {
-<<<<<<< HEAD
+    "conversation": "00000838-0000-1bc6-0000-686d00003565",
+    "data": {
+        "name": "New conversation name"
+    },
+    "from": "0000114a-0000-7da8-0000-40cb00007fcf",
     "qualified_conversation": {
         "domain": "faraway.example.com",
         "id": "00000838-0000-1bc6-0000-686d00003565"
     },
-    "conversation": "00000838-0000-1bc6-0000-686d00003565",
-    "time": "1864-05-12T20:29:47.483Z",
-    "data": {
-        "name": "New conversation name"
-    },
-    "from": "0000114a-0000-7da8-0000-40cb00007fcf",
-=======
-    "conversation": "00006355-0000-5f6e-0000-592c0000680c",
-    "data": {
-        "data": "sz",
-        "recipient": "4",
-        "sender": "1f",
-        "text": "󸈟\u001c!kO5"
-    },
-    "from": "000029eb-0000-06f8-0000-514100000a84",
-    "qualified_conversation": {
-        "domain": "faraway.example.com",
-        "id": "00006355-0000-5f6e-0000-592c0000680c"
-    },
->>>>>>> 46a9b29b
     "qualified_from": {
         "domain": "faraway.example.com",
         "id": "0000114a-0000-7da8-0000-40cb00007fcf"
     },
-<<<<<<< HEAD
+    "time": "1864-05-12T20:29:47.483Z",
     "type": "conversation.rename"
-=======
-    "time": "1864-05-21T03:22:42.926Z",
-    "type": "conversation.otr-message-add"
->>>>>>> 46a9b29b
 }
{
    "conversation": "00007474-0000-2a7b-0000-125900006ac9",
    "data": null,
    "from": "00000795-0000-709d-0000-11270000007a",
    "qualified_conversation": {
        "domain": "faraway.example.com",
        "id": "00000838-0000-1bc6-0000-686d00003565"
    },
<<<<<<< HEAD
    "conversation": "00000838-0000-1bc6-0000-686d00003565",
    "time": "1864-05-12T20:29:47.483Z",
    "data": {
        "users": [
            {
                "conversation_role": "dlkagbmicz0f95d",
                "qualified_id": {
                    "domain": "faraway.example.com",
                    "id": "00000055-0000-004d-0000-005100000037"
                },
                "id": "00000055-0000-004d-0000-005100000037"
            },
            {
                "conversation_role": "2e",
                "qualified_id": {
                    "domain": "faraway.example.com",
                    "id": "00000001-0000-001f-0000-001500000009"
                },
                "id": "00000001-0000-001f-0000-001500000009"
            }
        ],
        "user_ids": [
            "00000055-0000-004d-0000-005100000037",
            "00000001-0000-001f-0000-001500000009"
        ]
    },
    "from": "0000114a-0000-7da8-0000-40cb00007fcf",
=======
>>>>>>> 46a9b29b
    "qualified_from": {
        "domain": "faraway.example.com",
        "id": "0000114a-0000-7da8-0000-40cb00007fcf"
    },
<<<<<<< HEAD
    "type": "conversation.member-join"
=======
    "time": "1864-05-23T17:16:29.326Z",
    "type": "conversation.delete"
>>>>>>> 46a9b29b
}<|MERGE_RESOLUTION|>--- conflicted
+++ resolved
@@ -1,49 +1,38 @@
 {
-    "conversation": "00007474-0000-2a7b-0000-125900006ac9",
-    "data": null,
-    "from": "00000795-0000-709d-0000-11270000007a",
+    "conversation": "00000838-0000-1bc6-0000-686d00003565",
+    "data": {
+        "user_ids": [
+            "00000055-0000-004d-0000-005100000037",
+            "00000001-0000-001f-0000-001500000009"
+        ],
+        "users": [
+            {
+                "conversation_role": "dlkagbmicz0f95d",
+                "id": "00000055-0000-004d-0000-005100000037",
+                "qualified_id": {
+                    "domain": "faraway.example.com",
+                    "id": "00000055-0000-004d-0000-005100000037"
+                }
+            },
+            {
+                "conversation_role": "2e",
+                "id": "00000001-0000-001f-0000-001500000009",
+                "qualified_id": {
+                    "domain": "faraway.example.com",
+                    "id": "00000001-0000-001f-0000-001500000009"
+                }
+            }
+        ]
+    },
+    "from": "0000114a-0000-7da8-0000-40cb00007fcf",
     "qualified_conversation": {
         "domain": "faraway.example.com",
         "id": "00000838-0000-1bc6-0000-686d00003565"
     },
-<<<<<<< HEAD
-    "conversation": "00000838-0000-1bc6-0000-686d00003565",
-    "time": "1864-05-12T20:29:47.483Z",
-    "data": {
-        "users": [
-            {
-                "conversation_role": "dlkagbmicz0f95d",
-                "qualified_id": {
-                    "domain": "faraway.example.com",
-                    "id": "00000055-0000-004d-0000-005100000037"
-                },
-                "id": "00000055-0000-004d-0000-005100000037"
-            },
-            {
-                "conversation_role": "2e",
-                "qualified_id": {
-                    "domain": "faraway.example.com",
-                    "id": "00000001-0000-001f-0000-001500000009"
-                },
-                "id": "00000001-0000-001f-0000-001500000009"
-            }
-        ],
-        "user_ids": [
-            "00000055-0000-004d-0000-005100000037",
-            "00000001-0000-001f-0000-001500000009"
-        ]
-    },
-    "from": "0000114a-0000-7da8-0000-40cb00007fcf",
-=======
->>>>>>> 46a9b29b
     "qualified_from": {
         "domain": "faraway.example.com",
         "id": "0000114a-0000-7da8-0000-40cb00007fcf"
     },
-<<<<<<< HEAD
+    "time": "1864-05-12T20:29:47.483Z",
     "type": "conversation.member-join"
-=======
-    "time": "1864-05-23T17:16:29.326Z",
-    "type": "conversation.delete"
->>>>>>> 46a9b29b
 }
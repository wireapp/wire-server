{
<<<<<<< HEAD
    "qualified_conversation": {
        "domain": "faraway.example.com",
        "id": "0000303b-0000-23a9-0000-25de00002f80"
    },
    "conversation": "0000303b-0000-23a9-0000-25de00002f80",
    "time": "1864-04-12T01:28:25.705Z",
    "data": {
        "user_ids": [
            "00003fab-0000-40b8-0000-3b0c000014ef",
            "00001c48-0000-29ae-0000-62fc00001479"
        ],
        "qualified_user_ids": [
            {
                "domain": "faraway.example.com",
                "id": "00003fab-0000-40b8-0000-3b0c000014ef"
            },
            {
                "domain": "faraway.example.com",
                "id": "00001c48-0000-29ae-0000-62fc00001479"
            }
        ]
    },
    "from": "000043a6-0000-1627-0000-490300002017",
=======
    "conversation": "000031c2-0000-108c-0000-10a500000882",
    "data": {
        "conversation_role": "spkf0ayk4c4obgc_l2lj54cljtj25ph",
        "hidden": false,
        "hidden_ref": "D",
        "otr_archived": true,
        "otr_archived_ref": "v6",
        "otr_muted_ref": "v󼡲",
        "otr_muted_status": 0,
        "target": "00000001-0000-0002-0000-000100000000"
    },
    "from": "00005335-0000-2983-0000-46460000082f",
    "qualified_conversation": {
        "domain": "faraway.example.com",
        "id": "000031c2-0000-108c-0000-10a500000882"
    },
>>>>>>> 46a9b29b
    "qualified_from": {
        "domain": "faraway.example.com",
        "id": "000043a6-0000-1627-0000-490300002017"
    },
<<<<<<< HEAD
    "type": "conversation.member-leave"
=======
    "time": "1864-05-03T06:49:41.178Z",
    "type": "conversation.member-update"
>>>>>>> 46a9b29b
}<|MERGE_RESOLUTION|>--- conflicted
+++ resolved
@@ -1,16 +1,6 @@
 {
-<<<<<<< HEAD
-    "qualified_conversation": {
-        "domain": "faraway.example.com",
-        "id": "0000303b-0000-23a9-0000-25de00002f80"
-    },
     "conversation": "0000303b-0000-23a9-0000-25de00002f80",
-    "time": "1864-04-12T01:28:25.705Z",
     "data": {
-        "user_ids": [
-            "00003fab-0000-40b8-0000-3b0c000014ef",
-            "00001c48-0000-29ae-0000-62fc00001479"
-        ],
         "qualified_user_ids": [
             {
                 "domain": "faraway.example.com",
@@ -20,35 +10,21 @@
                 "domain": "faraway.example.com",
                 "id": "00001c48-0000-29ae-0000-62fc00001479"
             }
+        ],
+        "user_ids": [
+            "00003fab-0000-40b8-0000-3b0c000014ef",
+            "00001c48-0000-29ae-0000-62fc00001479"
         ]
     },
     "from": "000043a6-0000-1627-0000-490300002017",
-=======
-    "conversation": "000031c2-0000-108c-0000-10a500000882",
-    "data": {
-        "conversation_role": "spkf0ayk4c4obgc_l2lj54cljtj25ph",
-        "hidden": false,
-        "hidden_ref": "D",
-        "otr_archived": true,
-        "otr_archived_ref": "v6",
-        "otr_muted_ref": "v󼡲",
-        "otr_muted_status": 0,
-        "target": "00000001-0000-0002-0000-000100000000"
-    },
-    "from": "00005335-0000-2983-0000-46460000082f",
     "qualified_conversation": {
         "domain": "faraway.example.com",
-        "id": "000031c2-0000-108c-0000-10a500000882"
+        "id": "0000303b-0000-23a9-0000-25de00002f80"
     },
->>>>>>> 46a9b29b
     "qualified_from": {
         "domain": "faraway.example.com",
         "id": "000043a6-0000-1627-0000-490300002017"
     },
-<<<<<<< HEAD
+    "time": "1864-04-12T01:28:25.705Z",
     "type": "conversation.member-leave"
-=======
-    "time": "1864-05-03T06:49:41.178Z",
-    "type": "conversation.member-update"
->>>>>>> 46a9b29b
 }
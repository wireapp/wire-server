--- conflicted
+++ resolved
@@ -147,18 +147,16 @@
             (testObject_TeamSize_2, "testObject_TeamSize_2.json"),
             (testObject_TeamSize_3, "testObject_TeamSize_3.json")
           ],
-<<<<<<< HEAD
       testGroup "ListUsersById" $
         testObjects
           [ (testObject_ListUsersById_user_1, "testObject_ListUsersById_user_1.json"),
             (testObject_ListUsersById_user_2, "testObject_ListUsersById_user_2.json"),
             (testObject_ListUsersById_user_3, "testObject_ListUsersById_user_3.json")
-=======
+          ],
       testGroup "CreateGroupConversation" $
         testObjects
           [ (testObject_CreateGroupConversation_1, "testObject_CreateGroupConversation_1.json"),
             (testObject_CreateGroupConversation_2, "testObject_CreateGroupConversation_2.json"),
             (testObject_CreateGroupConversation_3, "testObject_CreateGroupConversation_3.json")
->>>>>>> ed6e4914
           ]
     ]
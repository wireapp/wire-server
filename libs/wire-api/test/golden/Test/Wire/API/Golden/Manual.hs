--- conflicted
+++ resolved
@@ -147,17 +147,15 @@
             (testObject_TeamSize_2, "testObject_TeamSize_2.json"),
             (testObject_TeamSize_3, "testObject_TeamSize_3.json")
           ],
-<<<<<<< HEAD
       testGroup "PublicSubConversation" $
         testObjects
           [ (testObject_PublicSubConversation_1, "testObject_PublicSubConversation_1.json"),
             (testObject_PublicSubConversation_2, "testObject_PublicSubConversation_2.json")
-=======
+          ],
       testGroup "CreateGroupConversation" $
         testObjects
           [ (testObject_CreateGroupConversation_1, "testObject_CreateGroupConversation_1.json"),
             (testObject_CreateGroupConversation_2, "testObject_CreateGroupConversation_2.json"),
             (testObject_CreateGroupConversation_3, "testObject_CreateGroupConversation_3.json")
->>>>>>> 64f52126
           ]
     ]
--- conflicted
+++ resolved
@@ -19,21 +19,15 @@
 
 module Test.Wire.API.Golden.Generated.NewClient_user where
 
-<<<<<<< HEAD
 import Data.Code
-=======
 import qualified Data.Map as Map
->>>>>>> ed7043d7
 import Data.Misc (PlainTextPassword (PlainTextPassword))
 import Data.Range (unsafeRange)
 import qualified Data.Set as Set
-<<<<<<< HEAD
 import Data.Text.Ascii (AsciiChars (validate))
+import Imports
 import Imports (Maybe (Just, Nothing), fromRight, undefined)
-=======
-import Imports
 import Wire.API.MLS.Credential
->>>>>>> ed7043d7
 import Wire.API.User.Auth (CookieLabel (CookieLabel, cookieLabelText))
 import Wire.API.User.Client
 import Wire.API.User.Client.Prekey
@@ -54,11 +48,8 @@
           ),
       newClientModel = Just "",
       newClientCapabilities = Nothing,
-<<<<<<< HEAD
-      newClientVerificationCode = Nothing
-=======
-      newClientMLSPublicKeys = mempty
->>>>>>> ed7043d7
+      newClientMLSPublicKeys = mempty,
+      newClientVerificationCode = Nothing
     }
 
 testObject_NewClient_user_2 :: NewClient
@@ -77,11 +68,8 @@
           ),
       newClientModel = Just "om",
       newClientCapabilities = Just (Set.fromList [ClientSupportsLegalholdImplicitConsent]),
-<<<<<<< HEAD
-      newClientVerificationCode = Nothing
-=======
-      newClientMLSPublicKeys = mempty
->>>>>>> ed7043d7
+      newClientMLSPublicKeys = mempty,
+      newClientVerificationCode = Nothing
     }
 
 testObject_NewClient_user_3 :: NewClient
@@ -100,11 +88,8 @@
           ),
       newClientModel = Just "\1016506\DC3\134041",
       newClientCapabilities = Nothing,
-<<<<<<< HEAD
-      newClientVerificationCode = Nothing
-=======
-      newClientMLSPublicKeys = mempty
->>>>>>> ed7043d7
+      newClientMLSPublicKeys = mempty,
+      newClientVerificationCode = Nothing
     }
 
 testObject_NewClient_user_4 :: NewClient
@@ -126,11 +111,8 @@
           ),
       newClientModel = Nothing,
       newClientCapabilities = Nothing,
-<<<<<<< HEAD
+      newClientMLSPublicKeys = mempty,
       newClientVerificationCode = Just (Value {asciiValue = unsafeRange (fromRight undefined (validate "123456"))})
-=======
-      newClientMLSPublicKeys = mempty
->>>>>>> ed7043d7
     }
 
 testObject_NewClient_user_5 :: NewClient
@@ -145,11 +127,8 @@
       newClientPassword = Nothing,
       newClientModel = Just "Y5>",
       newClientCapabilities = Nothing,
-<<<<<<< HEAD
-      newClientVerificationCode = Nothing
-=======
-      newClientMLSPublicKeys = mempty
->>>>>>> ed7043d7
+      newClientMLSPublicKeys = mempty,
+      newClientVerificationCode = Nothing
     }
 
 testObject_NewClient_user_6 :: NewClient
@@ -164,11 +143,8 @@
       newClientPassword = Nothing,
       newClientModel = Nothing,
       newClientCapabilities = Nothing,
-<<<<<<< HEAD
-      newClientVerificationCode = Nothing
-=======
-      newClientMLSPublicKeys = mempty
->>>>>>> ed7043d7
+      newClientMLSPublicKeys = mempty,
+      newClientVerificationCode = Nothing
     }
 
 testObject_NewClient_user_7 :: NewClient
@@ -187,11 +163,8 @@
           ),
       newClientModel = Just "\150744",
       newClientCapabilities = Nothing,
-<<<<<<< HEAD
-      newClientVerificationCode = Nothing
-=======
-      newClientMLSPublicKeys = mempty
->>>>>>> ed7043d7
+      newClientMLSPublicKeys = mempty,
+      newClientVerificationCode = Nothing
     }
 
 testObject_NewClient_user_8 :: NewClient
@@ -210,11 +183,8 @@
           ),
       newClientModel = Just "",
       newClientCapabilities = Nothing,
-<<<<<<< HEAD
-      newClientVerificationCode = Nothing
-=======
-      newClientMLSPublicKeys = mempty
->>>>>>> ed7043d7
+      newClientMLSPublicKeys = mempty,
+      newClientVerificationCode = Nothing
     }
 
 testObject_NewClient_user_9 :: NewClient
@@ -234,11 +204,8 @@
       newClientPassword = Nothing,
       newClientModel = Just "m{",
       newClientCapabilities = Nothing,
-<<<<<<< HEAD
-      newClientVerificationCode = Nothing
-=======
-      newClientMLSPublicKeys = mempty
->>>>>>> ed7043d7
+      newClientMLSPublicKeys = mempty,
+      newClientVerificationCode = Nothing
     }
 
 testObject_NewClient_user_10 :: NewClient
@@ -257,11 +224,8 @@
           ),
       newClientModel = Just "9FO",
       newClientCapabilities = Nothing,
-<<<<<<< HEAD
-      newClientVerificationCode = Nothing
-=======
-      newClientMLSPublicKeys = mempty
->>>>>>> ed7043d7
+      newClientMLSPublicKeys = mempty,
+      newClientVerificationCode = Nothing
     }
 
 testObject_NewClient_user_11 :: NewClient
@@ -284,11 +248,8 @@
           ),
       newClientModel = Nothing,
       newClientCapabilities = Nothing,
-<<<<<<< HEAD
-      newClientVerificationCode = Nothing
-=======
-      newClientMLSPublicKeys = mempty
->>>>>>> ed7043d7
+      newClientMLSPublicKeys = mempty,
+      newClientVerificationCode = Nothing
     }
 
 testObject_NewClient_user_12 :: NewClient
@@ -314,11 +275,8 @@
           ),
       newClientModel = Nothing,
       newClientCapabilities = Nothing,
-<<<<<<< HEAD
-      newClientVerificationCode = Nothing
-=======
-      newClientMLSPublicKeys = mempty
->>>>>>> ed7043d7
+      newClientMLSPublicKeys = mempty,
+      newClientVerificationCode = Nothing
     }
 
 testObject_NewClient_user_13 :: NewClient
@@ -345,11 +303,8 @@
           ),
       newClientModel = Nothing,
       newClientCapabilities = Nothing,
-<<<<<<< HEAD
-      newClientVerificationCode = Nothing
-=======
-      newClientMLSPublicKeys = mempty
->>>>>>> ed7043d7
+      newClientMLSPublicKeys = mempty,
+      newClientVerificationCode = Nothing
     }
 
 testObject_NewClient_user_14 :: NewClient
@@ -364,11 +319,8 @@
       newClientPassword = Nothing,
       newClientModel = Just "\1108879",
       newClientCapabilities = Nothing,
-<<<<<<< HEAD
-      newClientVerificationCode = Nothing
-=======
-      newClientMLSPublicKeys = mempty
->>>>>>> ed7043d7
+      newClientMLSPublicKeys = mempty,
+      newClientVerificationCode = Nothing
     }
 
 testObject_NewClient_user_15 :: NewClient
@@ -393,11 +345,8 @@
           ),
       newClientModel = Nothing,
       newClientCapabilities = Nothing,
-<<<<<<< HEAD
-      newClientVerificationCode = Nothing
-=======
-      newClientMLSPublicKeys = mempty
->>>>>>> ed7043d7
+      newClientMLSPublicKeys = mempty,
+      newClientVerificationCode = Nothing
     }
 
 testObject_NewClient_user_16 :: NewClient
@@ -412,11 +361,8 @@
       newClientPassword = Nothing,
       newClientModel = Just "\ACK;\143320",
       newClientCapabilities = Nothing,
-<<<<<<< HEAD
-      newClientVerificationCode = Nothing
-=======
-      newClientMLSPublicKeys = mempty
->>>>>>> ed7043d7
+      newClientMLSPublicKeys = mempty,
+      newClientVerificationCode = Nothing
     }
 
 testObject_NewClient_user_17 :: NewClient
@@ -436,11 +382,8 @@
       newClientPassword = Nothing,
       newClientModel = Just "\ESC\15411c",
       newClientCapabilities = Nothing,
-<<<<<<< HEAD
-      newClientVerificationCode = Nothing
-=======
-      newClientMLSPublicKeys = mempty
->>>>>>> ed7043d7
+      newClientMLSPublicKeys = mempty,
+      newClientVerificationCode = Nothing
     }
 
 testObject_NewClient_user_18 :: NewClient
@@ -459,11 +402,8 @@
           ),
       newClientModel = Just "\1077465\1056032S",
       newClientCapabilities = Nothing,
-<<<<<<< HEAD
-      newClientVerificationCode = Nothing
-=======
-      newClientMLSPublicKeys = mempty
->>>>>>> ed7043d7
+      newClientMLSPublicKeys = mempty,
+      newClientVerificationCode = Nothing
     }
 
 testObject_NewClient_user_19 :: NewClient
@@ -486,11 +426,8 @@
           ),
       newClientModel = Just "\CAN\1030222g",
       newClientCapabilities = Nothing,
-<<<<<<< HEAD
-      newClientVerificationCode = Nothing
-=======
-      newClientMLSPublicKeys = mempty
->>>>>>> ed7043d7
+      newClientMLSPublicKeys = mempty,
+      newClientVerificationCode = Nothing
     }
 
 testObject_NewClient_user_20 :: NewClient
@@ -505,9 +442,6 @@
       newClientPassword = Nothing,
       newClientModel = Nothing,
       newClientCapabilities = Nothing,
-<<<<<<< HEAD
-      newClientVerificationCode = Nothing
-=======
-      newClientMLSPublicKeys = Map.fromList [(Ed25519, "GY+t1EQu0Zsm0r/zrm6zz9UpjPcAPyT5i8L1iaY3ypM=")]
->>>>>>> ed7043d7
+      newClientMLSPublicKeys = Map.fromList [(Ed25519, "GY+t1EQu0Zsm0r/zrm6zz9UpjPcAPyT5i8L1iaY3ypM=")],
+      newClientVerificationCode = Nothing
     }
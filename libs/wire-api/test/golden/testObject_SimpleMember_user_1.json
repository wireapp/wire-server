--- conflicted
+++ resolved
@@ -1,10 +1,6 @@
 {
-<<<<<<< HEAD
     "conversation_role": "wire_member",
-=======
-    "conversation_role": "wire_admin",
     "id": "0000003a-0000-0042-0000-007500000037",
->>>>>>> f84fb43c
     "qualified_id": {
         "domain": "faraway.example.com",
         "id": "0000003a-0000-0042-0000-007500000037"

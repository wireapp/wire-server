--- conflicted
+++ resolved
@@ -1,12 +1,4 @@
 {
-<<<<<<< HEAD
-    "has_more": false,
-    "conversations": []
-=======
-    "conversations": [
-        "00000000-0000-0004-0000-000700000004",
-        "00000000-0000-0006-0000-000600000001"
-    ],
+    "conversations": [],
     "has_more": false
->>>>>>> 46a9b29b
 }
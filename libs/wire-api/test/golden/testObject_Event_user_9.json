--- conflicted
+++ resolved
@@ -1,34 +1,17 @@
 {
-<<<<<<< HEAD
+    "conversation": "00000b98-0000-618d-0000-19e200004651",
+    "data": {
+        "receipt_mode": -10505
+    },
+    "from": "00004bee-0000-45a0-0000-2c0300005726",
     "qualified_conversation": {
         "domain": "faraway.example.com",
         "id": "00000b98-0000-618d-0000-19e200004651"
     },
-    "conversation": "00000b98-0000-618d-0000-19e200004651",
-    "time": "1864-05-01T11:57:35.123Z",
-=======
-    "conversation": "00004847-0000-1eb9-0000-2973000039ca",
->>>>>>> 46a9b29b
-    "data": {
-        "receipt_mode": -10505
-    },
-<<<<<<< HEAD
-    "from": "00004bee-0000-45a0-0000-2c0300005726",
-=======
-    "from": "000044e3-0000-1c36-0000-42fd00006e01",
-    "qualified_conversation": {
-        "domain": "faraway.example.com",
-        "id": "00004847-0000-1eb9-0000-2973000039ca"
-    },
->>>>>>> 46a9b29b
     "qualified_from": {
         "domain": "faraway.example.com",
         "id": "00004bee-0000-45a0-0000-2c0300005726"
     },
-<<<<<<< HEAD
+    "time": "1864-05-01T11:57:35.123Z",
     "type": "conversation.receipt-mode-update"
-=======
-    "time": "1864-05-21T16:22:14.886Z",
-    "type": "conversation.access-update"
->>>>>>> 46a9b29b
 }
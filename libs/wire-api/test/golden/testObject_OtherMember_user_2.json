--- conflicted
+++ resolved
@@ -1,17 +1,9 @@
 {
-<<<<<<< HEAD
-    "status": 0,
-=======
->>>>>>> 46a9b29b
     "conversation_role": "y9z93u3kbwt873eghekqgmy0ho8hgrtlo3f5e6nq9icedmjbzx7ao0ycr5_gyunq4uuw",
     "id": "0000001f-0000-000c-0000-001c0000000f",
     "qualified_id": {
         "domain": "golden.example.com",
         "id": "0000001f-0000-000c-0000-001c0000000f"
     },
-    "service": {
-        "id": "00000002-0000-0000-0000-000100000000",
-        "provider": "00000000-0000-0000-0000-000200000000"
-    },
     "status": 0
 }
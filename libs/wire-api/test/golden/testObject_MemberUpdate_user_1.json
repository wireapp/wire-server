{
    "conversation_role": "nn8oubrrivojp29q65krhyfzzgvzt3yb18z_39zct19xff_7_wm4xk0ixmzaep5oj3cdajj36vwbc89pgajtmzo1rbwc40ulc837b1aknib6cj03k64ovt4p0h",
    "hidden": false,
<<<<<<< HEAD
    "otr_archived": true,
    "otr_muted_status": 0,
    "otr_muted": false,
    "otr_archived_ref": "ref"
=======
    "hidden_ref": "",
    "otr_muted": false,
    "otr_muted_ref": "h컮N"
>>>>>>> 46a9b29b
}<|MERGE_RESOLUTION|>--- conflicted
+++ resolved
@@ -1,14 +1,10 @@
 {
     "conversation_role": "nn8oubrrivojp29q65krhyfzzgvzt3yb18z_39zct19xff_7_wm4xk0ixmzaep5oj3cdajj36vwbc89pgajtmzo1rbwc40ulc837b1aknib6cj03k64ovt4p0h",
     "hidden": false,
-<<<<<<< HEAD
+    "hidden_ref": "",
     "otr_archived": true,
-    "otr_muted_status": 0,
+    "otr_archived_ref": "ref",
     "otr_muted": false,
-    "otr_archived_ref": "ref"
-=======
-    "hidden_ref": "",
-    "otr_muted": false,
-    "otr_muted_ref": "h컮N"
->>>>>>> 46a9b29b
+    "otr_muted_ref": "h컮N",
+    "otr_muted_status": 0
 }
{
    "conversations": [
        {
            "access": [],
            "access_role": "private",
            "creator": "00000000-0000-0000-0000-000000000001",
            "id": "00000001-0000-0000-0000-000000000000",
            "last_event": "0.0",
            "last_event_time": "1970-01-01T00:00:00.000Z",
            "members": {
                "others": [],
                "self": {
                    "conversation_role": "71xuphsrwfoktrpiv4d08dxj6_1umizg67iisctw87gemvi114mtu",
                    "hidden": false,
                    "hidden_ref": "",
                    "id": "00000000-0000-0000-0000-000100000000",
                    "otr_archived": true,
                    "otr_archived_ref": null,
                    "otr_muted": true,
                    "otr_muted_ref": "",
                    "otr_muted_status": 0,
                    "service": null,
                    "status": 0,
                    "status_ref": "0.0",
                    "status_time": "1970-01-01T00:00:00.000Z"
                }
            },
<<<<<<< HEAD
=======
            "message_timer": 4760386328981119,
            "name": "",
>>>>>>> 46a9b29b
            "qualified_id": {
                "domain": "golden.example.com",
                "id": "00000001-0000-0000-0000-000000000000"
            },
<<<<<<< HEAD
            "name": "",
            "team": "00000000-0000-0000-0000-000100000001",
            "id": "00000001-0000-0000-0000-000000000000",
            "type": 0,
            "receipt_mode": 0,
            "last_event_time": "1970-01-01T00:00:00.000Z",
            "message_timer": 4760386328981119,
            "last_event": "0.0"
=======
            "receipt_mode": 0,
            "team": "00000000-0000-0000-0000-000100000001",
            "type": 0
        },
        {
            "access": [],
            "access_role": "activated",
            "creator": "00000000-0000-0000-0000-000100000000",
            "id": "00000001-0000-0001-0000-000100000001",
            "last_event": "0.0",
            "last_event_time": "1970-01-01T00:00:00.000Z",
            "members": {
                "others": [],
                "self": {
                    "conversation_role": "gja5abzmdbher18aju2a5odl4",
                    "hidden": false,
                    "hidden_ref": null,
                    "id": "00000001-0000-0001-0000-000100000001",
                    "otr_archived": true,
                    "otr_archived_ref": "",
                    "otr_muted": false,
                    "otr_muted_ref": "",
                    "otr_muted_status": -1,
                    "service": {
                        "id": "00000000-0000-0001-0000-000100000000",
                        "provider": "00000000-0000-0000-0000-000100000001"
                    },
                    "status": 0,
                    "status_ref": "0.0",
                    "status_time": "1970-01-01T00:00:00.000Z"
                }
            },
            "message_timer": 3500896164423997,
            "name": "",
            "qualified_id": {
                "domain": "golden.example.com",
                "id": "00000001-0000-0001-0000-000100000001"
            },
            "receipt_mode": 1,
            "team": "00000001-0000-0000-0000-000000000000",
            "type": 2
        },
        {
            "access": [],
            "access_role": "activated",
            "creator": "00000000-0000-0001-0000-000100000000",
            "id": "00000000-0000-0000-0000-000000000001",
            "last_event": "0.0",
            "last_event_time": "1970-01-01T00:00:00.000Z",
            "members": {
                "others": [],
                "self": {
                    "conversation_role": "8uujf_ntws83s6ndw2vtmfl_lvtjm8ryz8_s_vb",
                    "hidden": false,
                    "hidden_ref": null,
                    "id": "00000000-0000-0001-0000-000100000001",
                    "otr_archived": false,
                    "otr_archived_ref": "",
                    "otr_muted": false,
                    "otr_muted_ref": "",
                    "otr_muted_status": 0,
                    "service": {
                        "id": "00000000-0000-0001-0000-000000000001",
                        "provider": "00000000-0000-0000-0000-000000000001"
                    },
                    "status": 0,
                    "status_ref": "0.0",
                    "status_time": "1970-01-01T00:00:00.000Z"
                }
            },
            "message_timer": null,
            "name": "",
            "qualified_id": {
                "domain": "golden.example.com",
                "id": "00000000-0000-0000-0000-000000000001"
            },
            "receipt_mode": null,
            "team": "00000001-0000-0000-0000-000000000000",
            "type": 0
        },
        {
            "access": [],
            "access_role": "non_activated",
            "creator": "00000000-0000-0000-0000-000100000000",
            "id": "00000000-0000-0001-0000-000100000001",
            "last_event": "0.0",
            "last_event_time": "1970-01-01T00:00:00.000Z",
            "members": {
                "others": [],
                "self": {
                    "conversation_role": "jyj4ssa0em95hapzqakg8dre3b2n3serk2rxycbu31h4qehsfwkcwsy4nd2cjazw3b2rlnr6xct7_j6h5tj7",
                    "hidden": true,
                    "hidden_ref": "",
                    "id": "00000001-0000-0000-0000-000100000000",
                    "otr_archived": false,
                    "otr_archived_ref": "",
                    "otr_muted": true,
                    "otr_muted_ref": "",
                    "otr_muted_status": null,
                    "service": {
                        "id": "00000001-0000-0000-0000-000100000000",
                        "provider": "00000001-0000-0000-0000-000000000001"
                    },
                    "status": 0,
                    "status_ref": "0.0",
                    "status_time": "1970-01-01T00:00:00.000Z"
                }
            },
            "message_timer": null,
            "name": "",
            "qualified_id": {
                "domain": "golden.example.com",
                "id": "00000000-0000-0001-0000-000100000001"
            },
            "receipt_mode": 1,
            "team": "00000001-0000-0000-0000-000000000000",
            "type": 3
        },
        {
            "access": [],
            "access_role": "activated",
            "creator": "00000001-0000-0000-0000-000100000000",
            "id": "00000001-0000-0000-0000-000000000001",
            "last_event": "0.0",
            "last_event_time": "1970-01-01T00:00:00.000Z",
            "members": {
                "others": [],
                "self": {
                    "conversation_role": "ezb8hqfaiurv",
                    "hidden": false,
                    "hidden_ref": null,
                    "id": "00000000-0000-0001-0000-000000000000",
                    "otr_archived": true,
                    "otr_archived_ref": "",
                    "otr_muted": false,
                    "otr_muted_ref": "",
                    "otr_muted_status": 0,
                    "service": null,
                    "status": 0,
                    "status_ref": "0.0",
                    "status_time": "1970-01-01T00:00:00.000Z"
                }
            },
            "message_timer": 4702135969825321,
            "name": "",
            "qualified_id": {
                "domain": "golden.example.com",
                "id": "00000001-0000-0000-0000-000000000001"
            },
            "receipt_mode": null,
            "team": null,
            "type": 3
        },
        {
            "access": [],
            "access_role": "activated",
            "creator": "00000000-0000-0000-0000-000100000001",
            "id": "00000000-0000-0001-0000-000000000000",
            "last_event": "0.0",
            "last_event_time": "1970-01-01T00:00:00.000Z",
            "members": {
                "others": [],
                "self": {
                    "conversation_role": "6ehv3qr8615hrwur4am",
                    "hidden": true,
                    "hidden_ref": null,
                    "id": "00000000-0000-0001-0000-000100000000",
                    "otr_archived": false,
                    "otr_archived_ref": "",
                    "otr_muted": false,
                    "otr_muted_ref": "",
                    "otr_muted_status": -1,
                    "service": {
                        "id": "00000000-0000-0001-0000-000000000001",
                        "provider": "00000000-0000-0001-0000-000100000000"
                    },
                    "status": 0,
                    "status_ref": "0.0",
                    "status_time": "1970-01-01T00:00:00.000Z"
                }
            },
            "message_timer": null,
            "name": "",
            "qualified_id": {
                "domain": "golden.example.com",
                "id": "00000000-0000-0001-0000-000000000000"
            },
            "receipt_mode": 1,
            "team": "00000000-0000-0000-0000-000000000001",
            "type": 1
        },
        {
            "access": [],
            "access_role": "team",
            "creator": "00000001-0000-0001-0000-000000000000",
            "id": "00000001-0000-0001-0000-000000000000",
            "last_event": "0.0",
            "last_event_time": "1970-01-01T00:00:00.000Z",
            "members": {
                "others": [],
                "self": {
                    "conversation_role": "cw7mbuwcp403kkn41os05211qyd4_kwo5yqog8vvqfph3efrsgqli_xzrk52_206s2tk9uyngsz4j03zqzmwihf83qgoxvt9g28kjq7u101r8l",
                    "hidden": true,
                    "hidden_ref": "",
                    "id": "00000000-0000-0001-0000-000100000000",
                    "otr_archived": false,
                    "otr_archived_ref": null,
                    "otr_muted": false,
                    "otr_muted_ref": "",
                    "otr_muted_status": 0,
                    "service": null,
                    "status": 0,
                    "status_ref": "0.0",
                    "status_time": "1970-01-01T00:00:00.000Z"
                }
            },
            "message_timer": 7888194695541221,
            "name": "",
            "qualified_id": {
                "domain": "golden.example.com",
                "id": "00000001-0000-0001-0000-000000000000"
            },
            "receipt_mode": 1,
            "team": "00000000-0000-0000-0000-000000000001",
            "type": 1
        },
        {
            "access": [],
            "access_role": "private",
            "creator": "00000000-0000-0001-0000-000000000000",
            "id": "00000000-0000-0000-0000-000100000000",
            "last_event": "0.0",
            "last_event_time": "1970-01-01T00:00:00.000Z",
            "members": {
                "others": [],
                "self": {
                    "conversation_role": "rlvq6ir4ydawfd_xbw_g48u0z6nslo74nc05whuh8lirhoo7s6h",
                    "hidden": false,
                    "hidden_ref": "",
                    "id": "00000001-0000-0001-0000-000000000001",
                    "otr_archived": true,
                    "otr_archived_ref": "",
                    "otr_muted": true,
                    "otr_muted_ref": "",
                    "otr_muted_status": 0,
                    "service": {
                        "id": "00000001-0000-0000-0000-000000000001",
                        "provider": "00000000-0000-0001-0000-000100000000"
                    },
                    "status": 0,
                    "status_ref": "0.0",
                    "status_time": "1970-01-01T00:00:00.000Z"
                }
            },
            "message_timer": 7607042969989865,
            "name": null,
            "qualified_id": {
                "domain": "golden.example.com",
                "id": "00000000-0000-0000-0000-000100000000"
            },
            "receipt_mode": 0,
            "team": null,
            "type": 3
        },
        {
            "access": [],
            "access_role": "activated",
            "creator": "00000000-0000-0001-0000-000000000000",
            "id": "00000000-0000-0000-0000-000000000001",
            "last_event": "0.0",
            "last_event_time": "1970-01-01T00:00:00.000Z",
            "members": {
                "others": [],
                "self": {
                    "conversation_role": "u59pfu92v2v2bwy79i_t4vzc8n3vgkfu26j15annzdzip7rb0rxqmpbcp514oatnxxzb4neht40vx5fzxp453td4vmyvil_1ivyo1twrw1h34p48w5xtoih7hikle9w",
                    "hidden": false,
                    "hidden_ref": null,
                    "id": "00000000-0000-0001-0000-000100000000",
                    "otr_archived": true,
                    "otr_archived_ref": null,
                    "otr_muted": false,
                    "otr_muted_ref": "",
                    "otr_muted_status": null,
                    "service": {
                        "id": "00000001-0000-0001-0000-000000000001",
                        "provider": "00000001-0000-0001-0000-000100000000"
                    },
                    "status": 0,
                    "status_ref": "0.0",
                    "status_time": "1970-01-01T00:00:00.000Z"
                }
            },
            "message_timer": null,
            "name": "",
            "qualified_id": {
                "domain": "golden.example.com",
                "id": "00000000-0000-0000-0000-000000000001"
            },
            "receipt_mode": 0,
            "team": "00000000-0000-0000-0000-000100000001",
            "type": 0
        },
        {
            "access": [],
            "access_role": "team",
            "creator": "00000001-0000-0000-0000-000000000000",
            "id": "00000001-0000-0000-0000-000100000000",
            "last_event": "0.0",
            "last_event_time": "1970-01-01T00:00:00.000Z",
            "members": {
                "others": [],
                "self": {
                    "conversation_role": "k0eaeecf",
                    "hidden": false,
                    "hidden_ref": "",
                    "id": "00000001-0000-0001-0000-000000000001",
                    "otr_archived": true,
                    "otr_archived_ref": "",
                    "otr_muted": true,
                    "otr_muted_ref": null,
                    "otr_muted_status": 0,
                    "service": null,
                    "status": 0,
                    "status_ref": "0.0",
                    "status_time": "1970-01-01T00:00:00.000Z"
                }
            },
            "message_timer": 7007725933930634,
            "name": "",
            "qualified_id": {
                "domain": "golden.example.com",
                "id": "00000001-0000-0000-0000-000100000000"
            },
            "receipt_mode": -1,
            "team": "00000001-0000-0000-0000-000100000000",
            "type": 1
        },
        {
            "access": [],
            "access_role": "team",
            "creator": "00000000-0000-0001-0000-000000000000",
            "id": "00000001-0000-0001-0000-000000000001",
            "last_event": "0.0",
            "last_event_time": "1970-01-01T00:00:00.000Z",
            "members": {
                "others": [],
                "self": {
                    "conversation_role": "2zndnqqoy09lt9sv0yuiqp9seu0eyzm1rpd_",
                    "hidden": false,
                    "hidden_ref": "",
                    "id": "00000001-0000-0001-0000-000100000000",
                    "otr_archived": false,
                    "otr_archived_ref": null,
                    "otr_muted": false,
                    "otr_muted_ref": null,
                    "otr_muted_status": 0,
                    "service": {
                        "id": "00000000-0000-0001-0000-000000000001",
                        "provider": "00000000-0000-0001-0000-000000000000"
                    },
                    "status": 0,
                    "status_ref": "0.0",
                    "status_time": "1970-01-01T00:00:00.000Z"
                }
            },
            "message_timer": 5891726360812026,
            "name": "",
            "qualified_id": {
                "domain": "golden.example.com",
                "id": "00000001-0000-0001-0000-000000000001"
            },
            "receipt_mode": -1,
            "team": "00000001-0000-0001-0000-000100000000",
            "type": 1
        },
        {
            "access": [],
            "access_role": "non_activated",
            "creator": "00000000-0000-0001-0000-000100000001",
            "id": "00000000-0000-0000-0000-000000000001",
            "last_event": "0.0",
            "last_event_time": "1970-01-01T00:00:00.000Z",
            "members": {
                "others": [],
                "self": {
                    "conversation_role": "ng9mkv_c44e_bf2sx1kc8z6nddk29xpccow72fmcmq4fw9qqkdy38m9bx7_n3qnwwisfjxvzqf56why",
                    "hidden": false,
                    "hidden_ref": null,
                    "id": "00000000-0000-0000-0000-000100000000",
                    "otr_archived": true,
                    "otr_archived_ref": "",
                    "otr_muted": true,
                    "otr_muted_ref": "",
                    "otr_muted_status": -1,
                    "service": {
                        "id": "00000000-0000-0001-0000-000100000000",
                        "provider": "00000001-0000-0000-0000-000100000000"
                    },
                    "status": 0,
                    "status_ref": "0.0",
                    "status_time": "1970-01-01T00:00:00.000Z"
                }
            },
            "message_timer": 8461564964314645,
            "name": null,
            "qualified_id": {
                "domain": "golden.example.com",
                "id": "00000000-0000-0000-0000-000000000001"
            },
            "receipt_mode": -1,
            "team": "00000001-0000-0000-0000-000000000001",
            "type": 1
>>>>>>> 46a9b29b
        }
    ],
    "has_more": false
}<|MERGE_RESOLUTION|>--- conflicted
+++ resolved
@@ -25,438 +25,15 @@
                     "status_time": "1970-01-01T00:00:00.000Z"
                 }
             },
-<<<<<<< HEAD
-=======
             "message_timer": 4760386328981119,
             "name": "",
->>>>>>> 46a9b29b
             "qualified_id": {
                 "domain": "golden.example.com",
                 "id": "00000001-0000-0000-0000-000000000000"
             },
-<<<<<<< HEAD
-            "name": "",
-            "team": "00000000-0000-0000-0000-000100000001",
-            "id": "00000001-0000-0000-0000-000000000000",
-            "type": 0,
-            "receipt_mode": 0,
-            "last_event_time": "1970-01-01T00:00:00.000Z",
-            "message_timer": 4760386328981119,
-            "last_event": "0.0"
-=======
             "receipt_mode": 0,
             "team": "00000000-0000-0000-0000-000100000001",
             "type": 0
-        },
-        {
-            "access": [],
-            "access_role": "activated",
-            "creator": "00000000-0000-0000-0000-000100000000",
-            "id": "00000001-0000-0001-0000-000100000001",
-            "last_event": "0.0",
-            "last_event_time": "1970-01-01T00:00:00.000Z",
-            "members": {
-                "others": [],
-                "self": {
-                    "conversation_role": "gja5abzmdbher18aju2a5odl4",
-                    "hidden": false,
-                    "hidden_ref": null,
-                    "id": "00000001-0000-0001-0000-000100000001",
-                    "otr_archived": true,
-                    "otr_archived_ref": "",
-                    "otr_muted": false,
-                    "otr_muted_ref": "",
-                    "otr_muted_status": -1,
-                    "service": {
-                        "id": "00000000-0000-0001-0000-000100000000",
-                        "provider": "00000000-0000-0000-0000-000100000001"
-                    },
-                    "status": 0,
-                    "status_ref": "0.0",
-                    "status_time": "1970-01-01T00:00:00.000Z"
-                }
-            },
-            "message_timer": 3500896164423997,
-            "name": "",
-            "qualified_id": {
-                "domain": "golden.example.com",
-                "id": "00000001-0000-0001-0000-000100000001"
-            },
-            "receipt_mode": 1,
-            "team": "00000001-0000-0000-0000-000000000000",
-            "type": 2
-        },
-        {
-            "access": [],
-            "access_role": "activated",
-            "creator": "00000000-0000-0001-0000-000100000000",
-            "id": "00000000-0000-0000-0000-000000000001",
-            "last_event": "0.0",
-            "last_event_time": "1970-01-01T00:00:00.000Z",
-            "members": {
-                "others": [],
-                "self": {
-                    "conversation_role": "8uujf_ntws83s6ndw2vtmfl_lvtjm8ryz8_s_vb",
-                    "hidden": false,
-                    "hidden_ref": null,
-                    "id": "00000000-0000-0001-0000-000100000001",
-                    "otr_archived": false,
-                    "otr_archived_ref": "",
-                    "otr_muted": false,
-                    "otr_muted_ref": "",
-                    "otr_muted_status": 0,
-                    "service": {
-                        "id": "00000000-0000-0001-0000-000000000001",
-                        "provider": "00000000-0000-0000-0000-000000000001"
-                    },
-                    "status": 0,
-                    "status_ref": "0.0",
-                    "status_time": "1970-01-01T00:00:00.000Z"
-                }
-            },
-            "message_timer": null,
-            "name": "",
-            "qualified_id": {
-                "domain": "golden.example.com",
-                "id": "00000000-0000-0000-0000-000000000001"
-            },
-            "receipt_mode": null,
-            "team": "00000001-0000-0000-0000-000000000000",
-            "type": 0
-        },
-        {
-            "access": [],
-            "access_role": "non_activated",
-            "creator": "00000000-0000-0000-0000-000100000000",
-            "id": "00000000-0000-0001-0000-000100000001",
-            "last_event": "0.0",
-            "last_event_time": "1970-01-01T00:00:00.000Z",
-            "members": {
-                "others": [],
-                "self": {
-                    "conversation_role": "jyj4ssa0em95hapzqakg8dre3b2n3serk2rxycbu31h4qehsfwkcwsy4nd2cjazw3b2rlnr6xct7_j6h5tj7",
-                    "hidden": true,
-                    "hidden_ref": "",
-                    "id": "00000001-0000-0000-0000-000100000000",
-                    "otr_archived": false,
-                    "otr_archived_ref": "",
-                    "otr_muted": true,
-                    "otr_muted_ref": "",
-                    "otr_muted_status": null,
-                    "service": {
-                        "id": "00000001-0000-0000-0000-000100000000",
-                        "provider": "00000001-0000-0000-0000-000000000001"
-                    },
-                    "status": 0,
-                    "status_ref": "0.0",
-                    "status_time": "1970-01-01T00:00:00.000Z"
-                }
-            },
-            "message_timer": null,
-            "name": "",
-            "qualified_id": {
-                "domain": "golden.example.com",
-                "id": "00000000-0000-0001-0000-000100000001"
-            },
-            "receipt_mode": 1,
-            "team": "00000001-0000-0000-0000-000000000000",
-            "type": 3
-        },
-        {
-            "access": [],
-            "access_role": "activated",
-            "creator": "00000001-0000-0000-0000-000100000000",
-            "id": "00000001-0000-0000-0000-000000000001",
-            "last_event": "0.0",
-            "last_event_time": "1970-01-01T00:00:00.000Z",
-            "members": {
-                "others": [],
-                "self": {
-                    "conversation_role": "ezb8hqfaiurv",
-                    "hidden": false,
-                    "hidden_ref": null,
-                    "id": "00000000-0000-0001-0000-000000000000",
-                    "otr_archived": true,
-                    "otr_archived_ref": "",
-                    "otr_muted": false,
-                    "otr_muted_ref": "",
-                    "otr_muted_status": 0,
-                    "service": null,
-                    "status": 0,
-                    "status_ref": "0.0",
-                    "status_time": "1970-01-01T00:00:00.000Z"
-                }
-            },
-            "message_timer": 4702135969825321,
-            "name": "",
-            "qualified_id": {
-                "domain": "golden.example.com",
-                "id": "00000001-0000-0000-0000-000000000001"
-            },
-            "receipt_mode": null,
-            "team": null,
-            "type": 3
-        },
-        {
-            "access": [],
-            "access_role": "activated",
-            "creator": "00000000-0000-0000-0000-000100000001",
-            "id": "00000000-0000-0001-0000-000000000000",
-            "last_event": "0.0",
-            "last_event_time": "1970-01-01T00:00:00.000Z",
-            "members": {
-                "others": [],
-                "self": {
-                    "conversation_role": "6ehv3qr8615hrwur4am",
-                    "hidden": true,
-                    "hidden_ref": null,
-                    "id": "00000000-0000-0001-0000-000100000000",
-                    "otr_archived": false,
-                    "otr_archived_ref": "",
-                    "otr_muted": false,
-                    "otr_muted_ref": "",
-                    "otr_muted_status": -1,
-                    "service": {
-                        "id": "00000000-0000-0001-0000-000000000001",
-                        "provider": "00000000-0000-0001-0000-000100000000"
-                    },
-                    "status": 0,
-                    "status_ref": "0.0",
-                    "status_time": "1970-01-01T00:00:00.000Z"
-                }
-            },
-            "message_timer": null,
-            "name": "",
-            "qualified_id": {
-                "domain": "golden.example.com",
-                "id": "00000000-0000-0001-0000-000000000000"
-            },
-            "receipt_mode": 1,
-            "team": "00000000-0000-0000-0000-000000000001",
-            "type": 1
-        },
-        {
-            "access": [],
-            "access_role": "team",
-            "creator": "00000001-0000-0001-0000-000000000000",
-            "id": "00000001-0000-0001-0000-000000000000",
-            "last_event": "0.0",
-            "last_event_time": "1970-01-01T00:00:00.000Z",
-            "members": {
-                "others": [],
-                "self": {
-                    "conversation_role": "cw7mbuwcp403kkn41os05211qyd4_kwo5yqog8vvqfph3efrsgqli_xzrk52_206s2tk9uyngsz4j03zqzmwihf83qgoxvt9g28kjq7u101r8l",
-                    "hidden": true,
-                    "hidden_ref": "",
-                    "id": "00000000-0000-0001-0000-000100000000",
-                    "otr_archived": false,
-                    "otr_archived_ref": null,
-                    "otr_muted": false,
-                    "otr_muted_ref": "",
-                    "otr_muted_status": 0,
-                    "service": null,
-                    "status": 0,
-                    "status_ref": "0.0",
-                    "status_time": "1970-01-01T00:00:00.000Z"
-                }
-            },
-            "message_timer": 7888194695541221,
-            "name": "",
-            "qualified_id": {
-                "domain": "golden.example.com",
-                "id": "00000001-0000-0001-0000-000000000000"
-            },
-            "receipt_mode": 1,
-            "team": "00000000-0000-0000-0000-000000000001",
-            "type": 1
-        },
-        {
-            "access": [],
-            "access_role": "private",
-            "creator": "00000000-0000-0001-0000-000000000000",
-            "id": "00000000-0000-0000-0000-000100000000",
-            "last_event": "0.0",
-            "last_event_time": "1970-01-01T00:00:00.000Z",
-            "members": {
-                "others": [],
-                "self": {
-                    "conversation_role": "rlvq6ir4ydawfd_xbw_g48u0z6nslo74nc05whuh8lirhoo7s6h",
-                    "hidden": false,
-                    "hidden_ref": "",
-                    "id": "00000001-0000-0001-0000-000000000001",
-                    "otr_archived": true,
-                    "otr_archived_ref": "",
-                    "otr_muted": true,
-                    "otr_muted_ref": "",
-                    "otr_muted_status": 0,
-                    "service": {
-                        "id": "00000001-0000-0000-0000-000000000001",
-                        "provider": "00000000-0000-0001-0000-000100000000"
-                    },
-                    "status": 0,
-                    "status_ref": "0.0",
-                    "status_time": "1970-01-01T00:00:00.000Z"
-                }
-            },
-            "message_timer": 7607042969989865,
-            "name": null,
-            "qualified_id": {
-                "domain": "golden.example.com",
-                "id": "00000000-0000-0000-0000-000100000000"
-            },
-            "receipt_mode": 0,
-            "team": null,
-            "type": 3
-        },
-        {
-            "access": [],
-            "access_role": "activated",
-            "creator": "00000000-0000-0001-0000-000000000000",
-            "id": "00000000-0000-0000-0000-000000000001",
-            "last_event": "0.0",
-            "last_event_time": "1970-01-01T00:00:00.000Z",
-            "members": {
-                "others": [],
-                "self": {
-                    "conversation_role": "u59pfu92v2v2bwy79i_t4vzc8n3vgkfu26j15annzdzip7rb0rxqmpbcp514oatnxxzb4neht40vx5fzxp453td4vmyvil_1ivyo1twrw1h34p48w5xtoih7hikle9w",
-                    "hidden": false,
-                    "hidden_ref": null,
-                    "id": "00000000-0000-0001-0000-000100000000",
-                    "otr_archived": true,
-                    "otr_archived_ref": null,
-                    "otr_muted": false,
-                    "otr_muted_ref": "",
-                    "otr_muted_status": null,
-                    "service": {
-                        "id": "00000001-0000-0001-0000-000000000001",
-                        "provider": "00000001-0000-0001-0000-000100000000"
-                    },
-                    "status": 0,
-                    "status_ref": "0.0",
-                    "status_time": "1970-01-01T00:00:00.000Z"
-                }
-            },
-            "message_timer": null,
-            "name": "",
-            "qualified_id": {
-                "domain": "golden.example.com",
-                "id": "00000000-0000-0000-0000-000000000001"
-            },
-            "receipt_mode": 0,
-            "team": "00000000-0000-0000-0000-000100000001",
-            "type": 0
-        },
-        {
-            "access": [],
-            "access_role": "team",
-            "creator": "00000001-0000-0000-0000-000000000000",
-            "id": "00000001-0000-0000-0000-000100000000",
-            "last_event": "0.0",
-            "last_event_time": "1970-01-01T00:00:00.000Z",
-            "members": {
-                "others": [],
-                "self": {
-                    "conversation_role": "k0eaeecf",
-                    "hidden": false,
-                    "hidden_ref": "",
-                    "id": "00000001-0000-0001-0000-000000000001",
-                    "otr_archived": true,
-                    "otr_archived_ref": "",
-                    "otr_muted": true,
-                    "otr_muted_ref": null,
-                    "otr_muted_status": 0,
-                    "service": null,
-                    "status": 0,
-                    "status_ref": "0.0",
-                    "status_time": "1970-01-01T00:00:00.000Z"
-                }
-            },
-            "message_timer": 7007725933930634,
-            "name": "",
-            "qualified_id": {
-                "domain": "golden.example.com",
-                "id": "00000001-0000-0000-0000-000100000000"
-            },
-            "receipt_mode": -1,
-            "team": "00000001-0000-0000-0000-000100000000",
-            "type": 1
-        },
-        {
-            "access": [],
-            "access_role": "team",
-            "creator": "00000000-0000-0001-0000-000000000000",
-            "id": "00000001-0000-0001-0000-000000000001",
-            "last_event": "0.0",
-            "last_event_time": "1970-01-01T00:00:00.000Z",
-            "members": {
-                "others": [],
-                "self": {
-                    "conversation_role": "2zndnqqoy09lt9sv0yuiqp9seu0eyzm1rpd_",
-                    "hidden": false,
-                    "hidden_ref": "",
-                    "id": "00000001-0000-0001-0000-000100000000",
-                    "otr_archived": false,
-                    "otr_archived_ref": null,
-                    "otr_muted": false,
-                    "otr_muted_ref": null,
-                    "otr_muted_status": 0,
-                    "service": {
-                        "id": "00000000-0000-0001-0000-000000000001",
-                        "provider": "00000000-0000-0001-0000-000000000000"
-                    },
-                    "status": 0,
-                    "status_ref": "0.0",
-                    "status_time": "1970-01-01T00:00:00.000Z"
-                }
-            },
-            "message_timer": 5891726360812026,
-            "name": "",
-            "qualified_id": {
-                "domain": "golden.example.com",
-                "id": "00000001-0000-0001-0000-000000000001"
-            },
-            "receipt_mode": -1,
-            "team": "00000001-0000-0001-0000-000100000000",
-            "type": 1
-        },
-        {
-            "access": [],
-            "access_role": "non_activated",
-            "creator": "00000000-0000-0001-0000-000100000001",
-            "id": "00000000-0000-0000-0000-000000000001",
-            "last_event": "0.0",
-            "last_event_time": "1970-01-01T00:00:00.000Z",
-            "members": {
-                "others": [],
-                "self": {
-                    "conversation_role": "ng9mkv_c44e_bf2sx1kc8z6nddk29xpccow72fmcmq4fw9qqkdy38m9bx7_n3qnwwisfjxvzqf56why",
-                    "hidden": false,
-                    "hidden_ref": null,
-                    "id": "00000000-0000-0000-0000-000100000000",
-                    "otr_archived": true,
-                    "otr_archived_ref": "",
-                    "otr_muted": true,
-                    "otr_muted_ref": "",
-                    "otr_muted_status": -1,
-                    "service": {
-                        "id": "00000000-0000-0001-0000-000100000000",
-                        "provider": "00000001-0000-0000-0000-000100000000"
-                    },
-                    "status": 0,
-                    "status_ref": "0.0",
-                    "status_time": "1970-01-01T00:00:00.000Z"
-                }
-            },
-            "message_timer": 8461564964314645,
-            "name": null,
-            "qualified_id": {
-                "domain": "golden.example.com",
-                "id": "00000000-0000-0000-0000-000000000001"
-            },
-            "receipt_mode": -1,
-            "team": "00000001-0000-0000-0000-000000000001",
-            "type": 1
->>>>>>> 46a9b29b
         }
     ],
     "has_more": false

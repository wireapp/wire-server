--- conflicted
+++ resolved
@@ -1,11 +1,6 @@
 {
-<<<<<<< HEAD
     "email": null,
+    "message": null,
     "name": null,
-=======
-    "email": "𩡚󻮡p",
->>>>>>> f84fb43c
-    "message": null,
-    "name": "",
     "recipient": "00000005-0000-0007-0000-000200000008"
 }
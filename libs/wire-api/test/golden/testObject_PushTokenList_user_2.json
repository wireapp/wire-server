--- conflicted
+++ resolved
@@ -1,122 +1,3 @@
 {
-<<<<<<< HEAD
     "tokens": []
-=======
-    "tokens": [
-        {
-            "app": "",
-            "client": "c",
-            "token": "\u0017a􃦌8󽭏",
-            "transport": "APNS_VOIP_SANDBOX"
-        },
-        {
-            "app": "\u0013",
-            "client": "8",
-            "token": "wO+",
-            "transport": "APNS_SANDBOX"
-        },
-        {
-            "app": "\u001b",
-            "client": "1b",
-            "token": "󴊻)X\u0014",
-            "transport": "APNS_SANDBOX"
-        },
-        {
-            "app": "\u0007(𧬠",
-            "client": "1f",
-            "token": "􊀒𩧄ZgJE",
-            "transport": "APNS"
-        },
-        {
-            "app": "mY",
-            "client": "1a",
-            "token": "_lB#󱞥",
-            "transport": "APNS_VOIP_SANDBOX"
-        },
-        {
-            "app": "#𪷽+",
-            "client": "16",
-            "token": "7#k\n\u0000e",
-            "transport": "APNS_SANDBOX"
-        },
-        {
-            "app": "㤤\\Jb𦝼",
-            "client": "10",
-            "token": "🞎\u000fY;aw\u001e",
-            "transport": "APNS"
-        },
-        {
-            "app": "c󹴞",
-            "client": "0",
-            "token": "\tfS󿛺𬵦*󻇆",
-            "transport": "APNS_SANDBOX"
-        },
-        {
-            "app": "5\u0018#a\t󹙟",
-            "client": "d",
-            "token": "~",
-            "transport": "APNS_VOIP_SANDBOX"
-        },
-        {
-            "app": " \u0003:",
-            "client": "6",
-            "token": "\u001aDS𣅼",
-            "transport": "APNS_VOIP"
-        },
-        {
-            "app": "z\u000e>䌵l𧋶􆖌",
-            "client": "b",
-            "token": "p7",
-            "transport": "GCM"
-        },
-        {
-            "app": "\u0004j󲖎",
-            "client": "4",
-            "token": "(}]\t⾥?",
-            "transport": "APNS"
-        },
-        {
-            "app": "\u001fT5\u0017G",
-            "client": "3",
-            "token": "鎏+[",
-            "transport": "APNS"
-        },
-        {
-            "app": "4󷘣󽸟\u0004\u0002.",
-            "client": "3",
-            "token": "\u0002罿\u001f",
-            "transport": "APNS_SANDBOX"
-        },
-        {
-            "app": "]C",
-            "client": "4",
-            "token": "N\u001b罡*_",
-            "transport": "APNS_VOIP"
-        },
-        {
-            "app": "㓵B븢v\u000f)",
-            "client": "9",
-            "token": ";\u0004\u001b\u0018",
-            "transport": "APNS_VOIP"
-        },
-        {
-            "app": "\u0007<!<",
-            "client": "20",
-            "token": "y􈇀",
-            "transport": "APNS_VOIP_SANDBOX"
-        },
-        {
-            "app": "~󲬲",
-            "client": "19",
-            "token": "뗑a􁇹{㜉A",
-            "transport": "APNS_VOIP"
-        },
-        {
-            "app": "\u000e8.󺠑3C8",
-            "client": "e",
-            "token": "ZIW",
-            "transport": "GCM"
-        }
-    ]
->>>>>>> f84fb43c
 }
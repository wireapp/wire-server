{
<<<<<<< HEAD
    "email": "test email",
    "name": ".🝊]G",
=======
    "email": null,
>>>>>>> f84fb43c
    "message": "E",
    "name": ".🝊]G",
    "recipient": "00000002-0000-0001-0000-000400000004"
}<|MERGE_RESOLUTION|>--- conflicted
+++ resolved
@@ -1,10 +1,5 @@
 {
-<<<<<<< HEAD
     "email": "test email",
-    "name": ".🝊]G",
-=======
-    "email": null,
->>>>>>> f84fb43c
     "message": "E",
     "name": ".🝊]G",
     "recipient": "00000002-0000-0001-0000-000400000004"

defaults:
  local: ../../package-defaults.yaml
name: wire-api
version: '0.1.0'
description: API types of the Wire collaboration platform
category: Network
author: Wire Swiss GmbH
maintainer: Wire Swiss GmbH <backend@wire.com>
copyright: (c) 2020 Wire Swiss GmbH
license: AGPL-3
dependencies:
- aeson >=0.6
- containers >=0.5
- imports
- types-common >=0.16
library:
  source-dirs: src
  dependencies:
  - base >=4 && <5
  - attoparsec >=0.10
  - base64-bytestring >=1.0
  - binary
  - bytestring >=0.9
  - bytestring-conversion >=0.2
  - case-insensitive
  - cassandra-util
  - cassava >= 0.5
  - cereal
  - cookie
  - cryptonite
  - currency-codes >=2.0
  - deriving-aeson >=0.2
  - deriving-swagger2
  - email-validate >=2.0
  - errors
  - extended
  - extra
  - generic-random >=1.2
  - ghc-prim
  - hashable
  - hostname-validate
  - hscim
  - http-api-data
  - http-media
  - http-types
  - insert-ordered-containers
  - iproute >=1.5
  - iso3166-country-codes >=0.2
  - iso639 >=0.1
  - lens >=4.12
  - memory
  - mime >=0.4
  - mtl
  - pem >=0.2
  - protobuf >=0.2
  - proto-lens
  - QuickCheck >=2.14
  - quickcheck-instances >=0.3.16
  - resourcet
  - saml2-web-sso
  - servant
<<<<<<< HEAD
=======
  - servant-client
>>>>>>> c9d6fed5
  - servant-client-core
  - servant-multipart
  - servant-server
  - servant-swagger
  - schema-profunctor
  - sop-core
  - string-conversions
  - swagger >=0.1
  - swagger2
  - text >=0.11
  - time >=1.4
  - unordered-containers >=0.2
  - uri-bytestring >=0.2
  - uuid >=1.3
  - vector >= 0.12
  - wire-message-proto-lens
  - x509
  - wai
tests:
  wire-api-tests:
    main: Main.hs
    source-dirs: test/unit
    ghc-options:
    - -threaded
    - -with-rtsopts=-N
    dependencies:
    - aeson-qq
    - aeson-pretty
    - base
    - bytestring
    - bytestring-conversion
    - cassava
    - currency-codes
    - directory
    - iso3166-country-codes
    - iso639
    - lens
    - mime
    - pem
    - pretty
    - proto-lens
    - QuickCheck
    - string-conversions
    - swagger2
    - tasty
    - tasty-expected-failure
    - tasty-hunit
    - tasty-quickcheck
    - text
    - time
    - unordered-containers
    - uri-bytestring
    - uuid
    - vector
    - wire-api
    - wire-message-proto-lens<|MERGE_RESOLUTION|>--- conflicted
+++ resolved
@@ -59,10 +59,7 @@
   - resourcet
   - saml2-web-sso
   - servant
-<<<<<<< HEAD
-=======
   - servant-client
->>>>>>> c9d6fed5
   - servant-client-core
   - servant-multipart
   - servant-server

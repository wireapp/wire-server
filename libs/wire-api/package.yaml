--- conflicted
+++ resolved
@@ -53,15 +53,12 @@
   - protobuf >=0.2
   - QuickCheck >=2.14
   - quickcheck-instances >=0.3.16
-<<<<<<< HEAD
   - saml2-web-sso
   - servant
   - servant-multipart
   - servant-server
   - servant-swagger
-=======
   - schema-profunctor
->>>>>>> dc831bce
   - string-conversions
   - swagger >=0.1
   - swagger2

--- conflicted
+++ resolved
@@ -13,12 +13,9 @@
 - containers >=0.5
 - imports
 - types-common >=0.16
-<<<<<<< HEAD
 - servant-swagger-ui
-=======
 - case-insensitive
 - hscim
->>>>>>> 2c818976
 library:
   source-dirs: src
   dependencies:

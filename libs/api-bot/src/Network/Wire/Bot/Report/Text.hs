{-# LANGUAGE OverloadedStrings #-}

module Network.Wire.Bot.Report.Text
    ( formatReport
    , printReport
    , writeReport
    ) where

<<<<<<< HEAD
import Control.Monad.IO.Class
import Data.List (sort)
import Data.Text.Lazy.Builder as Text
=======
import Imports
import Data.Text.Lazy.Builder as Text hiding (fromString)
>>>>>>> 540f2eea
import Data.Text.Lazy.Builder.Int
import Network.Wire.Bot.Report hiding (section)
import System.Console.ANSI

import qualified Data.HashMap.Strict as HashMap
import qualified Data.Text.Lazy      as Lazy
import qualified Data.Text.Lazy.IO   as Text

-- | Render a 'Report' as formatted text that can be written to a file
-- or printed to a console.
formatReport :: Bool   -- ^ Whether to pretty-print for console output.
             -> Report -- ^ The report to format.
             -> Lazy.Text
formatReport pretty r = toLazyText $
       "\n" <> title <> "\n"
    <> foldMap section (reportSections r)
  where
    pp x = if pretty then x else mempty

    title = pp underline <> pp bold
            <> fromText (reportTitle r) <> " Report\n\n" <> pp clear
        <> pp bold
            <> fromString (show (reportDate r)) <> pp clear
        <> "\n"

    section s = pp bold <> fromText (sectionName s) <> "\n" <> pp clear
        <> foldMap metric (sectionMetrics s)
        <> "\n"

    metric (Counter l p) = single l $ decimal  (reportCounter r p)
    metric (Label   l p) = single l $ fromText (reportLabel r p)
    metric (Gauge   l p) = single l $ decimal  (reportGauge r p)
    metric (Buckets l p) = multi  l $ sort $ HashMap.toList (reportBucket r p)

    single k v = "\t" <> fromText k   <> ": " <> value v <> "\n"
    multi  k v = "\t" <> subsection k <> "\n" <> foldMap pair v
    pair (b,n) = "\t" <> decimal b    <> ": " <> value (decimal n) <> "\n"

    subsection k = pp underline <> fromText k <> pp clear

    value v = pp (colour Green) <> v <> pp clear

-- | Print a 'Report' to stdout.
printReport :: MonadIO m => Report -> m ()
printReport = liftIO . Text.putStr . formatReport True

-- | Write a 'Report' to a file.
writeReport :: MonadIO m => FilePath -> Report -> m ()
writeReport f = liftIO . Text.writeFile f . formatReport False

underline :: Text.Builder
underline = fromString $ setSGRCode
    [ SetUnderlining SingleUnderline
    ]

bold :: Text.Builder
bold = fromString $ setSGRCode
    [ SetConsoleIntensity BoldIntensity
    ]

colour :: Color -> Text.Builder
colour c = fromString $ setSGRCode
    [ SetColor Foreground Vivid c
    , SetConsoleIntensity NormalIntensity
    ]

clear :: Text.Builder
clear = fromString $ setSGRCode []<|MERGE_RESOLUTION|>--- conflicted
+++ resolved
@@ -6,14 +6,8 @@
     , writeReport
     ) where
 
-<<<<<<< HEAD
-import Control.Monad.IO.Class
-import Data.List (sort)
-import Data.Text.Lazy.Builder as Text
-=======
 import Imports
 import Data.Text.Lazy.Builder as Text hiding (fromString)
->>>>>>> 540f2eea
 import Data.Text.Lazy.Builder.Int
 import Network.Wire.Bot.Report hiding (section)
 import System.Console.ANSI

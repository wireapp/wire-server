--- conflicted
+++ resolved
@@ -30,11 +30,7 @@
 import qualified Data.ByteString.Builder as Builder
 import qualified Data.ByteString.Char8 as BS.Char8
 import Data.ByteString.Conversion
-<<<<<<< HEAD
-import qualified Data.Schema as P
-=======
 import Data.Schema hiding (opt)
->>>>>>> f8e6dfc5
 import Data.String.Conversions (cs)
 import qualified Data.Swagger as S
 import qualified Data.Text as Text
@@ -72,9 +68,6 @@
 
 instance ToSchema Domain where
   schema = domainText .= parsedText "Domain" mkDomain
-
--- TODO: use instance from https://github.com/wireapp/wire-server/pull/1482
-instance P.ToSchema Domain where schema = P.genericToSchema
 
 domainText :: Domain -> Text
 domainText = _domainText

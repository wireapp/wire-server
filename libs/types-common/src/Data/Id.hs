--- conflicted
+++ resolved
@@ -89,21 +89,6 @@
 import Test.QuickCheck
 import Test.QuickCheck.Instances ()
 
-<<<<<<< HEAD
-data IdTag = A | C | I | U | P | S | T | STo | OAuthClient | OAuthRefreshToken
-
-idTagName :: IdTag -> Text
-idTagName A = "Asset"
-idTagName C = "Conv"
-idTagName I = "Invitation"
-idTagName U = "User"
-idTagName P = "Provider"
-idTagName S = "Service"
-idTagName T = "Team"
-idTagName STo = "ScimToken"
-idTagName OAuthClient = "OAuthClient"
-idTagName OAuthRefreshToken = "OAuthRefreshToken"
-=======
 data IdTag
   = Asset
   | Conversation
@@ -113,6 +98,8 @@
   | Service
   | Team
   | ScimToken
+  | OAuthClient
+  | OAuthRefreshToken
 
 idTagName :: IdTag -> Text
 idTagName Asset = "Asset"
@@ -123,7 +110,8 @@
 idTagName Service = "Service"
 idTagName Team = "Team"
 idTagName ScimToken = "ScimToken"
->>>>>>> 37d9b3f9
+idTagName OAuthClient = "OAuthClient"
+idTagName OAuthRefreshToken = "OAuthRefreshToken"
 
 class KnownIdTag (t :: IdTag) where
   idTagValue :: IdTag
@@ -144,15 +132,11 @@
 
 instance KnownIdTag 'ScimToken where idTagValue = ScimToken
 
-<<<<<<< HEAD
 instance KnownIdTag 'OAuthClient where idTagValue = OAuthClient
 
 instance KnownIdTag 'OAuthRefreshToken where idTagValue = OAuthRefreshToken
 
-type AssetId = Id 'A
-=======
 type AssetId = Id 'Asset
->>>>>>> 37d9b3f9
 
 type InvitationId = Id 'Invitation
 

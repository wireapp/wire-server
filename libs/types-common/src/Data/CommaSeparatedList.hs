{-# LANGUAGE GeneralizedNewtypeDeriving #-}

-- This file is part of the Wire Server implementation.
--
-- Copyright (C) 2022 Wire Swiss GmbH <opensource@wire.com>
--
-- This program is free software: you can redistribute it and/or modify it under
-- the terms of the GNU Affero General Public License as published by the Free
-- Software Foundation, either version 3 of the License, or (at your option) any
-- later version.
--
-- This program is distributed in the hope that it will be useful, but WITHOUT
-- ANY WARRANTY; without even the implied warranty of MERCHANTABILITY or FITNESS
-- FOR A PARTICULAR PURPOSE. See the GNU Affero General Public License for more
-- details.
--
-- You should have received a copy of the GNU Affero General Public License along
-- with this program. If not, see <https://www.gnu.org/licenses/>.

module Data.CommaSeparatedList where

import Control.Lens ((?~))
import Data.Bifunctor qualified as Bifunctor
<<<<<<< HEAD
import Data.ByteString (toStrict)
import Data.ByteString.Conversion (FromByteString, List (..), ToByteString, builder, fromList, parser, runParser, toByteString)
=======
import Data.ByteString.Conversion (FromByteString, List, fromList, parser, runParser)
import Data.OpenApi
>>>>>>> 2e3a6ec3
import Data.Proxy (Proxy (..))
import Data.Range (Bounds, Range)
import Data.Text qualified as Text
import Data.Text.Encoding (decodeUtf8With, encodeUtf8)
import Data.Text.Encoding.Error
import Imports
import Servant (FromHttpApiData (..), ToHttpApiData (toQueryParam))

newtype CommaSeparatedList a = CommaSeparatedList {fromCommaSeparatedList :: [a]}
  deriving stock (Show, Eq)
  deriving (Functor, Foldable, Traversable)
  deriving newtype (Bounds, Semigroup, Monoid)

instance FromByteString (List a) => FromHttpApiData (CommaSeparatedList a) where
  parseUrlPiece t =
    CommaSeparatedList . fromList <$> Bifunctor.first Text.pack (runParser parser $ encodeUtf8 t)

instance ToByteString (List a) => ToHttpApiData (CommaSeparatedList a) where
  toQueryParam (CommaSeparatedList l) = decodeUtf8With lenientDecode $ toStrict $ toByteString $ builder $ List l

instance ToParamSchema (CommaSeparatedList a) where
  toParamSchema _ = mempty & type_ ?~ OpenApiString

-- | TODO: is this obsoleted by the instances in "Data.Range"?
instance (ToParamSchema a, ToParamSchema (Range n m [a])) => ToParamSchema (Range n m (CommaSeparatedList a)) where
  toParamSchema _ =
    toParamSchema (Proxy @(Range n m [a]))
      & items ?~ OpenApiItemsArray [Inline $ toParamSchema (Proxy @a)]<|MERGE_RESOLUTION|>--- conflicted
+++ resolved
@@ -21,13 +21,9 @@
 
 import Control.Lens ((?~))
 import Data.Bifunctor qualified as Bifunctor
-<<<<<<< HEAD
 import Data.ByteString (toStrict)
 import Data.ByteString.Conversion (FromByteString, List (..), ToByteString, builder, fromList, parser, runParser, toByteString)
-=======
-import Data.ByteString.Conversion (FromByteString, List, fromList, parser, runParser)
 import Data.OpenApi
->>>>>>> 2e3a6ec3
 import Data.Proxy (Proxy (..))
 import Data.Range (Bounds, Range)
 import Data.Text qualified as Text

{-# LANGUAGE DataKinds #-}
{-# LANGUAGE DeriveGeneric #-}
{-# LANGUAGE GeneralizedNewtypeDeriving #-}
{-# LANGUAGE LambdaCase #-}
{-# LANGUAGE OverloadedLists #-}
{-# LANGUAGE OverloadedStrings #-}
{-# LANGUAGE TemplateHaskell #-}
{-# LANGUAGE TypeApplications #-}

-- This file is part of the Wire Server implementation.
--
-- Copyright (C) 2020 Wire Swiss GmbH <opensource@wire.com>
--
-- This program is free software: you can redistribute it and/or modify it under
-- the terms of the GNU Affero General Public License as published by the Free
-- Software Foundation, either version 3 of the License, or (at your option) any
-- later version.
--
-- This program is distributed in the hope that it will be useful, but WITHOUT
-- ANY WARRANTY; without even the implied warranty of MERCHANTABILITY or FITNESS
-- FOR A PARTICULAR PURPOSE. See the GNU Affero General Public License for more
-- details.
--
-- You should have received a copy of the GNU Affero General Public License along
-- with this program. If not, see <https://www.gnu.org/licenses/>.

module Data.Misc
  ( -- * IpAddr / Port
    IpAddr (..),
    Port (..),

    -- * Location
    Location,
    location,
    latitude,
    longitude,
    Latitude (..),
    Longitude (..),

    -- * Time
    Milliseconds (..),

    -- * HttpsUrl
    HttpsUrl (..),
    mkHttpsUrl,
    ensureHttpsUrl,

    -- * Fingerprint
    Fingerprint (..),
    Rsa,

    -- * PlainTextPassword
    PlainTextPassword (..),

    -- * Swagger
    modelLocation,
  )
where

import Cassandra
import Control.Lens (makeLenses, (.~), (?~), (^.))
import Data.Aeson
import qualified Data.Aeson.Types as Json
import qualified Data.Attoparsec.ByteString.Char8 as Chars
import Data.Bifunctor (Bifunctor (first))
import qualified Data.ByteString.Base64 as B64
import Data.ByteString.Builder
import Data.ByteString.Char8 (unpack)
import Data.ByteString.Conversion
import Data.ByteString.Lazy (toStrict)
import Data.IP (IP (IPv4, IPv6), toIPv4, toIPv6b)
import Data.Proxy (Proxy (Proxy))
import Data.Range
import Data.Swagger (HasProperties (properties), HasRequired (required), HasType (type_), NamedSchema (..), SwaggerType (SwaggerObject), ToSchema (..), declareSchemaRef)
import qualified Data.Swagger.Build.Api as Doc
import qualified Data.Text as Text
import Data.Text.Encoding (decodeUtf8, encodeUtf8)
import Imports
import Test.QuickCheck (Arbitrary (arbitrary), chooseInteger)
import qualified Test.QuickCheck as QC
import Text.Read (Read (..))
import URI.ByteString hiding (Port)
import qualified URI.ByteString.QQ as URI.QQ

--------------------------------------------------------------------------------
-- IpAddr / Port

newtype IpAddr = IpAddr {ipAddr :: IP}
  deriving stock (Eq, Ord, Show, Generic)

instance FromByteString IpAddr where
  parser = do
    s <- Chars.takeWhile1 (not . isSpace)
    case readMaybe (unpack s) of
      Nothing -> fail "Failed parsing bytestring as IpAddr."
      Just ip -> return (IpAddr ip)

instance ToByteString IpAddr where
  builder = string8 . show . ipAddr

instance Read IpAddr where
  readPrec = IpAddr <$> readPrec

instance NFData IpAddr where rnf (IpAddr a) = seq a ()

-- TODO: Add an arbitrary instance for IPv6
instance Arbitrary IpAddr where
  arbitrary = IpAddr <$> QC.oneof [IPv4 <$> genIPv4, IPv6 <$> genIPv6]
    where
      genIPv4 = toIPv4 <$> replicateM 4 genByte
      genIPv6 = toIPv6b <$> replicateM 16 genByte
      genByte = QC.chooseInt (0, 255)

newtype Port = Port
  {portNumber :: Word16}
  deriving stock (Eq, Ord, Show, Generic)
  deriving newtype (Real, Enum, Num, Integral, NFData, Arbitrary)

instance Read Port where
  readsPrec n = map (first Port) . readsPrec n

instance ToJSON IpAddr where
  toJSON (IpAddr ip) = String (Text.pack $ show ip)

instance FromJSON IpAddr where
  parseJSON = withText "IpAddr" $ \txt ->
    case readMaybe (Text.unpack txt) of
      Nothing -> fail "Failed parsing IP address."
      Just ip -> return (IpAddr ip)

instance ToJSON Port where
  toJSON (Port p) = toJSON p

instance FromJSON Port where
  parseJSON = fmap Port . parseJSON

--------------------------------------------------------------------------------
-- Location

data Location = Location
  { _latitude :: !Double,
    _longitude :: !Double
  }
  deriving stock (Eq, Ord, Generic)

instance Show Location where
  show p =
    showString "{latitude="
      . shows (_latitude p)
      . showString ", longitude="
      . shows (_longitude p)
      $ "}"

instance NFData Location

makeLenses ''Location

-- FUTUREWORK: why not use these in 'Location'?
newtype Latitude = Latitude Double deriving (NFData, Generic)

newtype Longitude = Longitude Double deriving (NFData, Generic)

location :: Latitude -> Longitude -> Location
location (Latitude lat) (Longitude lon) =
  Location {_latitude = lat, _longitude = lon}

modelLocation :: Doc.Model
modelLocation = Doc.defineModel "Location" $ do
  Doc.description "Geographical location"
  Doc.property "lat" Doc.double' $
    Doc.description "Latitude"
  Doc.property "lon" Doc.double' $
    Doc.description "Longitude"

instance ToJSON Location where
  toJSON p = object ["lat" .= (p ^. latitude), "lon" .= (p ^. longitude)]

instance FromJSON Location where
  parseJSON = withObject "Location" $ \o ->
    location
      <$> (Latitude <$> o .: "lat")
      <*> (Longitude <$> o .: "lon")

instance ToSchema Location where
  declareNamedSchema _ = do
    doubleSchema <- declareSchemaRef (Proxy @Double)
    return $
      NamedSchema (Just "Location") $
        mempty
          & type_ ?~ SwaggerObject
          & properties
            .~ [ ("lat", doubleSchema),
                 ("lon", doubleSchema)
               ]
          & required .~ ["lat", "lon"]

instance Arbitrary Location where
  arbitrary = Location <$> arbitrary <*> arbitrary

instance Cql Latitude where
  ctype = Tagged DoubleColumn

  toCql (Latitude x) = CqlDouble x

  fromCql (CqlDouble x) = return (Latitude x)
  fromCql _ = Left "Latitude: Expected CqlDouble."

instance Cql Longitude where
  ctype = Tagged DoubleColumn

  toCql (Longitude x) = CqlDouble x

  fromCql (CqlDouble x) = return (Longitude x)
  fromCql _ = Left "Longitude: Expected CqlDouble."

--------------------------------------------------------------------------------
-- Time

newtype Milliseconds = Ms
  { ms :: Word64
  }
  deriving stock (Eq, Ord, Show, Generic)
<<<<<<< HEAD
  deriving newtype (Num, Arbitrary, ToSchema)
=======
  deriving newtype (Num)

-- only generate values which can be represented exactly by double
-- precision floating points
instance Arbitrary Milliseconds where
  arbitrary = Ms . fromIntegral <$> chooseInteger (0 :: Integer, 2 ^ (53 :: Int))
>>>>>>> 71389cf8

-- | Convert milliseconds to 'Int64', with clipping if it doesn't fit.
msToInt64 :: Milliseconds -> Int64
msToInt64 = fromIntegral . min (fromIntegral (maxBound @Int64)) . ms

-- | Convert 'Int64' to milliseconds, rounding negative values to 0.
int64ToMs :: Int64 -> Milliseconds
int64ToMs = Ms . fromIntegral . max 0

instance ToJSON Milliseconds where
  toJSON = toJSON . msToInt64

instance FromJSON Milliseconds where
  parseJSON = fmap int64ToMs . parseJSON

instance Cql Milliseconds where
  ctype = Tagged BigIntColumn
  toCql = CqlBigInt . msToInt64
  fromCql = \case
    CqlBigInt i -> pure $ int64ToMs i
    _ -> Left "Milliseconds: expected CqlBigInt"

--------------------------------------------------------------------------------
-- HttpsUrl

newtype HttpsUrl = HttpsUrl
  { httpsUrl :: URIRef Absolute
  }
  deriving stock (Eq, Ord, Generic)

mkHttpsUrl :: URIRef Absolute -> Either String HttpsUrl
mkHttpsUrl uri =
  if uri ^. uriSchemeL . schemeBSL == "https"
    then Right $ HttpsUrl uri
    else Left $ "Non-HTTPS URL: " ++ show uri

ensureHttpsUrl :: URIRef Absolute -> HttpsUrl
ensureHttpsUrl = HttpsUrl . (uriSchemeL . schemeBSL .~ "https")

instance Show HttpsUrl where
  showsPrec i = showsPrec i . httpsUrl

instance ToByteString HttpsUrl where
  builder = serializeURIRef . httpsUrl

instance FromByteString HttpsUrl where
  parser = either fail pure . mkHttpsUrl =<< uriParser strictURIParserOptions

instance FromJSON HttpsUrl where
  parseJSON =
    withText "HttpsUrl" $
      either fail return . runParser parser . encodeUtf8

instance ToJSON HttpsUrl where
  toJSON = toJSON . decodeUtf8 . toByteString'

instance Cql HttpsUrl where
  ctype = Tagged BlobColumn
  toCql = CqlBlob . toByteString

  fromCql (CqlBlob t) = runParser parser (toStrict t)
  fromCql _ = Left "HttpsUrl: Expected CqlBlob"

instance Arbitrary HttpsUrl where
  arbitrary = pure $ HttpsUrl [URI.QQ.uri|https://example.com|]

--------------------------------------------------------------------------------
-- Fingerprint

-- Tag for Rsa encoded fingerprints
data Rsa

newtype Fingerprint a = Fingerprint
  { fingerprintBytes :: ByteString
  }
  deriving stock (Eq, Show, Generic)
  deriving newtype (FromByteString, ToByteString, NFData)

instance FromJSON (Fingerprint Rsa) where
  parseJSON =
    withText "Fingerprint" $
      either fail (pure . Fingerprint) . B64.decode . encodeUtf8

instance ToJSON (Fingerprint Rsa) where
  toJSON = String . decodeUtf8 . B64.encode . fingerprintBytes

instance Cql (Fingerprint a) where
  ctype = Tagged BlobColumn
  toCql = CqlBlob . toByteString

  fromCql (CqlBlob b) = return (Fingerprint (toStrict b))
  fromCql _ = Left "Fingerprint: Expected CqlBlob"

instance Arbitrary (Fingerprint Rsa) where
  arbitrary =
    pure $
      Fingerprint
        "\138\140\183\EM\226#\129\EOTl\161\183\246\DLE\161\142\220\239&\171\241h|\\GF\172\180O\129\DC1!\159"

--------------------------------------------------------------------------------
-- Password

newtype PlainTextPassword = PlainTextPassword
  {fromPlainTextPassword :: Text}
  deriving stock (Eq, Generic)
  deriving newtype (ToJSON)

instance Show PlainTextPassword where
  show _ = "PlainTextPassword <hidden>"

instance FromJSON PlainTextPassword where
  parseJSON x =
    PlainTextPassword . fromRange
      <$> (parseJSON x :: Json.Parser (Range 6 1024 Text))

instance Arbitrary PlainTextPassword where
  -- TODO: why 6..1024? For tests we might want invalid passwords as well, e.g. 3 chars
  arbitrary = PlainTextPassword . fromRange <$> genRangeText @6 @1024 arbitrary<|MERGE_RESOLUTION|>--- conflicted
+++ resolved
@@ -220,16 +220,12 @@
   { ms :: Word64
   }
   deriving stock (Eq, Ord, Show, Generic)
-<<<<<<< HEAD
-  deriving newtype (Num, Arbitrary, ToSchema)
-=======
-  deriving newtype (Num)
+  deriving newtype (Num, ToSchema)
 
 -- only generate values which can be represented exactly by double
 -- precision floating points
 instance Arbitrary Milliseconds where
   arbitrary = Ms . fromIntegral <$> chooseInteger (0 :: Integer, 2 ^ (53 :: Int))
->>>>>>> 71389cf8
 
 -- | Convert milliseconds to 'Int64', with clipping if it doesn't fit.
 msToInt64 :: Milliseconds -> Int64

--- conflicted
+++ resolved
@@ -4,11 +4,7 @@
 --
 -- see: https://github.com/sol/hpack
 --
-<<<<<<< HEAD
--- hash: eda6cd33e347f4b27392f1940d886ea6917bfc1041e526bb7352502e95d6933a
-=======
--- hash: 8ae5a0058207984f9fb5ad47e445b688a001620deff02fea29001f7fd2615967
->>>>>>> 248c6333
+-- hash: 11ed18fc8f6fc6cc51f29a022f7695bc086b893b80a35ed8beb5f0840d1d8b45
 
 name:           schema-profunctor
 version:        0.1.0

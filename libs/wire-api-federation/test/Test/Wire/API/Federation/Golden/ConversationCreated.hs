-- This file is part of the Wire Server implementation.
--
-- Copyright (C) 2022 Wire Swiss GmbH <opensource@wire.com>
--
-- This program is free software: you can redistribute it and/or modify it under
-- the terms of the GNU Affero General Public License as published by the Free
-- Software Foundation, either version 3 of the License, or (at your option) any
-- later version.
--
-- This program is distributed in the hope that it will be useful, but WITHOUT
-- ANY WARRANTY; without even the implied warranty of MERCHANTABILITY or FITNESS
-- FOR A PARTICULAR PURPOSE. See the GNU Affero General Public License for more
-- details.
--
-- You should have received a copy of the GNU Affero General Public License along
-- with this program. If not, see <https://www.gnu.org/licenses/>.

module Test.Wire.API.Federation.Golden.ConversationCreated where

import Data.Domain
import Data.Id
import Data.Misc
import Data.Qualified
<<<<<<< HEAD
import qualified Data.Set as Set
import Data.Time
import qualified Data.UUID as UUID
=======
import Data.Set qualified as Set
import Data.UUID qualified as UUID
>>>>>>> e3dbd56f
import Imports
import Wire.API.Conversation
import Wire.API.Conversation.Protocol
import Wire.API.Conversation.Role
import Wire.API.Federation.API.Galley
import Wire.API.MLS.CipherSuite
import Wire.API.Provider.Service

testObject_ConversationCreated1 :: ConversationCreated ConvId
testObject_ConversationCreated1 =
  ConversationCreated
    { ccTime = read "1864-04-12 12:22:43.673 UTC",
      ccOrigUserId = Id (fromJust (UUID.fromString "eed9dea3-5468-45f8-b562-7ad5de2587d0")),
      ccCnvId = Id (fromJust (UUID.fromString "d13dbe58-d4e3-450f-9c0c-1e632f548740")),
      ccCnvType = RegularConv,
      ccCnvAccess = [InviteAccess, CodeAccess],
      ccCnvAccessRoles = Set.fromList [TeamMemberAccessRole, NonTeamMemberAccessRole],
      ccCnvName = Just "gossip",
      ccNonCreatorMembers =
        Set.fromList
          [ OtherMember
              { omQualifiedId =
                  Qualified
                    (read "50e6fff1-ffbd-4235-bc73-19c093433beb")
                    (Domain "golden.example.com"),
                omService = Nothing,
                omConvRoleName = roleNameWireAdmin
              },
            OtherMember
              { omQualifiedId =
                  Qualified
                    (read "6801e49b-918c-4eef-baed-f18522152fca")
                    (Domain "golden.example.com"),
                omService =
                  Just
                    ( ServiceRef
                        { _serviceRefId = read "abfe2452-ed22-4f94-b4d4-765b989d7dbb",
                          _serviceRefProvider = read "11b91f61-917e-489b-a268-60b881d08f06"
                        }
                    ),
                omConvRoleName = roleNameWireMember
              }
          ],
      ccMessageTimer = Just (Ms 1000),
      ccReceiptMode = Just (ReceiptMode 42),
      ccProtocol = ProtocolProteus
    }

testObject_ConversationCreated2 :: ConversationCreated ConvId
testObject_ConversationCreated2 =
  ConversationCreated
    { ccTime = read "1864-04-12 12:22:43.673 UTC",
      ccOrigUserId = Id (fromJust (UUID.fromString "eed9dea3-5468-45f8-b562-7ad5de2587d0")),
      ccCnvId = Id (fromJust (UUID.fromString "d13dbe58-d4e3-450f-9c0c-1e632f548740")),
      ccCnvType = One2OneConv,
      ccCnvAccess = [],
      ccCnvAccessRoles = Set.fromList [TeamMemberAccessRole, NonTeamMemberAccessRole],
      ccCnvName = Nothing,
      ccNonCreatorMembers = Set.fromList [],
      ccMessageTimer = Nothing,
      ccReceiptMode = Nothing,
      ccProtocol = ProtocolMLS (ConversationMLSData (GroupId "group") (Epoch 3) (Just (UTCTime (fromGregorian 2020 8 29) 0)) MLS_128_DHKEMX25519_AES128GCM_SHA256_Ed25519)
    }<|MERGE_RESOLUTION|>--- conflicted
+++ resolved
@@ -21,14 +21,9 @@
 import Data.Id
 import Data.Misc
 import Data.Qualified
-<<<<<<< HEAD
-import qualified Data.Set as Set
+import Data.Set qualified as Set
 import Data.Time
-import qualified Data.UUID as UUID
-=======
-import Data.Set qualified as Set
 import Data.UUID qualified as UUID
->>>>>>> e3dbd56f
 import Imports
 import Wire.API.Conversation
 import Wire.API.Conversation.Protocol

cabal-version: 1.12

-- This file has been generated from package.yaml by hpack version 0.34.4.
--
-- see: https://github.com/sol/hpack
<<<<<<< HEAD
=======
--
-- hash: 41830e5193234bf215634c6d48cfa68be3a633d1f2750d9f8e3c237f37021709
>>>>>>> 6fea7573

name:           wire-api-federation
version:        0.1.0
synopsis:       The Wire server-to-server API for federation
description:    Servant endpoints and types for implementing a Wire backend that can federate with others
category:       Web
author:         Wire Swiss GmbH
maintainer:     Wire Swiss GmbH <backend@wire.com>
copyright:      (c) 2020 Wire Swiss GmbH
license:        AGPL-3
license-file:   LICENSE
build-type:     Simple

library
  exposed-modules:
      Wire.API.Federation.API
      Wire.API.Federation.API.Brig
      Wire.API.Federation.API.Cargohold
      Wire.API.Federation.API.Common
      Wire.API.Federation.API.Galley
      Wire.API.Federation.Client
      Wire.API.Federation.Component
      Wire.API.Federation.Domain
      Wire.API.Federation.Endpoint
      Wire.API.Federation.Error
      Wire.API.Federation.Event
  other-modules:
      Paths_wire_api_federation
  hs-source-dirs:
      src
  default-extensions:
      AllowAmbiguousTypes
      BangPatterns
      ConstraintKinds
      DataKinds
      DefaultSignatures
      DerivingStrategies
      DerivingVia
      DeriveFunctor
      DeriveGeneric
      DeriveLift
      DeriveTraversable
      EmptyCase
      FlexibleContexts
      FlexibleInstances
      FunctionalDependencies
      GADTs
      InstanceSigs
      KindSignatures
      LambdaCase
      MultiParamTypeClasses
      MultiWayIf
      NamedFieldPuns
      NoImplicitPrelude
      OverloadedStrings
      PackageImports
      PatternSynonyms
      PolyKinds
      QuasiQuotes
      RankNTypes
      ScopedTypeVariables
      StandaloneDeriving
      TemplateHaskell
      TupleSections
      TypeApplications
      TypeFamilies
      TypeFamilyDependencies
      TypeOperators
      UndecidableInstances
      ViewPatterns
  ghc-options: -O2 -Wall -Wincomplete-uni-patterns -Wincomplete-record-updates -Wpartial-fields -fwarn-tabs -optP-Wno-nonportable-include-path
  build-depends:
      QuickCheck >=2.13
    , aeson >=1.4
    , async
    , base >=4.6 && <5.0
    , bytestring
    , bytestring-conversion
    , case-insensitive
    , containers
    , either
    , errors
    , exceptions
    , http-types
    , http2
    , imports
    , kan-extensions
    , lifted-base
    , metrics-wai
    , mtl
    , network
    , servant >=0.16
    , servant-client
    , servant-client-core
    , servant-server
    , sop-core
    , streaming-commons
    , template-haskell
    , text >=0.11
    , time >=1.8
    , time-manager
    , tls
    , types-common
    , wai-utilities
    , wire-api
  default-language: Haskell2010

test-suite spec
  type: exitcode-stdio-1.0
  main-is: Spec.hs
  other-modules:
      Test.Wire.API.Federation.API.BrigSpec
      Test.Wire.API.Federation.Golden.ConversationUpdate
      Test.Wire.API.Federation.Golden.GoldenSpec
      Test.Wire.API.Federation.Golden.LeaveConversationRequest
      Test.Wire.API.Federation.Golden.LeaveConversationResponse
      Test.Wire.API.Federation.Golden.MessageSendResponse
      Test.Wire.API.Federation.Golden.NewConnectionRequest
      Test.Wire.API.Federation.Golden.NewConnectionResponse
      Test.Wire.API.Federation.Golden.NewRemoteConversation
      Test.Wire.API.Federation.Golden.Runner
      Paths_wire_api_federation
  hs-source-dirs:
      test
  default-extensions:
      AllowAmbiguousTypes
      BangPatterns
      ConstraintKinds
      DataKinds
      DefaultSignatures
      DerivingStrategies
      DerivingVia
      DeriveFunctor
      DeriveGeneric
      DeriveLift
      DeriveTraversable
      EmptyCase
      FlexibleContexts
      FlexibleInstances
      FunctionalDependencies
      GADTs
      InstanceSigs
      KindSignatures
      LambdaCase
      MultiParamTypeClasses
      MultiWayIf
      NamedFieldPuns
      NoImplicitPrelude
      OverloadedStrings
      PackageImports
      PatternSynonyms
      PolyKinds
      QuasiQuotes
      RankNTypes
      ScopedTypeVariables
      StandaloneDeriving
      TemplateHaskell
      TupleSections
      TypeApplications
      TypeFamilies
      TypeFamilyDependencies
      TypeOperators
      UndecidableInstances
      ViewPatterns
  ghc-options: -O2 -Wall -Wincomplete-uni-patterns -Wincomplete-record-updates -Wpartial-fields -fwarn-tabs -optP-Wno-nonportable-include-path -threaded -rtsopts -with-rtsopts=-N
  build-tool-depends:
      hspec-discover:hspec-discover
  build-depends:
      HUnit
    , QuickCheck >=2.13
    , aeson >=1.4
    , aeson-pretty
    , async
    , base >=4.6 && <5.0
    , bytestring
    , bytestring-conversion
    , case-insensitive
    , containers
    , either
    , errors
    , exceptions
    , hspec
    , http-types
    , http2
    , imports
    , kan-extensions
    , lifted-base
    , metrics-wai
    , mtl
    , network
    , retry
    , servant >=0.16
    , servant-client
    , servant-client-core
    , servant-server
    , sop-core
    , streaming-commons
    , template-haskell
    , text >=0.11
    , time >=1.8
    , time-manager
    , tls
    , types-common
    , uuid
    , wai-utilities
    , wire-api
    , wire-api-federation
  default-language: Haskell2010<|MERGE_RESOLUTION|>--- conflicted
+++ resolved
@@ -3,11 +3,6 @@
 -- This file has been generated from package.yaml by hpack version 0.34.4.
 --
 -- see: https://github.com/sol/hpack
-<<<<<<< HEAD
-=======
---
--- hash: 41830e5193234bf215634c6d48cfa68be3a633d1f2750d9f8e3c237f37021709
->>>>>>> 6fea7573
 
 name:           wire-api-federation
 version:        0.1.0

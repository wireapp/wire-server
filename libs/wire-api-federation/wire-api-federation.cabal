--- conflicted
+++ resolved
@@ -4,11 +4,7 @@
 --
 -- see: https://github.com/sol/hpack
 --
-<<<<<<< HEAD
 -- hash: ded3eec9b64106982feca5f8e2647af3a3df94928506d00e80622ec7d7596c73
-=======
--- hash: 62c8258a98341ef9bea1a7fda37c8ee9aebd9012a42d4bbbc89853f86f127ef4
->>>>>>> c5fd4293
 
 name:           wire-api-federation
 version:        0.1.0
@@ -91,12 +87,9 @@
     , errors >=2.0
     , exceptions >=0.6
     , hspec
-<<<<<<< HEAD
     , hspec-discover
     , http-types
     , http2-client
-=======
->>>>>>> c5fd4293
     , imports
     , metrics-wai
     , mtl

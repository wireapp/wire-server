-- This file is part of the Wire Server implementation.
--
-- Copyright (C) 2022 Wire Swiss GmbH <opensource@wire.com>
--
-- This program is free software: you can redistribute it and/or modify it under
-- the terms of the GNU Affero General Public License as published by the Free
-- Software Foundation, either version 3 of the License, or (at your option) any
-- later version.
--
-- This program is distributed in the hope that it will be useful, but WITHOUT
-- ANY WARRANTY; without even the implied warranty of MERCHANTABILITY or FITNESS
-- FOR A PARTICULAR PURPOSE. See the GNU Affero General Public License for more
-- details.
--
-- You should have received a copy of the GNU Affero General Public License along
-- with this program. If not, see <https://www.gnu.org/licenses/>.

module Wire.API.Federation.API.Galley where

import Data.Aeson (FromJSON, ToJSON)
import Data.Id
import Data.Json.Util
import Data.Misc (Milliseconds)
import Data.Qualified
import Data.Range
import Data.Time.Clock (UTCTime)
import Imports
import qualified Network.Wai.Utilities.Error as Wai
import Servant.API
import Wire.API.Conversation
import Wire.API.Conversation.Action
import Wire.API.Conversation.Protocol
import Wire.API.Conversation.Role (RoleName)
import Wire.API.Conversation.Typing
import Wire.API.Error.Galley
import Wire.API.Federation.API.Common
import Wire.API.Federation.Endpoint
import Wire.API.MLS.SubConversation hiding (DeleteSubConversationRequest (..))
import Wire.API.MakesFederatedCall
import Wire.API.Message
import Wire.API.Routes.Public.Galley.Messaging
import Wire.API.Util.Aeson (CustomEncoded (..))
import Wire.Arbitrary (Arbitrary, GenericUniform (..))

-- FUTUREWORK: data types, json instances, more endpoints. See
-- https://wearezeta.atlassian.net/wiki/spaces/CORE/pages/356090113/Federation+Galley+Conversation+API
-- for the current list we need.

-- | For conventions see /docs/developer/federation-api-conventions.md
type GalleyApi =
  -- | Register a new conversation. This is only called on backends of users
  -- that are part of a conversation at creation time. Since MLS conversations
  -- are always created empty (i.e. they only contain the creator), this RPC is
  -- never invoked for such conversations.
  FedEndpoint "on-conversation-created" (ConversationCreated ConvId) ()
    -- This endpoint is called the first time a user from this backend is
    -- added to a remote conversation.
    :<|> FedEndpoint "on-new-remote-conversation" NewRemoteConversation EmptyResponse
    :<|> FedEndpoint "on-new-remote-subconversation" NewRemoteSubConversation EmptyResponse
    :<|> FedEndpoint "get-conversations" GetConversationsRequest GetConversationsResponse
    -- used by the backend that owns a conversation to inform this backend of
    -- changes to the conversation
    :<|> FedEndpoint "on-conversation-updated" ConversationUpdate ()
    :<|> FedEndpointWithMods
           '[ MakesFederatedCall 'Galley "on-conversation-updated",
              MakesFederatedCall 'Galley "on-mls-message-sent",
              MakesFederatedCall 'Galley "on-new-remote-conversation",
              MakesFederatedCall 'Galley "on-new-remote-subconversation",
              MakesFederatedCall 'Galley "on-delete-mls-conversation"
            ]
           "leave-conversation"
           LeaveConversationRequest
           LeaveConversationResponse
    -- used to notify this backend that a new message has been posted to a
    -- remote conversation
    :<|> FedEndpoint "on-message-sent" (RemoteMessage ConvId) ()
    -- used by a remote backend to send a message to a conversation owned by
    -- this backend
    :<|> FedEndpointWithMods
           '[ MakesFederatedCall 'Galley "on-message-sent",
              MakesFederatedCall 'Brig "get-user-clients"
            ]
           "send-message"
           ProteusMessageSendRequest
           MessageSendResponse
    :<|> FedEndpointWithMods
           '[ MakesFederatedCall 'Galley "on-mls-message-sent",
              MakesFederatedCall 'Galley "on-conversation-updated",
              MakesFederatedCall 'Galley "on-new-remote-conversation",
              MakesFederatedCall 'Galley "on-new-remote-subconversation"
            ]
           "on-user-deleted-conversations"
           UserDeletedConversationsNotification
           EmptyResponse
    :<|> FedEndpointWithMods
           '[ MakesFederatedCall 'Galley "on-conversation-updated",
              MakesFederatedCall 'Galley "on-mls-message-sent",
              MakesFederatedCall 'Galley "on-delete-mls-conversation",
              MakesFederatedCall 'Galley "on-new-remote-conversation",
              MakesFederatedCall 'Galley "on-new-remote-subconversation"
            ]
           "update-conversation"
           ConversationUpdateRequest
           ConversationUpdateResponse
    :<|> FedEndpoint "mls-welcome" MLSWelcomeRequest MLSWelcomeResponse
    :<|> FedEndpoint "on-mls-message-sent" RemoteMLSMessage RemoteMLSMessageResponse
    :<|> FedEndpointWithMods
           '[ MakesFederatedCall 'Galley "on-conversation-updated",
              MakesFederatedCall 'Galley "on-mls-message-sent",
              MakesFederatedCall 'Galley "on-new-remote-conversation",
              MakesFederatedCall 'Galley "on-new-remote-subconversation",
              MakesFederatedCall 'Galley "send-mls-message",
              MakesFederatedCall 'Galley "on-delete-mls-conversation",
              MakesFederatedCall 'Brig "get-mls-clients"
            ]
           "send-mls-message"
           MLSMessageSendRequest
           MLSMessageResponse
    :<|> FedEndpointWithMods
           '[ MakesFederatedCall 'Galley "mls-welcome",
              MakesFederatedCall 'Galley "on-conversation-updated",
              MakesFederatedCall 'Galley "on-delete-mls-conversation",
              MakesFederatedCall 'Galley "on-mls-message-sent",
              MakesFederatedCall 'Galley "on-new-remote-conversation",
              MakesFederatedCall 'Galley "on-new-remote-subconversation",
              MakesFederatedCall 'Galley "send-mls-commit-bundle",
              MakesFederatedCall 'Brig "get-mls-clients"
            ]
           "send-mls-commit-bundle"
           MLSMessageSendRequest
           MLSMessageResponse
    :<|> FedEndpoint "query-group-info" GetGroupInfoRequest GetGroupInfoResponse
    :<|> FedEndpointWithMods
           '[ MakesFederatedCall 'Galley "on-mls-message-sent"
            ]
           "on-client-removed"
           ClientRemovedRequest
           EmptyResponse
<<<<<<< HEAD
    :<|> FedEndpoint "on-typing-indicator-updated" TypingDataUpdateRequest EmptyResponse
    :<|> FedEndpoint "get-sub-conversation" GetSubConversationsRequest GetSubConversationsResponse
    :<|> FedEndpointWithMods
           '[ MakesFederatedCall 'Galley "on-new-remote-subconversation",
              MakesFederatedCall 'Galley "on-delete-mls-conversation"
            ]
           "delete-sub-conversation"
           DeleteSubConversationFedRequest
           DeleteSubConversationResponse
    :<|> FedEndpointWithMods
           '[ MakesFederatedCall 'Galley "on-mls-message-sent",
              MakesFederatedCall 'Galley "on-delete-mls-conversation",
              MakesFederatedCall 'Galley "on-new-remote-subconversation"
            ]
           "leave-sub-conversation"
           LeaveSubConversationRequest
           LeaveSubConversationResponse
    :<|> FedEndpoint "on-delete-mls-conversation" OnDeleteMLSConversationRequest EmptyResponse
=======
    :<|> FedEndpointWithMods
           '[ MakesFederatedCall 'Galley "on-typing-indicator-updated"
            ]
           "update-typing-indicator"
           TypingDataUpdateRequest
           TypingDataUpdateResponse
    :<|> FedEndpoint "on-typing-indicator-updated" TypingDataUpdated EmptyResponse
>>>>>>> 0c8353ef

data TypingDataUpdateRequest = TypingDataUpdateRequest
  { tdurTypingStatus :: TypingStatus,
    tdurUserId :: UserId,
    tdurConvId :: ConvId
  }
  deriving stock (Eq, Show, Generic)
  deriving (FromJSON, ToJSON) via (CustomEncoded TypingDataUpdateRequest)

data TypingDataUpdateResponse
  = TypingDataUpdateSuccess TypingDataUpdated
  | TypingDataUpdateError GalleyError
  deriving stock (Eq, Show, Generic)
  deriving (FromJSON, ToJSON) via (CustomEncoded TypingDataUpdateResponse)

data TypingDataUpdated = TypingDataUpdated
  { tudTime :: UTCTime,
    tudOrigUserId :: Qualified UserId,
    -- | Implicitely qualified by sender's domain
    tudConvId :: ConvId,
    -- | Implicitely qualified by receiver's domain
    tudUsersInConv :: [UserId],
    tudTypingStatus :: TypingStatus
  }
  deriving stock (Eq, Show, Generic)
  deriving (FromJSON, ToJSON) via (CustomEncoded TypingDataUpdated)

data ClientRemovedRequest = ClientRemovedRequest
  { crrUser :: UserId,
    crrClient :: ClientId,
    crrConvs :: [ConvId]
  }
  deriving stock (Eq, Show, Generic)
  deriving (Arbitrary) via (GenericUniform ClientRemovedRequest)
  deriving (FromJSON, ToJSON) via (CustomEncoded ClientRemovedRequest)

data GetConversationsRequest = GetConversationsRequest
  { gcrUserId :: UserId,
    gcrConvIds :: [ConvId]
  }
  deriving stock (Eq, Show, Generic)
  deriving (Arbitrary) via (GenericUniform GetConversationsRequest)
  deriving (ToJSON, FromJSON) via (CustomEncoded GetConversationsRequest)

data RemoteConvMembers = RemoteConvMembers
  { rcmSelfRole :: RoleName,
    rcmOthers :: [OtherMember]
  }
  deriving stock (Eq, Show, Generic)
  deriving (Arbitrary) via (GenericUniform RemoteConvMembers)
  deriving (FromJSON, ToJSON) via (CustomEncoded RemoteConvMembers)

-- | A conversation hosted on a remote backend. This contains the same
-- information as a 'Conversation', with the exception that conversation status
-- fields (muted\/archived\/hidden) are omitted, since they are not known by the
-- remote backend.
data RemoteConversation = RemoteConversation
  { -- | Id of the conversation, implicitly qualified with the domain of the
    -- backend that created this value.
    rcnvId :: ConvId,
    rcnvMetadata :: ConversationMetadata,
    rcnvMembers :: RemoteConvMembers,
    rcnvProtocol :: Protocol
  }
  deriving stock (Eq, Show, Generic)
  deriving (Arbitrary) via (GenericUniform RemoteConversation)
  deriving (FromJSON, ToJSON) via (CustomEncoded RemoteConversation)

newtype GetConversationsResponse = GetConversationsResponse
  { gcresConvs :: [RemoteConversation]
  }
  deriving stock (Eq, Show, Generic)
  deriving (Arbitrary) via (GenericUniform GetConversationsResponse)
  deriving (ToJSON, FromJSON) via (CustomEncoded GetConversationsResponse)

-- | A record type describing a new federated conversation
--
-- FUTUREWORK: Think about extracting common conversation metadata into a
-- separarate data type that can be reused in several data types in this module.
data ConversationCreated conv = ConversationCreated
  { -- | The time when the conversation was created
    ccTime :: UTCTime,
    -- | The user that created the conversation. This is implicitly qualified
    -- by the requesting domain, since it is impossible to create a regular/group
    -- conversation on a remote backend.
    ccOrigUserId :: UserId,
    -- | The conversation ID, local to the backend invoking the RPC
    ccCnvId :: conv,
    -- | The conversation type
    ccCnvType :: ConvType,
    ccCnvAccess :: [Access],
    ccCnvAccessRoles :: Set AccessRole,
    -- | The conversation name,
    ccCnvName :: Maybe Text,
    -- | Members of the conversation apart from the creator
    ccNonCreatorMembers :: Set OtherMember,
    ccMessageTimer :: Maybe Milliseconds,
    ccReceiptMode :: Maybe ReceiptMode,
    ccProtocol :: Protocol
  }
  deriving stock (Eq, Show, Generic, Functor)
  deriving (ToJSON, FromJSON) via (CustomEncoded (ConversationCreated conv))

ccRemoteOrigUserId :: ConversationCreated (Remote ConvId) -> Remote UserId
ccRemoteOrigUserId cc = qualifyAs (ccCnvId cc) (ccOrigUserId cc)

data NewRemoteConversation = NewRemoteConversation
  { -- | The conversation ID, local to the backend invoking the RPC.
    nrcConvId :: ConvId,
    -- | The conversation protocol.
    nrcProtocol :: Protocol
  }
  deriving stock (Eq, Show, Generic)
  deriving (ToJSON, FromJSON) via (CustomEncoded NewRemoteConversation)

data NewRemoteSubConversation = NewRemoteSubConversation
  { -- | The ID of the parent conversation
    nrscConvId :: ConvId,
    -- | The subconversation ID
    nrscSubConvId :: SubConvId,
    -- | MLS data
    nrscMlsData :: ConversationMLSData
  }
  deriving stock (Eq, Show, Generic)
  deriving (ToJSON, FromJSON) via (CustomEncoded NewRemoteSubConversation)

data ConversationUpdate = ConversationUpdate
  { cuTime :: UTCTime,
    cuOrigUserId :: Qualified UserId,
    -- | The unqualified ID of the conversation where the update is happening.
    -- The ID is local to prevent putting arbitrary domain that is different
    -- than that of the backend making a conversation membership update request.
    cuConvId :: ConvId,
    -- | A list of users from a remote backend that need to be sent
    -- notifications about this change. This is required as we do not expect a
    -- non-conversation owning backend to have an indexed mapping of
    -- conversation to users.
    cuAlreadyPresentUsers :: [UserId],
    -- | Information on the specific action that caused the update.
    cuAction :: SomeConversationAction
  }
  deriving (Eq, Show, Generic)

instance ToJSON ConversationUpdate

instance FromJSON ConversationUpdate

data LeaveConversationRequest = LeaveConversationRequest
  { -- | The conversation is assumed to be owned by the target domain, which
    -- allows us to protect against relay attacks
    lcConvId :: ConvId,
    -- | The leaver is assumed to be owned by the origin domain, which allows us
    -- to protect against spoofing attacks
    lcLeaver :: UserId
  }
  deriving stock (Generic, Eq, Show)
  deriving (ToJSON, FromJSON) via (CustomEncoded LeaveConversationRequest)

-- | Error outcomes of the leave-conversation RPC.
data RemoveFromConversationError
  = RemoveFromConversationErrorRemovalNotAllowed
  | RemoveFromConversationErrorNotFound
  | RemoveFromConversationErrorUnchanged
  deriving stock (Eq, Show, Generic)
  deriving
    (ToJSON, FromJSON)
    via (CustomEncoded RemoveFromConversationError)

-- Note: this is parametric in the conversation type to allow it to be used
-- both for conversations with a fixed known domain (e.g. as the argument of the
-- federation RPC), and for conversations with an arbitrary Qualified or Remote id
-- (e.g. as the argument of the corresponding handler).
data RemoteMessage conv = RemoteMessage
  { rmTime :: UTCTime,
    rmData :: Maybe Text,
    rmSender :: Qualified UserId,
    rmSenderClient :: ClientId,
    rmConversation :: conv,
    rmPriority :: Maybe Priority,
    rmPush :: Bool,
    rmTransient :: Bool,
    rmRecipients :: UserClientMap Text
  }
  deriving stock (Eq, Show, Generic, Functor)
  deriving (Arbitrary) via (GenericUniform (RemoteMessage conv))
  deriving (ToJSON, FromJSON) via (CustomEncoded (RemoteMessage conv))

data RemoteMLSMessage = RemoteMLSMessage
  { rmmTime :: UTCTime,
    rmmMetadata :: MessageMetadata,
    rmmSender :: Qualified UserId,
    rmmConversation :: ConvId,
    rmmRecipients :: [(UserId, ClientId)],
    rmmMessage :: Base64ByteString
  }
  deriving stock (Eq, Show, Generic)
  deriving (Arbitrary) via (GenericUniform RemoteMLSMessage)
  deriving (ToJSON, FromJSON) via (CustomEncoded RemoteMLSMessage)

data RemoteMLSMessageResponse
  = RemoteMLSMessageOk
  | RemoteMLSMessageMLSNotEnabled
  deriving stock (Eq, Show, Generic)
  deriving (ToJSON, FromJSON) via (CustomEncoded RemoteMLSMessageResponse)

data ProteusMessageSendRequest = ProteusMessageSendRequest
  { -- | Conversation is assumed to be owned by the target domain, this allows
    -- us to protect against relay attacks
    pmsrConvId :: ConvId,
    -- | Sender is assumed to be owned by the origin domain, this allows us to
    -- protect against spoofing attacks
    pmsrSender :: UserId,
    pmsrRawMessage :: Base64ByteString
  }
  deriving stock (Eq, Show, Generic)
  deriving (Arbitrary) via (GenericUniform ProteusMessageSendRequest)
  deriving (ToJSON, FromJSON) via (CustomEncoded ProteusMessageSendRequest)

data MLSMessageSendRequest = MLSMessageSendRequest
  { -- | Conversation (or sub conversation) is assumed to be owned by the target
    -- domain, this allows us to protect against relay attacks
    mmsrConvOrSubId :: ConvOrSubConvId,
    -- | Sender is assumed to be owned by the origin domain, this allows us to
    -- protect against spoofing attacks
    mmsrSender :: UserId,
    mmsrSenderClient :: ClientId,
    mmsrRawMessage :: Base64ByteString
  }
  deriving stock (Eq, Show, Generic)
  deriving (Arbitrary) via (GenericUniform MLSMessageSendRequest)
  deriving (ToJSON, FromJSON) via (CustomEncoded MLSMessageSendRequest)

newtype MessageSendResponse = MessageSendResponse
  {msResponse :: PostOtrResponse MessageSendingStatus}
  deriving stock (Eq, Show)
  deriving
    (ToJSON, FromJSON)
    via ( Either
            (CustomEncoded (MessageNotSent MessageSendingStatus))
            MessageSendingStatus
        )

newtype LeaveConversationResponse = LeaveConversationResponse
  {leaveResponse :: Either RemoveFromConversationError ()}
  deriving stock (Eq, Show)
  deriving
    (ToJSON, FromJSON)
    via (Either (CustomEncoded RemoveFromConversationError) ())

type UserDeletedNotificationMaxConvs = 1000

data UserDeletedConversationsNotification = UserDeletedConversationsNotification
  { -- | This is qualified implicitly by the origin domain
    udcvUser :: UserId,
    -- | These are qualified implicitly by the target domain
    udcvConversations :: Range 1 UserDeletedNotificationMaxConvs [ConvId]
  }
  deriving stock (Eq, Show, Generic)
  deriving (Arbitrary) via (GenericUniform UserDeletedConversationsNotification)
  deriving (FromJSON, ToJSON) via (CustomEncoded UserDeletedConversationsNotification)

data ConversationUpdateRequest = ConversationUpdateRequest
  { -- | The user that is attempting to perform the action. This is qualified
    -- implicitly by the origin domain
    curUser :: UserId,
    -- | Id of conversation the action should be performed on. The is qualified
    -- implicity by the owning backend which receives this request.
    curConvId :: ConvId,
    curAction :: SomeConversationAction
  }
  deriving stock (Eq, Show, Generic)
  deriving (Arbitrary) via (GenericUniform ConversationUpdateRequest)
  deriving (FromJSON, ToJSON) via (CustomEncoded ConversationUpdateRequest)

data ConversationUpdateResponse
  = ConversationUpdateResponseError GalleyError
  | ConversationUpdateResponseUpdate ConversationUpdate
  | ConversationUpdateResponseNoChanges
  deriving stock (Eq, Show, Generic)
  deriving
    (ToJSON, FromJSON)
    via (CustomEncoded ConversationUpdateResponse)

-- | A wrapper around a raw welcome message
newtype MLSWelcomeRequest = MLSWelcomeRequest
  { unMLSWelcomeRequest :: Base64ByteString
  }
  deriving stock (Eq, Generic, Show)
  deriving (Arbitrary) via (GenericUniform MLSWelcomeRequest)
  deriving (FromJSON, ToJSON) via (CustomEncoded MLSWelcomeRequest)

data MLSWelcomeResponse
  = MLSWelcomeSent
  | MLSWelcomeMLSNotEnabled
  deriving stock (Eq, Generic, Show)
  deriving (FromJSON, ToJSON) via (CustomEncoded MLSWelcomeResponse)

data MLSMessageResponse
  = MLSMessageResponseError GalleyError
  | MLSMessageResponseProtocolError Text
  | MLSMessageResponseProposalFailure Wai.Error
  | MLSMessageResponseUpdates [ConversationUpdate]
  deriving stock (Eq, Show, Generic)
  deriving (ToJSON, FromJSON) via (CustomEncoded MLSMessageResponse)

data GetGroupInfoRequest = GetGroupInfoRequest
  { -- | Conversation (or subconversation) is assumed to be owned by the target
    -- domain, this allows us to protect against relay attacks
    ggireqConv :: ConvOrSubConvId,
    -- | Sender is assumed to be owned by the origin domain, this allows us to
    -- protect against spoofing attacks
    ggireqSender :: UserId
  }
  deriving stock (Eq, Show, Generic)
  deriving (Arbitrary) via (GenericUniform GetGroupInfoRequest)
  deriving (ToJSON, FromJSON) via (CustomEncoded GetGroupInfoRequest)

data GetGroupInfoResponse
  = GetGroupInfoResponseError GalleyError
  | GetGroupInfoResponseState Base64ByteString
  deriving stock (Eq, Show, Generic)
  deriving (ToJSON, FromJSON) via (CustomEncoded GetGroupInfoResponse)

data GetSubConversationsRequest = GetSubConversationsRequest
  { gsreqUser :: UserId,
    gsreqConv :: ConvId,
    gsreqSubConv :: SubConvId
  }
  deriving stock (Eq, Show, Generic)
  deriving (ToJSON, FromJSON) via (CustomEncoded GetSubConversationsRequest)

data GetSubConversationsResponse
  = GetSubConversationsResponseError GalleyError
  | GetSubConversationsResponseSuccess PublicSubConversation
  deriving stock (Eq, Show, Generic)
  deriving (ToJSON, FromJSON) via (CustomEncoded GetSubConversationsResponse)

data LeaveSubConversationRequest = LeaveSubConversationRequest
  { lscrUser :: UserId,
    lscrClient :: ClientId,
    lscrConv :: ConvId,
    lscrSubConv :: SubConvId
  }
  deriving stock (Eq, Show, Generic)
  deriving (Arbitrary) via (GenericUniform LeaveSubConversationRequest)
  deriving (ToJSON, FromJSON) via (CustomEncoded LeaveSubConversationRequest)

data LeaveSubConversationResponse
  = LeaveSubConversationResponseError GalleyError
  | LeaveSubConversationResponseProtocolError Text
  | LeaveSubConversationResponseOk
  deriving stock (Eq, Show, Generic)
  deriving (ToJSON, FromJSON) via (CustomEncoded LeaveSubConversationResponse)

data DeleteSubConversationFedRequest = DeleteSubConversationFedRequest
  { dscreqUser :: UserId,
    dscreqConv :: ConvId,
    dscreqSubConv :: SubConvId,
    dscreqGroupId :: GroupId,
    dscreqEpoch :: Epoch
  }
  deriving stock (Eq, Show, Generic)
  deriving (ToJSON, FromJSON) via (CustomEncoded DeleteSubConversationFedRequest)

data DeleteSubConversationResponse
  = DeleteSubConversationResponseError GalleyError
  | DeleteSubConversationResponseSuccess
  deriving stock (Eq, Show, Generic)
  deriving (ToJSON, FromJSON) via (CustomEncoded DeleteSubConversationResponse)

newtype OnDeleteMLSConversationRequest = OnDeleteMLSConversationRequest
  { odmcGroupIds :: [GroupId]
  }
  deriving stock (Eq, Show, Generic)
  deriving (FromJSON, ToJSON) via (CustomEncoded OnDeleteMLSConversationRequest)<|MERGE_RESOLUTION|>--- conflicted
+++ resolved
@@ -136,8 +136,13 @@
            "on-client-removed"
            ClientRemovedRequest
            EmptyResponse
-<<<<<<< HEAD
-    :<|> FedEndpoint "on-typing-indicator-updated" TypingDataUpdateRequest EmptyResponse
+    :<|> FedEndpointWithMods
+           '[ MakesFederatedCall 'Galley "on-typing-indicator-updated"
+            ]
+           "update-typing-indicator"
+           TypingDataUpdateRequest
+           TypingDataUpdateResponse
+    :<|> FedEndpoint "on-typing-indicator-updated" TypingDataUpdated EmptyResponse
     :<|> FedEndpoint "get-sub-conversation" GetSubConversationsRequest GetSubConversationsResponse
     :<|> FedEndpointWithMods
            '[ MakesFederatedCall 'Galley "on-new-remote-subconversation",
@@ -155,15 +160,6 @@
            LeaveSubConversationRequest
            LeaveSubConversationResponse
     :<|> FedEndpoint "on-delete-mls-conversation" OnDeleteMLSConversationRequest EmptyResponse
-=======
-    :<|> FedEndpointWithMods
-           '[ MakesFederatedCall 'Galley "on-typing-indicator-updated"
-            ]
-           "update-typing-indicator"
-           TypingDataUpdateRequest
-           TypingDataUpdateResponse
-    :<|> FedEndpoint "on-typing-indicator-updated" TypingDataUpdated EmptyResponse
->>>>>>> 0c8353ef
 
 data TypingDataUpdateRequest = TypingDataUpdateRequest
   { tdurTypingStatus :: TypingStatus,

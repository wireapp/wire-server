--- conflicted
+++ resolved
@@ -28,7 +28,7 @@
 import Data.Qualified (Qualified)
 import Data.Time.Clock (UTCTime)
 import Imports
-import Servant.API (JSON, Post, ReqBody, StdMethod (DELETE), Summary, (:>))
+import Servant.API (JSON, Post, ReqBody, Summary, (:>))
 import Servant.API.Generic ((:-))
 import Servant.Client.Generic (AsClientT, genericClient)
 import Wire.API.Arbitrary (Arbitrary, GenericUniform (..))
@@ -39,13 +39,7 @@
 import Wire.API.Federation.Domain (OriginDomainHeader)
 import qualified Wire.API.Federation.GRPC.Types as Proto
 import Wire.API.Federation.Util.Aeson (CustomEncoded (..))
-<<<<<<< HEAD
-import Wire.API.Message (MessageSendingStatus, Priority)
-import Wire.API.Routes.MultiVerb (MultiVerb)
-import Wire.API.Routes.Public.Galley.Responses
-=======
 import Wire.API.Message (MessageNotSent, MessageSendingStatus, PostOtrResponse, Priority)
->>>>>>> 8855f6d5
 import Wire.API.User.Client (UserClientMap)
 
 -- FUTUREWORK: data types, json instances, more endpoints. See
@@ -92,14 +86,7 @@
         :> "send-message"
         :> OriginDomainHeader
         :> ReqBody '[JSON] MessageSendRequest
-        :> Post '[JSON] MessageSendResponse,
-    removeMembers ::
-      routes
-        :- "federation"
-        :> "remove-members"
-        :> OriginDomainHeader
-        :> ReqBody '[JSON] RemoveMembersRequest
-        :> MultiVerb 'DELETE '[JSON] RemoveFromConversationResponses RemoveFromConversation
+        :> Post '[JSON] MessageSendResponse
   }
   deriving (Generic)
 
@@ -201,37 +188,12 @@
 newtype MessageSendResponse = MessageSendResponse
   {msResponse :: PostOtrResponse MessageSendingStatus}
   deriving stock (Eq, Show)
-<<<<<<< HEAD
-  deriving newtype (ToJSON, FromJSON)
-
-data RemoveMembersRequest = RemoveMembersRequest
-  { -- | The converastion is assumed to be owned by the target domain, which
-    -- allows us to protect against relay attacks
-    rmrConvId :: ConvId,
-    -- | The remover is assumed to be owned by the origin domain, which allows
-    -- us to protect against spoofing attacks
-    rmrRemover :: UserId,
-    -- | The set of conversation members to be removed
-    rmrMemberList :: Set (Qualified UserId)
-  }
-  deriving stock (Generic)
-  deriving (ToJSON, FromJSON) via (CustomEncoded RemoveMembersRequest)
-
-data MessageNotSent
-  = MessageNotSentLegalhold
-  | MessageNotSentClientMissing MessageSendingStatus
-  | MessageNotSentConversationNotFound
-  | MessageNotSentUnknownClient
-  deriving stock (Eq, Show, Generic)
-  deriving (ToJSON, FromJSON) via (CustomEncoded MessageNotSent)
-=======
   deriving
     (ToJSON, FromJSON)
     via ( Either
             (CustomEncoded (MessageNotSent MessageSendingStatus))
             MessageSendingStatus
         )
->>>>>>> 8855f6d5
 
 clientRoutes :: (MonadError FederationClientFailure m, MonadIO m) => Api (AsClientT (FederatorClient 'Proto.Galley m))
 clientRoutes = genericClient
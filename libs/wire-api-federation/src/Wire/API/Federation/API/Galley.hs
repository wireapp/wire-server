-- This file is part of the Wire Server implementation.
--
-- Copyright (C) 2020 Wire Swiss GmbH <opensource@wire.com>
--
-- This program is free software: you can redistribute it and/or modify it under
-- the terms of the GNU Affero General Public License as published by the Free
-- Software Foundation, either version 3 of the License, or (at your option) any
-- later version.
--
-- This program is distributed in the hope that it will be useful, but WITHOUT
-- ANY WARRANTY; without even the implied warranty of MERCHANTABILITY or FITNESS
-- FOR A PARTICULAR PURPOSE. See the GNU Affero General Public License for more
-- details.
--
-- You should have received a copy of the GNU Affero General Public License along
-- with this program. If not, see <https://www.gnu.org/licenses/>.

module Wire.API.Federation.API.Galley where

import Control.Monad.Except (MonadError (..))
import Data.Aeson (FromJSON, ToJSON)
<<<<<<< HEAD
import Data.Domain (Domain)
import Data.Id (ClientId, ConvId, UserId)
=======
import Data.Id (ConvId, UserId)
>>>>>>> 69932bdb
import Data.Misc (Milliseconds)
import Data.Qualified (Qualified)
import Data.Time.Clock (UTCTime)
import Imports
import Servant.API (JSON, Post, ReqBody, Summary, (:>))
import Servant.API.Generic ((:-))
import Servant.Client.Generic (AsClientT, genericClient)
import Wire.API.Arbitrary (Arbitrary, GenericUniform (..))
import Wire.API.Conversation (Access, AccessRole, ConvType, Conversation, ReceiptMode)
import Wire.API.Conversation.Member (OtherMember)
import Wire.API.Conversation.Role (RoleName)
import Wire.API.Federation.Client (FederationClientFailure, FederatorClient)
import Wire.API.Federation.Domain (DomainHeader)
import qualified Wire.API.Federation.GRPC.Types as Proto
import Wire.API.Federation.Util.Aeson (CustomEncoded (CustomEncoded))
import Wire.API.Message (Priority)
import Wire.API.User.Client (UserClientMap)

-- FUTUREWORK: data types, json instances, more endpoints. See
-- https://wearezeta.atlassian.net/wiki/spaces/CORE/pages/356090113/Federation+Galley+Conversation+API
-- for the current list we need.

data Api routes = Api
  { -- | Register a new conversation
    registerConversation ::
      routes
        :- "federation"
        :> Summary "Register users to be in a new remote conversation"
        :> "register-conversation"
        :> ReqBody '[JSON] RegisterConversation
        :> Post '[JSON] (),
    getConversations ::
      routes
        :- "federation"
        :> "get-conversations"
        :> ReqBody '[JSON] GetConversationsRequest
        :> Post '[JSON] GetConversationsResponse,
    -- used by backend that owns the conversation to inform the backend about
    -- add/removal of its users to the conversation
    updateConversationMemberships ::
      routes
        :- "federation"
        :> "update-conversation-memberships"
        :> ReqBody '[JSON] ConversationMemberUpdate
        :> Post '[JSON] (),
    -- used to notify this backend that a new message has been posted to a
    -- remote conversation
    receiveMessage ::
      routes
        :- "federation"
        :> "receive-message"
        :> DomainHeader
        :> ReqBody '[JSON] RemoteMessage
        :> Post '[JSON] ()
  }
  deriving (Generic)

data GetConversationsRequest = GetConversationsRequest
  { gcrUserId :: Qualified UserId,
    gcrConvIds :: [ConvId]
  }
  deriving stock (Eq, Show, Generic)
  deriving (Arbitrary) via (GenericUniform GetConversationsRequest)
  deriving (ToJSON, FromJSON) via (CustomEncoded GetConversationsRequest)

newtype GetConversationsResponse = GetConversationsResponse
  { gcresConvs :: [Conversation]
  }
  deriving stock (Eq, Show, Generic)
  deriving (Arbitrary) via (GenericUniform GetConversationsResponse)
  deriving (ToJSON, FromJSON) via (CustomEncoded GetConversationsResponse)

-- | A record type describing a new federated conversation
--
-- FUTUREWORK: Think about extracting common conversation metadata into a
-- separarate data type that can be reused in several data types in this module.
data RegisterConversation = MkRegisterConversation
  { -- | The time when the conversation was created
    rcTime :: UTCTime,
    -- | The user that created the conversation
    rcOrigUserId :: Qualified UserId,
    -- | The qualified conversation ID
    rcCnvId :: Qualified ConvId,
    -- | The conversation type
    rcCnvType :: ConvType,
    rcCnvAccess :: [Access],
    rcCnvAccessRole :: AccessRole,
    -- | The conversation name,
    rcCnvName :: Maybe Text,
    -- | Members of the conversation
    rcMembers :: Set OtherMember,
    rcMessageTimer :: Maybe Milliseconds,
    rcReceiptMode :: Maybe ReceiptMode
  }
  deriving stock (Eq, Show, Generic)
  deriving (ToJSON, FromJSON) via (CustomEncoded RegisterConversation)

data ConversationMemberUpdate = ConversationMemberUpdate
  { cmuTime :: UTCTime,
    cmuOrigUserId :: Qualified UserId,
    cmuConvId :: Qualified ConvId,
    -- | A list of users from a remote backend that need to be sent
    -- notifications about this change. This is required as we do not expect a
    -- non-conversation owning backend to have an indexed mapping of
    -- conversation to users.
    cmuAlreadyPresentUsers :: [UserId],
    -- | Users that got added to the conversation.
    cmuUsersAdd :: [(Qualified UserId, RoleName)],
    -- | Users that got removed from the conversation. This should probably be
    -- Qualified, but as of now this is a stub.
    --
    -- FUTUREWORK: Implement this when supporting removal of remote conversation
    -- members.
    cmuUsersRemove :: [UserId]
  }
  deriving stock (Eq, Show, Generic)
  deriving (Arbitrary) via (GenericUniform ConversationMemberUpdate)
  deriving (ToJSON, FromJSON) via (CustomEncoded ConversationMemberUpdate)

data RemoteMessage = RemoteMessage
  { rmTime :: UTCTime,
    rmData :: Maybe Text,
    rmSender :: Qualified UserId,
    rmSenderClient :: ClientId,
    rmConversation :: ConvId,
    rmPriority :: Maybe Priority,
    rmTransient :: Bool,
    rmRecipients :: UserClientMap Text
  }
  deriving stock (Eq, Show, Generic)
  deriving (Arbitrary) via (GenericUniform RemoteMessage)
  deriving (ToJSON, FromJSON) via (CustomEncoded RemoteMessage)

clientRoutes :: (MonadError FederationClientFailure m, MonadIO m) => Api (AsClientT (FederatorClient 'Proto.Galley m))
clientRoutes = genericClient<|MERGE_RESOLUTION|>--- conflicted
+++ resolved
@@ -19,12 +19,7 @@
 
 import Control.Monad.Except (MonadError (..))
 import Data.Aeson (FromJSON, ToJSON)
-<<<<<<< HEAD
-import Data.Domain (Domain)
 import Data.Id (ClientId, ConvId, UserId)
-=======
-import Data.Id (ConvId, UserId)
->>>>>>> 69932bdb
 import Data.Misc (Milliseconds)
 import Data.Qualified (Qualified)
 import Data.Time.Clock (UTCTime)

--- conflicted
+++ resolved
@@ -1,4 +1,5 @@
 {-# LANGUAGE DerivingVia #-}
+
 -- This file is part of the Wire Server implementation.
 --
 -- Copyright (C) 2020 Wire Swiss GmbH <opensource@wire.com>
@@ -18,29 +19,22 @@
 
 module Wire.API.Federation.API.Brig where
 
-<<<<<<< HEAD
 import Control.Monad.Except (MonadError (..))
 import Data.Aeson (FromJSON, ToJSON)
 import Data.Handle (Handle)
-=======
-import qualified Data.Aeson as Aeson
-import Data.ByteString.Conversion (toByteString')
-import qualified Data.ByteString.Lazy as LBS
-import Data.Handle (Handle)
 import Data.Id (ClientId, UserId)
->>>>>>> c0a4dda4
 import Imports
 import Servant.API
 import Servant.API.Generic
 import Servant.Client.Generic (AsClientT, genericClient)
+import Test.QuickCheck (Arbitrary)
+import Wire.API.Arbitrary (GenericUniform (..))
 import Wire.API.Federation.Client (FederationClientError, FederatorClient)
 import qualified Wire.API.Federation.GRPC.Types as Proto
 import Wire.API.Message (UserClientMap, UserClients)
 import Wire.API.User (UserProfile)
 import Wire.API.User.Client.Prekey (ClientPrekey, Prekey, PrekeyBundle)
 import Wire.API.User.Search
-import Test.QuickCheck (Arbitrary)
-import Wire.API.Arbitrary (GenericUniform(..))
 
 newtype SearchRequest = SearchRequest {term :: Text}
   deriving (Show, Eq, Generic, Typeable)
@@ -57,12 +51,8 @@
         :- "federation"
         :> "users"
         :> "by-handle"
-<<<<<<< HEAD
         :> ReqBody '[JSON] Handle
         :> Post '[JSON] (Maybe UserProfile),
-=======
-        :> QueryParam' '[Required, Strict] "handle" Handle
-        :> Get '[JSON] UserProfile,
     getUsersByIds ::
       routes
         :- "federation"
@@ -92,7 +82,6 @@
         :> "multi-prekey-bundle"
         :> ReqBody '[JSON] UserClients
         :> Post '[JSON] (UserClientMap (Maybe Prekey)),
->>>>>>> c0a4dda4
     searchUsers ::
       routes
         :- "federation"
@@ -105,71 +94,5 @@
   }
   deriving (Generic)
 
-<<<<<<< HEAD
 clientRoutes :: (MonadError FederationClientError m, MonadIO m) => Api (AsClientT (FederatorClient 'Proto.Brig m))
-clientRoutes = genericClient
-=======
--- FUTUREWORK(federation): Idea: by keeping the functions to construct a Request and the API definitions in the same place,
--- we can:
--- - more easily make sure their definitions match
--- - probably add their path segments to a list for validation purposes to guard against path traversals.
-
--- FUTUREWORK(federation): I think we should make the federation/ prefix explicit here and not add it in services/federator/src/Federator/Federate.hs
-mkGetUserInfoByHandle :: Handle -> Proto.Request
-mkGetUserInfoByHandle handle =
-  Proto.Request
-    Proto.Brig
-    (Proto.HTTPMethod HTTP.GET)
-    "users/by-handle"
-    [Proto.QueryParam "handle" (toByteString' handle)]
-    mempty
-
-mkClaimPrekey :: UserId -> ClientId -> Proto.Request
-mkClaimPrekey user client =
-  Proto.Request
-    Proto.Brig
-    (Proto.HTTPMethod HTTP.GET)
-    "users/prekey"
-    [ Proto.QueryParam "uid" (toByteString' user),
-      Proto.QueryParam "client" (toByteString' client)
-    ]
-    mempty
-
-mkClaimPrekeyBundle :: UserId -> Proto.Request
-mkClaimPrekeyBundle user =
-  Proto.Request
-    Proto.Brig
-    (Proto.HTTPMethod HTTP.GET)
-    "users/prekey-bundle"
-    [Proto.QueryParam "uid" (toByteString' user)]
-    mempty
-
-mkClaimMultiPrekeyBundle :: UserClients -> Proto.Request
-mkClaimMultiPrekeyBundle uc =
-  Proto.Request
-    Proto.Brig
-    (Proto.HTTPMethod HTTP.POST)
-    "users/multi-prekey-bundle"
-    []
-    (LBS.toStrict (Aeson.encode uc))
-
-mkGetUsersByIds :: [UserId] -> Proto.Request
-mkGetUsersByIds uids =
-  Proto.Request
-    Proto.Brig
-    (Proto.HTTPMethod HTTP.POST)
-    "users/get-by-ids"
-    []
-    (LBS.toStrict $ Aeson.encode uids)
-
--- FUTUREWORK: Can we write a test which makes use of mkSearchUsers against the Api in this file?
-mkSearchUsers :: Text -> Proto.Request
-mkSearchUsers searchTerm =
-  Proto.Request
-    Proto.Brig
-    (Proto.HTTPMethod HTTP.GET)
-    "search/users"
-    [Proto.QueryParam "q" (toByteString' searchTerm)]
-    -- FUTUREWORK(federation): do we want to pass other parameters like the number of results?
-    mempty
->>>>>>> c0a4dda4
+clientRoutes = genericClient
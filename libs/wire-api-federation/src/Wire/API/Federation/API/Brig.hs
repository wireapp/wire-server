--- conflicted
+++ resolved
@@ -25,12 +25,8 @@
 import Data.Domain (Domain)
 import Data.Handle (Handle)
 import Data.Id
-<<<<<<< HEAD
 import Data.OpenApi (OpenApi, ToSchema)
 import Data.Proxy (Proxy (Proxy))
-import Data.Range
-=======
->>>>>>> e21a24e1
 import Imports
 import Servant.API
 import Servant.OpenApi (HasOpenApi (toOpenApi))
@@ -171,25 +167,8 @@
   deriving (Arbitrary) via (GenericUniform NewConnectionResponse)
   deriving (FromJSON, ToJSON) via (CustomEncoded NewConnectionResponse)
 
-<<<<<<< HEAD
 instance ToSchema NewConnectionResponse
 
-type UserDeletedNotificationMaxConnections = 1000
-
-data UserDeletedConnectionsNotification = UserDeletedConnectionsNotification
-  { -- | This is qualified implicitly by the origin domain
-    user :: UserId,
-    -- | These are qualified implicitly by the target domain
-    connections :: Range 1 UserDeletedNotificationMaxConnections [UserId]
-  }
-  deriving stock (Eq, Show, Generic)
-  deriving (Arbitrary) via (GenericUniform UserDeletedConnectionsNotification)
-  deriving (FromJSON, ToJSON) via (CustomEncoded UserDeletedConnectionsNotification)
-
-instance ToSchema UserDeletedConnectionsNotification
-
-=======
->>>>>>> e21a24e1
 data ClaimKeyPackageRequest = ClaimKeyPackageRequest
   { -- | The user making the request, implictly qualified by the origin domain.
     claimant :: UserId,

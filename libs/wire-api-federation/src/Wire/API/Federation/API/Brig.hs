-- This file is part of the Wire Server implementation.
--
-- Copyright (C) 2020 Wire Swiss GmbH <opensource@wire.com>
--
-- This program is free software: you can redistribute it and/or modify it under
-- the terms of the GNU Affero General Public License as published by the Free
-- Software Foundation, either version 3 of the License, or (at your option) any
-- later version.
--
-- This program is distributed in the hope that it will be useful, but WITHOUT
-- ANY WARRANTY; without even the implied warranty of MERCHANTABILITY or FITNESS
-- FOR A PARTICULAR PURPOSE. See the GNU Affero General Public License for more
-- details.
--
-- You should have received a copy of the GNU Affero General Public License along
-- with this program. If not, see <https://www.gnu.org/licenses/>.

module Wire.API.Federation.API.Brig where

import qualified Data.Aeson as Aeson
import Data.ByteString.Conversion (toByteString')
import qualified Data.ByteString.Lazy as LBS
import Data.Handle (Handle)
import Data.Id (ClientId, UserId)
import Imports
import qualified Network.HTTP.Types as HTTP
import Servant.API
import Servant.API.Generic
import qualified Wire.API.Federation.GRPC.Types as Proto
import Wire.API.Message (UserClientMap, UserClients)
import Wire.API.User (UserProfile)
<<<<<<< HEAD
import Wire.API.User.Client.Prekey (ClientPrekey, Prekey, PrekeyBundle)
=======
import Wire.API.User.Search
>>>>>>> 76017c81

-- Maybe this module should be called Brig
data Api routes = Api
  { getUserByHandle ::
      routes
        :- "federation"
        :> "users"
        :> "by-handle"
        :> QueryParam' '[Required, Strict] "handle" Handle
        :> Get '[JSON] UserProfile,
<<<<<<< HEAD
    getUsersByIds ::
      routes
        :- "federation"
        :> "users"
        :> "get-by-ids"
        :> ReqBody '[JSON] [UserId]
        :> Post '[JSON] [UserProfile],
    claimPrekey ::
      routes
        :- "federation"
        :> "users"
        :> "prekey"
        :> QueryParam' '[Required, Strict] "uid" UserId
        :> QueryParam' '[Required, Strict] "client" ClientId
        :> Get '[JSON] (Maybe ClientPrekey),
    getPrekeyBundle ::
      routes
        :- "federation"
        :> "users"
        :> "prekey-bundle"
        :> QueryParam' '[Required, Strict] "uid" UserId
        :> Get '[JSON] PrekeyBundle,
    getMultiPrekeyBundle ::
      routes
        :- "federation"
        :> "users"
        :> "multi-prekey-bundle"
        :> ReqBody '[JSON] UserClients
        :> Post '[JSON] (UserClientMap (Maybe Prekey))
=======
    searchUsers ::
      routes
        :- "federation"
        :> "search"
        :> "users"
        -- FUTUREWORK(federation): do we want to perform some type-level validation like length checks?
        -- (handles can be up to 256 chars currently)
        -- FUTUREWORK(federation): change this to a POST with a body,
        -- rather than a query parameter, after deciding on a general pattern here
        :> QueryParam' '[Required, Strict] "q" Text
        :> Get '[JSON] (SearchResult Contact)
>>>>>>> 76017c81
  }
  deriving (Generic)

-- FUTUREWORK(federation): Idea: by keeping the functions to construct a Request and the API definitions in the same place,
-- we can:
-- - more easily make sure their definitions match
-- - probably add their path segments to a list for validation purposes to guard against path traversals.

-- FUTUREWORK(federation): I think we should make the federation/ prefix explicit here and not add it in services/federator/src/Federator/Federate.hs
mkGetUserInfoByHandle :: Handle -> Proto.Request
mkGetUserInfoByHandle handle =
  Proto.Request
    Proto.Brig
    (Proto.HTTPMethod HTTP.GET)
    "users/by-handle"
<<<<<<< HEAD
    [Proto.QueryParam "handle" (toByteString' handle)]
    mempty

mkClaimPrekey :: UserId -> ClientId -> Proto.Request
mkClaimPrekey user client =
  Proto.Request
    Proto.Brig
    (Proto.HTTPMethod HTTP.GET)
    "users/prekey"
    [ Proto.QueryParam "uid" (toByteString' user),
      Proto.QueryParam "client" (toByteString' client)
    ]
    mempty

mkClaimPrekeyBundle :: UserId -> Proto.Request
mkClaimPrekeyBundle user =
  Proto.Request
    Proto.Brig
    (Proto.HTTPMethod HTTP.GET)
    "users/prekey-bundle"
    [Proto.QueryParam "uid" (toByteString' user)]
    mempty

mkClaimMultiPrekeyBundle :: UserClients -> Proto.Request
mkClaimMultiPrekeyBundle uc =
  Proto.Request
    Proto.Brig
    (Proto.HTTPMethod HTTP.POST)
    "users/multi-prekey-bundle"
    []
    (LBS.toStrict (Aeson.encode uc))

mkGetUsersByIds :: [UserId] -> Proto.Request
mkGetUsersByIds uids =
  Proto.Request
    Proto.Brig
    (Proto.HTTPMethod HTTP.POST)
    "users/by-id"
    []
    (LBS.toStrict $ Aeson.encode uids)
=======
    [Proto.QueryParam "handle" (T.encodeUtf8 (fromHandle handle))]
    mempty

-- FUTUREWORK: Can we write a test which makes use of mkSearchUsers against the Api in this file?
mkSearchUsers :: Text -> Proto.Request
mkSearchUsers searchTerm =
  Proto.Request
    Proto.Brig
    (Proto.HTTPMethod HTTP.GET)
    "search/users"
    [Proto.QueryParam "q" (T.encodeUtf8 searchTerm)]
    -- FUTUREWORK(federation): do we want to pass other parameters like the number of results?
    mempty
>>>>>>> 76017c81
<|MERGE_RESOLUTION|>--- conflicted
+++ resolved
@@ -29,11 +29,8 @@
 import qualified Wire.API.Federation.GRPC.Types as Proto
 import Wire.API.Message (UserClientMap, UserClients)
 import Wire.API.User (UserProfile)
-<<<<<<< HEAD
 import Wire.API.User.Client.Prekey (ClientPrekey, Prekey, PrekeyBundle)
-=======
 import Wire.API.User.Search
->>>>>>> 76017c81
 
 -- Maybe this module should be called Brig
 data Api routes = Api
@@ -44,7 +41,6 @@
         :> "by-handle"
         :> QueryParam' '[Required, Strict] "handle" Handle
         :> Get '[JSON] UserProfile,
-<<<<<<< HEAD
     getUsersByIds ::
       routes
         :- "federation"
@@ -73,8 +69,7 @@
         :> "users"
         :> "multi-prekey-bundle"
         :> ReqBody '[JSON] UserClients
-        :> Post '[JSON] (UserClientMap (Maybe Prekey))
-=======
+        :> Post '[JSON] (UserClientMap (Maybe Prekey)),
     searchUsers ::
       routes
         :- "federation"
@@ -86,7 +81,6 @@
         -- rather than a query parameter, after deciding on a general pattern here
         :> QueryParam' '[Required, Strict] "q" Text
         :> Get '[JSON] (SearchResult Contact)
->>>>>>> 76017c81
   }
   deriving (Generic)
 
@@ -102,7 +96,6 @@
     Proto.Brig
     (Proto.HTTPMethod HTTP.GET)
     "users/by-handle"
-<<<<<<< HEAD
     [Proto.QueryParam "handle" (toByteString' handle)]
     mempty
 
@@ -143,9 +136,6 @@
     "users/by-id"
     []
     (LBS.toStrict $ Aeson.encode uids)
-=======
-    [Proto.QueryParam "handle" (T.encodeUtf8 (fromHandle handle))]
-    mempty
 
 -- FUTUREWORK: Can we write a test which makes use of mkSearchUsers against the Api in this file?
 mkSearchUsers :: Text -> Proto.Request
@@ -154,7 +144,6 @@
     Proto.Brig
     (Proto.HTTPMethod HTTP.GET)
     "search/users"
-    [Proto.QueryParam "q" (T.encodeUtf8 searchTerm)]
+    [Proto.QueryParam "q" (toByteString' searchTerm)]
     -- FUTUREWORK(federation): do we want to pass other parameters like the number of results?
-    mempty
->>>>>>> 76017c81
+    mempty
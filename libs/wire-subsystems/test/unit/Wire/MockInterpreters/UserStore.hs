{-# OPTIONS_GHC -Wno-ambiguous-fields #-}

module Wire.MockInterpreters.UserStore where

import Cassandra.Util
import Data.Handle
import Data.Id
import Data.Time
import Data.Time.Calendar.OrdinalDate
import Imports
import Polysemy
import Polysemy.Error
import Polysemy.State
import Wire.API.User hiding (DeleteUser)
import Wire.API.User qualified as User
import Wire.StoredUser
import Wire.UserStore
import Wire.UserStore.IndexUser

inMemoryUserStoreInterpreter ::
  forall r.
  (Member (State [StoredUser]) r) =>
  InterpreterFor UserStore r
inMemoryUserStoreInterpreter = interpret $ \case
  GetUsers uids -> gets $ filter (\user -> user.id `elem` uids)
  UpdateUser uid update -> modify (map doUpdate)
    where
      doUpdate :: StoredUser -> StoredUser
      doUpdate u =
        if u.id == uid
          then
            maybe Imports.id setStoredUserAccentId update.accentId
              . maybe Imports.id setStoredUserAssets update.assets
              . maybe Imports.id setStoredUserPict update.pict
              . maybe Imports.id setStoredUserName update.name
              . maybe Imports.id setStoredUserLocale update.locale
              . maybe Imports.id setStoredUserSupportedProtocols update.supportedProtocols
              $ u
          else u
  GetIndexUser uid ->
    gets $ fmap storedUserToIndexUser . find (\user -> user.id == uid)
  GetIndexUsersPaginated _pageSize _pagingState ->
    error "GetIndexUsersPaginated not implemented in inMemoryUserStoreInterpreter"
  UpdateUserHandleEither uid hUpdate -> runError $ modifyLocalUsers (traverse doUpdate)
    where
      doUpdate :: StoredUser -> Sem (Error StoredUserUpdateError : r) StoredUser
      doUpdate u
        | u.id == uid = do
            handles <- gets $ mapMaybe (.handle)
            when
              ( hUpdate.old
                  /= Just hUpdate.new
                  && elem hUpdate.new handles
              )
              $ throw StoredUserUpdateHandleExists
            pure $ setStoredUserHandle hUpdate.new u
      doUpdate u = pure u

      modifyLocalUsers :: forall r1. (Member (State [StoredUser]) r1) => ([StoredUser] -> Sem r1 [StoredUser]) -> Sem r1 ()
      modifyLocalUsers f = do
        us <- get
        us' <- f us
        put us'
  DeleteUser user -> modify $ filter (\u -> u.id /= User.userId user)
  LookupHandle h -> lookupHandleImpl h
  GlimpseHandle h -> lookupHandleImpl h
  LookupStatus uid -> lookupStatusImpl uid
  IsActivated uid -> isActivatedImpl uid
  LookupLocale uid -> lookupLocaleImpl uid
  UpdateUserTeam uid tid ->
    modify $
      map
        (\u -> if u.id == uid then u {teamId = Just tid} :: StoredUser else u)
<<<<<<< HEAD
  GetUserAuthenticationInfo _uid -> error "Not implemented"
=======
  GetActivityTimestamps _ -> pure []
  GetRichInfo _ -> error "rich info not implemented"
>>>>>>> d70fcee7

storedUserToIndexUser :: StoredUser -> IndexUser
storedUserToIndexUser storedUser =
  -- If we really care about this, we could start storing the writetimes, but we
  -- don't need it right now
  let withDefaultTime x = WithWriteTime x $ Writetime $ UTCTime (YearDay 0 1) 0
   in IndexUser
        { userId = storedUser.id,
          teamId = withDefaultTime <$> storedUser.teamId,
          name = withDefaultTime storedUser.name,
          accountStatus = withDefaultTime <$> storedUser.status,
          handle = withDefaultTime <$> storedUser.handle,
          email = withDefaultTime <$> storedUser.email,
          colourId = withDefaultTime storedUser.accentId,
          activated = withDefaultTime storedUser.activated,
          serviceId = withDefaultTime <$> storedUser.serviceId,
          managedBy = withDefaultTime <$> storedUser.managedBy,
          ssoId = withDefaultTime <$> storedUser.ssoId,
          unverifiedEmail = Nothing,
          writeTimeBumper = Nothing
        }

lookupLocaleImpl :: (Member (State [StoredUser]) r) => UserId -> Sem r (Maybe ((Maybe Language, Maybe Country)))
lookupLocaleImpl uid = do
  users <- get
  let mUser = find ((== uid) . (.id)) users
  pure $ (\u -> (u.language, u.country)) <$> mUser

isActivatedImpl :: (Member (State [StoredUser]) r) => UserId -> Sem r Bool
isActivatedImpl uid = do
  gets $
    maybe False (.activated)
      . find ((== uid) . (.id))

lookupStatusImpl :: (Member (State [StoredUser]) r) => UserId -> Sem r (Maybe AccountStatus)
lookupStatusImpl uid = do
  users <- get
  pure $ (.status) =<< (find ((== uid) . (.id)) users)

lookupHandleImpl ::
  (Member (State [StoredUser]) r) =>
  Handle ->
  Sem r (Maybe UserId)
lookupHandleImpl h = do
  gets $
    fmap (.id)
      . find ((== Just h) . (.handle))<|MERGE_RESOLUTION|>--- conflicted
+++ resolved
@@ -71,12 +71,9 @@
     modify $
       map
         (\u -> if u.id == uid then u {teamId = Just tid} :: StoredUser else u)
-<<<<<<< HEAD
-  GetUserAuthenticationInfo _uid -> error "Not implemented"
-=======
   GetActivityTimestamps _ -> pure []
   GetRichInfo _ -> error "rich info not implemented"
->>>>>>> d70fcee7
+  GetUserAuthenticationInfo _uid -> error "Not implemented"
 
 storedUserToIndexUser :: StoredUser -> IndexUser
 storedUserToIndexUser storedUser =

--- conflicted
+++ resolved
@@ -81,11 +81,8 @@
           GetTeamName id' -> getTeamName id'
           GetTeamLegalHoldStatus id' -> getTeamLegalHoldStatus id'
           GetTeamSearchVisibility id' -> getTeamSearchVisibility id'
-<<<<<<< HEAD
           GetFeatureConfigForTeam tid -> getFeatureConfigForTeam tid
-=======
           GetUserLegalholdStatus id' tid -> getUserLegalholdStatus id' tid
->>>>>>> f0466088
           ChangeTeamStatus id' ts m_al -> changeTeamStatus id' ts m_al
           MemberIsTeamOwner id' id'' -> memberIsTeamOwner id' id''
           GetAllTeamFeaturesForUser m_id' -> getAllTeamFeaturesForUser m_id'

--- conflicted
+++ resolved
@@ -19,20 +19,13 @@
 import Data.Qualified
 import Data.Range
 import Data.Time.Clock
-<<<<<<< HEAD
 import Database.Bloodhound qualified as ES
-=======
->>>>>>> f1bc7b99
 import Imports
 import Polysemy
 import Polysemy.Error
 import Polysemy.Input
-<<<<<<< HEAD
-import Polysemy.TinyLog
+import Polysemy.TinyLog (TinyLog)
 import Polysemy.TinyLog qualified as Log
-=======
-import Polysemy.TinyLog (TinyLog)
->>>>>>> f1bc7b99
 import Servant.Client.Core
 import System.Logger.Message qualified as Log
 import Wire.API.Federation.API
@@ -44,7 +37,7 @@
 import Wire.API.Team.Member
 import Wire.API.Team.Permission qualified as Permission
 import Wire.API.Team.SearchVisibility
-import Wire.API.User
+import Wire.API.User as User
 import Wire.API.User.Search
 import Wire.API.UserEvent
 import Wire.Arbitrary
@@ -54,13 +47,10 @@
 import Wire.FederationAPIAccess
 import Wire.FederationConfigStore
 import Wire.GalleyAPIAccess
-<<<<<<< HEAD
 import Wire.GalleyAPIAccess qualified as GalleyAPIAccess
 import Wire.IndexedUserStore (IndexedUserStore)
 import Wire.IndexedUserStore qualified as IndexedUserStore
-=======
 import Wire.InvitationCodeStore (InvitationCodeStore, lookupInvitationByEmail)
->>>>>>> f1bc7b99
 import Wire.Sem.Concurrency
 import Wire.Sem.Metrics
 import Wire.Sem.Metrics qualified as Metrics
@@ -100,24 +90,20 @@
     RunClient (fedM 'Brig),
     FederationMonad fedM,
     Typeable fedM,
-<<<<<<< HEAD
-    Member TinyLog r,
     Member IndexedUserStore r,
     Member FederationConfigStore r,
-    Member Metrics r
-=======
+    Member Metrics r,
     Member (TinyLog) r,
     Member InvitationCodeStore r
->>>>>>> f1bc7b99
   ) =>
   UserSubsystemConfig ->
   InterpreterFor UserSubsystem r
 runUserSubsystem cfg = runInputConst cfg . interpretUserSubsystem . raiseUnder
 
 interpretUserSubsystem ::
-  ( Member GalleyAPIAccess r,
-    Member UserStore r,
+  ( Member UserStore r,
     Member UserKeyStore r,
+    Member GalleyAPIAccess r,
     Member BlockListStore r,
     Member (Concurrency 'Unsafe) r,
     Member (Error FederationError) r,
@@ -130,15 +116,11 @@
     RunClient (fedM 'Brig),
     FederationMonad fedM,
     Typeable fedM,
-<<<<<<< HEAD
     Member IndexedUserStore r,
-    Member TinyLog r,
     Member FederationConfigStore r,
-    Member Metrics r
-=======
+    Member Metrics r,
     Member InvitationCodeStore r,
     Member TinyLog r
->>>>>>> f1bc7b99
   ) =>
   InterpreterFor UserSubsystem r
 interpretUserSubsystem = interpret \case
@@ -552,7 +534,6 @@
             Nothing -> collectFree (h : free) hs (n - 1)
             Just _ -> collectFree free hs n
 
-<<<<<<< HEAD
 -------------------------------------------------------------------------------
 -- Search
 
@@ -794,7 +775,7 @@
     check :: Maybe TeamMember -> Bool
     check (Just m) = all (hasPermission m) perms
     check Nothing = False
-=======
+
 getAccountNoFilterImpl ::
   forall r.
   ( Member UserStore r,
@@ -865,7 +846,7 @@
                 -- validEmailIdentity, anyEmailIdentity?
                 Just email -> do
                   hasInvitation <- isJust <$> lookupInvitationByEmail email
-                  gcHack hasInvitation (userId account.accountUser)
+                  gcHack hasInvitation (User.userId account.accountUser)
                   pure hasInvitation
                 Nothing -> error "getExtendedAccountsByImpl: should never happen, user invited via scim always has an email"
               NoPendingInvitations -> pure False
@@ -890,5 +871,4 @@
     -- there are certainly other ways to improve this, but they probably involve a non-trivial
     -- database schema re-design.
     gcHack :: Bool -> UserId -> Sem r ()
-    gcHack hasInvitation uid = unless hasInvitation (enqueueUserDeletion uid)
->>>>>>> f1bc7b99
+    gcHack hasInvitation uid = unless hasInvitation (enqueueUserDeletion uid)
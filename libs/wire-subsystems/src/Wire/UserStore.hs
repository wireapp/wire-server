--- conflicted
+++ resolved
@@ -47,13 +47,9 @@
 -- | Effect containing database logic around 'StoredUser'.  (Example: claim handle lock is
 -- database logic; validate handle is application logic.)
 data UserStore m a where
-<<<<<<< HEAD
-  GetUser :: UserId -> UserStore m (Maybe StoredUser)
   GetIndexUser :: UserId -> UserStore m (Maybe IndexUser)
   GetIndexUsersPaginated :: Int32 -> Maybe PagingState -> UserStore m (PageWithState IndexUser)
-=======
   GetUsers :: [UserId] -> UserStore m [StoredUser]
->>>>>>> f1bc7b99
   UpdateUser :: UserId -> StoredUserUpdate -> UserStore m ()
   UpdateUserHandleEither :: UserId -> StoredUserHandleUpdate -> UserStore m (Either StoredUserUpdateError ())
   DeleteUser :: User -> UserStore m ()

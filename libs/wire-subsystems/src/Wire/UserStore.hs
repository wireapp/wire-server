--- conflicted
+++ resolved
@@ -70,12 +70,9 @@
   IsActivated :: UserId -> UserStore m Bool
   LookupLocale :: UserId -> UserStore m (Maybe (Maybe Language, Maybe Country))
   UpdateUserTeam :: UserId -> TeamId -> UserStore m ()
-<<<<<<< HEAD
-  GetUserAuthenticationInfo :: UserId -> UserStore m (Maybe (Maybe Password, AccountStatus))
-=======
   GetActivityTimestamps :: UserId -> UserStore m [Maybe UTCTime]
   GetRichInfo :: UserId -> UserStore m (Maybe RichInfoAssocList)
->>>>>>> d70fcee7
+  GetUserAuthenticationInfo :: UserId -> UserStore m (Maybe (Maybe Password, AccountStatus))
 
 makeSem ''UserStore
 

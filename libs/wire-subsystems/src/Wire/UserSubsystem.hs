--- conflicted
+++ resolved
@@ -22,12 +22,8 @@
 import Wire.API.User
 import Wire.API.User.Search
 import Wire.Arbitrary
-<<<<<<< HEAD
-import Wire.UserKeyStore
+import Wire.UserKeyStore (EmailKey, emailKeyOrig)
 import Wire.UserSearch.Types
-=======
-import Wire.UserKeyStore (EmailKey, emailKeyOrig)
->>>>>>> f1bc7b99
 
 -- | Who is performing this update operation / who is allowed to?  (Single source of truth:
 -- users managed by SCIM can't be updated by clients and vice versa.)
@@ -153,10 +149,9 @@
 getLocalUserProfile targetUser =
   listToMaybe <$> getLocalUserProfiles ((: []) <$> targetUser)
 
-<<<<<<< HEAD
 getLocalUser :: (Member UserSubsystem r) => Local UserId -> Sem r (Maybe User)
 getLocalUser = (selfUser <$$>) . getSelfProfile
-=======
+
 getLocalAccountBy ::
   (Member UserSubsystem r) =>
   HavePendingInvitations ->
@@ -174,5 +169,4 @@
 
 getLocalUserAccountByUserKey :: (Member UserSubsystem r) => Local EmailKey -> Sem r (Maybe UserAccount)
 getLocalUserAccountByUserKey q@(tUnqualified -> ek) =
-  listToMaybe . fmap (.account) <$> getExtendedAccountsByEmailNoFilter (qualifyAs q [emailKeyOrig ek])
->>>>>>> f1bc7b99
+  listToMaybe . fmap (.account) <$> getExtendedAccountsByEmailNoFilter (qualifyAs q [emailKeyOrig ek])
--- conflicted
+++ resolved
@@ -4,11 +4,7 @@
 --
 -- see: https://github.com/sol/hpack
 --
-<<<<<<< HEAD
--- hash: cfe6f71e966702549551f95a72cbfecb030cb40b6d383a4b69dd108c630e15ef
-=======
 -- hash: 5398824d36920a106d041348aa0022457a8afd73dc9d1b37869a4607e9633bfc
->>>>>>> b711ba24
 
 name:           types-common-journal
 version:        0.1.0
@@ -47,11 +43,7 @@
   ghc-options: -O2 -Wall -Wincomplete-uni-patterns -Wincomplete-record-updates -Wpartial-fields -fwarn-tabs -optP-Wno-nonportable-include-path -fno-warn-redundant-constraints
   ghc-prof-options: -fprof-auto-exported
   build-tool-depends:
-<<<<<<< HEAD
-      proto-lens-protoc:protoc-lens-protoc
-=======
       proto-lens-protoc:proto-lens-protoc
->>>>>>> b711ba24
   build-depends:
       base ==4.*
     , bytestring

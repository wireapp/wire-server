--- conflicted
+++ resolved
@@ -23,11 +23,7 @@
 - types-common
 - uuid
 build-tools:
-<<<<<<< HEAD
-- proto-lens-protoc:protoc-lens-protoc
-=======
 - proto-lens-protoc:proto-lens-protoc
->>>>>>> b711ba24
 library:
   source-dirs: src
   ghc-prof-options: -fprof-auto-exported

--- conflicted
+++ resolved
@@ -61,11 +61,6 @@
 import Data.Aeson.Types (Parser)
 import Data.ByteString.Conversion
 import Data.Misc
-<<<<<<< HEAD
-import Data.Set (Set)
-import Data.Text (Text)
-=======
->>>>>>> 540f2eea
 import Data.Time
 import Data.Id
 import Data.Json.Util

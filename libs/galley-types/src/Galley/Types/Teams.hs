--- conflicted
+++ resolved
@@ -26,8 +26,10 @@
     FeatureFlags (..),
     flagSSO,
     flagLegalHold,
+    flagTeamSearchVisibility,
     FeatureSSO (..),
     FeatureLegalHold (..),
+    FeatureTeamSearchVisibility (..),
     newTeamMemberRaw,
     notTeamMember,
     findTeamMember,
@@ -49,18 +51,6 @@
     teamIcon,
     teamIconKey,
     teamBinding,
-<<<<<<< HEAD
-=======
-    TeamCreationTime (..),
-    tcTime,
-    FeatureFlags (..),
-    flagSSO,
-    flagLegalHold,
-    flagTeamSearchVisibility,
-    FeatureSSO (..),
-    FeatureLegalHold (..),
-    FeatureTeamSearchVisibility (..),
->>>>>>> eede068c
     TeamList,
     newTeamList,
     teamListTeams,
@@ -222,7 +212,8 @@
   deriving (Eq, Ord, Show, Enum, Bounded, Generic)
 
 -- | Default value for all teams that have not enabled or disabled this feature explicitly.
--- See also 'TeamSearchVisibilityEnabled', 'TeamSearchVisibility'.
+-- See also 'Wire.API.Team.SearchVisibility.TeamSearchVisibilityEnabled',
+-- 'Wire.API.Team.SearchVisibility.TeamSearchVisibility'.
 data FeatureTeamSearchVisibility
   = FeatureTeamSearchVisibilityEnabledByDefault
   | FeatureTeamSearchVisibilityDisabledByDefault
@@ -262,8 +253,6 @@
   toJSON FeatureLegalHoldDisabledPermanently = String "disabled-permanently"
   toJSON FeatureLegalHoldDisabledByDefault = String "disabled-by-default"
 
-<<<<<<< HEAD
-=======
 instance FromJSON FeatureTeamSearchVisibility where
   parseJSON (String "enabled-by-default") = pure FeatureTeamSearchVisibilityEnabledByDefault
   parseJSON (String "disabled-by-default") = pure FeatureTeamSearchVisibilityDisabledByDefault
@@ -273,31 +262,6 @@
   toJSON FeatureTeamSearchVisibilityEnabledByDefault = String "enabled-by-default"
   toJSON FeatureTeamSearchVisibilityDisabledByDefault = String "disabled-by-default"
 
--- This replaces the previous `hasMore` but has no boolean blindness. At the API level
--- though we do want this to remain true/false due to backwards compatibility reasons
-instance ToJSON ListType where
-  toJSON ListComplete = Bool False
-  toJSON ListTruncated = Bool True
-
-instance FromJSON ListType where
-  parseJSON (Bool False) = pure ListComplete
-  parseJSON (Bool True) = pure ListTruncated
-  parseJSON bad = fail $ "ListType: " <> cs (encode bad)
-
-newTeam :: TeamId -> UserId -> Text -> Text -> TeamBinding -> Team
-newTeam tid uid nme ico bnd = Team tid uid nme ico Nothing bnd
-
-newTeamList :: [Team] -> Bool -> TeamList
-newTeamList = TeamList
-
-newTeamMember ::
-  UserId ->
-  Permissions ->
-  Maybe (UserId, UTCTimeMillis) ->
-  TeamMember
-newTeamMember uid perm invitation = TeamMember uid perm invitation UserLegalHoldDisabled
-
->>>>>>> eede068c
 -- | For being called in "Galley.Data".  Throws an exception if one of invitation timestamp
 -- and inviter is 'Nothing' and the other is 'Just', which can only be caused by inconsistent
 -- database content.

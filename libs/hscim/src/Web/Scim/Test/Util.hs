{-# LANGUAGE RecordWildCards #-}
{-# LANGUAGE TemplateHaskell #-}
{-# LANGUAGE TupleSections #-}

-- This file is part of the Wire Server implementation.
--
-- Copyright (C) 2022 Wire Swiss GmbH <opensource@wire.com>
--
-- This program is free software: you can redistribute it and/or modify it under
-- the terms of the GNU Affero General Public License as published by the Free
-- Software Foundation, either version 3 of the License, or (at your option) any
-- later version.
--
-- This program is distributed in the hope that it will be useful, but WITHOUT
-- ANY WARRANTY; without even the implied warranty of MERCHANTABILITY or FITNESS
-- FOR A PARTICULAR PURPOSE. See the GNU Affero General Public License for more
-- details.
--
-- You should have received a copy of the GNU Affero General Public License along
-- with this program. If not, see <https://www.gnu.org/licenses/>.

module Web.Scim.Test.Util
  ( shouldRespondWith,
    shouldEventuallyRespondWith,

    -- * Making wai requests
    post,
    put,
    patch,
    AcceptanceConfig (..),
    defAcceptanceConfig,
    AcceptanceQueryConfig (..),
    defAcceptanceQueryConfig,
    post',
    put',
    patch',
    get',
    delete',
    (<//>),

    -- * Request/response quasiquoter
    scim,

    -- * JSON parsing
    Field (..),
    getField,

    -- * Tag
    TestTag,
  )
where

import qualified Control.Retry as Retry
import Data.Aeson
import qualified Data.Aeson.Key as Key
import qualified Data.Aeson.KeyMap as KeyMap
import Data.Aeson.QQ
import Data.Aeson.Types (JSONPathElement (Key))
import Data.ByteString (ByteString)
import qualified Data.ByteString as BS
import qualified Data.ByteString.Char8 as BS8
import qualified Data.ByteString.Lazy as L
import Data.Proxy
import Data.Text
import Data.UUID as UUID
import Data.UUID.V4 as UUID
import GHC.Stack
import GHC.TypeLits (KnownSymbol, Symbol, symbolVal)
import Language.Haskell.TH.Quote
import Network.HTTP.Types
import Network.Wai (Application)
import Network.Wai.Test (SResponse)
import Test.Hspec.Expectations (expectationFailure)
import Test.Hspec.Wai hiding (patch, post, put, shouldRespondWith)
import Test.Hspec.Wai.Matcher (bodyEquals, match)
import Web.Scim.Class.Auth (AuthTypes (..))
import Web.Scim.Class.Group (GroupTypes (..))
import Web.Scim.Schema.Schema (Schema (CustomSchema, User20))
import Web.Scim.Schema.User (UserTypes (..))

-- | re-implementation of 'shouldRespondWith' with better error reporting.
-- FUTUREWORK: make this a PR upstream.  (while we're at it, we can also patch 'WaiSession'
-- and 'request' to keep track of the 'SRequest', and add that to the error message here with
-- the response.)
shouldRespondWith :: HasCallStack => WaiSession st SResponse -> ResponseMatcher -> WaiExpectation st
shouldRespondWith action matcher =
  either (liftIO . expectationFailure) pure =<< doesRespondWith action matcher

<<<<<<< HEAD
doesRespondWith :: WaiSession SResponse -> ResponseMatcher -> WaiSession (Either String ())
=======
doesRespondWith :: HasCallStack => WaiSession st SResponse -> ResponseMatcher -> WaiSession st (Either String ())
>>>>>>> 09cfa0e6
doesRespondWith action matcher = do
  r <- action
  let extmsg = "  details:  " <> show r <> "\n"
  pure $ maybe (Right ()) (Left . (<> extmsg)) (match r matcher)

shouldEventuallyRespondWith :: HasCallStack => WaiSession st SResponse -> ResponseMatcher -> WaiExpectation st
shouldEventuallyRespondWith action matcher =
  either (liftIO . expectationFailure) pure
    =<< Retry.retrying
      (Retry.exponentialBackoff 66000 <> Retry.limitRetries 6)
      (\_ -> pure . either (const True) (const False))
      (\_ -> doesRespondWith action matcher)

data AcceptanceConfig tag = AcceptanceConfig
  { scimAppAndConfig :: IO (Application, AcceptanceQueryConfig tag),
    -- TODO: add a destructor, something like: @destroy :: CustomEnv tag -> IO ()@,
    genUserName :: IO Text,
    -- | some acceptance tests match against a fully rendered
    -- response body, which will not work when running the test
    -- as a library user (since the response will have more and
    -- other information).  if you leave this on 'False' (default
    -- from 'defAcceptanceConfig'), the test will only check some
    -- invariants on the response instead that must hold in all
    -- cases.
    responsesFullyKnown :: Bool
  }

defAcceptanceConfig :: IO Application -> AcceptanceConfig tag
defAcceptanceConfig scimApp = AcceptanceConfig {..}
  where
    scimAppAndConfig = (,defAcceptanceQueryConfig) <$> scimApp
    genUserName = ("Test_User_" <>) . UUID.toText <$> UUID.nextRandom
    responsesFullyKnown = False

data AcceptanceQueryConfig tag = AcceptanceQueryConfig
  { scimPathPrefix :: BS.ByteString,
    scimAuthToken :: BS.ByteString
  }

defAcceptanceQueryConfig :: AcceptanceQueryConfig tag
defAcceptanceQueryConfig = AcceptanceQueryConfig {..}
  where
    scimPathPrefix = ""
    scimAuthToken = "authorized"

----------------------------------------------------------------------------
-- Redefine wai test helpers to include scim+json content type

-- | avoid multiple @/@.  (kill at most one @/@ at the end of first arg and beginning of
-- second arg, resp., then add one during concatenation.
--
-- >>> ["a" <//> "b", "a" <//> "/b", "a/" <//> "b", "a/" <//> "/b"]
-- ["a/b","a/b","a/b","a/b"]
--
-- WARNING: {doctests don't work in our
-- infrastructure](https://github.com/zinfra/backend-issues/issues/1549), so this is
-- duplicated in the unit tests.
(<//>) :: ByteString -> ByteString -> ByteString
(<//>) a b = a' <> "/" <> b'
  where
    a' = maybe a (\(t, l) -> if l == '/' then t else a) $ BS8.unsnoc a
    b' = maybe b (\(h, t) -> if h == '/' then t else b) $ BS8.uncons b

post :: ByteString -> L.ByteString -> WaiSession st SResponse
post path = request methodPost path [(hContentType, "application/scim+json")]

put :: ByteString -> L.ByteString -> WaiSession st SResponse
put path = request methodPut path [(hContentType, "application/scim+json")]

patch :: ByteString -> L.ByteString -> WaiSession st SResponse
patch path = request methodPatch path [(hContentType, "application/scim+json")]

request' :: Method -> AcceptanceQueryConfig tag -> ByteString -> L.ByteString -> WaiSession st SResponse
request' method (AcceptanceQueryConfig prefix token) path = request method (prefix <//> path) [(hAuthorization, token), (hContentType, "application/scim+json")]

get' :: AcceptanceQueryConfig tag -> ByteString -> WaiSession st SResponse
get' cfg path = request' methodGet cfg path ""

post' :: AcceptanceQueryConfig tag -> ByteString -> L.ByteString -> WaiSession st SResponse
post' = request' methodPost

put' :: AcceptanceQueryConfig tag -> ByteString -> L.ByteString -> WaiSession st SResponse
put' = request' methodPut

patch' :: AcceptanceQueryConfig tag -> ByteString -> L.ByteString -> WaiSession st SResponse
patch' = request' methodPatch

delete' :: AcceptanceQueryConfig tag -> ByteString -> L.ByteString -> WaiSession st SResponse
delete' = request' methodDelete

----------------------------------------------------------------------------
-- Redefine wai quasiquoter
--
-- This code was taken from Test.Hspec.Wai.JSON and modified to accept
-- @application/scim+json@. In order to keep the code simple, we also
-- require @charset=utf-8@, even though the original implementation
-- considers it optional.

-- | A response matcher and quasiquoter that should be used instead of
-- 'Test.Hspec.Wai.JSON.json'.
scim :: QuasiQuoter
scim =
  QuasiQuoter
    { quoteExp = \input -> [|fromValue $(quoteExp aesonQQ input)|],
      quotePat = const $ error "No quotePat defined for Test.Util.scim",
      quoteType = const $ error "No quoteType defined for Test.Util.scim",
      quoteDec = const $ error "No quoteDec defined for Test.Util.scim"
    }

class FromValue a where
  fromValue :: Value -> a

instance FromValue ResponseMatcher where
  fromValue = ResponseMatcher 200 [matchHeader] . equalsJSON
    where
      matchHeader = "Content-Type" <:> "application/scim+json;charset=utf-8"

equalsJSON :: Value -> MatchBody
equalsJSON expected = MatchBody matcher
  where
    matcher headers actualBody = case decode actualBody of
      Just actual | actual == expected -> Nothing
      _ -> let MatchBody m = bodyEquals (encode expected) in m headers actualBody

instance FromValue L.ByteString where
  fromValue = encode

instance FromValue Value where
  fromValue = id

----------------------------------------------------------------------------
-- Ad-hoc JSON parsing

-- | A way to parse out a single value from a JSON object by specifying the
-- field as a type-level string. Very useful when you don't want to create
-- extra types.
newtype Field (s :: Symbol) a = Field a
  deriving (Eq, Ord, Show, Read, Functor)

getField :: Field s a -> a
getField (Field a) = a

-- Copied from https://hackage.haskell.org/package/aeson-extra-0.4.1.1/docs/src/Data.Aeson.Extra.SingObject.html
instance (KnownSymbol s, FromJSON a) => FromJSON (Field s a) where
  parseJSON = withObject ("Field " <> show key) $ \obj ->
    case KeyMap.lookup key obj of
      Nothing -> fail $ "key " ++ show key ++ " not present"
      Just v -> Field <$> parseJSON v <?> Key key
    where
      key = Key.fromString $ symbolVal (Proxy :: Proxy s)

instance (KnownSymbol s, ToJSON a) => ToJSON (Field s a) where
  toJSON (Field x) = object [key .= x]
    where
      key = Key.fromString $ symbolVal (Proxy :: Proxy s)

----------------------------------------------------------------------------
-- Tag

-- | A type-level tag for 'UserTypes', 'AuthTypes', etc. that allows picking any types we
-- might need in tests.
data TestTag id authData authInfo userExtra

instance UserTypes (TestTag id authData authInfo userExtra) where
  type UserId (TestTag id authData authInfo userExtra) = id
  type UserExtra (TestTag id authData authInfo userExtra) = userExtra
  supportedSchemas = [User20, CustomSchema "urn:hscim:test"]

instance GroupTypes (TestTag id authData authInfo userExtra) where
  type GroupId (TestTag id authData authInfo userExtra) = id

instance AuthTypes (TestTag id authData authInfo userExtra) where
  type AuthData (TestTag id authData authInfo userExtra) = authData
  type AuthInfo (TestTag id authData authInfo userExtra) = authInfo<|MERGE_RESOLUTION|>--- conflicted
+++ resolved
@@ -1,6 +1,8 @@
 {-# LANGUAGE RecordWildCards #-}
 {-# LANGUAGE TemplateHaskell #-}
 {-# LANGUAGE TupleSections #-}
+
+{-# OPTIONS_GHC -Wno-redundant-constraints #-}
 
 -- This file is part of the Wire Server implementation.
 --
@@ -86,11 +88,7 @@
 shouldRespondWith action matcher =
   either (liftIO . expectationFailure) pure =<< doesRespondWith action matcher
 
-<<<<<<< HEAD
-doesRespondWith :: WaiSession SResponse -> ResponseMatcher -> WaiSession (Either String ())
-=======
 doesRespondWith :: HasCallStack => WaiSession st SResponse -> ResponseMatcher -> WaiSession st (Either String ())
->>>>>>> 09cfa0e6
 doesRespondWith action matcher = do
   r <- action
   let extmsg = "  details:  " <> show r <> "\n"

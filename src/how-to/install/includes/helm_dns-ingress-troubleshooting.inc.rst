--- conflicted
+++ resolved
@@ -1,11 +1,8 @@
 How to set up DNS records
 ----------------------------
 
-<<<<<<< HEAD
-An installation needs 5 to 7 domain names (5 without audio/video support, 7 with audio/video support):
-=======
+
 An installation needs 5 to 10 domain names (5 without audio/video support, federation and team settings, plus an additional one for each audio/video support and team settings, federation, SFTD and team settings):
->>>>>>> 67a5a91a
 
 You need
 
@@ -15,14 +12,9 @@
 * one DNS name for the account pages (hosts some html/javascript pages for e.g. password reset), usually called `account.<domain>`.
 * (optional) one DNS name for SFTD support (conference calling), usually called `sftd.<domain>`
 * (optional) one DNS name for team settings (to manage team membership if using PRO accounts), usually called `teams.<domain>`
-<<<<<<< HEAD
 * (optional) two DNS names for audio/video calling servers, usually called `restund01.<domain>` and `restund02.<domain>`. Two are used so during upgrades, you can drain one and use the second while work is happening on the first.
-* (optional) one DNS name for federation, usually called `federator.<domain>`
-=======
-* (optional) one DNS name for a audio/video calling server, usually called `restund01.<domain>`.
 * (optional) one DNS name for the federator, usually called `federator.<domain>`.
 * (optional) one DNS name for SFTD (conference calling), usually called `sftd.<domain>`.
->>>>>>> 67a5a91a
 
 If you are on the most recent charts from wire-server-deploy, these are your names:
 
@@ -35,7 +27,6 @@
 And optionally:
 
 * teams.<domain>
-<<<<<<< HEAD
 * sftd.<domain>
 * restund01.<domain>
 * restund02.<domain>
@@ -49,10 +40,7 @@
 
 * restund01, restund02  which need the appropriate DNS name pointed to them
 * sftd which needs to point to both of the external IPs you are providing conference calling on
-=======
-* federator.<domain>
-* sftd.<domain>
->>>>>>> 67a5a91a
+
 
 So `sftd.<domain>` should list both SFT servers, while each of the restund servers get their own respective domain name.
 

--- conflicted
+++ resolved
@@ -53,12 +53,8 @@
 self: super: {
   cryptobox = self.callPackage ./pkgs/cryptobox { };
   zauth = self.callPackage ./pkgs/zauth { };
-<<<<<<< HEAD
   mls-test-cli = self.callPackage ./pkgs/mls-test-cli { };
-=======
-  mls_test_cli = self.callPackage ./pkgs/mls_test_cli { };
   rusty_jwt_tools = self.callPackage ./pkgs/rusty_jwt_tools { };
->>>>>>> 4ad1b44b
 
   nginxModules = super.nginxModules // {
     zauth = {

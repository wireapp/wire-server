{ fetchFromGitHub
, libsodium
, perl
, pkg-config
, rustPlatform
, gitMinimal
}:

<<<<<<< HEAD
let
  version = "0.7.0";
=======
rustPlatform.buildRustPackage rec {
  pname = "mls-test-cli";
  version = "0.6.0";
  nativeBuildInputs = [ pkg-config perl gitMinimal ];
  buildInputs = [ libsodium ];
>>>>>>> 303d1f6d
  src = fetchFromGitHub {
    owner = "wireapp";
    repo = "mls-test-cli";
    rev = "e6e6ce0c29f0e48e84b4ccef058130aca0625492";
    sha256 = "sha256-J9M8w3GJnULH3spKEuPGCL/t43zb2Wd+YfZ0LY3YITo=";
  };
<<<<<<< HEAD
  cargoLockFile = builtins.toFile "cargo.lock" (builtins.readFile "${src}/Cargo.lock");
in rustPlatform.buildRustPackage rec {
  name = "mls-test-cli-${version}";
  inherit version src;

  cargoLock = {
    lockFile = cargoLockFile;
    outputHashes = {
      "hpke-0.10.0" = "sha256-T1+BFwX6allljNZ/8T3mrWhOejnUU27BiWQetqU+0fY=";
      "openmls-1.0.0" = "sha256-s1ejM/aicFGvsKY7ajEun1Mc645/k8QVrE8YSbyD3Fg=";
      "safe_pqc_kyber-0.6.0" = "sha256-Ch1LA+by+ezf5RV0LDSQGC1o+IWKXk8IPvkwSrAos68=";
      "tls_codec-0.3.0" = "sha256-IO6tenXKkC14EoUDp/+DtFNOVzDfOlLu8K1EJI7sOzs=";
    };
  };

  postPatch = ''
    cp ${cargoLockFile} Cargo.lock
=======
  cargoLock = {
    lockFile = "${src}/Cargo.lock";
    outputHashes = {
      "openmls-0.4.1" = "sha256-oEPziXyGmPV6C80lQpi0z7Ehl3/mGFz0HaePT8h3y0Q=";
      "ring-0.17.0-not-released-yet" = "sha256-n8KuJRcOdMduPTjDBU1n1eec3w9Eat/8czvGRTGbqsI=";
      "x509-parser-0.13.1" = "sha256-ipHZm3MmiOssGkFC5O4h/Y3p1U0aj7wu+LGaBuQImuU=";
    };
  };
  doCheck = false;
  /*
     if ring does not detect it is a git repository (checks for .git) dir
     it will expect pregenerated files that we do not have at our exposure
     after pulling with the git fetcher

     we put this patch in the preBuild phase because we need to have the
     cargo-vendor-dir available and the dedicated cargo phase for this
     in nixpkgs do not trigger
  */
  preBuild = ''
    mkdir $CARGO_HOME/cargo-vendor-dir/ring-0.17.0-not-released-yet/.git
>>>>>>> 303d1f6d
  '';
  doCheck = false;
}<|MERGE_RESOLUTION|>--- conflicted
+++ resolved
@@ -6,23 +6,14 @@
 , gitMinimal
 }:
 
-<<<<<<< HEAD
 let
   version = "0.7.0";
-=======
-rustPlatform.buildRustPackage rec {
-  pname = "mls-test-cli";
-  version = "0.6.0";
-  nativeBuildInputs = [ pkg-config perl gitMinimal ];
-  buildInputs = [ libsodium ];
->>>>>>> 303d1f6d
   src = fetchFromGitHub {
     owner = "wireapp";
     repo = "mls-test-cli";
     rev = "e6e6ce0c29f0e48e84b4ccef058130aca0625492";
     sha256 = "sha256-J9M8w3GJnULH3spKEuPGCL/t43zb2Wd+YfZ0LY3YITo=";
   };
-<<<<<<< HEAD
   cargoLockFile = builtins.toFile "cargo.lock" (builtins.readFile "${src}/Cargo.lock");
 in rustPlatform.buildRustPackage rec {
   name = "mls-test-cli-${version}";
@@ -40,28 +31,6 @@
 
   postPatch = ''
     cp ${cargoLockFile} Cargo.lock
-=======
-  cargoLock = {
-    lockFile = "${src}/Cargo.lock";
-    outputHashes = {
-      "openmls-0.4.1" = "sha256-oEPziXyGmPV6C80lQpi0z7Ehl3/mGFz0HaePT8h3y0Q=";
-      "ring-0.17.0-not-released-yet" = "sha256-n8KuJRcOdMduPTjDBU1n1eec3w9Eat/8czvGRTGbqsI=";
-      "x509-parser-0.13.1" = "sha256-ipHZm3MmiOssGkFC5O4h/Y3p1U0aj7wu+LGaBuQImuU=";
-    };
-  };
-  doCheck = false;
-  /*
-     if ring does not detect it is a git repository (checks for .git) dir
-     it will expect pregenerated files that we do not have at our exposure
-     after pulling with the git fetcher
-
-     we put this patch in the preBuild phase because we need to have the
-     cargo-vendor-dir available and the dedicated cargo phase for this
-     in nixpkgs do not trigger
-  */
-  preBuild = ''
-    mkdir $CARGO_HOME/cargo-vendor-dir/ring-0.17.0-not-released-yet/.git
->>>>>>> 303d1f6d
   '';
   doCheck = false;
 }
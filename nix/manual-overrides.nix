--- conflicted
+++ resolved
@@ -5,10 +5,7 @@
   aeson = (hlib.doJailbreak hsuper.aeson_2_1_2_1);
   binary-parsers = hlib.markUnbroken (hlib.doJailbreak hsuper.binary-parsers);
   bytestring-arbitrary = hlib.markUnbroken (hlib.doJailbreak hsuper.bytestring-arbitrary);
-<<<<<<< HEAD
-=======
   openapi3 = hlib.markUnbroken (hlib.dontCheck hsuper.openapi3);
->>>>>>> 2e3a6ec3
   cql = hlib.appendPatch (hlib.markUnbroken hsuper.cql) (fetchpatch {
     url = "https://gitlab.com/twittner/cql/-/merge_requests/11.patch";
     sha256 = "sha256-qfcCRkKjSS1TEqPRVBU9Ox2DjsdGsYG/F3DrZ5JGoEI=";

# This file provides nix attributes which can be used to build wire server
# components, the development shell, the CI Image and an image with hoogle.
#
# Most haskell dependencies come from the package set present in nixpkgs.
# However, the package set is not enough to build wire-server components and
# requires some tweaks. These tweaks are built using a few things:
#
# 1. nix/local-haskell-packages.nix: This file provides a list of overrides
# which add the local packages from this repository into the nixpkgs haskell
# package set. This file is generated using `make regen-local-nix-derivations`
# which uses cabal2nix to generate nix derivations for each haskell package in
# this repository.
#
# 2. nix/haskell-pins.nix: This file provides a list of overrides for haskell
# packages we wish to pin to a certain version, either because we have had to
# fork them or because we're using an old/new version of the package so it
# supports our use cases.
#
# 3. nix/manual-overrides.nix: This file provides a list of overrides that we
# have to manually maintain. This is different from pinned dependencies because
# it overrides packages in a few ways:
#
# 3.1. Broken packages: Some packages are marked broken in the nixpkgs package
# set, but they work if we use them with our pins or sometimes we have to
# disable their tests to make them work.
#
# 3.2: Version overrides: These are very similar to nix/haskell-pins.nix, but
# the package set itself sometimes contains newer versions of a few packages
# along with the old versions, e.g., the package set contains aeson and
# aeson_2_1_1_0. We use the latest version provided by the package set, so we
# don't have to remember to update the version here, nixpkgs will take care of
# giving us the latest version.
#
# 3.3: External dependencies: cabal2nix sometimes fails to provide the external
# dependencies like adding protobuf and mls-test-cli as a buld tools. So, we
# need to write overrides to ensure these are present during build.
#
# 3.4: Other overrides: We may need to override haskell package derivations for
# some other reasons, like ensuring hoogle derivation produces just the
# executable. We can use nix/manual-overrides.nix for this.
#
# Using thse tweaks we can get a haskell package set which has wire-server
# components and the required dependencies. We then use this package set along
# with nixpkgs' dockerTools to make derivations for docker images that we need.
pkgs:
let
  lib = pkgs.lib;
  hlib = pkgs.haskell.lib;
  withCleanedPath = drv:
    hlib.overrideCabal drv (old: {
      src = lib.cleanSourceWith {
        src = old.src;
        filter = path: type:
          let baseName = baseNameOf (toString path);
          in baseName != "dist";
      };
    });

  gitignoreSource =
    let
      gitignoreSrc = pkgs.fetchFromGitHub {
        owner = "hercules-ci";
        repo = "gitignore.nix";
        # put the latest commit sha of gitignore Nix library here:
        rev = "a20de23b925fd8264fd7fad6454652e142fd7f73";
        # use what nix suggests in the mismatch message here:
        sha256 = "sha256:07vg2i9va38zbld9abs9lzqblz193vc5wvqd6h7amkmwf66ljcgh";
      };
    in
    (import gitignoreSrc { inherit (pkgs) lib; }).gitignoreSource;

  # Mapping from package -> [executable]
  executablesMap = {
    brig = [ "brig" "brig-index" "brig-integration" "brig-schema" ];
    cannon = [ "cannon" ];
    cargohold = [ "cargohold" "cargohold-integration" ];
    federator = [ "federator" "federator-integration" ];
    galley = [ "galley" "galley-integration" "galley-schema" "galley-migrate-data" ];
    gundeck = [ "gundeck" "gundeck-integration" "gundeck-schema" ];
    proxy = [ "proxy" ];
    spar = [ "spar" "spar-integration" "spar-schema" "spar-migrate-data" ];
    stern = [ "stern" "stern-integration" ];

    billing-team-member-backfill = [ "billing-team-member-backfill" ];
    inconsistencies = [ "inconsistencies" ];
    api-simulations = [ "api-smoketest" "api-loadtest" ];
    zauth = [ "zauth" ];
<<<<<<< HEAD
    background-worker = [ "background-worker" ];
=======
    integration = [ "integration" ];
>>>>>>> cf5e85bb
  };

  attrsets = lib.attrsets;

  pinnedPackages = import ./haskell-pins.nix {
    fetchgit = pkgs.fetchgit;
    inherit lib;
  };

  localPackages = { enableOptimization, enableDocs, enableTests }: hsuper: hself:
    # The default packages are expected to have optimizations and docs turned
    # on.
    let
      defaultPkgs = import ./local-haskell-packages.nix
        {
          inherit gitignoreSource;
        }
        hsuper
        hself;

      werror = _: hlib.failOnAllWarnings;
      opt = _: drv:
        if enableOptimization
        then drv
        else
        # We need to explicitly add `-O0` because all the cabal files
        # explicitly have `-O2` in them
          hlib.appendConfigureFlag (hlib.disableOptimization drv) "--ghc-option=-O0";
      tests = _: drv:
        if enableTests
        then drv
        else hlib.dontCheck drv;
      docs = _: drv:
        if enableDocs
        then drv
        else hlib.dontHaddock drv;

      overrideAll = fn: overrides:
        attrsets.mapAttrs fn (overrides);
    in
    lib.lists.foldr overrideAll defaultPkgs [
      werror
      opt
      docs
      tests
    ];
  manualOverrides = import ./manual-overrides.nix (with pkgs; {
    inherit hlib libsodium protobuf mls-test-cli;
  });

  executables = hself: hsuper:
    attrsets.genAttrs (builtins.attrNames executablesMap) (e: withCleanedPath hsuper.${e});

  staticExecutables = hself: hsuper:
    attrsets.mapAttrs'
      (name: _:
        attrsets.nameValuePair "${name}-static" (hlib.justStaticExecutables hsuper."${name}")
      )
      executablesMap;

  hPkgs = localMods@{ enableOptimization, enableDocs, enableTests }: pkgs.haskell.packages.ghc92.override {
    overrides = lib.composeManyExtensions [
      pinnedPackages
      (localPackages localMods)
      manualOverrides
      executables
      staticExecutables
    ];
  };

  extractExec = localMods@{ enableOptimization, enableDocs, enableTests }: hPkgName: execName:
    pkgs.stdenv.mkDerivation {
      name = execName;
      buildInputs = [ (hPkgs localMods)."${hPkgName}-static" ];
      phases = "installPhase";
      installPhase = ''
        mkdir -p $out/bin
        cp "${(hPkgs localMods)."${hPkgName}-static"}/bin/${execName}" "$out/bin/${execName}"
      '';
    };

  # We extract static executables out of the output of building the packages
  # so they don't depend on all the haskell dependencies. These exectuables
  # are "static" from the perspective of ghc, i.e. they don't dynamically
  # depend on other haskell packages but they still dynamically depend on C
  # dependencies like openssl, cryptobox, libxml2, etc. Doing this makes the
  # final images that we generate much smaller as we don't have to carry
  # around so files for all haskell packages.
  staticExecs = localMods@{ enableOptimization, enableDocs, enableTests }:
    let
      nested = attrsets.mapAttrs
        (hPkgName: execNames:
          attrsets.genAttrs execNames (extractExec localMods hPkgName)
        )
        executablesMap;
      unnested = lib.lists.foldr (x: y: x // y) { } (attrsets.attrValues nested);
    in
    unnested;

  # Docker tools doesn't create tmp directories but some processes need this
  # and so we have to create it ourself.
  tmpDir = pkgs.runCommand "tmp-dir" { } ''
    mkdir -p $out/tmp
    mkdir -p $out/var/tmp
  '';

  brig-templates = pkgs.stdenvNoCC.mkDerivation {
    name = "brig-templates";
    src = ../services/brig/deb/opt/brig/templates;
    installPhase = ''
      mkdir -p $out/usr/share/wire
      cp -r $src $out/usr/share/wire/templates
    '';
  };

  # Some images require extra things which is not possible to specify using
  # cabal file dependencies, so cabal2nix cannot automatically add these.
  #
  # extraContents :: Map Exe Derivation -> Map Text [Derivation]
  extraContents = exes: {
    brig = [ brig-templates ];
    brig-integration = [ brig-templates pkgs.mls-test-cli ];
    galley-integration = [ pkgs.mls-test-cli ];
    integration = with exes; [ brig cannon cargohold federator galley gundeck proxy spar stern brig-templates ];
  };

  # useful to poke around a container during a 'kubectl exec'
  debugUtils = with pkgs; [
    bashInteractive
    gnugrep
    coreutils
    dig
    curl
    less
    gnutar
    gzip
    openssl
    which
  ];

  images = localMods@{ enableOptimization, enableDocs, enableTests }:
    let exes = staticExecs localMods;
    in
    attrsets.mapAttrs
      (execName: drv:
        pkgs.dockerTools.streamLayeredImage {
          name = "quay.io/wire/${execName}";
          maxLayers = 10;
          contents = [
            pkgs.cacert
            pkgs.iana-etc
            pkgs.dumb-init
            drv
            tmpDir
          ] ++ debugUtils ++ pkgs.lib.optionals (builtins.hasAttr execName (extraContents exes)) (builtins.getAttr execName (extraContents exes));
          # Any mkdir running in this step won't actually make it to the image,
          # hence we use the tmpDir derivation in the contents
          fakeRootCommands = ''
            chmod 1777 tmp
            chmod 1777 var/tmp
          '';
          config = {
            Entrypoint = [ "${pkgs.dumb-init}/bin/dumb-init" "--" "${drv}/bin/${execName}" ];
            Env = [ "SSL_CERT_FILE=/etc/ssl/certs/ca-bundle.crt" ];
          };
        }
      )
      exes;

  localModsEnableAll = {
    enableOptimization = true;
    enableDocs = true;
    enableTests = true;
  };
  localModsOnlyTests = {
    enableOptimization = false;
    enableDocs = false;
    enableTests = true;
  };
  localModsOnlyDocs = {
    enableOptimization = false;
    enableDocs = true;
    enableTests = false;
  };

  imagesList = pkgs.writeTextFile {
    name = "imagesList";
    text = "${lib.concatStringsSep "\n" (builtins.attrNames (images localModsEnableAll))}";
  };
  wireServerPackages = (builtins.attrNames (localPackages localModsEnableAll { } { }));

  hoogle = (hPkgs localModsOnlyDocs).hoogleWithPackages (p: builtins.map (e: p.${e}) wireServerPackages);

  # More about dockerTools.streamLayeredImage:
  # https://nixos.org/manual/nixpkgs/unstable/#ssec-pkgs-dockerTools-streamLayeredImage
  hoogleImage = pkgs.dockerTools.streamLayeredImage {
    name = "quay.io/wire/wire-server-hoogle";
    maxLayers = 50;
    contents = [
      pkgs.cacert
      pkgs.coreutils
      pkgs.bashInteractive
      pkgs.dumb-init
      hoogle
    ];
    config = {
      Entrypoint = [ "${pkgs.dumb-init}/bin/dumb-init" "--" "${hoogle}/bin/hoogle" "server" "--local" "--host=*" ];
      Env = [ "SSL_CERT_FILE=/etc/ssl/certs/ca-bundle.crt" ];
    };
  };

  # Tools common between CI and developers
  commonTools = [
    pkgs.cabal2nix
    pkgs.gnumake
    pkgs.gnused
    pkgs.parallel
    pkgs.ripgrep
    pkgs.kubernetes-helm
    pkgs.helmfile
    pkgs.hlint
    (hlib.justStaticExecutables pkgs.haskellPackages.apply-refact)
    pkgs.jq
    pkgs.kubectl
    pkgs.kubelogin-oidc
    pkgs.nixpkgs-fmt
    pkgs.ormolu
    pkgs.shellcheck
    pkgs.treefmt
    pkgs.gawk
    pkgs.cfssl
    pkgs.awscli2
    (hlib.justStaticExecutables pkgs.haskellPackages.cabal-fmt)
  ] ++ pkgs.lib.optionals pkgs.stdenv.isLinux [
    pkgs.skopeo
  ];

  # Building an image which can do nix builds is hard. This is programmed
  # nicely in docker.nix at the root of https://github.com/nixos/nix. We get
  # this file using "${pkgs.nix.src}/docker.nix" so we don't have to also pin
  # the nix repository along with the nixpkgs repository.
  ciImage = import "${pkgs.nix.src}/docker.nix" {
    inherit pkgs;
    name = "quay.io/wire/wire-server-ci";
    maxLayers = 2;
    # We don't need to push the "latest" tag, every step in CI should depend
    # deterministically on a specific image.
    tag = null;
    bundleNixpkgs = false;
    extraPkgs = commonTools ++ [ pkgs.cachix ];
    nixConf = {
      experimental-features = "nix-command";
    };
  };

  shell = (hPkgs localModsOnlyTests).shellFor {
    packages = p: builtins.map (e: p.${e}) wireServerPackages;
  };
  ghcWithPackages = shell.nativeBuildInputs ++ shell.buildInputs;

  profileEnv = pkgs.writeTextFile {
    name = "profile-env";
    destination = "/.profile";
    # This gets sourced by direnv. Set NIX_PATH, so `nix-shell` uses the same nixpkgs as here.
    text = ''
      export NIX_PATH=nixpkgs=${toString pkgs.path}
      export LOCALE_ARCHIVE=${pkgs.glibcLocales}/lib/locale/locale-archive
    '';
  };
in
{
  inherit ciImage hoogleImage;

  images = images localModsEnableAll;
  imagesUnoptimizedNoDocs = images localModsOnlyTests;
  # Used for production images, ensure that optimizations and tests are always
  # enabled!
  imagesNoDocs = images {
    enableOptimization = true;
    enableTests = true;
    enableDocs = false;
  };
  inherit imagesList;

  devEnv = pkgs.buildEnv {
    name = "wire-server-dev-env";
    paths = commonTools ++ [
      (pkgs.haskell-language-server.override { supportedGhcVersions = [ "92" ]; })
      pkgs.ghcid
      pkgs.kind
      pkgs.netcat
      pkgs.niv
      (pkgs.python3.withPackages
        (ps: with ps; [
          black
          bokeh
          flake8
          ipdb
          ipython
          protobuf
          pylint
          pyyaml
          requests
          websockets
        ]))
      pkgs.rsync
      pkgs.wget
      pkgs.yq
      pkgs.nginz
      pkgs.rabbitmqadmin

      pkgs.cabal-install
      pkgs.haskellPackages.cabal-plan
      pkgs.nix-prefetch-git
      profileEnv
    ]
    ++ ghcWithPackages
    ++ pkgs.lib.optionals pkgs.stdenv.isLinux [
      # linux-only, not strictly required tools
      pkgs.docker-compose
      pkgs.telepresence
    ];
  };

  inherit brig-templates;
  haskellPackages = hPkgs localModsEnableAll;
  haskellPackagesUnoptimizedNoDocs = hPkgs localModsOnlyTests;
} // attrsets.genAttrs (wireServerPackages) (e: hPkgs.${e})<|MERGE_RESOLUTION|>--- conflicted
+++ resolved
@@ -85,11 +85,8 @@
     inconsistencies = [ "inconsistencies" ];
     api-simulations = [ "api-smoketest" "api-loadtest" ];
     zauth = [ "zauth" ];
-<<<<<<< HEAD
     background-worker = [ "background-worker" ];
-=======
     integration = [ "integration" ];
->>>>>>> cf5e85bb
   };
 
   attrsets = lib.attrsets;

--- conflicted
+++ resolved
@@ -390,20 +390,7 @@
     };
   };
 
-<<<<<<< HEAD
   ormolu = pkgs.haskell.packages.ghc94.ormolu_0_5_2_0;
-=======
-  # FIXME: when upgrading the ghc version, we
-  # should have to upgrade ormolu to support
-  # the new parser and get rid of these (then unnecessary)
-  # overrides
-  inherit (pkgs.haskell.packages.ghc92.override {
-    overrides = hfinal: hprev: {
-      ormolu = hfinal.ormolu_0_5_0_1;
-      ghc-lib-parser = hprev.ghc-lib-parser_9_2_8_20230729;
-    };
-  }) ormolu;
->>>>>>> 49ce18af
 
   # Tools common between CI and developers
   commonTools = [
@@ -456,16 +443,6 @@
   };
   ghcWithPackages = shell.nativeBuildInputs ++ shell.buildInputs;
 
-<<<<<<< HEAD
-  inherit (
-    pkgs.haskellPackages.override {
-      overrides = _hfinal: hprev: {
-        base-compat = hprev.base-compat_0_13_0;
-        base-compat-batteries = hprev.base-compat-batteries_0_13_0;
-        cabal-plan = hlib.markUnbroken (hlib.doJailbreak hprev.cabal-plan);
-      };
-    }) cabal-plan;
-=======
   inherit (pkgs.haskellPackages.override {
     overrides = _hfinal: hprev: {
       base-compat = hprev.base-compat_0_13_0;
@@ -473,7 +450,6 @@
       cabal-plan = hlib.markUnbroken (hlib.doJailbreak hprev.cabal-plan);
     };
   }) cabal-plan;
->>>>>>> 49ce18af
 
   profileEnv = pkgs.writeTextFile {
     name = "profile-env";
@@ -546,14 +522,8 @@
   inherit brig-templates;
   haskellPackages = hPkgs localModsEnableAll;
   haskellPackagesUnoptimizedNoDocs = hPkgs localModsOnlyTests;
-<<<<<<< HEAD
   allLocalPackages = pkgs.symlinkJoin {
     name = "all-local-packages"; 
-=======
-
-  allLocalPackages = pkgs.symlinkJoin {
-    name = "all-local-packages";
->>>>>>> 49ce18af
     paths = map (e: (hPkgs localModsEnableAll).${e}) wireServerPackages;
   };
 

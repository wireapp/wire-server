--- conflicted
+++ resolved
@@ -5,17 +5,10 @@
         "homepage": "https://input-output-hk.github.io/haskell.nix",
         "owner": "input-output-hk",
         "repo": "haskell.nix",
-<<<<<<< HEAD
-        "rev": "40a26afa33b421d7ede240b5d6c2a9a22313cb2b",
-        "sha256": "1cd6i1rrxxqnrg659zcq0xhkind67q0kx1gddr9sni8cdhwdlvqb",
-        "type": "tarball",
-        "url": "https://github.com/input-output-hk/haskell.nix/archive/40a26afa33b421d7ede240b5d6c2a9a22313cb2b.tar.gz",
-=======
         "rev": "355cfb59b5513bd5041eb3f4812425d80c110e2b",
         "sha256": "1aw2dbqdhh2kwxc7pzm8ca46bzm8zq473958i0y0k93xcj6k9c7g",
         "type": "tarball",
         "url": "https://github.com/input-output-hk/haskell.nix/archive/355cfb59b5513bd5041eb3f4812425d80c110e2b.tar.gz",
->>>>>>> b711ba24
         "url_template": "https://github.com/<owner>/<repo>/archive/<rev>.tar.gz"
     },
     "nixpkgs": {

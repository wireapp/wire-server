--- conflicted
+++ resolved
@@ -17,17 +17,10 @@
         "homepage": "https://github.com/NixOS/nixpkgs",
         "owner": "NixOS",
         "repo": "nixpkgs",
-<<<<<<< HEAD
         "rev": "11cd34cd592f917bab5f42e2b378ab329dee3bcf",
         "sha256": "1mgga54np22csagzaxfjq5hrgyv8y4igrl3f6z24fb39rvvx236w",
         "type": "tarball",
         "url": "https://github.com/NixOS/nixpkgs/archive/11cd34cd592f917bab5f42e2b378ab329dee3bcf.tar.gz",
-=======
-        "rev": "5c7a370a208d93d458193fc05ed84ced0ba7f387",
-        "sha256": "1jkn71xscsk4rb0agbp5saf06hy36qvy512zzh3881pkkn67i9js",
-        "type": "tarball",
-        "url": "https://github.com/NixOS/nixpkgs/archive/5c7a370a208d93d458193fc05ed84ced0ba7f387.tar.gz",
->>>>>>> c5fd4293
         "url_template": "https://github.com/<owner>/<repo>/archive/<rev>.tar.gz"
     }
 }
--- conflicted
+++ resolved
@@ -66,15 +66,7 @@
 # services/spar:
 - location:
     git: https://github.com/wireapp/saml2-web-sso
-<<<<<<< HEAD
-<<<<<<< HEAD
     commit: 2d3ce018677256f6c9be856a46265846a762b472
-=======
-    commit: 80d6728ef29a2bba3a322f339e1644c80ba744d4
->>>>>>> develop
-=======
-    commit: 2d3ce018677256f6c9be856a46265846a762b472
->>>>>>> 2df23540
   extra-dep: true
 - location:
     git: https://github.com/wireapp/hsaml2

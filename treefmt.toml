--- conflicted
+++ resolved
@@ -1,32 +1,16 @@
 [formatter.nix]
 command = "nixpkgs-fmt"
 includes = ["*.nix"]
-<<<<<<< HEAD
-excludes = [ "nix/sources.nix"] # managed by niv.
-=======
 excludes = [
   "nix/sources.nix" # managed by niv.
 ]
->>>>>>> 8cde3afa
 
 [formatter.cabal-fmt]
 command = "cabal-fmt"
 options = [ "--inplace" ]
 includes = [ "*.cabal" ]
-<<<<<<< HEAD
-excludes = [ "dist-newstyle/" ]
-
-[formatter.ormolu]
-command = "ormolu"
-includes = ["*.hs"]
-excludes = [ "dist*" ]
-options = [
-  "--mode", "inplace",
-  "--check-idempotence",
-=======
 excludes = [
   "dist-newstyle/"
->>>>>>> 8cde3afa
 ]
 
 [formatter.shellcheck]

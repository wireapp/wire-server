apiVersion: v1
kind: ConfigMap
metadata:
  name: "brig"
  labels:
    app: brig
    chart: {{ .Chart.Name }}-{{ .Chart.Version | replace "+" "_" }}
    release: {{ .Release.Name }}
    heritage: {{ .Release.Service }}
data:
  {{- with .Values.config }}
  brig.yaml: |
    logNetStrings: {{ .logNetStrings }}
    logFormat: {{ .logFormat }}
    logLevel: {{ .logLevel }}

    randomPrekeys: {{ .randomPrekeys }}

    brig:
      host: 0.0.0.0
      port: 8080

    cassandra:
      endpoint:
        host: {{ .cassandra.host }}
        port: 9042
      keyspace: brig
      {{- if hasKey .cassandra "filterNodesByDatacentre" }}
      filterNodesByDatacentre: {{ .cassandra.filterNodesByDatacentre }}
      {{- end }}

    elasticsearch:
      url: http://{{ .elasticsearch.host }}:{{ .elasticsearch.port }}
      index: {{ .elasticsearch.index }}
      {{- if .elasticsearch.additionalWriteIndex }}
      additionalWriteIndex: {{ .elasticsearch.additionalWriteIndex }}
      {{- end }}

    cargohold:
      host: cargohold
      port: 8080

    galley:
      host: galley
      port: 8080

    gundeck:
      host: gundeck
      port: 8080

    {{- if .enableFederator }}
    # TODO remove this
    federator:
      host: federator
      port: 8080

    federatorInternal:
      host: federator
      port: 8080
    {{- end }}

    {{- with .aws }}
    aws:
      prekeyTable: {{ .prekeyTable }}
      sqsEndpoint: {{ .sqsEndpoint | quote }}
      {{- if .dynamoDBEndpoint }}
      dynamoDBEndpoint: {{ .dynamoDBEndpoint | quote }}
      {{- end }}
      {{- if .userJournalQueue }}
      userJournalQueue: {{ .userJournalQueue | quote }}
      {{- end }}
    {{- end }}

    internalEvents:
      queueType: sqs
      queueName: {{ .aws.internalQueue }}

    emailSMS:
      email:
      {{- if .useSES }}
        sesQueue: {{ required "Missing value: brig.aws.sesQueue" .aws.sesQueue }}
        sesEndpoint: {{ .aws.sesEndpoint | quote }}
      {{- else }}
        smtpEndpoint:
          host: {{ .smtp.host }}
          port: {{ .smtp.port }}
        smtpConnType: {{ .smtp.connType }}
        {{- if .smtp.username }}
        smtpCredentials:
          smtpUsername: {{ .smtp.username }}
          smtpPassword: {{ .smtp.passwordFile }}
        {{- end }}
      {{- end }}
      general:
        templateDir: /usr/share/wire/templates
        emailSender: {{ .emailSMS.general.emailSender }}
        smsSender: {{ .emailSMS.general.smsSender | quote }}
        templateBranding:
          {{- with .emailSMS.general.templateBranding }}
          brand: {{ .brand }}
          brandUrl: {{ .brandUrl }}
          brandLabelUrl: {{ .brandLabelUrl }}
          brandLogoUrl: {{ .brandLogoUrl }}
          brandService: {{ .brandService }}
          copyright: {{ .copyright }}
          misuse: {{ .misuse }}
          legal: {{ .legal }}
          forgot: {{ .forgot }}
          support: {{ .support }}
          {{- end }}

      user:
      {{- if .emailSMS.user }}
        activationUrl: {{ .emailSMS.user.activationUrl }}
        smsActivationUrl: {{ .emailSMS.user.smsActivationUrl }}
        passwordResetUrl: {{ .emailSMS.user.passwordResetUrl }}
        {{- if .emailSMS.user.invitationUrl }}
        invitationUrl: {{ .emailSMS.user.invitationUrl }}
        {{- end }}
        deletionUrl: {{ .emailSMS.user.deletionUrl }}
      {{- else }}
        activationUrl: {{ .externalUrls.nginz }}/activate?key=${key}&code=${code}
        smsActivationUrl: {{ .externalUrls.nginz }}/v/${code}
        passwordResetUrl: {{ .externalUrls.nginz }}/password-reset/${key}?code=${code}
        invitationUrl: {{ .externalUrls.nginz }}/register?invitation_code=${code}
        deletionUrl: {{ .externalUrls.nginz }}/users/delete?key=${key}&code=${code}
      {{- end }}

      provider:
      {{- if .emailSMS.provider }}
        homeUrl: {{ .emailSMS.provider.homeUrl }}
        providerActivationUrl: {{ .emailSMS.provider.providerActivationUrl }}
        approvalUrl: {{ .emailSMS.provider.approvalUrl }}
        approvalTo: {{ .emailSMS.provider.approvalTo }}
        providerPwResetUrl: {{ .emailSMS.provider.providerPwResetUrl }}
      {{- else }}
        homeUrl: https://provider.localhost/
        providerActivationUrl: {{ .externalUrls.nginz }}/provider/activate?key=${key}&code=${code}
        approvalUrl: {{ .externalUrls.nginz }}/provider/approve?key=${key}&code=${code}
        approvalTo: success@simulator.amazonses.com
        providerPwResetUrl: {{ .externalUrls.nginz }}/provider/password-reset?key=\${key}\&code=\${code}
      {{- end }}

      team:
      {{- if .emailSMS.team }}
        tInvitationUrl: {{ .emailSMS.team.tInvitationUrl }}
        tActivationUrl: {{ .emailSMS.team.tActivationUrl }}
        tCreatorWelcomeUrl: {{ .emailSMS.team.tCreatorWelcomeUrl }}
        tMemberWelcomeUrl: {{ .emailSMS.team.tMemberWelcomeUrl }}
      {{- else }}
      {{- if .externalUrls.teamSettings }}
        tInvitationUrl: {{ .externalUrls.teamSettings }}/join/?team-code=${code}
      {{- else }}
        tInvitationUrl: {{ .externalUrls.nginz }}/register?team=${team}&team_code=${code}
      {{- end }}
        tActivationUrl: {{ .externalUrls.nginz }}/register?team=${team}&team_code=${code}
        tCreatorWelcomeUrl: {{ .externalUrls.teamCreatorWelcome }}
        tMemberWelcomeUrl: {{ .externalUrls.teamMemberWelcome }}
      {{- end }}

    zauth:
      privateKeys: /etc/wire/brig/secrets/secretkey.txt
      publicKeys: /etc/wire/brig/secrets/publickey.txt
      {{- with .authSettings }}
      authSettings:
        keyIndex: {{ .keyIndex }}
        userTokenTimeout: {{ .userTokenTimeout }}
        sessionTokenTimeout: {{ .sessionTokenTimeout }}
        accessTokenTimeout: {{ .accessTokenTimeout }}
        providerTokenTimeout: {{ .providerTokenTimeout }}
        legalHoldUserTokenTimeout: {{ .legalholdUserTokenTimeout }}
        legalHoldAccessTokenTimeout: {{ .legalholdAccessTokenTimeout }}
      {{- end }}

    turn:
      {{- if eq $.Values.turn.serversSource "dns" }}
      serversSource: dns
      baseDomain: {{ required ".turn.baseDomain must be configured if .turn.serversSource is set to dns" $.Values.turn.baseDomain  }}
      discoveryIntervalSeconds: {{ $.Values.turn.discoveryIntervalSeconds }}
      {{- else if eq $.Values.turn.serversSource "files" }}
      serversSource: files
      servers: /etc/wire/brig/turn/turn-servers.txt
      serversV2: /etc/wire/brig/turn/turn-servers-v2.txt
      {{- else }}
      {{- fail (cat "Invalid value for .turn.serversSource, expected dns or files, got: " $.Values.turn.serversSource) }}
      {{- end }}
      secret: /etc/wire/brig/secrets/turn-secret.txt
      configTTL: 3600 # 1 hour
      tokenTTL: 43200 # 12 hours

    {{- if .sft }}
    {{- with .sft }}
    sft:
      sftBaseDomain: {{ required "Missing value: .sft.sftBaseDomain" .sftBaseDomain }}
      {{- if .sftSRVServiceName }}
      sftSRVServiceName: {{ .sftSRVServiceName }}
      {{- end }}
      {{- if .sftDiscoveryIntervalSeconds }}
      sftDiscoveryIntervalSeconds: {{ .sftDiscoveryIntervalSeconds }}
      {{- end }}
    {{- end }}
    {{- end }}

    {{- if .geoip.enabled }}
    # Shared emptyDir with geoipupdate container
    geoDb: /usr/share/GeoIP/GeoIP2-City.mmdb
    {{- end }}

    {{- with .optSettings }}
    optSettings:
      setActivationTimeout: {{ .setActivationTimeout }}
      {{- if .setVerificationTimeout }}
      setVerificationTimeout: {{ .setVerificationTimeout }}
      {{- end }}
      setTeamInvitationTimeout: {{ .setTeamInvitationTimeout }}
      {{- if .setExpiredUserCleanupTimeout }}
      setExpiredUserCleanupTimeout: {{ .setExpiredUserCleanupTimeout }}
      {{- end }}
      setTwilio: /etc/wire/brig/secrets/twilio-credentials.yaml
      setNexmo: /etc/wire/brig/secrets/nexmo-credentials.yaml
      setUserMaxConnections: {{ .setUserMaxConnections }}
      setCookieInsecure: {{ .setCookieInsecure }}
      setUserCookieRenewAge: {{ .setUserCookieRenewAge }}
      setUserCookieLimit: {{ .setUserCookieLimit }}
      setUserCookieThrottle:
        stdDev: {{ .setUserCookieThrottle.stdDev }}
        retryAfter: {{ .setUserCookieThrottle.retryAfter }}
      {{- if .setLimitFailedLogins }}
      setLimitFailedLogins:
        timeout: {{ .setLimitFailedLogins.timeout }} # seconds.  if you reach the limit, how long do you have to wait to try again.
        retryLimit: {{ .setLimitFailedLogins.retryLimit }}  # how many times can you have a failed login in that timeframe.
      {{- end }}
      {{- if .setSuspendInactiveUsers }}
      setSuspendInactiveUsers:
        suspendTimeout: {{ .setSuspendInactiveUsers.suspendTimeout }}
      {{- end }}
      setRichInfoLimit: {{ .setRichInfoLimit }}
      {{- if .setDefaultUserLocale }}
      setDefaultUserLocale: {{ .setDefaultUserLocale }}
      {{- end }}
      setMaxTeamSize: {{ .setMaxTeamSize }}
      setMaxConvSize: {{ .setMaxConvSize }}
      setEmailVisibility: {{ .setEmailVisibility }}
      setPropertyMaxKeyLen: {{ .setPropertyMaxKeyLen }}
      setPropertyMaxValueLen: {{ .setPropertyMaxValueLen }}
      setDeleteThrottleMillis: {{ .setDeleteThrottleMillis }}
      setFederationDomain: {{ .setFederationDomain }}
      {{- if .setFederationDomainConfigs }}
      setFederationDomainConfigs: {{ toYaml .setFederationDomainConfigs | nindent 8 }}
      {{- end }}
      {{- if .setSearchSameTeamOnly }}
      setSearchSameTeamOnly: {{ .setSearchSameTeamOnly }}
      {{- end }}
      {{- if .setProviderSearchFilter }}
      setProviderSearchFilter: {{ .setProviderSearchFilter }}
      {{- end }}
      {{- if .setUserMaxPermClients }}
      setUserMaxPermClients: {{ .setUserMaxPermClients }}
      {{- end }}
      {{- if .setRestrictUserCreation }}
      setRestrictUserCreation: {{ .setRestrictUserCreation }}
      {{- end }}
      {{- if .setCustomerExtensions }}
      setCustomerExtensions:
        domainsBlockedForRegistration: {{ .setCustomerExtensions.domainsBlockedForRegistration }}
      {{- end }}
      {{- if .setSftStaticUrl }}
      setSftStaticUrl: {{ .setSftStaticUrl }}
      {{- end }}
      {{- if .setSftListAllServers }}
      setSftListAllServers: {{ .setSftListAllServers }}
      {{- end }}
      {{- if .setWhitelist }}
      setWhitelist: {{ toYaml .setWhitelist | nindent 8 }}
      {{- end }}
      {{- if .setFeatureFlags }}
      setFeatureFlags: {{ toYaml .setFeatureFlags | nindent 8 }}
      {{- end }}
      # Customer extensions. If this is not part of your contract with wire, use at your own risk!
      # Details: https://github.com/wireapp/wire-server/blob/3a21a82a1781f0d128f503df6a705b0b5f733d7b/services/brig/src/Brig/Options.hs#L465-L503
      {{- if .setCustomerExtensions }}
      setCustomerExtensions: {{ toYaml .setCustomerExtensions | nindent 8 }}
      {{- end }}
      {{- if .set2FACodeGenerationDelaySecs }}
      set2FACodeGenerationDelaySecs: {{ .set2FACodeGenerationDelaySecs }}
      {{- end }}
      {{- if .setNonceTtlSecs }}
      setNonceTtlSecs: {{ .setNonceTtlSecs }}
      {{- end }}
      {{- if .setDpopMaxSkewSecs }}
      setDpopMaxSkewSecs: {{ .setDpopMaxSkewSecs }}
      {{- end }}
      {{- if .setDpopTokenExpirationTimeSecs }}
      setDpopTokenExpirationTimeSecs: {{ .setDpopTokenExpirationTimeSecs }}
      {{- end }}
      {{- if $.Values.secrets.dpopSigKeyBundle }}
      setPublicKeyBundle: /etc/wire/brig/secrets/dpop_sig_key_bundle.pem
      {{- end }}
      {{- if .setEnableMLS }}
      setEnableMLS: {{ .setEnableMLS }}
      {{- end }}
<<<<<<< HEAD
      {{- if $.Values.secrets.oauthJwkKeyPair }}
      setOAuthJwkKeyPair: /etc/wire/brig/secrets/jwk_oauth.json
      {{- end }}
      {{- if .setOAuthAuthCodeExpirationTimeSecs }}
      setOAuthAuthCodeExpirationTimeSecs: {{ .setOAuthAuthCodeExpirationTimeSecs }}
      {{- end }}
      {{- if .setOAuthAccessTokenExpirationTimeSecs }}
      setOAuthAccessTokenExpirationTimeSecs: {{ .setOAuthAccessTokenExpirationTimeSecs }}
      {{- end }}
      {{- if .setOAuthEnabled }}
      setOAuthEnabled: {{ .setOAuthEnabled }}
      {{- end }}      
=======
      {{- if .setDisabledAPIVersions }}
      setDisabledAPIVersions: {{ .setDisabledAPIVersions }}
      {{- end }}
>>>>>>> 8760b497
    {{- end }}
  {{- end }}<|MERGE_RESOLUTION|>--- conflicted
+++ resolved
@@ -299,7 +299,6 @@
       {{- if .setEnableMLS }}
       setEnableMLS: {{ .setEnableMLS }}
       {{- end }}
-<<<<<<< HEAD
       {{- if $.Values.secrets.oauthJwkKeyPair }}
       setOAuthJwkKeyPair: /etc/wire/brig/secrets/jwk_oauth.json
       {{- end }}
@@ -311,11 +310,9 @@
       {{- end }}
       {{- if .setOAuthEnabled }}
       setOAuthEnabled: {{ .setOAuthEnabled }}
-      {{- end }}      
-=======
+      {{- end }}
       {{- if .setDisabledAPIVersions }}
       setDisabledAPIVersions: {{ .setDisabledAPIVersions }}
       {{- end }}
->>>>>>> 8760b497
     {{- end }}
   {{- end }}
--- conflicted
+++ resolved
@@ -248,17 +248,10 @@
       setDeleteThrottleMillis: {{ .setDeleteThrottleMillis }}
       setFederationDomain: {{ .setFederationDomain }}
       {{- if .setFederationStrategy }}
-<<<<<<< HEAD
-      setFederationStrategy: {{ toYaml .setFederationStrategy | nindent 8 }}
-      {{- end }}
-      {{- if .setFederationDomainConfigsUpdateFreq }}
-      setFederationDomainConfigsUpdateFreq: {{ toYaml .setFederationDomainConfigsUpdateFreq | nindent 8 }}
-=======
       setFederationStrategy: {{ .setFederationStrategy }}
       {{- end }}
       {{- if .setFederationDomainConfigsUpdateFreq }}
       setFederationDomainConfigsUpdateFreq: {{ .setFederationDomainConfigsUpdateFreq }}
->>>>>>> 9494a196
       {{- end }}
       {{- if .setFederationDomainConfigs }}
       # 'setFederationDomainConfigs' is deprecated as of https://github.com/wireapp/wire-server/pull/3260.  See

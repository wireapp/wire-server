replicaCount: 3
resources:
  requests:
    memory: "256Mi"
    cpu: "100m"
  limits:
    memory: "800Mi"
metrics:
  serviceMonitor:
    enabled: false
images:
  nginzDisco:
    repository: quay.io/wire/nginz_disco
    tag: do-not-use
  nginz:
    repository: quay.io/wire/nginz
    tag: do-not-use
config:
  http:
    httpPort: 8080
    metricsPort: 8082
  ws:
    wsPort: 8081
    useProxyProtocol: true
terminationGracePeriodSeconds: 30
nginx_conf:
  user: nginx
  group: nginx
  upstream_config: /etc/wire/nginz/upstreams/upstreams.conf
  zauth_keystore: /etc/wire/nginz/secrets/zauth.conf
  zauth_acl: /etc/wire/nginz/conf/zauth.acl
  basic_auth_file: /etc/wire/nginz/secrets/basic_auth.txt
  worker_processes: auto
  worker_rlimit_nofile: 131072
  worker_connections: 65536
  # deeplink:
  #   endpoints:
  #     backendURL: "https://prod-nginz-https.wire.com"
  #     backendWSURL: "https://prod-nginz-ssl.wire.com"
  #     blackListURL: "https://clientblacklist.wire.com/prod"
  #     teamsURL: "https://teams.wire.com"
  #     accountsURL: "https://accounts.wire.com"
  #     websiteURL: "https://wire.com"
  #   title: "Production"
  disabled_paths:
  - /conversations/last-events
  - /conversations/([^/]*)/knock
  - /conversations/([^/]*)/hot-knock
  - /conversations/([^/]*)/messages
  - /conversations/([^/]*)/client-messages
  - /conversations/([^/]*)/events
  - /conversations/([^/]*)/call
  - /conversations/([^/]*)/call/state
  - /search/top
  - /search/common

  default_client_max_body_size: "256k"
  rate_limit_reqs_per_user: "10r/s"
  rate_limit_reqs_per_addr: "5r/m"

  # This value must be a list of strings. Each string is copied verbatim into
  # the nginx.conf after the default 'limit_req_zone' directives. This should be
  # used to create request zones which can then be specified in
  # 'upstreams.<upstream>.<n>.specific_user_rate_limit'.
  user_rate_limit_request_zones:
    - limit_req_zone $rate_limited_by_addr zone=reqs_per_addr_sso:12m rate=50r/s;
    - limit_req_zone $rate_limited_by_zuser zone=reqs_per_user_signatures:12m rate=10r/m;

  # The origins from which we allow CORS requests. These are combined with
  # 'external_env_domain' to form a full url
  allowlisted_origins:
    - webapp
    - teams
    - account

  # The origins from which we allow CORS requests at random ports. This is
  # useful for testing with HTTP proxies and should not be used in production.
  # The list entries must be full hostnames (they are **not** combined with
  # 'external_env_domain'). http and https URLs are allow listed.
  randomport_allowlisted_origins: [] # default is empty by intention

  # Add 'cannon' to 'ignored_upstreams' if you wish to make use of separate
  # network traffic to cannon-with-its-own-nginz See also "Separate incoming
  # websocket network traffic from the rest of the https traffic" section in the
  # docs.
  ignored_upstreams: []

  # If an upstream runs in a different namespace than nginz, its namespace must
  # be specified here otherwise nginz_disco will fail to find the upstream and
  # nginx will think that the upstream is down.
  upstream_namespace: {
    # galeb: integrations
  }

  upstreams:
    cargohold:
    - path: /conversations/([^/]*)/assets
      envs:
      - all
      max_body_size: "0"
      disable_request_buffering: true
    - path: /conversations/([^/]*)/otr/assets
      envs:
      - all
      max_body_size: "0"
      disable_request_buffering: true
    - path: /assets/(.*)
      envs:
      - all
      max_body_size: "0"
      disable_request_buffering: true
      unlimited_requests_endpoint: true
    - path: /assets
      envs:
      - all
      max_body_size: "0"
      disable_request_buffering: true
      doc: true
    - path: /bot/assets
      envs:
      - all
      max_body_size: "0"
      disable_request_buffering: true
    - path: /provider/assets
      envs:
      - all
      allow_credentials: true
      max_body_size: "0"
      disable_request_buffering: true
    cannon:
    - path: /await
      envs:
      - all
      use_websockets: true
      doc: true
    brig:
    - path: /api-version
      envs:
      - all
      disable_zauth: true
      unlimited_requests_endpoint: true
    - path: /users
      envs:
      - all
      doc: true
    - path: /list-users
      envs:
      - all
    - path: /api/swagger.json$
      disable_zauth: true
      envs:
      - all
    - path: /api/swagger-ui
      disable_zauth: true
      envs:
      - staging
    - path: /api-internal/swagger.json$
      disable_zauth: true
      envs:
      - all
    - path: /api-internal/swagger-ui
      disable_zauth: true
      envs:
      - staging
    - path: /self$ # Matches exactly /self
      enable_oauth: true
      envs:
      - all
    - path: /self/name
      envs:
      - all
    - path: /self/email
      envs:
      - all
    - path: /self/phone
      envs:
      - all
    - path: /self/password
      envs:
      - all
    - path: /self/locale
      envs:
      - all
    - path: /self/handle
      envs:
      - all
    - path: /self/searchable
      envs:
      - all
    - path: /connections
      envs:
      - all
    - path: /list-connections$
      envs:
      - all
    - path: /invitations
      envs:
      - all
    - path: /clients
      envs:
      - all
    - path: /mls/key-packages
      envs:
      - all
    - path: /properties
      envs:
      - all
    - path: /provider/register
      envs:
      - all
      disable_zauth: true
    - path: /provider/activate
      envs:
      - all
      disable_zauth: true
    - path: /provider/approve
      envs:
      - all
      disable_zauth: true
    - path: /provider/login
      envs:
      - all
      disable_zauth: true
      allow_credentials: true
    - path: /provider/password-reset
      envs:
      - all
      disable_zauth: true
    - path: /providers
      envs:
      - all
    - path: /services
      envs:
      - all
    - path: /provider
      envs:
      - all
      allow_credentials: true
    - path: /bot/self
      envs:
      - all
    - path: /bot/client
      envs:
      - all
    - path: /bot/users
      envs:
      - all
    - path: /conversations/([^/]*)/bots
      envs:
      - all
    - path: /invitations/info
      envs:
      - all
      disable_zauth: true
    - path: /register
      envs:
      - all
      allow_credentials: true
      disable_zauth: true
    - path: /activate
      envs:
      - all
      allow_credentials: true
      disable_zauth: true
    - path: /delete
      envs:
      - all
      disable_zauth: true
    - path: /password-reset
      envs:
      - all
      disable_zauth: true
    - path: /login/send
      envs:
      - all
      disable_zauth: true
    - path: /i/users/activation-code
      envs:
      - staging
      disable_zauth: true
      basic_auth: true
      versioned: false
    - path: /i/users/login-code
      envs:
      - staging
      disable_zauth: true
      basic_auth: true
      versioned: false
    - path: /i/users/invitation-code
      envs:
      - staging
      disable_zauth: true
      basic_auth: true
      versioned: false
    - path: /i/users/([^/]*)/rich-info
      envs:
      - staging
      disable_zauth: true
      basic_auth: true
      versioned: false
    - path: /i/users/([^/]*)/features/([^/])*
      envs:
      - staging
      disable_zauth: true
      basic_auth: true
      versioned: false
    - path: /i/teams/([^/]*)/suspend
      envs:
      - staging
      disable_zauth: true
      basic_auth: true
      versioned: false
    - path: /i/teams/([^/]*)/unsuspend
      envs:
      - staging
      disable_zauth: true
      basic_auth: true
      versioned: false
    - path: /i/provider/activation-code
      envs:
      - staging
      disable_zauth: true
      basic_auth: true
      versioned: false
    - path: /cookies
      envs:
      - all
    - path: /access
      envs:
      - all
      disable_zauth: true
      allow_credentials: true
      unlimited_requests_endpoint: true
    - path: /login
      envs:
      - all
      disable_zauth: true
      allow_credentials: true
    - path: /onboarding
      envs:
      - all
      max_body_size: 5m
      body_buffer_size: 1m
    - path: /search
      envs:
      - all
    - path: /teams/([^/]*)/invitations(.*)
      envs:
      - all
    - path: /teams/([^/]*)/services(.*)
      envs:
      - all
    - path: /teams/invitations/info$
      envs:
      - all
      disable_zauth: true
    - path: /teams/invitations/by-email$
      envs:
      - all
      disable_zauth: true
    - path: /i/teams/invitation-code
      envs:
      - staging
      disable_zauth: true
      basic_auth: true
      versioned: false
    - path: /calls
      envs:
      - all
    - path: /teams/([^/]*)/size$
      envs:
      - all
    - path: /teams/([^/]*)/search$
      envs:
      - all
    - path: /verification-code/send
      envs:
      - all
      disable_zauth: true
    - path: /system/settings/unauthorized$
      envs:
      - all
      disable_zauth: true
    - path: /oauth/clients/([^/]*)$
      envs:
      - all
    - path: i/oauth/clients$
      envs:
      - staging
      disable_zauth: true
      basic_auth: true
    - path: /oauth/authorization/codes
      envs:
      - all
    - path: /oauth/token
      envs:
      - all
      disable_zauth: true  # authorized by auth code (see above)
    galley:
    - path: /conversations/code-check
      disable_zauth: true
      envs:
      - all
    - path: /conversations/([^/]*)/otr/messages
      envs:
      - all
      max_body_size: 40m
      body_buffer_size: 256k
    - path: /conversations/([^/]*)/([^/]*)/proteus/messages
      envs:
      - all
      max_body_size: 40m
      body_buffer_size: 256k
    - path: /broadcast
      envs:
      - all
      max_body_size: 40m
      body_buffer_size: 256k
    - path: /bot/conversation
      envs:
      - all
    - path: /bot/messages
      envs:
      - all
      max_body_size: 40m
      body_buffer_size: 256k
    - path: /conversations
      envs:
      - all
      doc: true
      enable_oauth: true
    - path: /legalhold/conversations/(.*)
      envs:
      - all
    - path: /teams$
      envs:
      - all
    - path: /teams/([^/]*)$
      envs:
      - all
    - path: /teams/([^/]*)/members(.*)
      envs:
      - all
    - path: /teams/([^/]*)/get-members-by-ids-using-post(.*)
      envs:
      - all
    - path: /teams/([^/]*)/conversations(.*)
      envs:
      - all
    - path: /teams/([^/]*)/members/csv$
      envs:
      - all
    - path: /teams/([^/]*)/legalhold(.*)
      envs:
      - all
    - path: /i/teams/([^/]*)/legalhold(.*)
      envs:
      - staging
      disable_zauth: true
      basic_auth: true
      versioned: false
    - path: /custom-backend/by-domain/([^/]*)$
      disable_zauth: true
      envs:
      - all
    - path: /i/custom-backend/by-domain/([^/]*)$
      disable_zauth: true
      basic_auth: true
      envs:
      - staging
      versioned: false
    - path: /i/legalhold/whitelisted-teams(.*)
      envs:
        - staging
      disable_zauth: true
      basic_auth: true
      versioned: false
    - path: /teams/([^/]*)/features
      envs:
      - all
    - path: /teams/([^/]*)/features/([^/])*
      envs:
      - all
    - path: /i/teams/([^/]*)/features/([^/]*)
      envs:
      - staging
      disable_zauth: true
      basic_auth: true
      versioned: false
    - path: /i/teams/([^/]*)/search-visibility$
      envs:
        - staging
      disable_zauth: true
      basic_auth: true
      versioned: false
    - path: /feature-configs(.*)
      envs:
      - all
<<<<<<< HEAD
      enable_oauth: true
    - path: /galley-api/swagger-ui
      disable_zauth: true
      envs:
      - all
=======
>>>>>>> e3c199f2
    - path: /mls/welcome
      envs:
      - all
    - path: /mls/messages
      envs:
      - all
    - path: /mls/commit-bundles
      envs:
      - all
    - path: /mls/public-keys
      envs:
      - all
    gundeck:
    - path: /push
      envs:
      - all
      doc: true
    - path: /presences
      envs:
      - all
    - path: /notifications
      envs:
      - all
    spar:
    - path: /identity-providers
      envs:
      - all
    - path: /i/sso
      disable_zauth: true
      basic_auth: true
      envs:
      - staging
      versioned: false
    - path: /sso/initiate-login
      envs:
      - all
      disable_zauth: true
      allow_credentials: true
      specific_user_rate_limit: reqs_per_addr_sso
      specific_user_rate_limit_burst: "10"
    - path: /sso/finalize-login
      envs:
      - all
      disable_zauth: true
      allow_credentials: true
      specific_user_rate_limit: reqs_per_addr_sso
      specific_user_rate_limit_burst: "10"
    - path: /sso
      envs:
      - all
      disable_zauth: true
      specific_user_rate_limit: reqs_per_addr_sso
      specific_user_rate_limit_burst: "10"
    - path: /scim/v2
      envs:
      - all
      disable_zauth: true
      allow_credentials: true
      specific_user_rate_limit: reqs_per_addr_sso
      specific_user_rate_limit_burst: "10"
    - path: /scim
      envs:
      - all

  # Possible 'extra_extra_upstreams' are:
  #   - 'ibis'
  #   - 'galeb'
  #   - 'calling-test'
  #   - 'proxy'
  # For security reasons, these should only be enabled if they are deployed.
  # (Otherwise, there are open routes into the cluster.)
  enabled_extra_upstreams: []

  # Services that are optionally deployed.
  extra_upstreams:
    proxy:
    - path: /proxy
      envs:
      - all
      doc: true
    ibis:
    - path: /billing
      envs:
      - all
      disable_zauth: true
      versioned: false
      strip_version: true
    - path: /teams/([^/]*)/billing(.*)
      envs:
      - all
      versioned: false
      strip_version: true
    galeb:
    - path: /consent
      envs:
      - all
      disable_zauth: true
      versioned: false
      strip_version: true
    - path: /self/consent
      envs:
      - all
      versioned: false
      strip_version: true
    - path: /signature
      envs:
      - all
      versioned: false
      specific_user_rate_limit: reqs_per_user_signatures
      strip_version: true
    - path: /i/marketo/emails/([^/]*)$
      disable_zauth: true
      versioned: false
      basic_auth: true
      envs:
      - staging
    calling-test:
    - path: /calling-test
      envs:
      - all
      disable_zauth: true<|MERGE_RESOLUTION|>--- conflicted
+++ resolved
@@ -496,14 +496,7 @@
     - path: /feature-configs(.*)
       envs:
       - all
-<<<<<<< HEAD
       enable_oauth: true
-    - path: /galley-api/swagger-ui
-      disable_zauth: true
-      envs:
-      - all
-=======
->>>>>>> e3c199f2
     - path: /mls/welcome
       envs:
       - all

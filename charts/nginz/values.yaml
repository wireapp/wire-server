replicaCount: 3
resources:
  requests:
    memory: "256Mi"
    cpu: "100m"
  limits:
    memory: "800Mi"
metrics:
  serviceMonitor:
    enabled: false
images:
  nginzDisco:
    repository: quay.io/wire/nginz_disco
    tag: do-not-use
  nginz:
    repository: quay.io/wire/nginz
    tag: do-not-use
config:
  http:
    httpPort: 8080
    metricsPort: 8082
  ws:
    wsPort: 8081
    useProxyProtocol: true
terminationGracePeriodSeconds: 30
nginx_conf:
  user: nginx
  group: nginx
  upstream_config: /etc/wire/nginz/upstreams/upstreams.conf
  zauth_keystore: /etc/wire/nginz/secrets/zauth.conf
  zauth_acl: /etc/wire/nginz/conf/zauth.acl
  basic_auth_file: /etc/wire/nginz/secrets/basic_auth.txt
  oauth_pub_key: /etc/wire/nginz/secrets/oauth_ed25519_pub.jwk
  worker_processes: auto
  worker_rlimit_nofile: 131072
  worker_connections: 65536
  # deeplink:
  #   endpoints:
  #     backendURL: "https://prod-nginz-https.wire.com"
  #     backendWSURL: "https://prod-nginz-ssl.wire.com"
  #     blackListURL: "https://clientblacklist.wire.com/prod"
  #     teamsURL: "https://teams.wire.com"
  #     accountsURL: "https://accounts.wire.com"
  #     websiteURL: "https://wire.com"
  #   title: "Production"
  disabled_paths:
  - /conversations/last-events
  - /conversations/([^/]*)/knock
  - /conversations/([^/]*)/hot-knock
  - /conversations/([^/]*)/messages
  - /conversations/([^/]*)/client-messages
  - /conversations/([^/]*)/events
  - /conversations/([^/]*)/call
  - /conversations/([^/]*)/call/state
  - /search/top
  - /search/common

  default_client_max_body_size: "256k"
  rate_limit_reqs_per_user: "30r/s"
  rate_limit_reqs_per_addr: "15r/m"

  # This value must be a list of strings. Each string is copied verbatim into
  # the nginx.conf after the default 'limit_req_zone' directives. This should be
  # used to create request zones which can then be specified in
  # 'upstreams.<upstream>.<n>.specific_user_rate_limit'.
  user_rate_limit_request_zones:
    - limit_req_zone $rate_limited_by_addr zone=reqs_per_addr_sso:12m rate=50r/s;
    - limit_req_zone $rate_limited_by_zuser zone=reqs_per_user_signatures:12m rate=10r/m;

  # The origins from which we allow CORS requests. These are combined with
  # 'external_env_domain' to form a full url
  allowlisted_origins:
    - webapp
    - teams
    - account

  # The origins from which we allow CORS requests at random ports. This is
  # useful for testing with HTTP proxies and should not be used in production.
  # The list entries must be full hostnames (they are **not** combined with
  # 'external_env_domain'). http and https URLs are allow listed.
  randomport_allowlisted_origins: [] # default is empty by intention

  # Add 'cannon' to 'ignored_upstreams' if you wish to make use of separate
  # network traffic to cannon-with-its-own-nginz See also "Separate incoming
  # websocket network traffic from the rest of the https traffic" section in the
  # docs.
  ignored_upstreams: []

  # If an upstream runs in a different namespace than nginz, its namespace must
  # be specified here otherwise nginz_disco will fail to find the upstream and
  # nginx will think that the upstream is down.
  upstream_namespace: {
    # galeb: integrations
  }

  upstreams:
    cargohold:
    - path: /conversations/([^/]*)/assets
      envs:
      - all
      max_body_size: "0"
      disable_request_buffering: true
    - path: /conversations/([^/]*)/otr/assets
      envs:
      - all
      max_body_size: "0"
      disable_request_buffering: true
    - path: /assets/(.*)
      envs:
      - all
      max_body_size: "0"
      disable_request_buffering: true
      unlimited_requests_endpoint: true
    - path: /assets
      envs:
      - all
      max_body_size: "0"
      disable_request_buffering: true
      doc: true
    - path: /bot/assets
      envs:
      - all
      max_body_size: "0"
      disable_request_buffering: true
    - path: /provider/assets
      envs:
      - all
      allow_credentials: true
      max_body_size: "0"
      disable_request_buffering: true
    cannon:
    - path: /await
      envs:
      - all
      use_websockets: true
      doc: true
    brig:
    - path: /api-version
      envs:
      - all
      disable_zauth: true
      unlimited_requests_endpoint: true
    - path: /users
      envs:
      - all
      doc: true
    - path: /list-users
      envs:
      - all
    - path: /api/swagger.json$
      disable_zauth: true
      envs:
      - all
    - path: /api/swagger-ui
      disable_zauth: true
      envs:
      - staging
<<<<<<< HEAD
    - path: /api/event-notification-schemas/swagger-ui
=======
    - path: /api-internal/swagger-ui
>>>>>>> 7b551fe5
      disable_zauth: true
      envs:
      - staging
    - path: /self$ # Matches exactly /self
      oauth_scope: self
      envs:
      - all
    - path: /self/name
      envs:
      - all
    - path: /self/email
      envs:
      - all
    - path: /self/phone
      envs:
      - all
    - path: /self/password
      envs:
      - all
    - path: /self/locale
      envs:
      - all
    - path: /self/handle
      envs:
      - all
    - path: /self/searchable
      envs:
      - all
    - path: /connections
      envs:
      - all
    - path: /list-connections$
      envs:
      - all
    - path: /invitations
      envs:
      - all
    - path: /clients
      envs:
      - all
    - path: /mls/key-packages
      envs:
      - all
    - path: /properties
      envs:
      - all
    - path: /provider/register
      envs:
      - all
      disable_zauth: true
    - path: /provider/activate
      envs:
      - all
      disable_zauth: true
    - path: /provider/approve
      envs:
      - all
      disable_zauth: true
    - path: /provider/login
      envs:
      - all
      disable_zauth: true
      allow_credentials: true
    - path: /provider/password-reset
      envs:
      - all
      disable_zauth: true
    - path: /providers
      envs:
      - all
    - path: /services
      envs:
      - all
    - path: /provider
      envs:
      - all
      allow_credentials: true
    - path: /bot/self
      envs:
      - all
    - path: /bot/client
      envs:
      - all
    - path: /bot/users
      envs:
      - all
    - path: /conversations/([^/]*)/bots
      envs:
      - all
    - path: /invitations/info
      envs:
      - all
      disable_zauth: true
    - path: /register
      envs:
      - all
      allow_credentials: true
      disable_zauth: true
    - path: /activate
      envs:
      - all
      allow_credentials: true
      disable_zauth: true
    - path: /delete
      envs:
      - all
      disable_zauth: true
    - path: /password-reset
      envs:
      - all
      disable_zauth: true
    - path: /login/send
      envs:
      - all
      disable_zauth: true
    - path: /i/users/activation-code
      envs:
      - staging
      disable_zauth: true
      basic_auth: true
      versioned: false
    - path: /i/users/login-code
      envs:
      - staging
      disable_zauth: true
      basic_auth: true
      versioned: false
    - path: /i/users/invitation-code
      envs:
      - staging
      disable_zauth: true
      basic_auth: true
      versioned: false
    - path: /i/users/([^/]*)/rich-info
      envs:
      - staging
      disable_zauth: true
      basic_auth: true
      versioned: false
    - path: /i/users/([^/]*)/features/([^/])*
      envs:
      - staging
      disable_zauth: true
      basic_auth: true
      versioned: false
    - path: /i/users/([^/]*)/verification-code/([^/])*
      envs:
      - staging
      disable_zauth: true
      basic_auth: true
      versioned: false
    - path: /i/teams/([^/]*)/suspend
      envs:
      - staging
      disable_zauth: true
      basic_auth: true
      versioned: false
    - path: /i/teams/([^/]*)/unsuspend
      envs:
      - staging
      disable_zauth: true
      basic_auth: true
      versioned: false
    - path: /i/provider/activation-code
      envs:
      - staging
      disable_zauth: true
      basic_auth: true
      versioned: false
    - path: /cookies
      envs:
      - all
    - path: /access
      envs:
      - all
      disable_zauth: true
      allow_credentials: true
      unlimited_requests_endpoint: true
    - path: /login
      envs:
      - all
      disable_zauth: true
      allow_credentials: true
    - path: /onboarding
      envs:
      - all
      max_body_size: 5m
      body_buffer_size: 1m
    - path: /search
      envs:
      - all
    - path: /teams/([^/]*)/invitations(.*)
      envs:
      - all
    - path: /teams/([^/]*)/services(.*)
      envs:
      - all
    - path: /teams/invitations/info$
      envs:
      - all
      disable_zauth: true
    - path: /teams/invitations/by-email$
      envs:
      - all
      disable_zauth: true
    - path: /i/teams/invitation-code
      envs:
      - staging
      disable_zauth: true
      basic_auth: true
      versioned: false
    - path: /calls
      envs:
      - all
    - path: /teams/([^/]*)/size$
      envs:
      - all
    - path: /teams/([^/]*)/search$
      envs:
      - all
    - path: /verification-code/send
      envs:
      - all
      disable_zauth: true
    - path: /system/settings/unauthorized$
      envs:
      - all
      disable_zauth: true
    - path: /system/settings$
      envs:
      - all
    - path: /oauth/clients/([^/]*)$
      envs:
      - all
    - path: /i/oauth/clients$
      envs:
      - staging
      disable_zauth: true
      basic_auth: true
    - path: /oauth/authorization/codes
      envs:
      - all
    - path: /oauth/applications
      envs:
      - all
    - path: /oauth/token
      envs:
      - all
      disable_zauth: true  # authorized by auth code (see above)
    - path: /oauth/revoke
      envs:
      - all
      disable_zauth: true
    - path: /oauth/applications
      envs:
      - all
    galley:
    - path: /conversations/code-check
      disable_zauth: true
      envs:
      - all
    - path: /conversations/([^/]*)/otr/messages
      envs:
      - all
      max_body_size: 40m
      body_buffer_size: 256k
    - path: /conversations/([^/]*)/([^/]*)/proteus/messages
      envs:
      - all
      max_body_size: 40m
      body_buffer_size: 256k
    - path: /broadcast
      envs:
      - all
      max_body_size: 40m
      body_buffer_size: 256k
    - path: /bot/conversation
      envs:
      - all
    - path: /bot/messages
      envs:
      - all
      max_body_size: 40m
      body_buffer_size: 256k
    - path: /conversations$
      envs:
      - all
      doc: true
      oauth_scope: conversations
    - path: /conversations/([^/]*)/code
      envs:
      - all
      doc: true
      oauth_scope: conversations_code
    - path: /conversations/join
      envs:
      - all
      specific_user_rate_limit: reqs_per_addr
      specific_user_rate_limit_burst: "10"
    - path: /conversations
      envs:
      - all
      doc: true
    - path: /legalhold/conversations/(.*)
      envs:
      - all
    - path: /teams$
      envs:
      - all
    - path: /teams/([^/]*)$
      envs:
      - all
    - path: /teams/([^/]*)/members(.*)
      envs:
      - all
    - path: /teams/([^/]*)/get-members-by-ids-using-post(.*)
      envs:
      - all
    - path: /teams/([^/]*)/conversations(.*)
      envs:
      - all
    - path: /teams/([^/]*)/members/csv$
      envs:
      - all
    - path: /teams/([^/]*)/legalhold(.*)
      envs:
      - all
    - path: /i/teams/([^/]*)/legalhold(.*)
      envs:
      - staging
      disable_zauth: true
      basic_auth: true
      versioned: false
    - path: /custom-backend/by-domain/([^/]*)$
      disable_zauth: true
      envs:
      - all
    - path: /i/custom-backend/by-domain/([^/]*)$
      disable_zauth: true
      basic_auth: true
      envs:
      - staging
      versioned: false
    - path: /i/legalhold/whitelisted-teams(.*)
      envs:
        - staging
      disable_zauth: true
      basic_auth: true
      versioned: false
    - path: /teams/([^/]*)/features
      envs:
      - all
    - path: /teams/([^/]*)/features/([^/])*
      envs:
      - all
    - path: /i/teams/([^/]*)/features/([^/]*)
      envs:
      - staging
      disable_zauth: true
      basic_auth: true
      versioned: false
    - path: /i/teams/([^/]*)/search-visibility$
      envs:
        - staging
      disable_zauth: true
      basic_auth: true
      versioned: false
    - path: /feature-configs(.*)
      envs:
      - all
      oauth_scope: feature_configs
    - path: /mls/welcome
      envs:
      - all
    - path: /mls/messages
      envs:
      - all
    - path: /mls/commit-bundles
      envs:
      - all
    - path: /mls/public-keys
      envs:
      - all
    gundeck:
    - path: /push
      envs:
      - all
      doc: true
    - path: /presences
      envs:
      - all
    - path: /notifications
      envs:
      - all
    spar:
    - path: /identity-providers
      envs:
      - all
    - path: /i/sso
      disable_zauth: true
      basic_auth: true
      envs:
      - staging
      versioned: false
    - path: /sso/initiate-login
      envs:
      - all
      disable_zauth: true
      allow_credentials: true
      specific_user_rate_limit: reqs_per_addr_sso
      specific_user_rate_limit_burst: "10"
    - path: /sso/finalize-login
      envs:
      - all
      disable_zauth: true
      allow_credentials: true
      specific_user_rate_limit: reqs_per_addr_sso
      specific_user_rate_limit_burst: "10"
    - path: /sso
      envs:
      - all
      disable_zauth: true
      specific_user_rate_limit: reqs_per_addr_sso
      specific_user_rate_limit_burst: "10"
    - path: /scim/v2
      envs:
      - all
      disable_zauth: true
      allow_credentials: true
      specific_user_rate_limit: reqs_per_addr_sso
      specific_user_rate_limit_burst: "10"
    - path: /scim
      envs:
      - all

  # Possible 'extra_extra_upstreams' are:
  #   - 'ibis'
  #   - 'galeb'
  #   - 'calling-test'
  #   - 'proxy'
  # For security reasons, these should only be enabled if they are deployed.
  # (Otherwise, there are open routes into the cluster.)
  enabled_extra_upstreams: []

  # Services that are optionally deployed.
  extra_upstreams:
    proxy:
    - path: /proxy
      envs:
      - all
      doc: true
    ibis:
    - path: /billing
      envs:
      - all
      disable_zauth: true
      versioned: false
      strip_version: true
    - path: /teams/([^/]*)/billing(.*)
      envs:
      - all
      versioned: false
      strip_version: true
    galeb:
    - path: /consent
      envs:
      - all
      disable_zauth: true
      versioned: false
      strip_version: true
    - path: /self/consent
      envs:
      - all
      versioned: false
      strip_version: true
    - path: /signature
      envs:
      - all
      versioned: false
      specific_user_rate_limit: reqs_per_user_signatures
      strip_version: true
    - path: /i/marketo/emails/([^/]*)$
      disable_zauth: true
      versioned: false
      basic_auth: true
      envs:
      - staging
    calling-test:
    - path: /calling-test
      envs:
      - all
      disable_zauth: true<|MERGE_RESOLUTION|>--- conflicted
+++ resolved
@@ -155,11 +155,11 @@
       disable_zauth: true
       envs:
       - staging
-<<<<<<< HEAD
     - path: /api/event-notification-schemas/swagger-ui
-=======
+      disable_zauth: true
+      envs:
+      - staging
     - path: /api-internal/swagger-ui
->>>>>>> 7b551fe5
       disable_zauth: true
       envs:
       - staging

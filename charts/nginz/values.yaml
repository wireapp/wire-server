--- conflicted
+++ resolved
@@ -391,7 +391,7 @@
       - all
     - path: /oauth/applications
       envs:
-      - all      
+      - all
     - path: /oauth/token
       envs:
       - all
@@ -400,12 +400,9 @@
       envs:
       - all
       disable_zauth: true
-<<<<<<< HEAD
     - path: /oauth/applications
       envs:
       - all
-=======
->>>>>>> 88273e44
     galley:
     - path: /conversations/code-check
       disable_zauth: true

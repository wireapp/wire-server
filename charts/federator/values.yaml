--- conflicted
+++ resolved
@@ -40,12 +40,7 @@
     #
     # A client certificate and corresponding private key can be specified
     # similarly to a custom CA store.
-<<<<<<< HEAD
     useSystemCAStore: true
-=======
-    useSystemCAStore: true
-    federationStrategy:
-      allowedDomains: []
 
 podSecurityContext:
   allowPrivilegeEscalation: false
@@ -54,5 +49,4 @@
       - ALL
   runAsNonRoot: true
   seccompProfile:
-    type: RuntimeDefault
->>>>>>> a61d3154
+    type: RuntimeDefault
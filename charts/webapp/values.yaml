--- conflicted
+++ resolved
@@ -9,11 +9,7 @@
     cpu: "1"
 image:
   repository: quay.io/wire/webapp
-<<<<<<< HEAD
-  tag: "2022-06-13-production.0-v0.29.7-0-2819b90"
-=======
   tag: "2022-06-30-production.0-v0.30.5-0-3e2aaf6"
->>>>>>> edb7f9f7
 service:
   https:
     externalPort: 443

--- conflicted
+++ resolved
@@ -19,12 +19,8 @@
   redis:
     host: redis-ephemeral-master
     port: 6379
-<<<<<<< HEAD
     connectionMode: "master" # master | cluster
-  bulkPush: false
-=======
   bulkPush: true
->>>>>>> c8b71964
   aws:
     region: "eu-west-1"
   proxy: {}
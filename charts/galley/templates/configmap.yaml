--- conflicted
+++ resolved
@@ -98,9 +98,6 @@
         {{- if .settings.featureFlags.conversationGuestLinks }}
         conversationGuestLinks:
           {{- toYaml .settings.featureFlags.conversationGuestLinks | nindent 10 }}
-<<<<<<< HEAD
-        {{- end }}        
-=======
         {{- end }}
         {{- if .settings.featureFlags.searchVisibilityInbound }}
         searchVisibilityInbound:
@@ -110,6 +107,5 @@
         mls:
           {{- toYaml .settings.featureFlags.mls | nindent 10 }}
         {{- end }}
->>>>>>> edb7f9f7
       {{- end }}
   {{- end }}
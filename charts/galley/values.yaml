--- conflicted
+++ resolved
@@ -44,13 +44,8 @@
     # Use this only if you want to expose the instance on multiple ingresses.
     # If set it must a map from `Z-Host` to URI prefix
     # Example:
-<<<<<<< HEAD
     # multiIngress: 
     #    wire.example: https://accounts.wire.example/conversation-join/
-=======
-    # multiIngress:
-    #    example.com: https://accounts.example.com/conversation-join/
->>>>>>> bdabda4b
     #    example.net: https://accounts.example.net/conversation-join/
     multiIngress: null
     # Disable one ore more API versions. Please make sure the configuration value is the same in all these charts:

(configure-federation)=
# Federation

See also {ref}`federation-understand`, which explains the architecture and concepts.

```{note}
The Federation development is work in progress.
```

## Summary of necessary steps to configure federation

The steps needed to configure federation are as follows and they will be
detailed in the sections below:

-   Choose a backend domain name

-   DNS setup for federation (including an `SRV` record)

-   Generate and configure TLS certificates:

    -   server certificates
    -   client certificates
    -   a selection of CA certificates you trust when interacting with
        other backends

-   Configure helm charts : federator and ingress and webapp subcharts

-   Test that your configurations work as expected.

(choose-backend-domain)=
## Choose a Backend Domain

As of the release \[helm chart 0.129.0, Wire docker version 2.94.0\] from
2020-12-15, `federationDomain` is a mandatory configuration setting, which
defines the {ref}`backend domain <glossary_backend_domain>` of your
installation. Regardless of whether you want to enable federation for a backend
or not, you must decide what its domain is going to be. This helps in keeping
things simpler across all components of Wire and also enables to turn on
federation in the future if required.

It is highly recommended that this domain is configured as something
that is controlled by the administrator/operator(s). The actual servers
do not need to be available on this domain, but you MUST be able to set
an SRV record for `_wire-server-federator._tcp.<Backend Domain>` that
informs other wire-server backends where to find your actual servers.

**IMPORTANT**: Once this option is set, it cannot be changed without
breaking experience for all the users which are already using the
backend.

(consequences-backend-domain)=
## Consequences of the choice of a backend domain

-   You need control over a specific subdomain of this backend domain
    (to set an SRV DNS record as explained in the next section). Without
    this control, you cannot federate with anyone.

-   This backend domain becomes part of the underlying identity of all
    users on your servers.

    Example: Let\'s say you choose `example.com` as your backend
    domain. Your user known to you as Alice, and known on your
    server with ID `ac41a202-2555-11ec-9341-00163e5e6c00` will
    become known for other servers you federate with as

    ``` json
    {
      "user": {
        "id": "ac41a202-2555-11ec-9341-00163e5e6c00",
        "domain": "example.com"
      }
    }
    ```

-   This domain is shown in the User Interface
    alongside user information.

    Example: Using the same example as above, for backends you
    federate with, Alice would be displayed with the
    human-readable username `@alice@example.com` for users on
    other backends.

```{warning}
*Changing* the backend domain after existing user
activity with a client version (versions later than May/June 2021)
will lead to undefined behaviour (untested, not accounted for during
development) on some or all client platforms (Web, Android, iOS) for
those users: It is possible your clients could crash, or lose part of
their data about themselves or other users and conversations, or
otherwise exhibit unexpected behaviour. If at all possible, do not
change this backend domain. We do not intend to provide support if you
change the backend domain.
```


(dns-configure-federation)=
## DNS setup for federation

### SRV record

One prerequisite to enable federation is an [SRV
record](https://en.wikipedia.org/wiki/SRV_record) as defined in [RFC
2782](https://datatracker.ietf.org/doc/html/rfc2782) that needs to be
set up to allow the wire-server to be discovered by other Wire backends.
See the documentation on
{ref}`discovery in federation<discovery>` for
more information on the role of discovery in federation.

The fields of the SRV record need to be populated as follows

-   `service`: `wire-server-federator`
-   `proto`: `tcp`
-   `name`: \<backend-domain\>
-   `TTL`: e.g. 600 (10 minutes) in an initial phase. This can be set to
    a higher value (e.g. 86400) if your systems are stable and DNS
    records don\'t change a lot.
-   `priority`: anything. A good default value would be 0
-   `weight`: \>0 for your server to be reachable. A good default value
    could be 10
-   `port`: `443`
-   `target`: the infrastructure domain

To give an example, assuming

-   your federation
    {ref}`Backend Domain <glossary_backend_domain>` is `example.com`
-   your domains for other services already set up follow the convention
    `<service>.wire.example.org`

then your federation
{ref}`Infrastructure Domain <glossary_infra_domain>`
would be `federator.wire.example.org`.

The SRV record would look as follows:

``` bash
# _service._proto.name.                  ttl IN SRV priority weight port target.
_wire-server-federator._tcp.example.com. 600 IN SRV 0        10     443  federator.wire.example.org.
```

### DNS A record for the federator

Background: `federator` is the server component responsible for incoming
and outgoing requests to other backend; but it is proxied on the
incoming requests by the ingress component on kubernetes as shown in
{ref}`Federation Architecture<federation-architecture>`

As mentioned in {ref}`DNS setup for Helm<helmdns>`, you also need a `federator.<domain>` record, which,
alongside your other DNS records that point to the ingress component,
also needs to point to the IP of your ingress, i.e. the IP you want to
provide services on.

(federation-certificate-setup)=
## Generate and configure TLS server and client certificates

Are your servers on the public internet? Then you have the option of
using TLS certificates from [Let\'s encrypt](https://letsencrypt.org/).
In such a case go to subsection (A). If your servers are not on the
public internet or you would like to use your own CA, go to subsection
(B).

```{admonition} Note

As of January 2023, we\'re using the
[hs-tls](https://hackage.haskell.org/package/tls) library for outgoing TLS
connections to other backends, which only supports P256 for ECDSA keys.
Therefore, we have specified a [key size of 256
bits](https://github.com/wireapp/wire-server/blob/096c48c1f9b6b01572c737bd296dddd7cb5ddabb/charts/nginx-ingress-services/templates/certificate_federator.yaml)
with the use of let\'s encrypt (section A below, you don\'t need to do
anything further). The key size will be visible when inspecting your
certificate as a block looking similar to the following:

    Subject Public Key Info:
     Public Key Algorithm: id-ecPublicKey
         Public-Key: (256 bit)
         ASN1 OID: prime256v1
         NIST CURVE: P-256

or:

    Subject Public Key Info:
     Public Key Algorithm: rsaEncryption
          RSA Public-Key: (2048 bit)

If you create your own certificates, and use ECDSA as the algorithm,
please ensure you configure a key size of 256 for the time being (There
are no restrictions to key sizes if you\'re using RSA keys, but key
sizes larger than 3000 bit are recommended).

For details on cipher configuration, see {ref}`tls`.

Improvements to the TLS setup are planned (TLS 1.3 support; no
restrictions on key sizes anymore), those are tracked internally under
FS-33 and FS-49 (tickets only visible to Wire employees).

```


### (A) Let\'s encrypt TLS server and client certificate generation and renewal

The following will make use of [Let\'s
encrypt](https://letsencrypt.org/) for both server certificates (used
when someone sends a request to your `federator.<domain-name>`) and
client certificates (used for making outgoing requests to other
backends).

For that, you need to have
[jetstack/cert-manager](https://github.com/jetstack/cert-manager)
installed. You can follow the helm chart installation
[here](https://cert-manager.io/docs/installation/helm/).

Once you have cert-manager, adjust the email address below, then set the
following in the nginx-ingress-services overrides:

``` yaml
# override values for nginx-ingress-services
# (e.g. under ./helm_vars/nginx-ingress-services/values.yaml)
tls:
  useCertManager: true

certManager:
  inTestMode: false
  certmasterEmail: "certificates@example.com"
```

``` yaml
# override values for wire-server
# (e.g. under ./helm_vars/wire-server/values.yaml)
federator:
  tls:
    useSharedFederatorSecret: true
```

You can now skip section (B) and go to Configure CA certificates you
trust when interacting with other backends.

### (B) Manual server and client certificates

Use your usual method of obtaining X.509 certificates for your {ref}`federation
infrastructure domain <glossary_infra_domain>` (alongside the other domains needed for a
wire-server installation).

You can use one single certificate and key for both server and client
certificate use.

```{note}
Due to a limitation of the TLS library in use
for federation ([hs-tls](https://github.com/vincenthz/hs-tls)), only
some ciphers are supported. Moving to an openssl-based library is
planned, which will provide support for a wider range of ciphers.
```

Your certificates need to have the \"Server\" and \"Client\" key usage
listed among the X509 extensions:

``` bash
# inspect your certificate:
openssl x509 -inform pem -noout -text < your-certificate.pem
```

``` bash
X509v3 extensions:
    X509v3 Key Usage: critical
        Digital Signature, Key Encipherment
    X509v3 Extended Key Usage:
        TLS Web Server Authentication, TLS Web Client Authentication
```

And your {ref}`federation infrastructure domain <glossary_infra_domain>` (e.g.
`federator.wire.example.com` from the running example) needs to either figure
explictly in the list of your SAN (Subject Alternative Name):

``` bash
X509v3 Subject Alternative Name:
    DNS:federator.wire.example.com, DNS:nginz-https.wire.example.com, ...
```

Or you need to have a wildcard certificate that includes it:

``` bash
X509v3 Subject Alternative Name: critical
    DNS:*.wire.example.com
```

Configure the *client certificate* and *private key* inside
wire-server/federator:

``` yaml
# override values for wire-server
# (e.g. under ./helm_vars/wire-server/values.yaml or helm_vars/wire-server/secrets.yaml)
federator:
  clientCertificateContents: |
    -----BEGIN CERTIFICATE-----
    .....
    -----END CERTIFICATE-----
  clientPrivateKeyContents: |
    -----BEGIN RSA PRIVATE KEY-----
    .....
    -----END RSA PRIVATE KEY-----
```

The *server certificate* and *private key* need to be configured in
`nginx-ingress-services`. Those are used for all of the services, not
just the federator component. If you have installed wire-server before
without federation, server certificates may already be configured
*(though you probably need to create new certificates to include the
federation infrastructure domain if you\'re not making use of wildcard
certificates)*. Server certificates go here:

``` yaml
# override values for nginx-ingress-services
# (e.g. under ./helm_vars/nginx-ingress-services/secrets.yaml)
secrets:
  tlsWildcardCert: |
    -----BEGIN CERTIFICATE-----
    ... <cert goes here>
    -----END CERTIFICATE-----

  tlsWildcardKey: |
    -----BEGIN RSA PRIVATE KEY -----
    ... <private key goes here>
    -----END RSA PRIVATE KEY-----
```

### Configure CA certificates you trust when interacting with other backends

If you want to federate with servers at `othercompany.example.com`, then
you need to trust the CA (Certificate Authority) certificate that
`othercompany.example.com` has used to sign its client certificates.

They need to be set both for the nginx-ingress-services and the
wire-server chart.

``` yaml
# override values for nginx-ingress-services
# (e.g. under ./helm_vars/nginx-ingress-services/values.yaml)
secrets:
  tlsClientCA: |
    -----BEGIN CERTIFICATE-----
    ... <CA in PEM format goes here>
    -----END CERTIFICATE-----
    -----BEGIN CERTIFICATE-----
    ... <another CA in PEM format goes here>
    -----END CERTIFICATE-----
```

``` yaml
# override values for wire-server
# (e.g. under ./helm_vars/wire-server/values.yaml)
federator:
  remoteCAContents: |
    -----BEGIN CERTIFICATE-----
    ... <CA in PEM format goes here>
    -----END CERTIFICATE-----
    -----BEGIN CERTIFICATE-----
    ... <another CA in PEM format goes here>
    -----END CERTIFICATE-----
```

### Tell parties you intend to federate with about your certificates

The backends you want to federate with should add your (or Let\'s
Encrypt\'s) CA to their store, so you should give them your CA
certificate, or tell them to use the appropriate Let\'s Encrypt root
certificate.

## Configure helm charts: federator and ingress and webapp subcharts

### Set your chosen backend domain

Read {ref}`choose-backend-domain` again, then
set the backend domain three times to the same value in the subcharts
cargohold, galley and brig. You also need to set `enableFederation` to
`true`.

``` yaml
# override values for wire-server
# (e.g. under ./helm_vars/wire-server/values.yaml)
galley:
  config:
    enableFederation: true
    settings:
      federationDomain: example.com # your chosen "backend domain"

brig:
  config:
    enableFederation: true
    optSettings:
      setFederationDomain: example.com # your chosen "backend domain"

cargohold:
  config:
    enableFederation: true
    settings:
      federationDomain: example.com # your chosen "backend domain"
```

(configure-federation-strategy-in-brig)=

### Configure federation strategy (whom to federate with) in brig

**Since [PR#3260](https://github.com/wireapp/wire-server/pull/3260).**

You also need to define the federation strategy (whom to federate
with), and the frequency with which the other backend services will
refresh their cache of this configuration.

``` yaml
# override values for wire-server
# (e.g. under ./helm_vars/wire-server/values.yaml)
brig:
  config:
    optSettings:
      setFederationStrategy: allowNone # [allowAll | allowDynamic | allowNone]
      setFederationDomainConfigsUpdateFreq: 10 # seconds
```

The default strategy of `allowNone` effectively disables federation
(and probably isn't what you want if you are reading this).
`allowAll` federates with any backend that requests contact or that a
user uses in a search.  `allowDynamic` only federates with known
remote backends listed in cassandra.

The update frequence determines how often other services will refresh
the information about remote connections from brig.

More information about individual remote connections is stored in
brig's cassandra, and maintained via internal brig api end-points by
the sysadmin:

* [`POST`](https://staging-nginz-https.zinfra.io/api-internal/swagger-ui/brig/#/brig/post_i_federation_remotes)

  - after adding a new remote backend, wait for the other end to do
    the same with you, and then wait a few moments for things to
    stabilize (at least `update_interval * 2`; see below).

* [`GET`](https://staging-nginz-https.zinfra.io/api-internal/swagger-ui/brig/#/brig/get_i_federation_remotes)

  - this serves an object with 3 fields:
<<<<<<< HEAD
     - `remotes` (from cassandra): the list of remote domains with search strategy (and
       possibly other information in the future);
     - `strategy` (from config): one of `allowNone`, `allowDynamic`, `allowAll` (see above)
=======
     - `remotes` (from cassandra): the list of remote domains with search policy (and
       possibly other information in the future);
     - `strategy` (from config): federation strategy; one of `allowNone`, `allowDynamic`, `allowAll` (see above)
>>>>>>> 61a5c87a
     - `update_interval` (from config): the suggested update frequency with which calling
       services should refresh their information.

  - It doesn't serve the local domain, which needs to be configured
   for every service that needs to know it individually.  This may
   change in the future.

  - This end-point enjoys a comparably high amount of traffic.  If you
   have many pods (a large instance with say, >100 pods), *and* you set a very
   short update interval (<10s), you should monitor brig's service and
   database load closely in the beginning.

* [`PUT`](https://staging-nginz-https.zinfra.io/api-internal/swagger-ui/brig/#/brig/put_i_federation_remotes__domain_)

* [`DELETE`](https://staging-nginz-https.zinfra.io/api-internal/swagger-ui/brig/#/brig/delete_i_federation_remotes__domain_)
  - **WARNING:** If you delete a connection, all users from that
   remote will be removed from local conversations, and all
   conversations hosted by that remote will be removed from the local
   backend.  Connections between local and remote users that are
   removed will be archived, and can be re-established should you
   decide to add the same backend later.

The `remotes` list looks like this:

```
[
  {
    "domain": "wire.example.com",
    "search_policy": "full_search"
  },
  {
    "domain": "evil.example.com"
<<<<<<< HEAD
=======
    "search_policy": "no_search"
>>>>>>> 61a5c87a
  },
  ...
]
```

It serves two purposes:

1. If federation strategy is `allowDynamic`, only backends that are
  listed can be reached by us and can reach us;

2. Independently of the federation strategy, the list provides
  information about remote backends that may change dynamically (at
  the time of writing this: search policy, see
<<<<<<< HEAD
  {ref}`searching-users-on-another-federated-backend`)
=======
  {ref}`searching-users-on-another-federated-backend` and
  {ref}`user-searchability` for more context)
>>>>>>> 61a5c87a

The search policy for a remote backend can be:

- `no_search`: No users are returned by federated searches.  default.
- `exact_handle_search`: Only users where the handle exactly matches are returned.
- `full_search`: Additionally to `exact_handle_search`, users are found by a freetext search on handle and display name.

<<<<<<< HEAD
Default is `no_search`.
=======
If federation strategy is `allowAll`, and there is no entry for a
domain in the database, default is `no_search`.
>>>>>>> 61a5c87a

Also see {ref}`configuring-remote-connections-dev-perspective` for the
developer's point of view on this topic.

#### If your instance has been federating before

You only need to read this section if your instance has been
federating with other instances prior to
[PR#3260](https://github.com/wireapp/wire-server/pull/3260), and you
are upgrading to the release containing that PR.

From now on the federation policy set in the federator config under
`federationStrategy` is ignored.  Instead, the federation strategy is
pulled by all services from brig, who in turn gets it from a
combination of config file and database (see
{ref}`configure-federation-strategy-in-brig` above).

In order to achieve a zero-downtime upgrade, follow these steps:

1. Update the brig config values file as described above.

2. If you have chosen `brig.config.optSettings.setFederationStrategy:
  allowDynamic` you need to make sure the list of all domains you want
  to allow federation with is complete (before, there was a search
  policy default; now wire will stop federating with removes that are
  not listed here).  Example:

    ```yaml
    brig:
      config:
        optSettings:
          setFederationDomainConfigs:
          - domain: red.example.com
            search_policy: full_search
          - domain: blue.example.com
            search_policy: no_search
    ```

    This change is to cover the time window between upgrading the brig
    pods and populating cassandra with the information needed (see
    Step 3 below).

    Any later lookup of this information will return the union of what
    is in cassandra and what is in the config file.  Any attempt to
    write data to cassandra that contradicts data in the config file
    will result in an error.  Before you change any remote domain
    config, remove it from the config file.

3. Populate cassandra with remote domain configs as described above.

4. At any time after you are done with the upgrade and have convinced
  yourself everything went smoothly, remove outdated brig and
  federator config values, in particular:
    - `brig.config.optSettings.setFederationDomainConfigs`
    - `federator.config.optSettings.federationStrategy`

    At a later point, wire-server will start ignoring
    `setFederationDomainConfigs` altogether (follow future entries in
    the changelog to learn when that happens).

### Configure federator process to run and allow incoming traffic

For federation to work, the `federator` subchart of wire-server has to
be enabled:

``` yaml
# override values for wire-server
# (e.g. under ./helm_vars/wire-server/values.yaml)
tags:
  federator: true
```

You also need to enable ingress-\>federator proxying and configure the
charts to use the DNS you configured as a target in
{ref}`dns-configure-federation` above

``` yaml
# override values for nginx-ingress-services
# (e.g. under ./helm_vars/nginx-ingress-services/values.yaml)
federator:
  enabled: true

config:
  dns:
    federator: federator.wire.example.org # set this to your "infra" domain
```

### Configure the validation depth when handling client certificates

By default, `verify_depth` is `1`, meaning that in order to validate an
incoming request from another backend, this backend needs to have a
client certificate that is directly (without any intermediate
certificates) signed by a CA certificate from the trust store.

Example: If you trust a CA `root` which signs an intermediate
`intermediate-1` which in turn signs `intermediate-2` which finally
signs `leaf`, and `leaf` is used during mutual TLS when validating
incoming requests, then `verify_depth` would need to be set to `3`.

``` yaml
# nginx-ingress-services/values.yaml
tls:
  # the validation depth between a federator client certificate and tlsClientCA
  verify_depth: 3 # default: 1
```

(configure-federation-allow-list)=
### Configure the allow list

By default, federation is turned off (allow list set to the empty list):

``` yaml
# override values for wire-server
# (e.g. under ./helm_vars/wire-server/values.yaml)
federator:
  config:
    optSettings:
      federationStrategy:
        allowedDomains: []
```

You can choose to federate with a specific list of allowed backends:

``` yaml
# override values for wire-server
# (e.g. under ./helm_vars/wire-server/values.yaml)
federator:
  config:
    optSettings:
      federationStrategy:
        allowedDomains:
         - example.com
         - example.org
```

Alternatively, you can federate with everyone:

``` yaml
# override values for wire-server
# (e.g. under ./helm_vars/wire-server/values.yaml)
federator:
  config:
    optSettings:
      federationStrategy:
        allowAll: true
```

## Applying all configuration changes

Depending on your installation method and time you initially installed
your first version of wire-server, commands to run to apply all of the
above configrations may vary. You want to ensure that you upgrade the
`nginx-ingress-services` and `wire-server` helm charts at a minimum.

## Manually test that your configurations work as expected

### Manually test DNS

If you use `dig` to check for SRV records, use e.g.:

    dig +short SRV _wire-server-federator._tcp.wire.example.com

Should yield something like:

    0 10 443 federator.wire.example.com.

The actual target:

    dig +short federator.wire.example.com

should also point to an IP address:

    1.2.3.4 # of course you should get a valid IP here

Ensure that the IP matches where your backend ingress runs.

### Manually test certificates

Refer to {ref}`how-to-see-tls-certs` and set
DOMAIN to your
{ref}`federation infrastructure domain <glossary_infra_domain>`. They should include your domain as part of the SAN (Subject
Alternative Names) and not have expired.

### Manually test that federation works

Prerequisites:

-   You need two backends with federation configured and enabled.
-   They both need to have each other in the allow list.
-   They both need to trust each other\'s CA certificate.

Create user accounts on both backends.

With one user, search for the other user using the
`@username-1@example.com` syntax in the UI search field of the webapp.<|MERGE_RESOLUTION|>--- conflicted
+++ resolved
@@ -437,15 +437,9 @@
 * [`GET`](https://staging-nginz-https.zinfra.io/api-internal/swagger-ui/brig/#/brig/get_i_federation_remotes)
 
   - this serves an object with 3 fields:
-<<<<<<< HEAD
-     - `remotes` (from cassandra): the list of remote domains with search strategy (and
-       possibly other information in the future);
-     - `strategy` (from config): one of `allowNone`, `allowDynamic`, `allowAll` (see above)
-=======
      - `remotes` (from cassandra): the list of remote domains with search policy (and
        possibly other information in the future);
      - `strategy` (from config): federation strategy; one of `allowNone`, `allowDynamic`, `allowAll` (see above)
->>>>>>> 61a5c87a
      - `update_interval` (from config): the suggested update frequency with which calling
        services should refresh their information.
 
@@ -478,10 +472,7 @@
   },
   {
     "domain": "evil.example.com"
-<<<<<<< HEAD
-=======
     "search_policy": "no_search"
->>>>>>> 61a5c87a
   },
   ...
 ]
@@ -495,12 +486,8 @@
 2. Independently of the federation strategy, the list provides
   information about remote backends that may change dynamically (at
   the time of writing this: search policy, see
-<<<<<<< HEAD
-  {ref}`searching-users-on-another-federated-backend`)
-=======
   {ref}`searching-users-on-another-federated-backend` and
   {ref}`user-searchability` for more context)
->>>>>>> 61a5c87a
 
 The search policy for a remote backend can be:
 
@@ -508,12 +495,8 @@
 - `exact_handle_search`: Only users where the handle exactly matches are returned.
 - `full_search`: Additionally to `exact_handle_search`, users are found by a freetext search on handle and display name.
 
-<<<<<<< HEAD
-Default is `no_search`.
-=======
 If federation strategy is `allowAll`, and there is no entry for a
 domain in the database, default is `no_search`.
->>>>>>> 61a5c87a
 
 Also see {ref}`configuring-remote-connections-dev-perspective` for the
 developer's point of view on this topic.

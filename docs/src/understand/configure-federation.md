--- conflicted
+++ resolved
@@ -401,12 +401,9 @@
 
 **Since [PR#3260](https://github.com/wireapp/wire-server/pull/3260).**
 
-<<<<<<< HEAD
-=======
 Also see {ref}`configuring-remote-connections-dev-perspective` for the
 developer's point of view on this topic.
 
->>>>>>> 9494a196
 You also need to define the federation strategy (whom to federate
 with), and the frequency with which the other backend services will
 refresh their cache of this configuration.
@@ -427,11 +424,7 @@
 user uses in a search.  `allowDynamic` only federates with known
 remote backends listed in cassandra.
 
-<<<<<<< HEAD
-The update frequence determines how often other services will refresh
-=======
 The update frequency determines how often other services will refresh
->>>>>>> 9494a196
 the information about remote connections from brig.
 
 More information about individual remote connections is stored in
@@ -506,16 +499,9 @@
 - `full_search`: Additionally to `exact_handle_search`, users are found by a freetext search on handle and display name.
 
 If federation strategy is `allowAll`, and there is no entry for a
-<<<<<<< HEAD
-domain in the database, default is `no_search`.
-
-Also see {ref}`configuring-remote-connections-dev-perspective` for the
-developer's point of view on this topic.
-=======
 domain in the database, default is `no_search`.  The field in
 cassandra is not nullable, ie., you always have to explicitly name a
 search policy if you create an entry.
->>>>>>> 9494a196
 
 #### If your instance has been federating before
 

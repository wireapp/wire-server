# OAuth

## Introduction and overview

OAuth 2.0 is used to authorize 3rd party applications to access `wire-server` resources on behalf of a Wire user.

Currently, only 3rd party apps that have been implemented and approved by Wire are supported. OAuth is not open for public use.

Supported OAuth apps:

- Outlook Calendar Extension

`wire-server` implements a subset of the [The OAuth 2.0 Authorization Framework (RFC 6749)](https://www.rfc-editor.org/rfc/rfc6749).

Please refer to the documentation below for a reference of the subset that is implemented without the noise of having to go through the complete RFC.

### Roles

#### The user (resource owner)

The user is the resource owner who gives permission to the OAuth client to access parts of their resources.

<<<<<<< HEAD
#### 3rd party application (OAuth client)
=======
### 3rd party app (application, client)
>>>>>>> 57f1b500

A 3rd party app is attempting to get access a resource on behalf of the user. It needs to get permission from the user in order to do so.  The terminology is a bit fuzzy here: we use the terms app, application, client synonymous.  To disambiguate, we qualify with "oauth" (*oauth* client, ...).

#### Resource server

The resource server is the API server the 3rd party app attempts to access on behalf of the user. In our case the resource server is `wire-server`.

#### Authorization server

The authorization server does the authentication of the user and establishes whether the user approves or denies the client's access request. In this case the authorization server is the same server as the resource server which is `wire-server`.

### Supported OAuth flow

`wire-server` currently only supports the [authorization code flow](https://www.rfc-editor.org/rfc/rfc6749#section-4.1) which is optimized for confidential clients such as Outlook Calendar Extension.

```{eval-rst}
.. kroki::
   :type: mermaid
   :caption: OAuth 2.0 authorization code flow

   sequenceDiagram
       autonumber
       actor U as User
       participant C as Outlook Calendar Extension
       participant A as Authorization Server (wire-server)
       participant R as Resource Server (wire-server)

       U->>C: Click login
       C->>A: Authorization code request /authorize
       A->>U: Redirect to login/authorization prompt
       U->>A: Authenticate and consent
       A->>C: Authorization code
       C->>A: Authentication code + client crednetials
       A->>A: Validate authentication code + client crednetials
       A->>C: Access token
       C->>R: Request a resource with access token (e.g. POST /conversations)
       R->>R: Validate access token with public key from auth server
       R->>C: Response
```

## OAuth client developer reference

### Registering an OAuth client

A new OAuth client can be register _only_ via the internal API of `brig` by providing an application name and a redirect URL:

```curl
  curl -s -X POST server-internal.example.com/i/oauth/clients \
    -H "Content-Type: application/json" \
    -d '{
      "application_name":"Outlook Calendar Extension",
      "redirect_url":"https://client.example.com"
    }'
```

Parameters:

| Parameter          | Description                                                                                          |
| ------------------ | ---------------------------------------------------------------------------------------------------- |
| `redirect_url`     | The URL to which Wire app will redirect the browser after authorization has been granted by the user |
| `application_name` | The name of the application that will be shown on the consent page                                   |

Client credentials will be generated and returned by wire-server:

```json
{
  "clientId": "b9e65569-aa61-462d-915d-94c8d6ef17a7",
  "clientSecret": "3f6fbd62835859b2bac411b2a2a2a54699ec56504ee32099748de3a762d41a2d"
}
```

These credentials have to be stored in a safe place and cannot be recovered if they are lost.

### Get authorization code

When the user wants to use the 3rd party app for the first time, they need to authorize it to access Wire resources on their behalf.

To do so the user is redirected to a login screen for authentication. Once authenticated, the user can either grant or deny the client's access request and the corresponding scope (a list of permissions to give to the 3rd party app).

Example request:

```http
GET /authorize?
  scope=read%3Aself%20write%3Aconversation&
  response_type=code&
  client_id=b9e65569-aa61-462d-915d-94c8d6ef17a7&
  redirect_uri=https%3A%2F%2Fclient.example.com&
  state=foobar
```

Url encoded query parameters:

| Parameter       | Description                                                                                                                                                                                                                                                                       |
| --------------- | --------------------------------------------------------------------------------------------------------------------------------------------------------------------------------------------------------------------------------------------------------------------------------- |
| `scope`         | Required. The scope of the access request.                                                                                                                                                                                                                                        |
| `response_type` | Required. Value MUST be set to  `code`.                                                                                                                                                                                                                                           |
| `client_id`     | Required. The client identifier.                                                                                                                                                                                                                                                  |
| `redirect_url`  | Required. MUST match the URL that was provided during client registration                                                                                                                                                                                                         |
| `state`         | Required. An opaque value used by the client to maintain state between the request and callback.</br>The authorization server includes this value when redirecting the user-agent back to the client.</br>The parameter SHOULD be used for preventing cross-site request forgery. |

Once the user consents the user agent will be redirected back to the 3rd party app, using the redirect URI provided during client registration, with an authorization code and the state value as query parameters. The code can be used to retrieve an access token and a refresh token and is good for one use.

Example response:

```http
HTTP/1.1 302 Found
Transfer-Encoding: chunked
Date: Thu, 23 Feb 2023 15:50:21 GMT
Server: Warp/3.3.23
Location: https://client.example.com?code=1395a1a44b72e0b81ec8fe6c791d2d3f22bc1c4df96857a88c3e2914bb687b7b&state=foobar
Vary: Accept-Encoding
```

### Retrieve access and refresh token

The 3rd party app sends the authorization code together with the client credentials and the parameters shown below using the `application/x-www-form-urlencoded` format with character encoding of UTF-8 to the authorization server to retrieve an access token and a refresh token:

```curl
curl -s -X POST server.example.com/oauth/token \
  -H "Content-Type: application/x-www-form-urlencoded" \
  -d 'code=1395a1a44b72e0b81ec8fe6c791d2d3f22bc1c4df96857a88c3e2914bb687b7b&client_id=b9e65569-aa61-462d-915d-94c8d6ef17a7&grant_type=authorization_code&redirect_uri=https%3A%2F%2Fclient.example.com&client_secret=3f6fbd62835859b2bac411b2a2a2a54699ec56504ee32099748de3a762d41a2d'
```

Parameters:

| Parameter       | Description                                                                             |
| --------------- | --------------------------------------------------------------------------------------- |
| `code`          | Required. The authorization code received from the authorization server.                |
| `client_id`     | Required. The client identifier.                                                        |
| `grant_type`    | Required. Value MUST be set to `authorization_code`.                                    |
| `redirect_uri`  | Required. The value MUST be identical to the one provided in the  authorization request |
| `client_secret` | Required. The client's secret.                                                          |

Example response:

```JSON
{
  "access_token": "eyJhbGciOiJFZERTQSJ9.eyJhdWQiOiJleGFtcGxlLmNvbSIsImV4cCI6MS42NzcyMzYyNDkxMTIzMTk3MWU5LCJpYXQiOjEuNjc3MjM2MjQ2MTEyMzE5NzFlOSwiaXNzIjoiZXhhbXBsZS5jb20iLCJzY29wZSI6InJlYWQ6c2VsZiIsInN1YiI6ImJhOTIxY2ZmLWU1ZWEtNDMxNS1iZTNkLWZiNjA3NTU0M2Y3MCJ9.5ksjS7msi9NSNat-qh7-Y5O-u9TcuYeLWTAsiAyes_oLwfjD_jYtGevUAuiVV6RXgPBO00VEMv-ZS86e7sd5Dg",
  "expires_in": 300,
  "refresh_token": "eyJhbGciOiJFZERTQSJ9.eyJzdWIiOiI4NzI1ZTRkNC01Njc5LTQwZGEtOTI3My03YTBkMmIwYjUwMGYifQ.59IICzGoli5nfwJ1ZwRH_b3T-lRgBrralE1EZZRtadI2eKrta0kaLIZpuMWPC2Icj6-LSEBsyYLXpxOm3cNaDw",
  "token_type": "Bearer"
}
```

### Accessing a resource

The access token, presented as `Bearer <token>` in the `Authorization` header, can now be used to by the 3rd party app to access resources on behalf of the user.

### Refresh access token

Access tokens are short lived and need to be refreshed regularly. To do so, the client makes a refresh request to the token endpoint by adding the parameters shown below using the `application/x-www-form-urlencoded` format with a character encoding of UTF-8 in the HTTP request entity-body.

Example request:

```curl
curl -s -X POST server.example.com/oauth/token \
  -H "Content-Type: application/x-www-form-urlencoded" \
  -d 'refresh_token=eyJhbGciOiJFZERTQSJ9.eyJzdWIiOiI4NzI1ZTRkNC01Njc5LTQwZGEtOTI3My03YTBkMmIwYjUwMGYifQ.59IICzGoli5nfwJ1ZwRH_b3T-lRgBrralE1EZZRtadI2eKrta0kaLIZpuMWPC2Icj6-LSEBsyYLXpxOm3cNaDw&client_id=b9e65569-aa61-462d-915d-94c8d6ef17a7&grant_type=refresh_token&client_secret=3f6fbd62835859b2bac411b2a2a2a54699ec56504ee32099748de3a762d41a2d'
```

Parameters:

| Parameter       | Description                                       |
| --------------- | ------------------------------------------------- |
| `refresh_token` | Required. The refresh token issued to the client. |
| `client_id`     | Required. The client identifier.                  |
| `grant_type`    | Required. Value MUST be set to `refresh_token`.   |
| `client_secret` | Required. The client's secret.                    |

Example response:

```json
{
  "access_token": "eyJhbGciOiJFZERTQSJ9.eyJhdWQiOiJleGFtcGxlLmNvbSIsImV4cCI6MS42NzcyMzc3MjkyMzAyMDU3NTJlOSwiaWF0IjoxLjY3NzIzNzcyNjIzMDIwNTc1MmU5LCJpc3MiOiJleGFtcGxlLmNvbSIsInNjb3BlIjoicmVhZDpzZWxmIiwic3ViIjoiYmE5MjFjZmYtZTVlYS00MzE1LWJlM2QtZmI2MDc1NTQzZjcwIn0.__fa8l5E2L-DNaxG5tJFLF8zf5y8lpCJI0F5MOFPdewaXbOLleTJ_eAueCjG7dB7yXNVY9Uiry_W5Mw7O19UCw",
  "expires_in": 300,
  "refresh_token": "eyJhbGciOiJFZERTQSJ9.eyJzdWIiOiJjMzQwOWU4OC0wYmE5LTQ3YjgtOWQ0My03YTVmMmM3YjhlNGYifQ.Padku_6pOUIlE469cW5TELtiNtO1mZnBrRpj8CRMgNVBTck7qxInz6LyXVYfSV7soAa44202yXzI0o4IcfZiBA",
  "token_type": "Bearer"
}
```

### Revoke a refresh token

A refresh token can be revoked as follows:

```curl
curl -i -s -X POST localhost:8080/oauth/revoke \
  -H "Content-Type: application/json" \
  -d '{
    "client_id": "31a605c5-b033-405a-ab05-f8307cf22d3f",
    "client_secret": "d2580e9b759eca52fdf3a21532ea5aae0e08706529a0a6e6fa4ab2a3d7b39da4",
    "refresh_token": "eyJhbGciOiJFZERTQSJ9.eyJzdWIiOiJjMzQwOWU4OC0wYmE5LTQ3YjgtOWQ0My03YTVmMmM3YjhlNGYifQ.Padku_6pOUIlE469cW5TELtiNtO1mZnBrRpj8CRMgNVBTck7qxInz6LyXVYfSV7soAa44202yXzI0o4IcfZiBA"
  }'
```

Parameters:

| Parameter      | Description                                       |
| -------------- | ------------------------------------------------- |
| `client_id`     | Required. The client identifier.                  |
| `refresh_token` | Required. The refresh token issued to the client. |
| `client_secret` | Required. The client's secret.                    |

Example response:

```http
HTTP/1.1 200 OK
(empty-response-body)
```

## Wire client developer reference (ZAuth authorized API)

### Retrieve OAuth client info

Authenticated endpoint to retrieve client information, necessary to display authorization prompt/user consent page.

  ```http
GET /oauth/client/:id HTTP/1.1
```

Example response:

```json
{
  "client_id": "922fcc9c-07a5-4306-86ce-7b6838442372",
  "application_name": "Outlook Calendar Extension",
  "redirect_url": "https://example.com"
}
```

### Retrieve a list of 3rd party apps with account access

Authenticated endpoint to retrieve a list of all applications that have account access via OAuth.

```http
GET /oauth/applications HTTP/1.1
```

Example response:

```json
[
  {
    "id": "31a605c5-b033-405a-ab05-f8307cf22d3f",
    "name": "Outlook Calendar Extension"
  },
  {
    "id": "c3a76a50-42a0-49d2-99df-87f0fcc12d20",
    "name": "Secure Alert"
  }
]
```

### Revoke account access

3rd party app access can be revoked, by invalidating all active refresh tokens, as follows:

```http
DELETE /oauth/applications/{cid} HTTP/1.1
```

## Site admin reference (Configuration)

### Enable/disable OAuth

If not configured, OAuth is disabled per default. OAuth can be enabled in the wire-server Helm as follows:

```yaml
brig:
  # ...
  config:
    # ...
    optSettings:
      # ...
      setOAuthEnabled: true
```

To use the OAuth functionality, you will need to set up a public and private JSON web key pair (JWK) in the wire-server Helm chart. This key pair will be used to sign and verify OAuth access tokens.

To configure the JWK, go to the wire-server Helm chart and provide the JWK information, as shown in the example below:

```yaml
# values.yaml or secrets.yaml
brig:
  secrets:
    oauthJwkKeyPair: |
      {
        "kty": "OKP",
        "crv": "Ed25519",
        "x": "...",
        "d": "..."
      }
```

Note that the JWK is a sensitive configuration value, so it is recommended to use Helm's support for managing secrets instead of including it in a plaintext values.yaml file.

### OAuth authorization code, access token, and refresh token expiration

The the OAuth authorization code expiration and access and refresh token expiration can be overridden in the Helm file as follows:

```yaml
brig:
  # ...
  config:
    # ...
    optSettings:
      # ...
      setOAuthAuthCodeExpirationTimeSecs: 300 # 5 minutes
      setOAuthAccessTokenExpirationTimeSecs: 300 # 5 minutes
      setOAuthRefreshTokenExpirationTimeSecs: 14515200 # 24 weeks
```

### Maximum number of active refresh tokens

The maximum number of active OAuth refresh tokens a user is allowed to have can be configured as follows:

```yaml
brig:
  # ...
  config:
    # ...
    optSettings:
      # ...
      setOAuthMaxActiveRefreshTokens: 20
```

## Enable 3rd party apps for teams

3rd party apps are enabled based on the team's payment plan by `ibis`.

### OutlookCalIntegrationConfig

## Implementation details

### Token handling

#### Access token

Payload

{
  "iss": "https://prod-nginz-https.wire.com",
  "sub": "7cf24b6c-8c7e-4788-a532-2c998d20ce4a",
  "aud": "https://prod-nginz-https.wire.com",
  "exp": 1311281970,
  "iat": 1311280970,
  "scope": "write:conversations write:conversations.code"
}

iss: Wire server

sub: User ID

aud: The resource server

exp: expiration time

iat: issued at time

scope: scopes

Access tokens

Verification:

- Signature
- Scope
- Expiration

#### Refresh token

refresh tokens are assigned to a user and a 3rd party app (OAuth client)

a user can have more than one active refresh token for the same 3rd party app (e.g. they might use multiple devices, replace devices, or run multiple instances of the app somehow)

the maximum number of active refresh tokens per user and app should be limited (what is a sensitive number, 10?)

once a new token is requested and the limit is exceeded, the oldest refresh token will be deleted/invalidated

once a refresh token is used, it will be invalidated and a new refresh token will be generated and returned as part of the response (token rotation)

for now, we will not yet implement re-use detection, but in the future this should be possible

the refresh token is given to the client/app as a signed JWT containing only the refresh token ID

refresh tokens are long-lived, and the expiration should be configurable on the server level (default 3-6 months?)

### Public/private keys

New OAuth JWK keys have to be provided.

Acceptance criteria:

A secure JWK key has been generated

JWK key including the private key has been set in brig secrets for prod and staging

Public JWK key has been set in galley options

OAuth end-to-end test works with new JWK key

### Default configs<|MERGE_RESOLUTION|>--- conflicted
+++ resolved
@@ -20,11 +20,7 @@
 
 The user is the resource owner who gives permission to the OAuth client to access parts of their resources.
 
-<<<<<<< HEAD
 #### 3rd party application (OAuth client)
-=======
-### 3rd party app (application, client)
->>>>>>> 57f1b500
 
 A 3rd party app is attempting to get access a resource on behalf of the user. It needs to get permission from the user in order to do so.  The terminology is a bit fuzzy here: we use the terms app, application, client synonymous.  To disambiguate, we qualify with "oauth" (*oauth* client, ...).
 

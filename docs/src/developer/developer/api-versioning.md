--- conflicted
+++ resolved
@@ -110,11 +110,7 @@
 the version:
 
  - In `wire-api` extend the `Version` type with a new version by appending the
-<<<<<<< HEAD
-   new version to the end, e.g., by adding `V4`.
-=======
    new version to the end, e.g., by adding `V6`.
->>>>>>> 75b1afdf
  - In the same `Version` module update the `developmentVersions` value to list
    only the new version,
  - Consider updating the `backendApiVersion` value in Stern, which is

# Editor setup

Reference: {#DevEditor}

This page provides tips for setting up editors to work with the Wire codebase.

## For multiple editors {#DevAll}

### Using Haskell IDE Engine

See [official documentation](https://github.com/haskell/haskell-ide-engine)

In addition, you can generate (and re-generate after changes to stack.yaml) a `hie.yaml` configuration file with

```
make hie.yaml
```

## Emacs {#DevEmacs}

### Jump-to-definition {#DevEmacsJump}

Jump-to-definition is possible with [hasktags][]. First you need to install it and make sure it's on your PATH (if you don't want hasktags to be on your PATH, do `M-x customize-variable haskell-hasktags-path`):

[hasktags]: https://hackage.haskell.org/package/hasktags

```bash
stack install hasktags    # or cabal install hasktags
```

To generate tags, do `M-x haskell-mode-generate-tags`. You can also add a Git hook to regenerate tags on checkout:

```bash
echo "hasktags -e -x ." > .git/hooks/post-checkout
chmod +x .git/hooks/post-checkout
```

To jump to an identifier, press `M-.`. You can also do `C-u M-x xref-find-definitions` to get interactive search through identifiers. Press `M-,` to return to where you were before the jump.

Jump-to-definition is case-insensitive by default, which is probably not what you want. To change that, do `M-x customize-variable tags-case-fold-search`.

By default hasktags only generates tags for the current package. The Wire backend is composed of many packages, and it's useful to be able to jump to any identifier in wire-server. One way to do it is to setup Emacs to check if there's a Projectile project that the current directory belongs to, and if so, override the "current package" default.

Install the [projectile][] package for Emacs and do `M-x projectile-add-known-project <path to wire-server>`. Then add the following snippet to your `init.el`:

[projectile]: https://www.projectile.mx/en/latest/installation/

```
(require 'haskell)
(require 'projectile)

;; When inside a project, even if there is a cabal file in the current
;; folder, use the project folder to generate tags. This is useful for
;; projects with several services or subprojects.
(defadvice haskell-cabal--find-tags-dir (around project-tags act)
  (setq ad-return-value
    (if (projectile-project-root)
      (projectile-project-root)
      ad-do-it)))
```

### Haskell Language Server

To use HLS bundled in direnv setup, here is a sample `.dir-locals.el` that can
be put in the root directory of the project:
```
((haskell-mode . ((haskell-completion-backend . lsp)
                  (lsp-haskell-server-path . "/home/haskeller/code/wire-server/hack/bin/nix-hls.sh")
                  )))
```

### Ormolu integration

There are make targets `format`, `formatf`, `formatc` to re-format
or check the entire repository.  This takes about 10 seconds.

Emacs integration is [linked
here](https://github.com/tweag/ormolu#editor-integration).

## Vim {#DevVim}

### hie (Haskell IDE engine) integration

* Generate `hie.yaml` as described [at the top of this file](#using-haskell-ide-engine)
* You may follow the setup described [in this blog post](http://marco-lopes.com/articles/Vim-and-Haskell-in-2019/)

### ormolu integration

There are make targets `format`, `formatf`, `formatc` to re-format
or check the entire repository.  This takes about 10 seconds.

Vim integration is [linked
here](https://github.com/tweag/ormolu#editor-integration).

If you use sdiehl's module, you may need to collect the language extensions from a cabal file:

```
    let g:ormolu_options = ["--ghc-opt -XAllowAmbiguousTypes --ghc-opt -XBangPatterns --ghc-opt -XConstraintKinds --ghc-opt -XDataKinds --ghc-opt -XDefaultSignatures --ghc-opt -XDerivingStrategies --ghc-opt -XDeriveFunctor --ghc-opt -XDeriveGeneric --ghc-opt -XDeriveLift --ghc-opt -XDeriveTraversable --ghc-opt -XDuplicateRecordFields --ghc-opt -XEmptyCase --ghc-opt -XFlexibleContexts --ghc-opt -XFlexibleInstances --ghc-opt -XFunctionalDependencies --ghc-opt -XGADTs --ghc-opt -XInstanceSigs --ghc-opt -XKindSignatures --ghc-opt -XLambdaCase --ghc-opt -XMultiParamTypeClasses --ghc-opt -XMultiWayIf --ghc-opt -XNamedFieldPuns --ghc-opt -XNoImplicitPrelude --ghc-opt -XOverloadedRecordDot --ghc-opt -XOverloadedStrings --ghc-opt -XPackageImports --ghc-opt -XPatternSynonyms --ghc-opt -XPolyKinds --ghc-opt -XQuasiQuotes --ghc-opt -XRankNTypes --ghc-opt -XScopedTypeVariables --ghc-opt -XStandaloneDeriving --ghc-opt -XTemplateHaskell --ghc-opt -XTupleSections --ghc-opt -XTypeApplications --ghc-opt -XTypeFamilies --ghc-opt -XTypeFamilyDependencies --ghc-opt -XTypeOperators --ghc-opt -XUndecidableInstances --ghc-opt -XViewPatterns"]
```

<<<<<<< HEAD
NB: this language extension list might be outdated.
If you want to be playful, you can look at how `tools/ormolu.sh`
collects the language extensions automatically and see if you can get
it to work here.
=======
**EDIT:** this may no longer be necessary, as the ormolu version we
  use consults the cabal files for enabled language extensions.
>>>>>>> e3f8b9c0

## VSCode

The project can be loaded into the [Haskell Language Server](https://github.com/haskell/haskell-language-server).
This gives type checking, code completion, HLint hints, formatting with Ormolu, lookup of definitions and references, etc..
All needed dependencies (like the `haskell-language-server` and `stack` binaries) are provided by `shell.nix`.

Setup steps:
- Install the plugins `Haskell` (Haskell Language Server support), `Haskell Syntax` and `Nix Environment Selector`
- Generate the `hie.yaml` file: `make hie.yaml`
- Select the nix environment from `shell.nix` with the command `Nix-Env: Select environment`.
- Reload the window as proposed by the `Nix Environment Selector` plugin

An alternative way to make these dependencies accessible to VSCode is to start it in the `direnv` environment.
I.e. from a shell that's current working directory is in the project. The drawbacks of this approach are
that it only works locally (not on a remote connection) and one VSCode process needs to be started per project.<|MERGE_RESOLUTION|>--- conflicted
+++ resolved
@@ -98,15 +98,8 @@
     let g:ormolu_options = ["--ghc-opt -XAllowAmbiguousTypes --ghc-opt -XBangPatterns --ghc-opt -XConstraintKinds --ghc-opt -XDataKinds --ghc-opt -XDefaultSignatures --ghc-opt -XDerivingStrategies --ghc-opt -XDeriveFunctor --ghc-opt -XDeriveGeneric --ghc-opt -XDeriveLift --ghc-opt -XDeriveTraversable --ghc-opt -XDuplicateRecordFields --ghc-opt -XEmptyCase --ghc-opt -XFlexibleContexts --ghc-opt -XFlexibleInstances --ghc-opt -XFunctionalDependencies --ghc-opt -XGADTs --ghc-opt -XInstanceSigs --ghc-opt -XKindSignatures --ghc-opt -XLambdaCase --ghc-opt -XMultiParamTypeClasses --ghc-opt -XMultiWayIf --ghc-opt -XNamedFieldPuns --ghc-opt -XNoImplicitPrelude --ghc-opt -XOverloadedRecordDot --ghc-opt -XOverloadedStrings --ghc-opt -XPackageImports --ghc-opt -XPatternSynonyms --ghc-opt -XPolyKinds --ghc-opt -XQuasiQuotes --ghc-opt -XRankNTypes --ghc-opt -XScopedTypeVariables --ghc-opt -XStandaloneDeriving --ghc-opt -XTemplateHaskell --ghc-opt -XTupleSections --ghc-opt -XTypeApplications --ghc-opt -XTypeFamilies --ghc-opt -XTypeFamilyDependencies --ghc-opt -XTypeOperators --ghc-opt -XUndecidableInstances --ghc-opt -XViewPatterns"]
 ```
 
-<<<<<<< HEAD
-NB: this language extension list might be outdated.
-If you want to be playful, you can look at how `tools/ormolu.sh`
-collects the language extensions automatically and see if you can get
-it to work here.
-=======
 **EDIT:** this may no longer be necessary, as the ormolu version we
   use consults the cabal files for enabled language extensions.
->>>>>>> e3f8b9c0
 
 ## VSCode
 

--- conflicted
+++ resolved
@@ -264,7 +264,6 @@
 
 Answer: The values are not currently configurable, they are built into the clients at compile time, we do have a mechanism for sending calling configs to the clients but these values are not currently there.
 
-<<<<<<< HEAD
 ## Diagnosing issues with installation steps.
 
 Some steps of the installation (for example `helm` commands) provide less feedback than others in the case errors are encountered.
@@ -437,7 +436,7 @@
 ```
 
 Here we can see that the `cassandra-migrations-qgn7r` pod was created, then the warnings about the «`BackOff`» and reaching the backoff limit.
-=======
+
 ## Verifying correct deployment of DNS / DNS troubleshooting.
 
 After installation, or if you meet some functionality problems, you should check that your DNS setup is correct.
@@ -597,4 +596,3 @@
 Then try the same thing using `nslookup`.
 
 If either of these steps fail, please request support.
->>>>>>> 3ec60b9c

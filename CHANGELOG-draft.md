--- conflicted
+++ resolved
@@ -49,11 +49,8 @@
 
 * Integration test script now displays output interactively (#1700)
 * Fixed a few issues with error response documentation in Swagger (#1707)
-<<<<<<< HEAD
+* Make mapping between (team) permissions and roles more lenient (#1711)
 * The `DELETE /conversations/:cnv/members/:usr` endpoint rewritten to Servant (#1697)
-=======
-* Make mapping between (team) permissions and roles more lenient (#1711)
->>>>>>> fa2936c4
 
 ## Federation changes
 

THIS FILE ACCUMULATES THE RELEASE NOTES FOR THE UPCOMING RELEASE.

<!--

# [2021-xx-xx]

[please put all changes that only affect federation into this section to unclutter the rest of the release notes.]
[if something is both an API change and a feature, please mention it twice (you can abbreviate the second mention and add "see above").]

## Release Notes

## API Changes

## Features

## Bug fixes and other updates

## Documentation

## Internal changes

-->


# [unreleased]

[please put all changes that only affect federation into the "Federation changes" section to unclutter the rest of the release notes.]
[if something is both an API change and a feature, please mention it twice (you can abbreviate the second mention and add "see above").]

## Release Notes

## API Changes

* Deprecate `DELETE /conversations/:cnv/members/:usr` (#1697)
<<<<<<< HEAD
* Add `DELETE /conversations/:cnv/members/:domain/:usr` (#1697)
* Add `POST /conversations/list/v2` (#1703)
* Deprecate `POST /list-conversations` (#1703)
=======
* Add `DELETE /conversations/:domain/:cnv/members/:domain/:usr` (#1697)
>>>>>>> d231550f

## Features

## Bug fixes and other updates

* Fix case sensitivity in schema parser in hscim library (#1714)
* [helm charts] resolve a rate-limiting issue when using certificate-manager alongside wire-server and nginx-ingress-services helm charts (#1715)
* Remove support for managed conversations in member removal (#1718)

## Documentation

* Document backend internals for user connections (#1717)
* Improve Swagger for `DELETE /conversations/:cnv/members/:usr` (#1697)

## Internal changes

* Integration test script now displays output interactively (#1700)
* Fixed a few issues with error response documentation in Swagger (#1707)
* Make mapping between (team) permissions and roles more lenient (#1711)
* The `DELETE /conversations/:cnv/members/:usr` endpoint rewritten to Servant (#1697)
* Remove leftover auto-connect internal endpoint and code (#1716)

## Federation changes

* Added client certificate support for server to server authentication (#1682)
* Implemented full server-to-server authentication (#1687)
* Add an endpoint for removing a qualified user from a local conversation (#1697)
* The update conversation membership federation endpoint takes OriginDomainHeader (#1719)
* Added new endpoint to allow fetching conversation metadata by qualified ids (#1703)<|MERGE_RESOLUTION|>--- conflicted
+++ resolved
@@ -32,13 +32,9 @@
 ## API Changes
 
 * Deprecate `DELETE /conversations/:cnv/members/:usr` (#1697)
-<<<<<<< HEAD
 * Add `DELETE /conversations/:cnv/members/:domain/:usr` (#1697)
 * Add `POST /conversations/list/v2` (#1703)
 * Deprecate `POST /list-conversations` (#1703)
-=======
-* Add `DELETE /conversations/:domain/:cnv/members/:domain/:usr` (#1697)
->>>>>>> d231550f
 
 ## Features
 

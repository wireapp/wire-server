--- conflicted
+++ resolved
@@ -49,11 +49,8 @@
 * The `DELETE /conversations/:cnv/members/:usr` endpoint rewritten to Servant (#1697)
 * Remove leftover auto-connect internal endpoint and code (#1716)
 * Clean up JSON golden tests (#1729)
-<<<<<<< HEAD
 * Make regenerated JSON output deterministic (#1734)
-=======
 * Import fix for snappy linker issue (#1736)
->>>>>>> c15c5e88
 
 ## Federation changes
 

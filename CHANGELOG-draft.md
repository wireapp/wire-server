--- conflicted
+++ resolved
@@ -42,7 +42,6 @@
 
 ## Internal changes
 
-<<<<<<< HEAD
 * Integration test script now displays output interactively (#1700)
 * Fixed a few issues with error response documentation in Swagger (#1707)
 * Make mapping between (team) permissions and roles more lenient (#1711)
@@ -56,7 +55,4 @@
 * Implemented full server-to-server authentication (#1687)
 * Add an endpoint for removing a qualified user from a local conversation (#1697)
 * The update conversation membership federation endpoint takes OriginDomainHeader (#1719)
-=======
-* The update conversation membership federation endpoint takes OriginDomainHeader (#1719)
-* Added new endpoint to allow fetching conversation metadata by qualified ids (#1703)
->>>>>>> 89b8d80f
+* Added new endpoint to allow fetching conversation metadata by qualified ids (#1703)
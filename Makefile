SHELL                 := /usr/bin/env bash
DOCKER_USER           ?= quay.io/wire
# kubernetes namespace for running integration tests
NAMESPACE             ?= test-$(USER)
# default docker image tag is your system username, you can override it via environment variable.
DOCKER_TAG            ?= $(USER)
# default helm chart version must be 0.0.42 for local development (because 42 is the answer to the universe and everything)
HELM_SEMVER           ?= 0.0.42
# The list of helm charts needed on internal kubernetes testing environments
CHARTS_INTEGRATION    := wire-server databases-ephemeral redis-cluster fake-aws nginx-ingress-controller nginx-ingress-services wire-server-metrics fluent-bit kibana sftd restund coturn
# The list of helm charts to publish on S3
# FUTUREWORK: after we "inline local subcharts",
# (e.g. move charts/brig to charts/wire-server/brig)
# this list could be generated from the folder names under ./charts/ like so:
# CHARTS_RELEASE := $(shell find charts/ -maxdepth 1 -type d | xargs -n 1 basename | grep -v charts)
CHARTS_RELEASE        := wire-server redis-ephemeral redis-cluster databases-ephemeral fake-aws fake-aws-s3 fake-aws-sqs aws-ingress  fluent-bit kibana backoffice calling-test demo-smtp elasticsearch-curator elasticsearch-external elasticsearch-ephemeral minio-external cassandra-external nginx-ingress-controller nginx-ingress-services reaper wire-server-metrics sftd restund coturn inbucket
BUILDAH_PUSH          ?= 0
KIND_CLUSTER_NAME     := wire-server
BUILDAH_KIND_LOAD     ?= 1

package ?= all
EXE_SCHEMA := ./dist/$(package)-schema

# This ensures that focused unit tests written in hspec fail. This is supposed
# to help us avoid merging PRs with focused tests. This will not catch focused
# integration tests as they are run in kubernetes where this Makefile doesn't
# get executed. This is set here as the CI uses this Makefile, this could live
# in several Makefiles we have in this repository, but there is little point of
# doing so.
#
# Additionally, if stack is being used with nix, environment variables do not
# make it into the shell where hspec is run, to tackle that this variable is
# also exported in stack-deps.nix.
export HSPEC_OPTIONS = --fail-on-focused

default: fast

init:
	mkdir -p dist

# Build all Haskell services and executables, run unit tests
.PHONY: install
install: init
ifeq ($(WIRE_BUILD_WITH_CABAL), 1)
	cabal update
	cabal build all
	./hack/bin/cabal-run-all-tests.sh
	./hack/bin/cabal-install-artefacts.sh all
else
	stack install --pedantic --test --bench --no-run-benchmarks --local-bin-path=dist
endif

.PHONY: delete-cache-on-linker-errors
delete-cache-on-linker-errors:
	rm -rf ~/.cache/hie-bios
<<<<<<< HEAD
ifdef CABAL_DIR
	rm -rf $(CABAL_DIR)/store
else
	rm -rf ~/.cabal/store
endif
	cabal clean
=======
	rm -rf ~/.cabal/store
	rm -rf ./dist-newstyle
>>>>>>> 2df8b839

.PHONY: cabal.project.local
cabal.project.local:
	echo "optimization: False" > ./cabal.project.local
	./hack/bin/cabal-project-local-template.sh "ghc-options: -O0" >> ./cabal.project.local

# Build all Haskell services and executables with -O0, run unit tests
.PHONY: fast
fast: init
ifeq ($(WIRE_BUILD_WITH_CABAL), 1)
	make install
else
	stack install --pedantic --test --bench --no-run-benchmarks --local-bin-path=dist --fast $(WIRE_STACK_OPTIONS)
endif

# Usage: make c package=brig test=1
.PHONY: c
c: cabal-fmt
	cabal build $(WIRE_CABAL_BUILD_OPTIONS) $(package)
ifeq ($(test), 1)
	./hack/bin/cabal-run-tests.sh $(package) $(testargs)
endif
	./hack/bin/cabal-install-artefacts.sh $(package)

# ci here doesn't refer to continuous integration, but to cabal-integration
# Usage: make ci package=brig test=1
# If you want to pass arguments to the test-suite call the script directly.
.PHONY: ci
ci: c
	./hack/bin/cabal-run-integration.sh $(package)

.PHONY: cabal-fmt
cabal-fmt:
	./hack/bin/cabal-fmt.sh $(package)

# Use ghcid to watch a particular package.
# pass target=package:name to specify which target is watched.
.PHONY: ghcid
ghcid:
	ghcid -l=hlint --command "cabal repl $(target)"

# reset db using cabal
.PHONY: db-reset-package
db-reset-package: c
	$(EXE_SCHEMA) --keyspace $(package)_test --replication-factor 1 --reset

# migrate db using cabal
# For using stack see the Makefile of the package, e.g. services/brig/Makefile
# Usage: make db-migrate-package package=galley
.PHONY: db-migrate-package
db-migrate-package: c
	$(EXE_SCHEMA) --keyspace $(package)_test --replication-factor 1

# Build everything (Haskell services and nginz)
.PHONY: services
services: init install
	$(MAKE) -C services/nginz

# Build haddocks
.PHONY: haddock
haddock:
	WIRE_STACK_OPTIONS="$(WIRE_STACK_OPTIONS) --haddock --haddock-internal" make fast

# Build haddocks only for wire-server
.PHONY: haddock-shallow
haddock-shallow:
	WIRE_STACK_OPTIONS="$(WIRE_STACK_OPTIONS) --haddock --haddock-internal --no-haddock-deps" make fast

# formats all Haskell files (which don't contain CPP)
.PHONY: format
format:
	./tools/ormolu.sh

# formats all Haskell files even if local changes are not committed to git
.PHONY: formatf
formatf:
	./tools/ormolu.sh -f

# checks that all Haskell files are formatted; fail if a `make format` run is needed.
.PHONY: formatc
formatc:
	./tools/ormolu.sh -c

# For any Haskell or Rust file, update or add a license header if necessary.
# Headers should be added according to Ormolu's formatting rules, but please check just in case.
.PHONY: add-license
add-license:
	# Check headroom is installed. If not, please run 'stack install headroom'
	command -v headroom
	headroom run
	@echo ""
	@echo "you might want to run 'make formatf' now to make sure ormolu is happy"

.PHONY: shellcheck
shellcheck:
	./hack/bin/shellcheck.sh

# Clean
.PHONY: clean
clean:
ifeq ($(WIRE_BUILD_WITH_CABAL), 1)
	cabal clean
else
	stack clean
endif
	$(MAKE) -C services/nginz clean
	-rm -rf dist
	-rm -f .metadata

#################################
## running integration tests

# Build services with --fast and run tests
.PHONY: integration
integration: fast i

# Run tests without building services
.PHONY: i
i:
	$(MAKE) -C services/cargohold i
	$(MAKE) -C services/galley i
	$(MAKE) -C services/brig i
	$(MAKE) -C services/gundeck i
	$(MAKE) -C services/spar i

# Build services and run tests using AWS
.PHONY: integration-aws
integration-aws: fast i-aws

# Run tests using AWS
.PHONY: i-aws
i-aws:
	$(MAKE) -C services/cargohold i-aws
	$(MAKE) -C services/galley i-aws
	$(MAKE) -C services/brig i-aws
	$(MAKE) -C services/gundeck i-aws
	$(MAKE) -C services/spar i-aws

# Build services and run tests of one service using AWS
.PHONY: integration-aws-%
integration-aws-%: fast
	$(MAKE) "i-aws-$*"

# Run tests of one service using AWS
.PHONY: i-aws-%
i-aws-%:
	$(MAKE) -C "services/$*" i-aws

# Build services and run tests of one service
.PHONY: integration-%
integration-%: fast
	$(MAKE) "i-$*"

# Run tests of one service
.PHONY: i-%
i-%:
	$(MAKE) -C "services/$*" i

#################################
## docker targets

.PHONY: docker-prebuilder
docker-prebuilder:
	# `docker-prebuilder` needs to be built or pulled only once (unless native dependencies change)
	$(MAKE) -C build/ubuntu prebuilder

.PHONY: docker-deps
docker-deps:
	# `docker-deps` needs to be built or pulled only once (unless native dependencies change)
	$(MAKE) -C build/ubuntu deps

.PHONY: docker-builder
docker-builder:
	# `docker-builder` needs to be built or pulled only once (unless native dependencies change)
	$(MAKE) -C build/ubuntu builder

.PHONY: docker-intermediate
docker-intermediate:
	# `docker-intermediate` needs to be built whenever code changes - this essentially runs `cabal clean && cabal build all` on the whole repo
	docker build -t $(DOCKER_USER)/ubuntu20-intermediate:$(DOCKER_TAG) -f build/ubuntu/Dockerfile.intermediate --build-arg builder=$(DOCKER_USER)/ubuntu20-builder:develop --build-arg deps=$(DOCKER_USER)/ubuntu20-deps:develop .;
	docker tag $(DOCKER_USER)/ubuntu20-intermediate:$(DOCKER_TAG) $(DOCKER_USER)/ubuntu20-intermediate:latest;
	if test -n "$$DOCKER_PUSH"; then docker login -u $(DOCKER_USERNAME) -p $(DOCKER_PASSWORD); docker push $(DOCKER_USER)/ubuntu20-intermediate:$(DOCKER_TAG); docker push $(DOCKER_USER)/ubuntu20-intermediate:latest; fi;

.PHONY: docker-exe-%
docker-exe-%:
	docker image ls | grep $(DOCKER_USER)/ubuntu20-deps > /dev/null || (echo "'make docker-deps' required.", exit 1)
	docker image ls | grep $(DOCKER_USER)/ubuntu20-intermediate > /dev/null || (echo "'make docker-intermediate' required."; exit 1)
	docker build -t $(DOCKER_USER)/"$*":$(DOCKER_TAG) -f build/ubuntu/Dockerfile.executable --build-arg executable="$*" --build-arg intermediate=$(DOCKER_USER)/ubuntu20-intermediate --build-arg deps=$(DOCKER_USER)/ubuntu20-deps .
	docker tag $(DOCKER_USER)/"$*":$(DOCKER_TAG) $(DOCKER_USER)/"$*":latest
	if test -n "$$DOCKER_PUSH"; then docker login -u $(DOCKER_USERNAME) -p $(DOCKER_PASSWORD); docker push $(DOCKER_USER)/"$*":$(DOCKER_TAG); docker push $(DOCKER_USER)/"$*":latest; fi;

.PHONY: docker-services
docker-services:
	# make docker-services doesn't compile, only makes small images out of the `docker-intermediate` image
	# to recompile, run `docker-intermediate` first.
	docker image ls | grep $(DOCKER_USER)/ubuntu20-deps > /dev/null || (echo "'make docker-deps' required.", exit 1)
	docker image ls | grep $(DOCKER_USER)/ubuntu20-intermediate > /dev/null || (echo "'make docker-intermediate' required."; exit 1)
	# `make -C services/brig docker` == `make docker-exe-brig docker-exe-brig-integration docker-exe-brig-schema docker-exe-brig-index`
	$(MAKE) -C services/brig docker
	$(MAKE) -C services/gundeck docker
	$(MAKE) -C services/galley docker
	$(MAKE) -C services/cannon docker
	$(MAKE) -C services/proxy docker
	$(MAKE) -C services/spar docker
	$(MAKE) -C tools/stern docker
	$(MAKE) docker-exe-zauth
	$(MAKE) -C services/nginz docker

DOCKER_DEV_NETWORK := --net=host
DOCKER_DEV_VOLUMES := -v `pwd`:/wire-server
DOCKER_DEV_IMAGE   := quay.io/wire/ubuntu20-builder:$(DOCKER_TAG)
.PHONY: run-docker-builder
run-docker-builder:
	@echo "if this does not work, consider 'docker pull', 'docker tag', or 'make -C build/ubuntu builder'."
	docker run --workdir /wire-server -it $(DOCKER_DEV_NETWORK) $(DOCKER_DEV_VOLUMES) --rm $(DOCKER_DEV_IMAGE) /bin/bash

.PHONY: git-add-cassandra-schema
git-add-cassandra-schema: db-reset git-add-cassandra-schema-impl

.PHONY: git-add-cassandra-schema-impl
git-add-cassandra-schema-impl:
	$(eval CASSANDRA_CONTAINER := $(shell docker ps | grep '/cassandra:' | perl -ne '/^(\S+)\s/ && print $$1'))
	( echo '-- automatically generated with `make git-add-cassandra-schema`' ; docker exec -i $(CASSANDRA_CONTAINER) /usr/bin/cqlsh -e "DESCRIBE schema;" ) > ./cassandra-schema.cql
	git add ./cassandra-schema.cql

.PHONY: cqlsh
cqlsh:
	$(eval CASSANDRA_CONTAINER := $(shell docker ps | grep '/cassandra:' | perl -ne '/^(\S+)\s/ && print $$1'))
	@echo "make sure you have ./deploy/dockerephemeral/run.sh running in another window!"
	docker exec -it $(CASSANDRA_CONTAINER) /usr/bin/cqlsh

.PHONY: db-reset
db-reset:
	@echo "make sure you have ./deploy/dockerephemeral/run.sh running in another window!"
ifeq ($(WIRE_BUILD_WITH_CABAL), 1)
	make db-reset-package package=brig
	make db-reset-package package=galley
	make db-reset-package package=gundeck
	make db-reset-package package=spar
else
	make -C services/brig db-reset
	make -C services/galley db-reset
	make -C services/gundeck db-reset
	make -C services/spar db-reset
endif

#################################
## dependencies

libzauth:
	$(MAKE) -C libs/libzauth install

#################################
# Useful when using Haskell IDE Engine
# https://github.com/haskell/haskell-ide-engine
#
# Run this again after changes to libraries or dependencies.
.PHONY: hie.yaml
hie.yaml:
ifeq ($(WIRE_BUILD_WITH_CABAL), 1)
	echo -e 'cradle:\n  cabal: {}' > hie.yaml
else
	cp stack.yaml stack-dev.yaml
	echo -e '\n\nghc-options:\n "$$locals": -O0 -Wall -Werror' >> stack-dev.yaml
	stack build implicit-hie
	stack exec gen-hie | yq "{cradle: {stack: {stackYaml: \"./stack-dev.yaml\", components: .cradle.stack}}}" > hie.yaml
endif

#####################################
# Today we pretend to be CI and run integration tests on kubernetes
# (see also docs/developer/processes.md)
#
# NOTE: This uses local helm charts from .local/charts (which it builds before running this)
#
# NOTE/WARNING: By default, it uses local docker image tags,
# which will not work at this time on your remote kubernetes cluster. [FUTUREWORK: local kubernetes cluster]
#
# If you wish to use docker images that are uploaded to quay.io, you must set DOCKER_TAG
#
#   DOCKER_TAG=<desired-wire-server-docker-tag> make kube-integration
#
# and if you don't know what a good DOCKER_TAG might be, you can run
#
#   make latest-tag
#
# This task requires: [FUTUREWORK: add tooling setup to wire-server]
#   - helm (version 3.1.1)
#   - kubectl
#   - a valid kubectl context configured (i.e. access to a kubernetes cluster)
.PHONY: kube-integration
kube-integration:  kube-integration-setup kube-integration-test

.PHONY: kube-integration-setup
kube-integration-setup: charts-integration
	export NAMESPACE=$(NAMESPACE); ./hack/bin/integration-setup-federation.sh

.PHONY: kube-integration-test
kube-integration-test:
	export NAMESPACE=$(NAMESPACE); ./hack/bin/integration-test.sh

.PHONY: kube-integration-teardown
kube-integration-teardown:
	export NAMESPACE=$(NAMESPACE); ./hack/bin/integration-teardown-federation.sh

.PHONY: kube-integration-e2e-telepresence
kube-integration-e2e-telepresence:
	./services/brig/federation-tests.sh $(NAMESPACE)

.PHONY: kube-integration-setup-sans-federation
kube-integration-setup-sans-federation: guard-tag charts-integration
	# by default "test-<your computer username> is used as namespace
	# you can override the default by setting the NAMESPACE environment variable
	export NAMESPACE=$(NAMESPACE); ./hack/bin/integration-setup.sh

.PHONY: kube-integration-teardown-sans-federation
kube-integration-teardown-sans-federation:
	export NAMESPACE=$(NAMESPACE); ./hack/bin/integration-teardown.sh

.PHONY: kube-restart-%
kube-restart-%:
	kubectl delete pod -n $(NAMESPACE) -l app=$(*)
	kubectl delete pod -n $(NAMESPACE)-fed2 -l app=$(*)

.PHONY: latest-tag
latest-tag:
	./hack/bin/find-latest-docker-tag.sh

.PHONY: release-chart-%
release-chart-%:
	@if [ "${HELM_SEMVER}" = "0.0.42" ]; then \
	      echo "Environment variable HELM_SEMVER not set to non-default value. Re-run with HELM_SEMVER=<something>"; \
	    exit 1; \
	fi
	@if [ "${DOCKER_TAG}" = "${USER}" ]; then \
	      echo "Environment variable DOCKER_TAG not set to non-default value. Re-run with DOCKER_TAG=<something>"; \
	    exit 1; \
	fi
	make chart-$(*)

.PHONY: guard-tag
guard-tag:
	@if [ "${DOCKER_TAG}" = "${USER}" ]; then \
	      echo "Environment variable DOCKER_TAG not set to non-default value. Re-run with DOCKER_TAG=<something>. Try using 'make latest-tag' for latest develop docker image tag";\
	    exit 1; \
	fi

# Rationale for copying charts to a gitignored folder before modifying helm versions and docker image tags:
#
# * we want to keep git history clean and not clutter it with version bump commits
#   * synchronizing version bumps with multiple PRs, releases to master and merges back to develop is hard to do in git
#   * we don't want to spend time modifying version tags manually all the time
# * we want version pinning for helm charts and docker images for reproducible results during deployments
#   * CI will keep track of versioning and upload charts to an S3 mirror
#   * if you need to do this locally, also use this make target and set desired versions accordingly.
.PHONY: chart-%
chart-%:
	./hack/bin/copy-charts.sh $(*)
	./hack/bin/set-wire-server-image-version.sh $(DOCKER_TAG)
	./hack/bin/set-helm-chart-version.sh "$*" $(HELM_SEMVER)

# Usecase for this make target:
#  * for local integration testing of wire-server inside kubernetes
.PHONY: charts-integration
charts-integration: $(foreach chartName,$(CHARTS_INTEGRATION),chart-$(chartName))

.PHONY: charts-serve
charts-serve: charts-integration
	./hack/bin/serve-charts.sh $(CHARTS_INTEGRATION)

.PHONY: charts-serve-all
charts-serve-all: $(foreach chartName,$(CHARTS_RELEASE),chart-$(chartName))
	./hack/bin/serve-charts.sh $(CHARTS_RELEASE)

# Usecase for this make target:
# 1. for releases of helm charts
# 2. for testing helm charts more generally
.PHONY: charts-release
charts-release: $(foreach chartName,$(CHARTS_RELEASE),release-chart-$(chartName))

.PHONY: clean-charts
clean-charts:
	rm -rf .local/charts

##########################################
# Helm chart releasing (mirroring to S3)
# Only CI should run these targets ideally

# Usecases for this make target:
# To release one single helm chart to S3 mirror
# (assummption: CI sets DOCKER_TAG and HELM_SEMVER)
.PHONY: upload-chart-%
upload-chart-%: release-chart-%
	./hack/bin/upload-helm-charts-s3.sh -r $(HELM_REPO) -d .local/charts/$(*)

# Usecases for this make target:
# To uplaod all helm charts in the CHARTS_RELEASE list (see top of the time)
# (assummption: CI sets DOCKER_TAG and HELM_SEMVER)
.PHONY: upload-charts
upload-charts: charts-release
	./hack/bin/upload-helm-charts-s3.sh -r $(HELM_REPO)

.PHONY: echo-release-charts
echo-release-charts:
	@echo ${CHARTS_RELEASE}

.PHONY: buildah-docker
buildah-docker: buildah-docker-nginz
	./hack/bin/buildah-compile.sh all
	BUILDAH_PUSH=${BUILDAH_PUSH} KIND_CLUSTER_NAME=${KIND_CLUSTER_NAME} BUILDAH_KIND_LOAD=${BUILDAH_KIND_LOAD}  ./hack/bin/buildah-make-images.sh

.PHONY: buildah-docker-nginz
buildah-docker-nginz:
	BUILDAH_PUSH=${BUILDAH_PUSH} KIND_CLUSTER_NAME=${KIND_CLUSTER_NAME} BUILDAH_KIND_LOAD=${BUILDAH_KIND_LOAD}  ./hack/bin/buildah-make-images-nginz.sh

.PHONY: buildah-docker-%
buildah-docker-%:
	./hack/bin/buildah-compile.sh $(*)
	BUILDAH_PUSH=${BUILDAH_PUSH} EXECUTABLES=$(*) KIND_CLUSTER_NAME=${KIND_CLUSTER_NAME} BUILDAH_KIND_LOAD=${BUILDAH_KIND_LOAD} ./hack/bin/buildah-make-images.sh

.PHONY: buildah-clean
buildah-clean:
	./hack/bin/buildah-clean.sh

.PHONY: kind-cluster
kind-cluster:
	kind create cluster --name $(KIND_CLUSTER_NAME)

.PHONY: kind-delete
kind-delete:
	rm -f $(CURDIR)/.local/kind-kubeconfig
	kind delete cluster --name $(KIND_CLUSTER_NAME)

.PHONY: kind-reset
kind-reset: kind-delete kind-cluster

.local/kind-kubeconfig:
	mkdir -p $(CURDIR)/.local
	kind get kubeconfig --name $(KIND_CLUSTER_NAME) > $(CURDIR)/.local/kind-kubeconfig
	chmod 0600 $(CURDIR)/.local/kind-kubeconfig

# This guard is a fail-early way to save needing to debug nginz container not
# starting up in the second namespace of the kind cluster in some cases. Error
# message was:
#     nginx PID: 8
#     Couldn't initialize inotify: No file descriptors available
#     Try increasing the value of /proc/sys/fs/inotify/max_user_instances
#     inotifywait failed, killing nginx
.PHONY: guard-inotify
guard-inotify:
	@if [[ $$(cat /proc/sys/fs/inotify/max_user_instances) -lt 200 ]]; then \
		echo "Your /proc/sys/fs/inotify/max_user_instances value is most likely too low to run two full environments of wire-server in kind/kubernetes"; \
		echo "You can run: "; \
		echo ""; \
		echo "  echo \"1000\" | sudo tee /proc/sys/fs/inotify/max_user_instances"; \
		echo ""; \
		echo "(or, to make that change permanent across reboots, you can run: )"; \
		echo ""; \
		echo "  echo 'fs.inotify.max_user_instances = 1000' | sudo tee /etc/sysctl.d/99-whatever.conf;"; \
		echo "  sudo sysctl -p --system"; \
		echo ""; \
		exit 1; \
	fi

.PHONY: kind-integration-setup
kind-integration-setup: guard-inotify .local/kind-kubeconfig
	HELMFILE_ENV="kind" KUBECONFIG=$(CURDIR)/.local/kind-kubeconfig make kube-integration-setup

.PHONY: kind-integration-test
kind-integration-test: .local/kind-kubeconfig
	HELMFILE_ENV="kind" KUBECONFIG=$(CURDIR)/.local/kind-kubeconfig make kube-integration-test

kind-integration-e2e: .local/kind-kubeconfig
	cd services/brig && KUBECONFIG=$(CURDIR)/.local/kind-kubeconfig ./federation-tests.sh $(NAMESPACE)

kind-restart-all: .local/kind-kubeconfig
	export KUBECONFIG=$(CURDIR)/.local/kind-kubeconfig && \
	kubectl delete pod -n $(NAMESPACE) -l release=$(NAMESPACE)-wire-server && \
	kubectl delete pod -n $(NAMESPACE)-fed2 -l release=$(NAMESPACE)-fed2-wire-server

kind-restart-nginx-ingress: .local/kind-kubeconfig
	export KUBECONFIG=$(CURDIR)/.local/kind-kubeconfig && \
	kubectl delete pod -n $(NAMESPACE) -l app=nginx-ingress && \
	kubectl delete pod -n $(NAMESPACE)-fed2 -l app=nginx-ingress

kind-restart-%: .local/kind-kubeconfig
	export KUBECONFIG=$(CURDIR)/.local/kind-kubeconfig && \
	kubectl delete pod -n $(NAMESPACE) -l app=$(*) && \
	kubectl delete pod -n $(NAMESPACE)-fed2 -l app=$(*)

# This target can be used to template a helm chart with values filled in from
# hack/helm_vars (what CI uses) as overrrides, if available. This allows debugging helm
# templating issues without actually installing anything, and without needing
# access to a kubernetes cluster. e.g.:
#   make helm-template-wire-server
helm-template-%: clean-charts charts-integration
	./hack/bin/helm-template.sh $(*)<|MERGE_RESOLUTION|>--- conflicted
+++ resolved
@@ -53,17 +53,12 @@
 .PHONY: delete-cache-on-linker-errors
 delete-cache-on-linker-errors:
 	rm -rf ~/.cache/hie-bios
-<<<<<<< HEAD
 ifdef CABAL_DIR
 	rm -rf $(CABAL_DIR)/store
 else
 	rm -rf ~/.cabal/store
 endif
 	cabal clean
-=======
-	rm -rf ~/.cabal/store
-	rm -rf ./dist-newstyle
->>>>>>> 2df8b839
 
 .PHONY: cabal.project.local
 cabal.project.local:

--- conflicted
+++ resolved
@@ -1,8 +1,4 @@
-<<<<<<< HEAD
-New endpoints for domain registration and verification (#4389, #4422, #4433)
-=======
-New endpoints for domain registration and verification (#4389, #4422, #4434)
->>>>>>> c3645a00
+New endpoints for domain registration and verification (#4389, #4422, #4433, #4434)
   - POST /domain-verification/:domain/team
   - POST /domain-verification/:domain/backend
   - POST /domain-verification/:domain/challenges

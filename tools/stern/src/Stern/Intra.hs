--- conflicted
+++ resolved
@@ -120,20 +120,6 @@
 backendApiVersion :: Version
 backendApiVersion = V2
 
-<<<<<<< HEAD
--- | Make sure the backend supports `backendApiVersion`.  Crash if it doesn't.  (This is called
--- in `Stern.API` so problems make `./services/run-service` crash.)
-assertBackendApiVersion :: App ()
-assertBackendApiVersion = recoverAll (constantDelay 1000000 <> limitRetries 5) $ \_retryStatus -> do
-  b <- view brig
-  vinfo :: VersionInfo <-
-    responseJsonError
-      =<< rpc' "brig" b (method GET . Bilge.path "/api-version" . contentJson . expect2xx)
-  unless (fromVersionNumber (maximum (vinfoSupported vinfo)) == backendApiVersion) $ do
-    throwIO . ErrorCall $ "newest supported backend api version must be " <> show backendApiVersion
-
-=======
->>>>>>> bbb3aebf
 path :: ByteString -> Request -> Request
 path = Bilge.path . ((cs (toUrlPiece backendApiVersion) <> "/") <>)
 

{-# LANGUAGE DataKinds #-}
{-# LANGUAGE LambdaCase #-}
{-# LANGUAGE OverloadedStrings #-}
{-# LANGUAGE RecordWildCards #-}
{-# LANGUAGE TypeOperators #-}
{-# LANGUAGE ViewPatterns #-}

-- This file is part of the Wire Server implementation.
--
-- Copyright (C) 2020 Wire Swiss GmbH <opensource@wire.com>
--
-- This program is free software: you can redistribute it and/or modify it under
-- the terms of the GNU Affero General Public License as published by the Free
-- Software Foundation, either version 3 of the License, or (at your option) any
-- later version.
--
-- This program is distributed in the hope that it will be useful, but WITHOUT
-- ANY WARRANTY; without even the implied warranty of MERCHANTABILITY or FITNESS
-- FOR A PARTICULAR PURPOSE. See the GNU Affero General Public License for more
-- details.
--
-- You should have received a copy of the GNU Affero General Public License along
-- with this program. If not, see <https://www.gnu.org/licenses/>.

module Stern.API
  ( start,
  )
where

import Brig.Types
import Brig.Types.Intra
import Control.Applicative ((<|>))
import Control.Error
import Control.Lens ((^.))
import Control.Monad (liftM, void, when)
import Data.Aeson hiding (Error, json)
import Data.Aeson.Types (emptyArray)
import Data.ByteString (ByteString)
import Data.ByteString.Conversion
import Data.ByteString.Lazy (fromStrict)
import Data.Handle (Handle)
import Data.Id
import Data.Predicate
import Data.Range
import Data.Swagger.Build.Api hiding (Response, def, min, response)
import qualified Data.Swagger.Build.Api as Doc
import Data.Text (Text, unpack)
import qualified Data.Text as T
import Data.Text.Encoding (decodeLatin1)
import Imports hiding (head)
import qualified Galley.Types.Teams.SearchVisibility as Team
import Network.HTTP.Types
import Network.Wai
import Network.Wai.Handler.Warp
import qualified Network.Wai.Middleware.Gzip as GZip
import Network.Wai.Predicate hiding (Error, reason, setStatus)
import Network.Wai.Routing hiding (trace)
import Network.Wai.Utilities
import qualified Network.Wai.Utilities.Server as Server
import Network.Wai.Utilities.Swagger (document, mkSwaggerApi)
import Stern.API.Predicates
import Stern.App
import qualified Stern.Intra as Intra
import Stern.Options
import qualified Stern.Swagger as Doc
import Stern.Types
import System.Logger.Class hiding ((.=), Error, name, trace)
import Util.Options
import qualified Wire.Swagger as Doc
import qualified Galley.Types.Swagger as Doc

default (ByteString)

start :: Opts -> IO ()
start o = do
  e <- newEnv o
  s <- Server.newSettings (server e)
  runSettings s (pipeline e)
  where
    server e = Server.defaultServer (unpack $ (stern o) ^. epHost) ((stern o) ^. epPort) (e ^. applog) (e ^. metrics)
    pipeline e = GZip.gzip GZip.def $ serve e
    serve e r k = runHandler e r (Server.route (Server.compile sitemap) r k) k

sitemap :: Routes Doc.ApiBuilder Handler ()
sitemap = do
  routes
  apiDocs

routes :: Routes Doc.ApiBuilder Handler ()
routes = do
  -- Begin Internal

  get "/i/status" (continue $ const $ return empty) true
  head "/i/status" (continue $ const $ return empty) true

  -- End Internal

  post "/users/:uid/suspend" (continue suspendUser) $
    capture "uid"
  document "POST" "users/:uid/suspend" $ do
    Doc.summary "Suspends user with this ID"
    Doc.parameter Doc.Path "uid" Doc.bytes' $
      Doc.description "User ID"
    Doc.response 200 "User successfully suspended" Doc.end
    Doc.response 400 "Bad request" (Doc.model Doc.errorModel)

  post "/users/:uid/unsuspend" (continue unsuspendUser) $
    capture "uid"
  document "POST" "users/:uid/unsuspend" $ do
    Doc.summary "Unsuspends user with this ID"
    Doc.parameter Doc.Path "uid" Doc.bytes' $
      Doc.description "User ID"
    Doc.response 200 "User successfully unsuspended" Doc.end
    Doc.response 400 "Bad request" (Doc.model Doc.errorModel)

  get "/users" (continue usersByEmail) $
    param "email"
  document "GET" "users" $ do
    Doc.summary "Displays user's info given an email address"
    Doc.parameter Doc.Query "email" Doc.string' $
      Doc.description "Email address"
    Doc.response 200 "List of users" Doc.end

  get
    "/users"
    (continue usersByPhone)
    phoneParam
  document "GET" "users" $ do
    Doc.summary "Displays user's info given a phone number"
    Doc.parameter Doc.Query "phone" Doc.string' $
      Doc.description "Phone number"
    Doc.response 200 "List of users" Doc.end

  get "/users" (continue usersByIds) $
    param "ids"
  document "GET" "users" $ do
    Doc.summary "Displays active users info given a list of ids"
    Doc.parameter Doc.Query "ids" Doc.string' $
      Doc.description "ID of the user"
    Doc.response 200 "List of users" Doc.end

  get "/users" (continue usersByHandles) $
    param "handles"
  document "GET" "users" $ do
    Doc.summary "Displays active users info given a list of handles"
    Doc.parameter Doc.Query "handles" Doc.string' $
      Doc.description "Handle of the user"
    Doc.response 200 "List of users" Doc.end

  get "/users/:uid/connections" (continue userConnections) $
    capture "uid"
  document "GET" "users/:uid/connections" $ do
    Doc.summary "Displays user's connections"
    Doc.parameter Doc.Path "uid" Doc.bytes' $
      description "User ID"
    Doc.response 200 "List of user's connections" Doc.end

  get "/users/connections" (continue usersConnections) $
    param "ids"
  document "GET" "users/connections" $ do
    Doc.summary "Displays users connections given a list of ids"
    Doc.parameter Doc.Query "ids" Doc.string' $
      Doc.description "IDs of the users"
    Doc.response 200 "List of users connections" Doc.end

  get "/users/:uid/search" (continue searchOnBehalf) $
    capture "uid"
      .&. def "" (query "q")
      .&. def (unsafeRange 10) (query "size")
  document "GET" "search" $ do
    summary "Search for users on behalf of"
    Doc.parameter Doc.Path "uid" Doc.bytes' $
      description "User ID"
    Doc.parameter Query "q" string' $ do
      description "Search query"
      optional
    Doc.parameter Query "size" int32' $ do
      description "Number of results to return"
      optional
    Doc.response 200 "List of users" Doc.end

  post "/users/revoke-identity" (continue revokeIdentity) $
    param "email" ||| phoneParam
  document "POST" "revokeIdentity" $ do
    Doc.summary "Revoke a verified user identity."
    Doc.notes
      "Forcefully revokes a verified user identity. \
      \WARNING: If the given identity is the only verified \
      \user identity of an account, the account will be \
      \deactivated (\"wireless\") and might thus become inaccessible. \
      \If the given identity is not taken / verified, this is a no-op."
    Doc.parameter Doc.Query "email" Doc.string' $ do
      Doc.description "A verified email address"
      Doc.optional
    Doc.parameter Doc.Query "phone" Doc.string' $ do
      Doc.description "A verified phone number (E.164 format)."
      Doc.optional
    Doc.response 200 "Identity revoked or not verified / taken." Doc.end
    Doc.response 400 "Bad request" (Doc.model Doc.errorModel)

  put "/users/:uid/email" (continue changeEmail) $
    contentType "application" "json"
      .&. capture "uid"
      .&. jsonRequest @EmailUpdate
  document "PUT" "changeEmail" $ do
    Doc.summary "Change a user's email address."
    Doc.notes
      "The new e-mail address must be verified \
      \before the change takes effect."
    Doc.parameter Doc.Path "uid" Doc.bytes' $
      Doc.description "User ID"
    Doc.body (Doc.ref Doc.emailUpdate) $
      Doc.description "JSON body"
    Doc.response 200 "Change of email address initiated." Doc.end
    Doc.response 400 "Bad request" (Doc.model Doc.errorModel)

  put "/users/:uid/phone" (continue changePhone) $
    contentType "application" "json"
      .&. capture "uid"
      .&. jsonRequest @PhoneUpdate
  document "PUT" "changePhone" $ do
    Doc.summary "Change a user's phone number."
    Doc.notes
      "The new phone number must be verified \
      \before the change takes effect."
    Doc.parameter Doc.Path "uid" Doc.bytes' $
      Doc.description "User ID"
    Doc.body (Doc.ref Doc.phoneUpdate) $
      Doc.description "JSON body"
    Doc.response 200 "Change of phone number initiated." Doc.end
    Doc.response 400 "Bad request" (Doc.model Doc.errorModel)

  delete "/users/:uid" (continue deleteUser) $
    capture "uid"
      .&. (query "email" ||| phoneParam)
  document "DELETE" "deleteUser" $ do
    summary "Delete a user (irrevocable!)"
    Doc.notes "Email or Phone must match UserId's (to prevent copy/paste mistakes)"
    Doc.parameter Doc.Path "uid" Doc.bytes' $
      description "User ID"
    Doc.parameter Doc.Query "email" Doc.string' $ do
      Doc.description "Matching verified email address"
      Doc.optional
    Doc.parameter Doc.Query "phone" Doc.string' $ do
      Doc.description "Matching verified phone number (E.164 format)."
      Doc.optional
    Doc.response 200 "Account deleted" Doc.end
    Doc.response 400 "Bad request" (Doc.model Doc.errorModel)

  delete "/teams/:tid" (continue deleteTeam) $
    capture "tid"
      .&. query "email"
  document "DELETE" "deleteTeam" $ do
    summary "Delete a team (irrevocable!) You can only delete teams with 1 user!"
    Doc.notes "The email address of the user must be provided to prevent copy/paste mistakes"
    Doc.parameter Doc.Path "tid" Doc.bytes' $
      description "Team ID"
    Doc.parameter Doc.Query "email" Doc.string' $ do
      Doc.description "Matching verified remaining user address"
    Doc.response 202 "Team scheduled for deletion" Doc.end
    Doc.response 404 "No such user with that email" (Doc.model Doc.errorModel)
    Doc.response 404 "No such binding team" (Doc.model Doc.errorModel)
    Doc.response 403 "Only teams with 1 user can be deleted" (Doc.model Doc.errorModel)
    Doc.response 404 "Binding team mismatch" (Doc.model Doc.errorModel)

  head "/users/blacklist" (continue isUserKeyBlacklisted) $
    (query "email" ||| phoneParam)
  document "HEAD" "checkBlacklistStatus" $ do
    summary "Fetch blacklist information on a email/phone"
    Doc.parameter Doc.Query "email" Doc.string' $ do
      Doc.description "An email address to check"
      Doc.optional
    Doc.parameter Doc.Query "phone" Doc.string' $ do
      Doc.description "A phone to check"
      Doc.optional
    Doc.response 200 "The email/phone IS blacklisted" Doc.end
    Doc.response 404 "The email/phone is NOT blacklisted" Doc.end

  post "/users/blacklist" (continue addBlacklist) $
    (query "email" ||| phoneParam)
  document "POST" "addToBlacklist" $ do
    summary "Add the email/phone to our blacklist"
    Doc.parameter Doc.Query "email" Doc.string' $ do
      Doc.description "An email address to add"
      Doc.optional
    Doc.parameter Doc.Query "phone" Doc.string' $ do
      Doc.description "A phone to add"
      Doc.optional
    Doc.response 200 "Operation succeeded" Doc.end

  delete "/users/blacklist" (continue deleteFromBlacklist) $
    (query "email" ||| phoneParam)
  document "DELETE" "deleteFromBlacklist" $ do
    summary "Remove the email/phone from our blacklist"
    Doc.parameter Doc.Query "email" Doc.string' $ do
      Doc.description "An email address to remove"
      Doc.optional
    Doc.parameter Doc.Query "phone" Doc.string' $ do
      Doc.description "A phone to remove"
      Doc.optional
    Doc.response 200 "Operation succeeded" Doc.end

  get "/teams" (continue getTeamInfoByMemberEmail) $
    param "email"
  document "GET" "getTeamInfoByMemberEmail" $ do
    summary "Fetch a team information given a member's email"
    Doc.parameter Doc.Query "email" Doc.string' $
      Doc.description "A verified email address"
    Doc.response 200 "Team Information" Doc.end

  get "/teams/:tid" (continue getTeamInfo) $
    capture "tid"
  document "GET" "getTeamInfo" $ do
    summary "Gets information about a team"
    Doc.parameter Doc.Path "tid" Doc.bytes' $
      description "Team ID"
    Doc.response 200 "Team Information" Doc.end

  get "/teams/:tid/admins" (continue getTeamAdminInfo) $
    capture "tid"
  document "GET" "getTeamAdminInfo" $ do
    summary "Gets information about a team's owners and admins only"
    Doc.parameter Doc.Path "tid" Doc.bytes' $
      description "Team ID"
    Doc.response 200 "Team Information about Owners and Admins" Doc.end

  -- feature flags

  get "/teams/:tid/features/legalhold" (continue (liftM json . Intra.getLegalholdStatus)) $
    capture "tid"
  document "GET" "getLegalholdStatus" $ do
    summary "Shows whether legalhold feature is enabled for team"
    Doc.parameter Doc.Path "tid" Doc.bytes' $
      description "Team ID"
    Doc.returns Doc.docSetLegalHoldStatus
    Doc.response 200 "Legalhold status" Doc.end
    Doc.returns Doc.bool'

  put "/teams/:tid/features/legalhold" (continue setLegalholdStatus) $
    contentType "application" "json"
      .&. capture "tid"
      .&. jsonRequest @SetLegalHoldStatus
  document "PUT" "setLegalholdStatus" $ do
    summary "Disable / enable legalhold feature for team"
    Doc.parameter Doc.Path "tid" Doc.bytes' $
      description "Team ID"
    Doc.body Doc.docSetLegalHoldStatus $
      Doc.description "JSON body"
    Doc.response 200 "Legalhold status" Doc.end

  get "/teams/:tid/features/sso" (continue (liftM json . Intra.getSSOStatus)) $
    capture "tid"
  document "GET" "getSSOStatus" $ do
    summary "Shows whether SSO feature is enabled for team"
    Doc.parameter Doc.Path "tid" Doc.bytes' $
      description "Team ID"
    Doc.returns Doc.docSetSSOStatus
    Doc.response 200 "SSO status" Doc.end

  put "/teams/:tid/features/sso" (continue setSSOStatus) $
    contentType "application" "json"
      .&. capture "tid"
      .&. jsonRequest @SetSSOStatus
  document "PUT" "setSSOStatus" $ do
    summary "Disable / enable SSO feature for team"
    Doc.parameter Doc.Path "tid" Doc.bytes' $
      description "Team ID"
    Doc.body Doc.docSetSSOStatus $
      Doc.description "JSON body"
    Doc.response 200 "SSO status" Doc.end
<<<<<<< HEAD
  get "/teams/:tid/features/custom-search-visibility" (continue (liftM json . Intra.getCustomSearchVisibilityStatus)) $
    capture "tid"
  document "GET" "getCustomSearchVisibilityStatus" $ do
    summary "Shows whether CustomSearchVisibility feature is enabled for team"
    Doc.parameter Doc.Path "tid" Doc.bytes' $
      description "Team ID"
    Doc.returns Doc.docSetCustomSearchVisibilityStatus
    Doc.response 200 "CustomSearchVisibility status" Doc.end
  put "/teams/:tid/features/custom-search-visibility" (continue setCustomSearchVisibilityStatus) $
    contentType "application" "json"
      .&. capture "tid"
      .&. jsonRequest @SetCustomSearchVisibilityStatus
  document "PUT" "setCustomSearchVisibilityStatus" $ do
    summary "Disable / enable CustomSearchVisibility feature for team"
    Doc.parameter Doc.Path "tid" Doc.bytes' $
      description "Team ID"
    Doc.body Doc.docSetCustomSearchVisibilityStatus $
      Doc.description "JSON body"
    Doc.response 200 "CustomSearchVisibility status" Doc.end

  -- These endpoints should be part of team settings. Until then, we access them from here
  -- for authorized personnel to enable/disable this on the team's behalf
  get "/teams/:tid/search-visibility" (continue (liftM json . Intra.getSearchVisibility)) $
    capture "tid"
  document "GET" "getSearchVisibility" $ do
    summary "Shows the current SearchVisibility value for the given team"
    Doc.parameter Doc.Path "tid" Doc.bytes' $
      description "Team ID"
    Doc.returns (Doc.ref Doc.searchVisibility)
    Doc.response 200 "SearchVisibility value" Doc.end
  put "/teams/:tid/search-visibility" (continue setSearchVisibility) $
    contentType "application" "json"
      .&. capture "tid"
      .&. jsonRequest @Team.CustomSearchVisibilityType
  document "PUT" "setSearchVisibility" $ do
    summary "Set specific search visibility for the team"
    Doc.parameter Doc.Path "tid" Doc.bytes' $
      description "Team ID"
    Doc.body Doc.searchVisibilityType $
      Doc.description "JSON body"
    Doc.response 200 "SearchVisibility status set" Doc.end

  --- Swagger ---
  get
    "/stern/api-docs"
    ( \(_ ::: url) k ->
        let doc = mkSwaggerApi (decodeLatin1 url) Doc.sternModels sitemap
         in k $ json doc
    )
    $ accept "application" "json"
      .&. query "base_url"
  -- The following endpoint are only relevant internally at Wire
=======

  -- The following endpoints are only relevant internally at Wire
>>>>>>> a41d4cc2

  get "/teams/:tid/invoices/:inr" (continue getTeamInvoice) $
    capture "tid"
      .&. capture "inr"
      .&. accept "application" "json"
  document "GET" "getTeamInvoice" $ do
    summary "Get a specific invoice by Number"
    notes "Relevant only internally at Wire"
    Doc.parameter Doc.Path "tid" Doc.bytes' $
      Doc.description "Team ID"
    Doc.parameter Doc.Path "inr" Doc.string' $
      Doc.description "Invoice Number"
    Doc.response 307 "Redirect to PDF download" Doc.end

  get "/teams/:tid/billing" (continue getTeamBillingInfo) $
    capture "tid"
  document "GET" "getTeamBillingInfo" $ do
    summary "Gets billing information about a team"
    notes "Relevant only internally at Wire"
    Doc.parameter Doc.Path "tid" Doc.bytes' $
      description "Team ID"
    Doc.response 200 "Team Billing Information" Doc.end
    Doc.response 404 "No team or no billing info for given team" Doc.end
    Doc.returns (Doc.ref Doc.teamBillingInfo)

  put "/teams/:tid/billing" (continue updateTeamBillingInfo) $
    contentType "application" "json"
      .&. capture "tid"
      .&. jsonRequest @TeamBillingInfoUpdate
  document "PUT" "updateTeamBillingInfo" $ do
    summary
      "Updates billing information about a team. Non \
      \specified fields will NOT be updated"
    notes "Relevant only internally at Wire"
    Doc.parameter Doc.Path "tid" Doc.bytes' $
      description "Team ID"
    Doc.body (Doc.ref Doc.teamBillingInfoUpdate) $
      Doc.description "JSON body"
    Doc.response 200 "Updated Team Billing Information" Doc.end
    Doc.returns (Doc.ref Doc.teamBillingInfo)

  post "/teams/:tid/billing" (continue setTeamBillingInfo) $
    contentType "application" "json"
      .&. capture "tid"
      .&. jsonRequest @TeamBillingInfo
  document "POST" "setTeamBillingInfo" $ do
    summary
      "Sets billing information about a team. Can \
      \only be used on teams that do NOT have any \
      \billing information set. To update team billing \
      \info, use the update endpoint"
    notes "Relevant only internally at Wire"
    Doc.parameter Doc.Path "tid" Doc.bytes' $
      description "Team ID"
    Doc.body (Doc.ref Doc.teamBillingInfo) $
      Doc.description "JSON body"
    Doc.response 200 "Updated Team Billing Information" Doc.end
    Doc.returns (Doc.ref Doc.teamBillingInfo)

  get "/i/consent" (continue getConsentLog) $
    param "email"
  document "GET" "getConsentLog" $ do
    summary "Fetch the consent log given an email address of a non-user"
    notes "Relevant only internally at Wire"
    Doc.parameter Doc.Query "email" Doc.string' $ do
      Doc.description "An email address"
    Doc.response 200 "Consent Log" Doc.end
    Doc.response 403 "Access denied! There is a user with this email address" Doc.end

  get "/i/user/meta-info" (continue getUserData) $
    param "id"
  document "GET" "getUserMetaInfo" $ do
    summary "Fetch a user's meta info given a user id: TEMPORARY!"
    notes "Relevant only internally at Wire"
    Doc.parameter Doc.Query "id" Doc.bytes' $ do
      Doc.description "A user's ID"
    Doc.response 200 "Meta Info" Doc.end

apiDocs :: Routes a Handler ()
apiDocs = do
  get
    "/stern/api-docs"
    ( \(_ ::: url) k ->
        let doc = mkSwaggerApi (decodeLatin1 url) Doc.sternModels routes
         in k $ json doc
    )
    $ accept "application" "json"
      .&. query "base_url"

-----------------------------------------------------------------------------
-- Handlers

type JSON = Media "application" "json"

suspendUser :: UserId -> Handler Response
suspendUser uid = do
  Intra.putUserStatus Suspended uid
  return empty

unsuspendUser :: UserId -> Handler Response
unsuspendUser uid = Intra.putUserStatus Active uid >> return empty

usersByEmail :: Email -> Handler Response
usersByEmail = liftM json . Intra.getUserProfilesByIdentity . Left

usersByPhone :: Phone -> Handler Response
usersByPhone = liftM json . Intra.getUserProfilesByIdentity . Right

usersByIds :: List UserId -> Handler Response
usersByIds = liftM json . Intra.getUserProfiles . Left . fromList

usersByHandles :: List Handle -> Handler Response
usersByHandles = liftM json . Intra.getUserProfiles . Right . fromList

userConnections :: UserId -> Handler Response
userConnections uid = do
  conns <- Intra.getUserConnections uid
  return . json $ groupByStatus conns

usersConnections :: List UserId -> Handler Response
usersConnections = liftM json . Intra.getUsersConnections

searchOnBehalf :: UserId ::: T.Text ::: Range 1 100 Int32 -> Handler Response
searchOnBehalf (uid ::: q ::: s) =
  liftM json $ Intra.getContacts uid q (fromRange s)

revokeIdentity :: Either Email Phone -> Handler Response
revokeIdentity emailOrPhone = Intra.revokeIdentity emailOrPhone >> return empty

changeEmail :: JSON ::: UserId ::: JsonRequest EmailUpdate -> Handler Response
changeEmail (_ ::: uid ::: req) = do
  upd <- parseBody req !>> Error status400 "client-error"
  Intra.changeEmail uid upd
  return empty

changePhone :: JSON ::: UserId ::: JsonRequest PhoneUpdate -> Handler Response
changePhone (_ ::: uid ::: req) = do
  upd <- parseBody req !>> Error status400 "client-error"
  Intra.changePhone uid upd
  return empty

deleteUser :: UserId ::: Either Email Phone -> Handler Response
deleteUser (uid ::: emailOrPhone) = do
  usrs <- Intra.getUserProfilesByIdentity emailOrPhone
  case usrs of
    ((accountUser -> u) : _) ->
      if checkUUID u
        then do
          info $ userMsg uid . msg (val "Deleting account")
          void $ Intra.deleteAccount uid
          return empty
        else throwE $ Error status400 "match-error" "email or phone did not match UserId"
    _ -> return $ setStatus status404 empty
  where
    checkUUID u = userId u == uid

deleteTeam :: TeamId ::: Email -> Handler Response
deleteTeam (givenTid ::: email) = do
  acc <- (listToMaybe <$> Intra.getUserProfilesByIdentity (Left email)) >>= handleNoUser
  userTid <- (Intra.getUserBindingTeam . userId . accountUser $ acc) >>= handleNoTeam
  when (givenTid /= userTid) $
    throwE bindingTeamMismatch
  tInfo <- Intra.getTeamInfo givenTid
  unless ((length (tiMembers tInfo)) == 1) $
    throwE wrongMemberCount
  void $ Intra.deleteBindingTeam givenTid
  return $ setStatus status202 empty
  where
    handleNoUser = ifNothing (Error status404 "no-user" "No such user with that email")
    handleNoTeam = ifNothing (Error status404 "no-binding-team" "No such binding team")
    wrongMemberCount = Error status403 "wrong-member-count" "Only teams with 1 user can be deleted"
    bindingTeamMismatch = Error status404 "binding-team-mismatch" "Binding team mismatch"

isUserKeyBlacklisted :: Either Email Phone -> Handler Response
isUserKeyBlacklisted emailOrPhone = do
  bl <- Intra.isBlacklisted emailOrPhone
  if bl
    then response status200 "The given user key IS blacklisted"
    else response status404 "The given user key is NOT blacklisted"
  where
    response st reason =
      return
        . setStatus st
        . json
        $ object ["status" .= (reason :: Text)]

addBlacklist :: Either Email Phone -> Handler Response
addBlacklist emailOrPhone = do
  Intra.setBlacklistStatus True emailOrPhone
  return empty

deleteFromBlacklist :: Either Email Phone -> Handler Response
deleteFromBlacklist emailOrPhone = do
  Intra.setBlacklistStatus False emailOrPhone
  return empty

getTeamInfo :: TeamId -> Handler Response
getTeamInfo = liftM json . Intra.getTeamInfo

getTeamAdminInfo :: TeamId -> Handler Response
getTeamAdminInfo = liftM (json . toAdminInfo) . Intra.getTeamInfo

setLegalholdStatus :: JSON ::: TeamId ::: JsonRequest SetLegalHoldStatus -> Handler Response
setLegalholdStatus (_ ::: tid ::: req) = do
  status <- parseBody req !>> Error status400 "client-error"
  liftM json $ Intra.setLegalholdStatus tid status

setSSOStatus :: JSON ::: TeamId ::: JsonRequest SetSSOStatus -> Handler Response
setSSOStatus (_ ::: tid ::: req) = do
  status :: SetSSOStatus <- parseBody req !>> Error status400 "client-error"
  liftM json $ Intra.setSSOStatus tid status

setCustomSearchVisibilityStatus :: JSON ::: TeamId ::: JsonRequest SetCustomSearchVisibilityStatus -> Handler Response
setCustomSearchVisibilityStatus (_ ::: tid ::: req) = do
  status :: SetCustomSearchVisibilityStatus <- parseBody req !>> Error status400 "client-error"
  liftM json $ Intra.setCustomSearchVisibilityStatus tid status

setSearchVisibility :: JSON ::: TeamId ::: JsonRequest Team.CustomSearchVisibilityType -> Handler Response
setSearchVisibility (_ ::: tid ::: req) = do
  status :: Team.CustomSearchVisibilityType <- parseBody req !>> Error status400 "client-error"
  liftM json $ Intra.setSearchVisibility tid status

getTeamBillingInfo :: TeamId -> Handler Response
getTeamBillingInfo tid = do
  ti <- Intra.getTeamBillingInfo tid
  case ti of
    Just t -> return $ json t
    Nothing -> throwE (Error status404 "no-team" "No team or no billing info for team")

updateTeamBillingInfo :: JSON ::: TeamId ::: JsonRequest TeamBillingInfoUpdate -> Handler Response
updateTeamBillingInfo (_ ::: tid ::: req) = do
  update <- parseBody req !>> Error status400 "client-error"
  current <- Intra.getTeamBillingInfo tid >>= handleNoTeam
  let changes = parse update current
  Intra.setTeamBillingInfo tid changes
  liftM json $ Intra.getTeamBillingInfo tid
  where
    handleNoTeam = ifNothing (Error status404 "no-team" "No team or no billing info for team")
    parse :: TeamBillingInfoUpdate -> TeamBillingInfo -> TeamBillingInfo
    parse TeamBillingInfoUpdate {..} tbi =
      tbi
        { tbiFirstname = fromMaybe (tbiFirstname tbi) (fromRange <$> tbiuFirstname),
          tbiLastname = fromMaybe (tbiLastname tbi) (fromRange <$> tbiuLastname),
          tbiStreet = fromMaybe (tbiStreet tbi) (fromRange <$> tbiuStreet),
          tbiZip = fromMaybe (tbiZip tbi) (fromRange <$> tbiuZip),
          tbiCity = fromMaybe (tbiCity tbi) (fromRange <$> tbiuCity),
          tbiCountry = fromMaybe (tbiCountry tbi) (fromRange <$> tbiuCountry),
          tbiCompany = (fromRange <$> tbiuCompany) <|> tbiCompany tbi,
          tbiState = (fromRange <$> tbiuState) <|> tbiState tbi
        }

setTeamBillingInfo :: JSON ::: TeamId ::: JsonRequest TeamBillingInfo -> Handler Response
setTeamBillingInfo (_ ::: tid ::: req) = do
  billingInfo <- parseBody req !>> Error status400 "client-error"
  current <- Intra.getTeamBillingInfo tid
  when (isJust current) $
    throwE (Error status403 "existing-team" "Cannot set info on existing team, use update instead")
  Intra.setTeamBillingInfo tid billingInfo
  getTeamBillingInfo tid

getTeamInfoByMemberEmail :: Email -> Handler Response
getTeamInfoByMemberEmail e = do
  acc <- (listToMaybe <$> Intra.getUserProfilesByIdentity (Left e)) >>= handleUser
  tid <- (Intra.getUserBindingTeam . userId . accountUser $ acc) >>= handleTeam
  liftM json $ Intra.getTeamInfo tid
  where
    handleUser = ifNothing (Error status404 "no-user" "No such user with that email")
    handleTeam = ifNothing (Error status404 "no-binding-team" "No such binding team")

getTeamInvoice :: TeamId ::: InvoiceId ::: JSON -> Handler Response
getTeamInvoice (tid ::: iid ::: _) = do
  url <- Intra.getInvoiceUrl tid iid
  return $ plain (fromStrict url)

getConsentLog :: Email -> Handler Response
getConsentLog e = do
  acc <- (listToMaybe <$> Intra.getUserProfilesByIdentity (Left e))
  when (isJust acc)
    $ throwE
    $ Error status403 "user-exists" "Trying to access consent log of existing user!"
  consentLog <- Intra.getEmailConsentLog e
  marketo <- Intra.getMarketoResult e
  return . json $
    object
      [ "consent_log" .= consentLog,
        "marketo" .= marketo
      ]

-- TODO: This will be removed as soon as this is ported to another tool
getUserData :: UserId -> Handler Response
getUserData uid = do
  account <- (listToMaybe <$> Intra.getUserProfiles (Left [uid])) >>= noSuchUser
  conns <- Intra.getUserConnections uid
  convs <- Intra.getUserConversations uid
  clts <- Intra.getUserClients uid
  notfs <- Intra.getUserNotifications uid
  consent <- Intra.getUserConsentValue uid
  consentLog <- Intra.getUserConsentLog uid
  cookies <- Intra.getUserCookies uid
  properties <- Intra.getUserProperties uid
  -- Get all info from Marketo too
  let em = userEmail $ accountUser account
  marketo <- maybe (return noEmail) Intra.getMarketoResult em
  return . json $
    object
      [ "account" .= account,
        "cookies" .= cookies,
        "connections" .= conns,
        "conversations" .= convs,
        "clients" .= clts,
        "notifications" .= notfs,
        "consent" .= consent,
        "consent_log" .= consentLog,
        "marketo" .= marketo,
        "properties" .= properties
      ]
  where
    noEmail = let Object o = object ["results" .= emptyArray] in MarketoResult o

-- Utilities

groupByStatus :: [UserConnection] -> Value
groupByStatus conns =
  object
    [ "accepted" .= byStatus Accepted conns,
      "sent" .= byStatus Sent conns,
      "pending" .= byStatus Pending conns,
      "blocked" .= byStatus Blocked conns,
      "ignored" .= byStatus Ignored conns,
      "total" .= length conns
    ]
  where
    byStatus :: Relation -> [UserConnection] -> Int
    byStatus s = length . filter ((==) s . ucStatus)

ifNothing :: Error -> Maybe a -> Handler a
ifNothing e = maybe (throwE e) return

noSuchUser :: Maybe a -> Handler a
noSuchUser = ifNothing (Error status404 "no-user" "No such user")<|MERGE_RESOLUTION|>--- conflicted
+++ resolved
@@ -368,7 +368,7 @@
     Doc.body Doc.docSetSSOStatus $
       Doc.description "JSON body"
     Doc.response 200 "SSO status" Doc.end
-<<<<<<< HEAD
+
   get "/teams/:tid/features/custom-search-visibility" (continue (liftM json . Intra.getCustomSearchVisibilityStatus)) $
     capture "tid"
   document "GET" "getCustomSearchVisibilityStatus" $ do
@@ -411,20 +411,7 @@
       Doc.description "JSON body"
     Doc.response 200 "SearchVisibility status set" Doc.end
 
-  --- Swagger ---
-  get
-    "/stern/api-docs"
-    ( \(_ ::: url) k ->
-        let doc = mkSwaggerApi (decodeLatin1 url) Doc.sternModels sitemap
-         in k $ json doc
-    )
-    $ accept "application" "json"
-      .&. query "base_url"
   -- The following endpoint are only relevant internally at Wire
-=======
-
-  -- The following endpoints are only relevant internally at Wire
->>>>>>> a41d4cc2
 
   get "/teams/:tid/invoices/:inr" (continue getTeamInvoice) $
     capture "tid"

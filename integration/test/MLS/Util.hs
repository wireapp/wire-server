{-# OPTIONS_GHC -Wno-ambiguous-fields #-}

module MLS.Util where

import API.Brig
import API.Galley
import Control.Concurrent.Async hiding (link)
import Control.Monad
import Control.Monad.Catch
import Control.Monad.Cont
import Control.Monad.Reader
import Control.Monad.Trans.Maybe
<<<<<<< HEAD
import qualified Data.Aeson as Aeson
import qualified Data.ByteString as BS
import qualified Data.ByteString.Base64 as Base64
import qualified Data.ByteString.Char8 as B8
import qualified Data.ByteString.Char8 as C8
import Data.Default
import Data.Foldable
import Data.Function
import qualified Data.Map as Map
=======
import Data.ByteString qualified as BS
import Data.ByteString.Base64 qualified as Base64
import Data.ByteString.Char8 qualified as B8
import Data.Default
import Data.Foldable
import Data.Function
import Data.Hex
import Data.Map qualified as Map
>>>>>>> e3dbd56f
import Data.Maybe
import Data.Set qualified as Set
import Data.Text.Encoding qualified as T
import Data.Traversable
import Data.UUID qualified as UUID
import Data.UUID.V4 qualified as UUIDV4
import GHC.Stack
import System.Directory
import System.Exit
import System.FilePath
import System.IO hiding (print, putStrLn)
import System.IO.Temp
import System.Posix.Files
import System.Process
import Testlib.App
import Testlib.Assertions
import Testlib.Env
import Testlib.HTTP
import Testlib.JSON
import Testlib.Prelude

mkClientIdentity :: (MakesValue u, MakesValue c) => u -> c -> App ClientIdentity
mkClientIdentity u c = do
  (domain, user) <- objQid u
  client <- c %. "id" & asString
  pure $ ClientIdentity {domain = domain, user = user, client = client}

cid2Str :: ClientIdentity -> String
cid2Str cid = cid.user <> ":" <> cid.client <> "@" <> cid.domain

data MessagePackage = MessagePackage
  { sender :: ClientIdentity,
    message :: ByteString,
    welcome :: Maybe ByteString,
    groupInfo :: Maybe ByteString
  }

getConv :: App Value
getConv = do
  mls <- getMLSState
  case mls.convId of
    Nothing -> assertFailure "Uninitialised test conversation"
    Just convId -> pure convId

toRandomFile :: ByteString -> App FilePath
toRandomFile bs = do
  p <- randomFileName
  liftIO $ BS.writeFile p bs
  pure p

randomFileName :: App FilePath
randomFileName = do
  bd <- getBaseDir
  (bd </>) . UUID.toString <$> liftIO UUIDV4.nextRandom

mlscli :: HasCallStack => ClientIdentity -> [String] -> Maybe ByteString -> App ByteString
mlscli cid args mbstdin = do
  bd <- getBaseDir
  let cdir = bd </> cid2Str cid

  groupOut <- randomFileName
  let substOut = argSubst "<group-out>" groupOut

  hasState <- hasClientGroupState cid
  substIn <-
    if hasState
      then do
        gs <- getClientGroupState cid
        fn <- toRandomFile gs
        pure (argSubst "<group-in>" fn)
      else pure id

  let args' = map (substIn . substOut) args
  for_ args' $ \arg ->
    when (arg `elem` ["<group-in>", "<group-out>"]) $
      assertFailure ("Unbound arg: " <> arg)

  out <-
    spawn
      ( proc
          "mls-test-cli"
          ( ["--store", cdir </> "store"]
              <> args'
          )
      )
      mbstdin

  groupOutWritten <- liftIO $ doesFileExist groupOut
  when groupOutWritten $ do
    gs <- liftIO (BS.readFile groupOut)
    setClientGroupState cid gs
  pure out

argSubst :: String -> String -> String -> String
argSubst from to_ s =
  if s == from then to_ else s

createWireClient :: (MakesValue u, HasCallStack) => u -> App ClientIdentity
createWireClient u = do
  lpk <- getLastPrekey
  c <- addClient u def {lastPrekey = Just lpk} >>= getJSON 201
  mkClientIdentity u c

initMLSClient :: HasCallStack => ClientIdentity -> App ()
initMLSClient cid = do
  bd <- getBaseDir
  liftIO $ createDirectory (bd </> cid2Str cid)
  void $ mlscli cid ["init", cid2Str cid] Nothing

-- | Create new mls client and register with backend.
createMLSClient :: (MakesValue u, HasCallStack) => u -> App ClientIdentity
createMLSClient u = do
  cid <- createWireClient u
  initMLSClient cid

  -- set public key
  pkey <- mlscli cid ["public-key"] Nothing
  bindResponse
    ( updateClient
        cid
        def
          { mlsPublicKeys =
              Just (object ["ed25519" .= T.decodeUtf8 (Base64.encode pkey)])
          }
    )
    $ \resp -> resp.status `shouldMatchInt` 200
  pure cid

-- | create and upload to backend
uploadNewKeyPackage :: HasCallStack => ClientIdentity -> App String
uploadNewKeyPackage cid = do
  (kp, ref) <- generateKeyPackage cid

  -- upload key package
  bindResponse (uploadKeyPackage cid kp) $ \resp ->
    resp.status `shouldMatchInt` 201

  pure ref

generateKeyPackage :: HasCallStack => ClientIdentity -> App (ByteString, String)
generateKeyPackage cid = do
  kp <- mlscli cid ["key-package", "create"] Nothing
  ref <- B8.unpack . Base64.encode <$> mlscli cid ["key-package", "ref", "-"] (Just kp)
  fp <- keyPackageFile cid ref
  liftIO $ BS.writeFile fp kp
  pure (kp, ref)

-- | Create conversation and corresponding group.
createNewGroup :: HasCallStack => ClientIdentity -> App (String, Value)
createNewGroup cid = do
  conv <- postConversation cid defMLS >>= getJSON 201
  groupId <- conv %. "group_id" & asString
  convId <- conv %. "qualified_id"
  createGroup cid conv
  pure (groupId, convId)

-- | Retrieve self conversation and create the corresponding group.
createSelfGroup :: HasCallStack => ClientIdentity -> App (String, Value)
createSelfGroup cid = do
  conv <- getSelfConversation cid >>= getJSON 200
  conv %. "epoch" `shouldMatchInt` 0
  groupId <- conv %. "group_id" & asString
  convId <- conv %. "qualified_id"
  createGroup cid conv
  pure (groupId, convId)

createGroup :: MakesValue conv => ClientIdentity -> conv -> App ()
createGroup cid conv = do
  mls <- getMLSState
  case mls.groupId of
    Just _ -> assertFailure "only one group can be created"
    Nothing -> pure ()
  resetGroup cid conv

createSubConv :: ClientIdentity -> String -> App ()
createSubConv cid subId = do
  mls <- getMLSState
  sub <- getSubConversation cid mls.convId subId >>= getJSON 200
  resetGroup cid sub
  void $ createPendingProposalCommit cid >>= sendAndConsumeCommitBundle

resetGroup :: MakesValue conv => ClientIdentity -> conv -> App ()
resetGroup cid conv = do
  convId <- objSubConvObject conv
  groupId <- conv %. "group_id" & asString
  modifyMLSState $ \s ->
    s
      { groupId = Just groupId,
        convId = Just convId,
        members = Set.singleton cid,
        epoch = 0,
        newMembers = mempty
      }
  resetClientGroup cid groupId

resetClientGroup :: ClientIdentity -> String -> App ()
resetClientGroup cid gid = do
  removalKeyPath <- asks (.removalKeyPath)
  groupJSON <-
    mlscli
      cid
      [ "group",
        "create",
        "--removal-key",
        removalKeyPath,
        gid
      ]
      Nothing
  setClientGroupState cid groupJSON

keyPackageFile :: HasCallStack => ClientIdentity -> String -> App FilePath
keyPackageFile cid ref = do
  let ref' = map urlSafe ref
  bd <- getBaseDir
  pure $ bd </> cid2Str cid </> ref'
  where
    urlSafe '+' = '-'
    urlSafe '/' = '_'
    urlSafe c = c

unbundleKeyPackages :: HasCallStack => Value -> App [(ClientIdentity, ByteString)]
unbundleKeyPackages bundle = do
  let entryIdentity be = do
        d <- be %. "domain" & asString
        u <- be %. "user" & asString
        c <- be %. "client" & asString
        pure $ ClientIdentity {domain = d, user = u, client = c}

  bundleEntries <- bundle %. "key_packages" & asList
  for bundleEntries $ \be -> do
    kp64 <- be %. "key_package" & asString
    kp <- assertOne . toList . Base64.decode . B8.pack $ kp64
    cid <- entryIdentity be
    pure (cid, kp)

-- | Claim keypackages and create a commit/welcome pair on a given client.
-- Note that this alters the state of the group immediately. If we want to test
-- a scenario where the commit is rejected by the backend, we can restore the
-- group to the previous state by using an older version of the group file.
createAddCommit :: HasCallStack => ClientIdentity -> [Value] -> App MessagePackage
createAddCommit cid users = do
  kps <- fmap concat . for users $ \user -> do
    bundle <- claimKeyPackages cid user >>= getJSON 200
    unbundleKeyPackages bundle
  createAddCommitWithKeyPackages cid kps

withTempKeyPackageFile :: ByteString -> ContT a App FilePath
withTempKeyPackageFile bs = do
  bd <- lift getBaseDir
  ContT $ \k ->
    bracket
      (liftIO (openBinaryTempFile bd "kp"))
      (\(fp, _) -> liftIO (removeFile fp))
      $ \(fp, h) -> do
        liftIO $ BS.hPut h bs `finally` hClose h
        k fp

createAddCommitWithKeyPackages ::
  HasCallStack =>
  ClientIdentity ->
  [(ClientIdentity, ByteString)] ->
  App MessagePackage
createAddCommitWithKeyPackages cid clientsAndKeyPackages = do
  bd <- getBaseDir
  welcomeFile <- liftIO $ emptyTempFile bd "welcome"
  giFile <- liftIO $ emptyTempFile bd "gi"

  commit <- runContT (traverse (withTempKeyPackageFile . snd) clientsAndKeyPackages) $ \kpFiles ->
    mlscli
      cid
      ( [ "member",
          "add",
          "--group",
          "<group-in>",
          "--welcome-out",
          welcomeFile,
          "--group-info-out",
          giFile,
          "--group-out",
          "<group-out>"
        ]
          <> kpFiles
      )
      Nothing

  modifyMLSState $ \mls ->
    mls
      { newMembers = Set.fromList (map fst clientsAndKeyPackages)
      }

  welcome <- liftIO $ BS.readFile welcomeFile
  gi <- liftIO $ BS.readFile giFile
  pure $
    MessagePackage
      { sender = cid,
        message = commit,
        welcome = Just welcome,
        groupInfo = Just gi
      }

createRemoveCommit :: HasCallStack => ClientIdentity -> [ClientIdentity] -> App MessagePackage
createRemoveCommit cid targets = do
  bd <- getBaseDir
  welcomeFile <- liftIO $ emptyTempFile bd "welcome"
  giFile <- liftIO $ emptyTempFile bd "gi"

  groupStateMap <- Map.fromList <$> (getClientGroupState cid >>= readGroupState)
  let indices = map (fromMaybe (error "could not find target") . flip Map.lookup groupStateMap) targets

  commit <-
    mlscli
      cid
      ( [ "member",
          "remove",
          "--group",
          "<group-in>",
          "--group-out",
          "<group-out>",
          "--welcome-out",
          welcomeFile,
          "--group-info-out",
          giFile
        ]
          <> map show indices
      )
      Nothing

  welcome <- liftIO $ BS.readFile welcomeFile
  gi <- liftIO $ BS.readFile giFile

  pure
    MessagePackage
      { sender = cid,
        message = commit,
        welcome = Just welcome,
        groupInfo = Just gi
      }

createAddProposals :: HasCallStack => ClientIdentity -> [Value] -> App [MessagePackage]
createAddProposals cid users = do
  bundles <- for users $ (claimKeyPackages cid >=> getJSON 200)
  kps <- concat <$> traverse unbundleKeyPackages bundles
  traverse (createAddProposalWithKeyPackage cid) kps

createAddProposalWithKeyPackage ::
  ClientIdentity ->
  (ClientIdentity, ByteString) ->
  App MessagePackage
createAddProposalWithKeyPackage cid (_, kp) = do
  prop <- runContT (withTempKeyPackageFile kp) $ \kpFile ->
    mlscli
      cid
      ["proposal", "--group-in", "<group-in>", "--group-out", "<group-out>", "add", kpFile]
      Nothing
  pure
    MessagePackage
      { sender = cid,
        message = prop,
        welcome = Nothing,
        groupInfo = Nothing
      }

createPendingProposalCommit :: HasCallStack => ClientIdentity -> App MessagePackage
createPendingProposalCommit cid = do
  bd <- getBaseDir
  welcomeFile <- liftIO $ emptyTempFile bd "welcome"
  pgsFile <- liftIO $ emptyTempFile bd "pgs"
  commit <-
    mlscli
      cid
      [ "commit",
        "--group",
        "<group-in>",
        "--group-out",
        "<group-out>",
        "--welcome-out",
        welcomeFile,
        "--group-info-out",
        pgsFile
      ]
      Nothing

  welcome <- liftIO $ readWelcome welcomeFile
  pgs <- liftIO $ BS.readFile pgsFile
  pure
    MessagePackage
      { sender = cid,
        message = commit,
        welcome = welcome,
        groupInfo = Just pgs
      }

createExternalCommit ::
  HasCallStack =>
  ClientIdentity ->
  Maybe ByteString ->
  App MessagePackage
createExternalCommit cid mgi = do
  bd <- getBaseDir
  giFile <- liftIO $ emptyTempFile bd "gi"
  conv <- getConv
  gi <- case mgi of
    Nothing -> getGroupInfo cid conv >>= getBody 200
    Just v -> pure v
  commit <-
    mlscli
      cid
      [ "external-commit",
        "--group-info-in",
        "-",
        "--group-info-out",
        giFile,
        "--group-out",
        "<group-out>"
      ]
      (Just gi)

  modifyMLSState $ \mls ->
    mls
      { newMembers = Set.singleton cid
      -- This might be a different client than those that have been in the
      -- group from before.
      }

  newPgs <- liftIO $ BS.readFile giFile
  pure $
    MessagePackage
      { sender = cid,
        message = commit,
        welcome = Nothing,
        groupInfo = Just newPgs
      }

-- | Make all member clients consume a given message.
consumeMessage :: HasCallStack => MessagePackage -> App ()
consumeMessage msg = do
  mls <- getMLSState
  for_ (Set.delete msg.sender mls.members) $ \cid ->
    consumeMessage1 cid msg.message

consumeMessage1 :: HasCallStack => ClientIdentity -> ByteString -> App ()
consumeMessage1 cid msg =
  void $
    mlscli
      cid
      [ "consume",
        "--group",
        "<group-in>",
        "--group-out",
        "<group-out>",
        "-"
      ]
      (Just msg)

-- | Send an MLS message and simulate clients receiving it. If the message is a
-- commit, the 'sendAndConsumeCommit' function should be used instead.
sendAndConsumeMessage :: HasCallStack => MessagePackage -> App Value
sendAndConsumeMessage mp = do
  r <- postMLSMessage mp.sender mp.message >>= getJSON 201
  consumeMessage mp
  pure r

-- | Send an MLS commit bundle, simulate clients receiving it, and update the
-- test state accordingly.
sendAndConsumeCommitBundle :: HasCallStack => MessagePackage -> App Value
sendAndConsumeCommitBundle mp = do
  resp <- postMLSCommitBundle mp.sender (mkBundle mp) >>= getJSON 201
  consumeMessage mp
  traverse_ consumeWelcome mp.welcome

  -- increment epoch and add new clients
  modifyMLSState $ \mls ->
    mls
      { epoch = epoch mls + 1,
        members = members mls <> newMembers mls,
        newMembers = mempty
      }

  pure resp

consumeWelcome :: HasCallStack => ByteString -> App ()
consumeWelcome welcome = do
  mls <- getMLSState
  for_ mls.newMembers $ \cid -> do
    hasState <- hasClientGroupState cid
    assertBool "Existing clients in a conversation should not consume welcomes" (not hasState)
    void $
      mlscli
        cid
        [ "group",
          "from-welcome",
          "--group-out",
          "<group-out>",
          "-"
        ]
        (Just welcome)

readWelcome :: FilePath -> IO (Maybe ByteString)
readWelcome fp = runMaybeT $ do
  liftIO (doesFileExist fp) >>= guard
  stat <- liftIO $ getFileStatus fp
  guard $ fileSize stat > 0
  liftIO $ BS.readFile fp

mkBundle :: MessagePackage -> ByteString
mkBundle mp = mp.message <> foldMap mkGroupInfoMessage mp.groupInfo <> fold mp.welcome

mkGroupInfoMessage :: ByteString -> ByteString
mkGroupInfoMessage gi = BS.pack [0x00, 0x01, 0x00, 0x04] <> gi

spawn :: HasCallStack => CreateProcess -> Maybe ByteString -> App ByteString
spawn cp minput = do
  (mout, ex) <- liftIO
    $ withCreateProcess
      cp
        { std_out = CreatePipe,
          std_in = if isJust minput then CreatePipe else Inherit
        }
    $ \minh mouth _ ph ->
      let writeInput = for_ ((,) <$> minput <*> minh) $ \(input, inh) ->
            BS.hPutStr inh input >> hClose inh
          readOutput = (,) <$> traverse BS.hGetContents mouth <*> waitForProcess ph
       in snd <$> concurrently writeInput readOutput
  case (mout, ex) of
    (Just out, ExitSuccess) -> pure out
    _ -> assertFailure "Failed spawning process"

hasClientGroupState :: HasCallStack => ClientIdentity -> App Bool
hasClientGroupState cid = do
  mls <- getMLSState
  pure $ Map.member cid mls.clientGroupState

getClientGroupState :: HasCallStack => ClientIdentity -> App ByteString
getClientGroupState cid = do
  mls <- getMLSState
  case Map.lookup cid mls.clientGroupState of
    Nothing -> assertFailure ("Attempted to get non-existing group state for client " <> cid2Str cid)
    Just g -> pure g

setClientGroupState :: HasCallStack => ClientIdentity -> ByteString -> App ()
setClientGroupState cid g =
  modifyMLSState $ \s ->
    s {clientGroupState = Map.insert cid g (clientGroupState s)}

showMessage :: HasCallStack => ClientIdentity -> ByteString -> App Value
showMessage cid msg = do
  bs <- mlscli cid ["show", "message", "-"] (Just msg)
  assertOne (Aeson.decode (BS.fromStrict bs))

readGroupState :: HasCallStack => ByteString -> App [(ClientIdentity, Word32)]
readGroupState gs = do
  v :: Value <- assertJust "Could not decode group state" (Aeson.decode (BS.fromStrict gs))
  lnodes <- v %. "group" %. "public_group" %. "treesync" %. "tree" %. "leaf_nodes" & asList
  catMaybes <$$> for (zip lnodes [0 ..]) $ \(el, leafNodeIndex) -> do
    lookupField el "node" >>= \case
      Just lnode -> do
        case lnode of
          Null -> pure Nothing
          _ -> do
            vecb <- lnode %. "payload" %. "credential" %. "credential" %. "Basic" %. "identity" %. "vec"
            vec <- asList vecb
            ws <- BS.pack <$> for vec (\x -> asIntegral @Word8 x)
            [uc, domain] <- pure (C8.split '@' ws)
            [uid, client] <- pure (C8.split ':' uc)
            let cid = ClientIdentity (C8.unpack domain) (C8.unpack uid) (C8.unpack client)
            pure (Just (cid, leafNodeIndex))
      Nothing ->
        pure Nothing

createApplicationMessage ::
  HasCallStack =>
  ClientIdentity ->
  String ->
  App MessagePackage
createApplicationMessage cid messageContent = do
  message <-
    mlscli
      cid
      ["message", "--group", "<group-in>", messageContent]
      Nothing

  pure
    MessagePackage
      { sender = cid,
        message = message,
        welcome = Nothing,
        groupInfo = Nothing
      }<|MERGE_RESOLUTION|>--- conflicted
+++ resolved
@@ -10,26 +10,15 @@
 import Control.Monad.Cont
 import Control.Monad.Reader
 import Control.Monad.Trans.Maybe
-<<<<<<< HEAD
-import qualified Data.Aeson as Aeson
-import qualified Data.ByteString as BS
-import qualified Data.ByteString.Base64 as Base64
-import qualified Data.ByteString.Char8 as B8
-import qualified Data.ByteString.Char8 as C8
+import Data.Aeson qualified as Aeson
+import Data.ByteString qualified as BS
+import Data.ByteString.Base64 qualified as Base64
+import Data.ByteString.Char8 qualified as B8
+import Data.ByteString.Char8 qualified as C8
 import Data.Default
 import Data.Foldable
 import Data.Function
-import qualified Data.Map as Map
-=======
-import Data.ByteString qualified as BS
-import Data.ByteString.Base64 qualified as Base64
-import Data.ByteString.Char8 qualified as B8
-import Data.Default
-import Data.Foldable
-import Data.Function
-import Data.Hex
 import Data.Map qualified as Map
->>>>>>> e3dbd56f
 import Data.Maybe
 import Data.Set qualified as Set
 import Data.Text.Encoding qualified as T

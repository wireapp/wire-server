{-# OPTIONS_GHC -Wno-ambiguous-fields #-}

module MLS.Util where

import API.Brig
import API.Galley
import Control.Concurrent.Async hiding (link)
import Control.Monad
import Control.Monad.Catch
import Control.Monad.Codensity
import Control.Monad.Cont
import Control.Monad.Reader
import Control.Monad.Trans.Maybe
import Data.Aeson qualified as A
import Data.Aeson qualified as Aeson
import Data.ByteString qualified as BS
import Data.ByteString.Base64 qualified as Base64
import Data.ByteString.Char8 qualified as B8
import Data.ByteString.Char8 qualified as C8
import Data.Default
import Data.Foldable
import Data.Function
import Data.Map qualified as Map
import Data.Maybe
import Data.Set qualified as Set
import Data.Text.Encoding qualified as T
import Data.Traversable
import Data.UUID qualified as UUID
import Data.UUID.V4 qualified as UUIDV4
import GHC.Stack
import Notifications
import System.Directory
import System.Exit
import System.FilePath
import System.IO hiding (print, putStrLn)
import System.IO.Temp
import System.Posix.Files
import System.Process
import Testlib.App
import Testlib.Assertions
import Testlib.HTTP
import Testlib.JSON
import Testlib.Prelude

mkClientIdentity :: (MakesValue u, MakesValue c) => u -> c -> App ClientIdentity
mkClientIdentity u c = do
  (domain, user) <- objQid u
  client <- c %. "id" & asString
  pure $ ClientIdentity {domain = domain, user = user, client = client}

cid2Str :: ClientIdentity -> String
cid2Str cid = cid.user <> ":" <> cid.client <> "@" <> cid.domain

data MessagePackage = MessagePackage
  { sender :: ClientIdentity,
    message :: ByteString,
    welcome :: Maybe ByteString,
    groupInfo :: Maybe ByteString
  }

getConv :: App Value
getConv = do
  mls <- getMLSState
  case mls.convId of
    Nothing -> assertFailure "Uninitialised test conversation"
    Just convId -> pure convId

toRandomFile :: ByteString -> App FilePath
toRandomFile bs = do
  p <- randomFileName
  liftIO $ BS.writeFile p bs
  pure p

randomFileName :: App FilePath
randomFileName = do
  bd <- getBaseDir
  (bd </>) . UUID.toString <$> liftIO UUIDV4.nextRandom

mlscli :: (HasCallStack) => ClientIdentity -> [String] -> Maybe ByteString -> App ByteString
mlscli cid args mbstdin = do
  groupOut <- randomFileName
  let substOut = argSubst "<group-out>" groupOut

  gs <- getClientGroupState cid

  substIn <- case gs.group of
    Nothing -> pure id
    Just groupData -> do
      fn <- toRandomFile groupData
      pure (argSubst "<group-in>" fn)
  store <- maybe randomFileName toRandomFile gs.keystore

  let args' = map (substIn . substOut) args
  for_ args' $ \arg ->
    when (arg `elem` ["<group-in>", "<group-out>"]) $
      assertFailure ("Unbound arg: " <> arg)

  out <-
    spawn
      ( proc
          "mls-test-cli"
          ( ["--store", store]
              <> args'
          )
      )
      mbstdin

  setGroup <- do
    groupOutWritten <- liftIO $ doesFileExist groupOut
    if groupOutWritten
      then do
        groupData <- liftIO (BS.readFile groupOut)
        pure $ \x -> x {group = Just groupData}
      else pure id
  setStore <- do
    storeData <- liftIO (BS.readFile store)
    pure $ \x -> x {keystore = Just storeData}

  setClientGroupState cid ((setGroup . setStore) gs)

  pure out

argSubst :: String -> String -> String -> String
argSubst from to_ s =
  if s == from then to_ else s

createWireClient :: (MakesValue u, HasCallStack) => u -> App ClientIdentity
createWireClient u = do
  lpk <- getLastPrekey
  c <- addClient u def {lastPrekey = Just lpk} >>= getJSON 201
  mkClientIdentity u c

data CredentialType = BasicCredentialType | X509CredentialType

instance MakesValue CredentialType where
  make BasicCredentialType = make "basic"
  make X509CredentialType = make "x509"

instance (HasTests x) => HasTests (CredentialType -> x) where
  mkTests m n s f x =
    mkTests m (n <> "[ctype=basic]") s f (x BasicCredentialType)
      <> mkTests m (n <> "[ctype=x509]") s f (x X509CredentialType)

data InitMLSClient = InitMLSClient
  {credType :: CredentialType}

instance Default InitMLSClient where
  def = InitMLSClient {credType = BasicCredentialType}

initMLSClient :: (HasCallStack) => InitMLSClient -> ClientIdentity -> App ()
initMLSClient opts cid = do
  bd <- getBaseDir
  mls <- getMLSState
  liftIO $ createDirectory (bd </> cid2Str cid)
  ctype <- make opts.credType & asString
  void $ mlscli cid ["init", "--ciphersuite", mls.ciphersuite.code, "-t", ctype, cid2Str cid] Nothing

-- | Create new mls client and register with backend.
createMLSClient :: (MakesValue u, HasCallStack) => InitMLSClient -> u -> App ClientIdentity
createMLSClient opts u = do
  cid <- createWireClient u
  initMLSClient opts cid

  -- set public key
  pkey <- mlscli cid ["public-key"] Nothing
  bindResponse
    ( updateClient
        cid
        def
          { mlsPublicKeys =
              Just (object ["ed25519" .= T.decodeUtf8 (Base64.encode pkey)])
          }
    )
    $ \resp -> resp.status `shouldMatchInt` 200
  pure cid

-- | create and upload to backend
uploadNewKeyPackage :: (HasCallStack) => ClientIdentity -> App String
uploadNewKeyPackage cid = do
  mls <- getMLSState
  (kp, ref) <- generateKeyPackage cid mls.ciphersuite

  -- upload key package
  bindResponse (uploadKeyPackages cid [kp]) $ \resp ->
    resp.status `shouldMatchInt` 201

  pure ref

generateKeyPackage :: (HasCallStack) => ClientIdentity -> Ciphersuite -> App (ByteString, String)
generateKeyPackage cid suite = do
  kp <- mlscli cid ["key-package", "create", "--ciphersuite", suite.code] Nothing
  ref <- B8.unpack . Base64.encode <$> mlscli cid ["key-package", "ref", "-"] (Just kp)
  fp <- keyPackageFile cid ref
  liftIO $ BS.writeFile fp kp
  pure (kp, ref)

-- | Create conversation and corresponding group.
createNewGroup :: (HasCallStack) => ClientIdentity -> App (String, Value)
createNewGroup cid = do
  conv <- postConversation cid defMLS >>= getJSON 201
  groupId <- conv %. "group_id" & asString
  convId <- conv %. "qualified_id"
  createGroup cid conv
  pure (groupId, convId)

-- | Retrieve self conversation and create the corresponding group.
createSelfGroup :: (HasCallStack) => ClientIdentity -> App (String, Value)
createSelfGroup cid = do
  conv <- getSelfConversation cid >>= getJSON 200
  conv %. "epoch" `shouldMatchInt` 0
  groupId <- conv %. "group_id" & asString
  convId <- conv %. "qualified_id"
  createGroup cid conv
  pure (groupId, convId)

createGroup :: (MakesValue conv) => ClientIdentity -> conv -> App ()
createGroup cid conv = do
  mls <- getMLSState
  case mls.groupId of
    Just _ -> assertFailure "only one group can be created"
    Nothing -> pure ()
  resetGroup cid conv

createSubConv :: (HasCallStack) => ClientIdentity -> String -> App ()
createSubConv cid subId = do
  mls <- getMLSState
  sub <- getSubConversation cid mls.convId subId >>= getJSON 200
  resetGroup cid sub
  void $ createPendingProposalCommit cid >>= sendAndConsumeCommitBundle

resetGroup :: (MakesValue conv) => ClientIdentity -> conv -> App ()
resetGroup cid conv = do
  convId <- objSubConvObject conv
  groupId <- conv %. "group_id" & asString
  modifyMLSState $ \s ->
    s
      { groupId = Just groupId,
        convId = Just convId,
        members = Set.singleton cid,
        epoch = 0,
        newMembers = mempty
      }
  resetClientGroup cid groupId

resetClientGroup :: ClientIdentity -> String -> App ()
resetClientGroup cid gid = do
  removalKeyPath <- asks (.removalKeyPath)
  mls <- getMLSState
  void $
    mlscli
      cid
      [ "group",
        "create",
        "--removal-key",
        removalKeyPath,
        "--group-out",
        "<group-out>",
        "--ciphersuite",
        mls.ciphersuite.code,
        gid
      ]
      Nothing

keyPackageFile :: (HasCallStack) => ClientIdentity -> String -> App FilePath
keyPackageFile cid ref = do
  let ref' = map urlSafe ref
  bd <- getBaseDir
  pure $ bd </> cid2Str cid </> ref'
  where
    urlSafe '+' = '-'
    urlSafe '/' = '_'
    urlSafe c = c

unbundleKeyPackages :: (HasCallStack) => Value -> App [(ClientIdentity, ByteString)]
unbundleKeyPackages bundle = do
  let entryIdentity be = do
        d <- be %. "domain" & asString
        u <- be %. "user" & asString
        c <- be %. "client" & asString
        pure $ ClientIdentity {domain = d, user = u, client = c}

  bundleEntries <- bundle %. "key_packages" & asList
  for bundleEntries $ \be -> do
    kp64 <- be %. "key_package" & asString
    kp <- assertOne . toList . Base64.decode . B8.pack $ kp64
    cid <- entryIdentity be
    pure (cid, kp)

-- | Claim keypackages and create a commit/welcome pair on a given client.
-- Note that this alters the state of the group immediately. If we want to test
-- a scenario where the commit is rejected by the backend, we can restore the
-- group to the previous state by using an older version of the group file.
createAddCommit :: (HasCallStack) => ClientIdentity -> [Value] -> App MessagePackage
createAddCommit cid users = do
  mls <- getMLSState
  kps <- fmap concat . for users $ \user -> do
    bundle <- claimKeyPackages mls.ciphersuite cid user >>= getJSON 200
    unbundleKeyPackages bundle
  createAddCommitWithKeyPackages cid kps

withTempKeyPackageFile :: ByteString -> ContT a App FilePath
withTempKeyPackageFile bs = do
  bd <- lift getBaseDir
  ContT $ \k ->
    bracket
      (liftIO (openBinaryTempFile bd "kp"))
      (\(fp, _) -> liftIO (removeFile fp))
      $ \(fp, h) -> do
        liftIO $ BS.hPut h bs `finally` hClose h
        k fp

createAddCommitWithKeyPackages ::
  (HasCallStack) =>
  ClientIdentity ->
  [(ClientIdentity, ByteString)] ->
  App MessagePackage
createAddCommitWithKeyPackages cid clientsAndKeyPackages = do
  bd <- getBaseDir
  welcomeFile <- liftIO $ emptyTempFile bd "welcome"
  giFile <- liftIO $ emptyTempFile bd "gi"

  commit <- runContT (traverse (withTempKeyPackageFile . snd) clientsAndKeyPackages) $ \kpFiles ->
    mlscli
      cid
      ( [ "member",
          "add",
          "--group",
          "<group-in>",
          "--welcome-out",
          welcomeFile,
          "--group-info-out",
          giFile,
          "--group-out",
          "<group-out>"
        ]
          <> kpFiles
      )
      Nothing

  modifyMLSState $ \mls ->
    mls
      { newMembers = Set.fromList (map fst clientsAndKeyPackages)
      }

  welcome <- liftIO $ BS.readFile welcomeFile
  gi <- liftIO $ BS.readFile giFile
  pure $
    MessagePackage
      { sender = cid,
        message = commit,
        welcome = Just welcome,
        groupInfo = Just gi
      }

createRemoveCommit :: (HasCallStack) => ClientIdentity -> [ClientIdentity] -> App MessagePackage
createRemoveCommit cid targets = do
  bd <- getBaseDir
  welcomeFile <- liftIO $ emptyTempFile bd "welcome"
  giFile <- liftIO $ emptyTempFile bd "gi"

  groupStateMap <- do
    gs <- getClientGroupState cid
    groupData <- assertJust "Group state not initialised" gs.group
    Map.fromList <$> readGroupState groupData
  let indices = map (fromMaybe (error "could not find target") . flip Map.lookup groupStateMap) targets

  commit <-
    mlscli
      cid
      ( [ "member",
          "remove",
          "--group",
          "<group-in>",
          "--group-out",
          "<group-out>",
          "--welcome-out",
          welcomeFile,
          "--group-info-out",
          giFile
        ]
          <> map show indices
      )
      Nothing

  welcome <- liftIO $ BS.readFile welcomeFile
  gi <- liftIO $ BS.readFile giFile

  pure
    MessagePackage
      { sender = cid,
        message = commit,
        welcome = Just welcome,
        groupInfo = Just gi
      }

createAddProposals :: (HasCallStack) => ClientIdentity -> [Value] -> App [MessagePackage]
createAddProposals cid users = do
  mls <- getMLSState
  bundles <- for users $ (claimKeyPackages mls.ciphersuite cid >=> getJSON 200)
  kps <- concat <$> traverse unbundleKeyPackages bundles
  traverse (createAddProposalWithKeyPackage cid) kps

createReInitProposal :: (HasCallStack) => ClientIdentity -> App MessagePackage
createReInitProposal cid = do
  prop <-
    mlscli
      cid
      ["proposal", "--group-in", "<group-in>", "--group-out", "<group-out>", "re-init"]
      Nothing
  pure
    MessagePackage
      { sender = cid,
        message = prop,
        welcome = Nothing,
        groupInfo = Nothing
      }

createAddProposalWithKeyPackage ::
  ClientIdentity ->
  (ClientIdentity, ByteString) ->
  App MessagePackage
createAddProposalWithKeyPackage cid (_, kp) = do
  prop <- runContT (withTempKeyPackageFile kp) $ \kpFile ->
    mlscli
      cid
      ["proposal", "--group-in", "<group-in>", "--group-out", "<group-out>", "add", kpFile]
      Nothing
  pure
    MessagePackage
      { sender = cid,
        message = prop,
        welcome = Nothing,
        groupInfo = Nothing
      }

createPendingProposalCommit :: (HasCallStack) => ClientIdentity -> App MessagePackage
createPendingProposalCommit cid = do
  bd <- getBaseDir
  welcomeFile <- liftIO $ emptyTempFile bd "welcome"
  pgsFile <- liftIO $ emptyTempFile bd "pgs"
  commit <-
    mlscli
      cid
      [ "commit",
        "--group",
        "<group-in>",
        "--group-out",
        "<group-out>",
        "--welcome-out",
        welcomeFile,
        "--group-info-out",
        pgsFile
      ]
      Nothing

  welcome <- liftIO $ readWelcome welcomeFile
  pgs <- liftIO $ BS.readFile pgsFile
  pure
    MessagePackage
      { sender = cid,
        message = commit,
        welcome = welcome,
        groupInfo = Just pgs
      }

createExternalCommit ::
  (HasCallStack) =>
  ClientIdentity ->
  Maybe ByteString ->
  App MessagePackage
createExternalCommit cid mgi = do
  bd <- getBaseDir
  giFile <- liftIO $ emptyTempFile bd "gi"
  conv <- getConv
  gi <- case mgi of
    Nothing -> getGroupInfo cid conv >>= getBody 200
    Just v -> pure v
  commit <-
    mlscli
      cid
      [ "external-commit",
        "--group-info-in",
        "-",
        "--group-info-out",
        giFile,
        "--group-out",
        "<group-out>"
      ]
      (Just gi)

  modifyMLSState $ \mls ->
    mls
      { newMembers = Set.singleton cid
      -- This might be a different client than those that have been in the
      -- group from before.
      }

  newPgs <- liftIO $ BS.readFile giFile
  pure $
    MessagePackage
      { sender = cid,
        message = commit,
        welcome = Nothing,
        groupInfo = Just newPgs
      }

data MLSNotificationTag = MLSNotificationMessageTag | MLSNotificationWelcomeTag
  deriving (Show, Eq, Ord)

-- | Extract a conversation ID (including an optional subconversation) from an
-- event object.
eventSubConv :: (HasCallStack) => (MakesValue event) => event -> App Value
eventSubConv event = do
  sub <- lookupField event "subconv"
  conv <- event %. "qualified_conversation"
  objSubConvObject $
    object
      [ "parent_qualified_id" .= conv,
        "subconv_id" .= sub
      ]

consumingMessages :: (HasCallStack) => MessagePackage -> Codensity App ()
consumingMessages mp = Codensity $ \k -> do
  mls <- getMLSState
  -- clients that should receive the message itself
  let oldClients = Set.delete mp.sender mls.members
  -- clients that should receive a welcome message
  let newClients = Set.delete mp.sender mls.newMembers
  -- all clients that should receive some MLS notification, together with the
  -- expected notification tag
  let clients =
        map (,MLSNotificationMessageTag) (toList oldClients)
          <> map (,MLSNotificationWelcomeTag) (toList newClients)

  let newUsers =
        Set.delete mp.sender.user $
          Set.difference
            (Set.map (.user) newClients)
            (Set.map (.user) oldClients)
  withWebSockets (map fst clients) $ \wss -> do
    r <- k ()

    -- if the conversation is actually MLS (and not mixed), pick one client for
    -- each new user and wait for its join event
    when (mls.protocol == MLSProtocolMLS) $
      traverse_
        (awaitMatch isMemberJoinNotif)
        ( flip Map.restrictKeys newUsers
            . Map.mapKeys ((.user) . fst)
            . Map.fromList
            . toList
            $ zip clients wss
        )

    -- at this point we know that every new user has been added to the
    -- conversation
    for_ (zip clients wss) $ \((cid, t), ws) -> case t of
      MLSNotificationMessageTag -> void $ consumeMessageNoExternal cid (Just mp) ws
      MLSNotificationWelcomeTag -> consumeWelcome cid mp ws
    pure r

consumeMessageWithPredicate :: (HasCallStack) => (Value -> App Bool) -> ClientIdentity -> Maybe MessagePackage -> WebSocket -> App Value
consumeMessageWithPredicate p cid mmp ws = do
  mls <- getMLSState
<<<<<<< HEAD
  notif <- awaitMatch 10 p ws
=======
  notif <- awaitMatch p ws
>>>>>>> 49ce18af
  event <- notif %. "payload.0"

  for_ mmp $ \mp -> do
    shouldMatch (eventSubConv event) (fromMaybe A.Null mls.convId)
    shouldMatch (event %. "from") mp.sender.user
    shouldMatch (event %. "data") (B8.unpack (Base64.encode mp.message))

  msgData <- event %. "data" & asByteString
<<<<<<< HEAD
  _ <- consumeMessage1 cid msgData
=======
  _ <- mlsCliConsume cid msgData
>>>>>>> 49ce18af
  showMessage cid msgData

-- | Get a single MLS message from a websocket and consume it. Return a JSON
-- representation of the message.
consumeMessage :: (HasCallStack) => ClientIdentity -> Maybe MessagePackage -> WebSocket -> App Value
consumeMessage = consumeMessageWithPredicate isNewMLSMessageNotif

-- | like 'consumeMessage' but but will not consume a message where the sender is the backend
consumeMessageNoExternal :: (HasCallStack) => ClientIdentity -> Maybe MessagePackage -> WebSocket -> App Value
consumeMessageNoExternal cid = consumeMessageWithPredicate isNewMLSMessageNotifButNoProposal cid
  where
    -- the backend (correctly) reacts to a commit removing someone from a parent conversation with a
    -- remove proposal, however, we don't want to consume this here
    isNewMLSMessageNotifButNoProposal :: Value -> App Bool
    isNewMLSMessageNotifButNoProposal n = do
      isNotif <- isNewMLSMessageNotif n
      if isNotif
        then do
          msg <- n %. "payload.0.data" & asByteString >>= showMessage cid
          sender <- msg `lookupField` "message.content.sender" `catch` \(_ :: AssertionFailure) -> pure Nothing
          let backendSender = object ["External" .= Number 0]
          pure $ sender /= Just backendSender
        else pure False

<<<<<<< HEAD
consumeMessage1 :: ClientIdentity -> ByteString -> App ByteString
consumeMessage1 cid msgData =
=======
mlsCliConsume :: ClientIdentity -> ByteString -> App ByteString
mlsCliConsume cid msgData =
>>>>>>> 49ce18af
  mlscli
    cid
    [ "consume",
      "--group",
      "<group-in>",
      "--group-out",
      "<group-out>",
      "-"
    ]
    (Just msgData)

-- | Send an MLS message, wait for clients to receive it, then consume it on
-- the client side. If the message is a commit, the
-- 'sendAndConsumeCommitBundle' function should be used instead.
sendAndConsumeMessage :: (HasCallStack) => MessagePackage -> App Value
sendAndConsumeMessage mp = lowerCodensity $ do
  consumingMessages mp
  lift $ postMLSMessage mp.sender mp.message >>= getJSON 201

-- | Send an MLS commit bundle, wait for clients to receive it, consume it, and
-- update the test state accordingly.
sendAndConsumeCommitBundle :: (HasCallStack) => MessagePackage -> App Value
sendAndConsumeCommitBundle mp = do
  lowerCodensity $ do
    consumingMessages mp
    lift $ do
      r <- postMLSCommitBundle mp.sender (mkBundle mp) >>= getJSON 201

      -- if the sender is a new member (i.e. it's an external commit), then
      -- process the welcome message directly
      do
        mls <- getMLSState
        when (Set.member mp.sender mls.newMembers) $
          traverse_ (fromWelcome mp.sender) mp.welcome

      -- increment epoch and add new clients
      modifyMLSState $ \mls ->
        mls
          { epoch = epoch mls + 1,
            members = members mls <> newMembers mls,
            newMembers = mempty
          }

      pure r

consumeWelcome :: (HasCallStack) => ClientIdentity -> MessagePackage -> WebSocket -> App ()
consumeWelcome cid mp ws = do
  mls <- getMLSState
  notif <- awaitMatch isWelcomeNotif ws
  event <- notif %. "payload.0"

  shouldMatch (eventSubConv event) (fromMaybe A.Null mls.convId)
  shouldMatch (event %. "from") mp.sender.user
  shouldMatch (event %. "data") (fmap (B8.unpack . Base64.encode) mp.welcome)

  welcome <- event %. "data" & asByteString
  gs <- getClientGroupState cid
  assertBool
    "Existing clients in a conversation should not consume welcomes"
    (isNothing gs.group)
  fromWelcome cid welcome

fromWelcome :: ClientIdentity -> ByteString -> App ()
fromWelcome cid welcome =
  void $
    mlscli
      cid
      [ "group",
        "from-welcome",
        "--group-out",
        "<group-out>",
        "-"
      ]
      (Just welcome)

readWelcome :: FilePath -> IO (Maybe ByteString)
readWelcome fp = runMaybeT $ do
  liftIO (doesFileExist fp) >>= guard
  stat <- liftIO $ getFileStatus fp
  guard $ fileSize stat > 0
  liftIO $ BS.readFile fp

mkBundle :: MessagePackage -> ByteString
mkBundle mp = mp.message <> foldMap mkGroupInfoMessage mp.groupInfo <> fold mp.welcome

mkGroupInfoMessage :: ByteString -> ByteString
mkGroupInfoMessage gi = BS.pack [0x00, 0x01, 0x00, 0x04] <> gi

spawn :: (HasCallStack) => CreateProcess -> Maybe ByteString -> App ByteString
spawn cp minput = do
  (mout, ex) <- liftIO
    $ withCreateProcess
      cp
        { std_out = CreatePipe,
          std_in = if isJust minput then CreatePipe else Inherit
        }
    $ \minh mouth _ ph ->
      let writeInput = for_ ((,) <$> minput <*> minh) $ \(input, inh) ->
            BS.hPutStr inh input >> hClose inh
          readOutput = (,) <$> traverse BS.hGetContents mouth <*> waitForProcess ph
       in snd <$> concurrently writeInput readOutput
  case (mout, ex) of
    (Just out, ExitSuccess) -> pure out
    _ -> assertFailure "Failed spawning process"

getClientGroupState :: (HasCallStack) => ClientIdentity -> App ClientGroupState
getClientGroupState cid = do
  mls <- getMLSState
  pure $ Map.findWithDefault emptyClientGroupState cid mls.clientGroupState

setClientGroupState :: (HasCallStack) => ClientIdentity -> ClientGroupState -> App ()
setClientGroupState cid g =
  modifyMLSState $ \s ->
    s {clientGroupState = Map.insert cid g (clientGroupState s)}

showMessage :: (HasCallStack) => ClientIdentity -> ByteString -> App Value
showMessage cid msg = do
  bs <- mlscli cid ["show", "message", "-"] (Just msg)
  assertOne (Aeson.decode (BS.fromStrict bs))

readGroupState :: (HasCallStack) => ByteString -> App [(ClientIdentity, Word32)]
readGroupState gs = do
  v :: Value <- assertJust "Could not decode group state" (Aeson.decode (BS.fromStrict gs))
  lnodes <- v %. "group" %. "public_group" %. "treesync" %. "tree" %. "leaf_nodes" & asList
  catMaybes <$$> for (zip lnodes [0 ..]) $ \(el, leafNodeIndex) -> do
    lookupField el "node" >>= \case
      Just lnode -> do
        case lnode of
          Null -> pure Nothing
          _ -> do
            vecb <- lnode %. "payload" %. "credential" %. "credential" %. "Basic" %. "identity" %. "vec"
            vec <- asList vecb
            ws <- BS.pack <$> for vec (\x -> asIntegral @Word8 x)
            [uc, domain] <- pure (C8.split '@' ws)
            [uid, client] <- pure (C8.split ':' uc)
            let cid = ClientIdentity (C8.unpack domain) (C8.unpack uid) (C8.unpack client)
            pure (Just (cid, leafNodeIndex))
      Nothing ->
        pure Nothing

createApplicationMessage ::
  (HasCallStack) =>
  ClientIdentity ->
  String ->
  App MessagePackage
createApplicationMessage cid messageContent = do
  message <-
    mlscli
      cid
      ["message", "--group-in", "<group-in>", messageContent, "--group-out", "<group-out>"]
      Nothing

  pure
    MessagePackage
      { sender = cid,
        message = message,
        welcome = Nothing,
        groupInfo = Nothing
      }

setMLSCiphersuite :: Ciphersuite -> App ()
setMLSCiphersuite suite = modifyMLSState $ \mls -> mls {ciphersuite = suite}

leaveCurrentConv ::
  (HasCallStack) =>
  ClientIdentity ->
  App ()
leaveCurrentConv cid = do
  mls <- getMLSState
  (_, mSubId) <- objSubConv mls.convId
  case mSubId of
    -- FUTUREWORK: implement leaving main conversation as well
    Nothing -> assertFailure "Leaving conversations is not supported"
    Just _ -> do
      void $ leaveSubConversation cid mls.convId >>= getBody 200
      modifyMLSState $ \s ->
        s
          { members = Set.difference mls.members (Set.singleton cid)
          }

getCurrentConv :: (HasCallStack) => ClientIdentity -> App Value
getCurrentConv cid = do
  mls <- getMLSState
  (conv, mSubId) <- objSubConv mls.convId
  resp <- case mSubId of
    Nothing -> getConversation cid conv
    Just sub -> getSubConversation cid conv sub
  getJSON 200 resp<|MERGE_RESOLUTION|>--- conflicted
+++ resolved
@@ -562,11 +562,7 @@
 consumeMessageWithPredicate :: (HasCallStack) => (Value -> App Bool) -> ClientIdentity -> Maybe MessagePackage -> WebSocket -> App Value
 consumeMessageWithPredicate p cid mmp ws = do
   mls <- getMLSState
-<<<<<<< HEAD
-  notif <- awaitMatch 10 p ws
-=======
   notif <- awaitMatch p ws
->>>>>>> 49ce18af
   event <- notif %. "payload.0"
 
   for_ mmp $ \mp -> do
@@ -575,11 +571,7 @@
     shouldMatch (event %. "data") (B8.unpack (Base64.encode mp.message))
 
   msgData <- event %. "data" & asByteString
-<<<<<<< HEAD
   _ <- consumeMessage1 cid msgData
-=======
-  _ <- mlsCliConsume cid msgData
->>>>>>> 49ce18af
   showMessage cid msgData
 
 -- | Get a single MLS message from a websocket and consume it. Return a JSON
@@ -604,13 +596,8 @@
           pure $ sender /= Just backendSender
         else pure False
 
-<<<<<<< HEAD
-consumeMessage1 :: ClientIdentity -> ByteString -> App ByteString
-consumeMessage1 cid msgData =
-=======
 mlsCliConsume :: ClientIdentity -> ByteString -> App ByteString
 mlsCliConsume cid msgData =
->>>>>>> 49ce18af
   mlscli
     cid
     [ "consume",

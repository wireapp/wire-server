{-# OPTIONS_GHC -Wno-unused-matches #-}

module Testlib.RunServices where

import Control.Concurrent
import Control.Monad.Codensity
import System.Directory
import System.Environment (getArgs)
import System.Exit (exitWith)
import System.FilePath
import System.Posix (getWorkingDirectory)
import System.Process
import Testlib.Prelude
import Testlib.ResourcePool
import Testlib.Run (createGlobalEnv)

parentDir :: FilePath -> Maybe FilePath
parentDir path =
  let dirs = splitPath path
   in if null dirs
        then Nothing
        else Just $ joinPath (init dirs)

containsGit :: FilePath -> IO Bool
containsGit path =
  doesDirectoryExist $ joinPath [path, ".git"]

findProjectRoot :: FilePath -> IO (Maybe FilePath)
findProjectRoot path = do
  c <- containsGit path
  if c
    then pure (Just path)
    else case parentDir path of
      Nothing -> pure Nothing
      Just p -> findProjectRoot p

main :: IO ()
main = do
  cwd <- getWorkingDirectory
  mbProjectRoot <- findProjectRoot cwd
  cfg <- case mbProjectRoot of
    Nothing -> error "Could not find project root. Please make sure you call run-services from somewhere in wire-server."
    Just projectRoot ->
      pure $ joinPath [projectRoot, "services/integration.yaml"]

  genv <- createGlobalEnv cfg

  args <- getArgs

  let run = case args of
        [] -> do
          putStrLn "services started"
          forever (threadDelay 1000000000)
        _ -> do
          let cp = proc "sh" (["-c", "exec \"$@\"", "--"] <> args)
          (_, _, _, ph) <- createProcess cp
          exitWith =<< waitForProcess ph

<<<<<<< HEAD
  runAppWithEnv env $ do
    lowerCodensity $ do
      _modifyEnv <-
        traverseConcurrentlyCodensity
          (\r -> startDynamicBackend r mempty)
          [backendA, backendB]
      liftIO run
=======
  runCodensity (mkEnv genv) $ \env ->
    runAppWithEnv env $
      lowerCodensity $ do
        _modifyEnv <-
          traverseConcurrentlyCodensity
            (`startDynamicBackend` def)
            [backendA, backendB]
        liftIO run
>>>>>>> eee936ee
<|MERGE_RESOLUTION|>--- conflicted
+++ resolved
@@ -56,21 +56,11 @@
           (_, _, _, ph) <- createProcess cp
           exitWith =<< waitForProcess ph
 
-<<<<<<< HEAD
-  runAppWithEnv env $ do
-    lowerCodensity $ do
-      _modifyEnv <-
-        traverseConcurrentlyCodensity
-          (\r -> startDynamicBackend r mempty)
-          [backendA, backendB]
-      liftIO run
-=======
   runCodensity (mkEnv genv) $ \env ->
     runAppWithEnv env $
       lowerCodensity $ do
         _modifyEnv <-
           traverseConcurrentlyCodensity
-            (`startDynamicBackend` def)
+            (\r -> startDynamicBackend r mempty)
             [backendA, backendB]
-        liftIO run
->>>>>>> eee936ee
+        liftIO run
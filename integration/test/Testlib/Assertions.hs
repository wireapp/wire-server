{-# LANGUAGE CPP #-}

module Testlib.Assertions where

import Control.Exception as E
import Control.Monad.Reader
import Data.Aeson (Value)
import Data.Char
import Data.Foldable
import Data.List
import qualified Data.Map as Map
import GHC.Stack as Stack
import System.FilePath
import Testlib.JSON
import Testlib.Printing
import Testlib.Types
import Prelude

assertBool :: HasCallStack => String -> Bool -> App ()
assertBool _ True = pure ()
assertBool msg False = assertFailure msg

assertOne :: HasCallStack => [a] -> App a
assertOne [x] = pure x
assertOne xs = assertFailure ("Expected one, but got " <> show (length xs))

expectFailure :: HasCallStack => (AssertionFailure -> App ()) -> App a -> App ()
expectFailure checkFailure action = do
  env <- ask
  res :: Either AssertionFailure x <-
    liftIO
      (E.try (runAppWithEnv env action))
  case res of
    Left e -> checkFailure e
    Right _ -> assertFailure "Expected AssertionFailure, but none occured"

shouldMatch ::
  (MakesValue a, MakesValue b, HasCallStack) =>
  -- | The actual value
  a ->
  -- | The expected value
  b ->
  App ()
a `shouldMatch` b = do
  xa <- make a
  xb <- make b
  unless (xa == xb) $ do
    pa <- prettyJSON xa
    pb <- prettyJSON xb
    assertFailure $ "Actual:\n" <> pa <> "\nExpected:\n" <> pb

shouldNotMatch ::
  (MakesValue a, MakesValue b, HasCallStack) =>
  -- | The actual value
  a ->
  -- | The un-expected value
  b ->
  App ()
a `shouldNotMatch` b = do
  xa <- make a
  xb <- make b

  unless (jsonType xa == jsonType xb) $ do
    pa <- prettyJSON xa
    pb <- prettyJSON xb
    assertFailure $
      "Compared values are not of the same type:\n"
        <> "Left side:\n"
        <> pa
        <> "\nRight side:\n"
        <> pb

  when (xa == xb) $ do
    pa <- prettyJSON xa
    assertFailure $ "Expected different value but got twice:\n" <> pa

-- | Specialized variant of `shouldMatch` to avoid the need for type annotations.
shouldMatchInt ::
  (MakesValue a, HasCallStack) =>
  -- | The actual value
  a ->
  -- | The expected value
  Int ->
  App ()
shouldMatchInt = shouldMatch

<<<<<<< HEAD
-- | Specialized variant of `shouldMatch` to avoid the need for type annotations.
shouldMatchBool ::
  (MakesValue a, HasCallStack) =>
  -- | The actual value
  a ->
  -- | The expected value
  Bool ->
  App ()
shouldMatchBool = shouldMatch
=======
shouldMatchSet ::
  (MakesValue a, MakesValue b, HasCallStack) =>
  a ->
  b ->
  App ()
shouldMatchSet a b = do
  la <- fmap sort (asList a)
  lb <- fmap sort (asList b)
  la `shouldMatch` lb
>>>>>>> 577c0b9f

liftP2 ::
  (MakesValue a, MakesValue b, HasCallStack) =>
  (Value -> Value -> c) ->
  a ->
  b ->
  App c
liftP2 f a b = do
  f <$> make a <*> make b

isEqual ::
  (MakesValue a, MakesValue b, HasCallStack) =>
  a ->
  b ->
  App Bool
isEqual = liftP2 (==)

printFailureDetails :: AssertionFailure -> IO String
printFailureDetails (AssertionFailure stack mbResponse msg) = do
  s <- prettierCallStack stack
  pure . unlines $
    colored yellow "assertion failure:"
      : colored red msg
      : "\n" <> s
      : toList (fmap prettyResponse mbResponse)

printExceptionDetails :: SomeException -> IO String
printExceptionDetails e = do
  pure . unlines $
    [ colored yellow "exception:",
      colored red (displayException e)
    ]

prettierCallStack :: CallStack -> IO String
prettierCallStack cstack = do
  sl <-
    prettierCallStackLines
      . Stack.fromCallSiteList
      . filter (not . isTestlibEntry)
      . Stack.getCallStack
      $ cstack
  pure $ unlines [colored yellow "call stack: ", sl]
  where
    isTestlibEntry :: (String, SrcLoc) -> Bool
    isTestlibEntry (_, SrcLoc {..}) =
      "RunAllTests.hs" `isInfixOf` srcLocFile

prettierCallStackLines :: CallStack -> IO String
prettierCallStackLines cstack =
  go Map.empty "" (Stack.getCallStack cstack) (1 :: Int)
  where
    go _ s [] _ = pure s
    go cache s ((funName, SrcLoc {..}) : rest) i = do
      (cache', mSrcDir) <- getSourceDirCached cache srcLocPackage
      mLine <- case mSrcDir of
        Nothing -> pure Nothing
        Just srcDir -> do
          mSrc <- tryReadFile (srcDir </> srcLocFile)
          case mSrc of
            Just src ->
              case getLineNumber srcLocStartLine src of
                Just line -> pure (Just (dropWhile isSpace line))
                Nothing -> pure Nothing
            Nothing -> pure Nothing
      let s' = s <> show i <> ". " <> funName <> " at " <> srcLocFile <> ":" <> colored yellow (show srcLocStartLine) <> "\n"
      let s'' = case mLine of
            Just line -> s' <> colored blue ("     " <> line <> "\n")
            Nothing -> s'
      go cache' (s'' <> "\n") rest (i + 1)

getSourceDir :: String -> IO (Maybe FilePath)
getSourceDir packageId = do
  ms <- tryReadFile (packagedbFile packageId)
  case ms of
    Nothing -> pure Nothing
    Just s ->
      pure (extractDataDir s)
  where
    packagedbFile :: String -> FilePath
    packagedbFile pkgId =
      let root = "./dist-newstyle/packagedb/ghc-" <> __GLASGOW_HASKELL_FULL_VERSION__
       in root </> (pkgId <> ".conf")

    extractDataDir :: String -> Maybe String
    extractDataDir s = go (lines s)
      where
        go [] = Nothing
        go (line : otherlines) =
          case stripPrefix "data-dir:" line of
            Just rest -> Just $ dropWhile isSpace rest
            Nothing -> go otherlines

type SourceDirCache = Map.Map String (Maybe FilePath)

getSourceDirCached :: SourceDirCache -> String -> IO (SourceDirCache, Maybe FilePath)
getSourceDirCached cache packageId =
  case Map.lookup packageId cache of
    Just hit -> pure (cache, hit)
    Nothing -> do
      v <- getSourceDir packageId
      pure (Map.insert packageId v cache, v)

tryReadFile :: FilePath -> IO (Maybe String)
tryReadFile p = do
  eith <- try @SomeException (readFile p)
  pure $ case eith of
    Left _ -> Nothing
    Right s -> Just s

getLineNumber :: Int -> String -> Maybe String
getLineNumber lineNo s =
  case drop (lineNo - 1) (lines s) of
    [] -> Nothing
    (l : _) -> pure l<|MERGE_RESOLUTION|>--- conflicted
+++ resolved
@@ -84,7 +84,6 @@
   App ()
 shouldMatchInt = shouldMatch
 
-<<<<<<< HEAD
 -- | Specialized variant of `shouldMatch` to avoid the need for type annotations.
 shouldMatchBool ::
   (MakesValue a, HasCallStack) =>
@@ -94,7 +93,7 @@
   Bool ->
   App ()
 shouldMatchBool = shouldMatch
-=======
+
 shouldMatchSet ::
   (MakesValue a, MakesValue b, HasCallStack) =>
   a ->
@@ -104,7 +103,6 @@
   la <- fmap sort (asList a)
   lb <- fmap sort (asList b)
   la `shouldMatch` lb
->>>>>>> 577c0b9f
 
 liftP2 ::
   (MakesValue a, MakesValue b, HasCallStack) =>

--- conflicted
+++ resolved
@@ -4,6 +4,7 @@
 
 import Control.Exception as E
 import Control.Monad.Reader
+import Data.Aeson (Value)
 import Data.ByteString.Base64 qualified as B64
 import Data.Char
 import Data.Foldable
@@ -121,10 +122,9 @@
   lb <- fmap sort (asList b)
   la `shouldMatch` lb
 
-<<<<<<< HEAD
 shouldBeEmpty :: (MakesValue a, HasCallStack) => a -> App ()
 shouldBeEmpty a = a `shouldMatch` (mempty :: [Value])
-=======
+
 shouldMatchOneOf ::
   (MakesValue a, MakesValue b, HasCallStack) =>
   a ->
@@ -137,7 +137,6 @@
     pa <- prettyJSON a
     pb <- prettyJSON b
     assertFailure $ "Expected:\n" <> pa <> "\n to match at least one of:\n" <> pb
->>>>>>> 119fe8ab
 
 shouldContainString ::
   HasCallStack =>

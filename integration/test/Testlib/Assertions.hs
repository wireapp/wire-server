--- conflicted
+++ resolved
@@ -4,15 +4,11 @@
 
 import Control.Exception as E
 import Control.Monad.Reader
-<<<<<<< HEAD
 import Data.Aeson (Value)
-import Data.ByteString.Base64 qualified as B64
-=======
 import Data.Aeson qualified as Aeson
 import Data.Aeson.Encode.Pretty qualified as Aeson
 import Data.ByteString.Base64 qualified as B64
 import Data.ByteString.Lazy qualified as BS
->>>>>>> 75b1afdf
 import Data.Char
 import Data.Foldable
 import Data.Hex
@@ -20,11 +16,8 @@
 import Data.Map qualified as Map
 import Data.Text qualified as Text
 import Data.Text.Encoding qualified as Text
-<<<<<<< HEAD
-=======
 import Data.Text.Lazy qualified as TL
 import Data.Text.Lazy.Encoding qualified as TL
->>>>>>> 75b1afdf
 import GHC.Stack as Stack
 import Network.HTTP.Client qualified as HTTP
 import System.FilePath
@@ -136,12 +129,9 @@
   lb <- fmap sort (asList b)
   la `shouldMatch` lb
 
-<<<<<<< HEAD
 shouldBeEmpty :: (MakesValue a, HasCallStack) => a -> App ()
 shouldBeEmpty a = a `shouldMatch` (mempty :: [Value])
 
-=======
->>>>>>> 75b1afdf
 shouldMatchOneOf ::
   (MakesValue a, MakesValue b, HasCallStack) =>
   a ->

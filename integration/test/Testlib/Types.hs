--- conflicted
+++ resolved
@@ -120,11 +120,7 @@
 data IntegrationConfig = IntegrationConfig
   { backendOne :: BackendConfig,
     backendTwo :: BackendConfig,
-<<<<<<< HEAD
     ownDomain :: String,
-=======
-    federationV0 :: BackendConfig,
->>>>>>> 68595c39
     dynamicBackends :: Map String DynamicBackendConfig,
     rabbitmq :: RabbitMQConfig,
     cassandra :: CassandraConfig,
@@ -138,11 +134,7 @@
       IntegrationConfig
         <$> parseJSON (Object o)
         <*> o .: fromString "backendTwo"
-<<<<<<< HEAD
         <*> o .: fromString "ownDomain"
-=======
-        <*> o .: fromString "federation-v0"
->>>>>>> 68595c39
         <*> o .: fromString "dynamicBackends"
         <*> o .: fromString "rabbitmq"
         <*> o .: fromString "cassandra"

{-
NOTE: Don't import any other Testlib modules here. Use this module to break dependency cycles.
-}
module Testlib.Types where

import Control.Concurrent (QSemN)
import Control.Exception as E
import Control.Monad.Base
import Control.Monad.Catch
import Control.Monad.Reader
import Control.Monad.Trans.Control
import Data.Aeson
import Data.Aeson qualified as Aeson
import Data.ByteString (ByteString)
import Data.ByteString qualified as BS
import Data.ByteString.Char8 qualified as C8
import Data.ByteString.Lazy qualified as L
import Data.CaseInsensitive qualified as CI
import Data.Default
import Data.Functor
import Data.IORef
import Data.List
import Data.Map
import Data.Map qualified as Map
import Data.Set qualified as Set
import Data.String
import Data.Text qualified as T
import Data.Text.Encoding qualified as T
import Data.Word
import GHC.Generics (Generic)
import GHC.Records
import GHC.Stack
import Network.HTTP.Client qualified as HTTP
import Network.HTTP.Types qualified as HTTP
import Network.URI
<<<<<<< HEAD
import Testlib.Env
import Testlib.Printing
=======
>>>>>>> 75b1afdf
import UnliftIO (MonadUnliftIO)
import Prelude

data ResourcePool a = ResourcePool
  { sem :: QSemN,
    resources :: IORef (Set.Set a),
    onAcquire :: a -> IO ()
  }

data BackendResource = BackendResource
  { berName :: BackendName,
    berBrigKeyspace :: String,
    berGalleyKeyspace :: String,
    berSparKeyspace :: String,
    berGundeckKeyspace :: String,
    berElasticsearchIndex :: String,
    berFederatorInternal :: Word16,
    berFederatorExternal :: Word16,
    berDomain :: String,
    berAwsUserJournalQueue :: String,
    berAwsPrekeyTable :: String,
    berAwsS3Bucket :: String,
    berAwsQueueName :: String,
    berBrigInternalEvents :: String,
    berEmailSMSSesQueue :: String,
    berEmailSMSEmailSender :: String,
    berGalleyJournal :: String,
    berVHost :: String,
    berNginzSslPort :: Word16,
    berNginzHttp2Port :: Word16,
    berInternalServicePorts :: forall a. Num a => Service -> a
  }

instance Eq BackendResource where
  a == b = a.berName == b.berName

instance Ord BackendResource where
  a `compare` b = a.berName `compare` b.berName

data DynamicBackendConfig = DynamicBackendConfig
  { domain :: String,
    federatorExternalPort :: Word16
  }
  deriving (Show, Generic)

instance FromJSON DynamicBackendConfig

data RabbitMQConfig = RabbitMQConfig
  { host :: String,
    adminPort :: Word16
  }
  deriving (Show)

instance FromJSON RabbitMQConfig where
  parseJSON =
    withObject "RabbitMQConfig" $ \ob ->
      RabbitMQConfig
        <$> ob .: fromString "host"
        <*> ob .: fromString "adminPort"

-- | Initialised once per testsuite.
data GlobalEnv = GlobalEnv
  { gServiceMap :: Map String ServiceMap,
    gDomain1 :: String,
    gDomain2 :: String,
    gDynamicDomains :: [String],
    gDefaultAPIVersion :: Int,
    gManager :: HTTP.Manager,
    gServicesCwdBase :: Maybe FilePath,
    gRemovalKeyPath :: FilePath,
    gBackendResourcePool :: ResourcePool BackendResource,
    gRabbitMQConfig :: RabbitMQConfig
  }

data IntegrationConfig = IntegrationConfig
  { backendOne :: BackendConfig,
    backendTwo :: BackendConfig,
    dynamicBackends :: Map String DynamicBackendConfig,
    rabbitmq :: RabbitMQConfig
  }
  deriving (Show, Generic)

instance FromJSON IntegrationConfig where
  parseJSON =
    withObject "IntegrationConfig" $ \o ->
      IntegrationConfig
        <$> parseJSON (Object o)
        <*> o .: fromString "backendTwo"
        <*> o .: fromString "dynamicBackends"
        <*> o .: fromString "rabbitmq"

data ServiceMap = ServiceMap
  { brig :: HostPort,
    backgroundWorker :: HostPort,
    cannon :: HostPort,
    cargohold :: HostPort,
    federatorInternal :: HostPort,
    federatorExternal :: HostPort,
    galley :: HostPort,
    gundeck :: HostPort,
    nginz :: HostPort,
    spar :: HostPort,
    proxy :: HostPort,
    stern :: HostPort
  }
  deriving (Show, Generic)

instance FromJSON ServiceMap

data BackendConfig = BackendConfig
  { beServiceMap :: ServiceMap,
    originDomain :: String
  }
  deriving (Show, Generic)

instance FromJSON BackendConfig where
  parseJSON v =
    BackendConfig
      <$> parseJSON v
      <*> withObject "BackendConfig" (\ob -> ob .: fromString "originDomain") v

data HostPort = HostPort
  { host :: String,
    port :: Word16
  }
  deriving (Show, Generic)

instance FromJSON HostPort

-- | Initialised once per test.
data Env = Env
  { serviceMap :: Map String ServiceMap,
    domain1 :: String,
    domain2 :: String,
    dynamicDomains :: [String],
    defaultAPIVersion :: Int,
    manager :: HTTP.Manager,
    servicesCwdBase :: Maybe FilePath,
    removalKeyPath :: FilePath,
    prekeys :: IORef [(Int, String)],
    lastPrekeys :: IORef [String],
    mls :: IORef MLSState,
    resourcePool :: ResourcePool BackendResource,
    rabbitMQConfig :: RabbitMQConfig
  }

data Response = Response
  { jsonBody :: Maybe Aeson.Value,
    body :: ByteString,
    status :: Int,
    headers :: [HTTP.Header],
    request :: HTTP.Request
  }
  deriving (Show)

instance HasField "json" Response (App Aeson.Value) where
  getField response = maybe (assertFailure "Response has no json body") pure response.jsonBody

data ClientIdentity = ClientIdentity
  { domain :: String,
    user :: String,
    client :: String
  }
  deriving (Show, Eq, Ord)

data MLSState = MLSState
  { baseDir :: FilePath,
    members :: Set.Set ClientIdentity,
    -- | users expected to receive a welcome message after the next commit
    newMembers :: Set.Set ClientIdentity,
    groupId :: Maybe String,
    convId :: Maybe Value,
    clientGroupState :: Map ClientIdentity ByteString,
    epoch :: Word64
  }
  deriving (Show)

showRequest :: HTTP.Request -> String
showRequest r =
  T.unpack (T.decodeUtf8 (HTTP.method r))
    <> " "
    <> uriToString id (HTTP.getUri r) ""

showHeaders :: [HTTP.Header] -> String
showHeaders r =
  intercalate "\n" $
    r <&> \(name, value) ->
      C8.unpack (CI.original name) <> ": " <> C8.unpack value

getRequestBody :: HTTP.Request -> Maybe BS.ByteString
getRequestBody req = case HTTP.requestBody req of
  HTTP.RequestBodyLBS lbs -> pure (L.toStrict lbs)
  HTTP.RequestBodyBS bs -> pure bs
  _ -> Nothing

data AssertionFailure = AssertionFailure
  { callstack :: CallStack,
    response :: Maybe Response,
    msg :: String
  }

instance Show AssertionFailure where
  show (AssertionFailure _ _ msg) = "AssertionFailure _ _ " <> show msg

instance Exception AssertionFailure where
  displayException (AssertionFailure _ _ msg) = msg

newtype App a = App {unApp :: ReaderT Env IO a}
  deriving
    ( Functor,
      Applicative,
      Monad,
      MonadIO,
      MonadMask,
      MonadCatch,
      MonadThrow,
      MonadReader Env,
      MonadBase IO,
      MonadUnliftIO,
      MonadBaseControl IO
    )

runAppWithEnv :: Env -> App a -> IO a
runAppWithEnv e m = runReaderT (unApp m) e

-- | Convert an action in the 'App' monad to an 'IO' action.
appToIO :: App a -> App (IO a)
appToIO action = do
  f <- appToIOKleisli (const action)
  pure $ f ()

appToIOKleisli :: (a -> App b) -> App (a -> IO b)
appToIOKleisli k = do
  env <- ask
  pure $ \a -> runAppWithEnv env (k a)

getServiceMap :: HasCallStack => String -> App ServiceMap
getServiceMap fedDomain = do
  env <- ask
  assertJust ("Could not find service map for federation domain: " <> fedDomain) (Map.lookup fedDomain (env.serviceMap))

getMLSState :: App MLSState
getMLSState = do
  ref <- asks (.mls)
  liftIO $ readIORef ref

setMLSState :: MLSState -> App ()
setMLSState s = do
  ref <- asks (.mls)
  liftIO $ writeIORef ref s

modifyMLSState :: (MLSState -> MLSState) -> App ()
modifyMLSState f = do
  ref <- asks (.mls)
  liftIO $ modifyIORef ref f

getBaseDir :: App FilePath
getBaseDir = fmap (.baseDir) getMLSState

data AppFailure = AppFailure String

instance Show AppFailure where
  show (AppFailure msg) = msg

instance Exception AppFailure where
  displayException (AppFailure msg) = msg

instance MonadFail App where
  fail msg = assertFailure ("Pattern matching failure: " <> msg)

assertFailure :: HasCallStack => String -> App a
assertFailure msg =
  forceList msg $
    liftIO $
      E.throw (AssertionFailure callStack Nothing msg)
  where
    forceList [] y = y
    forceList (x : xs) y = seq x (forceList xs y)

assertJust :: HasCallStack => String -> Maybe a -> App a
assertJust _ (Just x) = pure x
assertJust msg Nothing = assertFailure msg

addFailureContext :: String -> App a -> App a
addFailureContext msg = modifyFailureMsg (\m -> m <> "\nThis failure happened in this context:\n" <> msg)

modifyFailureMsg :: (String -> String) -> App a -> App a
modifyFailureMsg modMessage = modifyFailure (\e -> e {msg = modMessage e.msg})

modifyFailure :: (AssertionFailure -> AssertionFailure) -> App a -> App a
modifyFailure modifyAssertion action = do
  env <- ask
  liftIO
    ( E.catch
        (runAppWithEnv env action)
        ( \(e :: AssertionFailure) ->
            E.throw (modifyAssertion e)
        )
    )

data ServiceOverrides = ServiceOverrides
  { brigCfg :: Value -> App Value,
    cannonCfg :: Value -> App Value,
    cargoholdCfg :: Value -> App Value,
    galleyCfg :: Value -> App Value,
    gundeckCfg :: Value -> App Value,
    nginzCfg :: Value -> App Value,
    sparCfg :: Value -> App Value,
    backgroundWorkerCfg :: Value -> App Value,
    sternCfg :: Value -> App Value,
    federatorInternalCfg :: Value -> App Value
  }

instance Default ServiceOverrides where
  def = defaultServiceOverrides

instance Semigroup ServiceOverrides where
  a <> b =
    ServiceOverrides
      { brigCfg = brigCfg a >=> brigCfg b,
        cannonCfg = cannonCfg a >=> cannonCfg b,
        cargoholdCfg = cargoholdCfg a >=> cargoholdCfg b,
        galleyCfg = galleyCfg a >=> galleyCfg b,
        gundeckCfg = gundeckCfg a >=> gundeckCfg b,
        nginzCfg = nginzCfg a >=> nginzCfg b,
        sparCfg = sparCfg a >=> sparCfg b,
        backgroundWorkerCfg = backgroundWorkerCfg a >=> backgroundWorkerCfg b,
        sternCfg = sternCfg a >=> sternCfg b,
        federatorInternalCfg = federatorInternalCfg a >=> federatorInternalCfg b
      }

instance Monoid ServiceOverrides where
  mempty = defaultServiceOverrides

defaultServiceOverrides :: ServiceOverrides
defaultServiceOverrides =
  ServiceOverrides
    { brigCfg = pure,
      cannonCfg = pure,
      cargoholdCfg = pure,
      galleyCfg = pure,
      gundeckCfg = pure,
      nginzCfg = pure,
      sparCfg = pure,
      backgroundWorkerCfg = pure,
      sternCfg = pure,
      federatorInternalCfg = pure
    }

lookupConfigOverride :: ServiceOverrides -> Service -> (Value -> App Value)
lookupConfigOverride overrides = \case
  Brig -> overrides.brigCfg
  Cannon -> overrides.cannonCfg
  Cargohold -> overrides.cargoholdCfg
  Galley -> overrides.galleyCfg
  Gundeck -> overrides.gundeckCfg
  Nginz -> overrides.nginzCfg
  Spar -> overrides.sparCfg
  BackgroundWorker -> overrides.backgroundWorkerCfg
  Stern -> overrides.sternCfg
  FederatorInternal -> overrides.federatorInternalCfg

data Service = Brig | Galley | Cannon | Gundeck | Cargohold | Nginz | Spar | BackgroundWorker | Stern | FederatorInternal
  deriving
    ( Show,
      Eq,
      Ord,
      Enum,
      Bounded
    )

serviceName :: Service -> String
serviceName = \case
  Brig -> "brig"
  Galley -> "galley"
  Cannon -> "cannon"
  Gundeck -> "gundeck"
  Cargohold -> "cargohold"
  Nginz -> "nginz"
  Spar -> "spar"
  BackgroundWorker -> "backgroundWorker"
  Stern -> "stern"
  FederatorInternal -> "federator"

-- | Converts the service name to kebab-case.
configName :: Service -> String
configName = \case
  Brig -> "brig"
  Galley -> "galley"
  Cannon -> "cannon"
  Gundeck -> "gundeck"
  Cargohold -> "cargohold"
  Nginz -> "nginz"
  Spar -> "spar"
  BackgroundWorker -> "background-worker"
  Stern -> "stern"
  FederatorInternal -> "federator"

data BackendName
  = BackendA
  | BackendB
  | -- | The index of dynamic backends begin with 1
    DynamicBackend Int
  deriving (Show, Eq, Ord)

allServices :: [Service]
allServices = [minBound .. maxBound]<|MERGE_RESOLUTION|>--- conflicted
+++ resolved
@@ -7,6 +7,7 @@
 import Control.Exception as E
 import Control.Monad.Base
 import Control.Monad.Catch
+import Control.Monad.Codensity
 import Control.Monad.Reader
 import Control.Monad.Trans.Control
 import Data.Aeson
@@ -33,11 +34,7 @@
 import Network.HTTP.Client qualified as HTTP
 import Network.HTTP.Types qualified as HTTP
 import Network.URI
-<<<<<<< HEAD
-import Testlib.Env
-import Testlib.Printing
-=======
->>>>>>> 75b1afdf
+import System.IO.Temp
 import UnliftIO (MonadUnliftIO)
 import Prelude
 
@@ -203,6 +200,24 @@
   }
   deriving (Show, Eq, Ord)
 
+data ClientGroupState = ClientGroupState
+  { group :: Maybe ByteString,
+    keystore :: Maybe ByteString
+  }
+  deriving (Show)
+
+emptyClientGroupState :: ClientGroupState
+emptyClientGroupState = ClientGroupState Nothing Nothing
+
+newtype Ciphersuite = Ciphersuite {code :: String}
+  deriving (Eq, Ord, Show)
+
+instance Default Ciphersuite where
+  def = Ciphersuite "0x0001"
+
+allCiphersuites :: [Ciphersuite]
+allCiphersuites = Prelude.map Ciphersuite ["0x0001", "0xf031"]
+
 data MLSState = MLSState
   { baseDir :: FilePath,
     members :: Set.Set ClientIdentity,
@@ -210,10 +225,26 @@
     newMembers :: Set.Set ClientIdentity,
     groupId :: Maybe String,
     convId :: Maybe Value,
-    clientGroupState :: Map ClientIdentity ByteString,
-    epoch :: Word64
+    clientGroupState :: Map ClientIdentity ClientGroupState,
+    epoch :: Word64,
+    ciphersuite :: Ciphersuite
   }
   deriving (Show)
+
+mkMLSState :: Codensity IO MLSState
+mkMLSState = Codensity $ \k ->
+  withSystemTempDirectory "mls" $ \tmp -> do
+    k
+      MLSState
+        { baseDir = tmp,
+          members = mempty,
+          newMembers = mempty,
+          groupId = Nothing,
+          convId = Nothing,
+          clientGroupState = mempty,
+          epoch = 0,
+          ciphersuite = def
+        }
 
 showRequest :: HTTP.Request -> String
 showRequest r =

--- conflicted
+++ resolved
@@ -10,30 +10,17 @@
 
 import Control.Concurrent
 import Control.Concurrent.Async
-<<<<<<< HEAD
-import Control.Exception (finally)
 import qualified Control.Exception as E
-=======
-import Control.Exception qualified as E
->>>>>>> 9b40c031
 import Control.Monad.Catch (catch, throwM)
 import Control.Monad.Codensity
 import Control.Monad.Extra
 import Control.Monad.Reader
 import Control.Retry (fibonacciBackoff, limitRetriesByCumulativeDelay, retrying)
 import Data.Aeson hiding ((.=))
-<<<<<<< HEAD
-import qualified Data.Aeson.KeyMap as Aeson
-=======
->>>>>>> 9b40c031
 import Data.Default
 import Data.Foldable
 import Data.Function
 import Data.Functor
-<<<<<<< HEAD
-import qualified Data.Map.Strict as Map
-=======
->>>>>>> 9b40c031
 import Data.Maybe
 import Data.Monoid
 import Data.String
@@ -41,12 +28,7 @@
 import qualified Data.Text as Text
 import qualified Data.Text.IO as Text
 import Data.Traversable
-<<<<<<< HEAD
-import Data.Word (Word16)
 import qualified Data.Yaml as Yaml
-=======
-import Data.Yaml qualified as Yaml
->>>>>>> 9b40c031
 import GHC.Stack
 import qualified Network.HTTP.Client as HTTP
 import System.Directory (copyFile, createDirectoryIfMissing, doesDirectoryExist, doesFileExist, listDirectory, removeDirectoryRecursive, removeFile)

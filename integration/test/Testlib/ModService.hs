{-# LANGUAGE OverloadedStrings #-}

module Testlib.ModService
  ( withModifiedBackend,
    startDynamicBackend,
    startDynamicBackends,
    traverseConcurrentlyCodensity,
  )
where

import Control.Concurrent
import Control.Concurrent.Async
import Control.Exception (finally)
import Control.Exception qualified as E
import Control.Monad.Catch (catch, throwM)
import Control.Monad.Codensity
import Control.Monad.Extra
import Control.Monad.Reader
import Control.Retry (fibonacciBackoff, limitRetriesByCumulativeDelay, retrying)
import Data.Aeson hiding ((.=))
import Data.Default
import Data.Foldable
import Data.Function
import Data.Functor
import Data.Map.Strict qualified as Map
import Data.Maybe
import Data.Monoid
import Data.String
import Data.String.Conversions (cs)
import Data.Text qualified as Text
import Data.Text.IO qualified as Text
import Data.Traversable
import Data.Word (Word16)
import Data.Yaml qualified as Yaml
import GHC.Stack
import Network.HTTP.Client qualified as HTTP
import System.Directory (copyFile, createDirectoryIfMissing, doesDirectoryExist, doesFileExist, listDirectory, removeDirectoryRecursive, removeFile)
import System.FilePath
import System.IO
import System.IO.Temp (createTempDirectory, writeTempFile)
import System.Posix (killProcess, signalProcess)
import System.Process (CreateProcess (..), ProcessHandle, StdStream (..), createProcess, getPid, proc, terminateProcess, waitForProcess)
import System.Timeout (timeout)
import Testlib.App
import Testlib.Env
import Testlib.HTTP
import Testlib.JSON
import Testlib.Printing
import Testlib.ResourcePool
import Testlib.Service
import Testlib.Types
import Text.RawString.QQ
import Prelude

withModifiedBackend :: HasCallStack => ServiceOverrides -> (HasCallStack => String -> App a) -> App a
withModifiedBackend overrides k =
  startDynamicBackends [overrides] (\domains -> k (head domains))

copyDirectoryRecursively :: FilePath -> FilePath -> IO ()
copyDirectoryRecursively from to = do
  createDirectoryIfMissing True to
  files <- listDirectory from
  for_ files $ \file -> do
    let fromPath = from </> file
    let toPath = to </> file
    isDirectory <- doesDirectoryExist fromPath
    if isDirectory
      then copyDirectoryRecursively fromPath toPath
      else copyFile fromPath toPath

-- | Concurrent traverse in the 'Codensity App' monad.
--
-- Every action is assumed to return an environment modification function. All
-- actions are started concurrently, and once they all yield control to their
-- continuation, the main continuation is run in an environment that
-- accumulates all the individual environment changes.
traverseConcurrentlyCodensity ::
  (HasCallStack => a -> Codensity App (Env -> Env)) ->
  (HasCallStack => [a] -> Codensity App (Env -> Env))
traverseConcurrentlyCodensity f args = do
  -- Create variables for synchronisation of the various threads:
  --  * @result@ is used to store the environment change, or possibly an exception
  --  * @done@ is used to signal that the main continuation has finished, so
  --    the thread can resume and move on to the cleanup phase.
  -- There is one pair of @(result, done)@ variables for each thread.
  vars <- liftIO $ for args $ \_ -> do
    result <- newEmptyMVar
    done <- newEmptyMVar
    pure (result, done)

  -- Create an IO Kleisli arrow that runs an action and synchronises using its
  -- two variables. This arrow will later be used to spawn a thread.
  runAction <- lift $ appToIOKleisli $ \((result, done), arg) ->
    catch
      ( runCodensity (f arg) $ \a -> liftIO $ do
          putMVar result (Right a)
          takeMVar done
      )
      $ \(e :: E.SomeException) ->
        void . liftIO $ tryPutMVar result (Left e)

  -- Spawn threads. Here we use the fact that 'withAsync' implicitly returns a
  -- 'Codensity' action, and use the 'Monad' instance of 'Codensity' to
  -- sequence these actions together. This is like nesting all the CPS
  -- invocations of 'withAsync' one inside the other, but without the need for
  -- explicit recursion.
  asyncs <- for (zip vars args) $ \x ->
    Codensity $ \k -> do
      k' <- appToIOKleisli k
      liftIO $ withAsync (runAction x) k'

  -- Wait for all the threads to return environment changes in their result
  -- variables. Any exception is rethrown here, and aborts the overall function.
  fs <- liftIO $ for vars $ \(result, _) ->
    takeMVar result >>= either throwM pure

  Codensity $ \k -> do
    -- Now compose all environment changes in some arbitrary order (they
    -- should mostly commute, anyway). Then apply these changes to the actual
    -- environment and also pass it to the main continuation @k@.
    let modifyEnv = appEndo (foldMap Endo fs)
    result <- local modifyEnv (k modifyEnv)

    -- Finally, signal all threads that it is time to clean up, and wait for
    -- them to finish. Note that this last block might not be executed in case
    -- of exceptions, but this is not a problem, because all the async threads
    -- are running within a 'withAsync' block, so they will be automatically
    -- cancelled in that case.
    liftIO $ traverse_ (\(_, d) -> putMVar d ()) vars
    liftIO $ traverse_ wait asyncs
    pure result

startDynamicBackends :: HasCallStack => [ServiceOverrides] -> (HasCallStack => [String] -> App a) -> App a
startDynamicBackends beOverrides k =
  runCodensity
    ( do
        when (Prelude.length beOverrides > 3) $ lift $ failApp "Too many backends. Currently only 3 are supported."
        pool <- asks (.resourcePool)
        resources <- acquireResources (Prelude.length beOverrides) pool
        void $ traverseConcurrentlyCodensity (uncurry startDynamicBackend) (zip resources beOverrides)
        pure $ map (.berDomain) resources
    )
    k

startDynamicBackend :: HasCallStack => BackendResource -> ServiceOverrides -> Codensity App (Env -> Env)
startDynamicBackend resource beOverrides = do
  let overrides =
        mconcat
          [ setKeyspace,
            setEsIndex,
            setFederationSettings,
            setAwsConfigs,
            setLogLevel,
            beOverrides
          ]
  startBackend resource overrides allServices
  where
    setAwsConfigs :: ServiceOverrides
    setAwsConfigs =
      def
        { brigCfg =
            setField "aws.userJournalQueue" resource.berAwsUserJournalQueue
              >=> setField "aws.prekeyTable" resource.berAwsPrekeyTable
              >=> setField "internalEvents.queueName" resource.berBrigInternalEvents
              >=> setField "emailSMS.email.sesQueue" resource.berEmailSMSSesQueue
              >=> setField "emailSMS.general.emailSender" resource.berEmailSMSEmailSender,
          cargoholdCfg = setField "aws.s3Bucket" resource.berAwsS3Bucket,
          gundeckCfg = setField "aws.queueName" resource.berAwsQueueName,
          galleyCfg = setField "journal.queueName" resource.berGalleyJournal
        }

    setFederationSettings :: ServiceOverrides
    setFederationSettings =
<<<<<<< HEAD
      \case
        Brig ->
          setField "optSettings.setFederationDomain" resource.berDomain
            >=> setField "federatorInternal.port" resource.berFederatorInternal
            >=> setField "federatorInternal.host" ("127.0.0.1" :: String)
            >=> setField "rabbitmq.vHost" resource.berVHost
        Cargohold ->
          setField "settings.federationDomain" resource.berDomain
            >=> setField "federator.host" ("127.0.0.1" :: String)
            >=> setField "federator.port" resource.berFederatorInternal
        Galley ->
          setField "settings.federationDomain" resource.berDomain
            >=> setField "settings.featureFlags.classifiedDomains.config.domains" [resource.berDomain]
            >=> setField "federator.host" ("127.0.0.1" :: String)
            >=> setField "federator.port" resource.berFederatorInternal
            >=> setField "rabbitmq.vHost" resource.berVHost
        Gundeck -> setField "settings.federationDomain" resource.berDomain
        BackgroundWorker ->
          setField "federatorInternal.port" resource.berFederatorInternal
            >=> setField "federatorInternal.host" ("127.0.0.1" :: String)
            >=> setField "rabbitmq.vHost" resource.berVHost
        _ -> pure

    setFederatorConfig :: Value -> App Value
    setFederatorConfig =
      setField "federatorInternal.port" resource.berFederatorInternal
        >=> setField "federatorExternal.port" resource.berFederatorExternal
        >=> setField "optSettings.setFederationDomain" resource.berDomain

    setKeyspace :: Service -> Value -> App Value
    setKeyspace = \case
      Galley -> setField "cassandra.keyspace" resource.berGalleyKeyspace
      Brig -> setField "cassandra.keyspace" resource.berBrigKeyspace
      Spar -> setField "cassandra.keyspace" resource.berSparKeyspace
      Gundeck -> setField "cassandra.keyspace" resource.berGundeckKeyspace
      -- other services do not have a DB
      _ -> pure

    setEsIndex :: Service -> Value -> App Value
    setEsIndex = \case
      Brig -> setField "elasticsearch.index" resource.berElasticsearchIndex
      -- other services do not have an ES index
      _ -> pure

    setLogLevel :: Service -> Value -> App Value
    setLogLevel = \case
      Spar -> setField "saml.logLevel" ("Warn" :: String)
      _ -> setField "logLevel" ("Warn" :: String)

setFederatorPorts :: BackendResource -> ServiceMap -> ServiceMap
setFederatorPorts resource sm =
  sm
    { federatorInternal = sm.federatorInternal {host = "127.0.0.1", port = resource.berFederatorInternal},
      federatorExternal = sm.federatorExternal {host = "127.0.0.1", port = resource.berFederatorExternal}
    }

withModifiedServices :: Map.Map Service (Value -> App Value) -> Codensity App String
withModifiedServices services = do
  domain <- lift $ asks (.domain1)
  void $
    startBackend domain mempty Nothing Nothing services (\ports -> Map.adjust (updateServiceMap ports) domain)
  pure domain

updateServiceMap :: Map.Map Service Word16 -> ServiceMap -> ServiceMap
updateServiceMap ports serviceMap =
  Map.foldrWithKey
    ( \srv newPort sm ->
        case srv of
          Brig -> sm {brig = sm.brig {host = "127.0.0.1", port = newPort}}
          Galley -> sm {galley = sm.galley {host = "127.0.0.1", port = newPort}}
          Cannon -> sm {cannon = sm.cannon {host = "127.0.0.1", port = newPort}}
          Gundeck -> sm {gundeck = sm.gundeck {host = "127.0.0.1", port = newPort}}
          Cargohold -> sm {cargohold = sm.cargohold {host = "127.0.0.1", port = newPort}}
          Nginz -> sm {nginz = sm.nginz {host = "127.0.0.1", port = newPort}}
          Spar -> sm {spar = sm.spar {host = "127.0.0.1", port = newPort}}
          BackgroundWorker -> sm {backgroundWorker = sm.backgroundWorker {host = "127.0.0.1", port = newPort}}
          Stern -> sm {stern = sm.stern {host = "127.0.0.1", port = newPort}}
          FederatorInternal -> sm {federatorInternal = sm.federatorInternal {host = "127.0.0.1", port = newPort}}
    )
    serviceMap
    ports
=======
      def
        { brigCfg =
            setField "optSettings.setFederationDomain" resource.berDomain
              >=> setField "optSettings.setFederationDomainConfigs" ([] :: [Value])
              >=> setField "federatorInternal.port" resource.berFederatorInternal
              >=> setField "federatorInternal.host" ("127.0.0.1" :: String)
              >=> setField "rabbitmq.vHost" resource.berVHost,
          cargoholdCfg =
            setField "settings.federationDomain" resource.berDomain
              >=> setField "federator.host" ("127.0.0.1" :: String)
              >=> setField "federator.port" resource.berFederatorInternal,
          galleyCfg =
            setField "settings.federationDomain" resource.berDomain
              >=> setField "settings.featureFlags.classifiedDomains.config.domains" [resource.berDomain]
              >=> setField "federator.host" ("127.0.0.1" :: String)
              >=> setField "federator.port" resource.berFederatorInternal
              >=> setField "rabbitmq.vHost" resource.berVHost,
          gundeckCfg = setField "settings.federationDomain" resource.berDomain,
          backgroundWorkerCfg =
            setField "federatorInternal.port" resource.berFederatorInternal
              >=> setField "federatorInternal.host" ("127.0.0.1" :: String)
              >=> setField "rabbitmq.vHost" resource.berVHost,
          federatorInternalCfg =
            setField "federatorInternal.port" resource.berFederatorInternal
              >=> setField "federatorExternal.port" resource.berFederatorExternal
              >=> setField "optSettings.setFederationDomain" resource.berDomain
        }

    setKeyspace :: ServiceOverrides
    setKeyspace =
      def
        { galleyCfg = setField "cassandra.keyspace" resource.berGalleyKeyspace,
          brigCfg = setField "cassandra.keyspace" resource.berBrigKeyspace,
          sparCfg = setField "cassandra.keyspace" resource.berSparKeyspace,
          gundeckCfg = setField "cassandra.keyspace" resource.berGundeckKeyspace
        }

    setEsIndex :: ServiceOverrides
    setEsIndex =
      def
        { brigCfg = setField "elasticsearch.index" resource.berElasticsearchIndex
        }

    setLogLevel :: ServiceOverrides
    setLogLevel =
      def
        { sparCfg = setField "saml.logLevel" ("Warn" :: String),
          brigCfg = setField "logLevel" ("Warn" :: String),
          cannonCfg = setField "logLevel" ("Warn" :: String),
          cargoholdCfg = setField "logLevel" ("Warn" :: String),
          galleyCfg = setField "logLevel" ("Warn" :: String),
          gundeckCfg = setField "logLevel" ("Warn" :: String),
          nginzCfg = setField "logLevel" ("Warn" :: String),
          backgroundWorkerCfg = setField "logLevel" ("Warn" :: String),
          sternCfg = setField "logLevel" ("Warn" :: String),
          federatorInternalCfg = setField "logLevel" ("Warn" :: String)
        }
>>>>>>> f356578b

startBackend ::
  HasCallStack =>
  BackendResource ->
  ServiceOverrides ->
  [Service] ->
  Codensity App (Env -> Env)
startBackend resource overrides services = do
  let domain = resource.berDomain

  let updateServiceMapInConfig :: Service -> Value -> App Value
      updateServiceMapInConfig forSrv config =
        foldlM
          ( \c (srv, port) -> do
              overridden <-
                c
                  & setField
                    (serviceName srv)
                    ( object
                        ( [ "host" .= ("127.0.0.1" :: String),
                            "port" .= port
                          ]
                            <> (["externalHost" .= ("127.0.0.1" :: String) | srv == Cannon])
                        )
                    )
              case (srv, forSrv) of
                (Spar, Spar) -> do
                  overridden
                    -- FUTUREWORK: override "saml.spAppUri" and "saml.spSsoUri" with correct port, too?
                    & setField "saml.spHost" ("127.0.0.1" :: String)
                    & setField "saml.spPort" port
                _ -> pure overridden
          )
          config
          [(srv, berInternalServicePorts resource srv :: Int) | srv <- services]

  let serviceMap =
        let g srv = HostPort "127.0.0.1" (berInternalServicePorts resource srv)
         in ServiceMap
              { brig = g Brig,
                backgroundWorker = g BackgroundWorker,
                cannon = g Cannon,
                cargohold = g Cargohold,
                federatorInternal = g FederatorInternal,
                federatorExternal = HostPort "127.0.0.1" resource.berFederatorExternal,
                galley = g Galley,
                gundeck = g Gundeck,
                nginz = g Nginz,
                spar = g Spar,
                -- FUTUREWORK: Set to g Proxy, when we add Proxy to spawned services
                proxy = HostPort "127.0.0.1" 9087,
                stern = g Stern
              }

  instances <- lift $ do
    for services $ \case
      Nginz -> do
        env <- ask
        case env.servicesCwdBase of
          Nothing -> startNginzK8s domain serviceMap
          Just _ -> startNginzLocal domain resource.berNginzSslPort resource.berNginzSslPort serviceMap
      srv -> do
        readServiceConfig srv
          >>= updateServiceMapInConfig srv
          >>= lookupConfigOverride overrides srv
          >>= startProcess domain srv

  let stopInstances = liftIO $ do
        -- Running waitForProcess would hang for 30 seconds when the test suite
        -- is run from within ghci, so we don't wait here.
        for_ instances $ \(ph, path) -> do
          terminateProcess ph
          timeout 50000 (waitForProcess ph) >>= \case
            Just _ -> pure ()
            Nothing -> do
              timeout 100000 (waitForProcess ph) >>= \case
                Just _ -> pure ()
                Nothing -> do
                  mPid <- getPid ph
                  for_ mPid (signalProcess killProcess)
                  void $ waitForProcess ph
          whenM (doesFileExist path) $ removeFile path
          whenM (doesDirectoryExist path) $ removeDirectoryRecursive path

  let modifyEnv env = env {serviceMap = Map.insert resource.berDomain serviceMap env.serviceMap}

  Codensity $ \action -> local modifyEnv $ do
    waitForService <- appToIOKleisli (waitUntilServiceUp domain)
    ioAction <- appToIO (action ())
    liftIO $
      (mapConcurrently_ waitForService services >> ioAction)
        `finally` stopInstances

  pure modifyEnv

startProcess :: String -> Service -> Value -> App (ProcessHandle, FilePath)
startProcess domain srv = startProcess' domain (configName srv)

processColors :: [(String, String -> String)]
processColors =
  [ ("brig", colored green),
    ("galley", colored yellow),
    ("gundeck", colored blue),
    ("cannon", colored orange),
    ("cargohold", colored purpleish),
    ("spar", colored orange),
    ("federator", colored blue),
    ("background-worker", colored blue),
    ("nginx", colored purpleish)
  ]

startProcess' :: String -> String -> Value -> App (ProcessHandle, FilePath)
startProcess' domain execName config = do
  tempFile <- liftIO $ writeTempFile "/tmp" (execName <> "-" <> domain <> "-" <> ".yaml") (cs $ Yaml.encode config)

  (cwd, exe) <-
    asks (.servicesCwdBase) <&> \case
      Nothing -> (Nothing, execName)
      Just dir ->
        (Just (dir </> execName), "../../dist" </> execName)

  (_, Just stdoutHdl, Just stderrHdl, ph) <- liftIO $ createProcess (proc exe ["-c", tempFile]) {cwd = cwd, std_out = CreatePipe, std_err = CreatePipe}
  let prefix = "[" <> execName <> "@" <> domain <> "] "
  let colorize = fromMaybe id (lookup execName processColors)
  void $ liftIO $ forkIO $ logToConsole colorize prefix stdoutHdl
  void $ liftIO $ forkIO $ logToConsole colorize prefix stderrHdl
  pure (ph, tempFile)

logToConsole :: (String -> String) -> String -> Handle -> IO ()
logToConsole colorize prefix hdl = do
  let go =
        ( do
            line <- hGetLine hdl
            putStrLn (colorize (prefix <> line))
            go
        )
          `E.catch` (\(_ :: E.IOException) -> pure ())
  go

waitUntilServiceUp :: HasCallStack => String -> Service -> App ()
waitUntilServiceUp domain = \case
  Nginz -> pure ()
  srv -> do
    isUp <-
      retrying
        (limitRetriesByCumulativeDelay (4 * 1000 * 1000) (fibonacciBackoff (200 * 1000)))
        (\_ isUp -> pure (not isUp))
        ( \_ -> do
            req <- baseRequest domain srv Unversioned "/i/status"
            checkStatus <- appToIO $ do
              res <- submit "GET" req
              pure (res.status `elem` [200, 204])
            eith <- liftIO (E.try checkStatus)
            pure $ either (\(_e :: HTTP.HttpException) -> False) id eith
        )
    unless isUp $
      failApp ("Time out for service " <> show srv <> " to come up")

startNginzK8s :: String -> ServiceMap -> App (ProcessHandle, FilePath)
startNginzK8s domain sm = do
  tmpDir <- liftIO $ createTempDirectory "/tmp" ("nginz" <> "-" <> domain)
  liftIO $
    copyDirectoryRecursively "/etc/wire/nginz/" tmpDir

  let nginxConfFile = tmpDir </> "conf" </> "nginx.conf"
      upstreamsCfg = tmpDir </> "upstreams.conf"
  liftIO $ do
    conf <- Text.readFile nginxConfFile
    Text.writeFile nginxConfFile $
      ( conf
          & Text.replace "access_log /dev/stdout" "access_log /dev/null"
          -- TODO: Get these ports out of config
          & Text.replace ("listen 8080;\n    listen 8081 proxy_protocol;") (cs $ "listen " <> show sm.nginz.port <> ";")
          & Text.replace ("listen 8082;") (cs $ "listen unix:" <> (tmpDir </> "metrics-socket") <> ";")
          & Text.replace ("/var/run/nginz.pid") (cs $ tmpDir </> "nginz.pid")
          & Text.replace ("/etc/wire/nginz/upstreams/upstreams.conf") (cs upstreamsCfg)
      )
  createUpstreamsCfg upstreamsCfg sm
  ph <- startNginz domain nginxConfFile "/"
  pure (ph, tmpDir)

startNginzLocal :: String -> Word16 -> Word16 -> ServiceMap -> App (ProcessHandle, FilePath)
startNginzLocal domain http2Port sslPort sm = do
  -- Create a whole temporary directory and copy all nginx's config files.
  -- This is necessary because nginx assumes local imports are relative to
  -- the location of the main configuration file.
  tmpDir <- liftIO $ createTempDirectory "/tmp" ("nginz" <> "-" <> domain)
  mBaseDir <- asks (.servicesCwdBase)
  basedir <- maybe (failApp "service cwd base not found") pure mBaseDir

  -- copy all config files into the tmp dir
  liftIO $ do
    let from = basedir </> "nginz" </> "integration-test"
    copyDirectoryRecursively (from </> "conf" </> "nginz") (tmpDir </> "conf" </> "nginz")
    copyDirectoryRecursively (from </> "resources") (tmpDir </> "resources")

  let integrationConfFile = tmpDir </> "conf" </> "nginz" </> "integration.conf"

  -- hide access log
  let nginxConfFile = tmpDir </> "conf" </> "nginz" </> "nginx.conf"
  liftIO $ do
    conf <- Text.readFile nginxConfFile
    Text.writeFile nginxConfFile $
      ( conf
          & Text.replace "access_log /dev/stdout" "access_log /dev/null"
      )

  -- override port configuration
  let portConfigTemplate =
        [r|listen {localPort};
listen {http2_port} http2;
listen {ssl_port} ssl http2;
listen [::]:{ssl_port} ssl http2;
|]
  let portConfig =
        portConfigTemplate
          & Text.replace "{localPort}" (cs $ show (sm.nginz.port))
          & Text.replace "{http2_port}" (cs $ show http2Port)
          & Text.replace "{ssl_port}" (cs $ show sslPort)

  liftIO $ whenM (doesFileExist integrationConfFile) $ removeFile integrationConfFile
  liftIO $ writeFile integrationConfFile (cs portConfig)

  -- override upstreams
  let upstreamsCfg = tmpDir </> "conf" </> "nginz" </> "upstreams"
  createUpstreamsCfg upstreamsCfg sm
  let upstreamFederatorTemplate =
        [r|upstream {name} {
server 127.0.0.1:{port} max_fails=3 weight=1;
}|]
  liftIO $
    appendFile
      upstreamsCfg
      ( cs $
          upstreamFederatorTemplate
            & Text.replace "{name}" "federator_external"
            & Text.replace "{port}" (cs $ show sm.federatorExternal.port)
      )

  -- override pid configuration
  let pidConfigFile = tmpDir </> "conf" </> "nginz" </> "pid.conf"
  let pid = tmpDir </> "conf" </> "nginz" </> "nginz.pid"
  liftIO $ do
    whenM (doesFileExist $ pidConfigFile) $ removeFile pidConfigFile
    writeFile pidConfigFile (cs $ "pid " <> pid <> ";")

  -- start service
  ph <- startNginz domain nginxConfFile tmpDir

  -- return handle and nginx tmp dir path
  pure (ph, tmpDir)

createUpstreamsCfg :: String -> ServiceMap -> App ()
createUpstreamsCfg upstreamsCfg sm = do
  liftIO $ whenM (doesFileExist upstreamsCfg) $ removeFile upstreamsCfg
  let upstreamTemplate =
        [r|upstream {name} {
least_conn;
keepalive 32;
server 127.0.0.1:{port} max_fails=3 weight=1;
}
|]

  forM_
    [ (serviceName Brig, sm.brig.port),
      (serviceName Cannon, sm.cannon.port),
      (serviceName Cargohold, sm.cargohold.port),
      (serviceName Galley, sm.galley.port),
      (serviceName Gundeck, sm.gundeck.port),
      (serviceName Nginz, sm.nginz.port),
      (serviceName Spar, sm.spar.port),
      ("proxy", sm.proxy.port)
    ]
    ( \case
        (srv, p) -> do
          let upstream =
                upstreamTemplate
                  & Text.replace "{name}" (cs $ srv)
                  & Text.replace "{port}" (cs $ show p)
          liftIO $ appendFile upstreamsCfg (cs upstream)
    )

startNginz :: String -> FilePath -> FilePath -> App ProcessHandle
startNginz domain conf workingDir = do
  (_, Just stdoutHdl, Just stderrHdl, ph) <-
    liftIO $
      createProcess
        (proc "nginx" ["-c", conf, "-g", "daemon off;", "-e", "/dev/stdout"])
          { cwd = Just workingDir,
            std_out = CreatePipe,
            std_err = CreatePipe
          }

  let prefix = "[" <> "nginz" <> "@" <> domain <> "] "
  let colorize = fromMaybe id (lookup "nginx" processColors)
  void $ liftIO $ forkIO $ logToConsole colorize prefix stdoutHdl
  void $ liftIO $ forkIO $ logToConsole colorize prefix stderrHdl

  -- return handle and nginx tmp dir path
  pure ph<|MERGE_RESOLUTION|>--- conflicted
+++ resolved
@@ -171,10 +171,10 @@
 
     setFederationSettings :: ServiceOverrides
     setFederationSettings =
-<<<<<<< HEAD
       \case
         Brig ->
           setField "optSettings.setFederationDomain" resource.berDomain
+            >=> setField "optSettings.setFederationDomainConfigs" ([] :: [Value])
             >=> setField "federatorInternal.port" resource.berFederatorInternal
             >=> setField "federatorInternal.host" ("127.0.0.1" :: String)
             >=> setField "rabbitmq.vHost" resource.berVHost
@@ -193,94 +193,11 @@
           setField "federatorInternal.port" resource.berFederatorInternal
             >=> setField "federatorInternal.host" ("127.0.0.1" :: String)
             >=> setField "rabbitmq.vHost" resource.berVHost
+        FederatorInternal ->
+          setField "federatorInternal.port" resource.berFederatorInternal
+            >=> setField "federatorExternal.port" resource.berFederatorExternal
+            >=> setField "optSettings.setFederationDomain" resource.berDomain
         _ -> pure
-
-    setFederatorConfig :: Value -> App Value
-    setFederatorConfig =
-      setField "federatorInternal.port" resource.berFederatorInternal
-        >=> setField "federatorExternal.port" resource.berFederatorExternal
-        >=> setField "optSettings.setFederationDomain" resource.berDomain
-
-    setKeyspace :: Service -> Value -> App Value
-    setKeyspace = \case
-      Galley -> setField "cassandra.keyspace" resource.berGalleyKeyspace
-      Brig -> setField "cassandra.keyspace" resource.berBrigKeyspace
-      Spar -> setField "cassandra.keyspace" resource.berSparKeyspace
-      Gundeck -> setField "cassandra.keyspace" resource.berGundeckKeyspace
-      -- other services do not have a DB
-      _ -> pure
-
-    setEsIndex :: Service -> Value -> App Value
-    setEsIndex = \case
-      Brig -> setField "elasticsearch.index" resource.berElasticsearchIndex
-      -- other services do not have an ES index
-      _ -> pure
-
-    setLogLevel :: Service -> Value -> App Value
-    setLogLevel = \case
-      Spar -> setField "saml.logLevel" ("Warn" :: String)
-      _ -> setField "logLevel" ("Warn" :: String)
-
-setFederatorPorts :: BackendResource -> ServiceMap -> ServiceMap
-setFederatorPorts resource sm =
-  sm
-    { federatorInternal = sm.federatorInternal {host = "127.0.0.1", port = resource.berFederatorInternal},
-      federatorExternal = sm.federatorExternal {host = "127.0.0.1", port = resource.berFederatorExternal}
-    }
-
-withModifiedServices :: Map.Map Service (Value -> App Value) -> Codensity App String
-withModifiedServices services = do
-  domain <- lift $ asks (.domain1)
-  void $
-    startBackend domain mempty Nothing Nothing services (\ports -> Map.adjust (updateServiceMap ports) domain)
-  pure domain
-
-updateServiceMap :: Map.Map Service Word16 -> ServiceMap -> ServiceMap
-updateServiceMap ports serviceMap =
-  Map.foldrWithKey
-    ( \srv newPort sm ->
-        case srv of
-          Brig -> sm {brig = sm.brig {host = "127.0.0.1", port = newPort}}
-          Galley -> sm {galley = sm.galley {host = "127.0.0.1", port = newPort}}
-          Cannon -> sm {cannon = sm.cannon {host = "127.0.0.1", port = newPort}}
-          Gundeck -> sm {gundeck = sm.gundeck {host = "127.0.0.1", port = newPort}}
-          Cargohold -> sm {cargohold = sm.cargohold {host = "127.0.0.1", port = newPort}}
-          Nginz -> sm {nginz = sm.nginz {host = "127.0.0.1", port = newPort}}
-          Spar -> sm {spar = sm.spar {host = "127.0.0.1", port = newPort}}
-          BackgroundWorker -> sm {backgroundWorker = sm.backgroundWorker {host = "127.0.0.1", port = newPort}}
-          Stern -> sm {stern = sm.stern {host = "127.0.0.1", port = newPort}}
-          FederatorInternal -> sm {federatorInternal = sm.federatorInternal {host = "127.0.0.1", port = newPort}}
-    )
-    serviceMap
-    ports
-=======
-      def
-        { brigCfg =
-            setField "optSettings.setFederationDomain" resource.berDomain
-              >=> setField "optSettings.setFederationDomainConfigs" ([] :: [Value])
-              >=> setField "federatorInternal.port" resource.berFederatorInternal
-              >=> setField "federatorInternal.host" ("127.0.0.1" :: String)
-              >=> setField "rabbitmq.vHost" resource.berVHost,
-          cargoholdCfg =
-            setField "settings.federationDomain" resource.berDomain
-              >=> setField "federator.host" ("127.0.0.1" :: String)
-              >=> setField "federator.port" resource.berFederatorInternal,
-          galleyCfg =
-            setField "settings.federationDomain" resource.berDomain
-              >=> setField "settings.featureFlags.classifiedDomains.config.domains" [resource.berDomain]
-              >=> setField "federator.host" ("127.0.0.1" :: String)
-              >=> setField "federator.port" resource.berFederatorInternal
-              >=> setField "rabbitmq.vHost" resource.berVHost,
-          gundeckCfg = setField "settings.federationDomain" resource.berDomain,
-          backgroundWorkerCfg =
-            setField "federatorInternal.port" resource.berFederatorInternal
-              >=> setField "federatorInternal.host" ("127.0.0.1" :: String)
-              >=> setField "rabbitmq.vHost" resource.berVHost,
-          federatorInternalCfg =
-            setField "federatorInternal.port" resource.berFederatorInternal
-              >=> setField "federatorExternal.port" resource.berFederatorExternal
-              >=> setField "optSettings.setFederationDomain" resource.berDomain
-        }
 
     setKeyspace :: ServiceOverrides
     setKeyspace =
@@ -311,7 +228,6 @@
           sternCfg = setField "logLevel" ("Warn" :: String),
           federatorInternalCfg = setField "logLevel" ("Warn" :: String)
         }
->>>>>>> f356578b
 
 startBackend ::
   HasCallStack =>

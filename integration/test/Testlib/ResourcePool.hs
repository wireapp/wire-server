--- conflicted
+++ resolved
@@ -5,6 +5,8 @@
     backendResources,
     createBackendResourcePool,
     acquireResources,
+    backendA,
+    backendB,
   )
 where
 
@@ -24,11 +26,8 @@
 import Network.AMQP.Extended
 import Network.RabbitMqAdmin
 import System.IO
-<<<<<<< HEAD
-=======
 import Testlib.Ports qualified as Ports
 import Testlib.Types
->>>>>>> a3ba8ef5
 import Prelude
 
 acquireResources :: forall m a. (Ord a, MonadIO m, MonadMask m, HasCallStack) => Int -> ResourcePool a -> Codensity m [a]
@@ -55,37 +54,6 @@
         <*> newIORef resources
         <*> pure (deleteAllRabbitMQQueues rabbitmq)
 
-<<<<<<< HEAD
-data BackendResource = BackendResource
-  { berBrigKeyspace :: String,
-    berGalleyKeyspace :: String,
-    berSparKeyspace :: String,
-    berGundeckKeyspace :: String,
-    berElasticsearchIndex :: String,
-    berFederatorInternal :: Word16,
-    berFederatorExternal :: Word16,
-    berDomain :: String,
-    berAwsUserJournalQueue :: String,
-    berAwsPrekeyTable :: String,
-    berAwsS3Bucket :: String,
-    berAwsQueueName :: String,
-    berBrigInternalEvents :: String,
-    berEmailSMSSesQueue :: String,
-    berEmailSMSEmailSender :: String,
-    berGalleyJournal :: String,
-    berVHost :: String,
-    berNginzSslPort :: Word16
-  }
-  deriving (Show, Eq, Ord)
-
-data DynamicBackendConfig = DynamicBackendConfig
-  { domain :: String,
-    federatorExternalPort :: Word16
-  }
-  deriving (Show, Generic)
-
-instance FromJSON DynamicBackendConfig
-=======
 deleteAllRabbitMQQueues :: RabbitMQConfig -> BackendResource -> IO ()
 deleteAllRabbitMQQueues rc resource = do
   let opts =
@@ -99,41 +67,92 @@
   queues <- listQueuesByVHost client (T.pack resource.berVHost)
   for_ queues $ \queue ->
     deleteQueue client (T.pack resource.berVHost) queue.name
->>>>>>> a3ba8ef5
 
 backendResources :: [DynamicBackendConfig] -> Set.Set BackendResource
 backendResources dynConfs =
   (zip dynConfs [1 ..])
     <&> ( \(dynConf, i) ->
-            BackendResource
-              { berBrigKeyspace = "brig_test_dyn_" <> show i,
-                berGalleyKeyspace = "galley_test_dyn_" <> show i,
-                berSparKeyspace = "spar_test_dyn_" <> show i,
-                berGundeckKeyspace = "gundeck_test_dyn_" <> show i,
-                berElasticsearchIndex = "directory_dyn_" <> show i <> "_test",
-                berFederatorInternal = federatorInternalPort i,
-                berFederatorExternal = dynConf.federatorExternalPort,
-                berDomain = dynConf.domain,
-                berAwsUserJournalQueue = "integration-user-events.fifo" <> suffix i,
-                berAwsPrekeyTable = "integration-brig-prekeys" <> suffix i,
-                berAwsS3Bucket = "dummy-bucket" <> suffix i,
-                berAwsQueueName = "integration-gundeck-events" <> suffix i,
-                berBrigInternalEvents = "integration-brig-events-internal" <> suffix i,
-                berEmailSMSSesQueue = "integration-brig-events" <> suffix i,
-                berEmailSMSEmailSender = "backend-integration" <> suffix i <> "@wire.com",
-                berGalleyJournal = "integration-team-events.fifo" <> suffix i,
-                berVHost = dynConf.domain,
-                berNginzSslPort = mkNginzSslPort i
-              }
+            let name = DynamicBackend i
+             in BackendResource
+                  { berName = name,
+                    berBrigKeyspace = "brig_test_dyn_" <> show i,
+                    berGalleyKeyspace = "galley_test_dyn_" <> show i,
+                    berSparKeyspace = "spar_test_dyn_" <> show i,
+                    berGundeckKeyspace = "gundeck_test_dyn_" <> show i,
+                    berElasticsearchIndex = "directory_dyn_" <> show i <> "_test",
+                    berFederatorInternal = Ports.portForDyn (Ports.ServiceInternal FederatorInternal) i,
+                    berFederatorExternal = dynConf.federatorExternalPort,
+                    berDomain = dynConf.domain,
+                    berAwsUserJournalQueue = "integration-user-events.fifo" <> suffix i,
+                    berAwsPrekeyTable = "integration-brig-prekeys" <> suffix i,
+                    berAwsS3Bucket = "dummy-bucket" <> suffix i,
+                    berAwsQueueName = "integration-gundeck-events" <> suffix i,
+                    berBrigInternalEvents = "integration-brig-events-internal" <> suffix i,
+                    berEmailSMSSesQueue = "integration-brig-events" <> suffix i,
+                    berEmailSMSEmailSender = "backend-integration" <> suffix i <> "@wire.com",
+                    berGalleyJournal = "integration-team-events.fifo" <> suffix i,
+                    berVHost = dynConf.domain,
+                    berNginzSslPort = Ports.portForDyn Ports.NginzSSL i,
+                    berNginzHttp2Port = Ports.portForDyn Ports.NginzHttp2 i,
+                    berInternalServicePorts = Ports.internalServicePorts name
+                  }
         )
     & Set.fromList
   where
-    suffix :: Word16 -> String
+    suffix :: (Show a, Num a) => a -> String
     suffix i = show $ i + 2
 
-    mkNginzSslPort :: Word16 -> Word16
-    mkNginzSslPort i = 8443 + ((1 + i) * 1000)
+backendA :: BackendResource
+backendA =
+  BackendResource
+    { berName = BackendA,
+      berBrigKeyspace = "brig_test",
+      berGalleyKeyspace = "galley_test",
+      berSparKeyspace = "spar_test",
+      berGundeckKeyspace = "gundeck_test",
+      berElasticsearchIndex = "directory_test",
+      berFederatorInternal = Ports.port (Ports.ServiceInternal FederatorInternal) BackendA,
+      berFederatorExternal = Ports.port Ports.FederatorExternal BackendA,
+      berDomain = "example.com",
+      berAwsUserJournalQueue = "integration-user-events.fifo",
+      berAwsPrekeyTable = "integration-brig-prekeys",
+      berAwsS3Bucket = "dummy-bucket",
+      berAwsQueueName = "integration-gundeck-events",
+      berBrigInternalEvents = "integration-brig-events-internal",
+      berEmailSMSSesQueue = "integration-brig-events",
+      berEmailSMSEmailSender = "backend-integration@wire.com",
+      berGalleyJournal = "integration-team-events.fifo",
+      berVHost = "backendA",
+      berNginzSslPort = Ports.port Ports.NginzSSL BackendA,
+      berInternalServicePorts = Ports.internalServicePorts BackendA,
+      berNginzHttp2Port = Ports.port Ports.NginzHttp2 BackendA
+    }
 
-    -- Fixed internal port for federator, e.g. for dynamic backends: 1 -> 10097, 2 -> 11097, etc.
-    federatorInternalPort :: Num a => a -> a
-    federatorInternalPort i = 8097 + ((1 + i) * 1000)+backendB :: BackendResource
+backendB =
+  BackendResource
+    { berName = BackendB,
+      berBrigKeyspace = "brig_test2",
+      berGalleyKeyspace = "galley_test2",
+      berSparKeyspace = "spar_test2",
+      berGundeckKeyspace = "gundeck_test2",
+      berElasticsearchIndex = "directory2_test",
+      berFederatorInternal = Ports.port (Ports.ServiceInternal FederatorInternal) BackendB,
+      berFederatorExternal = Ports.port Ports.FederatorExternal BackendB,
+      berDomain = "b.example.com",
+      berAwsUserJournalQueue = "integration-user-events.fifo2",
+      berAwsPrekeyTable = "integration-brig-prekeys2",
+      berAwsS3Bucket = "dummy-bucket2",
+      berAwsQueueName = "integration-gundeck-events2",
+      berBrigInternalEvents = "integration-brig-events-internal2",
+      berEmailSMSSesQueue = "integration-brig-events2",
+      berEmailSMSEmailSender = "backend-integration2@wire.com",
+      berGalleyJournal = "integration-team-events.fifo2",
+      -- FUTUREWORK: set up vhosts in dev/ci for example.com and b.example.com
+      -- in case we want backendA and backendB to federate with a third backend
+      -- (because otherwise both queues will overlap)
+      berVHost = "backendB",
+      berNginzSslPort = Ports.port Ports.NginzSSL BackendB,
+      berInternalServicePorts = Ports.internalServicePorts BackendB,
+      berNginzHttp2Port = Ports.port Ports.NginzHttp2 BackendB
+    }
--- conflicted
+++ resolved
@@ -4,12 +4,6 @@
 
 import Control.Monad.Codensity
 import Control.Monad.IO.Class
-<<<<<<< HEAD
-import Data.Aeson hiding ((.=))
-import Data.ByteString (ByteString)
-import Data.Default
-=======
->>>>>>> 75b1afdf
 import Data.Functor
 import Data.IORef
 import Data.Map qualified as Map
@@ -20,7 +14,6 @@
 import System.Exit
 import System.FilePath
 import System.IO
-import System.IO.Temp
 import Testlib.Prekeys
 import Testlib.ResourcePool
 import Testlib.Types
@@ -110,65 +103,4 @@
     $ \s ->
       case Set.minView s of
         Nothing -> error "No resources available"
-        Just (r, s') -> (s', r)
-
-<<<<<<< HEAD
-data ClientGroupState = ClientGroupState
-  { group :: Maybe ByteString,
-    keystore :: Maybe ByteString
-  }
-  deriving (Show)
-
-emptyClientGroupState :: ClientGroupState
-emptyClientGroupState = ClientGroupState Nothing Nothing
-
-newtype Ciphersuite = Ciphersuite {code :: String}
-  deriving (Eq, Ord, Show)
-
-instance Default Ciphersuite where
-  def = Ciphersuite "0x0001"
-
-allCiphersuites :: [Ciphersuite]
-allCiphersuites = map Ciphersuite ["0x0001", "0xf031"]
-
-data MLSState = MLSState
-  { baseDir :: FilePath,
-    members :: Set ClientIdentity,
-    -- | users expected to receive a welcome message after the next commit
-    newMembers :: Set ClientIdentity,
-    groupId :: Maybe String,
-    convId :: Maybe Value,
-    clientGroupState :: Map ClientIdentity ClientGroupState,
-    epoch :: Word64,
-    ciphersuite :: Ciphersuite
-  }
-  deriving (Show)
-
-=======
->>>>>>> 75b1afdf
-mkMLSState :: Codensity IO MLSState
-mkMLSState = Codensity $ \k ->
-  withSystemTempDirectory "mls" $ \tmp -> do
-    k
-      MLSState
-        { baseDir = tmp,
-          members = mempty,
-          newMembers = mempty,
-          groupId = Nothing,
-          convId = Nothing,
-          clientGroupState = mempty,
-<<<<<<< HEAD
-          epoch = 0,
-          ciphersuite = def
-        }
-
-data ClientIdentity = ClientIdentity
-  { domain :: String,
-    user :: String,
-    client :: String
-  }
-  deriving (Show, Eq, Ord)
-=======
-          epoch = 0
-        }
->>>>>>> 75b1afdf
+        Just (r, s') -> (s', r)
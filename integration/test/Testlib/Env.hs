--- conflicted
+++ resolved
@@ -4,21 +4,15 @@
 
 import Control.Monad.Codensity
 import Control.Monad.IO.Class
-<<<<<<< HEAD
 import Data.Default
-=======
 import Data.Function ((&))
->>>>>>> 2e3a6ec3
 import Data.Functor
 import Data.IORef
 import Data.Map qualified as Map
 import Data.Set (Set)
 import Data.Set qualified as Set
 import Data.Yaml qualified as Yaml
-<<<<<<< HEAD
-=======
 import Database.CQL.IO qualified as Cassandra
->>>>>>> 2e3a6ec3
 import Network.HTTP.Client qualified as HTTP
 import System.Exit
 import System.FilePath
@@ -58,22 +52,16 @@
             else Nothing
 
   manager <- HTTP.newManager HTTP.defaultManagerSettings
-<<<<<<< HEAD
-=======
   let cassSettings =
         Cassandra.defSettings
           & Cassandra.setContacts intConfig.cassandra.host []
           & Cassandra.setPortNumber (fromIntegral intConfig.cassandra.port)
   cassClient <- Cassandra.init cassSettings
->>>>>>> 2e3a6ec3
   resourcePool <-
     createBackendResourcePool
       (Map.elems intConfig.dynamicBackends)
       intConfig.rabbitmq
-<<<<<<< HEAD
-=======
       cassClient
->>>>>>> 2e3a6ec3
   pure
     GlobalEnv
       { gServiceMap =
@@ -127,15 +115,12 @@
         Nothing -> error "No resources available"
         Just (r, s') -> (s', r)
 
-<<<<<<< HEAD
 emptyClientGroupState :: ClientGroupState
 emptyClientGroupState = ClientGroupState Nothing Nothing
 
 allCiphersuites :: [Ciphersuite]
 allCiphersuites = map Ciphersuite ["0x0001", "0xf031"]
 
-=======
->>>>>>> 2e3a6ec3
 mkMLSState :: Codensity IO MLSState
 mkMLSState = Codensity $ \k ->
   withSystemTempDirectory "mls" $ \tmp -> do
@@ -147,10 +132,6 @@
           groupId = Nothing,
           convId = Nothing,
           clientGroupState = mempty,
-<<<<<<< HEAD
           epoch = 0,
           ciphersuite = def
-=======
-          epoch = 0
->>>>>>> 2e3a6ec3
         }
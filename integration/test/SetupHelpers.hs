{-# OPTIONS_GHC -Wno-ambiguous-fields #-}

module SetupHelpers where

<<<<<<< HEAD
import API.Brig
import API.BrigInternal
=======
import API.Brig qualified as Brig
>>>>>>> 75b1afdf
import API.BrigInternal qualified as Internal
import API.Galley
import Control.Concurrent (threadDelay)
import Control.Monad.Reader
import Data.Aeson hiding ((.=))
import Data.Aeson.Types qualified as Aeson
import Data.Default
import Data.Function
import Data.List qualified as List
import Data.UUID.V1 (nextUUID)
import Data.UUID.V4 (nextRandom)
import GHC.Stack
import Testlib.Prelude

randomUser :: (HasCallStack, MakesValue domain) => domain -> CreateUser -> App Value
randomUser domain cu = bindResponse (createUser domain cu) $ \resp -> do
  resp.status `shouldMatchInt` 201
  resp.json

-- | `n` should be 2 x `setFederationDomainConfigsUpdateFreq` in the config
connectAllDomainsAndWaitToSync :: HasCallStack => Int -> [String] -> App ()
connectAllDomainsAndWaitToSync n domains = do
  sequence_ [createFedConn x (FedConn y "full_search") | x <- domains, y <- domains, x /= y]
  liftIO $ threadDelay (n * 1000 * 1000) -- wait for federation status to be updated

deleteUser :: (HasCallStack, MakesValue user) => user -> App ()
deleteUser user = bindResponse (API.Brig.deleteUser user) $ \resp -> do
  resp.status `shouldMatchInt` 200

deleteUser :: (HasCallStack, MakesValue user) => user -> App ()
deleteUser user = bindResponse (Brig.deleteUser user) $ \resp -> do
  resp.status `shouldMatchInt` 200

-- | returns (user, team id)
createTeam :: (HasCallStack, MakesValue domain) => domain -> App (Value, String)
createTeam domain = do
  res <- createUser domain def {team = True}
  user <- res.json
  tid <- user %. "team" & asString
  -- TODO
  -- SQS.assertTeamActivate "create team" tid
  -- refreshIndex
  pure (user, tid)

connectUsers2 ::
  ( HasCallStack,
    MakesValue alice,
    MakesValue bob
  ) =>
  alice ->
  bob ->
  App ()
<<<<<<< HEAD
connectUsers2 alice bob = do
  bindResponse (postConnection alice bob) (\resp -> resp.status `shouldMatchInt` 201)
  bindResponse (putConnection bob alice "accepted") (\resp -> resp.status `shouldMatchInt` 200)

connectUsers :: HasCallStack => [Value] -> App ()
connectUsers users = traverse_ (uncurry connectUsers2) $ do
  t <- tails users
  (a, others) <- maybeToList (uncons t)
  b <- others
  pure (a, b)
=======
connectUsers alice bob = do
  bindResponse (Brig.postConnection alice bob) (\resp -> resp.status `shouldMatchInt` 201)
  bindResponse (Brig.putConnection bob alice "accepted") (\resp -> resp.status `shouldMatchInt` 200)
>>>>>>> 75b1afdf

createAndConnectUsers :: (HasCallStack, MakesValue domain) => [domain] -> App [Value]
createAndConnectUsers domains = do
  users <- for domains (flip randomUser def)
  connectUsers users
  pure users

getAllConvs :: (HasCallStack, MakesValue u) => u -> App [Value]
getAllConvs u = do
  page <- bindResponse (listConversationIds u def) $ \resp -> do
    resp.status `shouldMatchInt` 200
    resp.json
  ids <- page %. "qualified_conversations" & asList
  result <- bindResponse (listConversations u ids) $ \resp -> do
    resp.status `shouldMatchInt` 200
    resp.json
  result %. "found" & asList

-- | Setup a team user, another user, connect the two, create a proteus
-- conversation, upgrade to mixed. Return the two users and the conversation.
simpleMixedConversationSetup ::
  (HasCallStack, MakesValue domain) =>
  domain ->
  App (Value, Value, Value)
simpleMixedConversationSetup secondDomain = do
  (alice, tid) <- createTeam OwnDomain
  bob <- randomUser secondDomain def
  connectUsers [alice, bob]

  conv <-
    postConversation alice defProteus {qualifiedUsers = [bob], team = Just tid}
      >>= getJSON 201

  bindResponse (putConversationProtocol bob conv "mixed") $ \resp -> do
    resp.status `shouldMatchInt` 200

  conv' <- getConversation alice conv >>= getJSON 200

  pure (alice, bob, conv')

supportMLS :: (HasCallStack, MakesValue u) => u -> App ()
supportMLS u = do
  prots <- bindResponse (getUserSupportedProtocols u u) $ \resp -> do
    resp.status `shouldMatchInt` 200
    prots <- resp.json & asList
    traverse asString prots
  let prots' = "mls" : prots
  bindResponse (putUserSupportedProtocols u prots') $ \resp ->
    resp.status `shouldMatchInt` 200

addUserToTeam :: (HasCallStack, MakesValue u) => u -> App Value
addUserToTeam u = do
  inv <- postInvitation u def >>= getJSON 201
  email <- inv %. "email" & asString
  resp <- getInvitationCode u inv >>= getJSON 200
  code <- resp %. "code" & asString
  addUser u def {email = Just email, teamCode = Just code} >>= getJSON 201

resetFedConns :: (HasCallStack, MakesValue owndom) => owndom -> App ()
resetFedConns owndom = do
  bindResponse (readFedConns owndom) $ \resp -> do
    rdoms :: [String] <- do
      rawlist <- resp.json %. "remotes" & asList
      (asString . (%. "domain")) `mapM` rawlist
    deleteFedConn' owndom `mapM_` rdoms

-- | Create a user on the given domain, such that the 1-1 conversation with
-- 'other' resides on 'convDomain'. This connects the two users as a side-effect.
createMLSOne2OnePartner :: MakesValue user => Domain -> user -> Domain -> App Value
createMLSOne2OnePartner domain other convDomain = loop
  where
    loop = do
      u <- randomUser domain def
      connectUsers2 u other
      conv <- getMLSOne2OneConversation other u >>= getJSON 200

      desiredConvDomain <- make convDomain & asString
      actualConvDomain <- conv %. "qualified_id.domain" & asString

      if desiredConvDomain == actualConvDomain
        then pure u
        else loop

randomId :: HasCallStack => App String
randomId = liftIO (show <$> nextRandom)

randomUUIDv1 :: HasCallStack => App String
randomUUIDv1 = liftIO (show . fromJust <$> nextUUID)

randomUserId :: (HasCallStack, MakesValue domain) => domain -> App Value
randomUserId domain = do
  d <- make domain
  uid <- randomId
  pure $ object ["id" .= uid, "domain" .= d]

addFullSearchFor :: [String] -> Value -> App Value
addFullSearchFor domains val =
  modifyField
    "optSettings.setFederationDomainConfigs"
    ( \configs -> do
        cfg <- assertJust "" configs
        xs <- cfg & asList
        pure (xs <> [object ["domain" .= domain, "search_policy" .= "full_search"] | domain <- domains])
    )
    val

fullSearchWithAll :: ServiceOverrides
fullSearchWithAll =
  def
    { brigCfg = \val -> do
        ownDomain <- asString =<< val %. "optSettings.setFederationDomain"
        env <- ask
        let remoteDomains = List.delete ownDomain $ [env.domain1, env.domain2] <> env.dynamicDomains
        addFullSearchFor remoteDomains val
    }

withFederatingBackendsAllowDynamic :: HasCallStack => Int -> ((String, String, String) -> App a) -> App a
withFederatingBackendsAllowDynamic n k = do
  let setFederationConfig =
        setField "optSettings.setFederationStrategy" "allowDynamic"
          >=> removeField "optSettings.setFederationDomainConfigs"
          >=> setField "optSettings.setFederationDomainConfigsUpdateFreq" (Aeson.Number 1)
  startDynamicBackends
    [ def {brigCfg = setFederationConfig},
      def {brigCfg = setFederationConfig},
      def {brigCfg = setFederationConfig}
    ]
    $ \dynDomains -> do
      domains@[domainA, domainB, domainC] <- pure dynDomains
      sequence_ [Internal.createFedConn x (Internal.FedConn y "full_search") | x <- domains, y <- domains, x /= y]
      liftIO $ threadDelay (n * 1000 * 1000) -- wait for federation status to be updated
      k (domainA, domainB, domainC)<|MERGE_RESOLUTION|>--- conflicted
+++ resolved
@@ -2,12 +2,9 @@
 
 module SetupHelpers where
 
-<<<<<<< HEAD
 import API.Brig
+import API.Brig qualified as Brig
 import API.BrigInternal
-=======
-import API.Brig qualified as Brig
->>>>>>> 75b1afdf
 import API.BrigInternal qualified as Internal
 import API.Galley
 import Control.Concurrent (threadDelay)
@@ -34,10 +31,6 @@
   liftIO $ threadDelay (n * 1000 * 1000) -- wait for federation status to be updated
 
 deleteUser :: (HasCallStack, MakesValue user) => user -> App ()
-deleteUser user = bindResponse (API.Brig.deleteUser user) $ \resp -> do
-  resp.status `shouldMatchInt` 200
-
-deleteUser :: (HasCallStack, MakesValue user) => user -> App ()
 deleteUser user = bindResponse (Brig.deleteUser user) $ \resp -> do
   resp.status `shouldMatchInt` 200
 
@@ -60,7 +53,6 @@
   alice ->
   bob ->
   App ()
-<<<<<<< HEAD
 connectUsers2 alice bob = do
   bindResponse (postConnection alice bob) (\resp -> resp.status `shouldMatchInt` 201)
   bindResponse (putConnection bob alice "accepted") (\resp -> resp.status `shouldMatchInt` 200)
@@ -71,11 +63,6 @@
   (a, others) <- maybeToList (uncons t)
   b <- others
   pure (a, b)
-=======
-connectUsers alice bob = do
-  bindResponse (Brig.postConnection alice bob) (\resp -> resp.status `shouldMatchInt` 201)
-  bindResponse (Brig.putConnection bob alice "accepted") (\resp -> resp.status `shouldMatchInt` 200)
->>>>>>> 75b1afdf
 
 createAndConnectUsers :: (HasCallStack, MakesValue domain) => [domain] -> App [Value]
 createAndConnectUsers domains = do

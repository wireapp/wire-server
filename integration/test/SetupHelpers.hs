module SetupHelpers where

import API.Brig qualified as Brig
import API.BrigInternal qualified as Internal
import API.Galley
import Control.Concurrent (threadDelay)
import Control.Monad.Reader
import Data.Aeson hiding ((.=))
import Data.Aeson.Types qualified as Aeson
import Data.Default
import Data.Function
<<<<<<< HEAD
=======
import Data.List qualified as List
import Data.UUID.V1 (nextUUID)
>>>>>>> 37743035
import Data.UUID.V4 (nextRandom)
import GHC.Stack
import Testlib.Prelude

-- | `n` should be 2 x `setFederationDomainConfigsUpdateFreq` in the config
connectAllDomainsAndWaitToSync :: HasCallStack => Int -> [String] -> App ()
connectAllDomainsAndWaitToSync n domains = do
  sequence_ [Internal.createFedConn x (Internal.FedConn y "full_search") | x <- domains, y <- domains, x /= y]
  liftIO $ threadDelay (n * 1000 * 1000) -- wait for federation status to be updated

randomUser :: (HasCallStack, MakesValue domain) => domain -> Internal.CreateUser -> App Value
randomUser domain cu = bindResponse (Internal.createUser domain cu) $ \resp -> do
  resp.status `shouldMatchInt` 201
  resp.json

deleteUser :: (HasCallStack, MakesValue user) => user -> App ()
deleteUser user = bindResponse (Brig.deleteUser user) $ \resp -> do
  resp.status `shouldMatchInt` 200

-- | returns (user, team id)
createTeam :: (HasCallStack, MakesValue domain) => domain -> App (Value, String)
createTeam domain = do
  res <- Internal.createUser domain def {Internal.team = True}
  user <- res.json
  tid <- user %. "team" & asString
  -- TODO
  -- SQS.assertTeamActivate "create team" tid
  -- refreshIndex
  pure (user, tid)

connectUsers ::
  ( HasCallStack,
    MakesValue alice,
    MakesValue bob
  ) =>
  alice ->
  bob ->
  App ()
connectUsers alice bob = do
  bindResponse (Brig.postConnection alice bob) (\resp -> resp.status `shouldMatchInt` 201)
  bindResponse (Brig.putConnection bob alice "accepted") (\resp -> resp.status `shouldMatchInt` 200)

createAndConnectUsers :: (HasCallStack, MakesValue domain) => [domain] -> App [Value]
createAndConnectUsers domains = do
  users <- for domains (flip randomUser def)
  let userPairs = do
        t <- tails users
        (a, others) <- maybeToList (uncons t)
        b <- others
        pure (a, b)
  for_ userPairs (uncurry connectUsers)
  pure users

getAllConvs :: (HasCallStack, MakesValue u) => u -> App [Value]
getAllConvs u = do
  page <- bindResponse (listConversationIds u def) $ \resp -> do
    resp.status `shouldMatchInt` 200
    resp.json
  ids <- page %. "qualified_conversations" & asList
  result <- bindResponse (listConversations u ids) $ \resp -> do
    resp.status `shouldMatchInt` 200
    resp.json
  result %. "found" & asList

resetFedConns :: (HasCallStack, MakesValue owndom) => owndom -> App ()
resetFedConns owndom = do
  bindResponse (Internal.readFedConns owndom) $ \resp -> do
    rdoms :: [String] <- do
      rawlist <- resp.json %. "remotes" & asList
      (asString . (%. "domain")) `mapM` rawlist
    Internal.deleteFedConn owndom `mapM_` rdoms

randomId :: HasCallStack => App String
randomId = liftIO (show <$> nextRandom)

randomUUIDv1 :: HasCallStack => App String
randomUUIDv1 = liftIO (show . fromJust <$> nextUUID)

randomUserId :: (HasCallStack, MakesValue domain) => domain -> App Value
randomUserId domain = do
  d <- make domain
  uid <- randomId
  pure $ object ["id" .= uid, "domain" .= d]

withFederatingBackendsAllowDynamic :: HasCallStack => Int -> ((String, String, String) -> App a) -> App a
withFederatingBackendsAllowDynamic n k = do
  let setFederationConfig =
        setField "optSettings.setFederationStrategy" "allowDynamic"
          >=> setField "optSettings.setFederationDomainConfigsUpdateFreq" (Aeson.Number 1)
  startDynamicBackends
    [ def {brigCfg = setFederationConfig},
      def {brigCfg = setFederationConfig},
      def {brigCfg = setFederationConfig}
    ]
    $ \dynDomains -> do
      domains@[domainA, domainB, domainC] <- pure dynDomains
      sequence_ [Internal.createFedConn x (Internal.FedConn y "full_search") | x <- domains, y <- domains, x /= y]
      liftIO $ threadDelay (n * 1000 * 1000) -- wait for federation status to be updated
      k (domainA, domainB, domainC)<|MERGE_RESOLUTION|>--- conflicted
+++ resolved
@@ -9,11 +9,7 @@
 import Data.Aeson.Types qualified as Aeson
 import Data.Default
 import Data.Function
-<<<<<<< HEAD
-=======
-import Data.List qualified as List
 import Data.UUID.V1 (nextUUID)
->>>>>>> 37743035
 import Data.UUID.V4 (nextRandom)
 import GHC.Stack
 import Testlib.Prelude

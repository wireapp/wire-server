{-# OPTIONS_GHC -Wno-ambiguous-fields #-}

module SetupHelpers where

<<<<<<< HEAD
import API.Brig
import API.BrigInternal
=======
import API.Brig qualified as Public
import API.BrigInternal qualified as Internal
>>>>>>> e3dbd56f
import API.Galley
import Control.Concurrent (threadDelay)
import Control.Monad.Reader
import Data.Aeson hiding ((.=))
import Data.Aeson.Types qualified as Aeson
import Data.Default
import Data.Function
import Data.List qualified as List
import Data.UUID.V4 (nextRandom)
import GHC.Stack
import Testlib.Prelude

randomUser :: (HasCallStack, MakesValue domain) => domain -> CreateUser -> App Value
randomUser domain cu = bindResponse (createUser domain cu) $ \resp -> do
  resp.status `shouldMatchInt` 201
  resp.json

-- | `n` should be 2 x `setFederationDomainConfigsUpdateFreq` in the config
connectAllDomainsAndWaitToSync :: HasCallStack => Int -> [String] -> App ()
connectAllDomainsAndWaitToSync n domains = do
  sequence_ [createFedConn x (FedConn y "full_search") | x <- domains, y <- domains, x /= y]
  liftIO $ threadDelay (n * 1000 * 1000) -- wait for federation status to be updated

-- | returns (user, team id)
createTeam :: (HasCallStack, MakesValue domain) => domain -> App (Value, String)
createTeam domain = do
  res <- createUser domain def {team = True}
  user <- res.json
  tid <- user %. "team" & asString
  -- TODO
  -- SQS.assertTeamActivate "create team" tid
  -- refreshIndex
  pure (user, tid)

connectUsers2 ::
  ( HasCallStack,
    MakesValue alice,
    MakesValue bob
  ) =>
  alice ->
  bob ->
  App ()
connectUsers2 alice bob = do
  bindResponse (postConnection alice bob) (\resp -> resp.status `shouldMatchInt` 201)
  bindResponse (putConnection bob alice "accepted") (\resp -> resp.status `shouldMatchInt` 200)

connectUsers :: HasCallStack => [Value] -> App ()
connectUsers users = traverse_ (uncurry connectUsers2) $ do
  t <- tails users
  (a, others) <- maybeToList (uncons t)
  b <- others
  pure (a, b)

createAndConnectUsers :: (HasCallStack, MakesValue domain) => [domain] -> App [Value]
createAndConnectUsers domains = do
  users <- for domains (flip randomUser def)
  connectUsers users
  pure users

getAllConvs :: (HasCallStack, MakesValue u) => u -> App [Value]
getAllConvs u = do
  page <- bindResponse (listConversationIds u def) $ \resp -> do
    resp.status `shouldMatchInt` 200
    resp.json
  ids <- page %. "qualified_conversations" & asList
  result <- bindResponse (listConversations u ids) $ \resp -> do
    resp.status `shouldMatchInt` 200
    resp.json
  result %. "found" & asList

-- | Setup a team user, another user, connect the two, create a proteus
-- conversation, upgrade to mixed. Return the two users and the conversation.
simpleMixedConversationSetup ::
  (HasCallStack, MakesValue domain) =>
  domain ->
  App (Value, Value, Value)
simpleMixedConversationSetup secondDomain = do
  (alice, tid) <- createTeam OwnDomain
  bob <- randomUser secondDomain def
  connectUsers [alice, bob]

  conv <-
    postConversation alice defProteus {qualifiedUsers = [bob], team = Just tid}
      >>= getJSON 201

  bindResponse (putConversationProtocol bob conv "mixed") $ \resp -> do
    resp.status `shouldMatchInt` 200

  conv' <- getConversation alice conv >>= getJSON 200

  pure (alice, bob, conv')

supportMLS :: (HasCallStack, MakesValue u) => u -> App ()
supportMLS u = do
  prots <- bindResponse (getUserSupportedProtocols u u) $ \resp -> do
    resp.status `shouldMatchInt` 200
    prots <- resp.json & asList
    traverse asString prots
  let prots' = "mls" : prots
  bindResponse (putUserSupportedProtocols u prots') $ \resp ->
    resp.status `shouldMatchInt` 200

addUserToTeam :: (HasCallStack, MakesValue u) => u -> App Value
addUserToTeam u = do
  inv <- postInvitation u def >>= getJSON 201
  email <- inv %. "email" & asString
  resp <- getInvitationCode u inv >>= getJSON 200
  code <- resp %. "code" & asString
  addUser u def {email = Just email, teamCode = Just code} >>= getJSON 201

resetFedConns :: (HasCallStack, MakesValue owndom) => owndom -> App ()
resetFedConns owndom = do
  bindResponse (readFedConns owndom) $ \resp -> do
    rdoms :: [String] <- do
      rawlist <- resp.json %. "remotes" & asList
      (asString . (%. "domain")) `mapM` rawlist
    deleteFedConn' owndom `mapM_` rdoms

-- | Create a user on the given domain, such that the 1-1 conversation with
-- 'other' resides on 'convDomain'. This connects the two users as a side-effect.
createMLSOne2OnePartner :: MakesValue user => Domain -> user -> Domain -> App Value
createMLSOne2OnePartner domain other convDomain = loop
  where
    loop = do
      u <- randomUser domain def
      connectUsers2 u other
      conv <- getMLSOne2OneConversation other u >>= getJSON 200

      desiredConvDomain <- make convDomain & asString
      actualConvDomain <- conv %. "qualified_id.domain" & asString

      if desiredConvDomain == actualConvDomain
        then pure u
        else loop

randomId :: HasCallStack => App String
randomId = do
  liftIO (show <$> nextRandom)

randomUserId :: (HasCallStack, MakesValue domain) => domain -> App Value
randomUserId domain = do
  d <- make domain
  uid <- randomId
  pure $ object ["id" .= uid, "domain" .= d]

addFullSearchFor :: [String] -> Value -> App Value
addFullSearchFor domains val =
  modifyField
    "optSettings.setFederationDomainConfigs"
    ( \configs -> do
        cfg <- assertJust "" configs
        xs <- cfg & asList
        pure (xs <> [object ["domain" .= domain, "search_policy" .= "full_search"] | domain <- domains])
    )
    val

fullSearchWithAll :: ServiceOverrides
fullSearchWithAll =
  def
    { dbBrig = \val -> do
        ownDomain <- asString =<< val %. "optSettings.setFederationDomain"
        env <- ask
        let remoteDomains = List.delete ownDomain $ [env.domain1, env.domain2] <> env.dynamicDomains
        addFullSearchFor remoteDomains val
    }

withFederatingBackendsAllowDynamic :: HasCallStack => Int -> ((String, String, String) -> App a) -> App a
withFederatingBackendsAllowDynamic n k = do
  let setFederationConfig =
        setField "optSettings.setFederationStrategy" "allowDynamic"
          >=> removeField "optSettings.setFederationDomainConfigs"
          >=> setField "optSettings.setFederationDomainConfigsUpdateFreq" (Aeson.Number 1)
  startDynamicBackends
    [ def {dbBrig = setFederationConfig},
      def {dbBrig = setFederationConfig},
      def {dbBrig = setFederationConfig}
    ]
    $ \dynDomains -> do
      domains@[domainA, domainB, domainC] <- pure dynDomains
      sequence_ [Internal.createFedConn x (Internal.FedConn y "full_search") | x <- domains, y <- domains, x /= y]
      liftIO $ threadDelay (n * 1000 * 1000) -- wait for federation status to be updated
      k (domainA, domainB, domainC)<|MERGE_RESOLUTION|>--- conflicted
+++ resolved
@@ -2,13 +2,9 @@
 
 module SetupHelpers where
 
-<<<<<<< HEAD
 import API.Brig
 import API.BrigInternal
-=======
-import API.Brig qualified as Public
 import API.BrigInternal qualified as Internal
->>>>>>> e3dbd56f
 import API.Galley
 import Control.Concurrent (threadDelay)
 import Control.Monad.Reader

{-# OPTIONS_GHC -Wno-ambiguous-fields #-}

module SetupHelpers where

<<<<<<< HEAD
import API.Brig
import API.BrigInternal
=======
import API.Brig qualified as Brig
>>>>>>> 1892827b
import API.BrigInternal qualified as Internal
import API.Galley
import Control.Concurrent (threadDelay)
import Control.Monad.Reader
import Data.Aeson hiding ((.=))
import Data.Aeson.Types qualified as Aeson
import Data.Default
import Data.Function
import Data.List qualified as List
import Data.UUID.V4 (nextRandom)
import GHC.Stack
import Testlib.Prelude

randomUser :: (HasCallStack, MakesValue domain) => domain -> CreateUser -> App Value
randomUser domain cu = bindResponse (createUser domain cu) $ \resp -> do
  resp.status `shouldMatchInt` 201
  resp.json

-- | `n` should be 2 x `setFederationDomainConfigsUpdateFreq` in the config
connectAllDomainsAndWaitToSync :: HasCallStack => Int -> [String] -> App ()
connectAllDomainsAndWaitToSync n domains = do
  sequence_ [createFedConn x (FedConn y "full_search") | x <- domains, y <- domains, x /= y]
  liftIO $ threadDelay (n * 1000 * 1000) -- wait for federation status to be updated

<<<<<<< HEAD
=======
randomUser :: (HasCallStack, MakesValue domain) => domain -> Internal.CreateUser -> App Value
randomUser domain cu = bindResponse (Internal.createUser domain cu) $ \resp -> do
  resp.status `shouldMatchInt` 201
  resp.json

deleteUser :: (HasCallStack, MakesValue user) => user -> App ()
deleteUser user = bindResponse (Brig.deleteUser user) $ \resp -> do
  resp.status `shouldMatchInt` 200

>>>>>>> 1892827b
-- | returns (user, team id)
createTeam :: (HasCallStack, MakesValue domain) => domain -> App (Value, String)
createTeam domain = do
  res <- createUser domain def {team = True}
  user <- res.json
  tid <- user %. "team" & asString
  -- TODO
  -- SQS.assertTeamActivate "create team" tid
  -- refreshIndex
  pure (user, tid)

connectUsers2 ::
  ( HasCallStack,
    MakesValue alice,
    MakesValue bob
  ) =>
  alice ->
  bob ->
  App ()
<<<<<<< HEAD
connectUsers2 alice bob = do
  bindResponse (postConnection alice bob) (\resp -> resp.status `shouldMatchInt` 201)
  bindResponse (putConnection bob alice "accepted") (\resp -> resp.status `shouldMatchInt` 200)

connectUsers :: HasCallStack => [Value] -> App ()
connectUsers users = traverse_ (uncurry connectUsers2) $ do
  t <- tails users
  (a, others) <- maybeToList (uncons t)
  b <- others
  pure (a, b)
=======
connectUsers alice bob = do
  bindResponse (Brig.postConnection alice bob) (\resp -> resp.status `shouldMatchInt` 201)
  bindResponse (Brig.putConnection bob alice "accepted") (\resp -> resp.status `shouldMatchInt` 200)
>>>>>>> 1892827b

createAndConnectUsers :: (HasCallStack, MakesValue domain) => [domain] -> App [Value]
createAndConnectUsers domains = do
  users <- for domains (flip randomUser def)
  connectUsers users
  pure users

getAllConvs :: (HasCallStack, MakesValue u) => u -> App [Value]
getAllConvs u = do
  page <- bindResponse (listConversationIds u def) $ \resp -> do
    resp.status `shouldMatchInt` 200
    resp.json
  ids <- page %. "qualified_conversations" & asList
  result <- bindResponse (listConversations u ids) $ \resp -> do
    resp.status `shouldMatchInt` 200
    resp.json
  result %. "found" & asList

-- | Setup a team user, another user, connect the two, create a proteus
-- conversation, upgrade to mixed. Return the two users and the conversation.
simpleMixedConversationSetup ::
  (HasCallStack, MakesValue domain) =>
  domain ->
  App (Value, Value, Value)
simpleMixedConversationSetup secondDomain = do
  (alice, tid) <- createTeam OwnDomain
  bob <- randomUser secondDomain def
  connectUsers [alice, bob]

  conv <-
    postConversation alice defProteus {qualifiedUsers = [bob], team = Just tid}
      >>= getJSON 201

  bindResponse (putConversationProtocol bob conv "mixed") $ \resp -> do
    resp.status `shouldMatchInt` 200

  conv' <- getConversation alice conv >>= getJSON 200

  pure (alice, bob, conv')

supportMLS :: (HasCallStack, MakesValue u) => u -> App ()
supportMLS u = do
  prots <- bindResponse (getUserSupportedProtocols u u) $ \resp -> do
    resp.status `shouldMatchInt` 200
    prots <- resp.json & asList
    traverse asString prots
  let prots' = "mls" : prots
  bindResponse (putUserSupportedProtocols u prots') $ \resp ->
    resp.status `shouldMatchInt` 200

addUserToTeam :: (HasCallStack, MakesValue u) => u -> App Value
addUserToTeam u = do
  inv <- postInvitation u def >>= getJSON 201
  email <- inv %. "email" & asString
  resp <- getInvitationCode u inv >>= getJSON 200
  code <- resp %. "code" & asString
  addUser u def {email = Just email, teamCode = Just code} >>= getJSON 201

resetFedConns :: (HasCallStack, MakesValue owndom) => owndom -> App ()
resetFedConns owndom = do
  bindResponse (readFedConns owndom) $ \resp -> do
    rdoms :: [String] <- do
      rawlist <- resp.json %. "remotes" & asList
      (asString . (%. "domain")) `mapM` rawlist
    deleteFedConn' owndom `mapM_` rdoms

-- | Create a user on the given domain, such that the 1-1 conversation with
-- 'other' resides on 'convDomain'. This connects the two users as a side-effect.
createMLSOne2OnePartner :: MakesValue user => Domain -> user -> Domain -> App Value
createMLSOne2OnePartner domain other convDomain = loop
  where
    loop = do
      u <- randomUser domain def
      connectUsers2 u other
      conv <- getMLSOne2OneConversation other u >>= getJSON 200

      desiredConvDomain <- make convDomain & asString
      actualConvDomain <- conv %. "qualified_id.domain" & asString

      if desiredConvDomain == actualConvDomain
        then pure u
        else loop

randomId :: HasCallStack => App String
randomId = do
  liftIO (show <$> nextRandom)

randomUserId :: (HasCallStack, MakesValue domain) => domain -> App Value
randomUserId domain = do
  d <- make domain
  uid <- randomId
  pure $ object ["id" .= uid, "domain" .= d]

addFullSearchFor :: [String] -> Value -> App Value
addFullSearchFor domains val =
  modifyField
    "optSettings.setFederationDomainConfigs"
    ( \configs -> do
        cfg <- assertJust "" configs
        xs <- cfg & asList
        pure (xs <> [object ["domain" .= domain, "search_policy" .= "full_search"] | domain <- domains])
    )
    val

fullSearchWithAll :: ServiceOverrides
fullSearchWithAll =
  def
    { dbBrig = \val -> do
        ownDomain <- asString =<< val %. "optSettings.setFederationDomain"
        env <- ask
        let remoteDomains = List.delete ownDomain $ [env.domain1, env.domain2] <> env.dynamicDomains
        addFullSearchFor remoteDomains val
    }

withFederatingBackendsAllowDynamic :: HasCallStack => Int -> ((String, String, String) -> App a) -> App a
withFederatingBackendsAllowDynamic n k = do
  let setFederationConfig =
        setField "optSettings.setFederationStrategy" "allowDynamic"
          >=> removeField "optSettings.setFederationDomainConfigs"
          >=> setField "optSettings.setFederationDomainConfigsUpdateFreq" (Aeson.Number 1)
  startDynamicBackends
    [ def {dbBrig = setFederationConfig},
      def {dbBrig = setFederationConfig},
      def {dbBrig = setFederationConfig}
    ]
    $ \dynDomains -> do
      domains@[domainA, domainB, domainC] <- pure dynDomains
      sequence_ [Internal.createFedConn x (Internal.FedConn y "full_search") | x <- domains, y <- domains, x /= y]
      liftIO $ threadDelay (n * 1000 * 1000) -- wait for federation status to be updated
      k (domainA, domainB, domainC)<|MERGE_RESOLUTION|>--- conflicted
+++ resolved
@@ -2,12 +2,8 @@
 
 module SetupHelpers where
 
-<<<<<<< HEAD
 import API.Brig
 import API.BrigInternal
-=======
-import API.Brig qualified as Brig
->>>>>>> 1892827b
 import API.BrigInternal qualified as Internal
 import API.Galley
 import Control.Concurrent (threadDelay)
@@ -32,18 +28,10 @@
   sequence_ [createFedConn x (FedConn y "full_search") | x <- domains, y <- domains, x /= y]
   liftIO $ threadDelay (n * 1000 * 1000) -- wait for federation status to be updated
 
-<<<<<<< HEAD
-=======
-randomUser :: (HasCallStack, MakesValue domain) => domain -> Internal.CreateUser -> App Value
-randomUser domain cu = bindResponse (Internal.createUser domain cu) $ \resp -> do
-  resp.status `shouldMatchInt` 201
-  resp.json
-
 deleteUser :: (HasCallStack, MakesValue user) => user -> App ()
-deleteUser user = bindResponse (Brig.deleteUser user) $ \resp -> do
+deleteUser user = bindResponse (API.Brig.deleteUser user) $ \resp -> do
   resp.status `shouldMatchInt` 200
 
->>>>>>> 1892827b
 -- | returns (user, team id)
 createTeam :: (HasCallStack, MakesValue domain) => domain -> App (Value, String)
 createTeam domain = do
@@ -63,7 +51,6 @@
   alice ->
   bob ->
   App ()
-<<<<<<< HEAD
 connectUsers2 alice bob = do
   bindResponse (postConnection alice bob) (\resp -> resp.status `shouldMatchInt` 201)
   bindResponse (putConnection bob alice "accepted") (\resp -> resp.status `shouldMatchInt` 200)
@@ -74,11 +61,6 @@
   (a, others) <- maybeToList (uncons t)
   b <- others
   pure (a, b)
-=======
-connectUsers alice bob = do
-  bindResponse (Brig.postConnection alice bob) (\resp -> resp.status `shouldMatchInt` 201)
-  bindResponse (Brig.putConnection bob alice "accepted") (\resp -> resp.status `shouldMatchInt` 200)
->>>>>>> 1892827b
 
 createAndConnectUsers :: (HasCallStack, MakesValue domain) => [domain] -> App [Value]
 createAndConnectUsers domains = do

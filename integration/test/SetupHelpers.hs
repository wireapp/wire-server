--- conflicted
+++ resolved
@@ -111,7 +111,6 @@
     rdoms :: [String] <- do
       rawlist <- resp.json %. "remotes" & asList
       (asString . (%. "domain")) `mapM` rawlist
-<<<<<<< HEAD
     deleteFedConn' owndom `mapM_` rdoms
 
 -- | Create a user on the given domain, such that the 1-1 conversation with
@@ -130,8 +129,6 @@
       if desiredConvDomain == actualConvDomain
         then pure u
         else loop
-=======
-    Internal.deleteFedConn' owndom `mapM_` rdoms
 
 randomId :: HasCallStack => App String
 randomId = do
@@ -160,5 +157,4 @@
     { dbBrig = \val -> do
         ownDomain <- asString =<< val %. "optSettings.setFederationDomain"
         addFullSearchFor (remoteDomains ownDomain) val
-    }
->>>>>>> b4d400b8
+    }
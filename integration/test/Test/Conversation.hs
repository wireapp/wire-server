--- conflicted
+++ resolved
@@ -158,13 +158,8 @@
     u1 <- randomUser domainA def
     u2 <- randomUser domainB def
     u3 <- randomUser domainC def
-<<<<<<< HEAD
-    connectUsers2 u1 u2
-    connectUsers2 u1 u3
-=======
     connectTwoUsers u1 u2
     connectTwoUsers u1 u3
->>>>>>> 8e4b24c9
 
     bindResponse (postConversation u1 (defProteus {qualifiedUsers = [u2, u3]})) $ \resp -> do
       resp.status `shouldMatchInt` 409
@@ -199,13 +194,8 @@
     u1 <- randomUser domainA def
     u2 <- randomUser domainB def
     u3 <- randomUser domainC def
-<<<<<<< HEAD
-    connectUsers2 u1 u2
-    connectUsers2 u1 u3
-=======
     connectTwoUsers u1 u2
     connectTwoUsers u1 u3
->>>>>>> 8e4b24c9
 
     -- create conversation with no users
     cid <- postConversation u1 (defProteus {qualifiedUsers = []}) >>= getJSON 201
@@ -227,11 +217,7 @@
   bindResponse addMember $ \resp -> do
     resp.status `shouldMatchInt` 403
     resp.json %. "label" `shouldMatch` "not-connected"
-<<<<<<< HEAD
-  connectUsers2 alice bob
-=======
   connectTwoUsers alice bob
->>>>>>> 8e4b24c9
   bindResponse addMember $ \resp -> do
     resp.status `shouldMatchInt` 200
     resp.json %. "type" `shouldMatch` "conversation.member-join"
@@ -376,11 +362,7 @@
     charlie <- randomUser dynBackend def
     -- We use retryT here so the dynamic federated connection changes can take
     -- some time to be propagated. Remove after fixing https://wearezeta.atlassian.net/browse/WPB-3797
-<<<<<<< HEAD
-    mapM_ (retryT . connectUsers2 alice) [bob, charlie]
-=======
     mapM_ (retryT . connectTwoUsers alice) [bob, charlie]
->>>>>>> 8e4b24c9
 
     let newConv = defProteus {qualifiedUsers = []}
     conv <- postConversation alice newConv >>= getJSON 201
@@ -480,11 +462,7 @@
       runCodensity (startDynamicBackend dynBackend mempty) $ \_ -> do
         charlie <- randomUser dynBackend.berDomain def
         client <- objId $ bindResponse (addClient charlie def) $ getJSON 201
-<<<<<<< HEAD
-        mapM_ (connectUsers2 charlie) [alice, bob]
-=======
         mapM_ (connectTwoUsers charlie) [alice, bob]
->>>>>>> 8e4b24c9
         conv <-
           postConversation alice (defProteus {qualifiedUsers = [bob, charlie]})
             >>= getJSON 201
@@ -536,11 +514,7 @@
   alice <- randomUser ownDomain def
   conv <- startDynamicBackends [mempty] $ \[dynBackend] -> do
     bob <- randomUser dynBackend def
-<<<<<<< HEAD
-    connectUsers2 alice bob
-=======
     connectTwoUsers alice bob
->>>>>>> 8e4b24c9
     postConversation alice (defProteus {qualifiedUsers = [bob]})
       >>= getJSON 201
   withWebSocket alice $ \ws -> do
@@ -593,13 +567,9 @@
   [alice, bob, bart] <- createUsers [OwnDomain, OtherDomain, OtherDomain]
   conv <- startDynamicBackends [mempty] $ \[dynBackend] -> do
     charlie <- randomUser dynBackend def
-<<<<<<< HEAD
-    connectUsers2 alice charlie
-=======
     connectTwoUsers alice bob
     connectTwoUsers alice bart
     connectTwoUsers alice charlie
->>>>>>> 8e4b24c9
     postConversation
       alice
       (defProteus {qualifiedUsers = [bob, bart, charlie]})
@@ -621,11 +591,7 @@
   (alice, team, _) <- createTeam OwnDomain 1
   conv <- postConversation alice (defProteus {team = Just team}) >>= getJSON 201
   bob <- randomUser OtherDomain def
-<<<<<<< HEAD
-  connectUsers2 alice bob
-=======
   connectTwoUsers alice bob
->>>>>>> 8e4b24c9
   mem <- bob %. "qualified_id"
   void $ addMembers alice conv def {users = [mem]} >>= getBody 200
 
@@ -651,11 +617,7 @@
     (bob, bobClient) <- runCodensity (startDynamicBackend dynBackend mempty) $ \_ -> do
       bob <- randomUser dynBackend.berDomain def
       bobClient <- objId $ bindResponse (addClient bob def) $ getJSON 201
-<<<<<<< HEAD
-      connectUsers2 alice bob
-=======
       connectTwoUsers alice bob
->>>>>>> 8e4b24c9
       mem <- bob %. "qualified_id"
       void $ addMembers alice conv def {users = [mem]} >>= getBody 200
       pure (bob, bobClient)
@@ -675,11 +637,7 @@
   startDynamicBackends [def] $ \[dynDomain] -> do
     eve <- randomUser dynDomain def
     eClient <- objId $ bindResponse (addClient eve def) $ getJSON 201
-<<<<<<< HEAD
-    connectUsers2 alice eve
-=======
     forM_ [bob, chad, dee, eve] $ connectTwoUsers alice
->>>>>>> 8e4b24c9
     conv <-
       postConversation
         alice

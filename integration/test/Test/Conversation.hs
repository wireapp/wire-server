{-# OPTIONS_GHC -Wno-ambiguous-fields #-}
{-# OPTIONS_GHC -Wno-incomplete-uni-patterns #-}

module Test.Conversation where

import API.Brig (getConnection, getConnections, postConnection)
import API.BrigInternal
import API.Galley
import API.GalleyInternal
import API.Gundeck (getNotifications)
import Control.Applicative
import Control.Concurrent (threadDelay)
import Data.Aeson qualified as Aeson
import GHC.Stack
import SetupHelpers
import Testlib.One2One (generateRemoteAndConvIdWithDomain)
import Testlib.Prelude

testDynamicBackendsFullyConnectedWhenAllowAll :: HasCallStack => App ()
testDynamicBackendsFullyConnectedWhenAllowAll = do
  let overrides =
        def {dbBrig = setField "optSettings.setFederationStrategy" "allowAll"}
          <> fullSearchWithAll
  startDynamicBackends [overrides, overrides, overrides] $ \dynDomains -> do
    [domainA, domainB, domainC] <- pure dynDomains
    uidA <- randomUser domainA def {team = True}
    uidB <- randomUser domainA def {team = True}
    uidC <- randomUser domainA def {team = True}
    assertConnected uidA domainB domainC
    assertConnected uidB domainA domainC
    assertConnected uidC domainA domainB
  where
    assertConnected :: (HasCallStack, MakesValue user) => user -> String -> String -> App ()
    assertConnected u d d' =
      bindResponse
        (getFederationStatus u [d, d'])
        $ \resp -> do
          resp.status `shouldMatchInt` 200
          resp.json %. "status" `shouldMatch` "fully-connected"

testDynamicBackendsNotFederating :: HasCallStack => App ()
testDynamicBackendsNotFederating = do
  let overrides =
        def
          { dbBrig =
              setField "optSettings.setFederationStrategy" "allowNone"
          }
  startDynamicBackends [overrides, overrides, overrides] $
    \dynDomains -> do
      [domainA, domainB, domainC] <- pure dynDomains
      uidA <- randomUser domainA def {team = True}
      retryT
        $ bindResponse
          (getFederationStatus uidA [domainB, domainC])
        $ \resp -> do
          resp.status `shouldMatchInt` 533
          resp.json %. "unreachable_backends" `shouldMatchSet` [domainB, domainC]

testDynamicBackendsFullyConnectedWhenAllowDynamic :: HasCallStack => App ()
testDynamicBackendsFullyConnectedWhenAllowDynamic = do
  let overrides =
        setField "optSettings.setFederationStrategy" "allowDynamic"
          >=> removeField "optSettings.setFederationDomainConfigs"
          >=> setField "optSettings.setFederationDomainConfigsUpdateFreq" (Aeson.Number 1)
  startDynamicBackends
    [ def {dbBrig = overrides},
      def {dbBrig = overrides},
      def {dbBrig = overrides}
    ]
    $ \dynDomains -> do
      domains@[domainA, domainB, domainC] <- pure dynDomains
      sequence_ [createFedConn x (FedConn y "full_search") | x <- domains, y <- domains, x /= y]
      uidA <- randomUser domainA def {team = True}
      uidB <- randomUser domainB def {team = True}
      uidC <- randomUser domainC def {team = True}
      let assertConnected u d d' =
            bindResponse
              (getFederationStatus u [d, d'])
              $ \resp -> do
                resp.status `shouldMatchInt` 200
                resp.json %. "status" `shouldMatch` "fully-connected"
      retryT $ assertConnected uidA domainB domainC
      retryT $ assertConnected uidB domainA domainC
      retryT $ assertConnected uidC domainA domainB

testDynamicBackendsNotFullyConnected :: HasCallStack => App ()
testDynamicBackendsNotFullyConnected = do
  let overrides =
        def
          { dbBrig =
              setField "optSettings.setFederationStrategy" "allowDynamic"
                >=> removeField "optSettings.setFederationDomainConfigs"
                >=> setField "optSettings.setFederationDomainConfigsUpdateFreq" (Aeson.Number 1)
          }
  startDynamicBackends [overrides, overrides, overrides] $
    \dynDomains -> do
      domains@[domainA, domainB, domainC] <- pure dynDomains
      -- clean federation config
      sequence_ [deleteFedConn x y | x <- domains, y <- domains, x /= y]
      -- A is connected to B and C, but B and C are not connected to each other
      void $ createFedConn domainA $ FedConn domainB "full_search"
      void $ createFedConn domainB $ FedConn domainA "full_search"
      void $ createFedConn domainA $ FedConn domainC "full_search"
      void $ createFedConn domainC $ FedConn domainA "full_search"
      uidA <- randomUser domainA def {team = True}
      retryT
        $ bindResponse
          (getFederationStatus uidA [domainB, domainC])
        $ \resp -> do
          resp.status `shouldMatchInt` 200
          resp.json %. "status" `shouldMatch` "non-fully-connected"
          resp.json %. "not_connected" `shouldMatchSet` [domainB, domainC]

testFederationStatus :: HasCallStack => App ()
testFederationStatus = do
  uid <- randomUser OwnDomain def {team = True}
  federatingRemoteDomain <- asString OtherDomain
  let invalidDomain = "c.example.com" -- Does not have any srv records
  bindResponse
    (getFederationStatus uid [])
    $ \resp -> do
      resp.status `shouldMatchInt` 200
      resp.json %. "status" `shouldMatch` "fully-connected"

  bindResponse
    (getFederationStatus uid [invalidDomain])
    $ \resp -> do
      resp.status `shouldMatchInt` 533
      resp.json %. "unreachable_backends" `shouldMatchSet` [invalidDomain]

  bindResponse
    (getFederationStatus uid [federatingRemoteDomain])
    $ \resp -> do
      resp.status `shouldMatchInt` 200
      resp.json %. "status" `shouldMatch` "fully-connected"

testCreateConversationFullyConnected :: HasCallStack => App ()
testCreateConversationFullyConnected = do
  let setFederationConfig =
        setField "optSettings.setFederationStrategy" "allowDynamic"
          >=> removeField "optSettings.setFederationDomainConfigs"
          >=> setField "optSettings.setFederationDomainConfigsUpdateFreq" (Aeson.Number 1)
  startDynamicBackends
    [ def {dbBrig = setFederationConfig},
      def {dbBrig = setFederationConfig},
      def {dbBrig = setFederationConfig}
    ]
    $ \dynDomains -> do
      domains@[domainA, domainB, domainC] <- pure dynDomains
      connectAllDomainsAndWaitToSync 1 domains
      [u1, u2, u3] <- createAndConnectUsers [domainA, domainB, domainC]
      bindResponse (postConversation u1 (defProteus {qualifiedUsers = [u2, u3]})) $ \resp -> do
        resp.status `shouldMatchInt` 201

testCreateConversationNonFullyConnected :: HasCallStack => App ()
testCreateConversationNonFullyConnected = do
  let setFederationConfig =
        setField "optSettings.setFederationStrategy" "allowDynamic"
          >=> removeField "optSettings.setFederationDomainConfigs"
          >=> setField "optSettings.setFederationDomainConfigsUpdateFreq" (Aeson.Number 1)
  startDynamicBackends
    [ def {dbBrig = setFederationConfig},
      def {dbBrig = setFederationConfig},
      def {dbBrig = setFederationConfig}
    ]
    $ \dynDomains -> do
      domains@[domainA, domainB, domainC] <- pure dynDomains
      connectAllDomainsAndWaitToSync 1 domains
      [u1, u2, u3] <- createAndConnectUsers [domainA, domainB, domainC]
      -- stop federation between B and C
      void $ deleteFedConn domainB domainC
      void $ deleteFedConn domainC domainB
      liftIO $ threadDelay (2 * 1000 * 1000)
      bindResponse (postConversation u1 (defProteus {qualifiedUsers = [u2, u3]})) $ \resp -> do
        resp.status `shouldMatchInt` 409
        resp.json %. "non_federating_backends" `shouldMatchSet` [domainB, domainC]

testDefederationGroupConversation :: HasCallStack => App ()
testDefederationGroupConversation = do
  let setFederationConfig =
        setField "optSettings.setFederationStrategy" "allowDynamic"
          >=> removeField "optSettings.setFederationDomainConfigs"
          >=> setField "optSettings.setFederationDomainConfigsUpdateFreq" (Aeson.Number 1)
  startDynamicBackends
    [ def {dbBrig = setFederationConfig},
      def {dbBrig = setFederationConfig}
    ]
    $ \dynDomains -> do
      domains@[domainA, domainB] <- pure dynDomains
      connectAllDomainsAndWaitToSync 1 domains
      [uA, uB] <- createAndConnectUsers [domainA, domainB]
      withWebSocket uA $ \ws -> do
        -- create group conversation owned by domainB
        convId <- bindResponse (postConversation uB (defProteus {qualifiedUsers = [uA]})) $ \r -> do
          r.status `shouldMatchInt` 201
          r.json %. "qualified_id"

        -- check conversation exists and uB is a member from POV of uA
        bindResponse (getConversation uA convId) $ \r -> do
          r.status `shouldMatchInt` 200
          members <- r.json %. "members.others" & asList
          qIds <- for members (\m -> m %. "qualified_id")
          uBQId <- objQidObject uB
          qIds `shouldMatchSet` [uBQId]

        -- check conversation exists and uA is a member from POV of uB
        bindResponse (getConversation uB convId) $ \r -> do
          r.status `shouldMatchInt` 200
          members <- r.json %. "members.others" & asList
          qIds <- for members (\m -> m %. "qualified_id")
          uAQId <- objQidObject uA
          qIds `shouldMatchSet` [uAQId]

        -- domainA stops federating with domainB
        void $ deleteFedConn domainA domainB

        -- assert conversation deleted from domainA
        retryT $
          bindResponse (getConversation uA convId) $ \r ->
            r.status `shouldMatchInt` 404

        -- assert federation.delete event is sent twice
        void $
          awaitNMatches
            2
            3
            ( \n -> do
                correctType <- nPayload n %. "type" `isEqual` "federation.delete"
                if correctType
                  then nPayload n %. "domain" `isEqual` domainB
                  else pure False
            )
            ws

      -- assert no conversation.delete event is sent to uA
      eventPayloads <-
        getNotifications uA "cA" def
          >>= getJSON 200
          >>= \n -> n %. "notifications" & asList >>= \ns -> for ns nPayload

      forM_ eventPayloads $ \p ->
        p %. "type" `shouldNotMatch` "conversation.delete"

testDefederationOneOnOne :: HasCallStack => App ()
testDefederationOneOnOne = do
  let setFederationConfig =
        setField "optSettings.setFederationStrategy" "allowDynamic"
          >=> removeField "optSettings.setFederationDomainConfigs"
          >=> setField "optSettings.setFederationDomainConfigsUpdateFreq" (Aeson.Number 1)
  startDynamicBackends
    [ def {dbBrig = setFederationConfig},
      def {dbBrig = setFederationConfig}
    ]
    $ \dynDomains -> do
      domains@[domainA, domainB] <- pure dynDomains
      connectAllDomainsAndWaitToSync 1 domains
      [uA, uB] <- createAndConnectUsers [domainA, domainB]
      -- figure out on which backend the 1:1 conversation is created
      qConvId <- getConnection uA uB >>= \c -> c.json %. "qualified_conversation"

      -- check conversation exists and uB is a member from POV of uA
      bindResponse (getConversation uA qConvId) $ \r -> do
        r.status `shouldMatchInt` 200
        members <- r.json %. "members.others" & asList
        qIds <- for members (\m -> m %. "qualified_id")
        uBQId <- objQidObject uB
        qIds `shouldMatchSet` [uBQId]

      -- check conversation exists and uA is a member from POV of uB
      bindResponse (getConversation uB qConvId) $ \r -> do
        r.status `shouldMatchInt` 200
        members <- r.json %. "members.others" & asList
        qIds <- for members (\m -> m %. "qualified_id")
        uAQId <- objQidObject uA
        qIds `shouldMatchSet` [uAQId]

      conversationOwningDomain <- objDomain qConvId

      when (domainA == conversationOwningDomain) $ do
        -- conversation is created on domainA
        assertFederationTerminatingUserNoConvDeleteEvent uB qConvId domainB domainA

      when (domainB == conversationOwningDomain) $ do
        -- conversation is created on domainB
        assertFederationTerminatingUserNoConvDeleteEvent uA qConvId domainA domainB

      when (domainA /= conversationOwningDomain && domainB /= conversationOwningDomain) $ do
        -- this should not happen
        error "impossible"
  where
    assertFederationTerminatingUserNoConvDeleteEvent :: Value -> Value -> String -> String -> App ()
    assertFederationTerminatingUserNoConvDeleteEvent user convId ownDomain otherDomain = do
      withWebSocket user $ \ws -> do
        void $ deleteFedConn ownDomain otherDomain

        -- assert conversation deleted eventually
        retryT $
          bindResponse (getConversation user convId) $ \r ->
            r.status `shouldMatchInt` 404

        -- assert federation.delete event is sent twice
        void $ awaitNMatches 2 3 (\n -> nPayload n %. "type" `isEqual` "federation.delete") ws

      -- assert no conversation.delete event is sent to uA
      eventPayloads <-
        getNotifications user "user-client" def
          >>= getJSON 200
          >>= \n -> n %. "notifications" & asList >>= \ns -> for ns nPayload

      forM_ eventPayloads $ \p ->
        p %. "type" `shouldNotMatch` "conversation.delete"

testAddMembersFullyConnectedProteus :: HasCallStack => App ()
testAddMembersFullyConnectedProteus = do
  withFederatingBackendsAllowDynamic 2 $ \(domainA, domainB, domainC) -> do
    [u1, u2, u3] <- createAndConnectUsers [domainA, domainB, domainC]
    -- create conversation with no users
    cid <- postConversation u1 (defProteus {qualifiedUsers = []}) >>= getJSON 201
    -- add members from remote backends
    members <- for [u2, u3] (%. "qualified_id")
    bindResponse (addMembers u1 cid members) $ \resp -> do
      resp.status `shouldMatchInt` 200
      users <- resp.json %. "data.users" >>= asList
      addedUsers <- forM users (%. "qualified_id")
      addedUsers `shouldMatchSet` members

testAddMembersNonFullyConnectedProteus :: HasCallStack => App ()
testAddMembersNonFullyConnectedProteus = do
  withFederatingBackendsAllowDynamic 2 $ \(domainA, domainB, domainC) -> do
    [u1, u2, u3] <- createAndConnectUsers [domainA, domainB, domainC]
    -- create conversation with no users
    cid <- postConversation u1 (defProteus {qualifiedUsers = []}) >>= getJSON 201
    -- stop federation between B and C
    void $ deleteFedConn domainB domainC
    void $ deleteFedConn domainC domainB
    liftIO $ threadDelay (2 * 1000 * 1000) -- wait for federation status to be updated
    -- add members from remote backends
    members <- for [u2, u3] (%. "qualified_id")
    bindResponse (addMembers u1 cid members) $ \resp -> do
      resp.status `shouldMatchInt` 409
      resp.json %. "non_federating_backends" `shouldMatchSet` [domainB, domainC]

testConvWithUnreachableRemoteUsers :: HasCallStack => App ()
testConvWithUnreachableRemoteUsers = do
  let overrides =
        def {dbBrig = setField "optSettings.setFederationStrategy" "allowAll"}
          <> fullSearchWithAll
  ([alice, alex, bob, charlie, dylan], domains) <-
    startDynamicBackends [overrides, overrides] $ \domains -> do
      own <- make OwnDomain & asString
      other <- make OtherDomain & asString
      users <- createAndConnectUsers $ [own, own, other] <> domains
      pure (users, domains)

  let newConv = defProteus {qualifiedUsers = [alex, bob, charlie, dylan]}
  bindResponse (postConversation alice newConv) $ \resp -> do
    resp.status `shouldMatchInt` 533
    resp.json %. "unreachable_backends" `shouldMatchSet` domains

  convs <- getAllConvs alice >>= asList
  regConvs <- filterM (\c -> (==) <$> (c %. "type" & asInt) <*> pure 0) convs
  regConvs `shouldMatch` ([] :: [Value])

testAddReachableWithUnreachableRemoteUsers :: HasCallStack => App ()
testAddReachableWithUnreachableRemoteUsers = do
  let overrides =
        def {dbBrig = setField "optSettings.setFederationStrategy" "allowAll"}
          <> fullSearchWithAll
  ([alex, bob], conv, domains) <-
    startDynamicBackends [overrides, overrides] $ \domains -> do
      own <- make OwnDomain & asString
      other <- make OtherDomain & asString
      [alice, alex, bob, charlie, dylan] <-
        createAndConnectUsers $ [own, own, other] <> domains

      let newConv = defProteus {qualifiedUsers = [alex, charlie, dylan]}
      conv <- postConversation alice newConv >>= getJSON 201
      pure ([alex, bob], conv, domains)

  bobId <- bob %. "qualified_id"
  bindResponse (addMembers alex conv [bobId]) $ \resp -> do
    -- This test is updated to reflect the changes in `performConversationJoin`
    -- `performConversationJoin` now does a full check between all federation members
    -- that will be in the conversation when adding users to a conversation. This is
    -- to ensure that users from domains that aren't federating are not directly
    -- connected to each other.
    resp.status `shouldMatchInt` 533
    resp.jsonBody %. "unreachable_backends" `shouldMatchSet` domains

testAddUnreachable :: HasCallStack => App ()
testAddUnreachable = do
  let overrides =
        def {dbBrig = setField "optSettings.setFederationStrategy" "allowAll"}
          <> fullSearchWithAll
  ([alex, charlie], [charlieDomain, dylanDomain], conv) <-
    startDynamicBackends [overrides, overrides] $ \domains -> do
      own <- make OwnDomain & asString
      [alice, alex, charlie, dylan] <-
        createAndConnectUsers $ [own, own] <> domains

      let newConv = defProteus {qualifiedUsers = [alex, dylan]}
      conv <- postConversation alice newConv >>= getJSON 201
      pure ([alex, charlie], domains, conv)

  charlieId <- charlie %. "qualified_id"
  bindResponse (addMembers alex conv [charlieId]) $ \resp -> do
    resp.status `shouldMatchInt` 533
    -- All of the domains that are in the conversation, or will be in the conversation,
    -- need to be reachable so we can check that the graph for those domains is fully connected.
    resp.json %. "unreachable_backends" `shouldMatchSet` [charlieDomain, dylanDomain]

testAddingUserNonFullyConnectedFederation :: HasCallStack => App ()
testAddingUserNonFullyConnectedFederation = do
  let overrides =
        def
          { dbBrig =
              setField "optSettings.setFederationStrategy" "allowDynamic"
                >=> removeField "optSettings.setFederationDomainConfigs"
          }
  startDynamicBackends [overrides] $ \[dynBackend] -> do
    own <- asString OwnDomain
    other <- asString OtherDomain

    -- Ensure that dynamic backend only federates with own domain, but not other
    -- domain.
    --
    -- FUTUREWORK: deleteAllFedConns at the time of acquiring a backend, so
    -- tests don't affect each other.
    deleteAllFedConns dynBackend
    void $ createFedConn dynBackend (FedConn own "full_search")

    alice <- randomUser own def
    bob <- randomUser other def
    charlie <- randomUser dynBackend def
    -- We use retryT here so the dynamic federated connection changes can take
    -- some time to be propagated. Remove after fixing https://wearezeta.atlassian.net/browse/WPB-3797
    mapM_ (retryT . connectUsers alice) [bob, charlie]

    let newConv = defProteus {qualifiedUsers = []}
    conv <- postConversation alice newConv >>= getJSON 201

    bobId <- bob %. "qualified_id"
    charlieId <- charlie %. "qualified_id"
    bindResponse (addMembers alice conv [bobId, charlieId]) $ \resp -> do
      resp.status `shouldMatchInt` 409
<<<<<<< HEAD
      resp.json %. "non_federating_backends" `shouldMatchSet` (other : domains)

testGetOneOnOneConvInStatusSentFromRemote :: App ()
testGetOneOnOneConvInStatusSentFromRemote = do
  d1User <- randomUser OwnDomain def
  let shouldBeLocal = True
  (d2Usr, d2ConvId) <- generateRemoteAndConvIdWithDomain OtherDomain (not shouldBeLocal) d1User
  bindResponse (postConnection d1User d2Usr) $ \r -> do
    r.status `shouldMatchInt` 201
    r.json %. "status" `shouldMatch` "sent"
  bindResponse (listConversationIds d1User def) $ \r -> do
    r.status `shouldMatchInt` 200
    convIds <- r.json %. "qualified_conversations" & asList
    filter ((==) d2ConvId) convIds `shouldMatch` [d2ConvId]
  bindResponse (getConnections d1User) $ \r -> do
    qConvIds <- r.json %. "connections" & asList >>= traverse (%. "qualified_conversation")
    filter ((==) d2ConvId) qConvIds `shouldMatch` [d2ConvId]
  resp <- getConversation d1User d2ConvId
  resp.status `shouldMatchInt` 200
=======
      resp.json %. "non_federating_backends" `shouldMatchSet` [other, dynBackend]
>>>>>>> e0ea81e5
<|MERGE_RESOLUTION|>--- conflicted
+++ resolved
@@ -443,8 +443,7 @@
     charlieId <- charlie %. "qualified_id"
     bindResponse (addMembers alice conv [bobId, charlieId]) $ \resp -> do
       resp.status `shouldMatchInt` 409
-<<<<<<< HEAD
-      resp.json %. "non_federating_backends" `shouldMatchSet` (other : domains)
+      resp.json %. "non_federating_backends" `shouldMatchSet` [other, dynBackend]
 
 testGetOneOnOneConvInStatusSentFromRemote :: App ()
 testGetOneOnOneConvInStatusSentFromRemote = do
@@ -462,7 +461,4 @@
     qConvIds <- r.json %. "connections" & asList >>= traverse (%. "qualified_conversation")
     filter ((==) d2ConvId) qConvIds `shouldMatch` [d2ConvId]
   resp <- getConversation d1User d2ConvId
-  resp.status `shouldMatchInt` 200
-=======
-      resp.json %. "non_federating_backends" `shouldMatchSet` [other, dynBackend]
->>>>>>> e0ea81e5
+  resp.status `shouldMatchInt` 200
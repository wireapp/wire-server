--- conflicted
+++ resolved
@@ -133,11 +133,9 @@
 
   bindResponse
     (API.getFederationStatus uid [federatingRemoteDomain, unknownDomain])
-<<<<<<< HEAD
-    ( \resp -> do
-        resp.status `shouldMatchInt` 400
-        resp.json %. "label" `shouldMatch` "discovery-failure"
-    )
+    $ \resp -> do
+      resp.status `shouldMatchInt` 400
+      resp.json %. "label" `shouldMatch` "discovery-failure"
 
 testCreateConversationFullyConnected :: HasCallStack => App ()
 testCreateConversationFullyConnected = do
@@ -177,9 +175,4 @@
       void $ Internal.deleteFedConn domainC domainB
       bindResponse (postConversation u1 (defProteus {qualifiedUsers = [u2, u3]})) $ \resp -> do
         resp.status `shouldMatchInt` 409
-        resp.json %. "non_federating_backends" `shouldMatchSet` [domainB, domainC]
-=======
-    $ \resp -> do
-      resp.status `shouldMatchInt` 400
-      resp.json %. "label" `shouldMatch` "discovery-failure"
->>>>>>> b3ddc8e8
+        resp.json %. "non_federating_backends" `shouldMatchSet` [domainB, domainC]
--- conflicted
+++ resolved
@@ -1,11 +1,5 @@
 {-# OPTIONS_GHC -Wno-ambiguous-fields #-}
 {-# OPTIONS_GHC -Wno-incomplete-uni-patterns #-}
-<<<<<<< HEAD
-
-module Test.Conversation where
-
-import API.Brig (getConnection, getConnections, postConnection)
-=======
 
 -- This file is part of the Wire Server implementation.
 --
@@ -27,7 +21,6 @@
 module Test.Conversation where
 
 import API.Brig
->>>>>>> 2e3a6ec3
 import API.BrigInternal
 import API.Galley
 import API.GalleyInternal
@@ -38,12 +31,8 @@
 import Data.Aeson qualified as Aeson
 import Data.Text qualified as T
 import GHC.Stack
-<<<<<<< HEAD
-import SetupHelpers
-=======
 import Notifications
 import SetupHelpers hiding (deleteUser)
->>>>>>> 2e3a6ec3
 import Testlib.One2One (generateRemoteAndConvIdWithDomain)
 import Testlib.Prelude
 import Testlib.ResourcePool
@@ -52,10 +41,6 @@
 testDynamicBackendsFullyConnectedWhenAllowAll = do
   let overrides =
         def {brigCfg = setField "optSettings.setFederationStrategy" "allowAll"}
-<<<<<<< HEAD
-          <> fullSearchWithAll
-=======
->>>>>>> 2e3a6ec3
   startDynamicBackends [overrides, overrides, overrides] $ \dynDomains -> do
     [domainA, domainB, domainC] <- pure dynDomains
     uidA <- randomUser domainA def {team = True}
@@ -204,151 +189,13 @@
       u1 <- randomUser domainA def
       u2 <- randomUser domainB def
       u3 <- randomUser domainC def
-      connectUsers u1 u2
-      connectUsers u1 u3
+      connectUsers2 u1 u2
+      connectUsers2 u1 u3
 
       bindResponse (postConversation u1 (defProteus {qualifiedUsers = [u2, u3]})) $ \resp -> do
         resp.status `shouldMatchInt` 409
         resp.json %. "non_federating_backends" `shouldMatchSet` [domainB, domainC]
 
-<<<<<<< HEAD
-testDefederationGroupConversation :: HasCallStack => App ()
-testDefederationGroupConversation = do
-  let setFederationConfig =
-        setField "optSettings.setFederationStrategy" "allowDynamic"
-          >=> removeField "optSettings.setFederationDomainConfigs"
-          >=> setField "optSettings.setFederationDomainConfigsUpdateFreq" (Aeson.Number 1)
-  startDynamicBackends
-    [ def {brigCfg = setFederationConfig},
-      def {brigCfg = setFederationConfig}
-    ]
-    $ \dynDomains -> do
-      domains@[domainA, domainB] <- pure dynDomains
-      connectAllDomainsAndWaitToSync 1 domains
-      [uA, uB] <- createAndConnectUsers [domainA, domainB]
-      withWebSocket uA $ \ws -> do
-        -- create group conversation owned by domainB
-        convId <- bindResponse (postConversation uB (defProteus {qualifiedUsers = [uA]})) $ \r -> do
-          r.status `shouldMatchInt` 201
-          r.json %. "qualified_id"
-
-        -- check conversation exists and uB is a member from POV of uA
-        bindResponse (getConversation uA convId) $ \r -> do
-          r.status `shouldMatchInt` 200
-          members <- r.json %. "members.others" & asList
-          qIds <- for members (\m -> m %. "qualified_id")
-          uBQId <- objQidObject uB
-          qIds `shouldMatchSet` [uBQId]
-
-        -- check conversation exists and uA is a member from POV of uB
-        bindResponse (getConversation uB convId) $ \r -> do
-          r.status `shouldMatchInt` 200
-          members <- r.json %. "members.others" & asList
-          qIds <- for members (\m -> m %. "qualified_id")
-          uAQId <- objQidObject uA
-          qIds `shouldMatchSet` [uAQId]
-
-        -- domainA stops federating with domainB
-        void $ deleteFedConn domainA domainB
-
-        -- assert conversation deleted from domainA
-        retryT $
-          bindResponse (getConversation uA convId) $ \r ->
-            r.status `shouldMatchInt` 404
-
-        -- assert federation.delete event is sent twice
-        void $
-          awaitNMatches
-            2
-            3
-            ( \n -> do
-                correctType <- nPayload n %. "type" `isEqual` "federation.delete"
-                if correctType
-                  then nPayload n %. "domain" `isEqual` domainB
-                  else pure False
-            )
-            ws
-
-      -- assert no conversation.delete event is sent to uA
-      eventPayloads <-
-        getNotifications uA "cA" def
-          >>= getJSON 200
-          >>= \n -> n %. "notifications" & asList >>= \ns -> for ns nPayload
-
-      forM_ eventPayloads $ \p ->
-        p %. "type" `shouldNotMatch` "conversation.delete"
-
-testDefederationOneOnOne :: HasCallStack => App ()
-testDefederationOneOnOne = do
-  let setFederationConfig =
-        setField "optSettings.setFederationStrategy" "allowDynamic"
-          >=> removeField "optSettings.setFederationDomainConfigs"
-          >=> setField "optSettings.setFederationDomainConfigsUpdateFreq" (Aeson.Number 1)
-  startDynamicBackends
-    [ def {brigCfg = setFederationConfig},
-      def {brigCfg = setFederationConfig}
-    ]
-    $ \dynDomains -> do
-      domains@[domainA, domainB] <- pure dynDomains
-      connectAllDomainsAndWaitToSync 1 domains
-      [uA, uB] <- createAndConnectUsers [domainA, domainB]
-      -- figure out on which backend the 1:1 conversation is created
-      qConvId <- getConnection uA uB >>= \c -> c.json %. "qualified_conversation"
-
-      -- check conversation exists and uB is a member from POV of uA
-      bindResponse (getConversation uA qConvId) $ \r -> do
-        r.status `shouldMatchInt` 200
-        members <- r.json %. "members.others" & asList
-        qIds <- for members (\m -> m %. "qualified_id")
-        uBQId <- objQidObject uB
-        qIds `shouldMatchSet` [uBQId]
-
-      -- check conversation exists and uA is a member from POV of uB
-      bindResponse (getConversation uB qConvId) $ \r -> do
-        r.status `shouldMatchInt` 200
-        members <- r.json %. "members.others" & asList
-        qIds <- for members (\m -> m %. "qualified_id")
-        uAQId <- objQidObject uA
-        qIds `shouldMatchSet` [uAQId]
-
-      conversationOwningDomain <- objDomain qConvId
-
-      when (domainA == conversationOwningDomain) $ do
-        -- conversation is created on domainA
-        assertFederationTerminatingUserNoConvDeleteEvent uB qConvId domainB domainA
-
-      when (domainB == conversationOwningDomain) $ do
-        -- conversation is created on domainB
-        assertFederationTerminatingUserNoConvDeleteEvent uA qConvId domainA domainB
-
-      when (domainA /= conversationOwningDomain && domainB /= conversationOwningDomain) $ do
-        -- this should not happen
-        error "impossible"
-  where
-    assertFederationTerminatingUserNoConvDeleteEvent :: Value -> Value -> String -> String -> App ()
-    assertFederationTerminatingUserNoConvDeleteEvent user convId ownDomain otherDomain = do
-      withWebSocket user $ \ws -> do
-        void $ deleteFedConn ownDomain otherDomain
-
-        -- assert conversation deleted eventually
-        retryT $
-          bindResponse (getConversation user convId) $ \r ->
-            r.status `shouldMatchInt` 404
-
-        -- assert federation.delete event is sent twice
-        void $ awaitNMatches 2 3 (\n -> nPayload n %. "type" `isEqual` "federation.delete") ws
-
-      -- assert no conversation.delete event is sent to uA
-      eventPayloads <-
-        getNotifications user "user-client" def
-          >>= getJSON 200
-          >>= \n -> n %. "notifications" & asList >>= \ns -> for ns nPayload
-
-      forM_ eventPayloads $ \p ->
-        p %. "type" `shouldNotMatch` "conversation.delete"
-
-=======
->>>>>>> 2e3a6ec3
 testAddMembersFullyConnectedProteus :: HasCallStack => App ()
 testAddMembersFullyConnectedProteus = do
   withFederatingBackendsAllowDynamic $ \(domainA, domainB, domainC) -> do
@@ -377,8 +224,8 @@
     u1 <- randomUser domainA def
     u2 <- randomUser domainB def
     u3 <- randomUser domainC def
-    connectUsers u1 u2
-    connectUsers u1 u3
+    connectUsers2 u1 u2
+    connectUsers2 u1 u3
 
     -- create conversation with no users
     cid <- postConversation u1 (defProteus {qualifiedUsers = []}) >>= getJSON 201
@@ -400,7 +247,7 @@
   bindResponse addMember $ \resp -> do
     resp.status `shouldMatchInt` 403
     resp.json %. "label" `shouldMatch` "not-connected"
-  connectUsers alice bob
+  connectUsers2 alice bob
   bindResponse addMember $ \resp -> do
     resp.status `shouldMatchInt` 200
     resp.json %. "type" `shouldMatch` "conversation.member-join"
@@ -448,10 +295,6 @@
 testConvWithUnreachableRemoteUsers = do
   let overrides =
         def {brigCfg = setField "optSettings.setFederationStrategy" "allowAll"}
-<<<<<<< HEAD
-          <> fullSearchWithAll
-=======
->>>>>>> 2e3a6ec3
   ([alice, alex, bob, charlie, dylan], domains) <-
     startDynamicBackends [overrides, overrides] $ \domains -> do
       own <- make OwnDomain & asString
@@ -472,10 +315,6 @@
 testAddReachableWithUnreachableRemoteUsers = do
   let overrides =
         def {brigCfg = setField "optSettings.setFederationStrategy" "allowAll"}
-<<<<<<< HEAD
-          <> fullSearchWithAll
-=======
->>>>>>> 2e3a6ec3
   ([alex, bob], conv, domains) <-
     startDynamicBackends [overrides, overrides] $ \domains -> do
       own <- make OwnDomain & asString
@@ -488,11 +327,7 @@
       pure ([alex, bob], conv, domains)
 
   bobId <- bob %. "qualified_id"
-<<<<<<< HEAD
-  bindResponse (addMembers alex conv [bobId]) $ \resp -> do
-=======
   bindResponse (addMembers alex conv def {users = [bobId]}) $ \resp -> do
->>>>>>> 2e3a6ec3
     -- This test is updated to reflect the changes in `performConversationJoin`
     -- `performConversationJoin` now does a full check between all federation members
     -- that will be in the conversation when adding users to a conversation. This is
@@ -505,10 +340,6 @@
 testAddUnreachable = do
   let overrides =
         def {brigCfg = setField "optSettings.setFederationStrategy" "allowAll"}
-<<<<<<< HEAD
-          <> fullSearchWithAll
-=======
->>>>>>> 2e3a6ec3
   ([alex, charlie], [charlieDomain, dylanDomain], conv) <-
     startDynamicBackends [overrides, overrides] $ \domains -> do
       own <- make OwnDomain & asString
@@ -525,56 +356,6 @@
     -- All of the domains that are in the conversation, or will be in the conversation,
     -- need to be reachable so we can check that the graph for those domains is fully connected.
     resp.json %. "unreachable_backends" `shouldMatchSet` [charlieDomain, dylanDomain]
-
-testAddingUserNonFullyConnectedFederation :: HasCallStack => App ()
-testAddingUserNonFullyConnectedFederation = do
-  let overrides =
-        def
-          { brigCfg =
-              setField "optSettings.setFederationStrategy" "allowDynamic"
-<<<<<<< HEAD
-                >=> removeField "optSettings.setFederationDomainConfigs"
-=======
->>>>>>> 2e3a6ec3
-          }
-  startDynamicBackends [overrides] $ \[dynBackend] -> do
-    own <- asString OwnDomain
-    other <- asString OtherDomain
-
-    -- Ensure that dynamic backend only federates with own domain, but not other
-    -- domain.
-<<<<<<< HEAD
-    --
-    -- FUTUREWORK: deleteAllFedConns at the time of acquiring a backend, so
-    -- tests don't affect each other.
-    deleteAllFedConns dynBackend
-=======
->>>>>>> 2e3a6ec3
-    void $ createFedConn dynBackend (FedConn own "full_search")
-
-    alice <- randomUser own def
-    bob <- randomUser other def
-    charlie <- randomUser dynBackend def
-    -- We use retryT here so the dynamic federated connection changes can take
-    -- some time to be propagated. Remove after fixing https://wearezeta.atlassian.net/browse/WPB-3797
-<<<<<<< HEAD
-    mapM_ (retryT . connectUsers2 alice) [bob, charlie]
-=======
-    mapM_ (retryT . connectUsers alice) [bob, charlie]
->>>>>>> 2e3a6ec3
-
-    let newConv = defProteus {qualifiedUsers = []}
-    conv <- postConversation alice newConv >>= getJSON 201
-
-    bobId <- bob %. "qualified_id"
-    charlieId <- charlie %. "qualified_id"
-<<<<<<< HEAD
-    bindResponse (addMembers alice conv [bobId, charlieId]) $ \resp -> do
-=======
-    bindResponse (addMembers alice conv def {users = [bobId, charlieId]}) $ \resp -> do
->>>>>>> 2e3a6ec3
-      resp.status `shouldMatchInt` 409
-      resp.json %. "non_federating_backends" `shouldMatchSet` [other, dynBackend]
 
 testGetOneOnOneConvInStatusSentFromRemote :: App ()
 testGetOneOnOneConvInStatusSentFromRemote = do
@@ -594,16 +375,43 @@
   resp <- getConversation d1User d2ConvId
   resp.status `shouldMatchInt` 200
 
+testAddingUserNonFullyConnectedFederation :: HasCallStack => App ()
+testAddingUserNonFullyConnectedFederation = do
+  let overrides =
+        def
+          { brigCfg =
+              setField "optSettings.setFederationStrategy" "allowDynamic"
+          }
+  startDynamicBackends [overrides] $ \[dynBackend] -> do
+    own <- asString OwnDomain
+    other <- asString OtherDomain
+
+    -- Ensure that dynamic backend only federates with own domain, but not other
+    -- domain.
+    void $ createFedConn dynBackend (FedConn own "full_search")
+
+    alice <- randomUser own def
+    bob <- randomUser other def
+    charlie <- randomUser dynBackend def
+    -- We use retryT here so the dynamic federated connection changes can take
+    -- some time to be propagated. Remove after fixing https://wearezeta.atlassian.net/browse/WPB-3797
+    mapM_ (retryT . connectUsers2 alice) [bob, charlie]
+
+    let newConv = defProteus {qualifiedUsers = []}
+    conv <- postConversation alice newConv >>= getJSON 201
+
+    bobId <- bob %. "qualified_id"
+    charlieId <- charlie %. "qualified_id"
+    bindResponse (addMembers alice conv def {users = [bobId, charlieId]}) $ \resp -> do
+      resp.status `shouldMatchInt` 409
+      resp.json %. "non_federating_backends" `shouldMatchSet` [other, dynBackend]
+
 testMultiIngressGuestLinks :: HasCallStack => App ()
 testMultiIngressGuestLinks = do
   do
     configuredURI <- readServiceConfig Galley & (%. "settings.conversationCodeURI") & asText
 
-<<<<<<< HEAD
-    (user, _) <- createTeam OwnDomain
-=======
     (user, _, _) <- createTeam OwnDomain 1
->>>>>>> 2e3a6ec3
     conv <- postConversation user (allowGuests defProteus) >>= getJSON 201
 
     bindResponse (postConversationCode user conv Nothing Nothing) $ \resp -> do
@@ -637,11 +445,7 @@
         }
     )
     $ \domain -> do
-<<<<<<< HEAD
-      (user, _) <- createTeam domain
-=======
       (user, _, _) <- createTeam domain 1
->>>>>>> 2e3a6ec3
       conv <- postConversation user (allowGuests defProteus) >>= getJSON 201
 
       bindResponse (postConversationCode user conv Nothing (Just "red.example.com")) $ \resp -> do
@@ -666,9 +470,6 @@
 
       bindResponse (getConversationCode user conv (Just "unknown.example.com")) $ \resp -> do
         res <- getJSON 403 resp
-<<<<<<< HEAD
-        res %. "label" `shouldMatch` "access-denied"
-=======
         res %. "label" `shouldMatch` "access-denied"
 
 testAddUserWhenOtherBackendOffline :: HasCallStack => App ()
@@ -696,7 +497,7 @@
       runCodensity (startDynamicBackend dynBackend mempty) $ \_ -> do
         charlie <- randomUser dynBackend.berDomain def
         client <- objId $ bindResponse (addClient charlie def) $ getJSON 201
-        mapM_ (connectUsers charlie) [alice, bob]
+        mapM_ (connectUsers2 charlie) [alice, bob]
         conv <-
           postConversation alice (defProteus {qualifiedUsers = [bob, charlie]})
             >>= getJSON 201
@@ -748,7 +549,7 @@
   alice <- randomUser ownDomain def
   conv <- startDynamicBackends [mempty] $ \[dynBackend] -> do
     bob <- randomUser dynBackend def
-    connectUsers alice bob
+    connectUsers2 alice bob
     postConversation alice (defProteus {qualifiedUsers = [bob]})
       >>= getJSON 201
   withWebSocket alice $ \ws -> do
@@ -797,7 +598,7 @@
   [alice, bob, bart] <- createAndConnectUsers [OwnDomain, OtherDomain, OtherDomain]
   conv <- startDynamicBackends [mempty] $ \[dynBackend] -> do
     charlie <- randomUser dynBackend def
-    connectUsers alice charlie
+    connectUsers2 alice charlie
     postConversation
       alice
       (defProteus {qualifiedUsers = [bob, bart, charlie]})
@@ -819,7 +620,7 @@
   (alice, team, _) <- createTeam OwnDomain 1
   conv <- postConversation alice (defProteus {team = Just team}) >>= getJSON 201
   bob <- randomUser OtherDomain def
-  connectUsers alice bob
+  connectUsers2 alice bob
   mem <- bob %. "qualified_id"
   void $ addMembers alice conv def {users = [mem]} >>= getBody 200
 
@@ -857,7 +658,7 @@
 
       bob <- randomUser dynBackend.berDomain def
       bobClient <- objId $ bindResponse (addClient bob def) $ getJSON 201
-      connectUsers alice bob
+      connectUsers2 alice bob
       mem <- bob %. "qualified_id"
       void $ addMembers alice conv def {users = [mem]} >>= getBody 200
       pure (bob, bobClient)
@@ -880,7 +681,7 @@
   startDynamicBackends [overrides] $ \[dynDomain] -> do
     eve <- randomUser dynDomain def
     eClient <- objId $ bindResponse (addClient eve def) $ getJSON 201
-    connectUsers alice eve
+    connectUsers2 alice eve
     conv <-
       postConversation
         alice
@@ -944,5 +745,4 @@
   void $ updateRole alice bob "wire_admin" (conv %. "qualified_id") >>= getBody 200
   void $ withWebSockets [alice, bob, charlie] $ \wss -> do
     void $ updateReceiptMode bob conv (41 :: Int) >>= getBody 200
-    for_ wss $ \ws -> awaitMatch 10 isReceiptModeUpdateNotif ws
->>>>>>> 2e3a6ec3
+    for_ wss $ \ws -> awaitMatch 10 isReceiptModeUpdateNotif ws
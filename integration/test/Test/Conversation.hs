{-# OPTIONS_GHC -Wno-ambiguous-fields #-}

-- This file is part of the Wire Server implementation.
--
-- Copyright (C) 2023 Wire Swiss GmbH <opensource@wire.com>
--
-- This program is free software: you can redistribute it and/or modify it under
-- the terms of the GNU Affero General Public License as published by the Free
-- Software Foundation, either version 3 of the License, or (at your option) any
-- later version.
--
-- This program is distributed in the hope that it will be useful, but WITHOUT
-- ANY WARRANTY; without even the implied warranty of MERCHANTABILITY or FITNESS
-- FOR A PARTICULAR PURPOSE. See the GNU Affero General Public License for more
-- details.
--
-- You should have received a copy of the GNU Affero General Public License along
-- with this program. If not, see <https://www.gnu.org/licenses/>.

module Test.Conversation where

import API.Brig
import API.BrigInternal
import API.Galley
import API.GalleyInternal
import Control.Applicative
import Control.Concurrent (threadDelay)
import Control.Monad.Codensity
import Control.Monad.Reader
import Data.Aeson qualified as Aeson
import Data.Text qualified as T
import GHC.Stack
import Notifications
import SetupHelpers hiding (deleteUser)
import Testlib.One2One (generateRemoteAndConvIdWithDomain)
import Testlib.Prelude
import Testlib.ResourcePool

testDynamicBackendsFullyConnectedWhenAllowAll :: HasCallStack => App ()
testDynamicBackendsFullyConnectedWhenAllowAll = do
  -- The default setting is 'allowAll'
  startDynamicBackends [def, def, def] $ \dynDomains -> do
    [domainA, domainB, domainC] <- pure dynDomains
    uidA <- randomUser domainA def {team = True}
    uidB <- randomUser domainA def {team = True}
    uidC <- randomUser domainA def {team = True}
    assertConnected uidA domainB domainC
    assertConnected uidB domainA domainC
    assertConnected uidC domainA domainB
  where
    assertConnected :: (HasCallStack, MakesValue user) => user -> String -> String -> App ()
    assertConnected u d d' =
      bindResponse
        (getFederationStatus u [d, d'])
        $ \resp -> do
          resp.status `shouldMatchInt` 200
          resp.json %. "status" `shouldMatch` "fully-connected"

testDynamicBackendsNotFederating :: HasCallStack => App ()
testDynamicBackendsNotFederating = do
  let overrides =
        def
          { brigCfg =
              setField "optSettings.setFederationStrategy" "allowNone"
          }
  startDynamicBackends [overrides, overrides, overrides] $ \[domainA, domainB, domainC] -> do
    uidA <- randomUser domainA def {team = True}
    retryT
      $ bindResponse
        (getFederationStatus uidA [domainB, domainC])
      $ \resp -> do
        resp.status `shouldMatchInt` 533
        resp.json %. "unreachable_backends" `shouldMatchSet` [domainB, domainC]

testDynamicBackendsFullyConnectedWhenAllowDynamic :: HasCallStack => App ()
testDynamicBackendsFullyConnectedWhenAllowDynamic = do
  withFederatingBackendsAllowDynamic $ \(domainA, domainB, domainC) -> do
    -- Allowing 'full_search' or any type of search is how we enable federation
    -- between backends when the federation strategy is 'allowDynamic'.
    sequence_
      [ createFedConn x (FedConn y "full_search")
        | x <- [domainA, domainB, domainC],
          y <- [domainA, domainB, domainC],
          x /= y
      ]
    uidA <- randomUser domainA def {team = True}
    uidB <- randomUser domainB def {team = True}
    uidC <- randomUser domainC def {team = True}
    let assertConnected u d d' =
          bindResponse
            (getFederationStatus u [d, d'])
            $ \resp -> do
              resp.status `shouldMatchInt` 200
              resp.json %. "status" `shouldMatch` "fully-connected"
    retryT $ assertConnected uidA domainB domainC
    retryT $ assertConnected uidB domainA domainC
    retryT $ assertConnected uidC domainA domainB

testDynamicBackendsNotFullyConnected :: HasCallStack => App ()
testDynamicBackendsNotFullyConnected = do
  withFederatingBackendsAllowDynamic $ \(domainA, domainB, domainC) -> do
    -- A is connected to B and C, but B and C are not connected to each other
    void $ createFedConn domainA $ FedConn domainB "full_search"
    void $ createFedConn domainB $ FedConn domainA "full_search"
    void $ createFedConn domainA $ FedConn domainC "full_search"
    void $ createFedConn domainC $ FedConn domainA "full_search"
    uidA <- randomUser domainA def {team = True}
    retryT
      $ bindResponse
        (getFederationStatus uidA [domainB, domainC])
      $ \resp -> do
        resp.status `shouldMatchInt` 200
        resp.json %. "status" `shouldMatch` "non-fully-connected"
        resp.json %. "not_connected" `shouldMatchSet` [domainB, domainC]

testFederationStatus :: HasCallStack => App ()
testFederationStatus = do
  uid <- randomUser OwnDomain def {team = True}
  federatingRemoteDomain <- asString OtherDomain
  let invalidDomain = "c.example.com" -- Does not have any srv records
  bindResponse
    (getFederationStatus uid [])
    $ \resp -> do
      resp.status `shouldMatchInt` 200
      resp.json %. "status" `shouldMatch` "fully-connected"

  bindResponse
    (getFederationStatus uid [invalidDomain])
    $ \resp -> do
      resp.status `shouldMatchInt` 533
      resp.json %. "unreachable_backends" `shouldMatchSet` [invalidDomain]

  bindResponse
    (getFederationStatus uid [federatingRemoteDomain])
    $ \resp -> do
      resp.status `shouldMatchInt` 200
      resp.json %. "status" `shouldMatch` "fully-connected"

testCreateConversationFullyConnected :: HasCallStack => App ()
testCreateConversationFullyConnected = do
<<<<<<< HEAD
  let setFederationConfig =
        setField "optSettings.setFederationStrategy" "allowDynamic"
          >=> setField "optSettings.setFederationDomainConfigsUpdateFreq" (Aeson.Number 1)
  startDynamicBackends
    [ def {brigCfg = setFederationConfig},
      def {brigCfg = setFederationConfig},
      def {brigCfg = setFederationConfig}
    ]
    $ \dynDomains -> do
      domains@[domainA, domainB, domainC] <- pure dynDomains
      connectAllDomainsAndWaitToSync 1 domains
      [u1, u2, u3] <- createUsers [domainA, domainB, domainC]
      connectUsers u1 u2
      connectUsers u1 u3
      bindResponse (postConversation u1 (defProteus {qualifiedUsers = [u2, u3]})) $ \resp -> do
        resp.status `shouldMatchInt` 201
=======
  startDynamicBackends [def, def, def] $ \[domainA, domainB, domainC] -> do
    [u1, u2, u3] <- createAndConnectUsers [domainA, domainB, domainC]
    bindResponse (postConversation u1 (defProteus {qualifiedUsers = [u2, u3]})) $ \resp -> do
      resp.status `shouldMatchInt` 201
>>>>>>> d835b971

testCreateConversationNonFullyConnected :: HasCallStack => App ()
testCreateConversationNonFullyConnected = do
  withFederatingBackendsAllowDynamic $ \(domainA, domainB, domainC) -> do
    -- A is connected to B and C, but B and C are not connected to each other
    void $ createFedConn domainA $ FedConn domainB "full_search"
    void $ createFedConn domainB $ FedConn domainA "full_search"
    void $ createFedConn domainA $ FedConn domainC "full_search"
    void $ createFedConn domainC $ FedConn domainA "full_search"
    liftIO $ threadDelay (2 * 1000 * 1000)

    u1 <- randomUser domainA def
    u2 <- randomUser domainB def
    u3 <- randomUser domainC def
    connectUsers u1 u2
    connectUsers u1 u3

    bindResponse (postConversation u1 (defProteus {qualifiedUsers = [u2, u3]})) $ \resp -> do
      resp.status `shouldMatchInt` 409
      resp.json %. "non_federating_backends" `shouldMatchSet` [domainB, domainC]

testAddMembersFullyConnectedProteus :: HasCallStack => App ()
testAddMembersFullyConnectedProteus = do
<<<<<<< HEAD
  withFederatingBackendsAllowDynamic $ \(domainA, domainB, domainC) -> do
    connectAllDomainsAndWaitToSync 2 [domainA, domainB, domainC]
    [u1, u2, u3] <- createUsers [domainA, domainB, domainC]
    connectUsers u1 u2
    connectUsers u1 u3
=======
  startDynamicBackends [def, def, def] $ \[domainA, domainB, domainC] -> do
    [u1, u2, u3] <- createAndConnectUsers [domainA, domainB, domainC]
>>>>>>> d835b971
    -- create conversation with no users
    cid <- postConversation u1 (defProteus {qualifiedUsers = []}) >>= getJSON 201
    -- add members from remote backends
    members <- for [u2, u3] (%. "qualified_id")
    bindResponse (addMembers u1 cid def {users = members}) $ \resp -> do
      resp.status `shouldMatchInt` 200
      users <- resp.json %. "data.users" >>= asList
      addedUsers <- forM users (%. "qualified_id")
      addedUsers `shouldMatchSet` members

testAddMembersNonFullyConnectedProteus :: HasCallStack => App ()
testAddMembersNonFullyConnectedProteus = do
  withFederatingBackendsAllowDynamic $ \(domainA, domainB, domainC) -> do
    void $ createFedConn domainA (FedConn domainB "full_search")
    void $ createFedConn domainB (FedConn domainA "full_search")
    void $ createFedConn domainA (FedConn domainC "full_search")
    void $ createFedConn domainC (FedConn domainA "full_search")
    liftIO $ threadDelay (2 * 1000 * 1000) -- wait for federation status to be updated

    -- add users
    u1 <- randomUser domainA def
    u2 <- randomUser domainB def
    u3 <- randomUser domainC def
    connectUsers u1 u2
    connectUsers u1 u3

    -- create conversation with no users
    cid <- postConversation u1 (defProteus {qualifiedUsers = []}) >>= getJSON 201
    -- add members from remote backends
    members <- for [u2, u3] (%. "qualified_id")
    bindResponse (addMembers u1 cid def {users = members}) $ \resp -> do
      resp.status `shouldMatchInt` 409
      resp.json %. "non_federating_backends" `shouldMatchSet` [domainB, domainC]

testAddMember :: HasCallStack => App ()
testAddMember = do
  alice <- randomUser OwnDomain def
  aliceId <- alice %. "qualified_id"
  -- create conversation with no users
  cid <- postConversation alice defProteus >>= getJSON 201
  bob <- randomUser OwnDomain def
  bobId <- bob %. "qualified_id"
  let addMember = addMembers alice cid def {role = Just "wire_member", users = [bobId]}
  bindResponse addMember $ \resp -> do
    resp.status `shouldMatchInt` 403
    resp.json %. "label" `shouldMatch` "not-connected"
  connectUsers alice bob
  bindResponse addMember $ \resp -> do
    resp.status `shouldMatchInt` 200
    resp.json %. "type" `shouldMatch` "conversation.member-join"
    resp.json %. "qualified_from" `shouldMatch` objQidObject alice
    resp.json %. "qualified_conversation" `shouldMatch` objQidObject cid
    users <- resp.json %. "data.users" >>= asList
    addedUsers <- forM users (%. "qualified_id")
    addedUsers `shouldMatchSet` [bobId]

  -- check that both users can see the conversation
  bindResponse (getConversation alice cid) $ \resp -> do
    resp.status `shouldMatchInt` 200
    mems <- resp.json %. "members.others" & asList
    mem <- assertOne mems
    mem %. "qualified_id" `shouldMatch` bobId
    mem %. "conversation_role" `shouldMatch` "wire_member"

  bindResponse (getConversation bob cid) $ \resp -> do
    resp.status `shouldMatchInt` 200
    mems <- resp.json %. "members.others" & asList
    mem <- assertOne mems
    mem %. "qualified_id" `shouldMatch` aliceId
    mem %. "conversation_role" `shouldMatch` "wire_admin"

testAddMemberV1 :: HasCallStack => Domain -> App ()
testAddMemberV1 domain = do
  (alice, bob) <- createAndConnectUsers OwnDomain domain
  conv <- postConversation alice defProteus >>= getJSON 201
  bobId <- bob %. "qualified_id"
  let opts =
        def
          { version = Just 1,
            role = Just "wire_member",
            users = [bobId]
          }
  bindResponse (addMembers alice conv opts) $ \resp -> do
    resp.status `shouldMatchInt` 200
    resp.json %. "type" `shouldMatch` "conversation.member-join"
    resp.json %. "qualified_from" `shouldMatch` objQidObject alice
    resp.json %. "qualified_conversation" `shouldMatch` objQidObject conv
    users <- resp.json %. "data.users" >>= asList
    traverse (%. "qualified_id") users `shouldMatchSet` [bobId]

testConvWithUnreachableRemoteUsers :: HasCallStack => App ()
testConvWithUnreachableRemoteUsers = do
  ([alice, alex, bob, charlie, dylan], domains) <-
    startDynamicBackends [def, def] $ \domains -> do
      own <- make OwnDomain & asString
      other <- make OtherDomain & asString
      users@(alice : others) <- createUsers $ [own, own, other] <> domains
      forM_ others $ connectUsers alice
      pure (users, domains)

  let newConv = defProteus {qualifiedUsers = [alex, bob, charlie, dylan]}
  bindResponse (postConversation alice newConv) $ \resp -> do
    resp.status `shouldMatchInt` 533
    resp.json %. "unreachable_backends" `shouldMatchSet` domains

  convs <- getAllConvs alice >>= asList
  regConvs <- filterM (\c -> (==) <$> (c %. "type" & asInt) <*> pure 0) convs
  regConvs `shouldMatch` ([] :: [Value])

testAddReachableWithUnreachableRemoteUsers :: HasCallStack => App ()
testAddReachableWithUnreachableRemoteUsers = do
  ([alex, bob], conv, domains) <-
    startDynamicBackends [def, def] $ \domains -> do
      own <- make OwnDomain & asString
      other <- make OtherDomain & asString
      [alice, alex, bob, charlie, dylan] <- createUsers $ [own, own, other] <> domains
      forM_ [alex, bob, charlie, dylan] $ connectUsers alice

      let newConv = defProteus {qualifiedUsers = [alex, charlie, dylan]}
      conv <- postConversation alice newConv >>= getJSON 201
      connectUsers alex bob
      pure ([alex, bob], conv, domains)

  bobId <- bob %. "qualified_id"
  bindResponse (addMembers alex conv def {users = [bobId]}) $ \resp -> do
    -- This test is updated to reflect the changes in `performConversationJoin`
    -- `performConversationJoin` now does a full check between all federation members
    -- that will be in the conversation when adding users to a conversation. This is
    -- to ensure that users from domains that aren't federating are not directly
    -- connected to each other.
    resp.status `shouldMatchInt` 533
    resp.jsonBody %. "unreachable_backends" `shouldMatchSet` domains

testAddUnreachable :: HasCallStack => App ()
testAddUnreachable = do
  ([alex, charlie], [charlieDomain, dylanDomain], conv) <-
    startDynamicBackends [def, def] $ \domains -> do
      own <- make OwnDomain & asString
      [alice, alex, charlie, dylan] <- createUsers $ [own, own] <> domains
      forM_ [alex, charlie, dylan] $ connectUsers alice

      let newConv = defProteus {qualifiedUsers = [alex, dylan]}
      conv <- postConversation alice newConv >>= getJSON 201
      connectUsers alex charlie
      pure ([alex, charlie], domains, conv)

  charlieId <- charlie %. "qualified_id"
  bindResponse (addMembers alex conv def {users = [charlieId]}) $ \resp -> do
    resp.status `shouldMatchInt` 533
    -- All of the domains that are in the conversation, or will be in the conversation,
    -- need to be reachable so we can check that the graph for those domains is fully connected.
    resp.json %. "unreachable_backends" `shouldMatchSet` [charlieDomain, dylanDomain]

testAddingUserNonFullyConnectedFederation :: HasCallStack => App ()
testAddingUserNonFullyConnectedFederation = do
  let overrides =
        def
          { brigCfg =
              setField "optSettings.setFederationStrategy" "allowDynamic"
          }
  startDynamicBackends [overrides] $ \[dynBackend] -> do
    own <- asString OwnDomain
    other <- asString OtherDomain

    -- Ensure that dynamic backend only federates with own domain, but not other
    -- domain.
    void $ createFedConn dynBackend (FedConn own "full_search")

    alice <- randomUser own def
    bob <- randomUser other def
    charlie <- randomUser dynBackend def
    -- We use retryT here so the dynamic federated connection changes can take
    -- some time to be propagated. Remove after fixing https://wearezeta.atlassian.net/browse/WPB-3797
    mapM_ (retryT . connectUsers alice) [bob, charlie]

    let newConv = defProteus {qualifiedUsers = []}
    conv <- postConversation alice newConv >>= getJSON 201

    bobId <- bob %. "qualified_id"
    charlieId <- charlie %. "qualified_id"
    bindResponse (addMembers alice conv def {users = [bobId, charlieId]}) $ \resp -> do
      resp.status `shouldMatchInt` 409
      resp.json %. "non_federating_backends" `shouldMatchSet` [other, dynBackend]

testGetOneOnOneConvInStatusSentFromRemote :: App ()
testGetOneOnOneConvInStatusSentFromRemote = do
  d1User <- randomUser OwnDomain def
  let shouldBeLocal = True
  (d2Usr, d2ConvId) <- generateRemoteAndConvIdWithDomain OtherDomain (not shouldBeLocal) d1User
  bindResponse (postConnection d1User d2Usr) $ \r -> do
    r.status `shouldMatchInt` 201
    r.json %. "status" `shouldMatch` "sent"
  bindResponse (listConversationIds d1User def) $ \r -> do
    r.status `shouldMatchInt` 200
    convIds <- r.json %. "qualified_conversations" & asList
    filter ((==) d2ConvId) convIds `shouldMatch` [d2ConvId]
  bindResponse (getConnections d1User) $ \r -> do
    qConvIds <- r.json %. "connections" & asList >>= traverse (%. "qualified_conversation")
    filter ((==) d2ConvId) qConvIds `shouldMatch` [d2ConvId]
  resp <- getConversation d1User d2ConvId
  resp.status `shouldMatchInt` 200

testMultiIngressGuestLinks :: HasCallStack => App ()
testMultiIngressGuestLinks = do
  do
    configuredURI <- readServiceConfig Galley & (%. "settings.conversationCodeURI") & asText

    (user, _, _) <- createTeam OwnDomain 1
    conv <- postConversation user (allowGuests defProteus) >>= getJSON 201

    bindResponse (postConversationCode user conv Nothing Nothing) $ \resp -> do
      res <- getJSON 201 resp
      res %. "type" `shouldMatch` "conversation.code-update"
      guestLink <- res %. "data.uri" & asText
      assertBool "guestlink incorrect" $ configuredURI `T.isPrefixOf` guestLink

    bindResponse (getConversationCode user conv Nothing) $ \resp -> do
      res <- getJSON 200 resp
      guestLink <- res %. "uri" & asText
      assertBool "guestlink incorrect" $ configuredURI `T.isPrefixOf` guestLink

    bindResponse (getConversationCode user conv (Just "red.example.com")) $ \resp -> do
      res <- getJSON 200 resp
      guestLink <- res %. "uri" & asText
      assertBool "guestlink incorrect" $ configuredURI `T.isPrefixOf` guestLink

  withModifiedBackend
    ( def
        { galleyCfg = \conf ->
            conf
              & setField "settings.conversationCodeURI" Null
              & setField
                "settings.multiIngress"
                ( object
                    [ "red.example.com" .= "https://red.example.com",
                      "blue.example.com" .= "https://blue.example.com"
                    ]
                )
        }
    )
    $ \domain -> do
      (user, _, _) <- createTeam domain 1
      conv <- postConversation user (allowGuests defProteus) >>= getJSON 201

      bindResponse (postConversationCode user conv Nothing (Just "red.example.com")) $ \resp -> do
        res <- getJSON 201 resp
        res %. "type" `shouldMatch` "conversation.code-update"
        guestLink <- res %. "data.uri" & asText
        assertBool "guestlink incorrect" $ (fromString "https://red.example.com") `T.isPrefixOf` guestLink

      bindResponse (getConversationCode user conv (Just "red.example.com")) $ \resp -> do
        res <- getJSON 200 resp
        guestLink <- res %. "uri" & asText
        assertBool "guestlink incorrect" $ (fromString "https://red.example.com") `T.isPrefixOf` guestLink

      bindResponse (getConversationCode user conv (Just "blue.example.com")) $ \resp -> do
        res <- getJSON 200 resp
        guestLink <- res %. "uri" & asText
        assertBool "guestlink incorrect" $ (fromString "https://blue.example.com") `T.isPrefixOf` guestLink

      bindResponse (getConversationCode user conv Nothing) $ \resp -> do
        res <- getJSON 403 resp
        res %. "label" `shouldMatch` "access-denied"

      bindResponse (getConversationCode user conv (Just "unknown.example.com")) $ \resp -> do
        res <- getJSON 403 resp
        res %. "label" `shouldMatch` "access-denied"

testAddUserWhenOtherBackendOffline :: HasCallStack => App ()
testAddUserWhenOtherBackendOffline = do
  ([alice, alex], conv) <-
    startDynamicBackends [def] $ \domains -> do
      own <- make OwnDomain & asString
      [alice, alex, charlie] <- createUsers $ [own, own] <> domains
      forM_ [alex, charlie] $ connectUsers alice

      let newConv = defProteus {qualifiedUsers = [charlie]}
      conv <- postConversation alice newConv >>= getJSON 201
      pure ([alice, alex], conv)
  bindResponse (addMembers alice conv def {users = [alex]}) $ \resp -> do
    resp.status `shouldMatchInt` 200

testSynchroniseUserRemovalNotification :: HasCallStack => App ()
testSynchroniseUserRemovalNotification = do
  resourcePool <- asks resourcePool
  (alice, bob) <- createAndConnectUsers OwnDomain OtherDomain
  runCodensity (acquireResources 1 resourcePool) $ \[dynBackend] -> do
    (conv, charlie, client) <-
      runCodensity (startDynamicBackend dynBackend mempty) $ \_ -> do
        charlie <- randomUser dynBackend.berDomain def
        client <- objId $ bindResponse (addClient charlie def) $ getJSON 201
        mapM_ (connectUsers charlie) [alice, bob]
        conv <-
          postConversation alice (defProteus {qualifiedUsers = [bob, charlie]})
            >>= getJSON 201
        pure (conv, charlie, client)

    let newConvName = "The new conversation name"
    bindResponse (changeConversationName alice conv newConvName) $ \resp ->
      resp.status `shouldMatchInt` 200
    bindResponse (removeMember alice conv charlie) $ \resp ->
      resp.status `shouldMatchInt` 200
    runCodensity (startDynamicBackend dynBackend mempty) $ \_ -> do
      nameNotif <- awaitNotification charlie client noValue 2 isConvNameChangeNotif
      nameNotif %. "payload.0.qualified_conversation" `shouldMatch` objQidObject conv
      nameNotif %. "payload.0.data.name" `shouldMatch` newConvName
      leaveNotif <- awaitNotification charlie client noValue 2 isConvLeaveNotif
      leaveNotif %. "payload.0.qualified_conversation" `shouldMatch` objQidObject conv

testConvRenaming :: HasCallStack => App ()
testConvRenaming = do
  (alice, bob) <- createAndConnectUsers OwnDomain OtherDomain
  conv <-
    postConversation alice (defProteus {qualifiedUsers = [bob]})
      >>= getJSON 201
  let newConvName = "The new conversation name"
  withWebSockets [alice, bob] $ \wss -> do
    for_ wss $ \ws -> do
      void $ changeConversationName alice conv newConvName >>= getBody 200
      nameNotif <- awaitMatch 10 isConvNameChangeNotif ws
      nameNotif %. "payload.0.data.name" `shouldMatch` newConvName
      nameNotif %. "payload.0.qualified_conversation" `shouldMatch` objQidObject conv

testReceiptModeWithRemotesOk :: HasCallStack => App ()
testReceiptModeWithRemotesOk = do
  (alice, bob) <- createAndConnectUsers OwnDomain OtherDomain
  conv <-
    postConversation alice (defProteus {qualifiedUsers = [bob]})
      >>= getJSON 201
  withWebSockets [alice, bob] $ \wss -> do
    void $ updateReceiptMode alice conv (43 :: Int) >>= getBody 200
    for_ wss $ \ws -> do
      notif <- awaitMatch 10 isReceiptModeUpdateNotif ws
      notif %. "payload.0.qualified_conversation" `shouldMatch` objQidObject conv
      notif %. "payload.0.qualified_from" `shouldMatch` objQidObject alice
      notif %. "payload.0.data.receipt_mode" `shouldMatchInt` 43

testReceiptModeWithRemotesUnreachable :: HasCallStack => App ()
testReceiptModeWithRemotesUnreachable = do
  ownDomain <- asString OwnDomain
  alice <- randomUser ownDomain def
  conv <- startDynamicBackends [mempty] $ \[dynBackend] -> do
    bob <- randomUser dynBackend def
    connectUsers alice bob
    postConversation alice (defProteus {qualifiedUsers = [bob]})
      >>= getJSON 201
  withWebSocket alice $ \ws -> do
    void $ updateReceiptMode alice conv (43 :: Int) >>= getBody 200
    notif <- awaitMatch 10 isReceiptModeUpdateNotif ws
    notif %. "payload.0.qualified_conversation" `shouldMatch` objQidObject conv
    notif %. "payload.0.qualified_from" `shouldMatch` objQidObject alice
    notif %. "payload.0.data.receipt_mode" `shouldMatchInt` 43

testDeleteLocalMember :: HasCallStack => App ()
testDeleteLocalMember = do
  [alice, alex, bob] <- createUsers [OwnDomain, OwnDomain, OtherDomain]
  connectUsers alice alex
  connectUsers alice bob
  conv <-
    postConversation alice (defProteus {qualifiedUsers = [alex, bob]})
      >>= getJSON 201
  bindResponse (removeMember alice conv alex) $ \resp -> do
    r <- getJSON 200 resp
    r %. "type" `shouldMatch` "conversation.member-leave"
    r %. "qualified_conversation" `shouldMatch` objQidObject conv
    r %. "qualified_from" `shouldMatch` objQidObject alice
    r %. "data.qualified_user_ids.0" `shouldMatch` objQidObject alex
  -- Now that Alex is gone, try removing her once again
  bindResponse (removeMember alice conv alex) $ \r -> do
    r.status `shouldMatchInt` 204
    r.jsonBody `shouldMatch` (Nothing @Aeson.Value)

testDeleteRemoteMember :: HasCallStack => App ()
testDeleteRemoteMember = do
  [alice, alex, bob] <- createUsers [OwnDomain, OwnDomain, OtherDomain]
  connectUsers alice alex
  connectUsers alice bob
  conv <-
    postConversation alice (defProteus {qualifiedUsers = [alex, bob]})
      >>= getJSON 201
  bindResponse (removeMember alice conv bob) $ \resp -> do
    r <- getJSON 200 resp
    r %. "type" `shouldMatch` "conversation.member-leave"
    r %. "qualified_conversation" `shouldMatch` objQidObject conv
    r %. "qualified_from" `shouldMatch` objQidObject alice
    r %. "data.qualified_user_ids.0" `shouldMatch` objQidObject bob
  -- Now that Bob is gone, try removing him once again
  bindResponse (removeMember alice conv bob) $ \r -> do
    r.status `shouldMatchInt` 204
    r.jsonBody `shouldMatch` (Nothing @Aeson.Value)

testDeleteRemoteMemberRemoteUnreachable :: HasCallStack => App ()
testDeleteRemoteMemberRemoteUnreachable = do
  [alice, bob, bart] <- createUsers [OwnDomain, OtherDomain, OtherDomain]
  conv <- startDynamicBackends [mempty] $ \[dynBackend] -> do
    charlie <- randomUser dynBackend def
    connectUsers alice bob
    connectUsers alice bart
    connectUsers alice charlie
    postConversation
      alice
      (defProteus {qualifiedUsers = [bob, bart, charlie]})
      >>= getJSON 201
  void $ withWebSockets [alice, bob] $ \wss -> do
    void $ removeMember alice conv bob >>= getBody 200
    for wss $ \ws -> do
      leaveNotif <- awaitMatch 10 isConvLeaveNotif ws
      leaveNotif %. "payload.0.qualified_conversation" `shouldMatch` objQidObject conv
      leaveNotif %. "payload.0.qualified_from" `shouldMatch` objQidObject alice
      leaveNotif %. "payload.0.data.qualified_user_ids.0" `shouldMatch` objQidObject bob
  -- Now that Bob is gone, try removing him once again
  bindResponse (removeMember alice conv bob) $ \r -> do
    r.status `shouldMatchInt` 204
    r.jsonBody `shouldMatch` (Nothing @Aeson.Value)

testDeleteTeamConversationWithRemoteMembers :: HasCallStack => App ()
testDeleteTeamConversationWithRemoteMembers = do
  (alice, team, _) <- createTeam OwnDomain 1
  conv <- postConversation alice (defProteus {team = Just team}) >>= getJSON 201
  bob <- randomUser OtherDomain def
  connectUsers alice bob
  mem <- bob %. "qualified_id"
  void $ addMembers alice conv def {users = [mem]} >>= getBody 200

  void $ withWebSockets [alice, bob] $ \wss -> do
    void $ deleteTeamConversation team conv alice >>= getBody 200
    for wss $ \ws -> do
      notif <- awaitMatch 10 isConvDeleteNotif ws
      notif %. "payload.0.qualified_conversation" `shouldMatch` objQidObject conv
      notif %. "payload.0.qualified_from" `shouldMatch` objQidObject alice

testDeleteTeamConversationWithUnreachableRemoteMembers :: HasCallStack => App ()
testDeleteTeamConversationWithUnreachableRemoteMembers = do
  resourcePool <- asks resourcePool
  (alice, team, _) <- createTeam OwnDomain 1
  conv <- postConversation alice (defProteus {team = Just team}) >>= getJSON 201

  let assertNotification :: (HasCallStack, MakesValue n) => n -> App ()
      assertNotification notif = do
        notif %. "payload.0.qualified_conversation" `shouldMatch` objQidObject conv
        notif %. "payload.0.qualified_from" `shouldMatch` objQidObject alice

  runCodensity (acquireResources 1 resourcePool) $ \[dynBackend] -> do
    (bob, bobClient) <- runCodensity (startDynamicBackend dynBackend mempty) $ \_ -> do
      bob <- randomUser dynBackend.berDomain def
      bobClient <- objId $ bindResponse (addClient bob def) $ getJSON 201
      connectUsers alice bob
      mem <- bob %. "qualified_id"
      void $ addMembers alice conv def {users = [mem]} >>= getBody 200
      pure (bob, bobClient)
    withWebSocket alice $ \ws -> do
      void $ deleteTeamConversation team conv alice >>= getBody 200
      notif <- awaitMatch 10 isConvDeleteNotif ws
      assertNotification notif
    void $ runCodensity (startDynamicBackend dynBackend mempty) $ \_ -> do
      notif <- awaitNotification bob bobClient noValue 2 isConvDeleteNotif
      assertNotification notif

testLeaveConversationSuccess :: HasCallStack => App ()
testLeaveConversationSuccess = do
  [alice, bob, chad, dee] <- createUsers [OwnDomain, OwnDomain, OtherDomain, OtherDomain]
  [aClient, bClient] <- forM [alice, bob] $ \user ->
    objId $ bindResponse (addClient user def) $ getJSON 201
  startDynamicBackends [def] $ \[dynDomain] -> do
    eve <- randomUser dynDomain def
    eClient <- objId $ bindResponse (addClient eve def) $ getJSON 201
    forM_ [bob, chad, dee, eve] $ connectUsers alice
    conv <-
      postConversation
        alice
        ( defProteus
            { qualifiedUsers = [bob, chad, dee, eve]
            }
        )
        >>= getJSON 201
    void $ removeMember chad conv chad >>= getBody 200
    assertLeaveNotification chad conv alice aClient chad
    assertLeaveNotification chad conv bob bClient chad
    assertLeaveNotification chad conv eve eClient chad

testOnUserDeletedConversations :: HasCallStack => App ()
testOnUserDeletedConversations = do
  startDynamicBackends [def] $ \[dynDomain] -> do
    [ownDomain, otherDomain] <- forM [OwnDomain, OtherDomain] asString
    [alice, alex, bob, bart, chad] <- createUsers [ownDomain, ownDomain, otherDomain, otherDomain, dynDomain]
    forM_ [alex, bob, bart, chad] $ connectUsers alice
    bobId <- bob %. "qualified_id"
    ooConvId <- do
      l <- getAllConvs alice
      let isWith users c = do
            t <- (==) <$> (c %. "type" & asInt) <*> pure 2
            others <- c %. "members.others" & asList
            qIds <- for others (%. "qualified_id")
            pure $ qIds == users && t
      c <- head <$> filterM (isWith [bobId]) l
      c %. "qualified_id"

    mainConvBefore <-
      postConversation alice (defProteus {qualifiedUsers = [alex, bob, bart, chad]})
        >>= getJSON 201

    void $ withWebSocket alex $ \ws -> do
      void $ deleteUser bob >>= getBody 200
      n <- awaitMatch 10 isConvLeaveNotif ws
      n %. "payload.0.qualified_from" `shouldMatch` bobId
      n %. "payload.0.qualified_conversation" `shouldMatch` (mainConvBefore %. "qualified_id")

      do
        -- Bob is not in the one-to-one conversation with Alice any more
        conv <- getConversation alice ooConvId >>= getJSON 200
        shouldBeEmpty $ conv %. "members.others"
      do
        -- Bob is not in the main conversation any more
        mainConvAfter <- getConversation alice (mainConvBefore %. "qualified_id") >>= getJSON 200
        mems <- mainConvAfter %. "members.others" & asList
        memIds <- for mems (%. "qualified_id")
        expectedIds <- for [alex, bart, chad] (%. "qualified_id")
        memIds `shouldMatchSet` expectedIds

testUpdateConversationByRemoteAdmin :: HasCallStack => App ()
testUpdateConversationByRemoteAdmin = do
  [alice, bob, charlie] <- createUsers [OwnDomain, OtherDomain, OtherDomain]
  connectUsers alice bob
  connectUsers alice charlie
  conv <-
    postConversation alice (defProteus {qualifiedUsers = [bob, charlie]})
      >>= getJSON 201
  void $ updateRole alice bob "wire_admin" (conv %. "qualified_id") >>= getBody 200
  void $ withWebSockets [alice, bob, charlie] $ \wss -> do
    void $ updateReceiptMode bob conv (41 :: Int) >>= getBody 200
    for_ wss $ \ws -> awaitMatch 10 isReceiptModeUpdateNotif ws<|MERGE_RESOLUTION|>--- conflicted
+++ resolved
@@ -138,29 +138,12 @@
 
 testCreateConversationFullyConnected :: HasCallStack => App ()
 testCreateConversationFullyConnected = do
-<<<<<<< HEAD
-  let setFederationConfig =
-        setField "optSettings.setFederationStrategy" "allowDynamic"
-          >=> setField "optSettings.setFederationDomainConfigsUpdateFreq" (Aeson.Number 1)
-  startDynamicBackends
-    [ def {brigCfg = setFederationConfig},
-      def {brigCfg = setFederationConfig},
-      def {brigCfg = setFederationConfig}
-    ]
-    $ \dynDomains -> do
-      domains@[domainA, domainB, domainC] <- pure dynDomains
-      connectAllDomainsAndWaitToSync 1 domains
-      [u1, u2, u3] <- createUsers [domainA, domainB, domainC]
-      connectUsers u1 u2
-      connectUsers u1 u3
-      bindResponse (postConversation u1 (defProteus {qualifiedUsers = [u2, u3]})) $ \resp -> do
-        resp.status `shouldMatchInt` 201
-=======
   startDynamicBackends [def, def, def] $ \[domainA, domainB, domainC] -> do
-    [u1, u2, u3] <- createAndConnectUsers [domainA, domainB, domainC]
+    [u1, u2, u3] <- createUsers [domainA, domainB, domainC]
+    connectUsers u1 u2
+    connectUsers u1 u3
     bindResponse (postConversation u1 (defProteus {qualifiedUsers = [u2, u3]})) $ \resp -> do
       resp.status `shouldMatchInt` 201
->>>>>>> d835b971
 
 testCreateConversationNonFullyConnected :: HasCallStack => App ()
 testCreateConversationNonFullyConnected = do
@@ -184,16 +167,10 @@
 
 testAddMembersFullyConnectedProteus :: HasCallStack => App ()
 testAddMembersFullyConnectedProteus = do
-<<<<<<< HEAD
-  withFederatingBackendsAllowDynamic $ \(domainA, domainB, domainC) -> do
-    connectAllDomainsAndWaitToSync 2 [domainA, domainB, domainC]
+  startDynamicBackends [def, def, def] $ \[domainA, domainB, domainC] -> do
     [u1, u2, u3] <- createUsers [domainA, domainB, domainC]
     connectUsers u1 u2
     connectUsers u1 u3
-=======
-  startDynamicBackends [def, def, def] $ \[domainA, domainB, domainC] -> do
-    [u1, u2, u3] <- createAndConnectUsers [domainA, domainB, domainC]
->>>>>>> d835b971
     -- create conversation with no users
     cid <- postConversation u1 (defProteus {qualifiedUsers = []}) >>= getJSON 201
     -- add members from remote backends

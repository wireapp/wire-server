--- conflicted
+++ resolved
@@ -396,8 +396,7 @@
 
   charlieId <- charlie %. "qualified_id"
   bindResponse (addMembers alex conv [charlieId]) $ \resp -> do
-<<<<<<< HEAD
-    resp.status `shouldMatchInt` 503
+    resp.status `shouldMatchInt` 533
     resp.json %. "unreachable_backends" `shouldMatchSet` [charlieDomain]
 
 testAddingUserNonFullyConnectedFederation :: HasCallStack => App ()
@@ -417,8 +416,4 @@
     bobId <- bob %. "qualified_id"
     charlieId <- charlie %. "qualified_id"
     bindResponse (addMembers alex conv [bobId, charlieId]) $ \resp -> do
-      resp.status `shouldMatchInt` 409
-=======
-    resp.status `shouldMatchInt` 533
-    resp.json %. "unreachable_backends" `shouldMatchSet` [charlieDomain]
->>>>>>> 9c45e358
+      resp.status `shouldMatchInt` 409
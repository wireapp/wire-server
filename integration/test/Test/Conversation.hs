{-# OPTIONS_GHC -Wno-ambiguous-fields #-}

module Test.Conversation where

import API.Brig (getConnection, getConnections, postConnection)
import API.BrigInternal
import API.Galley
import API.GalleyInternal
import API.Gundeck (getNotifications)
import Control.Applicative
import Control.Concurrent (threadDelay)
import Data.Aeson qualified as Aeson
import Data.String.Conversions (cs)
import GHC.Stack
import Network.HTTP.Client qualified as HTTP
import SetupHelpers
import Testlib.One2One (generateRemoteAndConvIdWithDomain)
import Testlib.Prelude

testDynamicBackendsFullyConnectedWhenAllowAll :: HasCallStack => App ()
testDynamicBackendsFullyConnectedWhenAllowAll = do
  let overrides =
        def {dbBrig = setField "optSettings.setFederationStrategy" "allowAll"}
          <> fullSearchWithAll
  startDynamicBackends [overrides, overrides, overrides] $ \dynDomains -> do
    [domainA, domainB, domainC] <- pure dynDomains
    uidA <- randomUser domainA def {team = True}
    uidB <- randomUser domainA def {team = True}
    uidC <- randomUser domainA def {team = True}
    assertConnected uidA domainB domainC
    assertConnected uidB domainA domainC
    assertConnected uidC domainA domainB
  where
    assertConnected :: (HasCallStack, MakesValue user) => user -> String -> String -> App ()
    assertConnected u d d' =
      bindResponse
        (getFederationStatus u [d, d'])
        $ \resp -> do
          resp.status `shouldMatchInt` 200
          resp.json %. "status" `shouldMatch` "fully-connected"

testDynamicBackendsNotFederating :: HasCallStack => App ()
testDynamicBackendsNotFederating = do
  let overrides =
        def
          { dbBrig =
              setField "optSettings.setFederationStrategy" "allowNone"
          }
  startDynamicBackends [overrides, overrides, overrides] $
    \dynDomains -> do
      [domainA, domainB, domainC] <- pure dynDomains
      uidA <- randomUser domainA def {team = True}
      retryT
        $ bindResponse
          (getFederationStatus uidA [domainB, domainC])
        $ \resp -> do
          resp.status `shouldMatchInt` 533
          resp.json %. "unreachable_backends" `shouldMatchSet` [domainB, domainC]

testDynamicBackendsFullyConnectedWhenAllowDynamic :: HasCallStack => App ()
testDynamicBackendsFullyConnectedWhenAllowDynamic = do
  let overrides =
        setField "optSettings.setFederationStrategy" "allowDynamic"
          >=> removeField "optSettings.setFederationDomainConfigs"
          >=> setField "optSettings.setFederationDomainConfigsUpdateFreq" (Aeson.Number 1)
  startDynamicBackends
    [ def {dbBrig = overrides},
      def {dbBrig = overrides},
      def {dbBrig = overrides}
    ]
    $ \dynDomains -> do
      domains@[domainA, domainB, domainC] <- pure dynDomains
      sequence_ [createFedConn x (FedConn y "full_search") | x <- domains, y <- domains, x /= y]
      uidA <- randomUser domainA def {team = True}
      uidB <- randomUser domainB def {team = True}
      uidC <- randomUser domainC def {team = True}
      let assertConnected u d d' =
            bindResponse
              (getFederationStatus u [d, d'])
              $ \resp -> do
                resp.status `shouldMatchInt` 200
                resp.json %. "status" `shouldMatch` "fully-connected"
      retryT $ assertConnected uidA domainB domainC
      retryT $ assertConnected uidB domainA domainC
      retryT $ assertConnected uidC domainA domainB

testDynamicBackendsNotFullyConnected :: HasCallStack => App ()
testDynamicBackendsNotFullyConnected = do
  let overrides =
        def
          { dbBrig =
              setField "optSettings.setFederationStrategy" "allowDynamic"
                >=> removeField "optSettings.setFederationDomainConfigs"
                >=> setField "optSettings.setFederationDomainConfigsUpdateFreq" (Aeson.Number 1)
          }
  startDynamicBackends [overrides, overrides, overrides] $
    \dynDomains -> do
      domains@[domainA, domainB, domainC] <- pure dynDomains
      -- clean federation config
      sequence_ [deleteFedConn x y | x <- domains, y <- domains, x /= y]
      -- A is connected to B and C, but B and C are not connected to each other
      void $ createFedConn domainA $ FedConn domainB "full_search"
      void $ createFedConn domainB $ FedConn domainA "full_search"
      void $ createFedConn domainA $ FedConn domainC "full_search"
      void $ createFedConn domainC $ FedConn domainA "full_search"
      uidA <- randomUser domainA def {team = True}
      retryT
        $ bindResponse
          (getFederationStatus uidA [domainB, domainC])
        $ \resp -> do
          resp.status `shouldMatchInt` 200
          resp.json %. "status" `shouldMatch` "non-fully-connected"
          resp.json %. "not_connected" `shouldMatchSet` [domainB, domainC]

testFederationStatus :: HasCallStack => App ()
testFederationStatus = do
  uid <- randomUser OwnDomain def {team = True}
  federatingRemoteDomain <- asString OtherDomain
  let invalidDomain = "c.example.com" -- Does not have any srv records
  bindResponse
    (getFederationStatus uid [])
    $ \resp -> do
      resp.status `shouldMatchInt` 200
      resp.json %. "status" `shouldMatch` "fully-connected"

  bindResponse
    (getFederationStatus uid [invalidDomain])
    $ \resp -> do
      resp.status `shouldMatchInt` 533
      resp.json %. "unreachable_backends" `shouldMatchSet` [invalidDomain]

  bindResponse
    (getFederationStatus uid [federatingRemoteDomain])
    $ \resp -> do
      resp.status `shouldMatchInt` 200
      resp.json %. "status" `shouldMatch` "fully-connected"

testCreateConversationFullyConnected :: HasCallStack => App ()
testCreateConversationFullyConnected = do
  let setFederationConfig =
        setField "optSettings.setFederationStrategy" "allowDynamic"
          >=> removeField "optSettings.setFederationDomainConfigs"
          >=> setField "optSettings.setFederationDomainConfigsUpdateFreq" (Aeson.Number 1)
  startDynamicBackends
    [ def {dbBrig = setFederationConfig},
      def {dbBrig = setFederationConfig},
      def {dbBrig = setFederationConfig}
    ]
    $ \dynDomains -> do
      domains@[domainA, domainB, domainC] <- pure dynDomains
      connectAllDomainsAndWaitToSync 1 domains
      [u1, u2, u3] <- createAndConnectUsers [domainA, domainB, domainC]
      bindResponse (postConversation u1 (defProteus {qualifiedUsers = [u2, u3]})) $ \resp -> do
        resp.status `shouldMatchInt` 201

testCreateConversationNonFullyConnected :: HasCallStack => App ()
testCreateConversationNonFullyConnected = do
  let setFederationConfig =
        setField "optSettings.setFederationStrategy" "allowDynamic"
          >=> removeField "optSettings.setFederationDomainConfigs"
          >=> setField "optSettings.setFederationDomainConfigsUpdateFreq" (Aeson.Number 1)
  startDynamicBackends
    [ def {dbBrig = setFederationConfig},
      def {dbBrig = setFederationConfig},
      def {dbBrig = setFederationConfig}
    ]
    $ \dynDomains -> do
      domains@[domainA, domainB, domainC] <- pure dynDomains
      connectAllDomainsAndWaitToSync 1 domains
      [u1, u2, u3] <- createAndConnectUsers [domainA, domainB, domainC]
      -- stop federation between B and C
      void $ deleteFedConn domainB domainC
      void $ deleteFedConn domainC domainB
      liftIO $ threadDelay (2 * 1000 * 1000)
      bindResponse (postConversation u1 (defProteus {qualifiedUsers = [u2, u3]})) $ \resp -> do
        resp.status `shouldMatchInt` 409
        resp.json %. "non_federating_backends" `shouldMatchSet` [domainB, domainC]

testDefederationGroupConversation :: HasCallStack => App ()
testDefederationGroupConversation = do
  let setFederationConfig =
        setField "optSettings.setFederationStrategy" "allowDynamic"
          >=> removeField "optSettings.setFederationDomainConfigs"
          >=> setField "optSettings.setFederationDomainConfigsUpdateFreq" (Aeson.Number 1)
  startDynamicBackends
    [ def {dbBrig = setFederationConfig},
      def {dbBrig = setFederationConfig}
    ]
    $ \dynDomains -> do
      domains@[domainA, domainB] <- pure dynDomains
      connectAllDomainsAndWaitToSync 1 domains
      [uA, uB] <- createAndConnectUsers [domainA, domainB]
      withWebSocket uA $ \ws -> do
        -- create group conversation owned by domainB
        convId <- bindResponse (postConversation uB (defProteus {qualifiedUsers = [uA]})) $ \r -> do
          r.status `shouldMatchInt` 201
          r.json %. "qualified_id"

        -- check conversation exists and uB is a member from POV of uA
        bindResponse (getConversation uA convId) $ \r -> do
          r.status `shouldMatchInt` 200
          members <- r.json %. "members.others" & asList
          qIds <- for members (\m -> m %. "qualified_id")
          uBQId <- objQidObject uB
          qIds `shouldMatchSet` [uBQId]

        -- check conversation exists and uA is a member from POV of uB
        bindResponse (getConversation uB convId) $ \r -> do
          r.status `shouldMatchInt` 200
          members <- r.json %. "members.others" & asList
          qIds <- for members (\m -> m %. "qualified_id")
          uAQId <- objQidObject uA
          qIds `shouldMatchSet` [uAQId]

        -- domainA stops federating with domainB
        void $ deleteFedConn domainA domainB

        -- assert conversation deleted from domainA
        retryT $
          bindResponse (getConversation uA convId) $ \r ->
            r.status `shouldMatchInt` 404

        -- assert federation.delete event is sent twice
        void $
          awaitNMatches
            2
            3
            ( \n -> do
                correctType <- nPayload n %. "type" `isEqual` "federation.delete"
                if correctType
                  then nPayload n %. "domain" `isEqual` domainB
                  else pure False
            )
            ws

      -- assert no conversation.delete event is sent to uA
      eventPayloads <-
        getNotifications uA "cA" def
          >>= getJSON 200
          >>= \n -> n %. "notifications" & asList >>= \ns -> for ns nPayload

      forM_ eventPayloads $ \p ->
        p %. "type" `shouldNotMatch` "conversation.delete"

testDefederationOneOnOne :: HasCallStack => App ()
testDefederationOneOnOne = do
  let setFederationConfig =
        setField "optSettings.setFederationStrategy" "allowDynamic"
          >=> removeField "optSettings.setFederationDomainConfigs"
          >=> setField "optSettings.setFederationDomainConfigsUpdateFreq" (Aeson.Number 1)
  startDynamicBackends
    [ def {dbBrig = setFederationConfig},
      def {dbBrig = setFederationConfig}
    ]
    $ \dynDomains -> do
      domains@[domainA, domainB] <- pure dynDomains
      connectAllDomainsAndWaitToSync 1 domains
      [uA, uB] <- createAndConnectUsers [domainA, domainB]
      -- figure out on which backend the 1:1 conversation is created
      qConvId <- getConnection uA uB >>= \c -> c.json %. "qualified_conversation"

      -- check conversation exists and uB is a member from POV of uA
      bindResponse (getConversation uA qConvId) $ \r -> do
        r.status `shouldMatchInt` 200
        members <- r.json %. "members.others" & asList
        qIds <- for members (\m -> m %. "qualified_id")
        uBQId <- objQidObject uB
        qIds `shouldMatchSet` [uBQId]

      -- check conversation exists and uA is a member from POV of uB
      bindResponse (getConversation uB qConvId) $ \r -> do
        r.status `shouldMatchInt` 200
        members <- r.json %. "members.others" & asList
        qIds <- for members (\m -> m %. "qualified_id")
        uAQId <- objQidObject uA
        qIds `shouldMatchSet` [uAQId]

      conversationOwningDomain <- objDomain qConvId

      when (domainA == conversationOwningDomain) $ do
        -- conversation is created on domainA
        assertFederationTerminatingUserNoConvDeleteEvent uB qConvId domainB domainA

      when (domainB == conversationOwningDomain) $ do
        -- conversation is created on domainB
        assertFederationTerminatingUserNoConvDeleteEvent uA qConvId domainA domainB

      when (domainA /= conversationOwningDomain && domainB /= conversationOwningDomain) $ do
        -- this should not happen
        error "impossible"
  where
    assertFederationTerminatingUserNoConvDeleteEvent :: Value -> Value -> String -> String -> App ()
    assertFederationTerminatingUserNoConvDeleteEvent user convId ownDomain otherDomain = do
      withWebSocket user $ \ws -> do
        void $ deleteFedConn ownDomain otherDomain

        -- assert conversation deleted eventually
        retryT $
          bindResponse (getConversation user convId) $ \r ->
            r.status `shouldMatchInt` 404

        -- assert federation.delete event is sent twice
        void $ awaitNMatches 2 3 (\n -> nPayload n %. "type" `isEqual` "federation.delete") ws

      -- assert no conversation.delete event is sent to uA
      eventPayloads <-
        getNotifications user "user-client" def
          >>= getJSON 200
          >>= \n -> n %. "notifications" & asList >>= \ns -> for ns nPayload

      forM_ eventPayloads $ \p ->
        p %. "type" `shouldNotMatch` "conversation.delete"

testAddMembersFullyConnectedProteus :: HasCallStack => App ()
testAddMembersFullyConnectedProteus = do
  withFederatingBackendsAllowDynamic 2 $ \(domainA, domainB, domainC) -> do
    [u1, u2, u3] <- createAndConnectUsers [domainA, domainB, domainC]
    -- create conversation with no users
    cid <- postConversation u1 (defProteus {qualifiedUsers = []}) >>= getJSON 201
    -- add members from remote backends
    members <- for [u2, u3] (%. "qualified_id")
    bindResponse (addMembers u1 cid members) $ \resp -> do
      resp.status `shouldMatchInt` 200
      users <- resp.json %. "data.users" >>= asList
      addedUsers <- forM users (%. "qualified_id")
      addedUsers `shouldMatchSet` members

testAddMembersNonFullyConnectedProteus :: HasCallStack => App ()
testAddMembersNonFullyConnectedProteus = do
  withFederatingBackendsAllowDynamic 2 $ \(domainA, domainB, domainC) -> do
    [u1, u2, u3] <- createAndConnectUsers [domainA, domainB, domainC]
    -- create conversation with no users
    cid <- postConversation u1 (defProteus {qualifiedUsers = []}) >>= getJSON 201
    -- stop federation between B and C
    void $ deleteFedConn domainB domainC
    void $ deleteFedConn domainC domainB
    liftIO $ threadDelay (2 * 1000 * 1000) -- wait for federation status to be updated
    -- add members from remote backends
    members <- for [u2, u3] (%. "qualified_id")
    bindResponse (addMembers u1 cid members) $ \resp -> do
      resp.status `shouldMatchInt` 409
      resp.json %. "non_federating_backends" `shouldMatchSet` [domainB, domainC]

testConvWithUnreachableRemoteUsers :: HasCallStack => App ()
testConvWithUnreachableRemoteUsers = do
  let overrides =
        def {dbBrig = setField "optSettings.setFederationStrategy" "allowAll"}
          <> fullSearchWithAll
  ([alice, alex, bob, charlie, dylan], domains) <-
    startDynamicBackends [overrides, overrides] $ \domains -> do
      own <- make OwnDomain & asString
      other <- make OtherDomain & asString
      users <- createAndConnectUsers $ [own, own, other] <> domains
      pure (users, domains)

  let newConv = defProteus {qualifiedUsers = [alex, bob, charlie, dylan]}
  bindResponse (postConversation alice newConv) $ \resp -> do
    resp.status `shouldMatchInt` 533
    resp.json %. "unreachable_backends" `shouldMatchSet` domains

  convs <- getAllConvs alice >>= asList
  regConvs <- filterM (\c -> (==) <$> (c %. "type" & asInt) <*> pure 0) convs
  regConvs `shouldMatch` ([] :: [Value])

<<<<<<< HEAD
testGetOneOnOneConvInStatusSentFromRemote :: App ()
testGetOneOnOneConvInStatusSentFromRemote = do
  d1User <- randomUser OwnDomain def
  putStrLn "## user 1 on example.com\n"
  putStrLn "```json"
  objQidObject d1User >>= printJSON
  putStrLn "```\n"
  let shouldBeLocal = True
  (d2Usr, d2ConvId) <- generateRemoteAndConvIdWithDomain OtherDomain (not shouldBeLocal) d1User
  putStrLn "## user 2 on b.example.com\n"
  putStrLn "```json"
  objQidObject d2Usr >>= printJSON
  putStrLn "```\n"
  bindResponse (postConnection d1User d2Usr) $ \r -> do
    putStrLn "## user 1 sends connection request to user 2\n"
    printReq r
    r.status `shouldMatchInt` 201
    r.json %. "status" `shouldMatch` "sent"
  bindResponse (listConversationIds d1User def) $ \r -> do
    putStrLn "## user 1 lists conversations ids\n"
    printReq r
    r.status `shouldMatchInt` 200
    convIds <- r.json %. "qualified_conversations" & asList
    filter ((==) d2ConvId) convIds `shouldMatch` [d2ConvId]
  bindResponse (getConnections d1User) $ \r -> do
    putStrLn "## user 1 lists connections\n"
    printReq r
    qConvIds <- r.json %. "connections" & asList >>= traverse (%. "qualified_conversation")
    filter ((==) d2ConvId) qConvIds `shouldMatch` [d2ConvId]
  resp <- getConversation d1User d2ConvId
  putStrLn "## user 1 gets conversation\n"
  printReq resp
  resp.status `shouldMatchInt` 200
  where
    printReq r = do
      putStrLn $ "request: `" <> cs (HTTP.method r.request) <> " " <> cs (HTTP.path r.request) <> "`"
      putStrLn "response:\n"
      putStrLn "```json"
      printJSON r.json
      putStrLn "```\n"
=======
testAddReachableWithUnreachableRemoteUsers :: HasCallStack => App ()
testAddReachableWithUnreachableRemoteUsers = do
  let overrides =
        def {dbBrig = setField "optSettings.setFederationStrategy" "allowAll"}
          <> fullSearchWithAll
  ([alex, bob], conv, domains) <-
    startDynamicBackends [overrides, overrides] $ \domains -> do
      own <- make OwnDomain & asString
      other <- make OtherDomain & asString
      [alice, alex, bob, charlie, dylan] <-
        createAndConnectUsers $ [own, own, other] <> domains

      let newConv = defProteus {qualifiedUsers = [alex, charlie, dylan]}
      conv <- postConversation alice newConv >>= getJSON 201
      pure ([alex, bob], conv, domains)

  bobId <- bob %. "qualified_id"
  bindResponse (addMembers alex conv [bobId]) $ \resp -> do
    -- This test is updated to reflect the changes in `performConversationJoin`
    -- `performConversationJoin` now does a full check between all federation members
    -- that will be in the conversation when adding users to a conversation. This is
    -- to ensure that users from domains that aren't federating are not directly
    -- connected to each other.
    resp.status `shouldMatchInt` 533
    resp.jsonBody %. "unreachable_backends" `shouldMatchSet` domains

testAddUnreachable :: HasCallStack => App ()
testAddUnreachable = do
  let overrides =
        def {dbBrig = setField "optSettings.setFederationStrategy" "allowAll"}
          <> fullSearchWithAll
  ([alex, charlie], [charlieDomain, dylanDomain], conv) <-
    startDynamicBackends [overrides, overrides] $ \domains -> do
      own <- make OwnDomain & asString
      [alice, alex, charlie, dylan] <-
        createAndConnectUsers $ [own, own] <> domains

      let newConv = defProteus {qualifiedUsers = [alex, dylan]}
      conv <- postConversation alice newConv >>= getJSON 201
      pure ([alex, charlie], domains, conv)

  charlieId <- charlie %. "qualified_id"
  bindResponse (addMembers alex conv [charlieId]) $ \resp -> do
    resp.status `shouldMatchInt` 533
    -- All of the domains that are in the conversation, or will be in the conversation,
    -- need to be reachable so we can check that the graph for those domains is fully connected.
    resp.json %. "unreachable_backends" `shouldMatchSet` [charlieDomain, dylanDomain]

testAddingUserNonFullyConnectedFederation :: HasCallStack => App ()
testAddingUserNonFullyConnectedFederation = do
  let overrides =
        def {dbBrig = setField "optSettings.setFederationStrategy" "allowAll"}
          <> fullSearchWithAll
  startDynamicBackends [overrides] $ \domains -> do
    own <- make OwnDomain & asString
    other <- make OtherDomain & asString
    [alice, alex, bob, charlie] <-
      createAndConnectUsers $ [own, own, other] <> domains

    let newConv = defProteus {qualifiedUsers = [alex]}
    conv <- postConversation alice newConv >>= getJSON 201

    bobId <- bob %. "qualified_id"
    charlieId <- charlie %. "qualified_id"
    bindResponse (addMembers alex conv [bobId, charlieId]) $ \resp -> do
      resp.status `shouldMatchInt` 409
      resp.json %. "non_federating_backends" `shouldMatchSet` (other : domains)
>>>>>>> db05435c
<|MERGE_RESOLUTION|>--- conflicted
+++ resolved
@@ -362,7 +362,74 @@
   regConvs <- filterM (\c -> (==) <$> (c %. "type" & asInt) <*> pure 0) convs
   regConvs `shouldMatch` ([] :: [Value])
 
-<<<<<<< HEAD
+testAddReachableWithUnreachableRemoteUsers :: HasCallStack => App ()
+testAddReachableWithUnreachableRemoteUsers = do
+  let overrides =
+        def {dbBrig = setField "optSettings.setFederationStrategy" "allowAll"}
+          <> fullSearchWithAll
+  ([alex, bob], conv, domains) <-
+    startDynamicBackends [overrides, overrides] $ \domains -> do
+      own <- make OwnDomain & asString
+      other <- make OtherDomain & asString
+      [alice, alex, bob, charlie, dylan] <-
+        createAndConnectUsers $ [own, own, other] <> domains
+
+      let newConv = defProteus {qualifiedUsers = [alex, charlie, dylan]}
+      conv <- postConversation alice newConv >>= getJSON 201
+      pure ([alex, bob], conv, domains)
+
+  bobId <- bob %. "qualified_id"
+  bindResponse (addMembers alex conv [bobId]) $ \resp -> do
+    -- This test is updated to reflect the changes in `performConversationJoin`
+    -- `performConversationJoin` now does a full check between all federation members
+    -- that will be in the conversation when adding users to a conversation. This is
+    -- to ensure that users from domains that aren't federating are not directly
+    -- connected to each other.
+    resp.status `shouldMatchInt` 533
+    resp.jsonBody %. "unreachable_backends" `shouldMatchSet` domains
+
+testAddUnreachable :: HasCallStack => App ()
+testAddUnreachable = do
+  let overrides =
+        def {dbBrig = setField "optSettings.setFederationStrategy" "allowAll"}
+          <> fullSearchWithAll
+  ([alex, charlie], [charlieDomain, dylanDomain], conv) <-
+    startDynamicBackends [overrides, overrides] $ \domains -> do
+      own <- make OwnDomain & asString
+      [alice, alex, charlie, dylan] <-
+        createAndConnectUsers $ [own, own] <> domains
+
+      let newConv = defProteus {qualifiedUsers = [alex, dylan]}
+      conv <- postConversation alice newConv >>= getJSON 201
+      pure ([alex, charlie], domains, conv)
+
+  charlieId <- charlie %. "qualified_id"
+  bindResponse (addMembers alex conv [charlieId]) $ \resp -> do
+    resp.status `shouldMatchInt` 533
+    -- All of the domains that are in the conversation, or will be in the conversation,
+    -- need to be reachable so we can check that the graph for those domains is fully connected.
+    resp.json %. "unreachable_backends" `shouldMatchSet` [charlieDomain, dylanDomain]
+
+testAddingUserNonFullyConnectedFederation :: HasCallStack => App ()
+testAddingUserNonFullyConnectedFederation = do
+  let overrides =
+        def {dbBrig = setField "optSettings.setFederationStrategy" "allowAll"}
+          <> fullSearchWithAll
+  startDynamicBackends [overrides] $ \domains -> do
+    own <- make OwnDomain & asString
+    other <- make OtherDomain & asString
+    [alice, alex, bob, charlie] <-
+      createAndConnectUsers $ [own, own, other] <> domains
+
+    let newConv = defProteus {qualifiedUsers = [alex]}
+    conv <- postConversation alice newConv >>= getJSON 201
+
+    bobId <- bob %. "qualified_id"
+    charlieId <- charlie %. "qualified_id"
+    bindResponse (addMembers alex conv [bobId, charlieId]) $ \resp -> do
+      resp.status `shouldMatchInt` 409
+      resp.json %. "non_federating_backends" `shouldMatchSet` (other : domains)
+
 testGetOneOnOneConvInStatusSentFromRemote :: App ()
 testGetOneOnOneConvInStatusSentFromRemote = do
   d1User <- randomUser OwnDomain def
@@ -403,72 +470,3 @@
       putStrLn "```json"
       printJSON r.json
       putStrLn "```\n"
-=======
-testAddReachableWithUnreachableRemoteUsers :: HasCallStack => App ()
-testAddReachableWithUnreachableRemoteUsers = do
-  let overrides =
-        def {dbBrig = setField "optSettings.setFederationStrategy" "allowAll"}
-          <> fullSearchWithAll
-  ([alex, bob], conv, domains) <-
-    startDynamicBackends [overrides, overrides] $ \domains -> do
-      own <- make OwnDomain & asString
-      other <- make OtherDomain & asString
-      [alice, alex, bob, charlie, dylan] <-
-        createAndConnectUsers $ [own, own, other] <> domains
-
-      let newConv = defProteus {qualifiedUsers = [alex, charlie, dylan]}
-      conv <- postConversation alice newConv >>= getJSON 201
-      pure ([alex, bob], conv, domains)
-
-  bobId <- bob %. "qualified_id"
-  bindResponse (addMembers alex conv [bobId]) $ \resp -> do
-    -- This test is updated to reflect the changes in `performConversationJoin`
-    -- `performConversationJoin` now does a full check between all federation members
-    -- that will be in the conversation when adding users to a conversation. This is
-    -- to ensure that users from domains that aren't federating are not directly
-    -- connected to each other.
-    resp.status `shouldMatchInt` 533
-    resp.jsonBody %. "unreachable_backends" `shouldMatchSet` domains
-
-testAddUnreachable :: HasCallStack => App ()
-testAddUnreachable = do
-  let overrides =
-        def {dbBrig = setField "optSettings.setFederationStrategy" "allowAll"}
-          <> fullSearchWithAll
-  ([alex, charlie], [charlieDomain, dylanDomain], conv) <-
-    startDynamicBackends [overrides, overrides] $ \domains -> do
-      own <- make OwnDomain & asString
-      [alice, alex, charlie, dylan] <-
-        createAndConnectUsers $ [own, own] <> domains
-
-      let newConv = defProteus {qualifiedUsers = [alex, dylan]}
-      conv <- postConversation alice newConv >>= getJSON 201
-      pure ([alex, charlie], domains, conv)
-
-  charlieId <- charlie %. "qualified_id"
-  bindResponse (addMembers alex conv [charlieId]) $ \resp -> do
-    resp.status `shouldMatchInt` 533
-    -- All of the domains that are in the conversation, or will be in the conversation,
-    -- need to be reachable so we can check that the graph for those domains is fully connected.
-    resp.json %. "unreachable_backends" `shouldMatchSet` [charlieDomain, dylanDomain]
-
-testAddingUserNonFullyConnectedFederation :: HasCallStack => App ()
-testAddingUserNonFullyConnectedFederation = do
-  let overrides =
-        def {dbBrig = setField "optSettings.setFederationStrategy" "allowAll"}
-          <> fullSearchWithAll
-  startDynamicBackends [overrides] $ \domains -> do
-    own <- make OwnDomain & asString
-    other <- make OtherDomain & asString
-    [alice, alex, bob, charlie] <-
-      createAndConnectUsers $ [own, own, other] <> domains
-
-    let newConv = defProteus {qualifiedUsers = [alex]}
-    conv <- postConversation alice newConv >>= getJSON 201
-
-    bobId <- bob %. "qualified_id"
-    charlieId <- charlie %. "qualified_id"
-    bindResponse (addMembers alex conv [bobId, charlieId]) $ \resp -> do
-      resp.status `shouldMatchInt` 409
-      resp.json %. "non_federating_backends" `shouldMatchSet` (other : domains)
->>>>>>> db05435c

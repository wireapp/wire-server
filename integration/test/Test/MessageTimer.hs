--- conflicted
+++ resolved
@@ -44,11 +44,7 @@
   conv <- runCodensity (acquireResources 1 resourcePool) $ \[dynBackend] ->
     runCodensity (startDynamicBackend dynBackend mempty) $ \_ -> do
       bob <- randomUser dynBackend.berDomain def
-<<<<<<< HEAD
-      connectUsers2 alice bob
-=======
       connectTwoUsers alice bob
->>>>>>> 8e4b24c9
       postConversation alice (defProteus {qualifiedUsers = [bob]}) >>= getJSON 201
   withWebSocket alice $ \ws -> do
     void $ updateMessageTimer alice conv 1000 >>= getBody 200

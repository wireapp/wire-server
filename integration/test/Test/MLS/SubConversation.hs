--- conflicted
+++ resolved
@@ -202,11 +202,7 @@
     removeCommitEvents %. "events.0.from" `shouldMatch` alice1.user
 
     for_ wss \ws -> do
-<<<<<<< HEAD
-      n <- awaitMatch 10 isConvLeaveNotif ws
-=======
       n <- awaitMatch isConvLeaveNotif ws
->>>>>>> 49ce18af
       n %. "payload.0.data.reason" `shouldMatch` "removed"
       n %. "payload.0.from" `shouldMatch` alice1.user
 
@@ -216,10 +212,6 @@
     for_ ((,) <$> [idxBob1, idxBob2] <*> [alice1, charlie1, charlie2] `zip` wss) \(idx, (consumer, ws)) -> do
       msg <-
         awaitMatch
-<<<<<<< HEAD
-          10
-=======
->>>>>>> 49ce18af
           do
             \n ->
               isJust <$> runMaybeT do
@@ -236,11 +228,7 @@
           ws
       msg %. "payload.0.data"
         & asByteString
-<<<<<<< HEAD
-        >>= consumeMessage1 consumer
-=======
         >>= mlsCliConsume consumer
->>>>>>> 49ce18af
 
     -- remove bob from the child state
     modifyMLSState $ \s -> s {members = s.members Set.\\ Set.fromList [bob1, bob2]}

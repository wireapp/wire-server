-- | This module is meant to show how Testlib can be used
module Test.Demo where

import API.Brig qualified as Public
import API.BrigInternal qualified as Internal
import API.GalleyInternal qualified as Internal
import API.Nginz qualified as Nginz
import Control.Monad.Cont
import GHC.Stack
import SetupHelpers
import Testlib.Prelude
import UnliftIO.Concurrent (threadDelay)

-- | Legalhold clients cannot be deleted.
testCantDeleteLHClient :: HasCallStack => App ()
testCantDeleteLHClient = do
  user <- randomUser OwnDomain def
  client <-
    Public.addClient user def {Public.ctype = "legalhold", Public.internal = True}
      >>= getJSON 201

  bindResponse (Public.deleteClient user client) $ \resp -> do
    resp.status `shouldMatchInt` 400

-- | Deleting unknown clients should fail with 404.
testDeleteUnknownClient :: HasCallStack => App ()
testDeleteUnknownClient = do
  user <- randomUser OwnDomain def
  let fakeClientId = "deadbeefdeadbeef"
  bindResponse (Public.deleteClient user fakeClientId) $ \resp -> do
    resp.status `shouldMatchInt` 404
    resp.json %. "label" `shouldMatch` "client-not-found"

testModifiedBrig :: HasCallStack => App ()
testModifiedBrig = do
  withModifiedBackend
    (def {brigCfg = setField "optSettings.setFederationDomain" "overridden.example.com"})
    $ \domain -> do
      bindResponse (Public.getAPIVersion domain)
      $ \resp -> do
        resp.status `shouldMatchInt` 200
        (resp.json %. "domain") `shouldMatch` "overridden.example.com"

testModifiedGalley :: HasCallStack => App ()
testModifiedGalley = do
  (_user, tid, _) <- createTeam OwnDomain 1

  let getFeatureStatus :: (MakesValue domain) => domain -> String -> App Value
      getFeatureStatus domain team = do
        bindResponse (Internal.getTeamFeature domain "searchVisibility" team) $ \res -> do
          res.status `shouldMatchInt` 200
          res.json %. "status"

  getFeatureStatus OwnDomain tid `shouldMatch` "disabled"

  withModifiedBackend
    def {galleyCfg = setField "settings.featureFlags.teamSearchVisibility" "enabled-by-default"}
    $ \domain -> do
<<<<<<< HEAD
      (_user, tid') <- createTeam domain
=======
      (_user, tid', _) <- createTeam domain 1
>>>>>>> 2e3a6ec3
      getFeatureStatus domain tid' `shouldMatch` "enabled"

testModifiedCannon :: HasCallStack => App ()
testModifiedCannon = do
  withModifiedBackend def $ \_ -> pure ()

testModifiedGundeck :: HasCallStack => App ()
testModifiedGundeck = do
  withModifiedBackend def $ \_ -> pure ()

testModifiedCargohold :: HasCallStack => App ()
testModifiedCargohold = do
  withModifiedBackend def $ \_ -> pure ()

testModifiedSpar :: HasCallStack => App ()
testModifiedSpar = do
  withModifiedBackend def $ \_ -> pure ()

testModifiedServices :: HasCallStack => App ()
testModifiedServices = do
  let serviceMap =
        def
          { brigCfg = setField "optSettings.setFederationDomain" "overridden.example.com",
            galleyCfg = setField "settings.featureFlags.teamSearchVisibility" "enabled-by-default"
          }

  withModifiedBackend serviceMap $ \domain -> do
<<<<<<< HEAD
    (_user, tid) <- createTeam domain
=======
    (_user, tid, _) <- createTeam domain 1
>>>>>>> 2e3a6ec3
    bindResponse (Internal.getTeamFeature domain "searchVisibility" tid) $ \res -> do
      res.status `shouldMatchInt` 200
      res.json %. "status" `shouldMatch` "enabled"

    bindResponse (Public.getAPIVersion domain) $
      \resp -> do
        resp.status `shouldMatchInt` 200
        (resp.json %. "domain") `shouldMatch` "overridden.example.com"

    bindResponse (Nginz.getSystemSettingsUnAuthorized domain) $
      \resp -> do
        resp.status `shouldMatchInt` 200
        resp.json %. "setRestrictUserCreation" `shouldMatch` False

testDynamicBackend :: HasCallStack => App ()
testDynamicBackend = do
  ownDomain <- objDomain OwnDomain
  user <- randomUser OwnDomain def
  uid <- objId user
  bindResponse (Public.getSelf ownDomain uid) $ \resp -> do
    resp.status `shouldMatchInt` 200
    (resp.json %. "id") `shouldMatch` objId user

  startDynamicBackends [def] $ \dynDomains -> do
    [dynDomain] <- pure dynDomains
    bindResponse (Nginz.getSystemSettingsUnAuthorized dynDomain) $
      \resp -> do
        resp.status `shouldMatchInt` 200
        resp.json %. "setRestrictUserCreation" `shouldMatch` False

    -- user created in own domain should not be found in dynamic backend
    bindResponse (Public.getSelf dynDomain uid) $ \resp -> do
      resp.status `shouldMatchInt` 404

    -- now create a user in the dynamic backend
    userD1 <- randomUser dynDomain def
    uidD1 <- objId userD1
    bindResponse (Public.getSelf dynDomain uidD1) $ \resp -> do
      resp.status `shouldMatchInt` 200
      (resp.json %. "id") `shouldMatch` objId userD1

    -- the d1 user should not be found in the own domain
    bindResponse (Public.getSelf ownDomain uidD1) $ \resp -> do
      resp.status `shouldMatchInt` 404

testStartMultipleDynamicBackends :: HasCallStack => App ()
testStartMultipleDynamicBackends = do
  let assertCorrectDomain domain =
        bindResponse (Public.getAPIVersion domain) $
          \resp -> do
            resp.status `shouldMatchInt` 200
            (resp.json %. "domain") `shouldMatch` domain
  startDynamicBackends [def, def, def] $ mapM_ assertCorrectDomain

testIndependentESIndices :: HasCallStack => App ()
testIndependentESIndices = do
  u1 <- randomUser OwnDomain def
  u2 <- randomUser OwnDomain def
  uid2 <- objId u2
  connectUsers2 u1 u2
  Internal.refreshIndex OwnDomain
  bindResponse (Public.searchContacts u1 (u2 %. "name") OwnDomain) $ \resp -> do
    resp.status `shouldMatchInt` 200
    docs <- resp.json %. "documents" >>= asList
    case docs of
      [] -> assertFailure "Expected a non empty result, but got an empty one"
      doc : _ -> doc %. "id" `shouldMatch` uid2
  startDynamicBackends [def] $ \dynDomains -> do
    [dynDomain] <- pure dynDomains
    uD1 <- randomUser dynDomain def
    -- searching for u1 on the dyn backend should yield no result
    bindResponse (Public.searchContacts uD1 (u2 %. "name") dynDomain) $ \resp -> do
      resp.status `shouldMatchInt` 200
      docs <- resp.json %. "documents" >>= asList
      null docs `shouldMatch` True
    uD2 <- randomUser dynDomain def
    uidD2 <- objId uD2
    connectUsers2 uD1 uD2
    Internal.refreshIndex dynDomain
    -- searching for uD2 on the dyn backend should yield a result
    bindResponse (Public.searchContacts uD1 (uD2 %. "name") dynDomain) $ \resp -> do
      resp.status `shouldMatchInt` 200
      docs <- resp.json %. "documents" >>= asList
      case docs of
        [] -> assertFailure "Expected a non empty result, but got an empty one"
        doc : _ -> doc %. "id" `shouldMatch` uidD2

testDynamicBackendsFederation :: HasCallStack => App ()
testDynamicBackendsFederation = do
  startDynamicBackends [def, def] $ \dynDomains -> do
    [aDynDomain, anotherDynDomain] <- pure dynDomains
    _ <- Internal.createFedConn anotherDynDomain (Internal.FedConn aDynDomain "full_search")
    threadDelay 2_000_000

    u1 <- randomUser aDynDomain def
    u2 <- randomUser anotherDynDomain def
    uid2 <- objId u2
    Internal.refreshIndex anotherDynDomain

    bindResponse (Public.searchContacts u1 (u2 %. "name") anotherDynDomain) $ \resp -> do
      resp.status `shouldMatchInt` 200
      docs <- resp.json %. "documents" >>= asList
      case docs of
        [] -> assertFailure "Expected a non empty result, but got an empty one"
        doc : _ -> doc %. "id" `shouldMatch` uid2

testWebSockets :: HasCallStack => App ()
testWebSockets = do
  user <- randomUser OwnDomain def
  withWebSocket user $ \ws -> do
    client <- Public.addClient user def >>= getJSON 201
    n <- awaitMatch 3 (\n -> nPayload n %. "type" `isEqual` "user.client-add") ws
    nPayload n %. "client.id" `shouldMatch` (client %. "id")

testMultipleBackends :: App ()
testMultipleBackends = do
  ownDomainRes <- (Public.getAPIVersion OwnDomain >>= getJSON 200) %. "domain"
  otherDomainRes <- (Public.getAPIVersion OtherDomain >>= getJSON 200) %. "domain"
  ownDomainRes `shouldMatch` OwnDomain
  otherDomainRes `shouldMatch` OtherDomain
  OwnDomain `shouldNotMatch` OtherDomain

testUnrace :: App ()
testUnrace = do
  {-
  -- the following would retry for ~30s and only then fail
  retryT $ do
    True `shouldMatch` True
    True `shouldMatch` False
  -}
  retryT $ True `shouldMatch` True<|MERGE_RESOLUTION|>--- conflicted
+++ resolved
@@ -56,11 +56,7 @@
   withModifiedBackend
     def {galleyCfg = setField "settings.featureFlags.teamSearchVisibility" "enabled-by-default"}
     $ \domain -> do
-<<<<<<< HEAD
-      (_user, tid') <- createTeam domain
-=======
       (_user, tid', _) <- createTeam domain 1
->>>>>>> 2e3a6ec3
       getFeatureStatus domain tid' `shouldMatch` "enabled"
 
 testModifiedCannon :: HasCallStack => App ()
@@ -88,11 +84,7 @@
           }
 
   withModifiedBackend serviceMap $ \domain -> do
-<<<<<<< HEAD
-    (_user, tid) <- createTeam domain
-=======
     (_user, tid, _) <- createTeam domain 1
->>>>>>> 2e3a6ec3
     bindResponse (Internal.getTeamFeature domain "searchVisibility" tid) $ \res -> do
       res.status `shouldMatchInt` 200
       res.json %. "status" `shouldMatch` "enabled"

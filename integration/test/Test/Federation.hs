--- conflicted
+++ resolved
@@ -54,69 +54,6 @@
       downBackendConv <- bindResponse (postConversation downUser1 (defProteus {qualifiedUsers = [otherUser, delUser]})) $ getJSON 201
       pure (downUser1, downClient1, downUser2, upBackendConv, downBackendConv)
 
-<<<<<<< HEAD
-    -- Even when a participating backend is down, messages to conversations
-    -- owned by other backends should go.
-    successfulMsgForOtherUsers <- mkProteusRecipients otherUser [(otherUser, [otherClient]), (otherUser2, [otherClient2])] "success message for other user"
-    successfulMsgForDownUser <- mkProteusRecipient downUser1 downClient1 "success message for down user"
-    let successfulMsg =
-          Proto.defMessage @Proto.QualifiedNewOtrMessage
-            & #sender . Proto.client .~ (delClient ^?! hex)
-            & #recipients .~ [successfulMsgForOtherUsers, successfulMsgForDownUser]
-            & #reportAll .~ Proto.defMessage
-    bindResponse (postProteusMessage delUser upBackendConv successfulMsg) assertSuccess
-
-    -- When conversation owning backend is down, messages will fail to be sent.
-    failedMsgForOtherUser <- mkProteusRecipient otherUser otherClient "failed message for other user"
-    failedMsgForDownUser <- mkProteusRecipient downUser1 downClient1 "failed message for down user"
-    let failedMsg =
-          Proto.defMessage @Proto.QualifiedNewOtrMessage
-            & #sender . Proto.client .~ (delClient ^?! hex)
-            & #recipients .~ [failedMsgForOtherUser, failedMsgForDownUser]
-            & #reportAll .~ Proto.defMessage
-    bindResponse (postProteusMessage delUser downBackendConv failedMsg) $ \resp ->
-      -- Due to the way federation breaks in local env vs K8s, it can return 521
-      -- (local) or 533 (K8s).
-      resp.status `shouldMatchOneOf` [Number 521, Number 533]
-
-    -- Conversation creation with people from down backend should fail
-    bindResponse (postConversation delUser (defProteus {qualifiedUsers = [otherUser, downUser1]})) $ \resp ->
-      resp.status `shouldMatchInt` 533
-
-    -- Adding users to an up backend conversation should not work when one of
-    -- the participating backends is down. This is due to not being able to
-    -- check non-fully connected graph between all participating backends
-    otherUser3 <- randomUser OtherDomain def
-    connectUsers2 delUser otherUser3
-    bindResponse (addMembers delUser upBackendConv [otherUser3]) $ \resp ->
-      resp.status `shouldMatchInt` 533
-
-    -- Adding users from down backend to a conversation should also fail
-    bindResponse (addMembers delUser upBackendConv [downUser2]) $ \resp ->
-      resp.status `shouldMatchInt` 533
-
-    -- Removing users from an up backend conversation should work even when one
-    -- of the participating backends is down.
-    bindResponse (removeMember delUser upBackendConv otherUser2) $ \resp ->
-      resp.status `shouldMatchInt` 200
-
-    -- User deletions should eventually make it to the other backend.
-    deleteUser delUser
-
-    let isOtherUser2LeaveUpConvNotif = allPreds [isConvLeaveNotif, isNotifConv upBackendConv, isNotifForUser otherUser2]
-        isDelUserLeaveUpConvNotif = allPreds [isConvLeaveNotif, isNotifConv upBackendConv, isNotifForUser delUser]
-
-    do
-      newMsgNotif <- awaitNotification otherUser otherClient noValue 1 isNewMessageNotif
-      newMsgNotif %. "payload.0.qualified_conversation" `shouldMatch` objQidObject upBackendConv
-      newMsgNotif %. "payload.0.data.text" `shouldMatchBase64` "success message for other user"
-
-      void $ awaitNotification otherUser otherClient (Just newMsgNotif) 1 isOtherUser2LeaveUpConvNotif
-      void $ awaitNotification otherUser otherClient (Just newMsgNotif) 1 isDelUserLeaveUpConvNotif
-
-      delUserDeletedNotif <- nPayload $ awaitNotification otherUser otherClient (Just newMsgNotif) 1 isDeleteUserNotif
-      objQid delUserDeletedNotif `shouldMatch` objQid delUser
-=======
     withWebSocket otherUser $ \ws -> do
       -- Even when a participating backend is down, messages to conversations
       -- owned by other backends should go.
@@ -152,7 +89,7 @@
       -- however, if the backend of the user to be added is already part of the conversation, we do not need to do the check
       -- and the user can be added as long as the backend is reachable
       otherUser3 <- randomUser OtherDomain def
-      connectUsers delUser otherUser3
+      connectUsers2 delUser otherUser3
       bindResponse (addMembers delUser upBackendConv def {users = [otherUser3]}) $ \resp ->
         resp.status `shouldMatchInt` 200
 
@@ -185,7 +122,6 @@
 
         delUserDeletedNotif <- nPayload $ awaitMatch 10 isDeleteUserNotif ws
         objQid delUserDeletedNotif `shouldMatch` objQid delUser
->>>>>>> 2e3a6ec3
 
     runCodensity (startDynamicBackend downBackend mempty) $ \_ -> do
       newMsgNotif <- awaitNotification downUser1 downClient1 noValue 5 isNewMessageNotif

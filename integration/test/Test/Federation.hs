{-# LANGUAGE OverloadedLabels #-}

module Test.Federation where

<<<<<<< HEAD
import API.Brig qualified as BrigP
import API.BrigInternal qualified as BrigI
=======
import API.Brig qualified as API
>>>>>>> d835b971
import API.Galley
import Control.Lens
import Control.Monad.Codensity
import Control.Monad.Reader
import Data.ProtoLens qualified as Proto
import Data.ProtoLens.Labels ()
import Notifications
import Numeric.Lens
import Proto.Otr qualified as Proto
import Proto.Otr_Fields qualified as Proto
import SetupHelpers
import Testlib.Prelude
import Testlib.ResourcePool

testNotificationsForOfflineBackends :: HasCallStack => App ()
testNotificationsForOfflineBackends = do
  resourcePool <- asks (.resourcePool)
  -- `delUser` will eventually get deleted.
  [delUser, otherUser, otherUser2] <- createUsers [OwnDomain, OtherDomain, OtherDomain]
  delClient <- objId $ bindResponse (BrigP.addClient delUser def) $ getJSON 201
  otherClient <- objId $ bindResponse (BrigP.addClient otherUser def) $ getJSON 201
  otherClient2 <- objId $ bindResponse (BrigP.addClient otherUser2 def) $ getJSON 201

  -- We call it 'downBackend' because it is down for most of this test
  -- except for setup and assertions. Perhaps there is a better name.
  runCodensity (acquireResources 1 resourcePool) $ \[downBackend] -> do
    (downUser1, downClient1, downUser2, upBackendConv, downBackendConv) <- runCodensity (startDynamicBackend downBackend mempty) $ \_ -> do
<<<<<<< HEAD
      -- FUTUREWORK: get rid of this once the background worker is able to listen to all queues
      do
        ownDomain <- make OwnDomain & asString
        otherDomain <- make OtherDomain & asString
        let domains = [ownDomain, otherDomain, downBackend.berDomain]
        sequence_
          [ BrigI.createFedConn x (BrigI.FedConn y "full_search")
            | x <- domains,
              y <- domains,
              x /= y
          ]

=======
>>>>>>> d835b971
      downUser1 <- randomUser downBackend.berDomain def
      downUser2 <- randomUser downBackend.berDomain def
      downClient1 <- objId $ bindResponse (BrigP.addClient downUser1 def) $ getJSON 201

      connectUsers delUser otherUser
      connectUsers delUser otherUser2
      connectUsers delUser downUser1
      connectUsers delUser downUser2
      connectUsers downUser1 otherUser

      upBackendConv <- bindResponse (postConversation delUser (defProteus {qualifiedUsers = [otherUser, otherUser2, downUser1]})) $ getJSON 201
      downBackendConv <- bindResponse (postConversation downUser1 (defProteus {qualifiedUsers = [otherUser, delUser]})) $ getJSON 201
      pure (downUser1, downClient1, downUser2, upBackendConv, downBackendConv)

    withWebSocket otherUser $ \ws -> do
      -- Even when a participating backend is down, messages to conversations
      -- owned by other backends should go.
      successfulMsgForOtherUsers <- mkProteusRecipients otherUser [(otherUser, [otherClient]), (otherUser2, [otherClient2])] "success message for other user"
      successfulMsgForDownUser <- mkProteusRecipient downUser1 downClient1 "success message for down user"
      let successfulMsg =
            Proto.defMessage @Proto.QualifiedNewOtrMessage
              & #sender . Proto.client .~ (delClient ^?! hex)
              & #recipients .~ [successfulMsgForOtherUsers, successfulMsgForDownUser]
              & #reportAll .~ Proto.defMessage
      bindResponse (postProteusMessage delUser upBackendConv successfulMsg) assertSuccess

      -- When the conversation owning backend is down, messages will fail to be sent.
      failedMsgForOtherUser <- mkProteusRecipient otherUser otherClient "failed message for other user"
      failedMsgForDownUser <- mkProteusRecipient downUser1 downClient1 "failed message for down user"
      let failedMsg =
            Proto.defMessage @Proto.QualifiedNewOtrMessage
              & #sender . Proto.client .~ (delClient ^?! hex)
              & #recipients .~ [failedMsgForOtherUser, failedMsgForDownUser]
              & #reportAll .~ Proto.defMessage
      bindResponse (postProteusMessage delUser downBackendConv failedMsg) $ \resp ->
        -- Due to the way federation breaks in local env vs K8s, it can return 521
        -- (local) or 533 (K8s).
        resp.status `shouldMatchOneOf` [Number 521, Number 533]

      -- Conversation creation with people from down backend should fail
      bindResponse (postConversation delUser (defProteus {qualifiedUsers = [otherUser, downUser1]})) $ \resp ->
        resp.status `shouldMatchInt` 533

      -- Adding users to an up backend conversation should not work when one of
      -- the participating backends is down. This is due to not being able to
      -- check non-fully connected graph between all participating backends
      -- however, if the backend of the user to be added is already part of the conversation, we do not need to do the check
      -- and the user can be added as long as the backend is reachable
      otherUser3 <- randomUser OtherDomain def
      connectUsers delUser otherUser3
      bindResponse (addMembers delUser upBackendConv def {users = [otherUser3]}) $ \resp ->
        resp.status `shouldMatchInt` 200

      -- Adding users from down backend to a conversation should fail
      bindResponse (addMembers delUser upBackendConv def {users = [downUser2]}) $ \resp ->
        resp.status `shouldMatchInt` 533

      -- Removing users from an up backend conversation should work even when one
      -- of the participating backends is down.
      bindResponse (removeMember delUser upBackendConv otherUser2) $ \resp ->
        resp.status `shouldMatchInt` 200

      -- Even removing a user from the down backend itself should work.
      bindResponse (removeMember delUser upBackendConv delUser) $ \resp ->
        resp.status `shouldMatchInt` 200

      -- User deletions should eventually make it to the other backend.
      deleteUser delUser

      let isOtherUser2LeaveUpConvNotif = allPreds [isConvLeaveNotif, isNotifConv upBackendConv, isNotifForUser otherUser2]
          isDelUserLeaveUpConvNotif = allPreds [isConvLeaveNotif, isNotifConv upBackendConv, isNotifForUser delUser]

      do
        newMsgNotif <- awaitMatch 10 isNewMessageNotif ws
        newMsgNotif %. "payload.0.qualified_conversation" `shouldMatch` objQidObject upBackendConv
        newMsgNotif %. "payload.0.data.text" `shouldMatchBase64` "success message for other user"

        void $ awaitMatch 10 isOtherUser2LeaveUpConvNotif ws
        void $ awaitMatch 10 isDelUserLeaveUpConvNotif ws

        delUserDeletedNotif <- nPayload $ awaitMatch 10 isDeleteUserNotif ws
        objQid delUserDeletedNotif `shouldMatch` objQid delUser

    runCodensity (startDynamicBackend downBackend mempty) $ \_ -> do
      newMsgNotif <- awaitNotification downUser1 downClient1 noValue 5 isNewMessageNotif
      newMsgNotif %. "payload.0.qualified_conversation" `shouldMatch` objQidObject upBackendConv
      newMsgNotif %. "payload.0.data.text" `shouldMatchBase64` "success message for down user"

      let isDelUserLeaveDownConvNotif =
            allPreds
              [ isConvLeaveNotif,
                isNotifConv downBackendConv,
                isNotifForUser delUser
              ]
      void $ awaitNotification downUser1 downClient1 (Just newMsgNotif) 1 isDelUserLeaveDownConvNotif

      -- FUTUREWORK: Uncomment after fixing this bug: https://wearezeta.atlassian.net/browse/WPB-3664
      -- void $ awaitNotification downUser1 downClient1 (Just newMsgNotif) 1 isOtherUser2LeaveUpConvNotif
      -- void $ awaitNotification otherUser otherClient (Just newMsgNotif) 1 isDelUserLeaveDownConvNotif

      delUserDeletedNotif <- nPayload $ awaitNotification downUser1 downClient1 (Just newMsgNotif) 1 isDeleteUserNotif
      objQid delUserDeletedNotif `shouldMatch` objQid delUser<|MERGE_RESOLUTION|>--- conflicted
+++ resolved
@@ -2,12 +2,7 @@
 
 module Test.Federation where
 
-<<<<<<< HEAD
 import API.Brig qualified as BrigP
-import API.BrigInternal qualified as BrigI
-=======
-import API.Brig qualified as API
->>>>>>> d835b971
 import API.Galley
 import Control.Lens
 import Control.Monad.Codensity
@@ -35,21 +30,6 @@
   -- except for setup and assertions. Perhaps there is a better name.
   runCodensity (acquireResources 1 resourcePool) $ \[downBackend] -> do
     (downUser1, downClient1, downUser2, upBackendConv, downBackendConv) <- runCodensity (startDynamicBackend downBackend mempty) $ \_ -> do
-<<<<<<< HEAD
-      -- FUTUREWORK: get rid of this once the background worker is able to listen to all queues
-      do
-        ownDomain <- make OwnDomain & asString
-        otherDomain <- make OtherDomain & asString
-        let domains = [ownDomain, otherDomain, downBackend.berDomain]
-        sequence_
-          [ BrigI.createFedConn x (BrigI.FedConn y "full_search")
-            | x <- domains,
-              y <- domains,
-              x /= y
-          ]
-
-=======
->>>>>>> d835b971
       downUser1 <- randomUser downBackend.berDomain def
       downUser2 <- randomUser downBackend.berDomain def
       downClient1 <- objId $ bindResponse (BrigP.addClient downUser1 def) $ getJSON 201

--- conflicted
+++ resolved
@@ -33,15 +33,9 @@
           >=> removeField "optSettings.setFederationDomainConfigs"
           >=> setField "optSettings.setFederationDomainConfigsUpdateFreq" (Aeson.Number 1)
   startDynamicBackends
-<<<<<<< HEAD
-    [ def {dbBrig = setFederationConfig},
-      def {dbBrig = setFederationConfig},
-      def {dbBrig = setFederationConfig}
-=======
     [ def {brigCfg = setFederationConfig},
       def {brigCfg = setFederationConfig},
       def {brigCfg = setFederationConfig}
->>>>>>> 75b1afdf
     ]
     $ \dynDomains -> do
       domains@[domainA, domainB, domainC] <- pure dynDomains

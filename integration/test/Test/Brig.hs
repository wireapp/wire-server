--- conflicted
+++ resolved
@@ -4,13 +4,9 @@
 import qualified API.BrigInternal as Internal
 import qualified API.Common as API
 import qualified API.GalleyInternal as Internal
-<<<<<<< HEAD
 import Data.Aeson.Types
+import qualified Data.Set as Set
 import Data.String.Conversions
-=======
-import qualified Data.Set as Set
-import Data.String.Conversions (cs)
->>>>>>> a61d3154
 import GHC.Stack
 import SetupHelpers
 import Testlib.Assertions

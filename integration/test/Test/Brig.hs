module Test.Brig where

import qualified API.BrigInternal as BrigI
import API.Common (randomName)
import Data.Aeson.Types hiding ((.=))
import Data.String.Conversions
import qualified Data.UUID as UUID
import qualified Data.UUID.V4 as UUID
import GHC.Stack
import SetupHelpers
import Testlib.Assertions
import Testlib.Prelude

testCrudFederationRemotes :: HasCallStack => App ()
testCrudFederationRemotes = do
  otherDomain <- asString OtherDomain
  withModifiedBackend def $ \ownDomain -> do
    let parseFedConns :: HasCallStack => Response -> App [Value]
        parseFedConns resp =
          -- Pick out the list of federation domain configs
          getJSON 200 resp %. "remotes"
            & asList
            -- Enforce that the values are objects and not something else
            >>= traverse (fmap Object . asObject)

        addTest :: (MakesValue fedConn, Ord fedConn2, ToJSON fedConn2, MakesValue fedConn2, HasCallStack) => fedConn -> [fedConn2] -> App ()
        addTest fedConn want = do
          bindResponse (BrigI.createFedConn ownDomain fedConn) $ \res -> do
            addFailureContext ("res = " <> show res) $ res.status `shouldMatchInt` 200
            res2 <- parseFedConns =<< BrigI.readFedConns ownDomain
            sort res2 `shouldMatch` sort want

        updateTest :: (MakesValue fedConn, Ord fedConn2, ToJSON fedConn2, MakesValue fedConn2, HasCallStack) => String -> fedConn -> [fedConn2] -> App ()
        updateTest domain fedConn want = do
          bindResponse (BrigI.updateFedConn ownDomain domain fedConn) $ \res -> do
            addFailureContext ("res = " <> show res) $ res.status `shouldMatchInt` 200
            res2 <- parseFedConns =<< BrigI.readFedConns ownDomain
            sort res2 `shouldMatch` sort want

    dom1 :: String <- (<> ".example.com") . UUID.toString <$> liftIO UUID.nextRandom

    let remote1, remote1' :: BrigI.FedConn
        remote1 = BrigI.FedConn dom1 "no_search" Nothing
        remote1' = remote1 {BrigI.searchStrategy = "full_search", BrigI.restriction = Just []}

        cfgRemotesExpect :: BrigI.FedConn
        cfgRemotesExpect = BrigI.FedConn (cs otherDomain) "full_search" Nothing

    cfgRemotes <- parseFedConns =<< BrigI.readFedConns ownDomain
    cfgRemotes `shouldMatch` ([] @Value)
    -- entries present in the config file can be idempotently added if identical, but cannot be
    -- updated.
    addTest cfgRemotesExpect [cfgRemotesExpect]
    -- create
    addTest remote1 [cfgRemotesExpect, remote1]
    addTest remote1 [cfgRemotesExpect, remote1] -- idempotency
    -- update
    updateTest (BrigI.domain remote1) remote1' [cfgRemotesExpect, remote1']

testCrudOAuthClient :: HasCallStack => App ()
testCrudOAuthClient = do
  user <- randomUser OwnDomain def
  let appName = "foobar"
  let url = "https://example.com/callback.html"
  clientId <- bindResponse (BrigI.registerOAuthClient user appName url) $ \resp -> do
    resp.status `shouldMatchInt` 200
    resp.json %. "client_id"
  bindResponse (BrigI.getOAuthClient user clientId) $ \resp -> do
    resp.status `shouldMatchInt` 200
    resp.json %. "application_name" `shouldMatch` appName
    resp.json %. "redirect_url" `shouldMatch` url
  let newName = "barfoo"
  let newUrl = "https://example.com/callback2.html"
  bindResponse (BrigI.updateOAuthClient user clientId newName newUrl) $ \resp -> do
    resp.status `shouldMatchInt` 200
    resp.json %. "application_name" `shouldMatch` newName
    resp.json %. "redirect_url" `shouldMatch` newUrl
  bindResponse (BrigI.deleteOAuthClient user clientId) $ \resp -> do
    resp.status `shouldMatchInt` 200
  bindResponse (BrigI.getOAuthClient user clientId) $ \resp -> do
    resp.status `shouldMatchInt` 404

<<<<<<< HEAD
-- | See https://docs.wire.com/understand/api-client-perspective/swagger.html
testSwagger :: HasCallStack => App ()
testSwagger = do
  let existingVersions :: [Int]
      existingVersions = [0, 1, 2, 3, 4, 5]

      internalApis :: [String]
      internalApis = ["brig", "cannon", "cargohold", "cannon", "spar"]

  bindResponse (BrigP.getAPIVersion OwnDomain) $ \resp -> do
    resp.status `shouldMatchInt` 200
    actualVersions :: [Int] <- do
      sup <- resp.json %. "supported" & asListOf asIntegral
      dev <- resp.json %. "development" & asListOf asIntegral
      pure $ sup <> dev
    assertBool ("unexpected actually existing versions: " <> show actualVersions) $
      -- make sure nobody has added a new version without adding it to `existingVersions`.
      -- ("subset" because blocked versions like v3 are not actually existing, but still
      -- documented.)
      Set.fromList actualVersions `Set.isSubsetOf` Set.fromList existingVersions

  bindResponse BrigP.getSwaggerPublicTOC $ \resp -> do
    resp.status `shouldMatchInt` 200
    cs resp.body `shouldContainString` "<html>"

  forM_ existingVersions $ \v -> do
    bindResponse (BrigP.getSwaggerPublicAllUI v) $ \resp -> do
      resp.status `shouldMatchInt` 200
      cs resp.body `shouldContainString` "<!DOCTYPE html>"
    bindResponse (BrigP.getSwaggerPublicAllJson v) $ \resp -> do
      resp.status `shouldMatchInt` 200
      void resp.json

  -- !
  -- FUTUREWORK: Implement BrigP.getSwaggerInternalTOC (including the end-point); make sure
  -- newly added internal APIs make this test fail if not added to `internalApis`.

  forM_ internalApis $ \api -> do
    bindResponse (BrigP.getSwaggerInternalUI api) $ \resp -> do
      resp.status `shouldMatchInt` 200
      cs resp.body `shouldContainString` "<!DOCTYPE html>"
    bindResponse (BrigP.getSwaggerInternalJson api) $ \resp -> do
      resp.status `shouldMatchInt` 200
      void resp.json

=======
>>>>>>> 4cedeebc
testCrudFederationRemoteTeams :: HasCallStack => App ()
testCrudFederationRemoteTeams = do
  (_, tid, _) <- createTeam OwnDomain 1
  (_, tid2, _) <- createTeam OwnDomain 1
  rd <- (\n -> n <> ".wire.com") <$> randomName
  bindResponse (BrigI.addFederationRemoteTeam' OwnDomain rd tid) $ \resp -> do
    resp.status `shouldMatchInt` 533
  void $ BrigI.createFedConn OwnDomain $ BrigI.FedConn rd "full_search" Nothing
  bindResponse (BrigI.addFederationRemoteTeam' OwnDomain rd tid) $ \resp -> do
    resp.status `shouldMatchInt` 533
  void $ BrigI.updateFedConn OwnDomain rd $ BrigI.FedConn rd "full_search" (Just [])
  bindResponse (BrigI.getFederationRemoteTeams OwnDomain rd) $ \resp -> do
    resp.status `shouldMatchInt` 200
    checkAbsence resp [tid, tid2]
  BrigI.addFederationRemoteTeam OwnDomain rd tid
  bindResponse (BrigI.getFederationRemoteTeams OwnDomain rd) $ \resp -> do
    resp.status `shouldMatchInt` 200
    checkPresence resp [tid]
    checkAbsence resp [tid2]
  BrigI.addFederationRemoteTeam OwnDomain rd tid2
  bindResponse (BrigI.getFederationRemoteTeams OwnDomain rd) $ \resp -> do
    resp.status `shouldMatchInt` 200
    checkPresence resp [tid, tid2]
  BrigI.deleteFederationRemoteTeam OwnDomain rd tid
  bindResponse (BrigI.getFederationRemoteTeams OwnDomain rd) $ \resp -> do
    resp.status `shouldMatchInt` 200
    checkPresence resp [tid2]
    checkAbsence resp [tid]
  BrigI.deleteFederationRemoteTeam OwnDomain rd tid2
  bindResponse (BrigI.getFederationRemoteTeams OwnDomain rd) $ \resp -> do
    resp.status `shouldMatchInt` 200
    checkAbsence resp [tid, tid2]
  where
    checkAbsence :: Response -> [String] -> App ()
    checkAbsence resp tids = do
      l <- resp.json & asList
      remoteTeams <- forM l (\e -> e %. "team_id" & asString)
      when (any (\t -> t `elem` remoteTeams) tids) $ assertFailure "Expected response to not contain any of the teams"

    checkPresence :: Response -> [String] -> App ()
    checkPresence resp tids = do
      l <- resp.json & asList
      remoteTeams <- forM l (\e -> e %. "team_id" & asString)
      when (any (\t -> t `notElem` remoteTeams) tids) $ assertFailure "Expected response to contain all of the teams"<|MERGE_RESOLUTION|>--- conflicted
+++ resolved
@@ -80,54 +80,6 @@
   bindResponse (BrigI.getOAuthClient user clientId) $ \resp -> do
     resp.status `shouldMatchInt` 404
 
-<<<<<<< HEAD
--- | See https://docs.wire.com/understand/api-client-perspective/swagger.html
-testSwagger :: HasCallStack => App ()
-testSwagger = do
-  let existingVersions :: [Int]
-      existingVersions = [0, 1, 2, 3, 4, 5]
-
-      internalApis :: [String]
-      internalApis = ["brig", "cannon", "cargohold", "cannon", "spar"]
-
-  bindResponse (BrigP.getAPIVersion OwnDomain) $ \resp -> do
-    resp.status `shouldMatchInt` 200
-    actualVersions :: [Int] <- do
-      sup <- resp.json %. "supported" & asListOf asIntegral
-      dev <- resp.json %. "development" & asListOf asIntegral
-      pure $ sup <> dev
-    assertBool ("unexpected actually existing versions: " <> show actualVersions) $
-      -- make sure nobody has added a new version without adding it to `existingVersions`.
-      -- ("subset" because blocked versions like v3 are not actually existing, but still
-      -- documented.)
-      Set.fromList actualVersions `Set.isSubsetOf` Set.fromList existingVersions
-
-  bindResponse BrigP.getSwaggerPublicTOC $ \resp -> do
-    resp.status `shouldMatchInt` 200
-    cs resp.body `shouldContainString` "<html>"
-
-  forM_ existingVersions $ \v -> do
-    bindResponse (BrigP.getSwaggerPublicAllUI v) $ \resp -> do
-      resp.status `shouldMatchInt` 200
-      cs resp.body `shouldContainString` "<!DOCTYPE html>"
-    bindResponse (BrigP.getSwaggerPublicAllJson v) $ \resp -> do
-      resp.status `shouldMatchInt` 200
-      void resp.json
-
-  -- !
-  -- FUTUREWORK: Implement BrigP.getSwaggerInternalTOC (including the end-point); make sure
-  -- newly added internal APIs make this test fail if not added to `internalApis`.
-
-  forM_ internalApis $ \api -> do
-    bindResponse (BrigP.getSwaggerInternalUI api) $ \resp -> do
-      resp.status `shouldMatchInt` 200
-      cs resp.body `shouldContainString` "<!DOCTYPE html>"
-    bindResponse (BrigP.getSwaggerInternalJson api) $ \resp -> do
-      resp.status `shouldMatchInt` 200
-      void resp.json
-
-=======
->>>>>>> 4cedeebc
 testCrudFederationRemoteTeams :: HasCallStack => App ()
 testCrudFederationRemoteTeams = do
   (_, tid, _) <- createTeam OwnDomain 1

module Test.Brig where

import qualified API.Brig as Public
import qualified API.BrigInternal as Internal
import qualified API.Common as API
import qualified API.GalleyInternal as Internal
import qualified Data.Aeson as Aeson
import Data.String.Conversions
import GHC.Stack
import SetupHelpers
import Testlib.Assertions
import Testlib.Prelude

testSearchContactForExternalUsers :: HasCallStack => App ()
testSearchContactForExternalUsers = do
  owner <- randomUser OwnDomain def {Internal.team = True}
  partner <- randomUser OwnDomain def {Internal.team = True}

  bindResponse (Internal.putTeamMember partner (partner %. "team") (API.teamRole "partner")) $ \resp ->
    resp.status `shouldMatchInt` 200

  bindResponse (Public.searchContacts partner (owner %. "name")) $ \resp ->
    resp.status `shouldMatchInt` 403

<<<<<<< HEAD
testCrudFederationRemotes :: HasCallStack => App ()
testCrudFederationRemotes = do
  let parseFedConns :: HasCallStack => Response -> App [Internal.FedConn]
      parseFedConns resp = do
        -- TODO: not idiomatic!  try `getJSON 200 resp %. "remotes" & asList & mapM asObjOrSomething`
        -- Some ideas: There is asList to assert that a Value is actually a an array of Values. Then you can sort that to have a defined order.
        fromJust . Aeson.decode . Aeson.encode . fromJust <$> ((`lookupField` "remotes") =<< getJSON 200 resp)

      addOnce :: HasCallStack => Internal.FedConn -> [Internal.FedConn] -> App ()
      addOnce fedConn want = do
        res <- Internal.createFedConn fedConn
        addFailureContext ("res = " <> show res) $ res.status `shouldMatchInt` 200
        res2 <- parseFedConns =<< Internal.readFedConns
        sort res2 `shouldMatch` sort want

      addFail :: HasCallStack => Internal.FedConn -> App ()
      addFail fedConn = do
        res <- Internal.createFedConn' fedConn
        addFailureContext ("res = " <> show res) $ res.status `shouldMatchInt` 533

      deleteOnce :: HasCallStack => String -> [Internal.FedConn] -> App ()
      deleteOnce domain want = do
        res <- Internal.deleteFedConn domain
        addFailureContext ("res = " <> show res) $ res.status `shouldMatchInt` 200
        res2 <- parseFedConns =<< Internal.readFedConns
        sort res2 `shouldMatch` sort want

      deleteFail :: HasCallStack => String -> App ()
      deleteFail del = do
        res <- Internal.deleteFedConn' del
        addFailureContext ("res = " <> show res) $ res.status `shouldMatchInt` 533

      updateOnce :: HasCallStack => String -> Internal.FedConn -> [Internal.FedConn] -> App ()
      updateOnce domain fedConn want = do
        res <- Internal.updateFedConn domain fedConn
        addFailureContext ("res = " <> show res) $ res.status `shouldMatchInt` 200
        res2 <- parseFedConns =<< Internal.readFedConns
        sort res2 `shouldMatch` sort want

      updateFail :: HasCallStack => String -> Internal.FedConn -> App ()
      updateFail domain fedConn = do
        res <- Internal.updateFedConn' domain fedConn
        addFailureContext ("res = " <> show res) $ res.status `shouldMatchInt` 533

  let remote1, remote1', remote1'' :: Internal.FedConn
      remote1 = Internal.FedConn (cs "good.example.com") "no_search"
      remote1' = remote1 {Internal.searchStrategy = "full_search"}
      remote1'' = remote1 {Internal.domain = "meh.example.com"}

      cfgRemotesExpect :: Internal.FedConn
      cfgRemotesExpect = Internal.FedConn (cs "example.com") "full_search"

  resetFedConns
  cfgRemotes <- parseFedConns =<< Internal.readFedConns
  cfgRemotes `shouldMatch` [cfgRemotesExpect]
  -- entries present in the config file can be idempotently added if identical, but cannot be
  -- updated, deleted or updated.
  addOnce cfgRemotesExpect [cfgRemotesExpect]
  addFail (cfgRemotesExpect {Internal.searchStrategy = "no_search"})
  deleteFail (Internal.domain cfgRemotesExpect)
  updateFail (Internal.domain cfgRemotesExpect) (cfgRemotesExpect {Internal.searchStrategy = "no_search"})
  -- create
  addOnce remote1 (remote1 : cfgRemotes)
  addOnce remote1 (remote1 : cfgRemotes) -- idempotency
  -- update
  updateOnce (Internal.domain remote1) remote1' (remote1' : cfgRemotes)
  updateFail (Internal.domain remote1) remote1''
  -- delete
  deleteOnce (Internal.domain remote1) cfgRemotes
  deleteOnce (Internal.domain remote1) cfgRemotes -- idempotency
=======
testCrudOAuthClient :: HasCallStack => App ()
testCrudOAuthClient = do
  user <- randomUser OwnDomain def
  let appName = "foobar"
  let url = "https://example.com/callback.html"
  clientId <- bindResponse (Internal.registerOAuthClient user appName url) $ \resp -> do
    resp.status `shouldMatchInt` 200
    resp.json %. "client_id"
  bindResponse (Internal.getOAuthClient user clientId) $ \resp -> do
    resp.status `shouldMatchInt` 200
    resp.json %. "application_name" `shouldMatch` appName
    resp.json %. "redirect_url" `shouldMatch` url
  let newName = "barfoo"
  let newUrl = "https://example.com/callback2.html"
  bindResponse (Internal.updateOAuthClient user clientId newName newUrl) $ \resp -> do
    resp.status `shouldMatchInt` 200
    resp.json %. "application_name" `shouldMatch` newName
    resp.json %. "redirect_url" `shouldMatch` newUrl
  bindResponse (Internal.deleteOAuthClient user clientId) $ \resp -> do
    resp.status `shouldMatchInt` 200
  bindResponse (Internal.getOAuthClient user clientId) $ \resp -> do
    resp.status `shouldMatchInt` 404
>>>>>>> 34970d34
<|MERGE_RESOLUTION|>--- conflicted
+++ resolved
@@ -22,7 +22,6 @@
   bindResponse (Public.searchContacts partner (owner %. "name")) $ \resp ->
     resp.status `shouldMatchInt` 403
 
-<<<<<<< HEAD
 testCrudFederationRemotes :: HasCallStack => App ()
 testCrudFederationRemotes = do
   let parseFedConns :: HasCallStack => Response -> App [Internal.FedConn]
@@ -93,7 +92,7 @@
   -- delete
   deleteOnce (Internal.domain remote1) cfgRemotes
   deleteOnce (Internal.domain remote1) cfgRemotes -- idempotency
-=======
+
 testCrudOAuthClient :: HasCallStack => App ()
 testCrudOAuthClient = do
   user <- randomUser OwnDomain def
@@ -115,5 +114,4 @@
   bindResponse (Internal.deleteOAuthClient user clientId) $ \resp -> do
     resp.status `shouldMatchInt` 200
   bindResponse (Internal.getOAuthClient user clientId) $ \resp -> do
-    resp.status `shouldMatchInt` 404
->>>>>>> 34970d34
+    resp.status `shouldMatchInt` 404
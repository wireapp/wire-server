module API.GalleyInternal where

import qualified Data.Aeson as Aeson
import Data.String.Conversions (cs)
import qualified Data.Vector as Vector
import GHC.Stack
import Testlib.Prelude

putTeamMember :: (HasCallStack, MakesValue user, MakesValue team) => user -> team -> Int -> App Response
putTeamMember user team perms = do
  uid <- objId user
  tid <- asString team
  req <-
    baseRequest
      OwnDomain
      Galley
      Unversioned
      ("/i/teams/" <> tid <> "/members")

  submit
    "PUT"
    $ addJSONObject
      [ "member"
          .= object
            [ "user" .= uid,
              "permissions"
                .= object
                  [ "self" .= perms,
                    "copy" .= perms
                  ]
            ]
      ]
      req

getTeamFeature :: HasCallStack => String -> String -> App Response
getTeamFeature featureName tid = do
<<<<<<< HEAD
  req <- baseRequest ownDomain Galley Unversioned $ joinHttpPath ["i", "teams", tid, "features", featureName]
  submit "GET" $ req

getFederationStatus ::
  ( HasCallStack,
    MakesValue user
  ) =>
  user ->
  [String] ->
  App Response
getFederationStatus user domains =
  let domainList = Aeson.Array (Vector.fromList $ Aeson.String . cs <$> domains)
   in do
        uid <- objId user
        req <- baseRequest user Galley Unversioned $ joinHttpPath ["i", "federation-status"]
        submit
          "GET"
          ( req
              & zUser uid
              & addJSONObject ["domains" .= domainList]
          )
=======
  req <- baseRequest OwnDomain Galley Unversioned $ joinHttpPath ["i", "teams", tid, "features", featureName]
  submit "GET" $ req
>>>>>>> 34970d34
<|MERGE_RESOLUTION|>--- conflicted
+++ resolved
@@ -34,8 +34,7 @@
 
 getTeamFeature :: HasCallStack => String -> String -> App Response
 getTeamFeature featureName tid = do
-<<<<<<< HEAD
-  req <- baseRequest ownDomain Galley Unversioned $ joinHttpPath ["i", "teams", tid, "features", featureName]
+  req <- baseRequest OwnDomain Galley Unversioned $ joinHttpPath ["i", "teams", tid, "features", featureName]
   submit "GET" $ req
 
 getFederationStatus ::
@@ -55,8 +54,4 @@
           ( req
               & zUser uid
               & addJSONObject ["domains" .= domainList]
-          )
-=======
-  req <- baseRequest OwnDomain Galley Unversioned $ joinHttpPath ["i", "teams", tid, "features", featureName]
-  submit "GET" $ req
->>>>>>> 34970d34
+          )
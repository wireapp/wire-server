--- conflicted
+++ resolved
@@ -181,13 +181,12 @@
       "/mls/key-packages/claim/" <> targetDom <> "/" <> targetUid
   submit "POST" req
 
-<<<<<<< HEAD
 getSelf :: HasCallStack => String -> String -> App Response
 getSelf domain uid = do
   let user = object ["domain" .= domain, "id" .= uid]
   req <- baseRequest user Brig Versioned "/self"
   submit "GET" req
-=======
+
 getUserSupportedProtocols ::
   (HasCallStack, MakesValue user, MakesValue target) =>
   user ->
@@ -209,5 +208,4 @@
   req <-
     baseRequest user Brig Versioned $
       joinHttpPath ["self", "supported-protocols"]
-  submit "PUT" (req & addJSONObject ["supported_protocols" .= ps])
->>>>>>> 577c0b9f
+  submit "PUT" (req & addJSONObject ["supported_protocols" .= ps])
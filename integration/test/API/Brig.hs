--- conflicted
+++ resolved
@@ -246,7 +246,6 @@
       joinHttpPath ["self", "supported-protocols"]
   submit "PUT" (req & addJSONObject ["supported_protocols" .= ps])
 
-<<<<<<< HEAD
 data PostInvitation = PostInvitation
   { email :: Maybe String
   }
@@ -267,7 +266,7 @@
   email <- maybe randomEmail pure inv.email
   submit "POST" $
     req & addJSONObject ["email" .= email]
-=======
+
 getApiVersions :: HasCallStack => App Response
 getApiVersions = do
   req <-
@@ -311,5 +310,4 @@
   req <-
     rawBaseRequest OwnDomain Nginz Unversioned $
       joinHttpPath ["api-internal", "swagger-ui", service <> "-swagger.json"]
-  submit "GET" req
->>>>>>> 89762c33
+  submit "GET" req
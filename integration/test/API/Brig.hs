--- conflicted
+++ resolved
@@ -1,22 +1,14 @@
 module API.Brig where
 
 import API.Common
-<<<<<<< HEAD
 import qualified Data.Aeson as Aeson
 import qualified Data.ByteString.Base64 as Base64
+import qualified Data.CaseInsensitive as CI
 import Data.Foldable
 import Data.Function
+import qualified Data.Text as T
 import qualified Data.Text.Encoding as T
-=======
-import Data.Aeson qualified as Aeson
-import Data.ByteString.Base64 qualified as Base64
-import Data.CaseInsensitive qualified as CI
-import Data.Foldable
-import Data.Function
-import Data.Text qualified as T
-import Data.Text.Encoding qualified as T
-import Data.Vector qualified as V
->>>>>>> 9b40c031
+import qualified Data.Vector as V
 import GHC.Stack
 import Testlib.Prelude
 

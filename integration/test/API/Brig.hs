module API.Brig where

import API.Common
import qualified Data.Aeson as Aeson
import qualified Data.ByteString.Base64 as Base64
import qualified Data.CaseInsensitive as CI
import Data.Foldable
import Data.Function
import qualified Data.Text as T
import qualified Data.Text.Encoding as T
import qualified Data.Vector as V
import GHC.Stack
import Testlib.Prelude

data AddUser = AddUser
  { name :: Maybe String,
    email :: Maybe String,
    teamCode :: Maybe String,
    password :: Maybe String
  }

instance Default AddUser where
  def = AddUser Nothing Nothing Nothing Nothing

data NewProvider = NewProvider
  { newProviderName :: String,
    newProviderDesc :: String,
    newProviderEmail :: String,
    newProviderPassword :: Maybe String,
    newProviderUrl :: String
  }

instance Default NewProvider where
  def =
    NewProvider
      "New Provider"
      "Just a provider"
      "provider@example.com"
      Nothing
      "https://example.com"

instance ToJSON NewProvider where
  toJSON NewProvider {..} =
    Aeson.object
      [ "name" .= newProviderName,
        "description" .= newProviderDesc,
        "email" .= newProviderEmail,
        "password" .= newProviderPassword,
        "url" .= newProviderUrl
      ]

data NewService = NewService
  { newServiceName :: String,
    newServiceSummary :: String,
    newServiceDescr :: String,
    newServiceUrl :: String,
    newServiceKey :: ByteString,
    newServiceToken :: Maybe String,
    newServiceAssets :: [String],
    newServiceTags :: [String]
  }

instance Default NewService where
  def =
    NewService
      "New Service"
      "Just a service"
      "Just a service description"
      "https://example.com"
      ( T.encodeUtf8 . T.unlines . fmap T.pack $
          [ "-----BEGIN PUBLIC KEY-----",
            "MIIBIjANBgkqhkiG9w0BAQEFAAOCAQ8AMIIBCgKCAQEAu+Kg/PHHU3atXrUbKnw0",
            "G06FliXcNt3lMwl2os5twEDcPPFw/feGiAKymxp+7JqZDrseS5D9THGrW+OQRIPH",
            "WvUBdiLfGrZqJO223DB6D8K2Su/odmnjZJ2z23rhXoEArTplu+Dg9K+c2LVeXTKV",
            "VPOaOzgtAB21XKRiQ4ermqgi3/njr03rXyq/qNkuNd6tNcg+HAfGxfGvvCSYBfiS",
            "bUKr/BeArYRcjzr/h5m1In6fG/if9GEI6m8dxHT9JbY53wiksowy6ajCuqskIFg8",
            "7X883H+LA/d6X5CTiPv1VMxXdBUiGPuC9IT/6CNQ1/LFt0P37ax58+LGYlaFo7la",
            "nQIDAQAB",
            "-----END PUBLIC KEY-----"
          ]
      )
      (Just "secret-token")
      []
      ["music", "quiz", "weather"]

instance ToJSON NewService where
  toJSON NewService {..} =
    Aeson.object
      [ "name" .= newServiceName,
        "summary" .= newServiceSummary,
        "description" .= newServiceDescr,
        "base_url" .= newServiceUrl,
        "public_key" .= (T.unpack . T.decodeUtf8) newServiceKey,
        "auth_token" .= newServiceToken,
        "assets" .= Aeson.Array (V.fromList (Aeson.String . T.pack <$> newServiceAssets)),
        "tags" .= Aeson.Array (V.fromList (Aeson.String . T.pack <$> newServiceTags))
      ]

addUser :: (HasCallStack, MakesValue dom) => dom -> AddUser -> App Response
addUser dom opts = do
  req <- baseRequest dom Brig Versioned "register"
  name <- maybe randomName pure opts.name
  submit "POST" $
    req
      & addJSONObject
        [ "name" .= name,
          "email" .= opts.email,
          "team_code" .= opts.teamCode,
          "password" .= fromMaybe defPassword opts.password
        ]

-- | https://staging-nginz-https.zinfra.io/v6/api/swagger-ui/#/default/get_users__uid_domain___uid_
getUser ::
  (HasCallStack, MakesValue user, MakesValue target) =>
  user ->
  target ->
  App Response
getUser user target = do
  (domain, uid) <- objQid target
  req <-
    baseRequest user Brig Versioned $
      joinHttpPath ["users", domain, uid]
  submit "GET" req

getUserByHandle :: (HasCallStack, MakesValue user, MakesValue domain) => user -> domain -> String -> App Response
getUserByHandle user domain handle = do
  domainStr <- asString domain
  req <-
    baseRequest user Brig Versioned $
      joinHttpPath ["users", "by-handle", domainStr, handle]
  submit "GET" req

getClient ::
  (HasCallStack, MakesValue user, MakesValue client) =>
  user ->
  client ->
  App Response
getClient u cli = do
  c <- make cli & asString
  req <-
    baseRequest u Brig Versioned $
      joinHttpPath ["clients", c]
  submit "GET" req

deleteUser :: (HasCallStack, MakesValue user) => user -> App Response
deleteUser user = do
  req <- baseRequest user Brig Versioned "/self"
  submit "DELETE" $
    req & addJSONObject ["password" .= defPassword]

data AddClient = AddClient
  { ctype :: String,
    internal :: Bool,
    clabel :: String,
    model :: String,
    prekeys :: Maybe [Value],
    lastPrekey :: Maybe Value,
    password :: String,
    acapabilities :: Maybe [String]
  }

instance Default AddClient where
  def =
    AddClient
      { ctype = "permanent",
        internal = False,
        clabel = "Test Device",
        model = "Test Model",
        prekeys = Nothing,
        lastPrekey = Nothing,
        password = defPassword,
        acapabilities = Just ["legalhold-implicit-consent"]
      }

-- | https://staging-nginz-https.zinfra.io/api-internal/swagger-ui/brig/#/brig/post_i_clients__uid_
addClient ::
  (HasCallStack, MakesValue user) =>
  user ->
  AddClient ->
  App Response
addClient user args = do
  uid <- objId user
  req <- baseRequest user Brig Unversioned $ "/i/clients/" <> uid
  pks <- maybe (fmap pure getPrekey) pure args.prekeys
  lpk <- maybe getLastPrekey pure args.lastPrekey
  submit "POST" $
    req
      & addJSONObject
        [ "prekeys" .= pks,
          "lastkey" .= lpk,
          "type" .= args.ctype,
          "label" .= args.clabel,
          "model" .= args.model,
          "password" .= args.password,
          "capabilities" .= args.acapabilities
        ]

data UpdateClient = UpdateClient
  { prekeys :: [Value],
    lastPrekey :: Maybe Value,
    label :: Maybe String,
    capabilities :: Maybe [String],
    mlsPublicKeys :: Maybe Value
  }

instance Default UpdateClient where
  def =
    UpdateClient
      { prekeys = [],
        lastPrekey = Nothing,
        label = Nothing,
        capabilities = Nothing,
        mlsPublicKeys = Nothing
      }

updateClient ::
  HasCallStack =>
  ClientIdentity ->
  UpdateClient ->
  App Response
updateClient cid args = do
  req <- baseRequest cid Brig Versioned $ "/clients/" <> cid.client
  submit "PUT" $
    req
      & addJSONObject
        ( ["prekeys" .= args.prekeys]
            <> ["lastkey" .= k | k <- toList args.lastPrekey]
            <> ["label" .= l | l <- toList args.label]
            <> ["capabilities" .= c | c <- toList args.capabilities]
            <> ["mls_public_keys" .= k | k <- toList args.mlsPublicKeys]
        )

deleteClient ::
  (HasCallStack, MakesValue user, MakesValue client) =>
  user ->
  client ->
  App Response
deleteClient user client = do
  cid <- objId client
  req <- baseRequest user Brig Versioned $ "/clients/" <> cid
  submit "DELETE" $
    req
      & addJSONObject
        [ "password" .= defPassword
        ]

-- | https://staging-nginz-https.zinfra.io/v5/api/swagger-ui/#/default/get_users__uid_domain___uid__clients
getClientsQualified ::
  ( HasCallStack,
    MakesValue user,
    MakesValue domain,
    MakesValue otherUser
  ) =>
  user ->
  domain ->
  otherUser ->
  App Response
getClientsQualified user domain otherUser = do
  ouid <- objId otherUser
  d <- objDomain domain
  req <-
    baseRequest user Brig Versioned $
      "/users/"
        <> d
        <> "/"
        <> ouid
        <> "/clients"
  submit "GET" req

-- | https://staging-nginz-https.zinfra.io/v5/api/swagger-ui/#/default/post_users_list_clients
listUsersClients :: (HasCallStack, MakesValue user, MakesValue qualifiedUserIds) => user -> [qualifiedUserIds] -> App Response
listUsersClients usr qualifiedUserIds = do
  qUsers <- mapM objQidObject qualifiedUserIds
  req <- baseRequest usr Brig Versioned $ joinHttpPath ["users", "list-clients"]
  submit "POST" (req & addJSONObject ["qualified_users" .= qUsers])

searchContacts ::
  ( MakesValue user,
    MakesValue searchTerm,
    MakesValue domain
  ) =>
  user ->
  searchTerm ->
  domain ->
  App Response
searchContacts user searchTerm domain = do
  req <- baseRequest user Brig Versioned "/search/contacts"
  q <- asString searchTerm
  d <- objDomain domain
  submit "GET" (req & addQueryParams [("q", q), ("domain", d)])

getAPIVersion :: (HasCallStack, MakesValue domain) => domain -> App Response
getAPIVersion domain = do
  req <- baseRequest domain Brig Unversioned $ "/api-version"
  submit "GET" req

postConnection ::
  ( HasCallStack,
    MakesValue userFrom,
    MakesValue userTo
  ) =>
  userFrom ->
  userTo ->
  App Response
postConnection userFrom userTo = do
  (userToDomain, userToId) <- objQid userTo
  req <-
    baseRequest userFrom Brig Versioned $
      joinHttpPath ["/connections", userToDomain, userToId]
  submit "POST" req

getConnection ::
  ( HasCallStack,
    MakesValue userFrom,
    MakesValue userTo
  ) =>
  userFrom ->
  userTo ->
  App Response
getConnection userFrom userTo = do
  (userToDomain, userToId) <- objQid userTo
  req <-
    baseRequest userFrom Brig Versioned $
      joinHttpPath ["/connections", userToDomain, userToId]
  submit "GET" req

putConnection ::
  ( HasCallStack,
    MakesValue userFrom,
    MakesValue userTo,
    MakesValue status
  ) =>
  userFrom ->
  userTo ->
  status ->
  App Response
putConnection userFrom userTo status = do
  (userToDomain, userToId) <- objQid userTo
  req <-
    baseRequest userFrom Brig Versioned $
      joinHttpPath ["/connections", userToDomain, userToId]
  statusS <- asString status
  submit "PUT" (req & addJSONObject ["status" .= statusS])

getConnections :: (HasCallStack, MakesValue user) => user -> App Response
getConnections user = do
  req <- baseRequest user Brig Versioned "/list-connections"
  submit "POST" (req & addJSONObject ["size" .= Aeson.Number 500])

uploadKeyPackages :: ClientIdentity -> [ByteString] -> App Response
uploadKeyPackages cid kps = do
  req <-
    baseRequest cid Brig Versioned $
      "/mls/key-packages/self/" <> cid.client
  submit
    "POST"
    ( req
        & addJSONObject ["key_packages" .= map (T.decodeUtf8 . Base64.encode) kps]
    )

claimKeyPackagesWithParams :: (MakesValue u, MakesValue v) => Ciphersuite -> u -> v -> [(String, String)] -> App Response
claimKeyPackagesWithParams suite u v params = do
  (targetDom, targetUid) <- objQid v
  req <-
    baseRequest u Brig Versioned $
      "/mls/key-packages/claim/" <> targetDom <> "/" <> targetUid
  submit "POST" $
    req
      & addQueryParams ([("ciphersuite", suite.code)] <> params)

claimKeyPackages :: (MakesValue u, MakesValue v) => Ciphersuite -> u -> v -> App Response
claimKeyPackages suite u v = claimKeyPackagesWithParams suite u v []

countKeyPackages :: Ciphersuite -> ClientIdentity -> App Response
countKeyPackages suite cid = do
  req <- baseRequest cid Brig Versioned ("/mls/key-packages/self/" <> cid.client <> "/count")
  submit "GET" $
    req
      & addQueryParams [("ciphersuite", suite.code)]

deleteKeyPackages :: ClientIdentity -> [String] -> App Response
deleteKeyPackages cid kps = do
  req <- baseRequest cid Brig Versioned ("/mls/key-packages/self/" <> cid.client)
  submit "DELETE" $ req & addJSONObject ["key_packages" .= kps]

replaceKeyPackages :: ClientIdentity -> [Ciphersuite] -> [ByteString] -> App Response
replaceKeyPackages cid suites kps = do
  req <-
    baseRequest cid Brig Versioned $
      "/mls/key-packages/self/" <> cid.client
  submit "PUT" $
    req
      & addQueryParams [("ciphersuites", intercalate "," (map (.code) suites))]
      & addJSONObject ["key_packages" .= map (T.decodeUtf8 . Base64.encode) kps]

-- | https://staging-nginz-https.zinfra.io/v6/api/swagger-ui/#/default/get_self
<<<<<<< HEAD
getSelf :: (HasCallStack, MakesValue user) => user -> App Response
getSelf = getSelfWithVersion Versioned

getSelfWithVersion :: (HasCallStack, MakesValue user) => Versioned -> user -> App Response
getSelfWithVersion v user = baseRequest user Brig v "/self" >>= submit "GET"
=======
getSelf :: (HasCallStack, MakesValue caller) => caller -> App Response
getSelf caller = do
  req <- baseRequest caller Brig Versioned "/self"
  submit "GET" req
>>>>>>> 6f2c9144

-- | https://staging-nginz-https.zinfra.io/v6/api/swagger-ui/#/default/get_self
-- this is a low-level version of `getSelf` for testing some error conditions.
getSelf' :: HasCallStack => String -> String -> App Response
<<<<<<< HEAD
getSelf' domain uid = getSelfWithVersion Versioned $ object ["domain" .= domain, "id" .= uid]
=======
getSelf' domain uid = do
  let user = object ["domain" .= domain, "id" .= uid]
  req <- baseRequest user Brig Versioned "/self"
  submit "GET" req
>>>>>>> 6f2c9144

data PutSelf = PutSelf
  { accent :: Maybe Int,
    assets :: Maybe [Value], -- [{"key":"string", "size":"string", "type":"string"}]
    name :: Maybe String,
    picture :: Maybe [String]
  }

instance Default PutSelf where
  def = PutSelf Nothing Nothing Nothing Nothing

-- | https://staging-nginz-https.zinfra.io/v6/api/swagger-ui/#/default/put_self
putSelf :: (HasCallStack, MakesValue caller) => caller -> PutSelf -> App Response
putSelf caller body = do
  req <- baseRequest caller Brig Versioned "/self"
  submit "PUT" $
    req
      & addJSONObject
        [ "accent_id" .= body.accent,
          "assets" .= body.assets,
          "name" .= body.name,
          "picture" .= body.picture
        ]

-- | https://staging-nginz-https.zinfra.io/v6/api/swagger-ui/#/default/put_self_locale
putSelfLocale :: (HasCallStack, MakesValue caller) => caller -> String -> App Response
putSelfLocale caller locale = do
  req <- baseRequest caller Brig Versioned "/self/locale"
  submit "PUT" $ req & addJSONObject ["locale" .= locale]

-- | https://staging-nginz-https.zinfra.io/v6/api/swagger-ui/#/default/put_users__uid__email
--
-- NOTE: the full process of changing (and confirming) the email address is more complicated.
-- see /services/brig/test/integration for details.
putSelfEmail :: (HasCallStack, MakesValue caller) => caller -> String -> App Response
putSelfEmail caller emailAddress = do
  callerid <- asString $ caller %. "id"
  req <- baseRequest caller Brig Versioned $ joinHttpPath ["users", callerid, "email"]
  submit "PUT" $ req & addJSONObject ["email" .= emailAddress]

-- | https://staging-nginz-https.zinfra.io/v6/api/swagger-ui/#/default/put_self_handle
-- FUTUREWORK: rename to putSelfHandle for consistency
putHandle :: (HasCallStack, MakesValue user) => user -> String -> App Response
putHandle user handle = do
  req <- baseRequest user Brig Versioned "/self/handle"
  submit "PUT" $
    req & addJSONObject ["handle" .= handle]

getUserSupportedProtocols ::
  (HasCallStack, MakesValue user, MakesValue target) =>
  user ->
  target ->
  App Response
getUserSupportedProtocols user target = do
  (domain, uid) <- objQid target
  req <-
    baseRequest user Brig Versioned $
      joinHttpPath ["users", domain, uid, "supported-protocols"]
  submit "GET" req

putUserSupportedProtocols ::
  (HasCallStack, MakesValue user) =>
  user ->
  [String] ->
  App Response
putUserSupportedProtocols user ps = do
  req <-
    baseRequest user Brig Versioned $
      joinHttpPath ["self", "supported-protocols"]
  submit "PUT" (req & addJSONObject ["supported_protocols" .= ps])

data PostInvitation = PostInvitation
  { email :: Maybe String
  }

instance Default PostInvitation where
  def = PostInvitation Nothing

postInvitation ::
  (HasCallStack, MakesValue user) =>
  user ->
  PostInvitation ->
  App Response
postInvitation user inv = do
  tid <- user %. "team" & asString
  req <-
    baseRequest user Brig Versioned $
      joinHttpPath ["teams", tid, "invitations"]
  email <- maybe randomEmail pure inv.email
  submit "POST" $
    req & addJSONObject ["email" .= email]

getApiVersions :: HasCallStack => App Response
getApiVersions = do
  req <-
    rawBaseRequest OwnDomain Brig Unversioned $
      joinHttpPath ["api-version"]
  submit "GET" req

getSwaggerPublicTOC :: HasCallStack => App Response
getSwaggerPublicTOC = do
  req <-
    rawBaseRequest OwnDomain Brig Unversioned $
      joinHttpPath ["api", "swagger-ui"]
  submit "GET" req

getSwaggerInternalTOC :: HasCallStack => App Response
getSwaggerInternalTOC = error "FUTUREWORK: this API end-point does not exist."

getSwaggerPublicAllUI :: HasCallStack => Int -> App Response
getSwaggerPublicAllUI version = do
  req <-
    rawBaseRequest OwnDomain Brig (ExplicitVersion version) $
      joinHttpPath ["api", "swagger-ui"]
  submit "GET" req

getSwaggerPublicAllJson :: HasCallStack => Int -> App Response
getSwaggerPublicAllJson version = do
  req <-
    rawBaseRequest OwnDomain Brig (ExplicitVersion version) $
      joinHttpPath ["api", "swagger.json"]
  submit "GET" req

getSwaggerInternalUI :: HasCallStack => String -> App Response
getSwaggerInternalUI service = do
  req <-
    rawBaseRequest OwnDomain Brig Unversioned $
      joinHttpPath ["api-internal", "swagger-ui", service]
  submit "GET" req

getSwaggerInternalJson :: HasCallStack => String -> App Response
getSwaggerInternalJson service = do
  req <-
    rawBaseRequest OwnDomain Nginz Unversioned $
      joinHttpPath ["api-internal", "swagger-ui", service <> "-swagger.json"]
  submit "GET" req

newProvider ::
  ( HasCallStack,
    MakesValue provider,
    MakesValue user
  ) =>
  user ->
  provider ->
  App Value
newProvider user provider = do
  p <- make provider
  req <-
    baseRequest user Brig Versioned $
      joinHttpPath ["provider", "register"]
  submit "POST" (addJSON p req) `bindResponse` \resp -> do
    resp.status `shouldMatchInt` 201
    resp.json

activateProvider ::
  ( HasCallStack,
    MakesValue dom
  ) =>
  dom ->
  String ->
  String ->
  App ()
activateProvider dom key code = do
  d <- make dom
  req <-
    rawBaseRequest d Brig Versioned $
      joinHttpPath ["provider", "activate"]
  let ps = [("key", key), ("code", code)]
  submit "GET" (addQueryParams ps req) `bindResponse` \resp -> do
    resp.status `shouldMatchOneOf` [Number 200, Number 204]

-- | Returns the value of the Set-Cookie header that is to be used to
-- authenticate to provider endpoints.
loginProvider ::
  ( HasCallStack,
    MakesValue dom
  ) =>
  dom ->
  String ->
  String ->
  App ByteString
loginProvider dom email pass = do
  d <- asString dom
  req <-
    rawBaseRequest d Brig Versioned $
      joinHttpPath ["provider", "login"]
  submit "POST" (addJSONObject ["email" .= email, "password" .= pass] req) `bindResponse` \resp -> do
    resp.status `shouldMatchInt` 200
    let hs = headers resp
        setCookieHeader = CI.mk (T.encodeUtf8 . T.pack $ "Set-Cookie")
    pure . fromJust . foldMap (\(k, v) -> guard (k == setCookieHeader) $> v) $ hs

newService ::
  ( HasCallStack,
    MakesValue dom
  ) =>
  dom ->
  String ->
  NewService ->
  App Value
newService dom providerId service = do
  s <- make service
  domain <- asString dom
  req <-
    rawBaseRequest domain Brig Versioned $
      joinHttpPath ["provider", "services"]
  let addHdrs =
        addHeader "Z-Type" "provider"
          . addHeader "Z-Provider" providerId
  submit "POST" (addJSON s . addHdrs $ req) `bindResponse` \resp -> do
    resp.status `shouldMatchInt` 201
    resp.json

updateService ::
  ( HasCallStack,
    MakesValue dom,
    MakesValue serviceId
  ) =>
  dom ->
  String ->
  serviceId ->
  Maybe String ->
  Maybe String ->
  App Response
updateService dom providerId serviceId mAcceptHeader newName = do
  sId <- asString serviceId
  domain <- asString dom
  req <-
    rawBaseRequest domain Brig Versioned $
      joinHttpPath ["provider", "services", sId]
  let addHdrs =
        addHeader "Z-Type" "provider"
          . addHeader "Z-Provider" providerId
          . maybe id (addHeader "Accept") mAcceptHeader
  submit "PUT"
    . addHdrs
    . addJSONObject ["name" .= n | n <- maybeToList newName]
    $ req

-- | https://staging-nginz-https.zinfra.io/v5/api/swagger-ui/#/default/get_users__uid_domain___uid__prekeys__client_
getUsersPrekeysClient :: (HasCallStack, MakesValue caller, MakesValue targetUser) => caller -> targetUser -> String -> App Response
getUsersPrekeysClient caller targetUser targetClient = do
  dom <- asString $ targetUser %. "domain"
  uid <- asString $ targetUser %. "id"
  req <- baseRequest caller Brig Versioned $ joinHttpPath ["users", dom, uid, "prekeys", targetClient]
  submit "GET" req

-- | https://staging-nginz-https.zinfra.io/v5/api/swagger-ui/#/default/get_users__uid_domain___uid__prekeys
getUsersPrekeyBundle :: (HasCallStack, MakesValue caller, MakesValue targetUser) => caller -> targetUser -> App Response
getUsersPrekeyBundle caller targetUser = do
  dom <- asString $ targetUser %. "domain"
  uid <- asString $ targetUser %. "id"
  req <- baseRequest caller Brig Versioned $ joinHttpPath ["users", dom, uid, "prekeys"]
  submit "GET" req

-- | https://staging-nginz-https.zinfra.io/v5/api/swagger-ui/#/default/post_users_list_prekeys
getMultiUserPrekeyBundle :: (HasCallStack, MakesValue caller, ToJSON userClients) => caller -> userClients -> App Response
getMultiUserPrekeyBundle caller userClients = do
  req <- baseRequest caller Brig Versioned $ joinHttpPath ["users", "list-prekeys"]
  submit "POST" (addJSON userClients req)<|MERGE_RESOLUTION|>--- conflicted
+++ resolved
@@ -394,30 +394,16 @@
       & addJSONObject ["key_packages" .= map (T.decodeUtf8 . Base64.encode) kps]
 
 -- | https://staging-nginz-https.zinfra.io/v6/api/swagger-ui/#/default/get_self
-<<<<<<< HEAD
 getSelf :: (HasCallStack, MakesValue user) => user -> App Response
 getSelf = getSelfWithVersion Versioned
 
 getSelfWithVersion :: (HasCallStack, MakesValue user) => Versioned -> user -> App Response
 getSelfWithVersion v user = baseRequest user Brig v "/self" >>= submit "GET"
-=======
-getSelf :: (HasCallStack, MakesValue caller) => caller -> App Response
-getSelf caller = do
-  req <- baseRequest caller Brig Versioned "/self"
-  submit "GET" req
->>>>>>> 6f2c9144
 
 -- | https://staging-nginz-https.zinfra.io/v6/api/swagger-ui/#/default/get_self
 -- this is a low-level version of `getSelf` for testing some error conditions.
 getSelf' :: HasCallStack => String -> String -> App Response
-<<<<<<< HEAD
 getSelf' domain uid = getSelfWithVersion Versioned $ object ["domain" .= domain, "id" .= uid]
-=======
-getSelf' domain uid = do
-  let user = object ["domain" .= domain, "id" .= uid]
-  req <- baseRequest user Brig Versioned "/self"
-  submit "GET" req
->>>>>>> 6f2c9144
 
 data PutSelf = PutSelf
   { accent :: Maybe Int,

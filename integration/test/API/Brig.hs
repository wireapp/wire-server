--- conflicted
+++ resolved
@@ -181,7 +181,6 @@
       "/mls/key-packages/claim/" <> targetDom <> "/" <> targetUid
   submit "POST" req
 
-<<<<<<< HEAD
 countKeyPackages :: ClientIdentity -> App Response
 countKeyPackages cid = do
   baseRequest cid Brig Versioned ("/mls/key-packages/self/" <> cid.client <> "/count")
@@ -191,7 +190,7 @@
 deleteKeyPackages cid kps = do
   req <- baseRequest cid Brig Versioned ("/mls/key-packages/self/" <> cid.client)
   submit "DELETE" $ req & addJSONObject ["key_packages" .= kps]
-=======
+
 getUserSupportedProtocols ::
   (HasCallStack, MakesValue user, MakesValue target) =>
   user ->
@@ -213,5 +212,4 @@
   req <-
     baseRequest user Brig Versioned $
       joinHttpPath ["self", "supported-protocols"]
-  submit "PUT" (req & addJSONObject ["supported_protocols" .= ps])
->>>>>>> 577c0b9f
+  submit "PUT" (req & addJSONObject ["supported_protocols" .= ps])
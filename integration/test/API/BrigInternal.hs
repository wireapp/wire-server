--- conflicted
+++ resolved
@@ -45,7 +45,6 @@
                ]
         )
 
-<<<<<<< HEAD
 data FedConn = FedConn
   { domain :: String,
     searchStrategy :: String
@@ -107,7 +106,8 @@
 deleteFedConn' :: HasCallStack => String -> App Response
 deleteFedConn' dom = do
   req <- rawBaseRequest ownDomain Brig Unversioned ("/i/federation/remotes/" <> dom)
-=======
+  submit "DELETE" req
+
 registerOAuthClient :: (HasCallStack, MakesValue user, MakesValue name, MakesValue url) => user -> name -> url -> App Response
 registerOAuthClient user name url = do
   req <- baseRequest user Brig Unversioned "i/oauth/clients"
@@ -133,5 +133,4 @@
 deleteOAuthClient user cid = do
   clientId <- objId cid
   req <- baseRequest user Brig Unversioned $ "i/oauth/clients/" <> clientId
->>>>>>> 34970d34
   submit "DELETE" req
--- conflicted
+++ resolved
@@ -66,28 +66,13 @@
 
 createFedConn :: (HasCallStack, MakesValue dom, MakesValue fedConn) => dom -> fedConn -> App Response
 createFedConn dom fedConn = do
-<<<<<<< HEAD
-  res <- createFedConn' dom fedConn
-  res.status `shouldMatchRange` (200, 299)
-  pure res
-=======
   bindResponse (createFedConn' dom fedConn) $ \res -> do
     res.status `shouldMatchRange` (200, 299)
     pure res
->>>>>>> d47d2749
 
 createFedConn' :: (HasCallStack, MakesValue dom, MakesValue fedConn) => dom -> fedConn -> App Response
 createFedConn' dom fedConn = do
   req <- rawBaseRequest dom Brig Unversioned "/i/federation/remotes"
-<<<<<<< HEAD
-  make fedConn >>= \v -> submit "POST" $ req & addJSON v
-
-readFedConns :: (HasCallStack, MakesValue dom) => dom -> App Response
-readFedConns dom = do
-  res <- readFedConns' dom
-  res.status `shouldMatchRange` (200, 299)
-  pure res
-=======
   conn <- make fedConn
   submit "POST" $ req & addJSON conn
 
@@ -96,7 +81,6 @@
   bindResponse (readFedConns' dom) $ \res -> do
     res.status `shouldMatchRange` (200, 299)
     pure res
->>>>>>> d47d2749
 
 readFedConns' :: (HasCallStack, MakesValue dom) => dom -> App Response
 readFedConns' dom = do
@@ -105,28 +89,13 @@
 
 updateFedConn :: (HasCallStack, MakesValue owndom, MakesValue fedConn) => owndom -> String -> fedConn -> App Response
 updateFedConn owndom dom fedConn = do
-<<<<<<< HEAD
-  res <- updateFedConn' owndom dom fedConn
-  res.status `shouldMatchRange` (200, 299)
-  pure res
-=======
   bindResponse (updateFedConn' owndom dom fedConn) $ \res -> do
     res.status `shouldMatchRange` (200, 299)
     pure res
->>>>>>> d47d2749
 
 updateFedConn' :: (HasCallStack, MakesValue owndom, MakesValue fedConn) => owndom -> String -> fedConn -> App Response
 updateFedConn' owndom dom fedConn = do
   req <- rawBaseRequest owndom Brig Unversioned ("/i/federation/remotes/" <> dom)
-<<<<<<< HEAD
-  make fedConn >>= \v -> submit "PUT" $ addJSON v req
-
-deleteFedConn :: (HasCallStack, MakesValue owndom) => owndom -> String -> App Response
-deleteFedConn owndom dom = do
-  res <- deleteFedConn' owndom dom
-  res.status `shouldMatchRange` (200, 299)
-  pure res
-=======
   conn <- make fedConn
   submit "PUT" $ addJSON conn req
 
@@ -135,7 +104,6 @@
   bindResponse (deleteFedConn' owndom dom) $ \res -> do
     res.status `shouldMatchRange` (200, 299)
     pure res
->>>>>>> d47d2749
 
 deleteFedConn' :: (HasCallStack, MakesValue owndom) => owndom -> String -> App Response
 deleteFedConn' owndom dom = do
@@ -173,16 +141,4 @@
 refreshIndex domain = do
   req <- baseRequest domain Brig Unversioned "i/index/refresh"
   res <- submit "POST" req
-  res.status `shouldMatchInt` 200
-
-addFederationRemotes :: (HasCallStack, MakesValue domain) => domain -> String -> App ()
-addFederationRemotes domain remoteDomain = do
-  req <- baseRequest domain Brig Unversioned "i/federation/remotes"
-  res <- submit "POST" $ req & addJSONObject ["domain" .= remoteDomain, "search_policy" .= "full_search"]
-  res.status `shouldMatchInt` 200
-
-deleteFederationRemotes :: (HasCallStack, MakesValue domain) => domain -> String -> App ()
-deleteFederationRemotes domain remoteDomain = do
-  req <- baseRequest domain Brig Unversioned $ joinHttpPath ["i", "federation", "remotes", remoteDomain]
-  res <- submit "DELETE" req
   res.status `shouldMatchInt` 200
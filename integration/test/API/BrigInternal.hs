module API.BrigInternal where

import API.Common
import Data.Aeson qualified as Aeson
import Data.Function
import Data.Maybe
import Testlib.Prelude

data CreateUser = CreateUser
  { email :: Maybe String,
    password :: Maybe String,
    name :: Maybe String,
    team :: Bool,
    supportedProtocols :: Maybe [String]
  }

instance Default CreateUser where
  def =
    CreateUser
      { email = Nothing,
        password = Nothing,
        name = Nothing,
        team = False,
        supportedProtocols = Nothing
      }

createUser :: (HasCallStack, MakesValue domain) => domain -> CreateUser -> App Response
createUser domain cu = do
  email <- maybe randomEmail pure cu.email
  let password = fromMaybe defPassword cu.password
      name = fromMaybe email cu.name
  req <- baseRequest domain Brig Unversioned "/i/users"
  submit "POST" $
    req
      & addJSONObject
        ( [ "email" .= email,
            "name" .= name,
            "password" .= password,
            "icon" .= "default"
          ]
            <> ["supported_protocols" .= prots | prots <- toList cu.supportedProtocols]
            <> [ "team"
                   .= object
                     [ "name" .= "integration test team",
                       "icon" .= "default"
                     ]
                 | cu.team
               ]
        )

data FedConn = FedConn
  { domain :: String,
    searchStrategy :: String
  }
  deriving (Eq, Ord, Show)

instance ToJSON FedConn where
  toJSON (FedConn d s) =
    Aeson.object
      [ "domain" .= d,
        "search_policy" .= s
      ]

instance MakesValue FedConn where
  make = pure . toJSON

createFedConn :: (HasCallStack, MakesValue dom, MakesValue fedConn) => dom -> fedConn -> App Response
createFedConn dom fedConn = do
  bindResponse (createFedConn' dom fedConn) $ \res -> do
    res.status `shouldMatchRange` (200, 299)
    pure res

createFedConn' :: (HasCallStack, MakesValue dom, MakesValue fedConn) => dom -> fedConn -> App Response
createFedConn' dom fedConn = do
  req <- rawBaseRequest dom Brig Unversioned "/i/federation/remotes"
  conn <- make fedConn
  submit "POST" $ req & addJSON conn

readFedConns :: (HasCallStack, MakesValue dom) => dom -> App Response
readFedConns dom = do
  bindResponse (readFedConns' dom) $ \res -> do
    res.status `shouldMatchRange` (200, 299)
    pure res

readFedConns' :: (HasCallStack, MakesValue dom) => dom -> App Response
readFedConns' dom = do
  req <- rawBaseRequest dom Brig Unversioned "/i/federation/remotes"
  submit "GET" req

updateFedConn :: (HasCallStack, MakesValue owndom, MakesValue fedConn) => owndom -> String -> fedConn -> App Response
updateFedConn owndom dom fedConn = do
  bindResponse (updateFedConn' owndom dom fedConn) $ \res -> do
    res.status `shouldMatchRange` (200, 299)
    pure res

updateFedConn' :: (HasCallStack, MakesValue owndom, MakesValue fedConn) => owndom -> String -> fedConn -> App Response
updateFedConn' owndom dom fedConn = do
  req <- rawBaseRequest owndom Brig Unversioned ("/i/federation/remotes/" <> dom)
  conn <- make fedConn
  submit "PUT" $ addJSON conn req

<<<<<<< HEAD
deleteFedConn :: (HasCallStack, MakesValue owndom) => owndom -> String -> App Response
deleteFedConn owndom dom = do
  bindResponse (deleteFedConn' owndom dom) $ \res -> do
    res.status `shouldMatchRange` (200, 299)
    pure res

deleteFedConn' :: (HasCallStack, MakesValue owndom) => owndom -> String -> App Response
deleteFedConn' owndom dom = do
  req <- rawBaseRequest owndom Brig Unversioned ("/i/federation/remotes/" <> dom)
  submit "DELETE" req

deleteAllFedConns :: (HasCallStack, MakesValue dom) => dom -> App ()
deleteAllFedConns dom = do
  readFedConns dom >>= \resp ->
    resp.json %. "remotes"
      & asList
      >>= traverse (\v -> v %. "domain" & asString)
      >>= mapM_ (deleteFedConn dom)

=======
>>>>>>> 2e3a6ec3
registerOAuthClient :: (HasCallStack, MakesValue user, MakesValue name, MakesValue url) => user -> name -> url -> App Response
registerOAuthClient user name url = do
  req <- baseRequest user Brig Unversioned "i/oauth/clients"
  applicationName <- asString name
  redirectUrl <- asString url
  submit "POST" (req & addJSONObject ["application_name" .= applicationName, "redirect_url" .= redirectUrl])

getOAuthClient :: (HasCallStack, MakesValue user, MakesValue cid) => user -> cid -> App Response
getOAuthClient user cid = do
  clientId <- objId cid
  req <- baseRequest user Brig Unversioned $ "i/oauth/clients/" <> clientId
  submit "GET" req

updateOAuthClient :: (HasCallStack, MakesValue user, MakesValue cid, MakesValue name, MakesValue url) => user -> cid -> name -> url -> App Response
updateOAuthClient user cid name url = do
  clientId <- objId cid
  req <- baseRequest user Brig Unversioned $ "i/oauth/clients/" <> clientId
  applicationName <- asString name
  redirectUrl <- asString url
  submit "PUT" (req & addJSONObject ["application_name" .= applicationName, "redirect_url" .= redirectUrl])

deleteOAuthClient :: (HasCallStack, MakesValue user, MakesValue cid) => user -> cid -> App Response
deleteOAuthClient user cid = do
  clientId <- objId cid
  req <- baseRequest user Brig Unversioned $ "i/oauth/clients/" <> clientId
  submit "DELETE" req

getInvitationCode :: (HasCallStack, MakesValue user, MakesValue inv) => user -> inv -> App Response
getInvitationCode user inv = do
  tid <- user %. "team" & asString
  invId <- inv %. "id" & asString
  req <-
    baseRequest user Brig Unversioned $
      "i/teams/invitation-code?team=" <> tid <> "&invitation_id=" <> invId
  submit "GET" req

refreshIndex :: (HasCallStack, MakesValue domain) => domain -> App ()
refreshIndex domain = do
  req <- baseRequest domain Brig Unversioned "i/index/refresh"
  res <- submit "POST" req
  res.status `shouldMatchInt` 200

connectWithRemoteUser :: (MakesValue userFrom, MakesValue userTo) => userFrom -> userTo -> App ()
connectWithRemoteUser userFrom userTo = do
  userFromId <- objId userFrom
  qUserTo <- make userTo
  let body = ["tag" .= "CreateConnectionForTest", "user" .= userFromId, "other" .= qUserTo]
  req <-
    baseRequest userFrom Brig Unversioned $
      joinHttpPath ["i", "connections", "connection-update"]
  res <- submit "PUT" (req & addJSONObject body)
  res.status `shouldMatchInt` 200<|MERGE_RESOLUTION|>--- conflicted
+++ resolved
@@ -99,28 +99,6 @@
   conn <- make fedConn
   submit "PUT" $ addJSON conn req
 
-<<<<<<< HEAD
-deleteFedConn :: (HasCallStack, MakesValue owndom) => owndom -> String -> App Response
-deleteFedConn owndom dom = do
-  bindResponse (deleteFedConn' owndom dom) $ \res -> do
-    res.status `shouldMatchRange` (200, 299)
-    pure res
-
-deleteFedConn' :: (HasCallStack, MakesValue owndom) => owndom -> String -> App Response
-deleteFedConn' owndom dom = do
-  req <- rawBaseRequest owndom Brig Unversioned ("/i/federation/remotes/" <> dom)
-  submit "DELETE" req
-
-deleteAllFedConns :: (HasCallStack, MakesValue dom) => dom -> App ()
-deleteAllFedConns dom = do
-  readFedConns dom >>= \resp ->
-    resp.json %. "remotes"
-      & asList
-      >>= traverse (\v -> v %. "domain" & asString)
-      >>= mapM_ (deleteFedConn dom)
-
-=======
->>>>>>> 2e3a6ec3
 registerOAuthClient :: (HasCallStack, MakesValue user, MakesValue name, MakesValue url) => user -> name -> url -> App Response
 registerOAuthClient user name url = do
   req <- baseRequest user Brig Unversioned "i/oauth/clients"

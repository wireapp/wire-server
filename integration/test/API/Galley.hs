module API.Galley where

<<<<<<< HEAD
import qualified Data.Aeson as Aeson
import qualified Data.ByteString.Base64 as B64
import qualified Data.ByteString.Base64.URL as B64U
import qualified Data.ByteString.Char8 as BS
=======
import Data.Aeson qualified as Aeson
>>>>>>> e3dbd56f
import Testlib.Prelude

data CreateConv = CreateConv
  { qualifiedUsers :: [Value],
    name :: Maybe String,
    access :: Maybe [String],
    accessRole :: Maybe [String],
    team :: Maybe String,
    messageTimer :: Maybe Int,
    receiptMode :: Maybe Int,
    newUsersRole :: String,
    protocol :: String
  }

defProteus :: CreateConv
defProteus =
  CreateConv
    { qualifiedUsers = [],
      name = Nothing,
      access = Nothing,
      accessRole = Nothing,
      team = Nothing,
      messageTimer = Nothing,
      receiptMode = Nothing,
      newUsersRole = "wire_admin",
      protocol = "proteus"
    }

defMLS :: CreateConv
defMLS = defProteus {protocol = "mls"}

instance MakesValue CreateConv where
  make cc = do
    quids <- for (cc.qualifiedUsers) objQidObject
    pure $
      Aeson.object $
        ( [ "qualified_users" .= quids,
            "conversation_role" .= cc.newUsersRole,
            "protocol" .= cc.protocol
          ]
            <> catMaybes
              [ "name" .=? cc.name,
                "access" .=? cc.access,
                "access_role_v2" .=? cc.access,
                "team" .=? (cc.team <&> \tid -> Aeson.object ["teamid" .= tid, "managed" .= False]),
                "message_timer" .=? cc.messageTimer,
                "receipt_mode" .=? cc.receiptMode
              ]
        )

postConversation ::
  ( HasCallStack,
    MakesValue user
  ) =>
  user ->
  CreateConv ->
  App Response
postConversation user cc = do
  req <- baseRequest user Galley Versioned "/conversations"
  ccv <- make cc
  submit "POST" $ req & addJSON ccv

putConversationProtocol ::
  ( HasCallStack,
    MakesValue user,
    MakesValue qcnv,
    MakesValue protocol
  ) =>
  user ->
  qcnv ->
  protocol ->
  App Response
putConversationProtocol user qcnv protocol = do
  (domain, cnv) <- objQid qcnv
  p <- asString protocol
  req <- baseRequest user Galley Versioned (joinHttpPath ["conversations", domain, cnv, "protocol"])
  submit "PUT" (req & addJSONObject ["protocol" .= p])

getConversation ::
  ( HasCallStack,
    MakesValue user,
    MakesValue qcnv
  ) =>
  user ->
  qcnv ->
  App Response
getConversation user qcnv = do
  (domain, cnv) <- objQid qcnv
  req <- baseRequest user Galley Versioned (joinHttpPath ["conversations", domain, cnv])
  submit "GET" req

getSubConversation ::
  ( HasCallStack,
    MakesValue user,
    MakesValue conv
  ) =>
  user ->
  conv ->
  String ->
  App Response
getSubConversation user conv sub = do
  (cnvDomain, cnvId) <- objQid conv
  req <-
    baseRequest user Galley Versioned $
      joinHttpPath
        [ "conversations",
          cnvDomain,
          cnvId,
          "subconversations",
          sub
        ]
  submit "GET" req

deleteSubConversation ::
  (HasCallStack, MakesValue user, MakesValue sub) =>
  user ->
  sub ->
  App Response
deleteSubConversation user sub = do
  (conv, Just subId) <- objSubConv sub
  (domain, convId) <- objQid conv
  groupId <- sub %. "group_id" & asString
  epoch :: Int <- sub %. "epoch" & asIntegral
  req <-
    baseRequest user Galley Versioned $
      joinHttpPath ["conversations", domain, convId, "subconversations", subId]
  submit "DELETE" $ req & addJSONObject ["group_id" .= groupId, "epoch" .= epoch]

getSelfConversation :: (HasCallStack, MakesValue user) => user -> App Response
getSelfConversation user = do
  req <- baseRequest user Galley Versioned "/conversations/mls-self"
  submit "GET" $ req

data ListConversationIds = ListConversationIds {pagingState :: Maybe String, size :: Maybe Int}

instance Default ListConversationIds where
  def = ListConversationIds Nothing Nothing

listConversationIds :: MakesValue user => user -> ListConversationIds -> App Response
listConversationIds user args = do
  req <- baseRequest user Galley Versioned "/conversations/list-ids"
  submit "POST" $
    req
      & addJSONObject
        ( ["paging_state" .= s | s <- toList args.pagingState]
            <> ["size" .= s | s <- toList args.size]
        )

listConversations :: MakesValue user => user -> [Value] -> App Response
listConversations user cnvs = do
  req <- baseRequest user Galley Versioned "/conversations/list"
  submit "POST" $
    req
      & addJSONObject ["qualified_ids" .= cnvs]

postMLSMessage :: HasCallStack => ClientIdentity -> ByteString -> App Response
postMLSMessage cid msg = do
  req <- baseRequest cid Galley Versioned "/mls/messages"
  submit "POST" (addMLS msg req)

postMLSCommitBundle :: HasCallStack => ClientIdentity -> ByteString -> App Response
postMLSCommitBundle cid msg = do
  req <- baseRequest cid Galley Versioned "/mls/commit-bundles"
  submit "POST" (addMLS msg req)

getGroupInfo ::
  (HasCallStack, MakesValue user, MakesValue conv) =>
  user ->
  conv ->
  App Response
getGroupInfo user conv = do
  (qcnv, mSub) <- objSubConv conv
  (convDomain, convId) <- objQid qcnv
  let path = joinHttpPath $ case mSub of
        Nothing -> ["conversations", convDomain, convId, "groupinfo"]
        Just sub -> ["conversations", convDomain, convId, "subconversations", sub, "groupinfo"]
  req <- baseRequest user Galley Versioned path
  submit "GET" req

<<<<<<< HEAD
removeConversationMember ::
  (HasCallStack, MakesValue user, MakesValue conv) =>
  user ->
  conv ->
  App Response
removeConversationMember user conv = do
  (convDomain, convId) <- objQid conv
  (userDomain, userId) <- objQid user
  req <- baseRequest user Galley Versioned (joinHttpPath ["conversations", convDomain, convId, "members", userDomain, userId])
  submit "DELETE" req

updateConversationMember ::
  (HasCallStack, MakesValue user, MakesValue conv, MakesValue target) =>
  user ->
  conv ->
  target ->
  String ->
  App Response
updateConversationMember user conv target role = do
  (convDomain, convId) <- objQid conv
  (targetDomain, targetId) <- objQid target
  req <- baseRequest user Galley Versioned (joinHttpPath ["conversations", convDomain, convId, "members", targetDomain, targetId])
  submit "PUT" (req & addJSONObject ["conversation_role" .= role])

deleteTeamConv ::
  (HasCallStack, MakesValue team, MakesValue conv, MakesValue user) =>
  team ->
  conv ->
  user ->
  App Response
deleteTeamConv team conv user = do
  teamId <- objId team
  convId <- objId conv
  req <- baseRequest user Galley Versioned (joinHttpPath ["teams", teamId, "conversations", convId])
  submit "DELETE" req

getMLSOne2OneConversation ::
  (HasCallStack, MakesValue self, MakesValue other) =>
  self ->
  other ->
  App Response
getMLSOne2OneConversation self other = do
  (domain, uid) <- objQid other
  req <-
    baseRequest self Galley Versioned $
      joinHttpPath ["conversations", "one2one", domain, uid]
  submit "GET" req

getGroupClients ::
  (HasCallStack, MakesValue user) =>
  user ->
  String ->
  App Response
getGroupClients user groupId = do
  req <-
    baseRequest
      user
      Galley
      Unversioned
      (joinHttpPath ["i", "group", BS.unpack . B64U.encodeUnpadded . B64.decodeLenient $ BS.pack groupId])
  submit "GET" req
=======
addMembers :: (HasCallStack, MakesValue user, MakesValue conv) => user -> conv -> [Value] -> App Response
addMembers usr qcnv qUsers = do
  (convDomain, convId) <- objQid qcnv
  req <- baseRequest usr Galley Versioned (joinHttpPath ["conversations", convDomain, convId, "members"])
  submit "POST" (req & addJSONObject ["qualified_users" .= qUsers])
>>>>>>> e3dbd56f
<|MERGE_RESOLUTION|>--- conflicted
+++ resolved
@@ -1,13 +1,9 @@
 module API.Galley where
 
-<<<<<<< HEAD
-import qualified Data.Aeson as Aeson
-import qualified Data.ByteString.Base64 as B64
-import qualified Data.ByteString.Base64.URL as B64U
-import qualified Data.ByteString.Char8 as BS
-=======
 import Data.Aeson qualified as Aeson
->>>>>>> e3dbd56f
+import Data.ByteString.Base64 qualified as B64
+import Data.ByteString.Base64.URL qualified as B64U
+import Data.ByteString.Char8 qualified as BS
 import Testlib.Prelude
 
 data CreateConv = CreateConv
@@ -187,7 +183,6 @@
   req <- baseRequest user Galley Versioned path
   submit "GET" req
 
-<<<<<<< HEAD
 removeConversationMember ::
   (HasCallStack, MakesValue user, MakesValue conv) =>
   user ->
@@ -249,10 +244,9 @@
       Unversioned
       (joinHttpPath ["i", "group", BS.unpack . B64U.encodeUnpadded . B64.decodeLenient $ BS.pack groupId])
   submit "GET" req
-=======
+
 addMembers :: (HasCallStack, MakesValue user, MakesValue conv) => user -> conv -> [Value] -> App Response
 addMembers usr qcnv qUsers = do
   (convDomain, convId) <- objQid qcnv
   req <- baseRequest usr Galley Versioned (joinHttpPath ["conversations", convDomain, convId, "members"])
-  submit "POST" (req & addJSONObject ["qualified_users" .= qUsers])
->>>>>>> e3dbd56f
+  submit "POST" (req & addJSONObject ["qualified_users" .= qUsers])
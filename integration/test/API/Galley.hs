module API.Galley where

import qualified Data.Aeson as Aeson
import Data.String.Conversions (cs)
import qualified Data.Vector as Vector
import Testlib.Prelude

data CreateConv = CreateConv
  { qualifiedUsers :: [Value],
    name :: Maybe String,
    access :: Maybe [String],
    accessRole :: Maybe [String],
    team :: Maybe String,
    messageTimer :: Maybe Int,
    receiptMode :: Maybe Int,
    newUsersRole :: String,
    protocol :: String
  }

defProteus :: CreateConv
defProteus =
  CreateConv
    { qualifiedUsers = [],
      name = Nothing,
      access = Nothing,
      accessRole = Nothing,
      team = Nothing,
      messageTimer = Nothing,
      receiptMode = Nothing,
      newUsersRole = "wire_admin",
      protocol = "proteus"
    }

defMLS :: CreateConv
defMLS = defProteus {protocol = "mls"}

instance MakesValue CreateConv where
  make cc = do
    quids <- for (cc.qualifiedUsers) objQidObject
    pure $
      Aeson.object $
        ( [ "qualified_users" .= quids,
            "conversation_role" .= cc.newUsersRole,
            "protocol" .= cc.protocol
          ]
            <> catMaybes
              [ "name" .=? cc.name,
                "access" .=? cc.access,
                "access_role_v2" .=? cc.access,
                "team" .=? (cc.team <&> \tid -> Aeson.object ["teamid" .= tid, "managed" .= False]),
                "message_timer" .=? cc.messageTimer,
                "receipt_mode" .=? cc.receiptMode
              ]
        )

postConversation ::
  ( HasCallStack,
    MakesValue user,
    MakesValue client
  ) =>
  user ->
  Maybe client ->
  CreateConv ->
  App Response
postConversation user mclient cc = do
  uid <- objId user
  domain <- objDomain user
  mcid <- for mclient objId
  req <- baseRequest domain Galley Versioned "/conversations"
  ccv <- make cc
  submit "POST" $
    req
      & zUser uid
      & maybe id zClient mcid
      & zConnection "conn"
      & addJSON ccv

putConversationProtocol ::
  ( HasCallStack,
    MakesValue user,
    MakesValue qcnv,
    MakesValue conn,
    MakesValue protocol
  ) =>
  user ->
  qcnv ->
  Maybe conn ->
  protocol ->
  App Response
putConversationProtocol user qcnv mconn protocol = do
  mconn' <- for mconn asString
  (domain, cnv) <- objQid qcnv
  p <- asString protocol
  uid <- objId user
  req <- baseRequest user Galley Versioned (joinHttpPath ["conversations", domain, cnv, "protocol"])
  submit
    "PUT"
    ( req
        & zUser uid
        & zConnection (fromMaybe "conn" mconn')
        & addJSONObject ["protocol" .= p]
    )

getConversation ::
  ( HasCallStack,
    MakesValue user,
    MakesValue qcnv
  ) =>
  user ->
  qcnv ->
  App Response
getConversation user qcnv = do
  (domain, cnv) <- objQid qcnv
  uid <- objId user
  req <- baseRequest user Galley Versioned (joinHttpPath ["conversations", domain, cnv])
  submit
    "GET"
    ( req
        & zUser uid
    )

<<<<<<< HEAD
getFederationStatus ::
  ( HasCallStack,
    MakesValue user
  ) =>
  user ->
  [String] ->
  App Response
getFederationStatus user domains =
  let domainList = Aeson.Array (Vector.fromList $ Aeson.String . cs <$> domains)
   in do
        uid <- objId user
        req <- baseRequest user Galley Versioned "/federation-status"
        submit
          "GET"
          ( req
              & zUser uid
              & addJSONObject ["domains" .= domainList]
          )
=======
getSubConversation ::
  ( HasCallStack,
    MakesValue user,
    MakesValue conv
  ) =>
  user ->
  conv ->
  String ->
  App Response
getSubConversation user conv sub = do
  uid <- objId user
  (cnvDomain, cnvId) <- objQid conv
  req <-
    baseRequest user Galley Versioned $
      joinHttpPath
        [ "conversations",
          cnvDomain,
          cnvId,
          "subconversations",
          sub
        ]
  submit "GET" $ req & zUser uid

getSelfConversation :: (HasCallStack, MakesValue user) => user -> App Response
getSelfConversation user = do
  uid <- objId user
  req <- baseRequest user Galley Versioned "/conversations/mls-self"
  submit "GET" $ req & zUser uid & zConnection "conn"

data ListConversationIds = ListConversationIds {pagingState :: Maybe String, size :: Maybe Int}

instance Default ListConversationIds where
  def = ListConversationIds Nothing Nothing

listConversationIds :: MakesValue user => user -> ListConversationIds -> App Response
listConversationIds user args = do
  req <- baseRequest user Galley Versioned "/conversations/list-ids"
  uid <- objId user
  submit "POST" $
    req
      & zUser uid
      & addJSONObject
        ( ["paging_state" .= s | s <- toList args.pagingState]
            <> ["size" .= s | s <- toList args.size]
        )

listConversations :: MakesValue user => user -> [Value] -> App Response
listConversations user cnvs = do
  req <- baseRequest user Galley Versioned "/conversations/list"
  uid <- objId user
  submit "POST" $
    req
      & zUser uid
      & addJSONObject ["qualified_ids" .= cnvs]

postMLSMessage :: HasCallStack => ClientIdentity -> ByteString -> App Response
postMLSMessage cid msg = do
  req <- baseRequest cid Galley Versioned "/mls/messages"
  uid <- objId cid
  c <- cid %. "client" & asString
  submit "POST" (addMLS msg req & zUser uid & zClient c & zConnection "conn")

postMLSCommitBundle :: HasCallStack => ClientIdentity -> ByteString -> App Response
postMLSCommitBundle cid msg = do
  req <- baseRequest cid Galley Versioned "/mls/commit-bundles"
  uid <- objId cid
  c <- cid %. "client_id" & asString
  submit "POST" (addMLS msg req & zUser uid & zClient c & zConnection "conn")

getGroupInfo ::
  (HasCallStack, MakesValue user, MakesValue conv) =>
  user ->
  conv ->
  App Response
getGroupInfo user conv = do
  (qcnv, mSub) <- objSubConv conv
  (convDomain, convId) <- objQid qcnv
  let path = joinHttpPath $ case mSub of
        Nothing -> ["conversations", convDomain, convId, "groupinfo"]
        Just sub -> ["conversations", convDomain, convId, "subconversations", sub, "groupinfo"]
  req <- baseRequest user Galley Versioned path
  uid <- objId user
  submit "GET" (req & zUser uid & zConnection "conn")
>>>>>>> 0b1e04c6
<|MERGE_RESOLUTION|>--- conflicted
+++ resolved
@@ -119,7 +119,6 @@
         & zUser uid
     )
 
-<<<<<<< HEAD
 getFederationStatus ::
   ( HasCallStack,
     MakesValue user
@@ -138,7 +137,7 @@
               & zUser uid
               & addJSONObject ["domains" .= domainList]
           )
-=======
+
 getSubConversation ::
   ( HasCallStack,
     MakesValue user,
@@ -221,5 +220,4 @@
         Just sub -> ["conversations", convDomain, convId, "subconversations", sub, "groupinfo"]
   req <- baseRequest user Galley Versioned path
   uid <- objId user
-  submit "GET" (req & zUser uid & zConnection "conn")
->>>>>>> 0b1e04c6
+  submit "GET" (req & zUser uid & zConnection "conn")
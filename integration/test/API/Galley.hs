--- conflicted
+++ resolved
@@ -5,18 +5,15 @@
 import Control.Lens hiding ((.=))
 import Control.Monad.Reader
 import Data.Aeson qualified as Aeson
-<<<<<<< HEAD
 import Data.ByteString.Base64 qualified as B64
 import Data.ByteString.Base64.URL qualified as B64U
 import Data.ByteString.Char8 qualified as BS
-=======
 import Data.ByteString.Lazy qualified as LBS
 import Data.ProtoLens qualified as Proto
 import Data.ProtoLens.Labels ()
 import Data.UUID qualified as UUID
 import Numeric.Lens
 import Proto.Otr as Proto
->>>>>>> 1892827b
 import Testlib.Prelude
 
 data CreateConv = CreateConv

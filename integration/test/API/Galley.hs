{-# LANGUAGE OverloadedLabels #-}

module API.Galley where

import Control.Lens hiding ((.=))
import Control.Monad.Reader
import Data.Aeson qualified as Aeson
<<<<<<< HEAD
import Data.ByteString.Base64 qualified as B64
import Data.ByteString.Base64.URL qualified as B64U
import Data.ByteString.Char8 qualified as BS
=======
>>>>>>> 75b1afdf
import Data.ByteString.Lazy qualified as LBS
import Data.ProtoLens qualified as Proto
import Data.ProtoLens.Labels ()
import Data.UUID qualified as UUID
import Numeric.Lens
import Proto.Otr as Proto
import Testlib.Prelude

data CreateConv = CreateConv
  { qualifiedUsers :: [Value],
    name :: Maybe String,
    access :: Maybe [String],
    accessRole :: Maybe [String],
    team :: Maybe String,
    messageTimer :: Maybe Int,
    receiptMode :: Maybe Int,
    newUsersRole :: String,
    protocol :: String
  }

defProteus :: CreateConv
defProteus =
  CreateConv
    { qualifiedUsers = [],
      name = Nothing,
      access = Nothing,
      accessRole = Nothing,
      team = Nothing,
      messageTimer = Nothing,
      receiptMode = Nothing,
      newUsersRole = "wire_admin",
      protocol = "proteus"
    }

defMLS :: CreateConv
defMLS = defProteus {protocol = "mls"}

allowGuests :: CreateConv -> CreateConv
allowGuests cc =
  cc
    { access = Just ["code"],
      accessRole = Just ["team_member", "guest"]
    }

instance MakesValue CreateConv where
  make cc = do
    quids <- for (cc.qualifiedUsers) objQidObject
    pure $
      Aeson.object $
        ( [ "qualified_users" .= quids,
            "conversation_role" .= cc.newUsersRole,
            "protocol" .= cc.protocol
          ]
            <> catMaybes
              [ "name" .=? cc.name,
                "access" .=? cc.access,
                "access_role_v2" .=? cc.access,
                "team" .=? (cc.team <&> \tid -> Aeson.object ["teamid" .= tid, "managed" .= False]),
                "message_timer" .=? cc.messageTimer,
                "receipt_mode" .=? cc.receiptMode
              ]
        )

postConversation ::
  ( HasCallStack,
    MakesValue user
  ) =>
  user ->
  CreateConv ->
  App Response
postConversation user cc = do
  req <- baseRequest user Galley Versioned "/conversations"
  ccv <- make cc
  submit "POST" $ req & addJSON ccv

putConversationProtocol ::
  ( HasCallStack,
    MakesValue user,
    MakesValue qcnv,
    MakesValue protocol
  ) =>
  user ->
  qcnv ->
  protocol ->
  App Response
putConversationProtocol user qcnv protocol = do
  (domain, cnv) <- objQid qcnv
  p <- asString protocol
  req <- baseRequest user Galley Versioned (joinHttpPath ["conversations", domain, cnv, "protocol"])
  submit "PUT" (req & addJSONObject ["protocol" .= p])

getConversation ::
  ( HasCallStack,
    MakesValue user,
    MakesValue qcnv
  ) =>
  user ->
  qcnv ->
  App Response
getConversation user qcnv = do
  (domain, cnv) <- objQid qcnv
  req <- baseRequest user Galley Versioned (joinHttpPath ["conversations", domain, cnv])
  submit "GET" req

getSubConversation ::
  ( HasCallStack,
    MakesValue user,
    MakesValue conv
  ) =>
  user ->
  conv ->
  String ->
  App Response
getSubConversation user conv sub = do
  (cnvDomain, cnvId) <- objQid conv
  req <-
    baseRequest user Galley Versioned $
      joinHttpPath
        [ "conversations",
          cnvDomain,
          cnvId,
          "subconversations",
          sub
        ]
  submit "GET" req

deleteSubConversation ::
  (HasCallStack, MakesValue user, MakesValue sub) =>
  user ->
  sub ->
  App Response
deleteSubConversation user sub = do
  (conv, Just subId) <- objSubConv sub
  (domain, convId) <- objQid conv
  groupId <- sub %. "group_id" & asString
  epoch :: Int <- sub %. "epoch" & asIntegral
  req <-
    baseRequest user Galley Versioned $
      joinHttpPath ["conversations", domain, convId, "subconversations", subId]
  submit "DELETE" $ req & addJSONObject ["group_id" .= groupId, "epoch" .= epoch]

getSelfConversation :: (HasCallStack, MakesValue user) => user -> App Response
getSelfConversation user = do
  req <- baseRequest user Galley Versioned "/conversations/mls-self"
  submit "GET" $ req

data ListConversationIds = ListConversationIds {pagingState :: Maybe String, size :: Maybe Int}

instance Default ListConversationIds where
  def = ListConversationIds Nothing Nothing

listConversationIds :: MakesValue user => user -> ListConversationIds -> App Response
listConversationIds user args = do
  req <- baseRequest user Galley Versioned "/conversations/list-ids"
  submit "POST" $
    req
      & addJSONObject
        ( ["paging_state" .= s | s <- toList args.pagingState]
            <> ["size" .= s | s <- toList args.size]
        )

listConversations :: MakesValue user => user -> [Value] -> App Response
listConversations user cnvs = do
  req <- baseRequest user Galley Versioned "/conversations/list"
  submit "POST" $
    req
      & addJSONObject ["qualified_ids" .= cnvs]

postMLSMessage :: HasCallStack => ClientIdentity -> ByteString -> App Response
postMLSMessage cid msg = do
  req <- baseRequest cid Galley Versioned "/mls/messages"
  submit "POST" (addMLS msg req)

postMLSCommitBundle :: HasCallStack => ClientIdentity -> ByteString -> App Response
postMLSCommitBundle cid msg = do
  req <- baseRequest cid Galley Versioned "/mls/commit-bundles"
  submit "POST" (addMLS msg req)

postProteusMessage :: (HasCallStack, MakesValue user, MakesValue conv) => user -> conv -> QualifiedNewOtrMessage -> App Response
postProteusMessage user conv msgs = do
  convDomain <- objDomain conv
  convId <- objId conv
  let bytes = Proto.encodeMessage msgs
  req <- baseRequest user Galley Versioned ("/conversations/" <> convDomain <> "/" <> convId <> "/proteus/messages")
  submit "POST" (addProtobuf bytes req)

mkProteusRecipient :: (HasCallStack, MakesValue user, MakesValue client) => user -> client -> String -> App Proto.QualifiedUserEntry
mkProteusRecipient user client = mkProteusRecipients user [(user, [client])]

mkProteusRecipients :: (HasCallStack, MakesValue domain, MakesValue user, MakesValue client) => domain -> [(user, [client])] -> String -> App Proto.QualifiedUserEntry
mkProteusRecipients dom userClients msg = do
  userDomain <- asString =<< objDomain dom
  userEntries <- mapM mkUserEntry userClients
  pure $
    Proto.defMessage
      & #domain .~ fromString userDomain
      & #entries .~ userEntries
  where
    mkUserEntry (user, clients) = do
      userId <- LBS.toStrict . UUID.toByteString . fromJust . UUID.fromString <$> objId user
      clientEntries <- mapM mkClientEntry clients
      pure $
        Proto.defMessage
          & #user . #uuid .~ userId
          & #clients .~ clientEntries
    mkClientEntry client = do
      clientId <- (^?! hex) <$> objId client
      pure $
        Proto.defMessage
          & #client . #client .~ clientId
          & #text .~ fromString msg

getGroupInfo ::
  (HasCallStack, MakesValue user, MakesValue conv) =>
  user ->
  conv ->
  App Response
getGroupInfo user conv = do
  (qcnv, mSub) <- objSubConv conv
  (convDomain, convId) <- objQid qcnv
  let path = joinHttpPath $ case mSub of
        Nothing -> ["conversations", convDomain, convId, "groupinfo"]
        Just sub -> ["conversations", convDomain, convId, "subconversations", sub, "groupinfo"]
  req <- baseRequest user Galley Versioned path
  submit "GET" req

removeConversationMember ::
  (HasCallStack, MakesValue user, MakesValue conv) =>
  user ->
  conv ->
  App Response
removeConversationMember user conv = do
  (convDomain, convId) <- objQid conv
  (userDomain, userId) <- objQid user
  req <- baseRequest user Galley Versioned (joinHttpPath ["conversations", convDomain, convId, "members", userDomain, userId])
  submit "DELETE" req

updateConversationMember ::
  (HasCallStack, MakesValue user, MakesValue conv, MakesValue target) =>
  user ->
  conv ->
  target ->
  String ->
  App Response
updateConversationMember user conv target role = do
  (convDomain, convId) <- objQid conv
  (targetDomain, targetId) <- objQid target
  req <- baseRequest user Galley Versioned (joinHttpPath ["conversations", convDomain, convId, "members", targetDomain, targetId])
  submit "PUT" (req & addJSONObject ["conversation_role" .= role])

deleteTeamConv ::
  (HasCallStack, MakesValue team, MakesValue conv, MakesValue user) =>
  team ->
  conv ->
  user ->
  App Response
deleteTeamConv team conv user = do
  teamId <- objId team
  convId <- objId conv
  req <- baseRequest user Galley Versioned (joinHttpPath ["teams", teamId, "conversations", convId])
  submit "DELETE" req

getMLSOne2OneConversation ::
  (HasCallStack, MakesValue self, MakesValue other) =>
  self ->
  other ->
  App Response
getMLSOne2OneConversation self other = do
  (domain, uid) <- objQid other
  req <-
    baseRequest self Galley Versioned $
      joinHttpPath ["conversations", "one2one", domain, uid]
  submit "GET" req

getGroupClients ::
  (HasCallStack, MakesValue user) =>
  user ->
  String ->
  App Response
getGroupClients user groupId = do
  req <-
    baseRequest
      user
      Galley
      Unversioned
      (joinHttpPath ["i", "group", BS.unpack . B64U.encodeUnpadded . B64.decodeLenient $ BS.pack groupId])
  submit "GET" req

addMembers :: (HasCallStack, MakesValue user, MakesValue conv) => user -> conv -> [Value] -> App Response
addMembers usr qcnv newMembers = do
  (convDomain, convId) <- objQid qcnv
  qUsers <- mapM objQidObject newMembers
  req <- baseRequest usr Galley Versioned (joinHttpPath ["conversations", convDomain, convId, "members"])
  submit "POST" (req & addJSONObject ["qualified_users" .= qUsers])

removeMember :: (HasCallStack, MakesValue remover, MakesValue conv, MakesValue removed) => remover -> conv -> removed -> App Response
removeMember remover qcnv removed = do
  (convDomain, convId) <- objQid qcnv
  (removedDomain, removedId) <- objQid removed
  req <- baseRequest remover Galley Versioned (joinHttpPath ["conversations", convDomain, convId, "members", removedDomain, removedId])
<<<<<<< HEAD
  submit "DELETE" req
=======
  submit "DELETE" req

postConversationCode ::
  (HasCallStack, MakesValue user, MakesValue conv) =>
  user ->
  conv ->
  Maybe String ->
  Maybe String ->
  App Response
postConversationCode user conv mbpassword mbZHost = do
  convId <- objId conv
  req <- baseRequest user Galley Versioned (joinHttpPath ["conversations", convId, "code"])
  submit
    "POST"
    ( req
        & addJSONObject ["password" .= pw | pw <- maybeToList mbpassword]
        & maybe id zHost mbZHost
    )

getConversationCode ::
  (HasCallStack, MakesValue user, MakesValue conv) =>
  user ->
  conv ->
  Maybe String ->
  App Response
getConversationCode user conv mbZHost = do
  convId <- objId conv
  req <- baseRequest user Galley Versioned (joinHttpPath ["conversations", convId, "code"])
  submit
    "GET"
    ( req
        & addQueryParams [("cnv", convId)]
        & maybe id zHost mbZHost
    )
>>>>>>> 75b1afdf
<|MERGE_RESOLUTION|>--- conflicted
+++ resolved
@@ -5,12 +5,9 @@
 import Control.Lens hiding ((.=))
 import Control.Monad.Reader
 import Data.Aeson qualified as Aeson
-<<<<<<< HEAD
 import Data.ByteString.Base64 qualified as B64
 import Data.ByteString.Base64.URL qualified as B64U
 import Data.ByteString.Char8 qualified as BS
-=======
->>>>>>> 75b1afdf
 import Data.ByteString.Lazy qualified as LBS
 import Data.ProtoLens qualified as Proto
 import Data.ProtoLens.Labels ()
@@ -311,9 +308,6 @@
   (convDomain, convId) <- objQid qcnv
   (removedDomain, removedId) <- objQid removed
   req <- baseRequest remover Galley Versioned (joinHttpPath ["conversations", convDomain, convId, "members", removedDomain, removedId])
-<<<<<<< HEAD
-  submit "DELETE" req
-=======
   submit "DELETE" req
 
 postConversationCode ::
@@ -347,5 +341,4 @@
     ( req
         & addQueryParams [("cnv", convId)]
         & maybe id zHost mbZHost
-    )
->>>>>>> 75b1afdf
+    )
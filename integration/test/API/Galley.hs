{-# LANGUAGE OverloadedLabels #-}

module API.Galley where

import Control.Lens hiding ((.=))
import Control.Monad.Reader
import Data.Aeson qualified as Aeson
<<<<<<< HEAD
import Data.ByteString.Base64 qualified as B64
import Data.ByteString.Base64.URL qualified as B64U
import Data.ByteString.Char8 qualified as BS
=======
import Data.Aeson.Types qualified as Aeson
>>>>>>> 2e3a6ec3
import Data.ByteString.Lazy qualified as LBS
import Data.ProtoLens qualified as Proto
import Data.ProtoLens.Labels ()
import Data.UUID qualified as UUID
import Numeric.Lens
import Proto.Otr as Proto
import Testlib.Prelude

data CreateConv = CreateConv
  { qualifiedUsers :: [Value],
    name :: Maybe String,
    access :: Maybe [String],
    accessRole :: Maybe [String],
    team :: Maybe String,
    messageTimer :: Maybe Int,
    receiptMode :: Maybe Int,
    newUsersRole :: String,
    protocol :: String
  }

defProteus :: CreateConv
defProteus =
  CreateConv
    { qualifiedUsers = [],
      name = Nothing,
      access = Nothing,
      accessRole = Nothing,
      team = Nothing,
      messageTimer = Nothing,
      receiptMode = Nothing,
      newUsersRole = "wire_admin",
      protocol = "proteus"
    }

defMLS :: CreateConv
defMLS = defProteus {protocol = "mls"}

allowGuests :: CreateConv -> CreateConv
allowGuests cc =
  cc
    { access = Just ["code"],
      accessRole = Just ["team_member", "guest"]
    }

instance MakesValue CreateConv where
  make cc = do
    quids <- for (cc.qualifiedUsers) objQidObject
    pure $
      Aeson.object $
        ( [ "qualified_users" .= quids,
            "conversation_role" .= cc.newUsersRole,
            "protocol" .= cc.protocol
          ]
            <> catMaybes
              [ "name" .=? cc.name,
                "access" .=? cc.access,
                "access_role_v2" .=? cc.access,
                "team" .=? (cc.team <&> \tid -> Aeson.object ["teamid" .= tid, "managed" .= False]),
                "message_timer" .=? cc.messageTimer,
                "receipt_mode" .=? cc.receiptMode
              ]
        )

postConversation ::
  ( HasCallStack,
    MakesValue user
  ) =>
  user ->
  CreateConv ->
  App Response
postConversation user cc = do
  req <- baseRequest user Galley Versioned "/conversations"
  ccv <- make cc
  submit "POST" $ req & addJSON ccv

deleteTeamConversation ::
  ( HasCallStack,
    MakesValue user,
    MakesValue conv
  ) =>
  String ->
  conv ->
  user ->
  App Response
deleteTeamConversation tid qcnv user = do
  cnv <- snd <$> objQid qcnv
  let path = joinHttpPath ["teams", tid, "conversations", cnv]
  req <- baseRequest user Galley Versioned path
  submit "DELETE" req

putConversationProtocol ::
  ( HasCallStack,
    MakesValue user,
    MakesValue qcnv,
    MakesValue protocol
  ) =>
  user ->
  qcnv ->
  protocol ->
  App Response
putConversationProtocol user qcnv protocol = do
  (domain, cnv) <- objQid qcnv
  p <- asString protocol
  req <- baseRequest user Galley Versioned (joinHttpPath ["conversations", domain, cnv, "protocol"])
  submit "PUT" (req & addJSONObject ["protocol" .= p])

getConversation ::
  ( HasCallStack,
    MakesValue user,
    MakesValue qcnv
  ) =>
  user ->
  qcnv ->
  App Response
getConversation user qcnv = do
  (domain, cnv) <- objQid qcnv
  req <- baseRequest user Galley Versioned (joinHttpPath ["conversations", domain, cnv])
  submit "GET" req

getSubConversation ::
  ( HasCallStack,
    MakesValue user,
    MakesValue conv
  ) =>
  user ->
  conv ->
  String ->
  App Response
getSubConversation user conv sub = do
  (cnvDomain, cnvId) <- objQid conv
  req <-
    baseRequest user Galley Versioned $
      joinHttpPath
        [ "conversations",
          cnvDomain,
          cnvId,
          "subconversations",
          sub
        ]
  submit "GET" req

deleteSubConversation ::
  (HasCallStack, MakesValue user, MakesValue sub) =>
  user ->
  sub ->
  App Response
deleteSubConversation user sub = do
  (conv, Just subId) <- objSubConv sub
  (domain, convId) <- objQid conv
  groupId <- sub %. "group_id" & asString
  epoch :: Int <- sub %. "epoch" & asIntegral
  req <-
    baseRequest user Galley Versioned $
      joinHttpPath ["conversations", domain, convId, "subconversations", subId]
  submit "DELETE" $ req & addJSONObject ["group_id" .= groupId, "epoch" .= epoch]

getSelfConversation :: (HasCallStack, MakesValue user) => user -> App Response
getSelfConversation user = do
  req <- baseRequest user Galley Versioned "/conversations/mls-self"
  submit "GET" $ req

data ListConversationIds = ListConversationIds {pagingState :: Maybe String, size :: Maybe Int}

instance Default ListConversationIds where
  def = ListConversationIds Nothing Nothing

listConversationIds :: MakesValue user => user -> ListConversationIds -> App Response
listConversationIds user args = do
  req <- baseRequest user Galley Versioned "/conversations/list-ids"
  submit "POST" $
    req
      & addJSONObject
        ( ["paging_state" .= s | s <- toList args.pagingState]
            <> ["size" .= s | s <- toList args.size]
        )

listConversations :: MakesValue user => user -> [Value] -> App Response
listConversations user cnvs = do
  req <- baseRequest user Galley Versioned "/conversations/list"
  submit "POST" $
    req
      & addJSONObject ["qualified_ids" .= cnvs]

postMLSMessage :: HasCallStack => ClientIdentity -> ByteString -> App Response
postMLSMessage cid msg = do
  req <- baseRequest cid Galley Versioned "/mls/messages"
  submit "POST" (addMLS msg req)

postMLSCommitBundle :: HasCallStack => ClientIdentity -> ByteString -> App Response
postMLSCommitBundle cid msg = do
  req <- baseRequest cid Galley Versioned "/mls/commit-bundles"
  submit "POST" (addMLS msg req)

postProteusMessage :: (HasCallStack, MakesValue user, MakesValue conv) => user -> conv -> QualifiedNewOtrMessage -> App Response
postProteusMessage user conv msgs = do
  convDomain <- objDomain conv
  convId <- objId conv
  let bytes = Proto.encodeMessage msgs
  req <- baseRequest user Galley Versioned ("/conversations/" <> convDomain <> "/" <> convId <> "/proteus/messages")
  submit "POST" (addProtobuf bytes req)

mkProteusRecipient :: (HasCallStack, MakesValue user, MakesValue client) => user -> client -> String -> App Proto.QualifiedUserEntry
mkProteusRecipient user client = mkProteusRecipients user [(user, [client])]

mkProteusRecipients :: (HasCallStack, MakesValue domain, MakesValue user, MakesValue client) => domain -> [(user, [client])] -> String -> App Proto.QualifiedUserEntry
mkProteusRecipients dom userClients msg = do
  userDomain <- asString =<< objDomain dom
  userEntries <- mapM mkUserEntry userClients
  pure $
    Proto.defMessage
      & #domain .~ fromString userDomain
      & #entries .~ userEntries
  where
    mkUserEntry (user, clients) = do
      userId <- LBS.toStrict . UUID.toByteString . fromJust . UUID.fromString <$> objId user
      clientEntries <- mapM mkClientEntry clients
      pure $
        Proto.defMessage
          & #user . #uuid .~ userId
          & #clients .~ clientEntries
    mkClientEntry client = do
      clientId <- (^?! hex) <$> objId client
      pure $
        Proto.defMessage
          & #client . #client .~ clientId
          & #text .~ fromString msg

getGroupInfo ::
  (HasCallStack, MakesValue user, MakesValue conv) =>
  user ->
  conv ->
  App Response
getGroupInfo user conv = do
  (qcnv, mSub) <- objSubConv conv
  (convDomain, convId) <- objQid qcnv
  let path = joinHttpPath $ case mSub of
        Nothing -> ["conversations", convDomain, convId, "groupinfo"]
        Just sub -> ["conversations", convDomain, convId, "subconversations", sub, "groupinfo"]
  req <- baseRequest user Galley Versioned path
  submit "GET" req

<<<<<<< HEAD
removeConversationMember ::
  (HasCallStack, MakesValue user, MakesValue conv) =>
  user ->
  conv ->
  App Response
removeConversationMember user conv = do
  (convDomain, convId) <- objQid conv
  (userDomain, userId) <- objQid user
  req <- baseRequest user Galley Versioned (joinHttpPath ["conversations", convDomain, convId, "members", userDomain, userId])
  submit "DELETE" req

updateConversationMember ::
  (HasCallStack, MakesValue user, MakesValue conv, MakesValue target) =>
  user ->
  conv ->
  target ->
  String ->
  App Response
updateConversationMember user conv target role = do
  (convDomain, convId) <- objQid conv
  (targetDomain, targetId) <- objQid target
  req <- baseRequest user Galley Versioned (joinHttpPath ["conversations", convDomain, convId, "members", targetDomain, targetId])
  submit "PUT" (req & addJSONObject ["conversation_role" .= role])

deleteTeamConv ::
  (HasCallStack, MakesValue team, MakesValue conv, MakesValue user) =>
  team ->
  conv ->
  user ->
  App Response
deleteTeamConv team conv user = do
  teamId <- objId team
  convId <- objId conv
  req <- baseRequest user Galley Versioned (joinHttpPath ["teams", teamId, "conversations", convId])
  submit "DELETE" req

getMLSOne2OneConversation ::
  (HasCallStack, MakesValue self, MakesValue other) =>
  self ->
  other ->
  App Response
getMLSOne2OneConversation self other = do
  (domain, uid) <- objQid other
  req <-
    baseRequest self Galley Versioned $
      joinHttpPath ["conversations", "one2one", domain, uid]
  submit "GET" req

getGroupClients ::
  (HasCallStack, MakesValue user) =>
  user ->
  String ->
  App Response
getGroupClients user groupId = do
  req <-
    baseRequest
      user
      Galley
      Unversioned
      (joinHttpPath ["i", "group", BS.unpack . B64U.encodeUnpadded . B64.decodeLenient $ BS.pack groupId])
  submit "GET" req

addMembers :: (HasCallStack, MakesValue user, MakesValue conv) => user -> conv -> [Value] -> App Response
addMembers usr qcnv newMembers = do
=======
data AddMembers = AddMembers
  { users :: [Value],
    role :: Maybe String,
    version :: Maybe Int
  }

instance Default AddMembers where
  def = AddMembers {users = [], role = Nothing, version = Nothing}

addMembers ::
  (HasCallStack, MakesValue user, MakesValue conv) =>
  user ->
  conv ->
  AddMembers ->
  App Response
addMembers usr qcnv opts = do
>>>>>>> 2e3a6ec3
  (convDomain, convId) <- objQid qcnv
  qUsers <- mapM objQidObject opts.users
  let path = case opts.version of
        Just v | v <= 1 -> ["conversations", convId, "members", "v2"]
        _ -> ["conversations", convDomain, convId, "members"]
  req <-
    baseRequest
      usr
      Galley
      (maybe Versioned ExplicitVersion opts.version)
      (joinHttpPath path)
  submit "POST" $
    req
      & addJSONObject
        ( ["qualified_users" .= qUsers]
            <> ["conversation_role" .= r | r <- toList opts.role]
        )

removeMember :: (HasCallStack, MakesValue remover, MakesValue conv, MakesValue removed) => remover -> conv -> removed -> App Response
removeMember remover qcnv removed = do
  (convDomain, convId) <- objQid qcnv
  (removedDomain, removedId) <- objQid removed
  req <- baseRequest remover Galley Versioned (joinHttpPath ["conversations", convDomain, convId, "members", removedDomain, removedId])
  submit "DELETE" req

postConversationCode ::
  (HasCallStack, MakesValue user, MakesValue conv) =>
  user ->
  conv ->
  Maybe String ->
  Maybe String ->
  App Response
postConversationCode user conv mbpassword mbZHost = do
  convId <- objId conv
  req <- baseRequest user Galley Versioned (joinHttpPath ["conversations", convId, "code"])
  submit
    "POST"
    ( req
        & addJSONObject ["password" .= pw | pw <- maybeToList mbpassword]
        & maybe id zHost mbZHost
    )

getConversationCode ::
  (HasCallStack, MakesValue user, MakesValue conv) =>
  user ->
  conv ->
  Maybe String ->
  App Response
getConversationCode user conv mbZHost = do
  convId <- objId conv
  req <- baseRequest user Galley Versioned (joinHttpPath ["conversations", convId, "code"])
  submit
    "GET"
    ( req
        & addQueryParams [("cnv", convId)]
        & maybe id zHost mbZHost
    )

changeConversationName ::
  (HasCallStack, MakesValue user, MakesValue conv, MakesValue name) =>
  user ->
  conv ->
  name ->
  App Response
changeConversationName user qcnv name = do
  (convDomain, convId) <- objQid qcnv
  let path = joinHttpPath ["conversations", convDomain, convId, "name"]
  nameReq <- make name
  req <- baseRequest user Galley Versioned path
  submit "PUT" (req & addJSONObject ["name" .= nameReq])

updateRole ::
  ( HasCallStack,
    MakesValue callerUser,
    MakesValue targetUser,
    MakesValue roleUpdate,
    MakesValue qcnv
  ) =>
  callerUser ->
  targetUser ->
  roleUpdate ->
  qcnv ->
  App Response
updateRole caller target role qcnv = do
  (cnvDomain, cnvId) <- objQid qcnv
  (tarDomain, tarId) <- objQid target
  roleReq <- make role
  req <-
    baseRequest
      caller
      Galley
      Versioned
      ( joinHttpPath ["conversations", cnvDomain, cnvId, "members", tarDomain, tarId]
      )
  submit "PUT" (req & addJSONObject ["conversation_role" .= roleReq])

updateReceiptMode ::
  ( HasCallStack,
    MakesValue user,
    MakesValue conv,
    MakesValue mode
  ) =>
  user ->
  conv ->
  mode ->
  App Response
updateReceiptMode user qcnv mode = do
  (cnvDomain, cnvId) <- objQid qcnv
  modeReq <- make mode
  let path = joinHttpPath ["conversations", cnvDomain, cnvId, "receipt-mode"]
  req <- baseRequest user Galley Versioned path
  submit "PUT" (req & addJSONObject ["receipt_mode" .= modeReq])

updateAccess ::
  ( HasCallStack,
    MakesValue user,
    MakesValue conv
  ) =>
  user ->
  conv ->
  [Aeson.Pair] ->
  App Response
updateAccess user qcnv update = do
  (cnvDomain, cnvId) <- objQid qcnv
  let path = joinHttpPath ["conversations", cnvDomain, cnvId, "access"]
  req <- baseRequest user Galley Versioned path
  submit "PUT" (req & addJSONObject update)

updateMessageTimer ::
  ( HasCallStack,
    MakesValue user,
    MakesValue conv
  ) =>
  user ->
  conv ->
  Word64 ->
  App Response
updateMessageTimer user qcnv update = do
  (cnvDomain, cnvId) <- objQid qcnv
  updateReq <- make update
  let path = joinHttpPath ["conversations", cnvDomain, cnvId, "message-timer"]
  req <- baseRequest user Galley Versioned path
  submit "PUT" (addJSONObject ["message_timer" .= updateReq] req)<|MERGE_RESOLUTION|>--- conflicted
+++ resolved
@@ -5,13 +5,10 @@
 import Control.Lens hiding ((.=))
 import Control.Monad.Reader
 import Data.Aeson qualified as Aeson
-<<<<<<< HEAD
+import Data.Aeson.Types qualified as Aeson
 import Data.ByteString.Base64 qualified as B64
 import Data.ByteString.Base64.URL qualified as B64U
 import Data.ByteString.Char8 qualified as BS
-=======
-import Data.Aeson.Types qualified as Aeson
->>>>>>> 2e3a6ec3
 import Data.ByteString.Lazy qualified as LBS
 import Data.ProtoLens qualified as Proto
 import Data.ProtoLens.Labels ()
@@ -253,7 +250,6 @@
   req <- baseRequest user Galley Versioned path
   submit "GET" req
 
-<<<<<<< HEAD
 removeConversationMember ::
   (HasCallStack, MakesValue user, MakesValue conv) =>
   user ->
@@ -316,9 +312,6 @@
       (joinHttpPath ["i", "group", BS.unpack . B64U.encodeUnpadded . B64.decodeLenient $ BS.pack groupId])
   submit "GET" req
 
-addMembers :: (HasCallStack, MakesValue user, MakesValue conv) => user -> conv -> [Value] -> App Response
-addMembers usr qcnv newMembers = do
-=======
 data AddMembers = AddMembers
   { users :: [Value],
     role :: Maybe String,
@@ -335,7 +328,6 @@
   AddMembers ->
   App Response
 addMembers usr qcnv opts = do
->>>>>>> 2e3a6ec3
   (convDomain, convId) <- objQid qcnv
   qUsers <- mapM objQidObject opts.users
   let path = case opts.version of

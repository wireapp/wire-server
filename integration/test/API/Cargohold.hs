--- conflicted
+++ resolved
@@ -1,28 +1,15 @@
 module API.Cargohold where
 
-<<<<<<< HEAD
 import API.Federator
-import Codec.MIME.Type qualified as MIME
-import Data.Aeson qualified as Aeson
-import Data.ByteString.Lazy qualified as LBS
-import Data.ByteString.Lazy.Char8 qualified as LBSC
-import Data.Text qualified as T
-import GHC.Stack
-import Network.HTTP.Client (Request (redirectCount))
-import Network.HTTP.Client qualified as HTTP
-import Test.Cargohold.API.Util
-=======
 import qualified Codec.MIME.Type as MIME
 import qualified Data.Aeson as Aeson
-import Data.ByteString.Builder
 import qualified Data.ByteString.Lazy as LBS
 import qualified Data.ByteString.Lazy.Char8 as LBSC
 import qualified Data.Text as T
-import Data.Text.Encoding
-import Data.Time.Clock
 import GHC.Stack
+import Network.HTTP.Client (Request (redirectCount))
 import qualified Network.HTTP.Client as HTTP
->>>>>>> 997e42f2
+import Test.Cargohold.API.Util
 import Testlib.Prelude
 import UnliftIO (catch)
 

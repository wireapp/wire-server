cabal-version: 3.0
name:          integration
version:       0.1.0
description:   Wire integration tests
category:      Network
author:        Wire Swiss GmbH
maintainer:    Wire Swiss GmbH <backend@wire.com>
copyright:     (c) 2023 Wire Swiss GmbH
license:       AGPL-3.0-only
license-file:  LICENSE
build-type:    Custom

custom-setup
  setup-depends:
    , base
    , Cabal
    , containers
    , directory
    , filepath
    , haskell-src-exts

common common-all
  default-language:   GHC2021
  ghc-options:
    -Wall -Wpartial-fields -fwarn-tabs -Wno-incomplete-uni-patterns

  default-extensions:
<<<<<<< HEAD
    NoImplicitPrelude
    NoImportQualifiedPost
=======
>>>>>>> 9b40c031
    AllowAmbiguousTypes
    BangPatterns
    BlockArguments
    ConstraintKinds
    DataKinds
    DefaultSignatures
    DeriveFunctor
    DeriveGeneric
    DeriveLift
    DeriveTraversable
    DerivingStrategies
    DerivingVia
    DuplicateRecordFields
    EmptyCase
    FlexibleContexts
    FlexibleInstances
    FunctionalDependencies
    GADTs
    GeneralizedNewtypeDeriving
    InstanceSigs
    KindSignatures
    LambdaCase
    MultiParamTypeClasses
    MultiWayIf
    NamedFieldPuns
    NoImplicitPrelude
    OverloadedLabels
    OverloadedRecordDot
    PackageImports
    PatternSynonyms
    PolyKinds
    QuasiQuotes
    RankNTypes
    RecordWildCards
    ScopedTypeVariables
    StandaloneDeriving
    TupleSections
    TypeApplications
    TypeFamilies
    TypeFamilyDependencies
    TypeOperators
    UndecidableInstances
    ViewPatterns

executable integration
  import:        common-all
  main-is:       ./main.hs
  ghc-options:   -threaded -with-rtsopts=-N
  build-depends: integration

executable run-services
  import:        common-all
  main-is:       ./run-services.hs
  ghc-options:   -threaded -with-rtsopts=-N
  build-depends: integration

library
  import:          common-all
  hs-source-dirs:  test

  -- cabal-fmt: expand test
  exposed-modules:
    API.Brig
    API.BrigInternal
    API.Cargohold
    API.Common
    API.Federator
    API.Galley
    API.GalleyInternal
    API.Gundeck
    API.GundeckInternal
    API.Nginz
    MLS.Util
    Notifications
    RunAllTests
    SetupHelpers
    Test.AccessUpdate
    Test.AssetDownload
    Test.AssetUpload
    Test.B2B
    Test.Brig
    Test.Client
    Test.Connection
    Test.Conversation
    Test.Demo
    Test.Errors
    Test.Federation
    Test.Federator
    Test.MessageTimer
    Test.MLS
    Test.MLS.KeyPackage
    Test.MLS.Message
    Test.MLS.One2One
    Test.MLS.SubConversation
    Test.MLS.Unreachable
    Test.Notifications
    Test.Presence
    Test.Roles
    Test.Search
    Test.Services
    Test.User
    Testlib.App
    Testlib.Assertions
    Testlib.Cannon
    Testlib.Env
    Testlib.HTTP
    Testlib.JSON
    Testlib.Mock
    Testlib.ModService
    Testlib.One2One
    Testlib.Options
    Testlib.Ports
    Testlib.Prekeys
    Testlib.Prelude
    Testlib.Printing
    Testlib.PTest
    Testlib.ResourcePool
    Testlib.Run
    Testlib.RunServices
    Testlib.Types
    Testlib.XML

  build-depends:
    , aeson
    , aeson-pretty
    , array
    , async
    , attoparsec
    , base
    , base64-bytestring
    , bytestring
    , bytestring-conversion
    , case-insensitive
    , containers
    , cql
    , cql-io
    , crypton
    , data-default
    , data-timeout
    , deriving-aeson
    , directory
    , errors
    , exceptions
    , extended
    , extra
    , filepath
    , hex
    , HsOpenSSL
    , http-client
    , http-types
    , kan-extensions
    , lens
    , lens-aeson
    , memory
    , mime
    , monad-control
    , mtl
    , network
    , network-uri
    , optparse-applicative
    , pem
    , process
    , proto-lens
    , random
    , raw-strings-qq
    , regex-base
    , regex-tdfa
    , retry
    , scientific
    , split
    , stm
    , streaming-commons
    , string-conversions
    , tagged
    , temporary
    , text
    , time
    , transformers
    , transformers-base
    , unix
    , unliftio
    , uuid
    , vector
    , wai
    , warp
    , warp-tls
    , websockets
    , wire-message-proto-lens
    , xml
    , yaml<|MERGE_RESOLUTION|>--- conflicted
+++ resolved
@@ -25,11 +25,6 @@
     -Wall -Wpartial-fields -fwarn-tabs -Wno-incomplete-uni-patterns
 
   default-extensions:
-<<<<<<< HEAD
-    NoImplicitPrelude
-    NoImportQualifiedPost
-=======
->>>>>>> 9b40c031
     AllowAmbiguousTypes
     BangPatterns
     BlockArguments
@@ -56,6 +51,7 @@
     MultiWayIf
     NamedFieldPuns
     NoImplicitPrelude
+    NoImportQualifiedPost
     OverloadedLabels
     OverloadedRecordDot
     PackageImports

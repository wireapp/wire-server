--- conflicted
+++ resolved
@@ -103,15 +103,12 @@
     Test.Brig
     Test.Conversation
     Test.Demo
-<<<<<<< HEAD
     Test.MLS
     Test.MLS.KeyPackage
     Test.MLS.One2One
     Test.MLS.SubConversation
-=======
     Test.Notifications
     Test.Presence
->>>>>>> b4d400b8
     Test.User
     Testlib.App
     Testlib.Assertions

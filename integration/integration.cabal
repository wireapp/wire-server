cabal-version: 3.0
name:          integration
version:       0.1.0
description:   Wire integration tests
category:      Network
author:        Wire Swiss GmbH
maintainer:    Wire Swiss GmbH <backend@wire.com>
copyright:     (c) 2023 Wire Swiss GmbH
license:       AGPL-3.0-only
license-file:  LICENSE
build-type:    Custom

custom-setup
  setup-depends:
    , base
    , Cabal
    , containers
    , directory
    , filepath

common common-all
  default-language:   GHC2021
  ghc-options:
    -Wall -Wpartial-fields -fwarn-tabs
    -optP-Wno-nonportable-include-path

  default-extensions:
    NoImplicitPrelude
    AllowAmbiguousTypes
    BangPatterns
    ConstraintKinds
    DataKinds
    DefaultSignatures
    DeriveFunctor
    DeriveGeneric
    DeriveLift
    DeriveTraversable
    DerivingStrategies
    DerivingVia
    DuplicateRecordFields
    EmptyCase
    FlexibleContexts
    FlexibleInstances
    FunctionalDependencies
    GADTs
    GeneralizedNewtypeDeriving
    InstanceSigs
    KindSignatures
    LambdaCase
    MultiParamTypeClasses
    MultiWayIf
    NamedFieldPuns
    OverloadedLabels
    OverloadedRecordDot
    PackageImports
    PatternSynonyms
    PolyKinds
    QuasiQuotes
    RankNTypes
    RecordWildCards
    ScopedTypeVariables
    StandaloneDeriving
    TupleSections
    TypeApplications
    TypeFamilies
    TypeFamilyDependencies
    TypeOperators
    UndecidableInstances
    ViewPatterns

executable integration
  import:        common-all
  main-is:       ./main.hs
  ghc-options:   -threaded -with-rtsopts=-N
  build-depends: integration

executable run-services
  import:        common-all
  main-is:       ./run-services.hs
  ghc-options:   -threaded -with-rtsopts=-N
  build-depends: integration

library
  import:          common-all
  hs-source-dirs:  test

  -- cabal-fmt: expand test
  exposed-modules:
    API.Brig
    API.BrigInternal
    API.Cargohold
    API.Common
    API.Galley
    API.GalleyInternal
    API.Gundeck
    API.GundeckInternal
    API.Nginz
    MLS.Util
    RunAllTests
    SetupHelpers
    Test.AssetDownload
    Test.B2B
    Test.Brig
    Test.Client
    Test.Conversation
    Test.Demo
<<<<<<< HEAD
    Test.MLS
    Test.MLS.KeyPackage
    Test.MLS.One2One
    Test.MLS.SubConversation
=======
    Test.Federator
>>>>>>> e3dbd56f
    Test.Notifications
    Test.Presence
    Test.User
    Testlib.App
    Testlib.Assertions
    Testlib.Cannon
    Testlib.Env
    Testlib.HTTP
    Testlib.JSON
    Testlib.ModService
    Testlib.Options
    Testlib.Prekeys
    Testlib.Prelude
    Testlib.Printing
    Testlib.PTest
    Testlib.ResourcePool
    Testlib.Run
    Testlib.RunServices
    Testlib.Types

  build-depends:
    , aeson
    , aeson-pretty
    , array
    , async
    , attoparsec
    , base
    , base64-bytestring
    , bytestring
    , bytestring-conversion
    , case-insensitive
    , containers
    , data-default
    , directory
    , exceptions
    , extra
    , filepath
    , hex
    , http-client
    , http-types
    , kan-extensions
    , lens
    , lens-aeson
    , mime
    , monad-control
    , mtl
    , network
    , network-uri
    , optparse-applicative
    , process
    , random
    , raw-strings-qq
    , retry
    , scientific
    , split
    , stm
    , string-conversions
    , tagged
    , temporary
    , text
    , time
    , transformers
    , transformers-base
    , unix
    , unliftio
    , uuid
    , vector
    , websockets
    , yaml<|MERGE_RESOLUTION|>--- conflicted
+++ resolved
@@ -104,14 +104,11 @@
     Test.Client
     Test.Conversation
     Test.Demo
-<<<<<<< HEAD
+    Test.Federator
     Test.MLS
     Test.MLS.KeyPackage
     Test.MLS.One2One
     Test.MLS.SubConversation
-=======
-    Test.Federator
->>>>>>> e3dbd56f
     Test.Notifications
     Test.Presence
     Test.User

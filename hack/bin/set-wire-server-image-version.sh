#!/usr/bin/env bash

USAGE="$0 <target-backend-version>"
target_version=${1?$USAGE}

TOP_LEVEL="$( cd "$( dirname "${BASH_SOURCE[0]}" )/../.." && pwd )"
CHARTS_DIR="$TOP_LEVEL/.local/charts"

<<<<<<< HEAD
charts=(brig cannon galley gundeck spar cargohold proxy cassandra-migrations elasticsearch-index federator backoffice background-worker)
=======
charts=(brig cannon galley gundeck spar cargohold proxy cassandra-migrations elasticsearch-index federator backoffice integration)
>>>>>>> cf5e85bb

for chart in "${charts[@]}"; do
    sed -i "s/^  tag: .*/  tag: $target_version/g" "$CHARTS_DIR/$chart/values.yaml"
done

# special case nginz
sed -i "s/^    tag: .*/    tag: $target_version/g" "$CHARTS_DIR/nginz/values.yaml"<|MERGE_RESOLUTION|>--- conflicted
+++ resolved
@@ -6,11 +6,7 @@
 TOP_LEVEL="$( cd "$( dirname "${BASH_SOURCE[0]}" )/../.." && pwd )"
 CHARTS_DIR="$TOP_LEVEL/.local/charts"
 
-<<<<<<< HEAD
-charts=(brig cannon galley gundeck spar cargohold proxy cassandra-migrations elasticsearch-index federator backoffice background-worker)
-=======
-charts=(brig cannon galley gundeck spar cargohold proxy cassandra-migrations elasticsearch-index federator backoffice integration)
->>>>>>> cf5e85bb
+charts=(brig cannon galley gundeck spar cargohold proxy cassandra-migrations elasticsearch-index federator backoffice background-worker integration)
 
 for chart in "${charts[@]}"; do
     sed -i "s/^  tag: .*/  tag: $target_version/g" "$CHARTS_DIR/$chart/values.yaml"

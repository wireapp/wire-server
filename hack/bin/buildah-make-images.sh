#!/usr/bin/env bash

set -ex

DIR="$(cd "$(dirname "${BASH_SOURCE[0]}")" && pwd)"
TOP_LEVEL="$(cd "$DIR/../.." && pwd)"

EXECUTABLES=${EXECUTABLES:-"cannon brig cargohold galley gundeck federator brig-index brig-schema galley-schema galley-migrate-data gundeck-schema proxy spar spar-schema spar-migrate-data brig-integration galley-integration spar-integration gundeck-integration cargohold-integration federator-integration"}
CONTAINER_NAME="output"
DOCKER_TAG=${DOCKER_TAG:-$USER}

<<<<<<< HEAD
buildah containers | awk '{print $5}' | grep "$CONTAINER_NAME" ||
=======
buildah containers | awk '{print $5}' | grep "$CONTAINER_NAME" || \
>>>>>>> c9d6fed5
    buildah from --name "$CONTAINER_NAME" -v "${TOP_LEVEL}":/src --pull quay.io/wire/alpine-deps:develop

# Only brig needs these templates, but for simplicity we add them to all resulting images (optimization FUTUREWORK)
buildah run "$CONTAINER_NAME" -- sh -c 'mkdir -p /usr/share/wire/ && cp -r "/src/services/brig/deb/opt/brig/templates/." "/usr/share/wire/templates"'

for EX in $EXECUTABLES; do
    # Copy the main executable into the PATH on the container
    buildah run "$CONTAINER_NAME" -- cp "/src/dist-buildah/$EX" "/usr/bin/$EX"

    # Start that executable by default when launching the docker image
    buildah config --entrypoint "[ \"/usr/bin/dumb-init\", \"--\", \"/usr/bin/$EX\" ]" "$CONTAINER_NAME"
    buildah config --cmd null "$CONTAINER_NAME"

    # Bake an image
    buildah commit "$CONTAINER_NAME" quay.io/wire/"$EX":"$DOCKER_TAG"

    # remove executable from the image in preparation for the next iteration
    buildah run "$CONTAINER_NAME" -- rm "/usr/bin/$EX"
done

if [[ "$BUILDAH_PUSH" -eq "1" ]]; then
    for EX in $EXECUTABLES; do
        buildah push "quay.io/wire/$EX:$DOCKER_TAG"
    done
fi

if [[ "$BUILDAH_KIND_LOAD" -eq "1" ]]; then
    archiveDir=$(mktemp -d)
    for EX in $EXECUTABLES; do
        imgPath="$archiveDir/${EX}_${DOCKER_TAG}.tar"
        imgName="quay.io/wire/$EX:$DOCKER_TAG"
        buildah push "$imgName" "docker-archive:$imgPath:$imgName"
        kind load image-archive --name "$KIND_CLUSTER_NAME" "$imgPath"
    done
    rm -rf "$archiveDir"
<<<<<<< HEAD
fi
=======
fi

# general cleanup
"$DIR/buildah-purge-untagged.sh"
>>>>>>> c9d6fed5
<|MERGE_RESOLUTION|>--- conflicted
+++ resolved
@@ -9,11 +9,7 @@
 CONTAINER_NAME="output"
 DOCKER_TAG=${DOCKER_TAG:-$USER}
 
-<<<<<<< HEAD
 buildah containers | awk '{print $5}' | grep "$CONTAINER_NAME" ||
-=======
-buildah containers | awk '{print $5}' | grep "$CONTAINER_NAME" || \
->>>>>>> c9d6fed5
     buildah from --name "$CONTAINER_NAME" -v "${TOP_LEVEL}":/src --pull quay.io/wire/alpine-deps:develop
 
 # Only brig needs these templates, but for simplicity we add them to all resulting images (optimization FUTUREWORK)
@@ -49,11 +45,7 @@
         kind load image-archive --name "$KIND_CLUSTER_NAME" "$imgPath"
     done
     rm -rf "$archiveDir"
-<<<<<<< HEAD
-fi
-=======
 fi
 
 # general cleanup
-"$DIR/buildah-purge-untagged.sh"
->>>>>>> c9d6fed5
+"$DIR/buildah-purge-untagged.sh"